kind: List
apiVersion: v1
items:
- apiVersion: batch/v1beta1
  kind: CronJob
  metadata:
    name: "image-mirror-origin-v3.10"
    labels:
      app: "image-mirror-origin-v3.10"
  spec:
    schedule: "0 * * * *"
    concurrencyPolicy: Forbid
    successfulJobsHistoryLimit: 1
    failedJobsHistoryLimit: 2
    jobTemplate:
      spec:
        template:
          metadata:
            name: "image-mirror-origin-v3.10"
            labels:
              app: "image-mirror-origin-v3.10"
          spec:
            restartPolicy: OnFailure
            volumes:
            - name: push
              secret:
                secretName: registry-push
            - name: config
              configMap:
                name: image-mirror
            containers:
            - name: "mirror"
              image: "quay.io/openshift/origin-cli:4.1"
              terminationMessagePolicy: FallbackToLogsOnError
              volumeMounts:
              - name: push
                mountPath: /home/mirror/.docker/config.json
                subPath: .dockerconfigjson
              - name: config
                mountPath: /etc/imagemirror
              env:
              - name: HOME
                value: /home/mirror
              command:
              - oc
              args:
              - image
              - mirror
              - -f=/etc/imagemirror/origin_v3_10
- apiVersion: batch/v1beta1
  kind: CronJob
  metadata:
    name: "image-mirror-origin-v3.11"
    labels:
      app: "image-mirror-origin-v3.11"
  spec:
    schedule: "0 * * * *"
    concurrencyPolicy: Forbid
    successfulJobsHistoryLimit: 1
    failedJobsHistoryLimit: 2
    jobTemplate:
      spec:
        template:
          metadata:
            name: "image-mirror-origin-v3.11"
            labels:
              app: "image-mirror-origin-v3.11"
          spec:
            restartPolicy: OnFailure
            volumes:
            - name: push
              secret:
                secretName: registry-push
            - name: config
              configMap:
                name: image-mirror
            containers:
            - name: "mirror"
              image: "quay.io/openshift/origin-cli:4.1"
              terminationMessagePolicy: FallbackToLogsOnError
              volumeMounts:
              - name: push
                mountPath: /home/mirror/.docker/config.json
                subPath: .dockerconfigjson
              - name: config
                mountPath: /etc/imagemirror
              env:
              - name: HOME
                value: /home/mirror
              command:
              - oc
              args:
              - image
              - mirror
              - -f=/etc/imagemirror/origin_v3_11
- apiVersion: batch/v1beta1
  kind: CronJob
  metadata:
    name: "image-mirror-origin-v3.11-quay"
    labels:
      app: "image-mirror-origin-v3.11-quay"
  spec:
    schedule: "0 * * * *"
    concurrencyPolicy: Forbid
    successfulJobsHistoryLimit: 1
    failedJobsHistoryLimit: 2
    jobTemplate:
      spec:
        template:
          metadata:
            name: "image-mirror-origin-v3.11-quay"
            labels:
              app: "image-mirror-origin-v3.11-quay"
          spec:
            restartPolicy: OnFailure
            volumes:
            - name: push
              secret:
                secretName: registry-push
            - name: config
              configMap:
                name: image-mirror
            containers:
            - name: "mirror"
              image: "quay.io/openshift/origin-cli:4.1"
              terminationMessagePolicy: FallbackToLogsOnError
              volumeMounts:
              - name: push
                mountPath: /home/mirror/.docker/config.json
                subPath: .dockerconfigjson
              - name: config
                mountPath: /etc/imagemirror
              env:
              - name: HOME
                value: /home/mirror
              command:
              - oc
              args:
              - image
              - mirror
              - -f=/etc/imagemirror/origin_v3_11_quay
              - --skip-multiple-scopes # quay chokes when requesting multiple
- apiVersion: batch/v1beta1
  kind: CronJob
  metadata:
    name: "image-mirror-origin-4.1"
    labels:
      app: "image-mirror-origin-4.1"
  spec:
    schedule: "0 * * * *"
    concurrencyPolicy: Forbid
    successfulJobsHistoryLimit: 1
    failedJobsHistoryLimit: 2
    jobTemplate:
      spec:
        template:
          metadata:
            name: "image-mirror-origin-4.1"
            labels:
              app: "image-mirror-origin-4.1"
          spec:
            restartPolicy: OnFailure
            volumes:
            - name: push
              secret:
                secretName: registry-push
            - name: config
              configMap:
                name: image-mirror
            containers:
            - name: "mirror"
              image: "quay.io/openshift/origin-cli:4.1"
              terminationMessagePolicy: FallbackToLogsOnError
              volumeMounts:
              - name: push
                mountPath: /home/mirror/.docker/config.json
                subPath: .dockerconfigjson
              - name: config
                mountPath: /etc/imagemirror
              env:
              - name: HOME
                value: /home/mirror
              command:
              - oc
              args:
              - image
              - mirror
              - -f=/etc/imagemirror/origin_4_1
              - --skip-multiple-scopes # quay chokes when requesting multiple
- apiVersion: batch/v1beta1
  kind: CronJob
  metadata:
    name: "image-mirror-origin-4.2"
    labels:
      app: "image-mirror-origin-4.2"
  spec:
    schedule: "0 * * * *"
    concurrencyPolicy: Forbid
    successfulJobsHistoryLimit: 1
    failedJobsHistoryLimit: 2
    jobTemplate:
      spec:
        template:
          metadata:
            name: "image-mirror-origin-4.2"
            labels:
              app: "image-mirror-origin-4.2"
          spec:
            restartPolicy: OnFailure
            volumes:
            - name: push
              secret:
                secretName: registry-push
            - name: config
              configMap:
                name: image-mirror
            containers:
            - name: "mirror"
              image: "quay.io/openshift/origin-cli:4.1"
              terminationMessagePolicy: FallbackToLogsOnError
              volumeMounts:
              - name: push
                mountPath: /home/mirror/.docker/config.json
                subPath: .dockerconfigjson
              - name: config
                mountPath: /etc/imagemirror
              env:
              - name: HOME
                value: /home/mirror
              command:
              - oc
              args:
              - image
              - mirror
              - -f=/etc/imagemirror/origin_4_2
              - --skip-multiple-scopes # quay chokes when requesting multiple
- apiVersion: batch/v1beta1
  kind: CronJob
  metadata:
    name: "image-mirror-knative-v0.4-quay"
    labels:
      app: "image-mirror-knative-v0.4-quay"
  spec:
    schedule: "0 * * * *"
    concurrencyPolicy: Forbid
    successfulJobsHistoryLimit: 1
    failedJobsHistoryLimit: 2
    jobTemplate:
      spec:
        template:
          metadata:
            name: "image-mirror-knative-v0.4-quay"
            labels:
              app: "image-mirror-knative-v0.4-quay"
          spec:
            restartPolicy: OnFailure
            volumes:
            - name: push
              secret:
                secretName: registry-push-credentials-quay.io-openshift-knative
            - name: config
              configMap:
                name: image-mirror
            containers:
            - name: "mirror"
              image: "quay.io/openshift/origin-cli:4.1"
              terminationMessagePolicy: FallbackToLogsOnError
              volumeMounts:
              - name: push
                mountPath: /home/mirror/.docker/config.json
                subPath: config.json
              - name: config
                mountPath: /etc/imagemirror
              env:
              - name: HOME
                value: /home/mirror
              command:
              - oc
              args:
              - image
              - mirror
              - -f=/etc/imagemirror/knative/knative_v0_4_quay
              - --skip-multiple-scopes # quay chokes when requesting multiple
- apiVersion: batch/v1beta1
  kind: CronJob
  metadata:
    name: "image-mirror-knative-v0.5-quay"
    labels:
      app: "image-mirror-knative-v0.5-quay"
  spec:
    schedule: "0 * * * *"
    concurrencyPolicy: Forbid
    successfulJobsHistoryLimit: 1
    failedJobsHistoryLimit: 2
    jobTemplate:
      spec:
        template:
          metadata:
            name: "image-mirror-knative-v0.5-quay"
            labels:
              app: "image-mirror-knative-v0.5-quay"
          spec:
            restartPolicy: OnFailure
            volumes:
            - name: push
              secret:
                secretName: registry-push-credentials-quay.io-openshift-knative
            - name: config
              configMap:
                name: image-mirror
            containers:
            - name: "mirror"
              image: "openshift/origin-cli:v4.0"
              terminationMessagePolicy: FallbackToLogsOnError
              volumeMounts:
              - name: push
                mountPath: /home/mirror/.docker/config.json
                subPath: config.json
              - name: config
                mountPath: /etc/imagemirror
              env:
              - name: HOME
                value: /home/mirror
              command:
              - oc
              args:
              - image
              - mirror
              - -f=/etc/imagemirror/knative/knative_v0_5_quay
              - --skip-multiple-scopes # quay chokes when requesting multiple
- apiVersion: batch/v1beta1
  kind: CronJob
  metadata:
<<<<<<< HEAD
    name: "image-mirror-tekton-v0.3-quay"
    labels:
      app: "image-mirror-tekton-v0.3-quay"
=======
    name: "image-mirror-knative-v0.6-quay"
    labels:
      app: "image-mirror-knative-v0.6-quay"
>>>>>>> d04d207f
  spec:
    schedule: "0 * * * *"
    concurrencyPolicy: Forbid
    successfulJobsHistoryLimit: 1
    failedJobsHistoryLimit: 2
    jobTemplate:
      spec:
        template:
          metadata:
<<<<<<< HEAD
            name: "image-mirror-tekton-v0.3-quay"
            labels:
              app: "image-mirror-tekton-v0.3-quay"
          spec:
            restartPolicy: OnFailure
            volumes:
              - name: push
                secret:
                  secretName: registry-push-credentials-quay.io-openshift-pipeline
              - name: config
                configMap:
                  name: image-mirror
            containers:
              - name: "mirror"
                image: "openshift/origin-cli:v4.0"
                terminationMessagePolicy: FallbackToLogsOnError
                volumeMounts:
                  - name: push
                    mountPath: /home/mirror/.docker/config.json
                    subPath: config.json
                  - name: config
                    mountPath: /etc/imagemirror
                env:
                  - name: HOME
                    value: /home/mirror
                command:
                  - oc
                args:
                  - image
                  - mirror
                  - -f=/etc/imagemirror/tekton/tekton_v0_3_quay
                  - --skip-multiple-scopes # quay chokes when requesting multiple
=======
            name: "image-mirror-knative-v0.6-quay"
            labels:
              app: "image-mirror-knative-v0.6-quay"
          spec:
            restartPolicy: OnFailure
            volumes:
            - name: push
              secret:
                secretName: registry-push-credentials-quay.io-openshift-knative
            - name: config
              configMap:
                name: image-mirror
            containers:
            - name: "mirror"
              image: "openshift/origin-cli:v4.0"
              terminationMessagePolicy: FallbackToLogsOnError
              volumeMounts:
              - name: push
                mountPath: /home/mirror/.docker/config.json
                subPath: config.json
              - name: config
                mountPath: /etc/imagemirror
              env:
              - name: HOME
                value: /home/mirror
              command:
              - oc
              args:
              - image
              - mirror
              - -f=/etc/imagemirror/knative/knative_v0_6_quay
              - --skip-multiple-scopes # quay chokes when requesting multiple
>>>>>>> d04d207f
<|MERGE_RESOLUTION|>--- conflicted
+++ resolved
@@ -331,58 +331,18 @@
 - apiVersion: batch/v1beta1
   kind: CronJob
   metadata:
-<<<<<<< HEAD
-    name: "image-mirror-tekton-v0.3-quay"
-    labels:
-      app: "image-mirror-tekton-v0.3-quay"
-=======
     name: "image-mirror-knative-v0.6-quay"
     labels:
       app: "image-mirror-knative-v0.6-quay"
->>>>>>> d04d207f
-  spec:
-    schedule: "0 * * * *"
-    concurrencyPolicy: Forbid
-    successfulJobsHistoryLimit: 1
-    failedJobsHistoryLimit: 2
-    jobTemplate:
-      spec:
-        template:
-          metadata:
-<<<<<<< HEAD
-            name: "image-mirror-tekton-v0.3-quay"
-            labels:
-              app: "image-mirror-tekton-v0.3-quay"
-          spec:
-            restartPolicy: OnFailure
-            volumes:
-              - name: push
-                secret:
-                  secretName: registry-push-credentials-quay.io-openshift-pipeline
-              - name: config
-                configMap:
-                  name: image-mirror
-            containers:
-              - name: "mirror"
-                image: "openshift/origin-cli:v4.0"
-                terminationMessagePolicy: FallbackToLogsOnError
-                volumeMounts:
-                  - name: push
-                    mountPath: /home/mirror/.docker/config.json
-                    subPath: config.json
-                  - name: config
-                    mountPath: /etc/imagemirror
-                env:
-                  - name: HOME
-                    value: /home/mirror
-                command:
-                  - oc
-                args:
-                  - image
-                  - mirror
-                  - -f=/etc/imagemirror/tekton/tekton_v0_3_quay
-                  - --skip-multiple-scopes # quay chokes when requesting multiple
-=======
+  spec:
+    schedule: "0 * * * *"
+    concurrencyPolicy: Forbid
+    successfulJobsHistoryLimit: 1
+    failedJobsHistoryLimit: 2
+    jobTemplate:
+      spec:
+        template:
+          metadata:
             name: "image-mirror-knative-v0.6-quay"
             labels:
               app: "image-mirror-knative-v0.6-quay"
@@ -414,5 +374,4 @@
               - image
               - mirror
               - -f=/etc/imagemirror/knative/knative_v0_6_quay
-              - --skip-multiple-scopes # quay chokes when requesting multiple
->>>>>>> d04d207f
+              - --skip-multiple-scopes # quay chokes when requesting multiple