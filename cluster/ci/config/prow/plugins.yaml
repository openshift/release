plugins:
  cri-o:
  - approve
  - assign
  - blunderbuss
  - blockade
  - cat
  - dco
  - dog
  - heart
  - help
  - hold
  - label
  - lgtm
  - lifecycle
  - owners-label
  - retitle
  - shrug
  - size
  - skip
  - trigger
  - verify-owners
  - wip
  - yuks

  openshift:
  - assign
  - blunderbuss
  - blockade
  - bugzilla
  - cat
  - dog
  - heart
  - golint
  - help
  - hold
  - label
  - lgtm
  - lifecycle
  - override
  - pony
  - retitle
  - shrug
  - sigmention
  - size
  - skip
  - trigger
  - verify-owners
  - owners-label
  - wip
  - yuks

  openshift/config:
  - config-updater
  - approve

  openshift/autoheal:
  - approve

  openshift/origin:
  - approve

  openshift/ovn-kubernetes:
  - approve

  openshift/ose:
  - approve

  openshift/must-gather:
  - approve

  openshift/openshift-ansible:
  - approve

  openshift/enterprise-images:
  - approve

  openshift/openshift-azure:
  - approve
  - release-note

  openshift/azure-sop:
  - approve

  openshift/baremetal-operator:
  - approve

  openshift/builder:
  - approve

  openshift/cluster-kube-apiserver-operator:
  - approve

  openshift/cluster-kube-controller-manager-operator:
  - approve

  openshift/cluster-kube-scheduler-operator:
  - approve

  openshift/cluster-machine-approver:
  - approve

  openshift/pod-checkpointer-operator:
  - approve

  openshift/descheduler-operator:
  - approve

  openshift/node-problem-detector-operator:
  - approve

  openshift/node-problem-detector:
  - approve

  openshift/cluster-bootstrap:
  - approve

  openshift/cluster-config-operator:
  - approve

  openshift/cluster-etcd-operator:
  - approve

  openshift/cluster-logging-operator:
  - approve

  openshift/cluster-network-operator:
  - approve

  openshift/cluster-openshift-apiserver-operator:
  - approve

  openshift/cluster-openshift-controller-manager-operator:
  - approve

  openshift/cluster-svcat-apiserver-operator:
  - approve

  openshift/cluster-svcat-controller-manager-operator:
  - approve

  openshift/ci-chat-bot:
  - approve

  openshift/ci-search:
  - approve

  openshift/ci-tools:
  - approve

  openshift/ci-vm-operator:
  - approve

  openshift/ci-ns-ttl-controller:
  - approve

  openshift/elasticsearch-operator:
  - approve

  openshift/online-hibernation:
  - approve

  openshift/online-console-extensions:
  - approve

  openshift/online-registration:
  - approve

  openshift/image-registry:
  - approve

  openshift/kubecsr:
  - approve

  openshift/kubernetes-metrics-server:
  - approve

  openshift/library:
  - approve

  openshift/library-go:
  - approve

  openshift/crd-schema-gen:
  - approve

  openshift/api:
  - approve

  openshift/client-go:
  - approve

  openshift/release:
  - config-updater
  - approve

  openshift/release-controller:
  - approve

  openshift/cluster-samples-operator:
  - approve

  openshift/jenkins:
  - approve

  openshift/jenkins-plugin:
  - approve

  openshift/jenkins-sync-plugin:
  - approve

  openshift/jenkins-client-plugin:
  - approve

  openshift/jenkins-openshift-login-plugin:
  - approve

  openshift/service-catalog:
  - approve

  openshift/cluster-monitoring-operator:
  - approve

  openshift/cluster-version-operator:
  - approve

  openshift/cluster-update-keys:
  - approve

  openshift/monitor-project-lifecycle:
  - approve

  openshift/knative-serving:
  - approve

  openshift/knative-caching:
  - approve

  openshift/knative-build:
  - approve

  openshift/knative-eventing:
  - approve

  openshift/knative-eventing-sources:
  - approve

  openshift/knative-pkg:
  - approve

  openshift/leader-elector:
  - approve

  openshift/kuryr-kubernetes:
  - approve

  openshift/tektoncd-pipeline:
  - approve

  openshift/pipelines-catalog:
  - approve

  openshift/ansible-service-broker:
  - approve

  openshift/multus-cni:
  - approve

  openshift/template-service-broker-operator:
  - approve

  openshift/console:
  - approve

  openshift/origin-branding:
  - approve

  openshift/installer:
  - approve

  openshift/machine-api-operator:
  - approve

  openshift/machine-config-operator:
  - approve

  openshift/imagebuilder:
  - approve

  openshift/cluster-image-registry-operator:
  - approve

  openshift/cluster-ingress-operator:
  - approve

  openshift/cluster-dns-operator:
  - approve

  openshift/cluster-authentication-operator:
  - approve

  openshift/cluster-api:
  - approve

  openshift/cluster-api-provider-aws:
  - approve

  openshift/cluster-api-provider-azure:
  - approve

  openshift/cluster-api-provider-libvirt:
  - approve

  openshift/cluster-api-provider-openstack:
  - approve

  openshift/cluster-api-provider-baremetal:
  - approve

  openshift/cluster-api-provider-kubemark:
  - approve

  openshift/cluster-api-provider-gcp:
  - approve

  openshift/console-operator:
  - approve

  openshift/cluster-api-actuator-pkg:
  - approve

  openshift/csi-operator:
  - approve

  openshift/openshift-tuned:
  - approve

  openshift/cluster-node-tuning-operator:
  - approve

  openshift/csi-external-attacher:
  - approve

  openshift/csi-external-provisioner:
  - approve

  openshift/csi-external-resizer:
  - approve

  openshift/csi-driver-registrar:
  - approve

  openshift/csi-livenessprobe:
  - approve

  openshift/csi-external-snapshotter:
  - approve

  openshift/csi-node-driver-registrar:
  - approve

  openshift/csi-cluster-driver-registrar:
  - approve

  openshift/cluster-storage-operator:
  - approve

  openshift/cluster-autoscaler-operator:
  - approve

  openshift/cloud-credential-operator:
  - approve

  openshift/etcd:
  - approve

  openshift/oauth-proxy:
  - approve

  openshift/images:
  - approve

  openshift/k8s-prometheus-adapter:
  - approve

  openshift/prom-label-proxy:
  - approve

  openshift/prometheus:
  - approve

  openshift/prometheus-alertmanager:
  - approve

  openshift/node_exporter:
  - approve

  openshift/prometheus-operator:
  - approve

  openshift/kube-rbac-proxy:
  - approve

  openshift/kube-state-metrics:
  - approve

  openshift/configmap-reload:
  - approve

  openshift/grafana:
  - approve

  openshift/telemeter:
  - approve

  openshift/support-operator:
  - approve

  openshift/router:
  - approve

  openshift/verification-tests:
  - approve

  openshift/federation-v2-operator:
  - approve

  openshift/cincinnati:
  - approve

  openshift/external-storage:
  - approve

  openshift/cloud-provider-openstack:
  - approve

  openshift/local-storage-operator:
  - approve

  openshift/sig-storage-local-static-provisioner:
  - approve

  openshift/dedicated-admin-operator:
  - approve

  openshift/hive:
  - approve

  openshift/external-dns:
  - approve

  openshift/odo:
  - approve
  - project
  - milestone
  - milestonestatus

  openshift/odo-supervisord-image:
  - approve
  - project
  - milestone
  - milestonestatus

  openshift/openshift-state-metrics:
  - approve

  openshift/pagerduty-operator:
  - approve

  openshift/deadmanssnitch-operator:
  - approve

  openshift/certman-operator:
  - approve

  openshift/aws-account-operator:
  - approve

  openshift/configure-alertmanager-operator:
  - approve

  openshift/rhcos-tools:
  - approve

  openshift/prometheus-client_golang:
  - approve

  openshift/source-to-image:
  - approve

  tnozicka/openshift-acme:
  - approve
  - assign
  - blockade
  - blunderbuss
  - branchcleaner
  - docs-no-retest
  - golint
  - heart
  - help
  - hold
  - label
  - lgtm
  - lifecycle
  - milestone
  - milestonestatus
  - override
  - owners-label
  - override
  - owners-label
  - release-note
  - shrug
  - size
  - skip
  - stage
  - trigger
  - verify-owners
  - welcome
  - wip
  - yuks

  operator-framework:
  - assign
  - blunderbuss
  - blockade
  - bugzilla
  - cat
  - dog
  - heart
  - golint
  - help
  - hold
  - label
  - lgtm
  - lifecycle
  - override
  - retitle
  - shrug
  - sigmention
  - size
  - skip
  - trigger
  - verify-owners
  - wip
  - yuks

  operator-framework/operator-lifecycle-manager:
  - approve

  operator-framework/operator-registry:
  - approve

  operator-framework/operator-marketplace:
  - approve

  operator-framework/operator-metering:
  - approve

  operator-framework/helm:
  - approve

  operator-framework/presto:
  - approve

  operator-framework/hadoop:
  - approve

  operator-framework/hive:
  - approve

  operator-framework/ghostunnel:
  - approve

  containers/libpod:
  - approve
  - assign
  - blunderbuss
  - blockade
  - cat
  - dog
  - heart
  - golint
  - help
  - hold
  - label
  - lgtm
  - lifecycle
  - override
  - retitle
  - shrug
  - sigmention
  - size
  - skip
  - trigger
  - verify-owners
  - wip
  - yuks

  heketi/heketi:
  - trigger

  kiegroup/kie-cloud-operator:
  - approve
  - assign
  - blockade
  - blunderbuss
  - golint
  - heart
  - help
  - hold
  - label
  - lgtm
  - lifecycle
  - milestone
  - milestonestatus
  - owners-label
  - override
  - retitle
  - shrug
  - size
  - trigger
  - verify-owners
  - wip
  - yuks

  redhat-developer:
  - assign
  - blunderbuss
  - blockade
  - cat
  - dog
  - heart
  - golint
  - help
  - hold
  - label
  - lgtm
  - lifecycle
  - override
  - retitle
  - shrug
  - sigmention
  - size
  - skip
  - trigger
  - verify-owners
  - wip
  - yuks

  redhat-developer/devconsole-operator:
  - approve

  redhat-developer/devconsole-api:
  - approve

  redhat-developer/git-service:
  - approve

  openshift-s2i/s2i-wildfly:
  - approve
  - blunderbuss
  - blockade
  - bugzilla
  - heart
  - help
  - hold
  - label
  - lgtm
  - override
  - retitle
  - shrug
  - size
  - skip
  - trigger
  - verify-owners
  - wip
  - yuks

  fabric8-services/toolchain-operator:
  - assign
  - blunderbuss
  - blockade
  - cat
  - dog
  - heart
  - golint
  - help
  - hold
  - label
  - lgtm
  - lifecycle
  - override
  - shrug
  - sigmention
  - size
  - skip
  - trigger
  - verify-owners
  - wip
  - yuks
  - approve

<<<<<<< HEAD
  codeready-toolchain/host-operator:
=======
  codeready-toolchain/api:
  - assign
  - blunderbuss
  - blockade
  - cat
  - dog
  - heart
  - golint
  - help
  - hold
  - label
  - lgtm
  - lifecycle
  - override
  - shrug
  - sigmention
  - size
  - skip
  - trigger
  - verify-owners
  - wip
  - yuks
  - approve
  
  codeready-toolchain/member-operator:
>>>>>>> 5c761e31
  - assign
  - blunderbuss
  - blockade
  - cat
  - dog
  - heart
  - golint
  - help
  - hold
  - label
  - lgtm
  - lifecycle
  - override
  - shrug
  - sigmention
  - size
  - skip
  - trigger
  - verify-owners
  - wip
  - yuks
  - approve

  kubernetes-incubator:
  - trigger

  openvswitch:
  - trigger

triggers:
- repos:
  - openshift
  - openshift-s2i
  - cri-o/cri-o
  - openvswitch/ovn-kubernetes
  - tnozicka/openshift-acme
  - kiegroup/kie-cloud-operator
  - containers/libpod
  - operator-framework
  trusted_org: openshift
  elide_skipped_contexts: true

approve:
- repos:
  - openshift/enterprise-images
  require_self_approval: false
  lgtm_acts_as_approve: true
  ignore_review_state: false
- repos:
  - openshift/machine-api-operator
  - openshift/cluster-api
  - openshift/cluster-api-provider-aws
  - openshift/cluster-api-provider-azure
  - openshift/cluster-api-provider-libvirt
  - openshift/cluster-api-provider-kubemark
  - openshift/cluster-api-provider-gcp
  - openshift/cluster-api-actuator-pkg
  - openshift/cluster-autoscaler-operator
  require_self_approval: true
  lgtm_acts_as_approve: false
  ignore_review_state: true
- repos:
  - openshift
  require_self_approval: false
  lgtm_acts_as_approve: true
- repos:
  - tnozicka/openshift-acme
  require_self_approval: false
  lgtm_acts_as_approve: false
  ignore_review_state: true
- repos:
  - operator-framework/operator-lifecycle-manager
  - operator-framework/operator-registry
  require_self_approval: false
  lgtm_acts_as_approve: true
- repos:
  - openshift/odo
  - openshift/odo-supervisord-image
  require_self_approval: true
  lgtm_acts_as_approve: false
  ignore_review_state: true
- repos:
  - redhat-developer/devconsole-operator
  - redhat-developer/devconsole-api
  - redhat-developer/git-service
  require_self_approval: true
  lgtm_acts_as_approve: true
  ignore_review_state: false
- repos:
  - fabric8-services/toolchain-operator
  require_self_approval: true
  lgtm_acts_as_approve: false
  ignore_review_state: false
- repos:
<<<<<<< HEAD
  - codeready-toolchain/host-operator
=======
  - codeready-toolchain/api
  - codeready-toolchain/member-operator
>>>>>>> 5c761e31
  require_self_approval: false
  lgtm_acts_as_approve: false
  ignore_review_state: false

lgtm:
- repos:
  - openshift/odo
  - openshift/odo-supervisord-image
  trusted_team_for_sticky_lgtm: odo-maintainers

blunderbuss:
  max_request_count: 2

heart:
  adorees:
  - openshift-merge-robot

repo_milestone:
  openshift/odo:
    maintainers_id: 3240507
    maintainers_team: odo-maintainers
    maintainers_friendly_name: odo maintainers

project_config:
  project_org_configs:
    openshift:
      project_repo_configs:
        odo:
          repo_maintainers_team_id: 3240507

config_updater:
  maps:
    org/config.yaml:
      name: org-config
    cluster/ci/config/prow/config.yaml:
      name: config
    cluster/ci/config/prow/plugins.yaml:
      name: plugins
    cluster/ci/config/prow/labels.yaml:
      name: labels
    cluster/ci/config/secret-mirroring/mapping.yaml:
      name: secret-mirroring
    ci-operator/jobs/**/periodics*.yaml:
      name: job-config-misc
    ci-operator/jobs/**/*periodics*.yaml:
      name: job-config-misc
    ci-operator/jobs/**/*master*.yaml:
      name: job-config-master
    ci-operator/jobs/**/*release-0.*.yaml:
      name: job-config-misc
    ci-operator/jobs/**/*release-v*.yaml:
      name: job-config-misc
    ci-operator/jobs/**/*release-next*.yaml:
      name: job-config-misc
    ci-operator/jobs/**/*openshift-v4*.yaml:
      name: job-config-misc
    ci-operator/jobs/**/*release-3.*submits.yaml:
      name: job-config-3.x
    ci-operator/jobs/**/*enterprise-3.*submits.yaml:
      name: job-config-3.x
    ci-operator/jobs/**/*openshift-3.*submits.yaml:
      name: job-config-3.x
    ci-operator/jobs/**/*release-4.1*submits.yaml:
      name: job-config-4.1
    ci-operator/jobs/**/*openshift-4.1*submits.yaml:
      name: job-config-4.1
    ci-operator/jobs/**/*release-4.2*submits.yaml:
      name: job-config-4.2
    ci-operator/jobs/**/*openshift-4.2*submits.yaml:
      name: job-config-4.2
    ci-operator/jobs/**/*release-4.3*submits.yaml:
      name: job-config-4.3
    ci-operator/jobs/**/*openshift-4.3*submits.yaml:
      name: job-config-4.3
    ci-operator/config/**/*master.yaml:
      name: ci-operator-master-configs
      additional_namespaces:
      - ci-stg
    ci-operator/config/**/*release-0.*.yaml:
      name: ci-operator-misc-configs
      additional_namespaces:
      - ci-stg
    ci-operator/config/**/*release-next.yaml:
      name: ci-operator-misc-configs
      additional_namespaces:
      - ci-stg
    ci-operator/config/**/*release-v*.yaml:
      name: ci-operator-misc-configs
      additional_namespaces:
      - ci-stg
    ci-operator/config/**/*openshift-v4*.yaml:
      name: ci-operator-misc-configs
      additional_namespaces:
      - ci-stg
    ci-operator/config/**/*release-3.*.yaml:
      name: ci-operator-3.x-configs
      additional_namespaces:
      - ci-stg
    ci-operator/config/**/*openshift-3.*.yaml:
      name: ci-operator-3.x-configs
      additional_namespaces:
      - ci-stg
    ci-operator/config/**/*openshift-4.1.yaml:
      name: ci-operator-4.1-configs
      additional_namespaces:
      - ci-stg
    ci-operator/config/**/*release-4.1.yaml:
      name: ci-operator-4.1-configs
      additional_namespaces:
      - ci-stg
    ci-operator/config/**/*openshift-4.2.yaml:
      name: ci-operator-4.2-configs
      additional_namespaces:
      - ci-stg
    ci-operator/config/**/*release-4.2.yaml:
      name: ci-operator-4.2-configs
      additional_namespaces:
      - ci-stg
    ci-operator/config/**/*openshift-4.3.yaml:
      name: ci-operator-4.3-configs
      additional_namespaces:
      - ci-stg
    ci-operator/config/**/*release-4.3.yaml:
      name: ci-operator-4.3-configs
      additional_namespaces:
      - ci-stg

    ci-operator/infra/openshift/ci-search/config.yaml:
      name: job-config
      namespace: ci-search

    cluster/test-deploy/gcp/*.yaml:
      name: cluster-profile-gcp
      additional_namespaces:
      - ci-stg
    cluster/test-deploy/gcp-4.0/*.yaml:
      name: cluster-profile-gcp-40
      additional_namespaces:
      - ci-stg
    cluster/test-deploy/gcp-ha/*.yaml:
      name: cluster-profile-gcp-ha
      additional_namespaces:
      - ci-stg
    cluster/test-deploy/gcp-crio/*.yaml:
      name: cluster-profile-gcp-crio
      additional_namespaces:
      - ci-stg
    cluster/test-deploy/gcp-ha-static/*.yaml:
      name: cluster-profile-gcp-ha-static
      additional_namespaces:
      - ci-stg
    cluster/test-deploy/gcp-logging/*.yaml:
      name: cluster-profile-gcp-logging
      additional_namespaces:
      - ci-stg
    cluster/test-deploy/aws-4.0/*.yaml:
      name: cluster-profile-aws-centos-40
      additional_namespaces:
      - ci-stg
    cluster/test-deploy/aws-atomic/*.yaml:
      name: cluster-profile-aws-atomic
      additional_namespaces:
      - ci-stg
    cluster/test-deploy/aws-centos/*.yaml:
      name: cluster-profile-aws-centos
      additional_namespaces:
      - ci-stg
    cluster/test-deploy/aws-gluster/*.yaml:
      name: cluster-profile-aws-gluster
      additional_namespaces:
      - ci-stg

    ci-operator/templates/openshift/openshift-azure/cluster-launch-e2e-azure.yaml:
      name: prow-job-cluster-launch-e2e-azure
      additional_namespaces:
      - ci-stg
    ci-operator/templates/openshift/openshift-azure/rbac.yaml:
      name: prow-job-rbac-azure
      additional_namespaces:
      - ci-stg
    ci-operator/templates/openshift/openshift-ansible/cluster-launch-e2e-openshift-jenkins.yaml:
      name: prow-job-cluster-launch-e2e-openshift-jenkins
      additional_namespaces:
      - ci-stg
    ci-operator/templates/openshift/openshift-ansible/cluster-launch-e2e-upgrade.yaml:
      name: prow-job-cluster-launch-e2e-upgrade
      additional_namespaces:
      - ci-stg
    ci-operator/templates/openshift/openshift-ansible/cluster-launch-e2e-openshift-ansible.yaml:
      name: prow-job-cluster-launch-e2e-openshift-ansible
      additional_namespaces:
      - ci-stg
    ci-operator/templates/openshift/openshift-ansible/cluster-launch-e2e.yaml:
      name: prow-job-cluster-launch-e2e
      additional_namespaces:
      - ci-stg
    ci-operator/templates/openshift/openshift-ansible/cluster-scaleup-e2e-40.yaml:
      name: prow-job-cluster-scaleup-e2e-40
      additional_namespaces:
      - ci-stg
    ci-operator/templates/openshift/installer/cluster-launch-installer-e2e.yaml:
      name: prow-job-cluster-launch-installer-e2e
      additional_namespaces:
      - ci-stg
    ci-operator/templates/openshift/installer/cluster-launch-installer-src.yaml:
      name: prow-job-cluster-launch-installer-src
      additional_namespaces:
      - ci-stg
    ci-operator/templates/openshift/installer/cluster-launch-installer-libvirt-e2e.yaml:
      name: prow-job-cluster-launch-installer-libvirt-e2e
      additional_namespaces:
      - ci-stg
    ci-operator/templates/openshift/installer/cluster-launch-installer-upi-e2e.yaml:
      name: prow-job-cluster-launch-installer-upi-e2e
      additional_namespaces:
      - ci-stg
    ci-operator/templates/openshift/installer/cluster-launch-installer-openstack-e2e.yaml:
      name: prow-job-cluster-launch-installer-openstack-e2e
      additional_namespaces:
      - ci-stg
    ci-operator/templates/openshift/installer/cluster-launch-installer-metal-e2e.yaml:
      name: prow-job-cluster-launch-installer-metal-e2e
      additional_namespaces:
      - ci-stg
    ci-operator/templates/openshift/installer/cluster-launch-installer-console.yaml:
      name: prow-job-cluster-launch-installer-console
      additional_namespaces:
      - ci-stg
    ci-operator/templates/cluster-launch-src.yaml:
      name: prow-job-cluster-launch-src
      additional_namespaces:
      - ci-stg
    ci-operator/templates/master-sidecar-4.yaml:
      name: prow-job-master-sidecar-4
      additional_namespaces:
      - ci-stg
    ci-operator/templates/master-sidecar-3.yaml:
      name: prow-job-master-sidecar-3
      additional_namespaces:
      - ci-stg

    cluster/ci/config/mirroring/*_*:
      name: image-mirror

    cluster/ci/config/mirroring/knative/knative_*:
      name: image-mirror

    cluster/ci/config/mirroring/toolchain/toolchain_*:
      name: image-mirror

    cluster/ci/monitoring/dashboards.yaml:
      name: grafana-dashboards
      namespace: prow-monitoring
    cluster/ci/monitoring/sinker.json:
      name: grafana-dashboard-sinker
      namespace: prow-monitoring
    cluster/ci/monitoring/ghproxy.json:
      name: grafana-dashboard-ghproxy
      namespace: prow-monitoring
    cluster/ci/monitoring/tide.json:
      name: grafana-dashboard-tide
      namespace: prow-monitoring
    cluster/ci/monitoring/hook.json:
      name: grafana-dashboard-hook
      namespace: prow-monitoring
    cluster/ci/monitoring/plank.json:
      name: grafana-dashboard-plank
      namespace: prow-monitoring
    cluster/ci/monitoring/jenkins_operator.json:
      name: grafana-dashboard-jenkins-operator
      namespace: prow-monitoring
    cluster/ci/monitoring/deck.json:
      name: grafana-dashboard-deck
      namespace: prow-monitoring
    cluster/ci/monitoring/prow.json:
      name: grafana-dashboard-prow
      namespace: prow-monitoring
    cluster/ci/monitoring/build_cop.json:
      name: grafana-dashboard-build-cop
      namespace: prow-monitoring

sigmention:
  regexp: (?m)@openshift/sig-([\w-]*)

label:
  additional_labels:
  - do-not-merge/needs-signoff
  - ga

external_plugins:
  cri-o:
  - name: refresh
    events:
    - issue_comment
  - name: cherrypick
    events:
    - issue_comment
    - pull_request
  - name: needs-rebase
    events:
    - pull_request
  openshift:
  - name: refresh
    events:
    - issue_comment
  - name: cherrypick
    events:
    - issue_comment
    - pull_request
  - name: needs-rebase
    events:
    - pull_request
  containers/libpod:
  - name: needs-rebase
    events:
    - pull_request
  openshift-s2i:
  - name: needs-rebase
    events:
    - pull_request
  operator-framework:
  - name: needs-rebase
    events:
    - pull_request
  tnozicka/openshift-acme:
  - name: refresh
    events:
    - issue_comment
  - name: cherrypick
    events:
    - issue_comment
    - pull_request
  - name: needs-rebase
    events:
    - pull_request
  kiegroup/kie-cloud-operator:
  - name: refresh
    events:
    - issue_comment
  - name: needs-rebase
    events:
    - pull_request
  fabric8-services/toolchain-operator:
    - name: refresh
      events:
      - issue_comment
    - name: needs-rebase
      events:
      - pull_request
<<<<<<< HEAD
  codeready-toolchain/host-operator:
=======
  codeready-toolchain/api:
    - name: refresh
      events:
      - issue_comment
    - name: needs-rebase
      events:
      - pull_request
  codeready-toolchain/member-operator:
>>>>>>> 5c761e31
    - name: refresh
      events:
      - issue_comment
    - name: needs-rebase
      events:
      - pull_request

bugzilla:
  default:
    openshift-4.1:
      is_open: true
      target_release: 4.1.z
    release-4.1:
      is_open: true
      target_release: 4.1.z
    # TODO: turn this on when we branch
    # openshift-4.2:
    #   is_open: true
    #   target_release: 4.2.z
    release-4.2:
      is_open: true
      target_release: 4.2.z

label:
  additional_labels:
  - platform/libvirt<|MERGE_RESOLUTION|>--- conflicted
+++ resolved
@@ -700,9 +700,30 @@
   - yuks
   - approve
 
-<<<<<<< HEAD
   codeready-toolchain/host-operator:
-=======
+  - assign
+  - blunderbuss
+  - blockade
+  - cat
+  - dog
+  - heart
+  - golint
+  - help
+  - hold
+  - label
+  - lgtm
+  - lifecycle
+  - override
+  - shrug
+  - sigmention
+  - size
+  - skip
+  - trigger
+  - verify-owners
+  - wip
+  - yuks
+  - approve
+
   codeready-toolchain/api:
   - assign
   - blunderbuss
@@ -728,7 +749,6 @@
   - approve
   
   codeready-toolchain/member-operator:
->>>>>>> 5c761e31
   - assign
   - blunderbuss
   - blockade
@@ -823,12 +843,9 @@
   lgtm_acts_as_approve: false
   ignore_review_state: false
 - repos:
-<<<<<<< HEAD
   - codeready-toolchain/host-operator
-=======
   - codeready-toolchain/api
   - codeready-toolchain/member-operator
->>>>>>> 5c761e31
   require_self_approval: false
   lgtm_acts_as_approve: false
   ignore_review_state: false
@@ -1178,9 +1195,13 @@
     - name: needs-rebase
       events:
       - pull_request
-<<<<<<< HEAD
   codeready-toolchain/host-operator:
-=======
+    - name: refresh
+      events:
+      - issue_comment
+    - name: needs-rebase
+      events:
+      - pull_request
   codeready-toolchain/api:
     - name: refresh
       events:
@@ -1189,7 +1210,6 @@
       events:
       - pull_request
   codeready-toolchain/member-operator:
->>>>>>> 5c761e31
     - name: refresh
       events:
       - issue_comment
