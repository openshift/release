--- conflicted
+++ resolved
@@ -223,11 +223,8 @@
     - openshift/dedicated-admin-operator
     - openshift/pagerduty-operator
     - openshift/deadmanssnitch-operator
-<<<<<<< HEAD
     - openshift/certman-operator
-=======
     - openshift/openshift-state-metrics
->>>>>>> 16fb7002
     labels:
     - lgtm
     - approved
