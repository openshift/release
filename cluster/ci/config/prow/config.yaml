--- conflicted
+++ resolved
@@ -493,11 +493,8 @@
     - do-not-merge/work-in-progress
     - do-not-merge/invalid-owners-file
   - repos:
-<<<<<<< HEAD
     - codeready-toolchain/api
-=======
     - codeready-toolchain/member-operator
->>>>>>> 36855f4b
     labels:
     - lgtm
     - approved
