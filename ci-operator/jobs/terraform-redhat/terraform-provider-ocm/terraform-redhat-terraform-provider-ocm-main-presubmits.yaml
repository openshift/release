presubmits:
  terraform-redhat/terraform-provider-ocm:
  - agent: kubernetes
    always_run: true
    branches:
    - ^main$
    - ^main-
<<<<<<< HEAD
    cluster: build01
    context: ci/prow/e2e-presubmit
    decorate: true
    decoration_config:
      skip_cloning: true
    labels:
      ci-operator.openshift.io/cloud: aws
      ci-operator.openshift.io/cloud-cluster-profile: aws-qe
      ci.openshift.io/generator: prowgen
      pj-rehearse.openshift.io/can-be-rehearsed: "true"
    name: pull-ci-terraform-redhat-terraform-provider-ocm-main-e2e-presubmit
    rerun_command: /test e2e-presubmit
    spec:
      containers:
      - args:
        - --gcs-upload-secret=/secrets/gcs/service-account.json
        - --image-import-pull-secret=/etc/pull-secret/.dockerconfigjson
        - --lease-server-credentials-file=/etc/boskos/credentials
        - --report-credentials-file=/etc/report/credentials
        - --secret-dir=/secrets/ci-pull-credentials
        - --secret-dir=/usr/local/e2e-presubmit-cluster-profile
        - --target=e2e-presubmit
        command:
        - ci-operator
        image: ci-operator:latest
        imagePullPolicy: Always
        name: ""
        resources:
          requests:
            cpu: 10m
        volumeMounts:
        - mountPath: /etc/boskos
          name: boskos
          readOnly: true
        - mountPath: /secrets/ci-pull-credentials
          name: ci-pull-credentials
          readOnly: true
        - mountPath: /usr/local/e2e-presubmit-cluster-profile
          name: cluster-profile
        - mountPath: /secrets/gcs
          name: gcs-credentials
          readOnly: true
        - mountPath: /etc/pull-secret
          name: pull-secret
          readOnly: true
        - mountPath: /etc/report
          name: result-aggregator
          readOnly: true
      serviceAccountName: ci-operator
      volumes:
      - name: boskos
        secret:
          items:
          - key: credentials
            path: credentials
          secretName: boskos-credentials
      - name: ci-pull-credentials
        secret:
          secretName: ci-pull-credentials
      - name: cluster-profile
        secret:
          secretName: cluster-secrets-aws-qe
      - name: pull-secret
        secret:
          secretName: registry-pull-credentials
      - name: result-aggregator
        secret:
          secretName: result-aggregator
    trigger: (?m)^/test( | .* )e2e-presubmit,?($|\s.*)
  - agent: kubernetes
    always_run: true
    branches:
    - ^main$
    - ^main-
    cluster: build02
    context: ci/prow/images
    decorate: true
    decoration_config:
      skip_cloning: true
    labels:
      ci.openshift.io/generator: prowgen
      pj-rehearse.openshift.io/can-be-rehearsed: "true"
    name: pull-ci-terraform-redhat-terraform-provider-ocm-main-images
    rerun_command: /test images
    spec:
      containers:
      - args:
        - --gcs-upload-secret=/secrets/gcs/service-account.json
        - --image-import-pull-secret=/etc/pull-secret/.dockerconfigjson
        - --report-credentials-file=/etc/report/credentials
        - --target=[images]
        command:
        - ci-operator
        image: ci-operator:latest
        imagePullPolicy: Always
        name: ""
        resources:
          requests:
            cpu: 10m
        volumeMounts:
        - mountPath: /secrets/gcs
          name: gcs-credentials
          readOnly: true
        - mountPath: /etc/pull-secret
          name: pull-secret
          readOnly: true
        - mountPath: /etc/report
          name: result-aggregator
          readOnly: true
      serviceAccountName: ci-operator
      volumes:
      - name: pull-secret
        secret:
          secretName: registry-pull-credentials
      - name: result-aggregator
        secret:
          secretName: result-aggregator
    trigger: (?m)^/test( | .* )images,?($|\s.*)
  - agent: kubernetes
    always_run: true
    branches:
    - ^main$
    - ^main-
    cluster: build02
=======
    cluster: build04
>>>>>>> 81af8a90
    context: ci/prow/unit
    decorate: true
    decoration_config:
      skip_cloning: true
    labels:
      ci.openshift.io/generator: prowgen
      pj-rehearse.openshift.io/can-be-rehearsed: "true"
    name: pull-ci-terraform-redhat-terraform-provider-ocm-main-unit
    rerun_command: /test unit
    spec:
      containers:
      - args:
        - --gcs-upload-secret=/secrets/gcs/service-account.json
        - --image-import-pull-secret=/etc/pull-secret/.dockerconfigjson
        - --report-credentials-file=/etc/report/credentials
        - --target=unit
        command:
        - ci-operator
        image: ci-operator:latest
        imagePullPolicy: Always
        name: ""
        resources:
          requests:
            cpu: 10m
        volumeMounts:
        - mountPath: /secrets/gcs
          name: gcs-credentials
          readOnly: true
        - mountPath: /etc/pull-secret
          name: pull-secret
          readOnly: true
        - mountPath: /etc/report
          name: result-aggregator
          readOnly: true
      serviceAccountName: ci-operator
      volumes:
      - name: pull-secret
        secret:
          secretName: registry-pull-credentials
      - name: result-aggregator
        secret:
          secretName: result-aggregator
    trigger: (?m)^/test( | .* )unit,?($|\s.*)<|MERGE_RESOLUTION|>--- conflicted
+++ resolved
@@ -5,7 +5,6 @@
     branches:
     - ^main$
     - ^main-
-<<<<<<< HEAD
     cluster: build01
     context: ci/prow/e2e-presubmit
     decorate: true
@@ -80,7 +79,7 @@
     branches:
     - ^main$
     - ^main-
-    cluster: build02
+    cluster: build04
     context: ci/prow/images
     decorate: true
     decoration_config:
@@ -129,10 +128,7 @@
     branches:
     - ^main$
     - ^main-
-    cluster: build02
-=======
     cluster: build04
->>>>>>> 81af8a90
     context: ci/prow/unit
     decorate: true
     decoration_config:
