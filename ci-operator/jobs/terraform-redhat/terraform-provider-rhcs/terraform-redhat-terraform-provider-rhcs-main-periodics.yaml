--- conflicted
+++ resolved
@@ -14,23 +14,7 @@
     ci-operator.openshift.io/cloud-cluster-profile: aws-terraform-qe
     ci.openshift.io/generator: prowgen
     pj-rehearse.openshift.io/can-be-rehearsed: "true"
-<<<<<<< HEAD
-  name: periodic-ci-terraform-redhat-terraform-provider-rhcs-main-managed-oidc-config-e2e-periodic
-=======
   name: periodic-ci-terraform-redhat-terraform-provider-rhcs-main-rosa-sts-advanced-critical-high-f3
-  reporter_config:
-    slack:
-      channel: '#tf-provider-qe-ci'
-      job_states_to_report:
-      - success
-      - failure
-      - aborted
-      - error
-      report_template: '{{if eq .Status.State "success"}} :slack-green: Job *{{.Spec.Job}}*
-        ended with *{{.Status.State}}*. <{{.Status.URL}}|View logs> {{else}} :slack-yellow:
-        Job *{{.Spec.Job}}* ended with *{{.Status.State}}*. <{{.Status.URL}}|View
-        logs> {{end}}'
->>>>>>> 0541d237
   spec:
     containers:
     - args:
@@ -109,18 +93,6 @@
     ci.openshift.io/generator: prowgen
     pj-rehearse.openshift.io/can-be-rehearsed: "true"
   name: periodic-ci-terraform-redhat-terraform-provider-rhcs-main-rosa-sts-advanced-day1-negative-f7
-  reporter_config:
-    slack:
-      channel: '#tf-provider-qe-ci'
-      job_states_to_report:
-      - success
-      - failure
-      - aborted
-      - error
-      report_template: '{{if eq .Status.State "success"}} :slack-green: Job *{{.Spec.Job}}*
-        ended with *{{.Status.State}}*. <{{.Status.URL}}|View logs> {{else}} :slack-yellow:
-        Job *{{.Spec.Job}}* ended with *{{.Status.State}}*. <{{.Status.URL}}|View
-        logs> {{end}}'
   spec:
     containers:
     - args:
@@ -199,18 +171,6 @@
     ci.openshift.io/generator: prowgen
     pj-rehearse.openshift.io/can-be-rehearsed: "true"
   name: periodic-ci-terraform-redhat-terraform-provider-rhcs-main-rosa-sts-advanced-medium-low-f7
-  reporter_config:
-    slack:
-      channel: '#tf-provider-qe-ci'
-      job_states_to_report:
-      - success
-      - failure
-      - aborted
-      - error
-      report_template: '{{if eq .Status.State "success"}} :slack-green: Job *{{.Spec.Job}}*
-        ended with *{{.Status.State}}*. <{{.Status.URL}}|View logs> {{else}} :slack-yellow:
-        Job *{{.Spec.Job}}* ended with *{{.Status.State}}*. <{{.Status.URL}}|View
-        logs> {{end}}'
   spec:
     containers:
     - args:
@@ -289,18 +249,6 @@
     ci.openshift.io/generator: prowgen
     pj-rehearse.openshift.io/can-be-rehearsed: "true"
   name: periodic-ci-terraform-redhat-terraform-provider-rhcs-main-rosa-sts-private-critical-high-f3
-  reporter_config:
-    slack:
-      channel: '#tf-provider-qe-ci'
-      job_states_to_report:
-      - success
-      - failure
-      - aborted
-      - error
-      report_template: '{{if eq .Status.State "success"}} :slack-green: Job *{{.Spec.Job}}*
-        ended with *{{.Status.State}}*. <{{.Status.URL}}|View logs> {{else}} :slack-yellow:
-        Job *{{.Spec.Job}}* ended with *{{.Status.State}}*. <{{.Status.URL}}|View
-        logs> {{end}}'
   spec:
     containers:
     - args:
@@ -379,18 +327,6 @@
     ci.openshift.io/generator: prowgen
     pj-rehearse.openshift.io/can-be-rehearsed: "true"
   name: periodic-ci-terraform-redhat-terraform-provider-rhcs-main-rosa-sts-private-day1-negative-f7
-  reporter_config:
-    slack:
-      channel: '#tf-provider-qe-ci'
-      job_states_to_report:
-      - success
-      - failure
-      - aborted
-      - error
-      report_template: '{{if eq .Status.State "success"}} :slack-green: Job *{{.Spec.Job}}*
-        ended with *{{.Status.State}}*. <{{.Status.URL}}|View logs> {{else}} :slack-yellow:
-        Job *{{.Spec.Job}}* ended with *{{.Status.State}}*. <{{.Status.URL}}|View
-        logs> {{end}}'
   spec:
     containers:
     - args:
@@ -469,18 +405,6 @@
     ci.openshift.io/generator: prowgen
     pj-rehearse.openshift.io/can-be-rehearsed: "true"
   name: periodic-ci-terraform-redhat-terraform-provider-rhcs-main-rosa-sts-private-medium-low-f7
-  reporter_config:
-    slack:
-      channel: '#tf-provider-qe-ci'
-      job_states_to_report:
-      - success
-      - failure
-      - aborted
-      - error
-      report_template: '{{if eq .Status.State "success"}} :slack-green: Job *{{.Spec.Job}}*
-        ended with *{{.Status.State}}*. <{{.Status.URL}}|View logs> {{else}} :slack-yellow:
-        Job *{{.Spec.Job}}* ended with *{{.Status.State}}*. <{{.Status.URL}}|View
-        logs> {{end}}'
   spec:
     containers:
     - args:
