--- conflicted
+++ resolved
@@ -5,11 +5,7 @@
     branches:
     - ^release-0\.5$
     - ^release-0\.5-
-<<<<<<< HEAD
-    cluster: build06
-=======
-    cluster: build03
->>>>>>> 635a2bef
+    cluster: build03
     context: ci/prow/4.14-ci-bundle-my-bundle
     decorate: true
     labels:
@@ -65,11 +61,7 @@
     branches:
     - ^release-0\.5$
     - ^release-0\.5-
-<<<<<<< HEAD
-    cluster: build06
-=======
-    cluster: build03
->>>>>>> 635a2bef
+    cluster: build03
     context: ci/prow/4.14-images
     decorate: true
     labels:
@@ -201,11 +193,7 @@
     branches:
     - ^release-0\.5$
     - ^release-0\.5-
-<<<<<<< HEAD
-    cluster: build06
-=======
-    cluster: build03
->>>>>>> 635a2bef
+    cluster: build03
     context: ci/prow/4.14-test
     decorate: true
     labels:
@@ -262,11 +250,7 @@
     branches:
     - ^release-0\.5$
     - ^release-0\.5-
-<<<<<<< HEAD
-    cluster: build06
-=======
-    cluster: build03
->>>>>>> 635a2bef
+    cluster: build03
     context: ci/prow/4.15-ci-bundle-my-bundle
     decorate: true
     labels:
@@ -322,11 +306,7 @@
     branches:
     - ^release-0\.5$
     - ^release-0\.5-
-<<<<<<< HEAD
-    cluster: build06
-=======
-    cluster: build03
->>>>>>> 635a2bef
+    cluster: build03
     context: ci/prow/4.15-images
     decorate: true
     labels:
@@ -458,11 +438,7 @@
     branches:
     - ^release-0\.5$
     - ^release-0\.5-
-<<<<<<< HEAD
-    cluster: build06
-=======
-    cluster: build03
->>>>>>> 635a2bef
+    cluster: build03
     context: ci/prow/4.15-test
     decorate: true
     labels:
@@ -519,11 +495,7 @@
     branches:
     - ^release-0\.5$
     - ^release-0\.5-
-<<<<<<< HEAD
-    cluster: build06
-=======
-    cluster: build03
->>>>>>> 635a2bef
+    cluster: build03
     context: ci/prow/4.16-ci-bundle-my-bundle
     decorate: true
     labels:
@@ -579,11 +551,7 @@
     branches:
     - ^release-0\.5$
     - ^release-0\.5-
-<<<<<<< HEAD
-    cluster: build06
-=======
-    cluster: build03
->>>>>>> 635a2bef
+    cluster: build03
     context: ci/prow/4.16-images
     decorate: true
     labels:
@@ -715,11 +683,7 @@
     branches:
     - ^release-0\.5$
     - ^release-0\.5-
-<<<<<<< HEAD
-    cluster: build06
-=======
-    cluster: build03
->>>>>>> 635a2bef
+    cluster: build03
     context: ci/prow/4.16-test
     decorate: true
     labels:
@@ -776,11 +740,7 @@
     branches:
     - ^release-0\.5$
     - ^release-0\.5-
-<<<<<<< HEAD
-    cluster: build06
-=======
-    cluster: build03
->>>>>>> 635a2bef
+    cluster: build03
     context: ci/prow/4.17-ci-bundle-my-bundle
     decorate: true
     labels:
@@ -836,11 +796,7 @@
     branches:
     - ^release-0\.5$
     - ^release-0\.5-
-<<<<<<< HEAD
-    cluster: build06
-=======
-    cluster: build03
->>>>>>> 635a2bef
+    cluster: build03
     context: ci/prow/4.17-images
     decorate: true
     labels:
@@ -972,11 +928,7 @@
     branches:
     - ^release-0\.5$
     - ^release-0\.5-
-<<<<<<< HEAD
-    cluster: build06
-=======
-    cluster: build03
->>>>>>> 635a2bef
+    cluster: build03
     context: ci/prow/4.17-test
     decorate: true
     labels:
@@ -1033,11 +985,7 @@
     branches:
     - ^release-0\.5$
     - ^release-0\.5-
-<<<<<<< HEAD
-    cluster: build06
-=======
-    cluster: build03
->>>>>>> 635a2bef
+    cluster: build03
     context: ci/prow/4.18-ci-bundle-my-bundle
     decorate: true
     labels:
@@ -1093,11 +1041,7 @@
     branches:
     - ^release-0\.5$
     - ^release-0\.5-
-<<<<<<< HEAD
-    cluster: build06
-=======
-    cluster: build03
->>>>>>> 635a2bef
+    cluster: build03
     context: ci/prow/4.18-images
     decorate: true
     labels:
@@ -1229,11 +1173,7 @@
     branches:
     - ^release-0\.5$
     - ^release-0\.5-
-<<<<<<< HEAD
-    cluster: build06
-=======
-    cluster: build03
->>>>>>> 635a2bef
+    cluster: build03
     context: ci/prow/4.18-test
     decorate: true
     labels:
