presubmits:
  medik8s/self-node-remediation:
  - agent: kubernetes
    always_run: true
    branches:
    - ^release-0\.7$
    - ^release-0\.7-
    cluster: build06
    context: ci/prow/4.14-ci-index-self-node-remediation-bundle
    decorate: true
    labels:
      ci-operator.openshift.io/variant: "4.14"
      ci.openshift.io/generator: prowgen
      job-release: "4.14"
      pj-rehearse.openshift.io/can-be-rehearsed: "true"
    name: pull-ci-medik8s-self-node-remediation-release-0.7-4.14-ci-index-self-node-remediation-bundle
    rerun_command: /test 4.14-ci-index-self-node-remediation-bundle
    spec:
      containers:
      - args:
        - --gcs-upload-secret=/secrets/gcs/service-account.json
        - --image-import-pull-secret=/etc/pull-secret/.dockerconfigjson
        - --report-credentials-file=/etc/report/credentials
        - --target=ci-index-self-node-remediation-bundle
        - --variant=4.14
        command:
        - ci-operator
        image: ci-operator:latest
        imagePullPolicy: Always
        name: ""
        resources:
          requests:
            cpu: 10m
        volumeMounts:
        - mountPath: /secrets/gcs
          name: gcs-credentials
          readOnly: true
        - mountPath: /secrets/manifest-tool
          name: manifest-tool-local-pusher
          readOnly: true
        - mountPath: /etc/pull-secret
          name: pull-secret
          readOnly: true
        - mountPath: /etc/report
          name: result-aggregator
          readOnly: true
      serviceAccountName: ci-operator
      volumes:
      - name: manifest-tool-local-pusher
        secret:
          secretName: manifest-tool-local-pusher
      - name: pull-secret
        secret:
          secretName: registry-pull-credentials
      - name: result-aggregator
        secret:
          secretName: result-aggregator
    trigger: (?m)^/test( | .* )4.14-ci-index-self-node-remediation-bundle,?($|\s.*)
  - agent: kubernetes
    always_run: true
    branches:
    - ^release-0\.7$
    - ^release-0\.7-
    cluster: build06
    context: ci/prow/4.14-images
    decorate: true
    labels:
      ci-operator.openshift.io/variant: "4.14"
      ci.openshift.io/generator: prowgen
      job-release: "4.14"
      pj-rehearse.openshift.io/can-be-rehearsed: "true"
    name: pull-ci-medik8s-self-node-remediation-release-0.7-4.14-images
    rerun_command: /test 4.14-images
    spec:
      containers:
      - args:
        - --gcs-upload-secret=/secrets/gcs/service-account.json
        - --image-import-pull-secret=/etc/pull-secret/.dockerconfigjson
        - --report-credentials-file=/etc/report/credentials
        - --target=[images]
        - --variant=4.14
        command:
        - ci-operator
        image: ci-operator:latest
        imagePullPolicy: Always
        name: ""
        resources:
          requests:
            cpu: 10m
        volumeMounts:
        - mountPath: /secrets/gcs
          name: gcs-credentials
          readOnly: true
        - mountPath: /secrets/manifest-tool
          name: manifest-tool-local-pusher
          readOnly: true
        - mountPath: /etc/pull-secret
          name: pull-secret
          readOnly: true
        - mountPath: /etc/report
          name: result-aggregator
          readOnly: true
      serviceAccountName: ci-operator
      volumes:
      - name: manifest-tool-local-pusher
        secret:
          secretName: manifest-tool-local-pusher
      - name: pull-secret
        secret:
          secretName: registry-pull-credentials
      - name: result-aggregator
        secret:
          secretName: result-aggregator
    trigger: (?m)^/test( | .* )4.14-images,?($|\s.*)
  - agent: kubernetes
    always_run: false
    branches:
    - ^release-0\.7$
    - ^release-0\.7-
<<<<<<< HEAD
    cluster: build06
=======
    cluster: build10
>>>>>>> 635a2bef
    context: ci/prow/4.14-openshift-e2e
    decorate: true
    labels:
      ci-operator.openshift.io/cloud: aws
      ci-operator.openshift.io/cloud-cluster-profile: medik8s-aws
      ci-operator.openshift.io/variant: "4.14"
      ci.openshift.io/generator: prowgen
      job-release: "4.14"
      pj-rehearse.openshift.io/can-be-rehearsed: "true"
    name: pull-ci-medik8s-self-node-remediation-release-0.7-4.14-openshift-e2e
    rerun_command: /test 4.14-openshift-e2e
    skip_if_only_changed: ^docs/|\.md$|^(?:.*/)?(?:\.gitignore|OWNERS|PROJECT|LICENSE)$
    spec:
      containers:
      - args:
        - --gcs-upload-secret=/secrets/gcs/service-account.json
        - --image-import-pull-secret=/etc/pull-secret/.dockerconfigjson
        - --lease-server-credentials-file=/etc/boskos/credentials
        - --report-credentials-file=/etc/report/credentials
        - --secret-dir=/secrets/ci-pull-credentials
        - --target=openshift-e2e
        - --variant=4.14
        command:
        - ci-operator
        image: ci-operator:latest
        imagePullPolicy: Always
        name: ""
        resources:
          requests:
            cpu: 10m
        volumeMounts:
        - mountPath: /etc/boskos
          name: boskos
          readOnly: true
        - mountPath: /secrets/ci-pull-credentials
          name: ci-pull-credentials
          readOnly: true
        - mountPath: /secrets/gcs
          name: gcs-credentials
          readOnly: true
        - mountPath: /secrets/manifest-tool
          name: manifest-tool-local-pusher
          readOnly: true
        - mountPath: /etc/pull-secret
          name: pull-secret
          readOnly: true
        - mountPath: /etc/report
          name: result-aggregator
          readOnly: true
      serviceAccountName: ci-operator
      volumes:
      - name: boskos
        secret:
          items:
          - key: credentials
            path: credentials
          secretName: boskos-credentials
      - name: ci-pull-credentials
        secret:
          secretName: ci-pull-credentials
      - name: manifest-tool-local-pusher
        secret:
          secretName: manifest-tool-local-pusher
      - name: pull-secret
        secret:
          secretName: registry-pull-credentials
      - name: result-aggregator
        secret:
          secretName: result-aggregator
    trigger: (?m)^/test( | .* )4.14-openshift-e2e,?($|\s.*)
  - agent: kubernetes
    always_run: false
    branches:
    - ^release-0\.7$
    - ^release-0\.7-
    cluster: build06
    context: ci/prow/4.14-test
    decorate: true
    labels:
      ci-operator.openshift.io/variant: "4.14"
      ci.openshift.io/generator: prowgen
      job-release: "4.14"
      pj-rehearse.openshift.io/can-be-rehearsed: "true"
    name: pull-ci-medik8s-self-node-remediation-release-0.7-4.14-test
    rerun_command: /test 4.14-test
    skip_if_only_changed: ^docs/|\.md$|^(?:.*/)?(?:\.gitignore|OWNERS|PROJECT|LICENSE)$
    spec:
      containers:
      - args:
        - --gcs-upload-secret=/secrets/gcs/service-account.json
        - --image-import-pull-secret=/etc/pull-secret/.dockerconfigjson
        - --report-credentials-file=/etc/report/credentials
        - --target=test
        - --variant=4.14
        command:
        - ci-operator
        image: ci-operator:latest
        imagePullPolicy: Always
        name: ""
        resources:
          requests:
            cpu: 10m
        volumeMounts:
        - mountPath: /secrets/gcs
          name: gcs-credentials
          readOnly: true
        - mountPath: /secrets/manifest-tool
          name: manifest-tool-local-pusher
          readOnly: true
        - mountPath: /etc/pull-secret
          name: pull-secret
          readOnly: true
        - mountPath: /etc/report
          name: result-aggregator
          readOnly: true
      serviceAccountName: ci-operator
      volumes:
      - name: manifest-tool-local-pusher
        secret:
          secretName: manifest-tool-local-pusher
      - name: pull-secret
        secret:
          secretName: registry-pull-credentials
      - name: result-aggregator
        secret:
          secretName: result-aggregator
    trigger: (?m)^/test( | .* )4.14-test,?($|\s.*)<|MERGE_RESOLUTION|>--- conflicted
+++ resolved
@@ -5,7 +5,7 @@
     branches:
     - ^release-0\.7$
     - ^release-0\.7-
-    cluster: build06
+    cluster: build10
     context: ci/prow/4.14-ci-index-self-node-remediation-bundle
     decorate: true
     labels:
@@ -61,7 +61,7 @@
     branches:
     - ^release-0\.7$
     - ^release-0\.7-
-    cluster: build06
+    cluster: build10
     context: ci/prow/4.14-images
     decorate: true
     labels:
@@ -117,11 +117,7 @@
     branches:
     - ^release-0\.7$
     - ^release-0\.7-
-<<<<<<< HEAD
-    cluster: build06
-=======
-    cluster: build10
->>>>>>> 635a2bef
+    cluster: build10
     context: ci/prow/4.14-openshift-e2e
     decorate: true
     labels:
@@ -197,7 +193,7 @@
     branches:
     - ^release-0\.7$
     - ^release-0\.7-
-    cluster: build06
+    cluster: build10
     context: ci/prow/4.14-test
     decorate: true
     labels:
