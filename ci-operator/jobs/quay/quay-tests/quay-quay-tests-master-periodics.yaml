--- conflicted
+++ resolved
@@ -5670,13 +5670,8 @@
       secret:
         secretName: result-aggregator
 - agent: kubernetes
-<<<<<<< HEAD
-  cluster: build09
+  cluster: build05
   cron: 0 20 * * *
-=======
-  cluster: build05
-  cron: 0 20 27 * *
->>>>>>> a49ea37a
   decorate: true
   decoration_config:
     skip_cloning: true
