--- conflicted
+++ resolved
@@ -6446,13 +6446,8 @@
       secret:
         secretName: result-aggregator
 - agent: kubernetes
-<<<<<<< HEAD
-  cluster: build09
-  cron: 0 20 * * *
-=======
   cluster: build06
   cron: 0 20 27 * *
->>>>>>> b0d2fb2c
   decorate: true
   decoration_config:
     skip_cloning: true
