periodics:
- agent: kubernetes
  cluster: build05
  cron: 0 12 * * 3
  decorate: true
  decoration_config:
    skip_cloning: true
  extra_refs:
  - base_ref: master
    org: quay
    repo: quay-tests
  labels:
    ci-operator.openshift.io/cloud: aws
    ci-operator.openshift.io/cloud-cluster-profile: aws-qe
    ci-operator.openshift.io/variant: ocp-412-quay
    ci.openshift.io/generator: prowgen
    job-release: "4.12"
    pj-rehearse.openshift.io/can-be-rehearsed: "true"
  name: periodic-ci-quay-quay-tests-master-ocp-412-quay-quay-e2e-tests-quay311-ocp412
  reporter_config:
    slack:
      channel: '#quay-qe'
      job_states_to_report:
      - success
      - failure
      - error
      report_template: '{{if eq .Status.State "success"}} :rainbow: Job *{{.Spec.Job}}*
        ended with *{{.Status.State}}*. <{{.Status.URL}}|View logs> :rainbow: {{else}}
        :volcano: Job *{{.Spec.Job}}* ended with *{{.Status.State}}*. <{{.Status.URL}}|View
        logs> :volcano: {{end}}'
  spec:
    containers:
    - args:
      - --gcs-upload-secret=/secrets/gcs/service-account.json
      - --image-import-pull-secret=/etc/pull-secret/.dockerconfigjson
      - --lease-server-credentials-file=/etc/boskos/credentials
      - --oauth-token-path=/usr/local/github-credentials/oauth
      - --report-credentials-file=/etc/report/credentials
      - --secret-dir=/secrets/ci-pull-credentials
      - --secret-dir=/usr/local/quay-e2e-tests-quay311-ocp412-cluster-profile
      - --target=quay-e2e-tests-quay311-ocp412
      - --variant=ocp-412-quay
      command:
      - ci-operator
      image: ci-operator:latest
      imagePullPolicy: Always
      name: ""
      resources:
        requests:
          cpu: 10m
      volumeMounts:
      - mountPath: /etc/boskos
        name: boskos
        readOnly: true
      - mountPath: /secrets/ci-pull-credentials
        name: ci-pull-credentials
        readOnly: true
      - mountPath: /usr/local/quay-e2e-tests-quay311-ocp412-cluster-profile
        name: cluster-profile
      - mountPath: /secrets/gcs
        name: gcs-credentials
        readOnly: true
      - mountPath: /usr/local/github-credentials
        name: github-credentials-openshift-ci-robot-private-git-cloner
        readOnly: true
      - mountPath: /secrets/manifest-tool
        name: manifest-tool-local-pusher
        readOnly: true
      - mountPath: /etc/pull-secret
        name: pull-secret
        readOnly: true
      - mountPath: /etc/report
        name: result-aggregator
        readOnly: true
    serviceAccountName: ci-operator
    volumes:
    - name: boskos
      secret:
        items:
        - key: credentials
          path: credentials
        secretName: boskos-credentials
    - name: ci-pull-credentials
      secret:
        secretName: ci-pull-credentials
    - name: cluster-profile
      secret:
        secretName: cluster-secrets-aws-qe
    - name: github-credentials-openshift-ci-robot-private-git-cloner
      secret:
        secretName: github-credentials-openshift-ci-robot-private-git-cloner
    - name: manifest-tool-local-pusher
      secret:
        secretName: manifest-tool-local-pusher
    - name: pull-secret
      secret:
        secretName: registry-pull-credentials
    - name: result-aggregator
      secret:
        secretName: result-aggregator
- agent: kubernetes
  cluster: build05
  cron: 0 12 * * 1
  decorate: true
  decoration_config:
    skip_cloning: true
  extra_refs:
  - base_ref: master
    org: quay
    repo: quay-tests
  labels:
    ci-operator.openshift.io/cloud: aws
    ci-operator.openshift.io/cloud-cluster-profile: aws-qe
    ci-operator.openshift.io/variant: ocp-413-quay
    ci.openshift.io/generator: prowgen
    job-release: "4.13"
    pj-rehearse.openshift.io/can-be-rehearsed: "true"
  name: periodic-ci-quay-quay-tests-master-ocp-413-quay-quay-e2e-tests-quay311-ocp413
  reporter_config:
    slack:
      channel: '#quay-qe'
      job_states_to_report:
      - success
      - failure
      - error
      report_template: '{{if eq .Status.State "success"}} :rainbow: Job *{{.Spec.Job}}*
        ended with *{{.Status.State}}*. <{{.Status.URL}}|View logs> :rainbow: {{else}}
        :volcano: Job *{{.Spec.Job}}* ended with *{{.Status.State}}*. <{{.Status.URL}}|View
        logs> :volcano: {{end}}'
  spec:
    containers:
    - args:
      - --gcs-upload-secret=/secrets/gcs/service-account.json
      - --image-import-pull-secret=/etc/pull-secret/.dockerconfigjson
      - --lease-server-credentials-file=/etc/boskos/credentials
      - --oauth-token-path=/usr/local/github-credentials/oauth
      - --report-credentials-file=/etc/report/credentials
      - --secret-dir=/secrets/ci-pull-credentials
      - --secret-dir=/usr/local/quay-e2e-tests-quay311-ocp413-cluster-profile
      - --target=quay-e2e-tests-quay311-ocp413
      - --variant=ocp-413-quay
      command:
      - ci-operator
      image: ci-operator:latest
      imagePullPolicy: Always
      name: ""
      resources:
        requests:
          cpu: 10m
      volumeMounts:
      - mountPath: /etc/boskos
        name: boskos
        readOnly: true
      - mountPath: /secrets/ci-pull-credentials
        name: ci-pull-credentials
        readOnly: true
      - mountPath: /usr/local/quay-e2e-tests-quay311-ocp413-cluster-profile
        name: cluster-profile
      - mountPath: /secrets/gcs
        name: gcs-credentials
        readOnly: true
      - mountPath: /usr/local/github-credentials
        name: github-credentials-openshift-ci-robot-private-git-cloner
        readOnly: true
      - mountPath: /secrets/manifest-tool
        name: manifest-tool-local-pusher
        readOnly: true
      - mountPath: /etc/pull-secret
        name: pull-secret
        readOnly: true
      - mountPath: /etc/report
        name: result-aggregator
        readOnly: true
    serviceAccountName: ci-operator
    volumes:
    - name: boskos
      secret:
        items:
        - key: credentials
          path: credentials
        secretName: boskos-credentials
    - name: ci-pull-credentials
      secret:
        secretName: ci-pull-credentials
    - name: cluster-profile
      secret:
        secretName: cluster-secrets-aws-qe
    - name: github-credentials-openshift-ci-robot-private-git-cloner
      secret:
        secretName: github-credentials-openshift-ci-robot-private-git-cloner
    - name: manifest-tool-local-pusher
      secret:
        secretName: manifest-tool-local-pusher
    - name: pull-secret
      secret:
        secretName: registry-pull-credentials
    - name: result-aggregator
      secret:
        secretName: result-aggregator
- agent: kubernetes
  cluster: build05
  cron: 0 6 25 10 *
  decorate: true
  decoration_config:
    skip_cloning: true
  extra_refs:
  - base_ref: master
    org: quay
    repo: quay-tests
  labels:
    ci-operator.openshift.io/cloud: aws
    ci-operator.openshift.io/cloud-cluster-profile: aws-qe
    ci-operator.openshift.io/variant: ocp-414-quay
    ci.openshift.io/generator: prowgen
    job-release: "4.14"
    pj-rehearse.openshift.io/can-be-rehearsed: "true"
  name: periodic-ci-quay-quay-tests-master-ocp-414-quay-quay-e2e-tests-quay311-ocp414-lp-interop
  reporter_config:
    slack:
      channel: '#quay-qe'
      job_states_to_report:
      - success
      - failure
      - error
      report_template: '{{if eq .Status.State "success"}} :rainbow: Job *{{.Spec.Job}}*
        ended with *{{.Status.State}}*. <{{.Status.URL}}|View logs> :rainbow: {{else}}
        :volcano: Job *{{.Spec.Job}}* ended with *{{.Status.State}}*. <{{.Status.URL}}|View
        logs> :volcano: {{end}}'
  spec:
    containers:
    - args:
      - --gcs-upload-secret=/secrets/gcs/service-account.json
      - --image-import-pull-secret=/etc/pull-secret/.dockerconfigjson
      - --lease-server-credentials-file=/etc/boskos/credentials
      - --oauth-token-path=/usr/local/github-credentials/oauth
      - --report-credentials-file=/etc/report/credentials
      - --secret-dir=/secrets/ci-pull-credentials
      - --secret-dir=/usr/local/quay-e2e-tests-quay311-ocp414-lp-interop-cluster-profile
      - --target=quay-e2e-tests-quay311-ocp414-lp-interop
      - --variant=ocp-414-quay
      command:
      - ci-operator
      image: ci-operator:latest
      imagePullPolicy: Always
      name: ""
      resources:
        requests:
          cpu: 10m
      volumeMounts:
      - mountPath: /etc/boskos
        name: boskos
        readOnly: true
      - mountPath: /secrets/ci-pull-credentials
        name: ci-pull-credentials
        readOnly: true
      - mountPath: /usr/local/quay-e2e-tests-quay311-ocp414-lp-interop-cluster-profile
        name: cluster-profile
      - mountPath: /secrets/gcs
        name: gcs-credentials
        readOnly: true
      - mountPath: /usr/local/github-credentials
        name: github-credentials-openshift-ci-robot-private-git-cloner
        readOnly: true
      - mountPath: /secrets/manifest-tool
        name: manifest-tool-local-pusher
        readOnly: true
      - mountPath: /etc/pull-secret
        name: pull-secret
        readOnly: true
      - mountPath: /etc/report
        name: result-aggregator
        readOnly: true
    serviceAccountName: ci-operator
    volumes:
    - name: boskos
      secret:
        items:
        - key: credentials
          path: credentials
        secretName: boskos-credentials
    - name: ci-pull-credentials
      secret:
        secretName: ci-pull-credentials
    - name: cluster-profile
      secret:
        secretName: cluster-secrets-aws-qe
    - name: github-credentials-openshift-ci-robot-private-git-cloner
      secret:
        secretName: github-credentials-openshift-ci-robot-private-git-cloner
    - name: manifest-tool-local-pusher
      secret:
        secretName: manifest-tool-local-pusher
    - name: pull-secret
      secret:
        secretName: registry-pull-credentials
    - name: result-aggregator
      secret:
        secretName: result-aggregator
- agent: kubernetes
  cluster: build05
  cron: 0 12 * * 2
  decorate: true
  decoration_config:
    skip_cloning: true
  extra_refs:
  - base_ref: master
    org: quay
    repo: quay-tests
  labels:
    ci-operator.openshift.io/cloud: aws
    ci-operator.openshift.io/cloud-cluster-profile: aws-qe
    ci-operator.openshift.io/variant: ocp-415-quay-nightly
    ci.openshift.io/generator: prowgen
    job-release: "4.15"
    pj-rehearse.openshift.io/can-be-rehearsed: "true"
  name: periodic-ci-quay-quay-tests-master-ocp-415-quay-nightly-quay-e2e-tests-quay-nightly-ocp415
  spec:
    containers:
    - args:
      - --gcs-upload-secret=/secrets/gcs/service-account.json
      - --image-import-pull-secret=/etc/pull-secret/.dockerconfigjson
      - --lease-server-credentials-file=/etc/boskos/credentials
      - --oauth-token-path=/usr/local/github-credentials/oauth
      - --report-credentials-file=/etc/report/credentials
      - --secret-dir=/secrets/ci-pull-credentials
      - --secret-dir=/usr/local/quay-e2e-tests-quay-nightly-ocp415-cluster-profile
      - --target=quay-e2e-tests-quay-nightly-ocp415
      - --variant=ocp-415-quay-nightly
      command:
      - ci-operator
      image: ci-operator:latest
      imagePullPolicy: Always
      name: ""
      resources:
        requests:
          cpu: 10m
      volumeMounts:
      - mountPath: /etc/boskos
        name: boskos
        readOnly: true
      - mountPath: /secrets/ci-pull-credentials
        name: ci-pull-credentials
        readOnly: true
      - mountPath: /usr/local/quay-e2e-tests-quay-nightly-ocp415-cluster-profile
        name: cluster-profile
      - mountPath: /secrets/gcs
        name: gcs-credentials
        readOnly: true
      - mountPath: /usr/local/github-credentials
        name: github-credentials-openshift-ci-robot-private-git-cloner
        readOnly: true
      - mountPath: /secrets/manifest-tool
        name: manifest-tool-local-pusher
        readOnly: true
      - mountPath: /etc/pull-secret
        name: pull-secret
        readOnly: true
      - mountPath: /etc/report
        name: result-aggregator
        readOnly: true
    serviceAccountName: ci-operator
    volumes:
    - name: boskos
      secret:
        items:
        - key: credentials
          path: credentials
        secretName: boskos-credentials
    - name: ci-pull-credentials
      secret:
        secretName: ci-pull-credentials
    - name: cluster-profile
      secret:
        secretName: cluster-secrets-aws-qe
    - name: github-credentials-openshift-ci-robot-private-git-cloner
      secret:
        secretName: github-credentials-openshift-ci-robot-private-git-cloner
    - name: manifest-tool-local-pusher
      secret:
        secretName: manifest-tool-local-pusher
    - name: pull-secret
      secret:
        secretName: registry-pull-credentials
    - name: result-aggregator
      secret:
        secretName: result-aggregator
- agent: kubernetes
  cluster: build05
  cron: 0 6 25 10 *
  decorate: true
  decoration_config:
    skip_cloning: true
  extra_refs:
  - base_ref: master
    org: quay
    repo: quay-tests
  labels:
    ci-operator.openshift.io/cloud: aws
    ci-operator.openshift.io/cloud-cluster-profile: aws-qe
    ci-operator.openshift.io/variant: ocp-415-quay
    ci.openshift.io/generator: prowgen
    job-release: "4.15"
    pj-rehearse.openshift.io/can-be-rehearsed: "true"
  name: periodic-ci-quay-quay-tests-master-ocp-415-quay-quay-e2e-tests-quay311-ocp415-lp-interop
  reporter_config:
    slack:
      channel: '#quay-qe'
      job_states_to_report:
      - success
      - failure
      - error
      report_template: '{{if eq .Status.State "success"}} :rainbow: Job *{{.Spec.Job}}*
        ended with *{{.Status.State}}*. <{{.Status.URL}}|View logs> :rainbow: {{else}}
        :volcano: Job *{{.Spec.Job}}* ended with *{{.Status.State}}*. <{{.Status.URL}}|View
        logs> :volcano: {{end}}'
  spec:
    containers:
    - args:
      - --gcs-upload-secret=/secrets/gcs/service-account.json
      - --image-import-pull-secret=/etc/pull-secret/.dockerconfigjson
      - --lease-server-credentials-file=/etc/boskos/credentials
      - --oauth-token-path=/usr/local/github-credentials/oauth
      - --report-credentials-file=/etc/report/credentials
      - --secret-dir=/secrets/ci-pull-credentials
      - --secret-dir=/usr/local/quay-e2e-tests-quay311-ocp415-lp-interop-cluster-profile
      - --target=quay-e2e-tests-quay311-ocp415-lp-interop
      - --variant=ocp-415-quay
      command:
      - ci-operator
      image: ci-operator:latest
      imagePullPolicy: Always
      name: ""
      resources:
        requests:
          cpu: 10m
      volumeMounts:
      - mountPath: /etc/boskos
        name: boskos
        readOnly: true
      - mountPath: /secrets/ci-pull-credentials
        name: ci-pull-credentials
        readOnly: true
      - mountPath: /usr/local/quay-e2e-tests-quay311-ocp415-lp-interop-cluster-profile
        name: cluster-profile
      - mountPath: /secrets/gcs
        name: gcs-credentials
        readOnly: true
      - mountPath: /usr/local/github-credentials
        name: github-credentials-openshift-ci-robot-private-git-cloner
        readOnly: true
      - mountPath: /secrets/manifest-tool
        name: manifest-tool-local-pusher
        readOnly: true
      - mountPath: /etc/pull-secret
        name: pull-secret
        readOnly: true
      - mountPath: /etc/report
        name: result-aggregator
        readOnly: true
    serviceAccountName: ci-operator
    volumes:
    - name: boskos
      secret:
        items:
        - key: credentials
          path: credentials
        secretName: boskos-credentials
    - name: ci-pull-credentials
      secret:
        secretName: ci-pull-credentials
    - name: cluster-profile
      secret:
        secretName: cluster-secrets-aws-qe
    - name: github-credentials-openshift-ci-robot-private-git-cloner
      secret:
        secretName: github-credentials-openshift-ci-robot-private-git-cloner
    - name: manifest-tool-local-pusher
      secret:
        secretName: manifest-tool-local-pusher
    - name: pull-secret
      secret:
        secretName: registry-pull-credentials
    - name: result-aggregator
      secret:
        secretName: result-aggregator
- agent: kubernetes
  cluster: build05
  cron: 0 12 * * 2
  decorate: true
  decoration_config:
    skip_cloning: true
  extra_refs:
  - base_ref: master
    org: quay
    repo: quay-tests
  labels:
    ci-operator.openshift.io/cloud: aws
    ci-operator.openshift.io/cloud-cluster-profile: aws-qe
    ci-operator.openshift.io/variant: ocp-416-quay
    ci.openshift.io/generator: prowgen
    job-release: "4.16"
    pj-rehearse.openshift.io/can-be-rehearsed: "true"
  name: periodic-ci-quay-quay-tests-master-ocp-416-quay-quay-e2e-tests-quay310-ocp416
  reporter_config:
    slack:
      channel: '#quay-qe'
      job_states_to_report:
      - success
      - failure
      - error
      report_template: '{{if eq .Status.State "success"}} :rainbow: Job *{{.Spec.Job}}*
        ended with *{{.Status.State}}*. <{{.Status.URL}}|View logs> :rainbow: {{else}}
        :volcano: Job *{{.Spec.Job}}* ended with *{{.Status.State}}*. <{{.Status.URL}}|View
        logs> :volcano: {{end}}'
  spec:
    containers:
    - args:
      - --gcs-upload-secret=/secrets/gcs/service-account.json
      - --image-import-pull-secret=/etc/pull-secret/.dockerconfigjson
      - --lease-server-credentials-file=/etc/boskos/credentials
      - --oauth-token-path=/usr/local/github-credentials/oauth
      - --report-credentials-file=/etc/report/credentials
      - --secret-dir=/secrets/ci-pull-credentials
      - --secret-dir=/usr/local/quay-e2e-tests-quay310-ocp416-cluster-profile
      - --target=quay-e2e-tests-quay310-ocp416
      - --variant=ocp-416-quay
      command:
      - ci-operator
      image: ci-operator:latest
      imagePullPolicy: Always
      name: ""
      resources:
        requests:
          cpu: 10m
      volumeMounts:
      - mountPath: /etc/boskos
        name: boskos
        readOnly: true
      - mountPath: /secrets/ci-pull-credentials
        name: ci-pull-credentials
        readOnly: true
      - mountPath: /usr/local/quay-e2e-tests-quay310-ocp416-cluster-profile
        name: cluster-profile
      - mountPath: /secrets/gcs
        name: gcs-credentials
        readOnly: true
      - mountPath: /usr/local/github-credentials
        name: github-credentials-openshift-ci-robot-private-git-cloner
        readOnly: true
      - mountPath: /secrets/manifest-tool
        name: manifest-tool-local-pusher
        readOnly: true
      - mountPath: /etc/pull-secret
        name: pull-secret
        readOnly: true
      - mountPath: /etc/report
        name: result-aggregator
        readOnly: true
    serviceAccountName: ci-operator
    volumes:
    - name: boskos
      secret:
        items:
        - key: credentials
          path: credentials
        secretName: boskos-credentials
    - name: ci-pull-credentials
      secret:
        secretName: ci-pull-credentials
    - name: cluster-profile
      secret:
        secretName: cluster-secrets-aws-qe
    - name: github-credentials-openshift-ci-robot-private-git-cloner
      secret:
        secretName: github-credentials-openshift-ci-robot-private-git-cloner
    - name: manifest-tool-local-pusher
      secret:
        secretName: manifest-tool-local-pusher
    - name: pull-secret
      secret:
        secretName: registry-pull-credentials
    - name: result-aggregator
      secret:
        secretName: result-aggregator
- agent: kubernetes
  cluster: build05
  cron: 0 6 11 2 *
  decorate: true
  decoration_config:
    skip_cloning: true
  extra_refs:
  - base_ref: master
    org: quay
    repo: quay-tests
  labels:
    ci-operator.openshift.io/cloud: aws
    ci-operator.openshift.io/cloud-cluster-profile: aws-qe
    ci-operator.openshift.io/variant: ocp-416-quay
    ci.openshift.io/generator: prowgen
    job-release: "4.16"
    pj-rehearse.openshift.io/can-be-rehearsed: "true"
  name: periodic-ci-quay-quay-tests-master-ocp-416-quay-quay-e2e-tests-quay311-ocp416-lp-interop
  reporter_config:
    slack:
      channel: '#quay-qe'
      job_states_to_report:
      - success
      - failure
      - error
      report_template: '{{if eq .Status.State "success"}} :rainbow: Job *{{.Spec.Job}}*
        ended with *{{.Status.State}}*. <{{.Status.URL}}|View logs> :rainbow: {{else}}
        :volcano: Job *{{.Spec.Job}}* ended with *{{.Status.State}}*. <{{.Status.URL}}|View
        logs> :volcano: {{end}}'
  spec:
    containers:
    - args:
      - --gcs-upload-secret=/secrets/gcs/service-account.json
      - --image-import-pull-secret=/etc/pull-secret/.dockerconfigjson
      - --lease-server-credentials-file=/etc/boskos/credentials
      - --oauth-token-path=/usr/local/github-credentials/oauth
      - --report-credentials-file=/etc/report/credentials
      - --secret-dir=/secrets/ci-pull-credentials
      - --secret-dir=/usr/local/quay-e2e-tests-quay311-ocp416-lp-interop-cluster-profile
      - --target=quay-e2e-tests-quay311-ocp416-lp-interop
      - --variant=ocp-416-quay
      command:
      - ci-operator
      image: ci-operator:latest
      imagePullPolicy: Always
      name: ""
      resources:
        requests:
          cpu: 10m
      volumeMounts:
      - mountPath: /etc/boskos
        name: boskos
        readOnly: true
      - mountPath: /secrets/ci-pull-credentials
        name: ci-pull-credentials
        readOnly: true
      - mountPath: /usr/local/quay-e2e-tests-quay311-ocp416-lp-interop-cluster-profile
        name: cluster-profile
      - mountPath: /secrets/gcs
        name: gcs-credentials
        readOnly: true
      - mountPath: /usr/local/github-credentials
        name: github-credentials-openshift-ci-robot-private-git-cloner
        readOnly: true
      - mountPath: /secrets/manifest-tool
        name: manifest-tool-local-pusher
        readOnly: true
      - mountPath: /etc/pull-secret
        name: pull-secret
        readOnly: true
      - mountPath: /etc/report
        name: result-aggregator
        readOnly: true
    serviceAccountName: ci-operator
    volumes:
    - name: boskos
      secret:
        items:
        - key: credentials
          path: credentials
        secretName: boskos-credentials
    - name: ci-pull-credentials
      secret:
        secretName: ci-pull-credentials
    - name: cluster-profile
      secret:
        secretName: cluster-secrets-aws-qe
    - name: github-credentials-openshift-ci-robot-private-git-cloner
      secret:
        secretName: github-credentials-openshift-ci-robot-private-git-cloner
    - name: manifest-tool-local-pusher
      secret:
        secretName: manifest-tool-local-pusher
    - name: pull-secret
      secret:
        secretName: registry-pull-credentials
    - name: result-aggregator
      secret:
        secretName: result-aggregator
- agent: kubernetes
  cluster: build05
  cron: 0 12 * * 2
  decorate: true
  decoration_config:
    skip_cloning: true
  extra_refs:
  - base_ref: master
    org: quay
    repo: quay-tests
  labels:
    ci-operator.openshift.io/cloud: aws
    ci-operator.openshift.io/cloud-cluster-profile: aws-qe
    ci-operator.openshift.io/variant: ocp-416-quay
    ci.openshift.io/generator: prowgen
    job-release: "4.16"
    pj-rehearse.openshift.io/can-be-rehearsed: "true"
  name: periodic-ci-quay-quay-tests-master-ocp-416-quay-quay-e2e-tests-quay39-ocp416
  reporter_config:
    slack:
      channel: '#quay-qe'
      job_states_to_report:
      - success
      - failure
      - error
      report_template: '{{if eq .Status.State "success"}} :rainbow: Job *{{.Spec.Job}}*
        ended with *{{.Status.State}}*. <{{.Status.URL}}|View logs> :rainbow: {{else}}
        :volcano: Job *{{.Spec.Job}}* ended with *{{.Status.State}}*. <{{.Status.URL}}|View
        logs> :volcano: {{end}}'
  spec:
    containers:
    - args:
      - --gcs-upload-secret=/secrets/gcs/service-account.json
      - --image-import-pull-secret=/etc/pull-secret/.dockerconfigjson
      - --lease-server-credentials-file=/etc/boskos/credentials
      - --oauth-token-path=/usr/local/github-credentials/oauth
      - --report-credentials-file=/etc/report/credentials
      - --secret-dir=/secrets/ci-pull-credentials
      - --secret-dir=/usr/local/quay-e2e-tests-quay39-ocp416-cluster-profile
      - --target=quay-e2e-tests-quay39-ocp416
      - --variant=ocp-416-quay
      command:
      - ci-operator
      image: ci-operator:latest
      imagePullPolicy: Always
      name: ""
      resources:
        requests:
          cpu: 10m
      volumeMounts:
      - mountPath: /etc/boskos
        name: boskos
        readOnly: true
      - mountPath: /secrets/ci-pull-credentials
        name: ci-pull-credentials
        readOnly: true
      - mountPath: /usr/local/quay-e2e-tests-quay39-ocp416-cluster-profile
        name: cluster-profile
      - mountPath: /secrets/gcs
        name: gcs-credentials
        readOnly: true
      - mountPath: /usr/local/github-credentials
        name: github-credentials-openshift-ci-robot-private-git-cloner
        readOnly: true
      - mountPath: /secrets/manifest-tool
        name: manifest-tool-local-pusher
        readOnly: true
      - mountPath: /etc/pull-secret
        name: pull-secret
        readOnly: true
      - mountPath: /etc/report
        name: result-aggregator
        readOnly: true
    serviceAccountName: ci-operator
    volumes:
    - name: boskos
      secret:
        items:
        - key: credentials
          path: credentials
        secretName: boskos-credentials
    - name: ci-pull-credentials
      secret:
        secretName: ci-pull-credentials
    - name: cluster-profile
      secret:
        secretName: cluster-secrets-aws-qe
    - name: github-credentials-openshift-ci-robot-private-git-cloner
      secret:
        secretName: github-credentials-openshift-ci-robot-private-git-cloner
    - name: manifest-tool-local-pusher
      secret:
        secretName: manifest-tool-local-pusher
    - name: pull-secret
      secret:
        secretName: registry-pull-credentials
    - name: result-aggregator
      secret:
        secretName: result-aggregator
- agent: kubernetes
  cluster: build05
  cron: 0 12 * * 5
  decorate: true
  decoration_config:
    skip_cloning: true
    timeout: 8h0m0s
  extra_refs:
  - base_ref: master
    org: quay
    repo: quay-tests
  labels:
    ci-operator.openshift.io/cloud: aws
    ci-operator.openshift.io/cloud-cluster-profile: aws-qe
    ci-operator.openshift.io/variant: omr-ocp412
    ci.openshift.io/generator: prowgen
    job-release: "4.12"
    pj-rehearse.openshift.io/can-be-rehearsed: "true"
  name: periodic-ci-quay-quay-tests-master-omr-ocp412-quay-omr-tests-omr-ocp412-disconnected
  reporter_config:
    slack:
      channel: '#quay-qe'
      job_states_to_report:
      - success
      - failure
      - error
      report_template: '{{if eq .Status.State "success"}} :rainbow: Job *{{.Spec.Job}}*
        ended with *{{.Status.State}}*. <{{.Status.URL}}|View logs> :rainbow: {{else}}
        :volcano: Job *{{.Spec.Job}}* ended with *{{.Status.State}}*. <{{.Status.URL}}|View
        logs> :volcano: {{end}}'
  spec:
    containers:
    - args:
      - --gcs-upload-secret=/secrets/gcs/service-account.json
      - --image-import-pull-secret=/etc/pull-secret/.dockerconfigjson
      - --lease-server-credentials-file=/etc/boskos/credentials
      - --oauth-token-path=/usr/local/github-credentials/oauth
      - --report-credentials-file=/etc/report/credentials
      - --secret-dir=/secrets/ci-pull-credentials
      - --secret-dir=/usr/local/quay-omr-tests-omr-ocp412-disconnected-cluster-profile
      - --target=quay-omr-tests-omr-ocp412-disconnected
      - --variant=omr-ocp412
      command:
      - ci-operator
      image: ci-operator:latest
      imagePullPolicy: Always
      name: ""
      resources:
        requests:
          cpu: 10m
      volumeMounts:
      - mountPath: /etc/boskos
        name: boskos
        readOnly: true
      - mountPath: /secrets/ci-pull-credentials
        name: ci-pull-credentials
        readOnly: true
      - mountPath: /usr/local/quay-omr-tests-omr-ocp412-disconnected-cluster-profile
        name: cluster-profile
      - mountPath: /secrets/gcs
        name: gcs-credentials
        readOnly: true
      - mountPath: /usr/local/github-credentials
        name: github-credentials-openshift-ci-robot-private-git-cloner
        readOnly: true
      - mountPath: /secrets/manifest-tool
        name: manifest-tool-local-pusher
        readOnly: true
      - mountPath: /etc/pull-secret
        name: pull-secret
        readOnly: true
      - mountPath: /etc/report
        name: result-aggregator
        readOnly: true
    serviceAccountName: ci-operator
    volumes:
    - name: boskos
      secret:
        items:
        - key: credentials
          path: credentials
        secretName: boskos-credentials
    - name: ci-pull-credentials
      secret:
        secretName: ci-pull-credentials
    - name: cluster-profile
      secret:
        secretName: cluster-secrets-aws-qe
    - name: github-credentials-openshift-ci-robot-private-git-cloner
      secret:
        secretName: github-credentials-openshift-ci-robot-private-git-cloner
    - name: manifest-tool-local-pusher
      secret:
        secretName: manifest-tool-local-pusher
    - name: pull-secret
      secret:
        secretName: registry-pull-credentials
    - name: result-aggregator
      secret:
        secretName: result-aggregator
- agent: kubernetes
  cluster: build05
  cron: 0 0 7 * *
  decorate: true
  decoration_config:
    skip_cloning: true
    timeout: 8h0m0s
  extra_refs:
  - base_ref: master
    org: quay
    repo: quay-tests
  labels:
    ci-operator.openshift.io/cloud: aws
    ci-operator.openshift.io/cloud-cluster-profile: aws-qe
    ci-operator.openshift.io/variant: omr-ocp412-unreleased
    ci.openshift.io/generator: prowgen
    job-release: "4.12"
    pj-rehearse.openshift.io/can-be-rehearsed: "true"
  name: periodic-ci-quay-quay-tests-master-omr-ocp412-unreleased-quay-omr-tests-omr-ocp412-disconnected-unreleased
  reporter_config:
    slack:
      channel: '#quay-qe'
      job_states_to_report:
      - success
      - failure
      - error
      report_template: '{{if eq .Status.State "success"}} :rainbow: Job *{{.Spec.Job}}*
        ended with *{{.Status.State}}*. <{{.Status.URL}}|View logs> :rainbow: {{else}}
        :volcano: Job *{{.Spec.Job}}* ended with *{{.Status.State}}*. <{{.Status.URL}}|View
        logs> :volcano: {{end}}'
  spec:
    containers:
    - args:
      - --gcs-upload-secret=/secrets/gcs/service-account.json
      - --image-import-pull-secret=/etc/pull-secret/.dockerconfigjson
      - --lease-server-credentials-file=/etc/boskos/credentials
      - --oauth-token-path=/usr/local/github-credentials/oauth
      - --report-credentials-file=/etc/report/credentials
      - --secret-dir=/secrets/ci-pull-credentials
      - --secret-dir=/usr/local/quay-omr-tests-omr-ocp412-disconnected-unreleased-cluster-profile
      - --target=quay-omr-tests-omr-ocp412-disconnected-unreleased
      - --variant=omr-ocp412-unreleased
      command:
      - ci-operator
      image: ci-operator:latest
      imagePullPolicy: Always
      name: ""
      resources:
        requests:
          cpu: 10m
      volumeMounts:
      - mountPath: /etc/boskos
        name: boskos
        readOnly: true
      - mountPath: /secrets/ci-pull-credentials
        name: ci-pull-credentials
        readOnly: true
      - mountPath: /usr/local/quay-omr-tests-omr-ocp412-disconnected-unreleased-cluster-profile
        name: cluster-profile
      - mountPath: /secrets/gcs
        name: gcs-credentials
        readOnly: true
      - mountPath: /usr/local/github-credentials
        name: github-credentials-openshift-ci-robot-private-git-cloner
        readOnly: true
      - mountPath: /secrets/manifest-tool
        name: manifest-tool-local-pusher
        readOnly: true
      - mountPath: /etc/pull-secret
        name: pull-secret
        readOnly: true
      - mountPath: /etc/report
        name: result-aggregator
        readOnly: true
    serviceAccountName: ci-operator
    volumes:
    - name: boskos
      secret:
        items:
        - key: credentials
          path: credentials
        secretName: boskos-credentials
    - name: ci-pull-credentials
      secret:
        secretName: ci-pull-credentials
    - name: cluster-profile
      secret:
        secretName: cluster-secrets-aws-qe
    - name: github-credentials-openshift-ci-robot-private-git-cloner
      secret:
        secretName: github-credentials-openshift-ci-robot-private-git-cloner
    - name: manifest-tool-local-pusher
      secret:
        secretName: manifest-tool-local-pusher
    - name: pull-secret
      secret:
        secretName: registry-pull-credentials
    - name: result-aggregator
      secret:
        secretName: result-aggregator
- agent: kubernetes
  cluster: build05
  cron: 0 12 * * 1
  decorate: true
  decoration_config:
    skip_cloning: true
    timeout: 8h0m0s
  extra_refs:
  - base_ref: master
    org: quay
    repo: quay-tests
  labels:
    ci-operator.openshift.io/cloud: aws
    ci-operator.openshift.io/cloud-cluster-profile: aws-qe
    ci-operator.openshift.io/variant: omr-ocp413
    ci.openshift.io/generator: prowgen
    job-release: "4.13"
    pj-rehearse.openshift.io/can-be-rehearsed: "true"
  name: periodic-ci-quay-quay-tests-master-omr-ocp413-quay-omr-tests-omr-ocp413-disconnected
  reporter_config:
    slack:
      channel: '#quay-qe'
      job_states_to_report:
      - success
      - failure
      - error
      report_template: '{{if eq .Status.State "success"}} :rainbow: Job *{{.Spec.Job}}*
        ended with *{{.Status.State}}*. <{{.Status.URL}}|View logs> :rainbow: {{else}}
        :volcano: Job *{{.Spec.Job}}* ended with *{{.Status.State}}*. <{{.Status.URL}}|View
        logs> :volcano: {{end}}'
  spec:
    containers:
    - args:
      - --gcs-upload-secret=/secrets/gcs/service-account.json
      - --image-import-pull-secret=/etc/pull-secret/.dockerconfigjson
      - --lease-server-credentials-file=/etc/boskos/credentials
      - --oauth-token-path=/usr/local/github-credentials/oauth
      - --report-credentials-file=/etc/report/credentials
      - --secret-dir=/secrets/ci-pull-credentials
      - --secret-dir=/usr/local/quay-omr-tests-omr-ocp413-disconnected-cluster-profile
      - --target=quay-omr-tests-omr-ocp413-disconnected
      - --variant=omr-ocp413
      command:
      - ci-operator
      image: ci-operator:latest
      imagePullPolicy: Always
      name: ""
      resources:
        requests:
          cpu: 10m
      volumeMounts:
      - mountPath: /etc/boskos
        name: boskos
        readOnly: true
      - mountPath: /secrets/ci-pull-credentials
        name: ci-pull-credentials
        readOnly: true
      - mountPath: /usr/local/quay-omr-tests-omr-ocp413-disconnected-cluster-profile
        name: cluster-profile
      - mountPath: /secrets/gcs
        name: gcs-credentials
        readOnly: true
      - mountPath: /usr/local/github-credentials
        name: github-credentials-openshift-ci-robot-private-git-cloner
        readOnly: true
      - mountPath: /secrets/manifest-tool
        name: manifest-tool-local-pusher
        readOnly: true
      - mountPath: /etc/pull-secret
        name: pull-secret
        readOnly: true
      - mountPath: /etc/report
        name: result-aggregator
        readOnly: true
    serviceAccountName: ci-operator
    volumes:
    - name: boskos
      secret:
        items:
        - key: credentials
          path: credentials
        secretName: boskos-credentials
    - name: ci-pull-credentials
      secret:
        secretName: ci-pull-credentials
    - name: cluster-profile
      secret:
        secretName: cluster-secrets-aws-qe
    - name: github-credentials-openshift-ci-robot-private-git-cloner
      secret:
        secretName: github-credentials-openshift-ci-robot-private-git-cloner
    - name: manifest-tool-local-pusher
      secret:
        secretName: manifest-tool-local-pusher
    - name: pull-secret
      secret:
        secretName: registry-pull-credentials
    - name: result-aggregator
      secret:
        secretName: result-aggregator
- agent: kubernetes
  cluster: build05
  cron: 0 0 5 * *
  decorate: true
  decoration_config:
    skip_cloning: true
    timeout: 8h0m0s
  extra_refs:
  - base_ref: master
    org: quay
    repo: quay-tests
  labels:
    ci-operator.openshift.io/cloud: aws
    ci-operator.openshift.io/cloud-cluster-profile: aws-qe
    ci-operator.openshift.io/variant: omr-ocp413-unreleased
    ci.openshift.io/generator: prowgen
    job-release: "4.13"
    pj-rehearse.openshift.io/can-be-rehearsed: "true"
  name: periodic-ci-quay-quay-tests-master-omr-ocp413-unreleased-quay-omr-tests-omr-ocp413-disconnected-unreleased
  reporter_config:
    slack:
      channel: '#quay-qe'
      job_states_to_report:
      - success
      - failure
      - error
      report_template: '{{if eq .Status.State "success"}} :rainbow: Job *{{.Spec.Job}}*
        ended with *{{.Status.State}}*. <{{.Status.URL}}|View logs> :rainbow: {{else}}
        :volcano: Job *{{.Spec.Job}}* ended with *{{.Status.State}}*. <{{.Status.URL}}|View
        logs> :volcano: {{end}}'
  spec:
    containers:
    - args:
      - --gcs-upload-secret=/secrets/gcs/service-account.json
      - --image-import-pull-secret=/etc/pull-secret/.dockerconfigjson
      - --lease-server-credentials-file=/etc/boskos/credentials
      - --oauth-token-path=/usr/local/github-credentials/oauth
      - --report-credentials-file=/etc/report/credentials
      - --secret-dir=/secrets/ci-pull-credentials
      - --secret-dir=/usr/local/quay-omr-tests-omr-ocp413-disconnected-unreleased-cluster-profile
      - --target=quay-omr-tests-omr-ocp413-disconnected-unreleased
      - --variant=omr-ocp413-unreleased
      command:
      - ci-operator
      image: ci-operator:latest
      imagePullPolicy: Always
      name: ""
      resources:
        requests:
          cpu: 10m
      volumeMounts:
      - mountPath: /etc/boskos
        name: boskos
        readOnly: true
      - mountPath: /secrets/ci-pull-credentials
        name: ci-pull-credentials
        readOnly: true
      - mountPath: /usr/local/quay-omr-tests-omr-ocp413-disconnected-unreleased-cluster-profile
        name: cluster-profile
      - mountPath: /secrets/gcs
        name: gcs-credentials
        readOnly: true
      - mountPath: /usr/local/github-credentials
        name: github-credentials-openshift-ci-robot-private-git-cloner
        readOnly: true
      - mountPath: /secrets/manifest-tool
        name: manifest-tool-local-pusher
        readOnly: true
      - mountPath: /etc/pull-secret
        name: pull-secret
        readOnly: true
      - mountPath: /etc/report
        name: result-aggregator
        readOnly: true
    serviceAccountName: ci-operator
    volumes:
    - name: boskos
      secret:
        items:
        - key: credentials
          path: credentials
        secretName: boskos-credentials
    - name: ci-pull-credentials
      secret:
        secretName: ci-pull-credentials
    - name: cluster-profile
      secret:
        secretName: cluster-secrets-aws-qe
    - name: github-credentials-openshift-ci-robot-private-git-cloner
      secret:
        secretName: github-credentials-openshift-ci-robot-private-git-cloner
    - name: manifest-tool-local-pusher
      secret:
        secretName: manifest-tool-local-pusher
    - name: pull-secret
      secret:
        secretName: registry-pull-credentials
    - name: result-aggregator
      secret:
        secretName: result-aggregator
- agent: kubernetes
  cluster: build05
  cron: 0 12 * * 3
  decorate: true
  decoration_config:
    skip_cloning: true
    timeout: 8h0m0s
  extra_refs:
  - base_ref: master
    org: quay
    repo: quay-tests
  labels:
    ci-operator.openshift.io/cloud: aws
    ci-operator.openshift.io/cloud-cluster-profile: aws-qe
    ci-operator.openshift.io/variant: omr-ocp414
    ci.openshift.io/generator: prowgen
    job-release: "4.14"
    pj-rehearse.openshift.io/can-be-rehearsed: "true"
  name: periodic-ci-quay-quay-tests-master-omr-ocp414-quay-omr-tests-omr-ocp414-disconnected
  reporter_config:
    slack:
      channel: '#quay-qe'
      job_states_to_report:
      - success
      - failure
      - error
      report_template: '{{if eq .Status.State "success"}} :rainbow: Job *{{.Spec.Job}}*
        ended with *{{.Status.State}}*. <{{.Status.URL}}|View logs> :rainbow: {{else}}
        :volcano: Job *{{.Spec.Job}}* ended with *{{.Status.State}}*. <{{.Status.URL}}|View
        logs> :volcano: {{end}}'
  spec:
    containers:
    - args:
      - --gcs-upload-secret=/secrets/gcs/service-account.json
      - --image-import-pull-secret=/etc/pull-secret/.dockerconfigjson
      - --lease-server-credentials-file=/etc/boskos/credentials
      - --oauth-token-path=/usr/local/github-credentials/oauth
      - --report-credentials-file=/etc/report/credentials
      - --secret-dir=/secrets/ci-pull-credentials
      - --secret-dir=/usr/local/quay-omr-tests-omr-ocp414-disconnected-cluster-profile
      - --target=quay-omr-tests-omr-ocp414-disconnected
      - --variant=omr-ocp414
      command:
      - ci-operator
      image: ci-operator:latest
      imagePullPolicy: Always
      name: ""
      resources:
        requests:
          cpu: 10m
      volumeMounts:
      - mountPath: /etc/boskos
        name: boskos
        readOnly: true
      - mountPath: /secrets/ci-pull-credentials
        name: ci-pull-credentials
        readOnly: true
      - mountPath: /usr/local/quay-omr-tests-omr-ocp414-disconnected-cluster-profile
        name: cluster-profile
      - mountPath: /secrets/gcs
        name: gcs-credentials
        readOnly: true
      - mountPath: /usr/local/github-credentials
        name: github-credentials-openshift-ci-robot-private-git-cloner
        readOnly: true
      - mountPath: /secrets/manifest-tool
        name: manifest-tool-local-pusher
        readOnly: true
      - mountPath: /etc/pull-secret
        name: pull-secret
        readOnly: true
      - mountPath: /etc/report
        name: result-aggregator
        readOnly: true
    serviceAccountName: ci-operator
    volumes:
    - name: boskos
      secret:
        items:
        - key: credentials
          path: credentials
        secretName: boskos-credentials
    - name: ci-pull-credentials
      secret:
        secretName: ci-pull-credentials
    - name: cluster-profile
      secret:
        secretName: cluster-secrets-aws-qe
    - name: github-credentials-openshift-ci-robot-private-git-cloner
      secret:
        secretName: github-credentials-openshift-ci-robot-private-git-cloner
    - name: manifest-tool-local-pusher
      secret:
        secretName: manifest-tool-local-pusher
    - name: pull-secret
      secret:
        secretName: registry-pull-credentials
    - name: result-aggregator
      secret:
        secretName: result-aggregator
- agent: kubernetes
  cluster: build05
  cron: 0 0 3 * *
  decorate: true
  decoration_config:
    skip_cloning: true
    timeout: 8h0m0s
  extra_refs:
  - base_ref: master
    org: quay
    repo: quay-tests
  labels:
    ci-operator.openshift.io/cloud: aws
    ci-operator.openshift.io/cloud-cluster-profile: aws-qe
    ci-operator.openshift.io/variant: omr-ocp414-unreleased
    ci.openshift.io/generator: prowgen
    job-release: "4.14"
    pj-rehearse.openshift.io/can-be-rehearsed: "true"
  name: periodic-ci-quay-quay-tests-master-omr-ocp414-unreleased-quay-omr-tests-omr-ocp414-disconnected-unreleased
  reporter_config:
    slack:
      channel: '#quay-qe'
      job_states_to_report:
      - success
      - failure
      - error
      report_template: '{{if eq .Status.State "success"}} :rainbow: Job *{{.Spec.Job}}*
        ended with *{{.Status.State}}*. <{{.Status.URL}}|View logs> :rainbow: {{else}}
        :volcano: Job *{{.Spec.Job}}* ended with *{{.Status.State}}*. <{{.Status.URL}}|View
        logs> :volcano: {{end}}'
  spec:
    containers:
    - args:
      - --gcs-upload-secret=/secrets/gcs/service-account.json
      - --image-import-pull-secret=/etc/pull-secret/.dockerconfigjson
      - --lease-server-credentials-file=/etc/boskos/credentials
      - --oauth-token-path=/usr/local/github-credentials/oauth
      - --report-credentials-file=/etc/report/credentials
      - --secret-dir=/secrets/ci-pull-credentials
      - --secret-dir=/usr/local/quay-omr-tests-omr-ocp414-disconnected-unreleased-cluster-profile
      - --target=quay-omr-tests-omr-ocp414-disconnected-unreleased
      - --variant=omr-ocp414-unreleased
      command:
      - ci-operator
      image: ci-operator:latest
      imagePullPolicy: Always
      name: ""
      resources:
        requests:
          cpu: 10m
      volumeMounts:
      - mountPath: /etc/boskos
        name: boskos
        readOnly: true
      - mountPath: /secrets/ci-pull-credentials
        name: ci-pull-credentials
        readOnly: true
      - mountPath: /usr/local/quay-omr-tests-omr-ocp414-disconnected-unreleased-cluster-profile
        name: cluster-profile
      - mountPath: /secrets/gcs
        name: gcs-credentials
        readOnly: true
      - mountPath: /usr/local/github-credentials
        name: github-credentials-openshift-ci-robot-private-git-cloner
        readOnly: true
      - mountPath: /secrets/manifest-tool
        name: manifest-tool-local-pusher
        readOnly: true
      - mountPath: /etc/pull-secret
        name: pull-secret
        readOnly: true
      - mountPath: /etc/report
        name: result-aggregator
        readOnly: true
    serviceAccountName: ci-operator
    volumes:
    - name: boskos
      secret:
        items:
        - key: credentials
          path: credentials
        secretName: boskos-credentials
    - name: ci-pull-credentials
      secret:
        secretName: ci-pull-credentials
    - name: cluster-profile
      secret:
        secretName: cluster-secrets-aws-qe
    - name: github-credentials-openshift-ci-robot-private-git-cloner
      secret:
        secretName: github-credentials-openshift-ci-robot-private-git-cloner
    - name: manifest-tool-local-pusher
      secret:
        secretName: manifest-tool-local-pusher
    - name: pull-secret
      secret:
        secretName: registry-pull-credentials
    - name: result-aggregator
      secret:
        secretName: result-aggregator
- agent: kubernetes
  cluster: build05
  cron: 0 12 * * 1
  decorate: true
  decoration_config:
    skip_cloning: true
    timeout: 8h0m0s
  extra_refs:
  - base_ref: master
    org: quay
    repo: quay-tests
  labels:
    ci-operator.openshift.io/cloud: aws
    ci-operator.openshift.io/cloud-cluster-profile: aws-qe
    ci-operator.openshift.io/variant: omr-ocp415
    ci.openshift.io/generator: prowgen
    job-release: "4.15"
    pj-rehearse.openshift.io/can-be-rehearsed: "true"
  name: periodic-ci-quay-quay-tests-master-omr-ocp415-quay-omr-tests-omr-ocp415-disconnected
  reporter_config:
    slack:
      channel: '#quay-qe'
      job_states_to_report:
      - success
      - failure
      - error
      report_template: '{{if eq .Status.State "success"}} :rainbow: Job *{{.Spec.Job}}*
        ended with *{{.Status.State}}*. <{{.Status.URL}}|View logs> :rainbow: {{else}}
        :volcano: Job *{{.Spec.Job}}* ended with *{{.Status.State}}*. <{{.Status.URL}}|View
        logs> :volcano: {{end}}'
  spec:
    containers:
    - args:
      - --gcs-upload-secret=/secrets/gcs/service-account.json
      - --image-import-pull-secret=/etc/pull-secret/.dockerconfigjson
      - --lease-server-credentials-file=/etc/boskos/credentials
      - --oauth-token-path=/usr/local/github-credentials/oauth
      - --report-credentials-file=/etc/report/credentials
      - --secret-dir=/secrets/ci-pull-credentials
      - --secret-dir=/usr/local/quay-omr-tests-omr-ocp415-disconnected-cluster-profile
      - --target=quay-omr-tests-omr-ocp415-disconnected
      - --variant=omr-ocp415
      command:
      - ci-operator
      image: ci-operator:latest
      imagePullPolicy: Always
      name: ""
      resources:
        requests:
          cpu: 10m
      volumeMounts:
      - mountPath: /etc/boskos
        name: boskos
        readOnly: true
      - mountPath: /secrets/ci-pull-credentials
        name: ci-pull-credentials
        readOnly: true
      - mountPath: /usr/local/quay-omr-tests-omr-ocp415-disconnected-cluster-profile
        name: cluster-profile
      - mountPath: /secrets/gcs
        name: gcs-credentials
        readOnly: true
      - mountPath: /usr/local/github-credentials
        name: github-credentials-openshift-ci-robot-private-git-cloner
        readOnly: true
      - mountPath: /secrets/manifest-tool
        name: manifest-tool-local-pusher
        readOnly: true
      - mountPath: /etc/pull-secret
        name: pull-secret
        readOnly: true
      - mountPath: /etc/report
        name: result-aggregator
        readOnly: true
    serviceAccountName: ci-operator
    volumes:
    - name: boskos
      secret:
        items:
        - key: credentials
          path: credentials
        secretName: boskos-credentials
    - name: ci-pull-credentials
      secret:
        secretName: ci-pull-credentials
    - name: cluster-profile
      secret:
        secretName: cluster-secrets-aws-qe
    - name: github-credentials-openshift-ci-robot-private-git-cloner
      secret:
        secretName: github-credentials-openshift-ci-robot-private-git-cloner
    - name: manifest-tool-local-pusher
      secret:
        secretName: manifest-tool-local-pusher
    - name: pull-secret
      secret:
        secretName: registry-pull-credentials
    - name: result-aggregator
      secret:
        secretName: result-aggregator
- agent: kubernetes
  cluster: build05
  cron: 0 0 1 * *
  decorate: true
  decoration_config:
    skip_cloning: true
    timeout: 8h0m0s
  extra_refs:
  - base_ref: master
    org: quay
    repo: quay-tests
  labels:
    ci-operator.openshift.io/cloud: aws
    ci-operator.openshift.io/cloud-cluster-profile: aws-qe
    ci-operator.openshift.io/variant: omr-ocp415-unreleased
    ci.openshift.io/generator: prowgen
    job-release: "4.15"
    pj-rehearse.openshift.io/can-be-rehearsed: "true"
  name: periodic-ci-quay-quay-tests-master-omr-ocp415-unreleased-quay-omr-tests-omr-ocp415-disconnected-unreleased
  reporter_config:
    slack:
      channel: '#quay-qe'
      job_states_to_report:
      - success
      - failure
      - error
      report_template: '{{if eq .Status.State "success"}} :rainbow: Job *{{.Spec.Job}}*
        ended with *{{.Status.State}}*. <{{.Status.URL}}|View logs> :rainbow: {{else}}
        :volcano: Job *{{.Spec.Job}}* ended with *{{.Status.State}}*. <{{.Status.URL}}|View
        logs> :volcano: {{end}}'
  spec:
    containers:
    - args:
      - --gcs-upload-secret=/secrets/gcs/service-account.json
      - --image-import-pull-secret=/etc/pull-secret/.dockerconfigjson
      - --lease-server-credentials-file=/etc/boskos/credentials
      - --oauth-token-path=/usr/local/github-credentials/oauth
      - --report-credentials-file=/etc/report/credentials
      - --secret-dir=/secrets/ci-pull-credentials
      - --secret-dir=/usr/local/quay-omr-tests-omr-ocp415-disconnected-unreleased-cluster-profile
      - --target=quay-omr-tests-omr-ocp415-disconnected-unreleased
      - --variant=omr-ocp415-unreleased
      command:
      - ci-operator
      image: ci-operator:latest
      imagePullPolicy: Always
      name: ""
      resources:
        requests:
          cpu: 10m
      volumeMounts:
      - mountPath: /etc/boskos
        name: boskos
        readOnly: true
      - mountPath: /secrets/ci-pull-credentials
        name: ci-pull-credentials
        readOnly: true
      - mountPath: /usr/local/quay-omr-tests-omr-ocp415-disconnected-unreleased-cluster-profile
        name: cluster-profile
      - mountPath: /secrets/gcs
        name: gcs-credentials
        readOnly: true
      - mountPath: /usr/local/github-credentials
        name: github-credentials-openshift-ci-robot-private-git-cloner
        readOnly: true
      - mountPath: /secrets/manifest-tool
        name: manifest-tool-local-pusher
        readOnly: true
      - mountPath: /etc/pull-secret
        name: pull-secret
        readOnly: true
      - mountPath: /etc/report
        name: result-aggregator
        readOnly: true
    serviceAccountName: ci-operator
    volumes:
    - name: boskos
      secret:
        items:
        - key: credentials
          path: credentials
        secretName: boskos-credentials
    - name: ci-pull-credentials
      secret:
        secretName: ci-pull-credentials
    - name: cluster-profile
      secret:
        secretName: cluster-secrets-aws-qe
    - name: github-credentials-openshift-ci-robot-private-git-cloner
      secret:
        secretName: github-credentials-openshift-ci-robot-private-git-cloner
    - name: manifest-tool-local-pusher
      secret:
        secretName: manifest-tool-local-pusher
    - name: pull-secret
      secret:
        secretName: registry-pull-credentials
    - name: result-aggregator
      secret:
        secretName: result-aggregator
- agent: kubernetes
  cluster: build05
  cron: 0 12 * * 5
  decorate: true
  decoration_config:
    skip_cloning: true
    timeout: 4h0m0s
  extra_refs:
  - base_ref: master
    org: quay
    repo: quay-tests
  labels:
    ci-operator.openshift.io/cloud: aws
    ci-operator.openshift.io/cloud-cluster-profile: aws-qe
    ci-operator.openshift.io/variant: omr-ocp416
    ci.openshift.io/generator: prowgen
    job-release: "4.16"
    pj-rehearse.openshift.io/can-be-rehearsed: "true"
  name: periodic-ci-quay-quay-tests-master-omr-ocp416-quay-omr-tests-omr-ocp416-disconnected
  reporter_config:
    slack:
      channel: '#quay-qe'
      job_states_to_report:
      - success
      - failure
      - error
      report_template: '{{if eq .Status.State "success"}} :rainbow: Job *{{.Spec.Job}}*
        ended with *{{.Status.State}}*. <{{.Status.URL}}|View logs> :rainbow: {{else}}
        :volcano: Job *{{.Spec.Job}}* ended with *{{.Status.State}}*. <{{.Status.URL}}|View
        logs> :volcano: {{end}}'
  spec:
    containers:
    - args:
      - --gcs-upload-secret=/secrets/gcs/service-account.json
      - --image-import-pull-secret=/etc/pull-secret/.dockerconfigjson
      - --lease-server-credentials-file=/etc/boskos/credentials
      - --oauth-token-path=/usr/local/github-credentials/oauth
      - --report-credentials-file=/etc/report/credentials
      - --secret-dir=/secrets/ci-pull-credentials
      - --secret-dir=/usr/local/quay-omr-tests-omr-ocp416-disconnected-cluster-profile
      - --target=quay-omr-tests-omr-ocp416-disconnected
      - --variant=omr-ocp416
      command:
      - ci-operator
      image: ci-operator:latest
      imagePullPolicy: Always
      name: ""
      resources:
        requests:
          cpu: 10m
      volumeMounts:
      - mountPath: /etc/boskos
        name: boskos
        readOnly: true
      - mountPath: /secrets/ci-pull-credentials
        name: ci-pull-credentials
        readOnly: true
      - mountPath: /usr/local/quay-omr-tests-omr-ocp416-disconnected-cluster-profile
        name: cluster-profile
      - mountPath: /secrets/gcs
        name: gcs-credentials
        readOnly: true
      - mountPath: /usr/local/github-credentials
        name: github-credentials-openshift-ci-robot-private-git-cloner
        readOnly: true
      - mountPath: /secrets/manifest-tool
        name: manifest-tool-local-pusher
        readOnly: true
      - mountPath: /etc/pull-secret
        name: pull-secret
        readOnly: true
      - mountPath: /etc/report
        name: result-aggregator
        readOnly: true
    serviceAccountName: ci-operator
    volumes:
    - name: boskos
      secret:
        items:
        - key: credentials
          path: credentials
        secretName: boskos-credentials
    - name: ci-pull-credentials
      secret:
        secretName: ci-pull-credentials
    - name: cluster-profile
      secret:
        secretName: cluster-secrets-aws-qe
    - name: github-credentials-openshift-ci-robot-private-git-cloner
      secret:
        secretName: github-credentials-openshift-ci-robot-private-git-cloner
    - name: manifest-tool-local-pusher
      secret:
        secretName: manifest-tool-local-pusher
    - name: pull-secret
      secret:
        secretName: registry-pull-credentials
    - name: result-aggregator
      secret:
        secretName: result-aggregator
- agent: kubernetes
  cluster: build05
  cron: 0 0 9 * *
  decorate: true
  decoration_config:
    skip_cloning: true
    timeout: 8h0m0s
  extra_refs:
  - base_ref: master
    org: quay
    repo: quay-tests
  labels:
    ci-operator.openshift.io/cloud: aws
    ci-operator.openshift.io/cloud-cluster-profile: aws-qe
    ci-operator.openshift.io/variant: omr-ocp416-unreleased
    ci.openshift.io/generator: prowgen
    job-release: "4.16"
    pj-rehearse.openshift.io/can-be-rehearsed: "true"
  name: periodic-ci-quay-quay-tests-master-omr-ocp416-unreleased-quay-omr-tests-omr-ocp416-disconnected-unreleased
  reporter_config:
    slack:
      channel: '#quay-qe'
      job_states_to_report:
      - success
      - failure
      - error
      report_template: '{{if eq .Status.State "success"}} :rainbow: Job *{{.Spec.Job}}*
        ended with *{{.Status.State}}*. <{{.Status.URL}}|View logs> :rainbow: {{else}}
        :volcano: Job *{{.Spec.Job}}* ended with *{{.Status.State}}*. <{{.Status.URL}}|View
        logs> :volcano: {{end}}'
  spec:
    containers:
    - args:
      - --gcs-upload-secret=/secrets/gcs/service-account.json
      - --image-import-pull-secret=/etc/pull-secret/.dockerconfigjson
      - --lease-server-credentials-file=/etc/boskos/credentials
      - --oauth-token-path=/usr/local/github-credentials/oauth
      - --report-credentials-file=/etc/report/credentials
      - --secret-dir=/secrets/ci-pull-credentials
      - --secret-dir=/usr/local/quay-omr-tests-omr-ocp416-disconnected-unreleased-cluster-profile
      - --target=quay-omr-tests-omr-ocp416-disconnected-unreleased
      - --variant=omr-ocp416-unreleased
      command:
      - ci-operator
      image: ci-operator:latest
      imagePullPolicy: Always
      name: ""
      resources:
        requests:
          cpu: 10m
      volumeMounts:
      - mountPath: /etc/boskos
        name: boskos
        readOnly: true
      - mountPath: /secrets/ci-pull-credentials
        name: ci-pull-credentials
        readOnly: true
      - mountPath: /usr/local/quay-omr-tests-omr-ocp416-disconnected-unreleased-cluster-profile
        name: cluster-profile
      - mountPath: /secrets/gcs
        name: gcs-credentials
        readOnly: true
      - mountPath: /usr/local/github-credentials
        name: github-credentials-openshift-ci-robot-private-git-cloner
        readOnly: true
      - mountPath: /secrets/manifest-tool
        name: manifest-tool-local-pusher
        readOnly: true
      - mountPath: /etc/pull-secret
        name: pull-secret
        readOnly: true
      - mountPath: /etc/report
        name: result-aggregator
        readOnly: true
    serviceAccountName: ci-operator
    volumes:
    - name: boskos
      secret:
        items:
        - key: credentials
          path: credentials
        secretName: boskos-credentials
    - name: ci-pull-credentials
      secret:
        secretName: ci-pull-credentials
    - name: cluster-profile
      secret:
        secretName: cluster-secrets-aws-qe
    - name: github-credentials-openshift-ci-robot-private-git-cloner
      secret:
        secretName: github-credentials-openshift-ci-robot-private-git-cloner
    - name: manifest-tool-local-pusher
      secret:
        secretName: manifest-tool-local-pusher
    - name: pull-secret
      secret:
        secretName: registry-pull-credentials
    - name: result-aggregator
      secret:
        secretName: result-aggregator
- agent: kubernetes
  cluster: build04
  cron: 0 12 * * 5
  decorate: true
  decoration_config:
    skip_cloning: true
  extra_refs:
  - base_ref: master
    org: quay
    repo: quay-tests
  labels:
    ci-operator.openshift.io/cloud: azure4
    ci-operator.openshift.io/cloud-cluster-profile: azure-qe
    ci-operator.openshift.io/variant: quay-aro-ocp
    ci.openshift.io/generator: prowgen
    job-release: "4.16"
    pj-rehearse.openshift.io/can-be-rehearsed: "true"
  name: periodic-ci-quay-quay-tests-master-quay-aro-ocp-quay-e2e-tests-quay310-aro-ocp416
  reporter_config:
    slack:
      channel: '#quay-qe'
      job_states_to_report:
      - success
      - failure
      - error
      report_template: '{{if eq .Status.State "success"}} :rainbow: Job *{{.Spec.Job}}*
        ended with *{{.Status.State}}*. <{{.Status.URL}}|View logs> :rainbow: {{else}}
        :volcano: Job *{{.Spec.Job}}* ended with *{{.Status.State}}*. <{{.Status.URL}}|View
        logs> :volcano: {{end}}'
  spec:
    containers:
    - args:
      - --gcs-upload-secret=/secrets/gcs/service-account.json
      - --image-import-pull-secret=/etc/pull-secret/.dockerconfigjson
      - --lease-server-credentials-file=/etc/boskos/credentials
      - --oauth-token-path=/usr/local/github-credentials/oauth
      - --report-credentials-file=/etc/report/credentials
      - --secret-dir=/secrets/ci-pull-credentials
      - --secret-dir=/usr/local/quay-e2e-tests-quay310-aro-ocp416-cluster-profile
      - --target=quay-e2e-tests-quay310-aro-ocp416
      - --variant=quay-aro-ocp
      command:
      - ci-operator
      image: ci-operator:latest
      imagePullPolicy: Always
      name: ""
      resources:
        requests:
          cpu: 10m
      volumeMounts:
      - mountPath: /etc/boskos
        name: boskos
        readOnly: true
      - mountPath: /secrets/ci-pull-credentials
        name: ci-pull-credentials
        readOnly: true
      - mountPath: /usr/local/quay-e2e-tests-quay310-aro-ocp416-cluster-profile
        name: cluster-profile
      - mountPath: /secrets/gcs
        name: gcs-credentials
        readOnly: true
      - mountPath: /usr/local/github-credentials
        name: github-credentials-openshift-ci-robot-private-git-cloner
        readOnly: true
      - mountPath: /secrets/manifest-tool
        name: manifest-tool-local-pusher
        readOnly: true
      - mountPath: /etc/pull-secret
        name: pull-secret
        readOnly: true
      - mountPath: /etc/report
        name: result-aggregator
        readOnly: true
    serviceAccountName: ci-operator
    volumes:
    - name: boskos
      secret:
        items:
        - key: credentials
          path: credentials
        secretName: boskos-credentials
    - name: ci-pull-credentials
      secret:
        secretName: ci-pull-credentials
    - name: cluster-profile
      secret:
        secretName: cluster-secrets-azure-qe
    - name: github-credentials-openshift-ci-robot-private-git-cloner
      secret:
        secretName: github-credentials-openshift-ci-robot-private-git-cloner
    - name: manifest-tool-local-pusher
      secret:
        secretName: manifest-tool-local-pusher
    - name: pull-secret
      secret:
        secretName: registry-pull-credentials
    - name: result-aggregator
      secret:
        secretName: result-aggregator
- agent: kubernetes
  cluster: build04
  cron: 0 12 * * 4
  decorate: true
  decoration_config:
    skip_cloning: true
  extra_refs:
  - base_ref: master
    org: quay
    repo: quay-tests
  labels:
    ci-operator.openshift.io/cloud: azure4
    ci-operator.openshift.io/cloud-cluster-profile: azure-qe
    ci-operator.openshift.io/variant: quay-aro-ocp
    ci.openshift.io/generator: prowgen
    job-release: "4.16"
    pj-rehearse.openshift.io/can-be-rehearsed: "true"
  name: periodic-ci-quay-quay-tests-master-quay-aro-ocp-quay-e2e-tests-quay311-aro-ocp416
  reporter_config:
    slack:
      channel: '#quay-qe'
      job_states_to_report:
      - success
      - failure
      - error
      report_template: '{{if eq .Status.State "success"}} :rainbow: Job *{{.Spec.Job}}*
        ended with *{{.Status.State}}*. <{{.Status.URL}}|View logs> :rainbow: {{else}}
        :volcano: Job *{{.Spec.Job}}* ended with *{{.Status.State}}*. <{{.Status.URL}}|View
        logs> :volcano: {{end}}'
  spec:
    containers:
    - args:
      - --gcs-upload-secret=/secrets/gcs/service-account.json
      - --image-import-pull-secret=/etc/pull-secret/.dockerconfigjson
      - --lease-server-credentials-file=/etc/boskos/credentials
      - --oauth-token-path=/usr/local/github-credentials/oauth
      - --report-credentials-file=/etc/report/credentials
      - --secret-dir=/secrets/ci-pull-credentials
      - --secret-dir=/usr/local/quay-e2e-tests-quay311-aro-ocp416-cluster-profile
      - --target=quay-e2e-tests-quay311-aro-ocp416
      - --variant=quay-aro-ocp
      command:
      - ci-operator
      image: ci-operator:latest
      imagePullPolicy: Always
      name: ""
      resources:
        requests:
          cpu: 10m
      volumeMounts:
      - mountPath: /etc/boskos
        name: boskos
        readOnly: true
      - mountPath: /secrets/ci-pull-credentials
        name: ci-pull-credentials
        readOnly: true
      - mountPath: /usr/local/quay-e2e-tests-quay311-aro-ocp416-cluster-profile
        name: cluster-profile
      - mountPath: /secrets/gcs
        name: gcs-credentials
        readOnly: true
      - mountPath: /usr/local/github-credentials
        name: github-credentials-openshift-ci-robot-private-git-cloner
        readOnly: true
      - mountPath: /secrets/manifest-tool
        name: manifest-tool-local-pusher
        readOnly: true
      - mountPath: /etc/pull-secret
        name: pull-secret
        readOnly: true
      - mountPath: /etc/report
        name: result-aggregator
        readOnly: true
    serviceAccountName: ci-operator
    volumes:
    - name: boskos
      secret:
        items:
        - key: credentials
          path: credentials
        secretName: boskos-credentials
    - name: ci-pull-credentials
      secret:
        secretName: ci-pull-credentials
    - name: cluster-profile
      secret:
        secretName: cluster-secrets-azure-qe
    - name: github-credentials-openshift-ci-robot-private-git-cloner
      secret:
        secretName: github-credentials-openshift-ci-robot-private-git-cloner
    - name: manifest-tool-local-pusher
      secret:
        secretName: manifest-tool-local-pusher
    - name: pull-secret
      secret:
        secretName: registry-pull-credentials
    - name: result-aggregator
      secret:
        secretName: result-aggregator
- agent: kubernetes
  cluster: build04
  cron: 0 12 * * 3
  decorate: true
  decoration_config:
    skip_cloning: true
  extra_refs:
  - base_ref: master
    org: quay
    repo: quay-tests
  labels:
    ci-operator.openshift.io/cloud: azure4
    ci-operator.openshift.io/cloud-cluster-profile: azure-qe
    ci-operator.openshift.io/variant: quay-aro-ocp
    ci.openshift.io/generator: prowgen
    job-release: "4.16"
    pj-rehearse.openshift.io/can-be-rehearsed: "true"
  name: periodic-ci-quay-quay-tests-master-quay-aro-ocp-quay-e2e-tests-quay39-aro-ocp416
  reporter_config:
    slack:
      channel: '#quay-qe'
      job_states_to_report:
      - success
      - failure
      - error
      report_template: '{{if eq .Status.State "success"}} :rainbow: Job *{{.Spec.Job}}*
        ended with *{{.Status.State}}*. <{{.Status.URL}}|View logs> :rainbow: {{else}}
        :volcano: Job *{{.Spec.Job}}* ended with *{{.Status.State}}*. <{{.Status.URL}}|View
        logs> :volcano: {{end}}'
  spec:
    containers:
    - args:
      - --gcs-upload-secret=/secrets/gcs/service-account.json
      - --image-import-pull-secret=/etc/pull-secret/.dockerconfigjson
      - --lease-server-credentials-file=/etc/boskos/credentials
      - --oauth-token-path=/usr/local/github-credentials/oauth
      - --report-credentials-file=/etc/report/credentials
      - --secret-dir=/secrets/ci-pull-credentials
      - --secret-dir=/usr/local/quay-e2e-tests-quay39-aro-ocp416-cluster-profile
      - --target=quay-e2e-tests-quay39-aro-ocp416
      - --variant=quay-aro-ocp
      command:
      - ci-operator
      image: ci-operator:latest
      imagePullPolicy: Always
      name: ""
      resources:
        requests:
          cpu: 10m
      volumeMounts:
      - mountPath: /etc/boskos
        name: boskos
        readOnly: true
      - mountPath: /secrets/ci-pull-credentials
        name: ci-pull-credentials
        readOnly: true
      - mountPath: /usr/local/quay-e2e-tests-quay39-aro-ocp416-cluster-profile
        name: cluster-profile
      - mountPath: /secrets/gcs
        name: gcs-credentials
        readOnly: true
      - mountPath: /usr/local/github-credentials
        name: github-credentials-openshift-ci-robot-private-git-cloner
        readOnly: true
      - mountPath: /secrets/manifest-tool
        name: manifest-tool-local-pusher
        readOnly: true
      - mountPath: /etc/pull-secret
        name: pull-secret
        readOnly: true
      - mountPath: /etc/report
        name: result-aggregator
        readOnly: true
    serviceAccountName: ci-operator
    volumes:
    - name: boskos
      secret:
        items:
        - key: credentials
          path: credentials
        secretName: boskos-credentials
    - name: ci-pull-credentials
      secret:
        secretName: ci-pull-credentials
    - name: cluster-profile
      secret:
        secretName: cluster-secrets-azure-qe
    - name: github-credentials-openshift-ci-robot-private-git-cloner
      secret:
        secretName: github-credentials-openshift-ci-robot-private-git-cloner
    - name: manifest-tool-local-pusher
      secret:
        secretName: manifest-tool-local-pusher
    - name: pull-secret
      secret:
        secretName: registry-pull-credentials
    - name: result-aggregator
      secret:
        secretName: result-aggregator
- agent: kubernetes
<<<<<<< HEAD
  cluster: build05
  cron: 0 12 1 * *
  decorate: true
  decoration_config:
    skip_cloning: true
  extra_refs:
  - base_ref: master
    org: quay
    repo: quay-tests
  labels:
    ci-operator.openshift.io/cloud: aws
    ci-operator.openshift.io/cloud-cluster-profile: aws-qe
    ci-operator.openshift.io/variant: quay-conformance
    ci.openshift.io/generator: prowgen
    job-release: "4.15"
    pj-rehearse.openshift.io/can-be-rehearsed: "true"
  name: periodic-ci-quay-quay-tests-master-quay-conformance-quay-conformance-test-quay311
  reporter_config:
    slack:
      channel: '#quay-qe'
      job_states_to_report:
      - success
      - failure
      - error
      report_template: '{{if eq .Status.State "success"}} :rainbow: Job *{{.Spec.Job}}*
        ended with *{{.Status.State}}*. <{{.Status.URL}}|View logs> :rainbow: {{else}}
        :volcano: Job *{{.Spec.Job}}* ended with *{{.Status.State}}*. <{{.Status.URL}}|View
        logs> :volcano: {{end}}'
  spec:
    containers:
    - args:
      - --gcs-upload-secret=/secrets/gcs/service-account.json
      - --image-import-pull-secret=/etc/pull-secret/.dockerconfigjson
      - --lease-server-credentials-file=/etc/boskos/credentials
      - --oauth-token-path=/usr/local/github-credentials/oauth
      - --report-credentials-file=/etc/report/credentials
      - --secret-dir=/secrets/ci-pull-credentials
      - --secret-dir=/usr/local/quay-conformance-test-quay311-cluster-profile
      - --target=quay-conformance-test-quay311
      - --variant=quay-conformance
      command:
      - ci-operator
      image: ci-operator:latest
      imagePullPolicy: Always
      name: ""
      resources:
        requests:
          cpu: 10m
      volumeMounts:
      - mountPath: /etc/boskos
        name: boskos
        readOnly: true
      - mountPath: /secrets/ci-pull-credentials
        name: ci-pull-credentials
        readOnly: true
      - mountPath: /usr/local/quay-conformance-test-quay311-cluster-profile
        name: cluster-profile
      - mountPath: /secrets/gcs
        name: gcs-credentials
        readOnly: true
      - mountPath: /usr/local/github-credentials
        name: github-credentials-openshift-ci-robot-private-git-cloner
        readOnly: true
      - mountPath: /secrets/manifest-tool
        name: manifest-tool-local-pusher
        readOnly: true
      - mountPath: /etc/pull-secret
        name: pull-secret
        readOnly: true
      - mountPath: /etc/report
        name: result-aggregator
        readOnly: true
    serviceAccountName: ci-operator
    volumes:
    - name: boskos
      secret:
        items:
        - key: credentials
          path: credentials
        secretName: boskos-credentials
    - name: ci-pull-credentials
      secret:
        secretName: ci-pull-credentials
    - name: cluster-profile
      secret:
        secretName: cluster-secrets-aws-qe
    - name: github-credentials-openshift-ci-robot-private-git-cloner
      secret:
        secretName: github-credentials-openshift-ci-robot-private-git-cloner
    - name: manifest-tool-local-pusher
      secret:
        secretName: manifest-tool-local-pusher
    - name: pull-secret
      secret:
        secretName: registry-pull-credentials
    - name: result-aggregator
      secret:
        secretName: result-aggregator
- agent: kubernetes
  cluster: build03
=======
  cluster: build04
>>>>>>> bd4c4bd3
  cron: 0 11 * * 5
  decorate: true
  decoration_config:
    skip_cloning: true
  extra_refs:
  - base_ref: master
    org: quay
    repo: quay-tests
  labels:
    ci-operator.openshift.io/variant: quay-dast
    ci.openshift.io/generator: prowgen
    job-release: "4.15"
    pj-rehearse.openshift.io/can-be-rehearsed: "true"
  name: periodic-ci-quay-quay-tests-master-quay-dast-quay-dast-test-prod-quay-io
  spec:
    containers:
    - args:
      - --gcs-upload-secret=/secrets/gcs/service-account.json
      - --image-import-pull-secret=/etc/pull-secret/.dockerconfigjson
      - --oauth-token-path=/usr/local/github-credentials/oauth
      - --report-credentials-file=/etc/report/credentials
      - --secret-dir=/secrets/ci-pull-credentials
      - --target=quay-dast-test-prod-quay-io
      - --variant=quay-dast
      command:
      - ci-operator
      image: ci-operator:latest
      imagePullPolicy: Always
      name: ""
      resources:
        requests:
          cpu: 10m
      volumeMounts:
      - mountPath: /secrets/ci-pull-credentials
        name: ci-pull-credentials
        readOnly: true
      - mountPath: /secrets/gcs
        name: gcs-credentials
        readOnly: true
      - mountPath: /usr/local/github-credentials
        name: github-credentials-openshift-ci-robot-private-git-cloner
        readOnly: true
      - mountPath: /secrets/manifest-tool
        name: manifest-tool-local-pusher
        readOnly: true
      - mountPath: /etc/pull-secret
        name: pull-secret
        readOnly: true
      - mountPath: /etc/report
        name: result-aggregator
        readOnly: true
    serviceAccountName: ci-operator
    volumes:
    - name: ci-pull-credentials
      secret:
        secretName: ci-pull-credentials
    - name: github-credentials-openshift-ci-robot-private-git-cloner
      secret:
        secretName: github-credentials-openshift-ci-robot-private-git-cloner
    - name: manifest-tool-local-pusher
      secret:
        secretName: manifest-tool-local-pusher
    - name: pull-secret
      secret:
        secretName: registry-pull-credentials
    - name: result-aggregator
      secret:
        secretName: result-aggregator
- agent: kubernetes
  cluster: build05
  cron: 0 12 * * 5
  decorate: true
  decoration_config:
    skip_cloning: true
  extra_refs:
  - base_ref: master
    org: quay
    repo: quay-tests
  labels:
    ci-operator.openshift.io/cloud: aws
    ci-operator.openshift.io/cloud-cluster-profile: aws-qe
    ci-operator.openshift.io/variant: quay-dast
    ci.openshift.io/generator: prowgen
    job-release: "4.15"
    pj-rehearse.openshift.io/can-be-rehearsed: "true"
  name: periodic-ci-quay-quay-tests-master-quay-dast-quay-dast-test-quay311
  reporter_config:
    slack:
      channel: '#quay-qe'
      job_states_to_report:
      - success
      - failure
      - error
      report_template: '{{if eq .Status.State "success"}} :rainbow: Job *{{.Spec.Job}}*
        ended with *{{.Status.State}}*. <{{.Status.URL}}|View logs> :rainbow: {{else}}
        :volcano: Job *{{.Spec.Job}}* ended with *{{.Status.State}}*. <{{.Status.URL}}|View
        logs> :volcano: {{end}}'
  spec:
    containers:
    - args:
      - --gcs-upload-secret=/secrets/gcs/service-account.json
      - --image-import-pull-secret=/etc/pull-secret/.dockerconfigjson
      - --lease-server-credentials-file=/etc/boskos/credentials
      - --oauth-token-path=/usr/local/github-credentials/oauth
      - --report-credentials-file=/etc/report/credentials
      - --secret-dir=/secrets/ci-pull-credentials
      - --secret-dir=/usr/local/quay-dast-test-quay311-cluster-profile
      - --target=quay-dast-test-quay311
      - --variant=quay-dast
      command:
      - ci-operator
      image: ci-operator:latest
      imagePullPolicy: Always
      name: ""
      resources:
        requests:
          cpu: 10m
      volumeMounts:
      - mountPath: /etc/boskos
        name: boskos
        readOnly: true
      - mountPath: /secrets/ci-pull-credentials
        name: ci-pull-credentials
        readOnly: true
      - mountPath: /usr/local/quay-dast-test-quay311-cluster-profile
        name: cluster-profile
      - mountPath: /secrets/gcs
        name: gcs-credentials
        readOnly: true
      - mountPath: /usr/local/github-credentials
        name: github-credentials-openshift-ci-robot-private-git-cloner
        readOnly: true
      - mountPath: /secrets/manifest-tool
        name: manifest-tool-local-pusher
        readOnly: true
      - mountPath: /etc/pull-secret
        name: pull-secret
        readOnly: true
      - mountPath: /etc/report
        name: result-aggregator
        readOnly: true
    serviceAccountName: ci-operator
    volumes:
    - name: boskos
      secret:
        items:
        - key: credentials
          path: credentials
        secretName: boskos-credentials
    - name: ci-pull-credentials
      secret:
        secretName: ci-pull-credentials
    - name: cluster-profile
      secret:
        secretName: cluster-secrets-aws-qe
    - name: github-credentials-openshift-ci-robot-private-git-cloner
      secret:
        secretName: github-credentials-openshift-ci-robot-private-git-cloner
    - name: manifest-tool-local-pusher
      secret:
        secretName: manifest-tool-local-pusher
    - name: pull-secret
      secret:
        secretName: registry-pull-credentials
    - name: result-aggregator
      secret:
        secretName: result-aggregator
- agent: kubernetes
  cluster: build04
  cron: 0 10 * * 5
  decorate: true
  decoration_config:
    skip_cloning: true
  extra_refs:
  - base_ref: master
    org: quay
    repo: quay-tests
  labels:
    ci-operator.openshift.io/variant: quay-dast
    ci.openshift.io/generator: prowgen
    job-release: "4.15"
    pj-rehearse.openshift.io/can-be-rehearsed: "true"
  name: periodic-ci-quay-quay-tests-master-quay-dast-quay-dast-test-stage-quay-io
  spec:
    containers:
    - args:
      - --gcs-upload-secret=/secrets/gcs/service-account.json
      - --image-import-pull-secret=/etc/pull-secret/.dockerconfigjson
      - --oauth-token-path=/usr/local/github-credentials/oauth
      - --report-credentials-file=/etc/report/credentials
      - --secret-dir=/secrets/ci-pull-credentials
      - --target=quay-dast-test-stage-quay-io
      - --variant=quay-dast
      command:
      - ci-operator
      image: ci-operator:latest
      imagePullPolicy: Always
      name: ""
      resources:
        requests:
          cpu: 10m
      volumeMounts:
      - mountPath: /secrets/ci-pull-credentials
        name: ci-pull-credentials
        readOnly: true
      - mountPath: /secrets/gcs
        name: gcs-credentials
        readOnly: true
      - mountPath: /usr/local/github-credentials
        name: github-credentials-openshift-ci-robot-private-git-cloner
        readOnly: true
      - mountPath: /secrets/manifest-tool
        name: manifest-tool-local-pusher
        readOnly: true
      - mountPath: /etc/pull-secret
        name: pull-secret
        readOnly: true
      - mountPath: /etc/report
        name: result-aggregator
        readOnly: true
    serviceAccountName: ci-operator
    volumes:
    - name: ci-pull-credentials
      secret:
        secretName: ci-pull-credentials
    - name: github-credentials-openshift-ci-robot-private-git-cloner
      secret:
        secretName: github-credentials-openshift-ci-robot-private-git-cloner
    - name: manifest-tool-local-pusher
      secret:
        secretName: manifest-tool-local-pusher
    - name: pull-secret
      secret:
        secretName: registry-pull-credentials
    - name: result-aggregator
      secret:
        secretName: result-aggregator
- agent: kubernetes
  cluster: build05
  cron: 0 12 * * 5
  decorate: true
  decoration_config:
    skip_cloning: true
  extra_refs:
  - base_ref: master
    org: quay
    repo: quay-tests
  labels:
    ci-operator.openshift.io/cloud: aws
    ci-operator.openshift.io/cloud-cluster-profile: aws-qe
    ci.openshift.io/generator: prowgen
    job-release: "4.16"
    pj-rehearse.openshift.io/can-be-rehearsed: "true"
  name: periodic-ci-quay-quay-tests-master-quay-e2e-tests-quay311-ocp416-aws-s3
  reporter_config:
    slack:
      channel: '#quay-qe'
      job_states_to_report:
      - success
      - failure
      - error
      report_template: '{{if eq .Status.State "success"}} :rainbow: Job *{{.Spec.Job}}*
        ended with *{{.Status.State}}*. <{{.Status.URL}}|View logs> :rainbow: {{else}}
        :volcano: Job *{{.Spec.Job}}* ended with *{{.Status.State}}*. <{{.Status.URL}}|View
        logs> :volcano: {{end}}'
  spec:
    containers:
    - args:
      - --gcs-upload-secret=/secrets/gcs/service-account.json
      - --image-import-pull-secret=/etc/pull-secret/.dockerconfigjson
      - --lease-server-credentials-file=/etc/boskos/credentials
      - --oauth-token-path=/usr/local/github-credentials/oauth
      - --report-credentials-file=/etc/report/credentials
      - --secret-dir=/secrets/ci-pull-credentials
      - --secret-dir=/usr/local/quay-e2e-tests-quay311-ocp416-aws-s3-cluster-profile
      - --target=quay-e2e-tests-quay311-ocp416-aws-s3
      command:
      - ci-operator
      image: ci-operator:latest
      imagePullPolicy: Always
      name: ""
      resources:
        requests:
          cpu: 10m
      volumeMounts:
      - mountPath: /etc/boskos
        name: boskos
        readOnly: true
      - mountPath: /secrets/ci-pull-credentials
        name: ci-pull-credentials
        readOnly: true
      - mountPath: /usr/local/quay-e2e-tests-quay311-ocp416-aws-s3-cluster-profile
        name: cluster-profile
      - mountPath: /secrets/gcs
        name: gcs-credentials
        readOnly: true
      - mountPath: /usr/local/github-credentials
        name: github-credentials-openshift-ci-robot-private-git-cloner
        readOnly: true
      - mountPath: /secrets/manifest-tool
        name: manifest-tool-local-pusher
        readOnly: true
      - mountPath: /etc/pull-secret
        name: pull-secret
        readOnly: true
      - mountPath: /etc/report
        name: result-aggregator
        readOnly: true
    serviceAccountName: ci-operator
    volumes:
    - name: boskos
      secret:
        items:
        - key: credentials
          path: credentials
        secretName: boskos-credentials
    - name: ci-pull-credentials
      secret:
        secretName: ci-pull-credentials
    - name: cluster-profile
      secret:
        secretName: cluster-secrets-aws-qe
    - name: github-credentials-openshift-ci-robot-private-git-cloner
      secret:
        secretName: github-credentials-openshift-ci-robot-private-git-cloner
    - name: manifest-tool-local-pusher
      secret:
        secretName: manifest-tool-local-pusher
    - name: pull-secret
      secret:
        secretName: registry-pull-credentials
    - name: result-aggregator
      secret:
        secretName: result-aggregator
- agent: kubernetes
  cluster: build05
  cron: 0 12 * * 6
  decorate: true
  decoration_config:
    skip_cloning: true
  extra_refs:
  - base_ref: master
    org: quay
    repo: quay-tests
  labels:
    ci-operator.openshift.io/cloud: aws
    ci-operator.openshift.io/cloud-cluster-profile: aws-qe
    ci.openshift.io/generator: prowgen
    job-release: "4.16"
    pj-rehearse.openshift.io/can-be-rehearsed: "true"
  name: periodic-ci-quay-quay-tests-master-quay-e2e-tests-quay311-ocp416-azure
  reporter_config:
    slack:
      channel: '#quay-qe'
      job_states_to_report:
      - success
      - failure
      - error
      report_template: '{{if eq .Status.State "success"}} :rainbow: Job *{{.Spec.Job}}*
        ended with *{{.Status.State}}*. <{{.Status.URL}}|View logs> :rainbow: {{else}}
        :volcano: Job *{{.Spec.Job}}* ended with *{{.Status.State}}*. <{{.Status.URL}}|View
        logs> :volcano: {{end}}'
  spec:
    containers:
    - args:
      - --gcs-upload-secret=/secrets/gcs/service-account.json
      - --image-import-pull-secret=/etc/pull-secret/.dockerconfigjson
      - --lease-server-credentials-file=/etc/boskos/credentials
      - --oauth-token-path=/usr/local/github-credentials/oauth
      - --report-credentials-file=/etc/report/credentials
      - --secret-dir=/secrets/ci-pull-credentials
      - --secret-dir=/usr/local/quay-e2e-tests-quay311-ocp416-azure-cluster-profile
      - --target=quay-e2e-tests-quay311-ocp416-azure
      command:
      - ci-operator
      image: ci-operator:latest
      imagePullPolicy: Always
      name: ""
      resources:
        requests:
          cpu: 10m
      volumeMounts:
      - mountPath: /etc/boskos
        name: boskos
        readOnly: true
      - mountPath: /secrets/ci-pull-credentials
        name: ci-pull-credentials
        readOnly: true
      - mountPath: /usr/local/quay-e2e-tests-quay311-ocp416-azure-cluster-profile
        name: cluster-profile
      - mountPath: /secrets/gcs
        name: gcs-credentials
        readOnly: true
      - mountPath: /usr/local/github-credentials
        name: github-credentials-openshift-ci-robot-private-git-cloner
        readOnly: true
      - mountPath: /secrets/manifest-tool
        name: manifest-tool-local-pusher
        readOnly: true
      - mountPath: /etc/pull-secret
        name: pull-secret
        readOnly: true
      - mountPath: /etc/report
        name: result-aggregator
        readOnly: true
    serviceAccountName: ci-operator
    volumes:
    - name: boskos
      secret:
        items:
        - key: credentials
          path: credentials
        secretName: boskos-credentials
    - name: ci-pull-credentials
      secret:
        secretName: ci-pull-credentials
    - name: cluster-profile
      secret:
        secretName: cluster-secrets-aws-qe
    - name: github-credentials-openshift-ci-robot-private-git-cloner
      secret:
        secretName: github-credentials-openshift-ci-robot-private-git-cloner
    - name: manifest-tool-local-pusher
      secret:
        secretName: manifest-tool-local-pusher
    - name: pull-secret
      secret:
        secretName: registry-pull-credentials
    - name: result-aggregator
      secret:
        secretName: result-aggregator
- agent: kubernetes
  cluster: build05
  cron: 0 12 * * 3
  decorate: true
  decoration_config:
    skip_cloning: true
  extra_refs:
  - base_ref: master
    org: quay
    repo: quay-tests
  labels:
    ci-operator.openshift.io/cloud: aws
    ci-operator.openshift.io/cloud-cluster-profile: aws-qe
    ci.openshift.io/generator: prowgen
    job-release: "4.16"
    pj-rehearse.openshift.io/can-be-rehearsed: "true"
  name: periodic-ci-quay-quay-tests-master-quay-e2e-tests-quay311-ocp416-fips
  reporter_config:
    slack:
      channel: '#quay-qe'
      job_states_to_report:
      - success
      - failure
      - error
      report_template: '{{if eq .Status.State "success"}} :rainbow: Job *{{.Spec.Job}}*
        ended with *{{.Status.State}}*. <{{.Status.URL}}|View logs> :rainbow: {{else}}
        :volcano: Job *{{.Spec.Job}}* ended with *{{.Status.State}}*. <{{.Status.URL}}|View
        logs> :volcano: {{end}}'
  spec:
    containers:
    - args:
      - --gcs-upload-secret=/secrets/gcs/service-account.json
      - --image-import-pull-secret=/etc/pull-secret/.dockerconfigjson
      - --lease-server-credentials-file=/etc/boskos/credentials
      - --oauth-token-path=/usr/local/github-credentials/oauth
      - --report-credentials-file=/etc/report/credentials
      - --secret-dir=/secrets/ci-pull-credentials
      - --secret-dir=/usr/local/quay-e2e-tests-quay311-ocp416-fips-cluster-profile
      - --target=quay-e2e-tests-quay311-ocp416-fips
      command:
      - ci-operator
      image: ci-operator:latest
      imagePullPolicy: Always
      name: ""
      resources:
        requests:
          cpu: 10m
      volumeMounts:
      - mountPath: /etc/boskos
        name: boskos
        readOnly: true
      - mountPath: /secrets/ci-pull-credentials
        name: ci-pull-credentials
        readOnly: true
      - mountPath: /usr/local/quay-e2e-tests-quay311-ocp416-fips-cluster-profile
        name: cluster-profile
      - mountPath: /secrets/gcs
        name: gcs-credentials
        readOnly: true
      - mountPath: /usr/local/github-credentials
        name: github-credentials-openshift-ci-robot-private-git-cloner
        readOnly: true
      - mountPath: /secrets/manifest-tool
        name: manifest-tool-local-pusher
        readOnly: true
      - mountPath: /etc/pull-secret
        name: pull-secret
        readOnly: true
      - mountPath: /etc/report
        name: result-aggregator
        readOnly: true
    serviceAccountName: ci-operator
    volumes:
    - name: boskos
      secret:
        items:
        - key: credentials
          path: credentials
        secretName: boskos-credentials
    - name: ci-pull-credentials
      secret:
        secretName: ci-pull-credentials
    - name: cluster-profile
      secret:
        secretName: cluster-secrets-aws-qe
    - name: github-credentials-openshift-ci-robot-private-git-cloner
      secret:
        secretName: github-credentials-openshift-ci-robot-private-git-cloner
    - name: manifest-tool-local-pusher
      secret:
        secretName: manifest-tool-local-pusher
    - name: pull-secret
      secret:
        secretName: registry-pull-credentials
    - name: result-aggregator
      secret:
        secretName: result-aggregator
- agent: kubernetes
  cluster: build05
  cron: 0 12 * * 5
  decorate: true
  decoration_config:
    skip_cloning: true
  extra_refs:
  - base_ref: master
    org: quay
    repo: quay-tests
  labels:
    ci-operator.openshift.io/cloud: aws
    ci-operator.openshift.io/cloud-cluster-profile: aws-qe
    ci.openshift.io/generator: prowgen
    job-release: "4.16"
    pj-rehearse.openshift.io/can-be-rehearsed: "true"
  name: periodic-ci-quay-quay-tests-master-quay-e2e-tests-quay311-ocp416-gcp
  reporter_config:
    slack:
      channel: '#quay-qe'
      job_states_to_report:
      - success
      - failure
      - error
      report_template: '{{if eq .Status.State "success"}} :rainbow: Job *{{.Spec.Job}}*
        ended with *{{.Status.State}}*. <{{.Status.URL}}|View logs> :rainbow: {{else}}
        :volcano: Job *{{.Spec.Job}}* ended with *{{.Status.State}}*. <{{.Status.URL}}|View
        logs> :volcano: {{end}}'
  spec:
    containers:
    - args:
      - --gcs-upload-secret=/secrets/gcs/service-account.json
      - --image-import-pull-secret=/etc/pull-secret/.dockerconfigjson
      - --lease-server-credentials-file=/etc/boskos/credentials
      - --oauth-token-path=/usr/local/github-credentials/oauth
      - --report-credentials-file=/etc/report/credentials
      - --secret-dir=/secrets/ci-pull-credentials
      - --secret-dir=/usr/local/quay-e2e-tests-quay311-ocp416-gcp-cluster-profile
      - --target=quay-e2e-tests-quay311-ocp416-gcp
      command:
      - ci-operator
      image: ci-operator:latest
      imagePullPolicy: Always
      name: ""
      resources:
        requests:
          cpu: 10m
      volumeMounts:
      - mountPath: /etc/boskos
        name: boskos
        readOnly: true
      - mountPath: /secrets/ci-pull-credentials
        name: ci-pull-credentials
        readOnly: true
      - mountPath: /usr/local/quay-e2e-tests-quay311-ocp416-gcp-cluster-profile
        name: cluster-profile
      - mountPath: /secrets/gcs
        name: gcs-credentials
        readOnly: true
      - mountPath: /usr/local/github-credentials
        name: github-credentials-openshift-ci-robot-private-git-cloner
        readOnly: true
      - mountPath: /secrets/manifest-tool
        name: manifest-tool-local-pusher
        readOnly: true
      - mountPath: /etc/pull-secret
        name: pull-secret
        readOnly: true
      - mountPath: /etc/report
        name: result-aggregator
        readOnly: true
    serviceAccountName: ci-operator
    volumes:
    - name: boskos
      secret:
        items:
        - key: credentials
          path: credentials
        secretName: boskos-credentials
    - name: ci-pull-credentials
      secret:
        secretName: ci-pull-credentials
    - name: cluster-profile
      secret:
        secretName: cluster-secrets-aws-qe
    - name: github-credentials-openshift-ci-robot-private-git-cloner
      secret:
        secretName: github-credentials-openshift-ci-robot-private-git-cloner
    - name: manifest-tool-local-pusher
      secret:
        secretName: manifest-tool-local-pusher
    - name: pull-secret
      secret:
        secretName: registry-pull-credentials
    - name: result-aggregator
      secret:
        secretName: result-aggregator
- agent: kubernetes
  cluster: build05
  cron: 0 12 * * 5
  decorate: true
  decoration_config:
    skip_cloning: true
  extra_refs:
  - base_ref: master
    org: quay
    repo: quay-tests
  labels:
    ci-operator.openshift.io/cloud: aws
    ci-operator.openshift.io/cloud-cluster-profile: aws-qe
    ci.openshift.io/generator: prowgen
    job-release: "4.16"
    pj-rehearse.openshift.io/can-be-rehearsed: "true"
  name: periodic-ci-quay-quay-tests-master-quay-e2e-tests-quay311-ocp416-ibmcos
  reporter_config:
    slack:
      channel: '#quay-qe'
      job_states_to_report:
      - success
      - failure
      - error
      report_template: '{{if eq .Status.State "success"}} :rainbow: Job *{{.Spec.Job}}*
        ended with *{{.Status.State}}*. <{{.Status.URL}}|View logs> :rainbow: {{else}}
        :volcano: Job *{{.Spec.Job}}* ended with *{{.Status.State}}*. <{{.Status.URL}}|View
        logs> :volcano: {{end}}'
  spec:
    containers:
    - args:
      - --gcs-upload-secret=/secrets/gcs/service-account.json
      - --image-import-pull-secret=/etc/pull-secret/.dockerconfigjson
      - --lease-server-credentials-file=/etc/boskos/credentials
      - --oauth-token-path=/usr/local/github-credentials/oauth
      - --report-credentials-file=/etc/report/credentials
      - --secret-dir=/secrets/ci-pull-credentials
      - --secret-dir=/usr/local/quay-e2e-tests-quay311-ocp416-ibmcos-cluster-profile
      - --target=quay-e2e-tests-quay311-ocp416-ibmcos
      command:
      - ci-operator
      image: ci-operator:latest
      imagePullPolicy: Always
      name: ""
      resources:
        requests:
          cpu: 10m
      volumeMounts:
      - mountPath: /etc/boskos
        name: boskos
        readOnly: true
      - mountPath: /secrets/ci-pull-credentials
        name: ci-pull-credentials
        readOnly: true
      - mountPath: /usr/local/quay-e2e-tests-quay311-ocp416-ibmcos-cluster-profile
        name: cluster-profile
      - mountPath: /secrets/gcs
        name: gcs-credentials
        readOnly: true
      - mountPath: /usr/local/github-credentials
        name: github-credentials-openshift-ci-robot-private-git-cloner
        readOnly: true
      - mountPath: /secrets/manifest-tool
        name: manifest-tool-local-pusher
        readOnly: true
      - mountPath: /etc/pull-secret
        name: pull-secret
        readOnly: true
      - mountPath: /etc/report
        name: result-aggregator
        readOnly: true
    serviceAccountName: ci-operator
    volumes:
    - name: boskos
      secret:
        items:
        - key: credentials
          path: credentials
        secretName: boskos-credentials
    - name: ci-pull-credentials
      secret:
        secretName: ci-pull-credentials
    - name: cluster-profile
      secret:
        secretName: cluster-secrets-aws-qe
    - name: github-credentials-openshift-ci-robot-private-git-cloner
      secret:
        secretName: github-credentials-openshift-ci-robot-private-git-cloner
    - name: manifest-tool-local-pusher
      secret:
        secretName: manifest-tool-local-pusher
    - name: pull-secret
      secret:
        secretName: registry-pull-credentials
    - name: result-aggregator
      secret:
        secretName: result-aggregator
- agent: kubernetes
  cluster: build05
  cron: 0 10 * * 3
  decorate: true
  decoration_config:
    skip_cloning: true
  extra_refs:
  - base_ref: master
    org: quay
    repo: quay-tests
  labels:
    ci-operator.openshift.io/cloud: aws
    ci-operator.openshift.io/cloud-cluster-profile: aws-qe
    ci.openshift.io/generator: prowgen
    job-release: "4.16"
    pj-rehearse.openshift.io/can-be-rehearsed: "true"
  name: periodic-ci-quay-quay-tests-master-quay-e2e-tests-quay311-ocp416-netappgrid
  reporter_config:
    slack:
      channel: '#quay-qe'
      job_states_to_report:
      - success
      - failure
      - error
      report_template: '{{if eq .Status.State "success"}} :rainbow: Job *{{.Spec.Job}}*
        ended with *{{.Status.State}}*. <{{.Status.URL}}|View logs> :rainbow: {{else}}
        :volcano: Job *{{.Spec.Job}}* ended with *{{.Status.State}}*. <{{.Status.URL}}|View
        logs> :volcano: {{end}}'
  spec:
    containers:
    - args:
      - --gcs-upload-secret=/secrets/gcs/service-account.json
      - --image-import-pull-secret=/etc/pull-secret/.dockerconfigjson
      - --lease-server-credentials-file=/etc/boskos/credentials
      - --oauth-token-path=/usr/local/github-credentials/oauth
      - --report-credentials-file=/etc/report/credentials
      - --secret-dir=/secrets/ci-pull-credentials
      - --secret-dir=/usr/local/quay-e2e-tests-quay311-ocp416-netappgrid-cluster-profile
      - --target=quay-e2e-tests-quay311-ocp416-netappgrid
      command:
      - ci-operator
      image: ci-operator:latest
      imagePullPolicy: Always
      name: ""
      resources:
        requests:
          cpu: 10m
      volumeMounts:
      - mountPath: /etc/boskos
        name: boskos
        readOnly: true
      - mountPath: /secrets/ci-pull-credentials
        name: ci-pull-credentials
        readOnly: true
      - mountPath: /usr/local/quay-e2e-tests-quay311-ocp416-netappgrid-cluster-profile
        name: cluster-profile
      - mountPath: /secrets/gcs
        name: gcs-credentials
        readOnly: true
      - mountPath: /usr/local/github-credentials
        name: github-credentials-openshift-ci-robot-private-git-cloner
        readOnly: true
      - mountPath: /secrets/manifest-tool
        name: manifest-tool-local-pusher
        readOnly: true
      - mountPath: /etc/pull-secret
        name: pull-secret
        readOnly: true
      - mountPath: /etc/report
        name: result-aggregator
        readOnly: true
    serviceAccountName: ci-operator
    volumes:
    - name: boskos
      secret:
        items:
        - key: credentials
          path: credentials
        secretName: boskos-credentials
    - name: ci-pull-credentials
      secret:
        secretName: ci-pull-credentials
    - name: cluster-profile
      secret:
        secretName: cluster-secrets-aws-qe
    - name: github-credentials-openshift-ci-robot-private-git-cloner
      secret:
        secretName: github-credentials-openshift-ci-robot-private-git-cloner
    - name: manifest-tool-local-pusher
      secret:
        secretName: manifest-tool-local-pusher
    - name: pull-secret
      secret:
        secretName: registry-pull-credentials
    - name: result-aggregator
      secret:
        secretName: result-aggregator
- agent: kubernetes
  cluster: build05
  cron: 0 0 15 * *
  decorate: true
  decoration_config:
    skip_cloning: true
  extra_refs:
  - base_ref: master
    org: quay
    repo: quay-tests
  labels:
    ci-operator.openshift.io/cloud: aws
    ci-operator.openshift.io/cloud-cluster-profile: aws-qe
    ci.openshift.io/generator: prowgen
    job-release: "4.16"
    pj-rehearse.openshift.io/can-be-rehearsed: "true"
  name: periodic-ci-quay-quay-tests-master-quay-e2e-tests-quay311-ocp416-proxy
  reporter_config:
    slack:
      channel: '#quay-qe'
      job_states_to_report:
      - success
      - failure
      - error
      report_template: '{{if eq .Status.State "success"}} :rainbow: Job *{{.Spec.Job}}*
        ended with *{{.Status.State}}*. <{{.Status.URL}}|View logs> :rainbow: {{else}}
        :volcano: Job *{{.Spec.Job}}* ended with *{{.Status.State}}*. <{{.Status.URL}}|View
        logs> :volcano: {{end}}'
  spec:
    containers:
    - args:
      - --gcs-upload-secret=/secrets/gcs/service-account.json
      - --image-import-pull-secret=/etc/pull-secret/.dockerconfigjson
      - --lease-server-credentials-file=/etc/boskos/credentials
      - --oauth-token-path=/usr/local/github-credentials/oauth
      - --report-credentials-file=/etc/report/credentials
      - --secret-dir=/secrets/ci-pull-credentials
      - --secret-dir=/usr/local/quay-e2e-tests-quay311-ocp416-proxy-cluster-profile
      - --target=quay-e2e-tests-quay311-ocp416-proxy
      command:
      - ci-operator
      image: ci-operator:latest
      imagePullPolicy: Always
      name: ""
      resources:
        requests:
          cpu: 10m
      volumeMounts:
      - mountPath: /etc/boskos
        name: boskos
        readOnly: true
      - mountPath: /secrets/ci-pull-credentials
        name: ci-pull-credentials
        readOnly: true
      - mountPath: /usr/local/quay-e2e-tests-quay311-ocp416-proxy-cluster-profile
        name: cluster-profile
      - mountPath: /secrets/gcs
        name: gcs-credentials
        readOnly: true
      - mountPath: /usr/local/github-credentials
        name: github-credentials-openshift-ci-robot-private-git-cloner
        readOnly: true
      - mountPath: /secrets/manifest-tool
        name: manifest-tool-local-pusher
        readOnly: true
      - mountPath: /etc/pull-secret
        name: pull-secret
        readOnly: true
      - mountPath: /etc/report
        name: result-aggregator
        readOnly: true
    serviceAccountName: ci-operator
    volumes:
    - name: boskos
      secret:
        items:
        - key: credentials
          path: credentials
        secretName: boskos-credentials
    - name: ci-pull-credentials
      secret:
        secretName: ci-pull-credentials
    - name: cluster-profile
      secret:
        secretName: cluster-secrets-aws-qe
    - name: github-credentials-openshift-ci-robot-private-git-cloner
      secret:
        secretName: github-credentials-openshift-ci-robot-private-git-cloner
    - name: manifest-tool-local-pusher
      secret:
        secretName: manifest-tool-local-pusher
    - name: pull-secret
      secret:
        secretName: registry-pull-credentials
    - name: result-aggregator
      secret:
        secretName: result-aggregator
- agent: kubernetes
  cluster: build05
  cron: 0 12 * * 3
  decorate: true
  decoration_config:
    skip_cloning: true
  extra_refs:
  - base_ref: master
    org: quay
    repo: quay-tests
  labels:
    ci-operator.openshift.io/cloud: aws
    ci-operator.openshift.io/cloud-cluster-profile: aws-qe
    ci-operator.openshift.io/variant: quay-hypershift
    ci.openshift.io/generator: prowgen
    job-release: "4.16"
    pj-rehearse.openshift.io/can-be-rehearsed: "true"
  name: periodic-ci-quay-quay-tests-master-quay-hypershift-quay-e2e-tests-quay310-hypershift-ocp416
  reporter_config:
    slack:
      channel: '#quay-qe'
      job_states_to_report:
      - success
      - failure
      - error
      report_template: '{{if eq .Status.State "success"}} :rainbow: Job *{{.Spec.Job}}*
        ended with *{{.Status.State}}*. <{{.Status.URL}}|View logs> :rainbow: {{else}}
        :volcano: Job *{{.Spec.Job}}* ended with *{{.Status.State}}*. <{{.Status.URL}}|View
        logs> :volcano: {{end}}'
  spec:
    containers:
    - args:
      - --gcs-upload-secret=/secrets/gcs/service-account.json
      - --image-import-pull-secret=/etc/pull-secret/.dockerconfigjson
      - --lease-server-credentials-file=/etc/boskos/credentials
      - --oauth-token-path=/usr/local/github-credentials/oauth
      - --report-credentials-file=/etc/report/credentials
      - --secret-dir=/secrets/ci-pull-credentials
      - --secret-dir=/usr/local/quay-e2e-tests-quay310-hypershift-ocp416-cluster-profile
      - --target=quay-e2e-tests-quay310-hypershift-ocp416
      - --variant=quay-hypershift
      command:
      - ci-operator
      image: ci-operator:latest
      imagePullPolicy: Always
      name: ""
      resources:
        requests:
          cpu: 10m
      volumeMounts:
      - mountPath: /etc/boskos
        name: boskos
        readOnly: true
      - mountPath: /secrets/ci-pull-credentials
        name: ci-pull-credentials
        readOnly: true
      - mountPath: /usr/local/quay-e2e-tests-quay310-hypershift-ocp416-cluster-profile
        name: cluster-profile
      - mountPath: /secrets/gcs
        name: gcs-credentials
        readOnly: true
      - mountPath: /usr/local/github-credentials
        name: github-credentials-openshift-ci-robot-private-git-cloner
        readOnly: true
      - mountPath: /secrets/manifest-tool
        name: manifest-tool-local-pusher
        readOnly: true
      - mountPath: /etc/pull-secret
        name: pull-secret
        readOnly: true
      - mountPath: /etc/report
        name: result-aggregator
        readOnly: true
    serviceAccountName: ci-operator
    volumes:
    - name: boskos
      secret:
        items:
        - key: credentials
          path: credentials
        secretName: boskos-credentials
    - name: ci-pull-credentials
      secret:
        secretName: ci-pull-credentials
    - name: cluster-profile
      secret:
        secretName: cluster-secrets-aws-qe
    - name: github-credentials-openshift-ci-robot-private-git-cloner
      secret:
        secretName: github-credentials-openshift-ci-robot-private-git-cloner
    - name: manifest-tool-local-pusher
      secret:
        secretName: manifest-tool-local-pusher
    - name: pull-secret
      secret:
        secretName: registry-pull-credentials
    - name: result-aggregator
      secret:
        secretName: result-aggregator
- agent: kubernetes
  cluster: build05
  cron: 0 12 * * 5
  decorate: true
  decoration_config:
    skip_cloning: true
  extra_refs:
  - base_ref: master
    org: quay
    repo: quay-tests
  labels:
    ci-operator.openshift.io/cloud: aws
    ci-operator.openshift.io/cloud-cluster-profile: aws-qe
    ci-operator.openshift.io/variant: quay-hypershift
    ci.openshift.io/generator: prowgen
    job-release: "4.16"
    pj-rehearse.openshift.io/can-be-rehearsed: "true"
  name: periodic-ci-quay-quay-tests-master-quay-hypershift-quay-e2e-tests-quay311-hypershift-ocp416
  reporter_config:
    slack:
      channel: '#quay-qe'
      job_states_to_report:
      - success
      - failure
      - error
      report_template: '{{if eq .Status.State "success"}} :rainbow: Job *{{.Spec.Job}}*
        ended with *{{.Status.State}}*. <{{.Status.URL}}|View logs> :rainbow: {{else}}
        :volcano: Job *{{.Spec.Job}}* ended with *{{.Status.State}}*. <{{.Status.URL}}|View
        logs> :volcano: {{end}}'
  spec:
    containers:
    - args:
      - --gcs-upload-secret=/secrets/gcs/service-account.json
      - --image-import-pull-secret=/etc/pull-secret/.dockerconfigjson
      - --lease-server-credentials-file=/etc/boskos/credentials
      - --oauth-token-path=/usr/local/github-credentials/oauth
      - --report-credentials-file=/etc/report/credentials
      - --secret-dir=/secrets/ci-pull-credentials
      - --secret-dir=/usr/local/quay-e2e-tests-quay311-hypershift-ocp416-cluster-profile
      - --target=quay-e2e-tests-quay311-hypershift-ocp416
      - --variant=quay-hypershift
      command:
      - ci-operator
      image: ci-operator:latest
      imagePullPolicy: Always
      name: ""
      resources:
        requests:
          cpu: 10m
      volumeMounts:
      - mountPath: /etc/boskos
        name: boskos
        readOnly: true
      - mountPath: /secrets/ci-pull-credentials
        name: ci-pull-credentials
        readOnly: true
      - mountPath: /usr/local/quay-e2e-tests-quay311-hypershift-ocp416-cluster-profile
        name: cluster-profile
      - mountPath: /secrets/gcs
        name: gcs-credentials
        readOnly: true
      - mountPath: /usr/local/github-credentials
        name: github-credentials-openshift-ci-robot-private-git-cloner
        readOnly: true
      - mountPath: /secrets/manifest-tool
        name: manifest-tool-local-pusher
        readOnly: true
      - mountPath: /etc/pull-secret
        name: pull-secret
        readOnly: true
      - mountPath: /etc/report
        name: result-aggregator
        readOnly: true
    serviceAccountName: ci-operator
    volumes:
    - name: boskos
      secret:
        items:
        - key: credentials
          path: credentials
        secretName: boskos-credentials
    - name: ci-pull-credentials
      secret:
        secretName: ci-pull-credentials
    - name: cluster-profile
      secret:
        secretName: cluster-secrets-aws-qe
    - name: github-credentials-openshift-ci-robot-private-git-cloner
      secret:
        secretName: github-credentials-openshift-ci-robot-private-git-cloner
    - name: manifest-tool-local-pusher
      secret:
        secretName: manifest-tool-local-pusher
    - name: pull-secret
      secret:
        secretName: registry-pull-credentials
    - name: result-aggregator
      secret:
        secretName: result-aggregator
- agent: kubernetes
  cluster: build05
  cron: 0 12 * * 6
  decorate: true
  decoration_config:
    skip_cloning: true
  extra_refs:
  - base_ref: master
    org: quay
    repo: quay-tests
  labels:
    ci-operator.openshift.io/cloud: aws
    ci-operator.openshift.io/cloud-cluster-profile: aws-qe
    ci-operator.openshift.io/variant: quay-hypershift
    ci.openshift.io/generator: prowgen
    job-release: "4.16"
    pj-rehearse.openshift.io/can-be-rehearsed: "true"
  name: periodic-ci-quay-quay-tests-master-quay-hypershift-quay-e2e-tests-quay39-hypershift-ocp416
  reporter_config:
    slack:
      channel: '#quay-qe'
      job_states_to_report:
      - success
      - failure
      - error
      report_template: '{{if eq .Status.State "success"}} :rainbow: Job *{{.Spec.Job}}*
        ended with *{{.Status.State}}*. <{{.Status.URL}}|View logs> :rainbow: {{else}}
        :volcano: Job *{{.Spec.Job}}* ended with *{{.Status.State}}*. <{{.Status.URL}}|View
        logs> :volcano: {{end}}'
  spec:
    containers:
    - args:
      - --gcs-upload-secret=/secrets/gcs/service-account.json
      - --image-import-pull-secret=/etc/pull-secret/.dockerconfigjson
      - --lease-server-credentials-file=/etc/boskos/credentials
      - --oauth-token-path=/usr/local/github-credentials/oauth
      - --report-credentials-file=/etc/report/credentials
      - --secret-dir=/secrets/ci-pull-credentials
      - --secret-dir=/usr/local/quay-e2e-tests-quay39-hypershift-ocp416-cluster-profile
      - --target=quay-e2e-tests-quay39-hypershift-ocp416
      - --variant=quay-hypershift
      command:
      - ci-operator
      image: ci-operator:latest
      imagePullPolicy: Always
      name: ""
      resources:
        requests:
          cpu: 10m
      volumeMounts:
      - mountPath: /etc/boskos
        name: boskos
        readOnly: true
      - mountPath: /secrets/ci-pull-credentials
        name: ci-pull-credentials
        readOnly: true
      - mountPath: /usr/local/quay-e2e-tests-quay39-hypershift-ocp416-cluster-profile
        name: cluster-profile
      - mountPath: /secrets/gcs
        name: gcs-credentials
        readOnly: true
      - mountPath: /usr/local/github-credentials
        name: github-credentials-openshift-ci-robot-private-git-cloner
        readOnly: true
      - mountPath: /secrets/manifest-tool
        name: manifest-tool-local-pusher
        readOnly: true
      - mountPath: /etc/pull-secret
        name: pull-secret
        readOnly: true
      - mountPath: /etc/report
        name: result-aggregator
        readOnly: true
    serviceAccountName: ci-operator
    volumes:
    - name: boskos
      secret:
        items:
        - key: credentials
          path: credentials
        secretName: boskos-credentials
    - name: ci-pull-credentials
      secret:
        secretName: ci-pull-credentials
    - name: cluster-profile
      secret:
        secretName: cluster-secrets-aws-qe
    - name: github-credentials-openshift-ci-robot-private-git-cloner
      secret:
        secretName: github-credentials-openshift-ci-robot-private-git-cloner
    - name: manifest-tool-local-pusher
      secret:
        secretName: manifest-tool-local-pusher
    - name: pull-secret
      secret:
        secretName: registry-pull-credentials
    - name: result-aggregator
      secret:
        secretName: result-aggregator
- agent: kubernetes
  cluster: build05
  cron: 0 12 * * 4
  decorate: true
  decoration_config:
    skip_cloning: true
  extra_refs:
  - base_ref: master
    org: quay
    repo: quay-tests
  labels:
    ci-operator.openshift.io/cloud: aws
    ci-operator.openshift.io/cloud-cluster-profile: aws-qe
    ci-operator.openshift.io/variant: quay-osd-ocp
    ci.openshift.io/generator: prowgen
    job-release: "4.16"
    pj-rehearse.openshift.io/can-be-rehearsed: "true"
  name: periodic-ci-quay-quay-tests-master-quay-osd-ocp-quay-e2e-tests-quay310-osd-ocp416
  reporter_config:
    slack:
      channel: '#quay-qe'
      job_states_to_report:
      - success
      - failure
      - error
      report_template: '{{if eq .Status.State "success"}} :rainbow: Job *{{.Spec.Job}}*
        ended with *{{.Status.State}}*. <{{.Status.URL}}|View logs> :rainbow: {{else}}
        :volcano: Job *{{.Spec.Job}}* ended with *{{.Status.State}}*. <{{.Status.URL}}|View
        logs> :volcano: {{end}}'
  spec:
    containers:
    - args:
      - --gcs-upload-secret=/secrets/gcs/service-account.json
      - --image-import-pull-secret=/etc/pull-secret/.dockerconfigjson
      - --lease-server-credentials-file=/etc/boskos/credentials
      - --oauth-token-path=/usr/local/github-credentials/oauth
      - --report-credentials-file=/etc/report/credentials
      - --secret-dir=/secrets/ci-pull-credentials
      - --secret-dir=/usr/local/quay-e2e-tests-quay310-osd-ocp416-cluster-profile
      - --target=quay-e2e-tests-quay310-osd-ocp416
      - --variant=quay-osd-ocp
      command:
      - ci-operator
      image: ci-operator:latest
      imagePullPolicy: Always
      name: ""
      resources:
        requests:
          cpu: 10m
      volumeMounts:
      - mountPath: /etc/boskos
        name: boskos
        readOnly: true
      - mountPath: /secrets/ci-pull-credentials
        name: ci-pull-credentials
        readOnly: true
      - mountPath: /usr/local/quay-e2e-tests-quay310-osd-ocp416-cluster-profile
        name: cluster-profile
      - mountPath: /secrets/gcs
        name: gcs-credentials
        readOnly: true
      - mountPath: /usr/local/github-credentials
        name: github-credentials-openshift-ci-robot-private-git-cloner
        readOnly: true
      - mountPath: /secrets/manifest-tool
        name: manifest-tool-local-pusher
        readOnly: true
      - mountPath: /etc/pull-secret
        name: pull-secret
        readOnly: true
      - mountPath: /etc/report
        name: result-aggregator
        readOnly: true
    serviceAccountName: ci-operator
    volumes:
    - name: boskos
      secret:
        items:
        - key: credentials
          path: credentials
        secretName: boskos-credentials
    - name: ci-pull-credentials
      secret:
        secretName: ci-pull-credentials
    - name: cluster-profile
      secret:
        secretName: cluster-secrets-aws-qe
    - name: github-credentials-openshift-ci-robot-private-git-cloner
      secret:
        secretName: github-credentials-openshift-ci-robot-private-git-cloner
    - name: manifest-tool-local-pusher
      secret:
        secretName: manifest-tool-local-pusher
    - name: pull-secret
      secret:
        secretName: registry-pull-credentials
    - name: result-aggregator
      secret:
        secretName: result-aggregator
- agent: kubernetes
  cluster: build05
  cron: 0 12 * * 3
  decorate: true
  decoration_config:
    skip_cloning: true
  extra_refs:
  - base_ref: master
    org: quay
    repo: quay-tests
  labels:
    ci-operator.openshift.io/cloud: aws
    ci-operator.openshift.io/cloud-cluster-profile: aws-qe
    ci-operator.openshift.io/variant: quay-osd-ocp
    ci.openshift.io/generator: prowgen
    job-release: "4.16"
    pj-rehearse.openshift.io/can-be-rehearsed: "true"
  name: periodic-ci-quay-quay-tests-master-quay-osd-ocp-quay-e2e-tests-quay311-osd-ocp416
  reporter_config:
    slack:
      channel: '#quay-qe'
      job_states_to_report:
      - success
      - failure
      - error
      report_template: '{{if eq .Status.State "success"}} :rainbow: Job *{{.Spec.Job}}*
        ended with *{{.Status.State}}*. <{{.Status.URL}}|View logs> :rainbow: {{else}}
        :volcano: Job *{{.Spec.Job}}* ended with *{{.Status.State}}*. <{{.Status.URL}}|View
        logs> :volcano: {{end}}'
  spec:
    containers:
    - args:
      - --gcs-upload-secret=/secrets/gcs/service-account.json
      - --image-import-pull-secret=/etc/pull-secret/.dockerconfigjson
      - --lease-server-credentials-file=/etc/boskos/credentials
      - --oauth-token-path=/usr/local/github-credentials/oauth
      - --report-credentials-file=/etc/report/credentials
      - --secret-dir=/secrets/ci-pull-credentials
      - --secret-dir=/usr/local/quay-e2e-tests-quay311-osd-ocp416-cluster-profile
      - --target=quay-e2e-tests-quay311-osd-ocp416
      - --variant=quay-osd-ocp
      command:
      - ci-operator
      image: ci-operator:latest
      imagePullPolicy: Always
      name: ""
      resources:
        requests:
          cpu: 10m
      volumeMounts:
      - mountPath: /etc/boskos
        name: boskos
        readOnly: true
      - mountPath: /secrets/ci-pull-credentials
        name: ci-pull-credentials
        readOnly: true
      - mountPath: /usr/local/quay-e2e-tests-quay311-osd-ocp416-cluster-profile
        name: cluster-profile
      - mountPath: /secrets/gcs
        name: gcs-credentials
        readOnly: true
      - mountPath: /usr/local/github-credentials
        name: github-credentials-openshift-ci-robot-private-git-cloner
        readOnly: true
      - mountPath: /secrets/manifest-tool
        name: manifest-tool-local-pusher
        readOnly: true
      - mountPath: /etc/pull-secret
        name: pull-secret
        readOnly: true
      - mountPath: /etc/report
        name: result-aggregator
        readOnly: true
    serviceAccountName: ci-operator
    volumes:
    - name: boskos
      secret:
        items:
        - key: credentials
          path: credentials
        secretName: boskos-credentials
    - name: ci-pull-credentials
      secret:
        secretName: ci-pull-credentials
    - name: cluster-profile
      secret:
        secretName: cluster-secrets-aws-qe
    - name: github-credentials-openshift-ci-robot-private-git-cloner
      secret:
        secretName: github-credentials-openshift-ci-robot-private-git-cloner
    - name: manifest-tool-local-pusher
      secret:
        secretName: manifest-tool-local-pusher
    - name: pull-secret
      secret:
        secretName: registry-pull-credentials
    - name: result-aggregator
      secret:
        secretName: result-aggregator
- agent: kubernetes
  cluster: build05
  cron: 0 12 * * 2
  decorate: true
  decoration_config:
    skip_cloning: true
  extra_refs:
  - base_ref: master
    org: quay
    repo: quay-tests
  labels:
    ci-operator.openshift.io/cloud: aws
    ci-operator.openshift.io/cloud-cluster-profile: aws-qe
    ci-operator.openshift.io/variant: quay-osd-ocp
    ci.openshift.io/generator: prowgen
    job-release: "4.16"
    pj-rehearse.openshift.io/can-be-rehearsed: "true"
  name: periodic-ci-quay-quay-tests-master-quay-osd-ocp-quay-e2e-tests-quay39-osd-ocp416
  reporter_config:
    slack:
      channel: '#quay-qe'
      job_states_to_report:
      - success
      - failure
      - error
      report_template: '{{if eq .Status.State "success"}} :rainbow: Job *{{.Spec.Job}}*
        ended with *{{.Status.State}}*. <{{.Status.URL}}|View logs> :rainbow: {{else}}
        :volcano: Job *{{.Spec.Job}}* ended with *{{.Status.State}}*. <{{.Status.URL}}|View
        logs> :volcano: {{end}}'
  spec:
    containers:
    - args:
      - --gcs-upload-secret=/secrets/gcs/service-account.json
      - --image-import-pull-secret=/etc/pull-secret/.dockerconfigjson
      - --lease-server-credentials-file=/etc/boskos/credentials
      - --oauth-token-path=/usr/local/github-credentials/oauth
      - --report-credentials-file=/etc/report/credentials
      - --secret-dir=/secrets/ci-pull-credentials
      - --secret-dir=/usr/local/quay-e2e-tests-quay39-osd-ocp416-cluster-profile
      - --target=quay-e2e-tests-quay39-osd-ocp416
      - --variant=quay-osd-ocp
      command:
      - ci-operator
      image: ci-operator:latest
      imagePullPolicy: Always
      name: ""
      resources:
        requests:
          cpu: 10m
      volumeMounts:
      - mountPath: /etc/boskos
        name: boskos
        readOnly: true
      - mountPath: /secrets/ci-pull-credentials
        name: ci-pull-credentials
        readOnly: true
      - mountPath: /usr/local/quay-e2e-tests-quay39-osd-ocp416-cluster-profile
        name: cluster-profile
      - mountPath: /secrets/gcs
        name: gcs-credentials
        readOnly: true
      - mountPath: /usr/local/github-credentials
        name: github-credentials-openshift-ci-robot-private-git-cloner
        readOnly: true
      - mountPath: /secrets/manifest-tool
        name: manifest-tool-local-pusher
        readOnly: true
      - mountPath: /etc/pull-secret
        name: pull-secret
        readOnly: true
      - mountPath: /etc/report
        name: result-aggregator
        readOnly: true
    serviceAccountName: ci-operator
    volumes:
    - name: boskos
      secret:
        items:
        - key: credentials
          path: credentials
        secretName: boskos-credentials
    - name: ci-pull-credentials
      secret:
        secretName: ci-pull-credentials
    - name: cluster-profile
      secret:
        secretName: cluster-secrets-aws-qe
    - name: github-credentials-openshift-ci-robot-private-git-cloner
      secret:
        secretName: github-credentials-openshift-ci-robot-private-git-cloner
    - name: manifest-tool-local-pusher
      secret:
        secretName: manifest-tool-local-pusher
    - name: pull-secret
      secret:
        secretName: registry-pull-credentials
    - name: result-aggregator
      secret:
        secretName: result-aggregator
- agent: kubernetes
  cluster: build05
  cron: 0 12 * * 3
  decorate: true
  decoration_config:
    skip_cloning: true
  extra_refs:
  - base_ref: master
    org: quay
    repo: quay-tests
  labels:
    ci-operator.openshift.io/cloud: aws
    ci-operator.openshift.io/cloud-cluster-profile: aws-qe
    ci-operator.openshift.io/variant: quay-rosa-ocp
    ci.openshift.io/generator: prowgen
    job-release: "4.16"
    pj-rehearse.openshift.io/can-be-rehearsed: "true"
  name: periodic-ci-quay-quay-tests-master-quay-rosa-ocp-quay-e2e-tests-quay310-rosa-ocp416
  reporter_config:
    slack:
      channel: '#quay-qe'
      job_states_to_report:
      - success
      - failure
      - error
      report_template: '{{if eq .Status.State "success"}} :rainbow: Job *{{.Spec.Job}}*
        ended with *{{.Status.State}}*. <{{.Status.URL}}|View logs> :rainbow: {{else}}
        :volcano: Job *{{.Spec.Job}}* ended with *{{.Status.State}}*. <{{.Status.URL}}|View
        logs> :volcano: {{end}}'
  spec:
    containers:
    - args:
      - --gcs-upload-secret=/secrets/gcs/service-account.json
      - --image-import-pull-secret=/etc/pull-secret/.dockerconfigjson
      - --lease-server-credentials-file=/etc/boskos/credentials
      - --oauth-token-path=/usr/local/github-credentials/oauth
      - --report-credentials-file=/etc/report/credentials
      - --secret-dir=/secrets/ci-pull-credentials
      - --secret-dir=/usr/local/quay-e2e-tests-quay310-rosa-ocp416-cluster-profile
      - --target=quay-e2e-tests-quay310-rosa-ocp416
      - --variant=quay-rosa-ocp
      command:
      - ci-operator
      image: ci-operator:latest
      imagePullPolicy: Always
      name: ""
      resources:
        requests:
          cpu: 10m
      volumeMounts:
      - mountPath: /etc/boskos
        name: boskos
        readOnly: true
      - mountPath: /secrets/ci-pull-credentials
        name: ci-pull-credentials
        readOnly: true
      - mountPath: /usr/local/quay-e2e-tests-quay310-rosa-ocp416-cluster-profile
        name: cluster-profile
      - mountPath: /secrets/gcs
        name: gcs-credentials
        readOnly: true
      - mountPath: /usr/local/github-credentials
        name: github-credentials-openshift-ci-robot-private-git-cloner
        readOnly: true
      - mountPath: /secrets/manifest-tool
        name: manifest-tool-local-pusher
        readOnly: true
      - mountPath: /etc/pull-secret
        name: pull-secret
        readOnly: true
      - mountPath: /etc/report
        name: result-aggregator
        readOnly: true
    serviceAccountName: ci-operator
    volumes:
    - name: boskos
      secret:
        items:
        - key: credentials
          path: credentials
        secretName: boskos-credentials
    - name: ci-pull-credentials
      secret:
        secretName: ci-pull-credentials
    - name: cluster-profile
      secret:
        secretName: cluster-secrets-aws-qe
    - name: github-credentials-openshift-ci-robot-private-git-cloner
      secret:
        secretName: github-credentials-openshift-ci-robot-private-git-cloner
    - name: manifest-tool-local-pusher
      secret:
        secretName: manifest-tool-local-pusher
    - name: pull-secret
      secret:
        secretName: registry-pull-credentials
    - name: result-aggregator
      secret:
        secretName: result-aggregator
- agent: kubernetes
  cluster: build05
  cron: 0 12 * * 6
  decorate: true
  decoration_config:
    skip_cloning: true
  extra_refs:
  - base_ref: master
    org: quay
    repo: quay-tests
  labels:
    ci-operator.openshift.io/cloud: aws
    ci-operator.openshift.io/cloud-cluster-profile: aws-qe
    ci-operator.openshift.io/variant: quay-rosa-ocp
    ci.openshift.io/generator: prowgen
    job-release: "4.16"
    pj-rehearse.openshift.io/can-be-rehearsed: "true"
  name: periodic-ci-quay-quay-tests-master-quay-rosa-ocp-quay-e2e-tests-quay311-rosa-ocp416
  reporter_config:
    slack:
      channel: '#quay-qe'
      job_states_to_report:
      - success
      - failure
      - error
      report_template: '{{if eq .Status.State "success"}} :rainbow: Job *{{.Spec.Job}}*
        ended with *{{.Status.State}}*. <{{.Status.URL}}|View logs> :rainbow: {{else}}
        :volcano: Job *{{.Spec.Job}}* ended with *{{.Status.State}}*. <{{.Status.URL}}|View
        logs> :volcano: {{end}}'
  spec:
    containers:
    - args:
      - --gcs-upload-secret=/secrets/gcs/service-account.json
      - --image-import-pull-secret=/etc/pull-secret/.dockerconfigjson
      - --lease-server-credentials-file=/etc/boskos/credentials
      - --oauth-token-path=/usr/local/github-credentials/oauth
      - --report-credentials-file=/etc/report/credentials
      - --secret-dir=/secrets/ci-pull-credentials
      - --secret-dir=/usr/local/quay-e2e-tests-quay311-rosa-ocp416-cluster-profile
      - --target=quay-e2e-tests-quay311-rosa-ocp416
      - --variant=quay-rosa-ocp
      command:
      - ci-operator
      image: ci-operator:latest
      imagePullPolicy: Always
      name: ""
      resources:
        requests:
          cpu: 10m
      volumeMounts:
      - mountPath: /etc/boskos
        name: boskos
        readOnly: true
      - mountPath: /secrets/ci-pull-credentials
        name: ci-pull-credentials
        readOnly: true
      - mountPath: /usr/local/quay-e2e-tests-quay311-rosa-ocp416-cluster-profile
        name: cluster-profile
      - mountPath: /secrets/gcs
        name: gcs-credentials
        readOnly: true
      - mountPath: /usr/local/github-credentials
        name: github-credentials-openshift-ci-robot-private-git-cloner
        readOnly: true
      - mountPath: /secrets/manifest-tool
        name: manifest-tool-local-pusher
        readOnly: true
      - mountPath: /etc/pull-secret
        name: pull-secret
        readOnly: true
      - mountPath: /etc/report
        name: result-aggregator
        readOnly: true
    serviceAccountName: ci-operator
    volumes:
    - name: boskos
      secret:
        items:
        - key: credentials
          path: credentials
        secretName: boskos-credentials
    - name: ci-pull-credentials
      secret:
        secretName: ci-pull-credentials
    - name: cluster-profile
      secret:
        secretName: cluster-secrets-aws-qe
    - name: github-credentials-openshift-ci-robot-private-git-cloner
      secret:
        secretName: github-credentials-openshift-ci-robot-private-git-cloner
    - name: manifest-tool-local-pusher
      secret:
        secretName: manifest-tool-local-pusher
    - name: pull-secret
      secret:
        secretName: registry-pull-credentials
    - name: result-aggregator
      secret:
        secretName: result-aggregator
- agent: kubernetes
  cluster: build05
  cron: 0 12 * * 5
  decorate: true
  decoration_config:
    skip_cloning: true
  extra_refs:
  - base_ref: master
    org: quay
    repo: quay-tests
  labels:
    ci-operator.openshift.io/cloud: aws
    ci-operator.openshift.io/cloud-cluster-profile: aws-qe
    ci-operator.openshift.io/variant: quay-rosa-ocp
    ci.openshift.io/generator: prowgen
    job-release: "4.16"
    pj-rehearse.openshift.io/can-be-rehearsed: "true"
  name: periodic-ci-quay-quay-tests-master-quay-rosa-ocp-quay-e2e-tests-quay39-rosa-ocp416
  reporter_config:
    slack:
      channel: '#quay-qe'
      job_states_to_report:
      - success
      - failure
      - error
      report_template: '{{if eq .Status.State "success"}} :rainbow: Job *{{.Spec.Job}}*
        ended with *{{.Status.State}}*. <{{.Status.URL}}|View logs> :rainbow: {{else}}
        :volcano: Job *{{.Spec.Job}}* ended with *{{.Status.State}}*. <{{.Status.URL}}|View
        logs> :volcano: {{end}}'
  spec:
    containers:
    - args:
      - --gcs-upload-secret=/secrets/gcs/service-account.json
      - --image-import-pull-secret=/etc/pull-secret/.dockerconfigjson
      - --lease-server-credentials-file=/etc/boskos/credentials
      - --oauth-token-path=/usr/local/github-credentials/oauth
      - --report-credentials-file=/etc/report/credentials
      - --secret-dir=/secrets/ci-pull-credentials
      - --secret-dir=/usr/local/quay-e2e-tests-quay39-rosa-ocp416-cluster-profile
      - --target=quay-e2e-tests-quay39-rosa-ocp416
      - --variant=quay-rosa-ocp
      command:
      - ci-operator
      image: ci-operator:latest
      imagePullPolicy: Always
      name: ""
      resources:
        requests:
          cpu: 10m
      volumeMounts:
      - mountPath: /etc/boskos
        name: boskos
        readOnly: true
      - mountPath: /secrets/ci-pull-credentials
        name: ci-pull-credentials
        readOnly: true
      - mountPath: /usr/local/quay-e2e-tests-quay39-rosa-ocp416-cluster-profile
        name: cluster-profile
      - mountPath: /secrets/gcs
        name: gcs-credentials
        readOnly: true
      - mountPath: /usr/local/github-credentials
        name: github-credentials-openshift-ci-robot-private-git-cloner
        readOnly: true
      - mountPath: /secrets/manifest-tool
        name: manifest-tool-local-pusher
        readOnly: true
      - mountPath: /etc/pull-secret
        name: pull-secret
        readOnly: true
      - mountPath: /etc/report
        name: result-aggregator
        readOnly: true
    serviceAccountName: ci-operator
    volumes:
    - name: boskos
      secret:
        items:
        - key: credentials
          path: credentials
        secretName: boskos-credentials
    - name: ci-pull-credentials
      secret:
        secretName: ci-pull-credentials
    - name: cluster-profile
      secret:
        secretName: cluster-secrets-aws-qe
    - name: github-credentials-openshift-ci-robot-private-git-cloner
      secret:
        secretName: github-credentials-openshift-ci-robot-private-git-cloner
    - name: manifest-tool-local-pusher
      secret:
        secretName: manifest-tool-local-pusher
    - name: pull-secret
      secret:
        secretName: registry-pull-credentials
    - name: result-aggregator
      secret:
        secretName: result-aggregator
- agent: kubernetes
  cluster: build04
  cron: 0 12 * * 6
  decorate: true
  decoration_config:
    skip_cloning: true
  extra_refs:
  - base_ref: master
    org: quay
    repo: quay-tests
  labels:
    ci-operator.openshift.io/variant: quay-sdl
    ci.openshift.io/generator: prowgen
    job-release: "4.15"
    pj-rehearse.openshift.io/can-be-rehearsed: "true"
  name: periodic-ci-quay-quay-tests-master-quay-sdl-quay-sdl-check-images-vulnerabilities
  reporter_config:
    slack:
      channel: '#quay-qe'
      job_states_to_report:
      - success
      - failure
      - error
      report_template: '{{if eq .Status.State "success"}} :rainbow: Job *{{.Spec.Job}}*
        ended with *{{.Status.State}}*. <{{.Status.URL}}|View logs> :rainbow: {{else}}
        :volcano: Job *{{.Spec.Job}}* ended with *{{.Status.State}}*. <{{.Status.URL}}|View
        logs> :volcano: {{end}}'
  spec:
    containers:
    - args:
      - --gcs-upload-secret=/secrets/gcs/service-account.json
      - --image-import-pull-secret=/etc/pull-secret/.dockerconfigjson
      - --oauth-token-path=/usr/local/github-credentials/oauth
      - --report-credentials-file=/etc/report/credentials
      - --secret-dir=/secrets/ci-pull-credentials
      - --target=quay-sdl-check-images-vulnerabilities
      - --variant=quay-sdl
      command:
      - ci-operator
      image: ci-operator:latest
      imagePullPolicy: Always
      name: ""
      resources:
        requests:
          cpu: 10m
      volumeMounts:
      - mountPath: /secrets/ci-pull-credentials
        name: ci-pull-credentials
        readOnly: true
      - mountPath: /secrets/gcs
        name: gcs-credentials
        readOnly: true
      - mountPath: /usr/local/github-credentials
        name: github-credentials-openshift-ci-robot-private-git-cloner
        readOnly: true
      - mountPath: /secrets/manifest-tool
        name: manifest-tool-local-pusher
        readOnly: true
      - mountPath: /etc/pull-secret
        name: pull-secret
        readOnly: true
      - mountPath: /etc/report
        name: result-aggregator
        readOnly: true
    serviceAccountName: ci-operator
    volumes:
    - name: ci-pull-credentials
      secret:
        secretName: ci-pull-credentials
    - name: github-credentials-openshift-ci-robot-private-git-cloner
      secret:
        secretName: github-credentials-openshift-ci-robot-private-git-cloner
    - name: manifest-tool-local-pusher
      secret:
        secretName: manifest-tool-local-pusher
    - name: pull-secret
      secret:
        secretName: registry-pull-credentials
    - name: result-aggregator
      secret:
        secretName: result-aggregator<|MERGE_RESOLUTION|>--- conflicted
+++ resolved
@@ -2078,7 +2078,6 @@
       secret:
         secretName: result-aggregator
 - agent: kubernetes
-<<<<<<< HEAD
   cluster: build05
   cron: 0 12 1 * *
   decorate: true
@@ -2178,10 +2177,7 @@
       secret:
         secretName: result-aggregator
 - agent: kubernetes
-  cluster: build03
-=======
   cluster: build04
->>>>>>> bd4c4bd3
   cron: 0 11 * * 5
   decorate: true
   decoration_config:
