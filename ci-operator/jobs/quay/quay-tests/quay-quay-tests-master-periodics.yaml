periodics:
- agent: kubernetes
  cluster: build05
  cron: 0 12 * * 3
  decorate: true
  decoration_config:
    skip_cloning: true
  extra_refs:
  - base_ref: master
    org: quay
    repo: quay-tests
  labels:
    ci-operator.openshift.io/cloud: aws
    ci-operator.openshift.io/cloud-cluster-profile: aws-qe
    ci-operator.openshift.io/variant: ocp-412-quay
    ci.openshift.io/generator: prowgen
    job-release: "4.12"
    pj-rehearse.openshift.io/can-be-rehearsed: "true"
  name: periodic-ci-quay-quay-tests-master-ocp-412-quay-quay-e2e-tests-quay311-ocp412
  reporter_config:
    slack:
      channel: '#quay-qe'
      job_states_to_report:
      - success
      - failure
      - error
      report_template: '{{if eq .Status.State "success"}} :rainbow: Job *{{.Spec.Job}}*
        ended with *{{.Status.State}}*. <{{.Status.URL}}|View logs> :rainbow: {{else}}
        :volcano: Job *{{.Spec.Job}}* ended with *{{.Status.State}}*. <{{.Status.URL}}|View
        logs> :volcano: {{end}}'
  spec:
    containers:
    - args:
      - --gcs-upload-secret=/secrets/gcs/service-account.json
      - --image-import-pull-secret=/etc/pull-secret/.dockerconfigjson
      - --lease-server-credentials-file=/etc/boskos/credentials
      - --oauth-token-path=/usr/local/github-credentials/oauth
      - --report-credentials-file=/etc/report/credentials
      - --secret-dir=/secrets/ci-pull-credentials
      - --secret-dir=/usr/local/quay-e2e-tests-quay311-ocp412-cluster-profile
      - --target=quay-e2e-tests-quay311-ocp412
      - --variant=ocp-412-quay
      command:
      - ci-operator
      image: ci-operator:latest
      imagePullPolicy: Always
      name: ""
      resources:
        requests:
          cpu: 10m
      volumeMounts:
      - mountPath: /etc/boskos
        name: boskos
        readOnly: true
      - mountPath: /secrets/ci-pull-credentials
        name: ci-pull-credentials
        readOnly: true
      - mountPath: /usr/local/quay-e2e-tests-quay311-ocp412-cluster-profile
        name: cluster-profile
      - mountPath: /secrets/gcs
        name: gcs-credentials
        readOnly: true
      - mountPath: /usr/local/github-credentials
        name: github-credentials-openshift-ci-robot-private-git-cloner
        readOnly: true
      - mountPath: /secrets/manifest-tool
        name: manifest-tool-local-pusher
        readOnly: true
      - mountPath: /etc/pull-secret
        name: pull-secret
        readOnly: true
      - mountPath: /etc/report
        name: result-aggregator
        readOnly: true
    serviceAccountName: ci-operator
    volumes:
    - name: boskos
      secret:
        items:
        - key: credentials
          path: credentials
        secretName: boskos-credentials
    - name: ci-pull-credentials
      secret:
        secretName: ci-pull-credentials
    - name: cluster-profile
      secret:
        secretName: cluster-secrets-aws-qe
    - name: github-credentials-openshift-ci-robot-private-git-cloner
      secret:
        secretName: github-credentials-openshift-ci-robot-private-git-cloner
    - name: manifest-tool-local-pusher
      secret:
        secretName: manifest-tool-local-pusher
    - name: pull-secret
      secret:
        secretName: registry-pull-credentials
    - name: result-aggregator
      secret:
        secretName: result-aggregator
- agent: kubernetes
  cluster: build05
  cron: 0 12 * * 1
  decorate: true
  decoration_config:
    skip_cloning: true
  extra_refs:
  - base_ref: master
    org: quay
    repo: quay-tests
  labels:
    ci-operator.openshift.io/cloud: aws
    ci-operator.openshift.io/cloud-cluster-profile: aws-qe
    ci-operator.openshift.io/variant: ocp-413-quay
    ci.openshift.io/generator: prowgen
    job-release: "4.13"
    pj-rehearse.openshift.io/can-be-rehearsed: "true"
  name: periodic-ci-quay-quay-tests-master-ocp-413-quay-quay-e2e-tests-quay311-ocp413
  reporter_config:
    slack:
      channel: '#quay-qe'
      job_states_to_report:
      - success
      - failure
      - error
      report_template: '{{if eq .Status.State "success"}} :rainbow: Job *{{.Spec.Job}}*
        ended with *{{.Status.State}}*. <{{.Status.URL}}|View logs> :rainbow: {{else}}
        :volcano: Job *{{.Spec.Job}}* ended with *{{.Status.State}}*. <{{.Status.URL}}|View
        logs> :volcano: {{end}}'
  spec:
    containers:
    - args:
      - --gcs-upload-secret=/secrets/gcs/service-account.json
      - --image-import-pull-secret=/etc/pull-secret/.dockerconfigjson
      - --lease-server-credentials-file=/etc/boskos/credentials
      - --oauth-token-path=/usr/local/github-credentials/oauth
      - --report-credentials-file=/etc/report/credentials
      - --secret-dir=/secrets/ci-pull-credentials
      - --secret-dir=/usr/local/quay-e2e-tests-quay311-ocp413-cluster-profile
      - --target=quay-e2e-tests-quay311-ocp413
      - --variant=ocp-413-quay
      command:
      - ci-operator
      image: ci-operator:latest
      imagePullPolicy: Always
      name: ""
      resources:
        requests:
          cpu: 10m
      volumeMounts:
      - mountPath: /etc/boskos
        name: boskos
        readOnly: true
      - mountPath: /secrets/ci-pull-credentials
        name: ci-pull-credentials
        readOnly: true
      - mountPath: /usr/local/quay-e2e-tests-quay311-ocp413-cluster-profile
        name: cluster-profile
      - mountPath: /secrets/gcs
        name: gcs-credentials
        readOnly: true
      - mountPath: /usr/local/github-credentials
        name: github-credentials-openshift-ci-robot-private-git-cloner
        readOnly: true
      - mountPath: /secrets/manifest-tool
        name: manifest-tool-local-pusher
        readOnly: true
      - mountPath: /etc/pull-secret
        name: pull-secret
        readOnly: true
      - mountPath: /etc/report
        name: result-aggregator
        readOnly: true
    serviceAccountName: ci-operator
    volumes:
    - name: boskos
      secret:
        items:
        - key: credentials
          path: credentials
        secretName: boskos-credentials
    - name: ci-pull-credentials
      secret:
        secretName: ci-pull-credentials
    - name: cluster-profile
      secret:
        secretName: cluster-secrets-aws-qe
    - name: github-credentials-openshift-ci-robot-private-git-cloner
      secret:
        secretName: github-credentials-openshift-ci-robot-private-git-cloner
    - name: manifest-tool-local-pusher
      secret:
        secretName: manifest-tool-local-pusher
    - name: pull-secret
      secret:
        secretName: registry-pull-credentials
    - name: result-aggregator
      secret:
        secretName: result-aggregator
- agent: kubernetes
  cluster: build05
  cron: 0 6 25 10 *
  decorate: true
  decoration_config:
    skip_cloning: true
  extra_refs:
  - base_ref: master
    org: quay
    repo: quay-tests
  labels:
    ci-operator.openshift.io/cloud: aws
    ci-operator.openshift.io/cloud-cluster-profile: aws-qe
    ci-operator.openshift.io/variant: ocp-414-quay
    ci.openshift.io/generator: prowgen
    job-release: "4.14"
    pj-rehearse.openshift.io/can-be-rehearsed: "true"
  name: periodic-ci-quay-quay-tests-master-ocp-414-quay-quay-e2e-tests-quay311-ocp414-lp-interop
  reporter_config:
    slack:
      channel: '#quay-qe'
      job_states_to_report:
      - success
      - failure
      - error
      report_template: '{{if eq .Status.State "success"}} :rainbow: Job *{{.Spec.Job}}*
        ended with *{{.Status.State}}*. <{{.Status.URL}}|View logs> :rainbow: {{else}}
        :volcano: Job *{{.Spec.Job}}* ended with *{{.Status.State}}*. <{{.Status.URL}}|View
        logs> :volcano: {{end}}'
  spec:
    containers:
    - args:
      - --gcs-upload-secret=/secrets/gcs/service-account.json
      - --image-import-pull-secret=/etc/pull-secret/.dockerconfigjson
      - --lease-server-credentials-file=/etc/boskos/credentials
      - --oauth-token-path=/usr/local/github-credentials/oauth
      - --report-credentials-file=/etc/report/credentials
      - --secret-dir=/secrets/ci-pull-credentials
      - --secret-dir=/usr/local/quay-e2e-tests-quay311-ocp414-lp-interop-cluster-profile
      - --target=quay-e2e-tests-quay311-ocp414-lp-interop
      - --variant=ocp-414-quay
      command:
      - ci-operator
      image: ci-operator:latest
      imagePullPolicy: Always
      name: ""
      resources:
        requests:
          cpu: 10m
      volumeMounts:
      - mountPath: /etc/boskos
        name: boskos
        readOnly: true
      - mountPath: /secrets/ci-pull-credentials
        name: ci-pull-credentials
        readOnly: true
      - mountPath: /usr/local/quay-e2e-tests-quay311-ocp414-lp-interop-cluster-profile
        name: cluster-profile
      - mountPath: /secrets/gcs
        name: gcs-credentials
        readOnly: true
      - mountPath: /usr/local/github-credentials
        name: github-credentials-openshift-ci-robot-private-git-cloner
        readOnly: true
      - mountPath: /secrets/manifest-tool
        name: manifest-tool-local-pusher
        readOnly: true
      - mountPath: /etc/pull-secret
        name: pull-secret
        readOnly: true
      - mountPath: /etc/report
        name: result-aggregator
        readOnly: true
    serviceAccountName: ci-operator
    volumes:
    - name: boskos
      secret:
        items:
        - key: credentials
          path: credentials
        secretName: boskos-credentials
    - name: ci-pull-credentials
      secret:
        secretName: ci-pull-credentials
    - name: cluster-profile
      secret:
        secretName: cluster-secrets-aws-qe
    - name: github-credentials-openshift-ci-robot-private-git-cloner
      secret:
        secretName: github-credentials-openshift-ci-robot-private-git-cloner
    - name: manifest-tool-local-pusher
      secret:
        secretName: manifest-tool-local-pusher
    - name: pull-secret
      secret:
        secretName: registry-pull-credentials
    - name: result-aggregator
      secret:
        secretName: result-aggregator
- agent: kubernetes
  cluster: build05
  cron: 0 12 * * 2
  decorate: true
  decoration_config:
    skip_cloning: true
  extra_refs:
  - base_ref: master
    org: quay
    repo: quay-tests
  labels:
    ci-operator.openshift.io/cloud: aws
    ci-operator.openshift.io/cloud-cluster-profile: aws-qe
    ci-operator.openshift.io/variant: ocp-415-quay-nightly
    ci.openshift.io/generator: prowgen
    job-release: "4.15"
    pj-rehearse.openshift.io/can-be-rehearsed: "true"
  name: periodic-ci-quay-quay-tests-master-ocp-415-quay-nightly-quay-e2e-tests-quay-nightly-ocp415
  spec:
    containers:
    - args:
      - --gcs-upload-secret=/secrets/gcs/service-account.json
      - --image-import-pull-secret=/etc/pull-secret/.dockerconfigjson
      - --lease-server-credentials-file=/etc/boskos/credentials
      - --oauth-token-path=/usr/local/github-credentials/oauth
      - --report-credentials-file=/etc/report/credentials
      - --secret-dir=/secrets/ci-pull-credentials
      - --secret-dir=/usr/local/quay-e2e-tests-quay-nightly-ocp415-cluster-profile
      - --target=quay-e2e-tests-quay-nightly-ocp415
      - --variant=ocp-415-quay-nightly
      command:
      - ci-operator
      image: ci-operator:latest
      imagePullPolicy: Always
      name: ""
      resources:
        requests:
          cpu: 10m
      volumeMounts:
      - mountPath: /etc/boskos
        name: boskos
        readOnly: true
      - mountPath: /secrets/ci-pull-credentials
        name: ci-pull-credentials
        readOnly: true
      - mountPath: /usr/local/quay-e2e-tests-quay-nightly-ocp415-cluster-profile
        name: cluster-profile
      - mountPath: /secrets/gcs
        name: gcs-credentials
        readOnly: true
      - mountPath: /usr/local/github-credentials
        name: github-credentials-openshift-ci-robot-private-git-cloner
        readOnly: true
      - mountPath: /secrets/manifest-tool
        name: manifest-tool-local-pusher
        readOnly: true
      - mountPath: /etc/pull-secret
        name: pull-secret
        readOnly: true
      - mountPath: /etc/report
        name: result-aggregator
        readOnly: true
    serviceAccountName: ci-operator
    volumes:
    - name: boskos
      secret:
        items:
        - key: credentials
          path: credentials
        secretName: boskos-credentials
    - name: ci-pull-credentials
      secret:
        secretName: ci-pull-credentials
    - name: cluster-profile
      secret:
        secretName: cluster-secrets-aws-qe
    - name: github-credentials-openshift-ci-robot-private-git-cloner
      secret:
        secretName: github-credentials-openshift-ci-robot-private-git-cloner
    - name: manifest-tool-local-pusher
      secret:
        secretName: manifest-tool-local-pusher
    - name: pull-secret
      secret:
        secretName: registry-pull-credentials
    - name: result-aggregator
      secret:
        secretName: result-aggregator
- agent: kubernetes
  cluster: build05
  cron: 0 6 25 10 *
  decorate: true
  decoration_config:
    skip_cloning: true
  extra_refs:
  - base_ref: master
    org: quay
    repo: quay-tests
  labels:
    ci-operator.openshift.io/cloud: aws
    ci-operator.openshift.io/cloud-cluster-profile: aws-qe
    ci-operator.openshift.io/variant: ocp-415-quay
    ci.openshift.io/generator: prowgen
    job-release: "4.15"
    pj-rehearse.openshift.io/can-be-rehearsed: "true"
  name: periodic-ci-quay-quay-tests-master-ocp-415-quay-quay-e2e-tests-quay311-ocp415-lp-interop
  reporter_config:
    slack:
      channel: '#quay-qe'
      job_states_to_report:
      - success
      - failure
      - error
      report_template: '{{if eq .Status.State "success"}} :rainbow: Job *{{.Spec.Job}}*
        ended with *{{.Status.State}}*. <{{.Status.URL}}|View logs> :rainbow: {{else}}
        :volcano: Job *{{.Spec.Job}}* ended with *{{.Status.State}}*. <{{.Status.URL}}|View
        logs> :volcano: {{end}}'
  spec:
    containers:
    - args:
      - --gcs-upload-secret=/secrets/gcs/service-account.json
      - --image-import-pull-secret=/etc/pull-secret/.dockerconfigjson
      - --lease-server-credentials-file=/etc/boskos/credentials
      - --oauth-token-path=/usr/local/github-credentials/oauth
      - --report-credentials-file=/etc/report/credentials
      - --secret-dir=/secrets/ci-pull-credentials
      - --secret-dir=/usr/local/quay-e2e-tests-quay311-ocp415-lp-interop-cluster-profile
      - --target=quay-e2e-tests-quay311-ocp415-lp-interop
      - --variant=ocp-415-quay
      command:
      - ci-operator
      image: ci-operator:latest
      imagePullPolicy: Always
      name: ""
      resources:
        requests:
          cpu: 10m
      volumeMounts:
      - mountPath: /etc/boskos
        name: boskos
        readOnly: true
      - mountPath: /secrets/ci-pull-credentials
        name: ci-pull-credentials
        readOnly: true
      - mountPath: /usr/local/quay-e2e-tests-quay311-ocp415-lp-interop-cluster-profile
        name: cluster-profile
      - mountPath: /secrets/gcs
        name: gcs-credentials
        readOnly: true
      - mountPath: /usr/local/github-credentials
        name: github-credentials-openshift-ci-robot-private-git-cloner
        readOnly: true
      - mountPath: /secrets/manifest-tool
        name: manifest-tool-local-pusher
        readOnly: true
      - mountPath: /etc/pull-secret
        name: pull-secret
        readOnly: true
      - mountPath: /etc/report
        name: result-aggregator
        readOnly: true
    serviceAccountName: ci-operator
    volumes:
    - name: boskos
      secret:
        items:
        - key: credentials
          path: credentials
        secretName: boskos-credentials
    - name: ci-pull-credentials
      secret:
        secretName: ci-pull-credentials
    - name: cluster-profile
      secret:
        secretName: cluster-secrets-aws-qe
    - name: github-credentials-openshift-ci-robot-private-git-cloner
      secret:
        secretName: github-credentials-openshift-ci-robot-private-git-cloner
    - name: manifest-tool-local-pusher
      secret:
        secretName: manifest-tool-local-pusher
    - name: pull-secret
      secret:
        secretName: registry-pull-credentials
    - name: result-aggregator
      secret:
        secretName: result-aggregator
- agent: kubernetes
  cluster: build05
  cron: 0 12 * * 2
  decorate: true
  decoration_config:
    skip_cloning: true
  extra_refs:
  - base_ref: master
    org: quay
    repo: quay-tests
  labels:
    ci-operator.openshift.io/cloud: aws
    ci-operator.openshift.io/cloud-cluster-profile: aws-qe
    ci-operator.openshift.io/variant: ocp-416-quay
    ci.openshift.io/generator: prowgen
    job-release: "4.16"
    pj-rehearse.openshift.io/can-be-rehearsed: "true"
  name: periodic-ci-quay-quay-tests-master-ocp-416-quay-quay-e2e-tests-quay310-ocp416
  reporter_config:
    slack:
      channel: '#quay-qe'
      job_states_to_report:
      - success
      - failure
      - error
      report_template: '{{if eq .Status.State "success"}} :rainbow: Job *{{.Spec.Job}}*
        ended with *{{.Status.State}}*. <{{.Status.URL}}|View logs> :rainbow: {{else}}
        :volcano: Job *{{.Spec.Job}}* ended with *{{.Status.State}}*. <{{.Status.URL}}|View
        logs> :volcano: {{end}}'
  spec:
    containers:
    - args:
      - --gcs-upload-secret=/secrets/gcs/service-account.json
      - --image-import-pull-secret=/etc/pull-secret/.dockerconfigjson
      - --lease-server-credentials-file=/etc/boskos/credentials
      - --oauth-token-path=/usr/local/github-credentials/oauth
      - --report-credentials-file=/etc/report/credentials
      - --secret-dir=/secrets/ci-pull-credentials
      - --secret-dir=/usr/local/quay-e2e-tests-quay310-ocp416-cluster-profile
      - --target=quay-e2e-tests-quay310-ocp416
      - --variant=ocp-416-quay
      command:
      - ci-operator
      image: ci-operator:latest
      imagePullPolicy: Always
      name: ""
      resources:
        requests:
          cpu: 10m
      volumeMounts:
      - mountPath: /etc/boskos
        name: boskos
        readOnly: true
      - mountPath: /secrets/ci-pull-credentials
        name: ci-pull-credentials
        readOnly: true
      - mountPath: /usr/local/quay-e2e-tests-quay310-ocp416-cluster-profile
        name: cluster-profile
      - mountPath: /secrets/gcs
        name: gcs-credentials
        readOnly: true
      - mountPath: /usr/local/github-credentials
        name: github-credentials-openshift-ci-robot-private-git-cloner
        readOnly: true
      - mountPath: /secrets/manifest-tool
        name: manifest-tool-local-pusher
        readOnly: true
      - mountPath: /etc/pull-secret
        name: pull-secret
        readOnly: true
      - mountPath: /etc/report
        name: result-aggregator
        readOnly: true
    serviceAccountName: ci-operator
    volumes:
    - name: boskos
      secret:
        items:
        - key: credentials
          path: credentials
        secretName: boskos-credentials
    - name: ci-pull-credentials
      secret:
        secretName: ci-pull-credentials
    - name: cluster-profile
      secret:
        secretName: cluster-secrets-aws-qe
    - name: github-credentials-openshift-ci-robot-private-git-cloner
      secret:
        secretName: github-credentials-openshift-ci-robot-private-git-cloner
    - name: manifest-tool-local-pusher
      secret:
        secretName: manifest-tool-local-pusher
    - name: pull-secret
      secret:
        secretName: registry-pull-credentials
    - name: result-aggregator
      secret:
        secretName: result-aggregator
- agent: kubernetes
  cluster: build05
  cron: 0 6 11 2 *
  decorate: true
  decoration_config:
    skip_cloning: true
  extra_refs:
  - base_ref: master
    org: quay
    repo: quay-tests
  labels:
    ci-operator.openshift.io/cloud: aws
    ci-operator.openshift.io/cloud-cluster-profile: aws-qe
    ci-operator.openshift.io/variant: ocp-416-quay
    ci.openshift.io/generator: prowgen
    job-release: "4.16"
    pj-rehearse.openshift.io/can-be-rehearsed: "true"
  name: periodic-ci-quay-quay-tests-master-ocp-416-quay-quay-e2e-tests-quay311-ocp416-lp-interop
  reporter_config:
    slack:
      channel: '#quay-qe'
      job_states_to_report:
      - success
      - failure
      - error
      report_template: '{{if eq .Status.State "success"}} :rainbow: Job *{{.Spec.Job}}*
        ended with *{{.Status.State}}*. <{{.Status.URL}}|View logs> :rainbow: {{else}}
        :volcano: Job *{{.Spec.Job}}* ended with *{{.Status.State}}*. <{{.Status.URL}}|View
        logs> :volcano: {{end}}'
  spec:
    containers:
    - args:
      - --gcs-upload-secret=/secrets/gcs/service-account.json
      - --image-import-pull-secret=/etc/pull-secret/.dockerconfigjson
      - --lease-server-credentials-file=/etc/boskos/credentials
      - --oauth-token-path=/usr/local/github-credentials/oauth
      - --report-credentials-file=/etc/report/credentials
      - --secret-dir=/secrets/ci-pull-credentials
      - --secret-dir=/usr/local/quay-e2e-tests-quay311-ocp416-lp-interop-cluster-profile
      - --target=quay-e2e-tests-quay311-ocp416-lp-interop
      - --variant=ocp-416-quay
      command:
      - ci-operator
      image: ci-operator:latest
      imagePullPolicy: Always
      name: ""
      resources:
        requests:
          cpu: 10m
      volumeMounts:
      - mountPath: /etc/boskos
        name: boskos
        readOnly: true
      - mountPath: /secrets/ci-pull-credentials
        name: ci-pull-credentials
        readOnly: true
      - mountPath: /usr/local/quay-e2e-tests-quay311-ocp416-lp-interop-cluster-profile
        name: cluster-profile
      - mountPath: /secrets/gcs
        name: gcs-credentials
        readOnly: true
      - mountPath: /usr/local/github-credentials
        name: github-credentials-openshift-ci-robot-private-git-cloner
        readOnly: true
      - mountPath: /secrets/manifest-tool
        name: manifest-tool-local-pusher
        readOnly: true
      - mountPath: /etc/pull-secret
        name: pull-secret
        readOnly: true
      - mountPath: /etc/report
        name: result-aggregator
        readOnly: true
    serviceAccountName: ci-operator
    volumes:
    - name: boskos
      secret:
        items:
        - key: credentials
          path: credentials
        secretName: boskos-credentials
    - name: ci-pull-credentials
      secret:
        secretName: ci-pull-credentials
    - name: cluster-profile
      secret:
        secretName: cluster-secrets-aws-qe
    - name: github-credentials-openshift-ci-robot-private-git-cloner
      secret:
        secretName: github-credentials-openshift-ci-robot-private-git-cloner
    - name: manifest-tool-local-pusher
      secret:
        secretName: manifest-tool-local-pusher
    - name: pull-secret
      secret:
        secretName: registry-pull-credentials
    - name: result-aggregator
      secret:
        secretName: result-aggregator
- agent: kubernetes
  cluster: build05
  cron: 0 12 * * 2
  decorate: true
  decoration_config:
    skip_cloning: true
  extra_refs:
  - base_ref: master
    org: quay
    repo: quay-tests
  labels:
    ci-operator.openshift.io/cloud: aws
    ci-operator.openshift.io/cloud-cluster-profile: aws-qe
    ci-operator.openshift.io/variant: ocp-416-quay
    ci.openshift.io/generator: prowgen
    job-release: "4.16"
    pj-rehearse.openshift.io/can-be-rehearsed: "true"
  name: periodic-ci-quay-quay-tests-master-ocp-416-quay-quay-e2e-tests-quay39-ocp416
  reporter_config:
    slack:
      channel: '#quay-qe'
      job_states_to_report:
      - success
      - failure
      - error
      report_template: '{{if eq .Status.State "success"}} :rainbow: Job *{{.Spec.Job}}*
        ended with *{{.Status.State}}*. <{{.Status.URL}}|View logs> :rainbow: {{else}}
        :volcano: Job *{{.Spec.Job}}* ended with *{{.Status.State}}*. <{{.Status.URL}}|View
        logs> :volcano: {{end}}'
  spec:
    containers:
    - args:
      - --gcs-upload-secret=/secrets/gcs/service-account.json
      - --image-import-pull-secret=/etc/pull-secret/.dockerconfigjson
      - --lease-server-credentials-file=/etc/boskos/credentials
      - --oauth-token-path=/usr/local/github-credentials/oauth
      - --report-credentials-file=/etc/report/credentials
      - --secret-dir=/secrets/ci-pull-credentials
      - --secret-dir=/usr/local/quay-e2e-tests-quay39-ocp416-cluster-profile
      - --target=quay-e2e-tests-quay39-ocp416
      - --variant=ocp-416-quay
      command:
      - ci-operator
      image: ci-operator:latest
      imagePullPolicy: Always
      name: ""
      resources:
        requests:
          cpu: 10m
      volumeMounts:
      - mountPath: /etc/boskos
        name: boskos
        readOnly: true
      - mountPath: /secrets/ci-pull-credentials
        name: ci-pull-credentials
        readOnly: true
      - mountPath: /usr/local/quay-e2e-tests-quay39-ocp416-cluster-profile
        name: cluster-profile
      - mountPath: /secrets/gcs
        name: gcs-credentials
        readOnly: true
      - mountPath: /usr/local/github-credentials
        name: github-credentials-openshift-ci-robot-private-git-cloner
        readOnly: true
      - mountPath: /secrets/manifest-tool
        name: manifest-tool-local-pusher
        readOnly: true
      - mountPath: /etc/pull-secret
        name: pull-secret
        readOnly: true
      - mountPath: /etc/report
        name: result-aggregator
        readOnly: true
    serviceAccountName: ci-operator
    volumes:
    - name: boskos
      secret:
        items:
        - key: credentials
          path: credentials
        secretName: boskos-credentials
    - name: ci-pull-credentials
      secret:
        secretName: ci-pull-credentials
    - name: cluster-profile
      secret:
        secretName: cluster-secrets-aws-qe
    - name: github-credentials-openshift-ci-robot-private-git-cloner
      secret:
        secretName: github-credentials-openshift-ci-robot-private-git-cloner
    - name: manifest-tool-local-pusher
      secret:
        secretName: manifest-tool-local-pusher
    - name: pull-secret
      secret:
        secretName: registry-pull-credentials
    - name: result-aggregator
      secret:
        secretName: result-aggregator
- agent: kubernetes
  cluster: build05
  cron: 0 12 * * 5
  decorate: true
  decoration_config:
    skip_cloning: true
    timeout: 8h0m0s
  extra_refs:
  - base_ref: master
    org: quay
    repo: quay-tests
  labels:
    ci-operator.openshift.io/cloud: aws
    ci-operator.openshift.io/cloud-cluster-profile: aws-qe
    ci-operator.openshift.io/variant: omr-ocp412
    ci.openshift.io/generator: prowgen
    job-release: "4.12"
    pj-rehearse.openshift.io/can-be-rehearsed: "true"
  name: periodic-ci-quay-quay-tests-master-omr-ocp412-quay-omr-tests-omr-ocp412-disconnected
  reporter_config:
    slack:
      channel: '#quay-qe'
      job_states_to_report:
      - success
      - failure
      - error
      report_template: '{{if eq .Status.State "success"}} :rainbow: Job *{{.Spec.Job}}*
        ended with *{{.Status.State}}*. <{{.Status.URL}}|View logs> :rainbow: {{else}}
        :volcano: Job *{{.Spec.Job}}* ended with *{{.Status.State}}*. <{{.Status.URL}}|View
        logs> :volcano: {{end}}'
  spec:
    containers:
    - args:
      - --gcs-upload-secret=/secrets/gcs/service-account.json
      - --image-import-pull-secret=/etc/pull-secret/.dockerconfigjson
      - --lease-server-credentials-file=/etc/boskos/credentials
      - --oauth-token-path=/usr/local/github-credentials/oauth
      - --report-credentials-file=/etc/report/credentials
      - --secret-dir=/secrets/ci-pull-credentials
      - --secret-dir=/usr/local/quay-omr-tests-omr-ocp412-disconnected-cluster-profile
      - --target=quay-omr-tests-omr-ocp412-disconnected
      - --variant=omr-ocp412
      command:
      - ci-operator
      image: ci-operator:latest
      imagePullPolicy: Always
      name: ""
      resources:
        requests:
          cpu: 10m
      volumeMounts:
      - mountPath: /etc/boskos
        name: boskos
        readOnly: true
      - mountPath: /secrets/ci-pull-credentials
        name: ci-pull-credentials
        readOnly: true
      - mountPath: /usr/local/quay-omr-tests-omr-ocp412-disconnected-cluster-profile
        name: cluster-profile
      - mountPath: /secrets/gcs
        name: gcs-credentials
        readOnly: true
      - mountPath: /usr/local/github-credentials
        name: github-credentials-openshift-ci-robot-private-git-cloner
        readOnly: true
      - mountPath: /secrets/manifest-tool
        name: manifest-tool-local-pusher
        readOnly: true
      - mountPath: /etc/pull-secret
        name: pull-secret
        readOnly: true
      - mountPath: /etc/report
        name: result-aggregator
        readOnly: true
    serviceAccountName: ci-operator
    volumes:
    - name: boskos
      secret:
        items:
        - key: credentials
          path: credentials
        secretName: boskos-credentials
    - name: ci-pull-credentials
      secret:
        secretName: ci-pull-credentials
    - name: cluster-profile
      secret:
        secretName: cluster-secrets-aws-qe
    - name: github-credentials-openshift-ci-robot-private-git-cloner
      secret:
        secretName: github-credentials-openshift-ci-robot-private-git-cloner
    - name: manifest-tool-local-pusher
      secret:
        secretName: manifest-tool-local-pusher
    - name: pull-secret
      secret:
        secretName: registry-pull-credentials
    - name: result-aggregator
      secret:
        secretName: result-aggregator
- agent: kubernetes
  cluster: build05
  cron: 0 0 7 * *
  decorate: true
  decoration_config:
    skip_cloning: true
    timeout: 8h0m0s
  extra_refs:
  - base_ref: master
    org: quay
    repo: quay-tests
  labels:
    ci-operator.openshift.io/cloud: aws
    ci-operator.openshift.io/cloud-cluster-profile: aws-qe
    ci-operator.openshift.io/variant: omr-ocp412-unreleased
    ci.openshift.io/generator: prowgen
    job-release: "4.12"
    pj-rehearse.openshift.io/can-be-rehearsed: "true"
  name: periodic-ci-quay-quay-tests-master-omr-ocp412-unreleased-quay-omr-tests-omr-ocp412-disconnected-unreleased
  reporter_config:
    slack:
      channel: '#quay-qe'
      job_states_to_report:
      - success
      - failure
      - error
      report_template: '{{if eq .Status.State "success"}} :rainbow: Job *{{.Spec.Job}}*
        ended with *{{.Status.State}}*. <{{.Status.URL}}|View logs> :rainbow: {{else}}
        :volcano: Job *{{.Spec.Job}}* ended with *{{.Status.State}}*. <{{.Status.URL}}|View
        logs> :volcano: {{end}}'
  spec:
    containers:
    - args:
      - --gcs-upload-secret=/secrets/gcs/service-account.json
      - --image-import-pull-secret=/etc/pull-secret/.dockerconfigjson
      - --lease-server-credentials-file=/etc/boskos/credentials
      - --oauth-token-path=/usr/local/github-credentials/oauth
      - --report-credentials-file=/etc/report/credentials
      - --secret-dir=/secrets/ci-pull-credentials
      - --secret-dir=/usr/local/quay-omr-tests-omr-ocp412-disconnected-unreleased-cluster-profile
      - --target=quay-omr-tests-omr-ocp412-disconnected-unreleased
      - --variant=omr-ocp412-unreleased
      command:
      - ci-operator
      image: ci-operator:latest
      imagePullPolicy: Always
      name: ""
      resources:
        requests:
          cpu: 10m
      volumeMounts:
      - mountPath: /etc/boskos
        name: boskos
        readOnly: true
      - mountPath: /secrets/ci-pull-credentials
        name: ci-pull-credentials
        readOnly: true
      - mountPath: /usr/local/quay-omr-tests-omr-ocp412-disconnected-unreleased-cluster-profile
        name: cluster-profile
      - mountPath: /secrets/gcs
        name: gcs-credentials
        readOnly: true
      - mountPath: /usr/local/github-credentials
        name: github-credentials-openshift-ci-robot-private-git-cloner
        readOnly: true
      - mountPath: /secrets/manifest-tool
        name: manifest-tool-local-pusher
        readOnly: true
      - mountPath: /etc/pull-secret
        name: pull-secret
        readOnly: true
      - mountPath: /etc/report
        name: result-aggregator
        readOnly: true
    serviceAccountName: ci-operator
    volumes:
    - name: boskos
      secret:
        items:
        - key: credentials
          path: credentials
        secretName: boskos-credentials
    - name: ci-pull-credentials
      secret:
        secretName: ci-pull-credentials
    - name: cluster-profile
      secret:
        secretName: cluster-secrets-aws-qe
    - name: github-credentials-openshift-ci-robot-private-git-cloner
      secret:
        secretName: github-credentials-openshift-ci-robot-private-git-cloner
    - name: manifest-tool-local-pusher
      secret:
        secretName: manifest-tool-local-pusher
    - name: pull-secret
      secret:
        secretName: registry-pull-credentials
    - name: result-aggregator
      secret:
        secretName: result-aggregator
- agent: kubernetes
  cluster: build05
  cron: 0 12 * * 1
  decorate: true
  decoration_config:
    skip_cloning: true
    timeout: 8h0m0s
  extra_refs:
  - base_ref: master
    org: quay
    repo: quay-tests
  labels:
    ci-operator.openshift.io/cloud: aws
    ci-operator.openshift.io/cloud-cluster-profile: aws-qe
    ci-operator.openshift.io/variant: omr-ocp413
    ci.openshift.io/generator: prowgen
    job-release: "4.13"
    pj-rehearse.openshift.io/can-be-rehearsed: "true"
  name: periodic-ci-quay-quay-tests-master-omr-ocp413-quay-omr-tests-omr-ocp413-disconnected
  reporter_config:
    slack:
      channel: '#quay-qe'
      job_states_to_report:
      - success
      - failure
      - error
      report_template: '{{if eq .Status.State "success"}} :rainbow: Job *{{.Spec.Job}}*
        ended with *{{.Status.State}}*. <{{.Status.URL}}|View logs> :rainbow: {{else}}
        :volcano: Job *{{.Spec.Job}}* ended with *{{.Status.State}}*. <{{.Status.URL}}|View
        logs> :volcano: {{end}}'
  spec:
    containers:
    - args:
      - --gcs-upload-secret=/secrets/gcs/service-account.json
      - --image-import-pull-secret=/etc/pull-secret/.dockerconfigjson
      - --lease-server-credentials-file=/etc/boskos/credentials
      - --oauth-token-path=/usr/local/github-credentials/oauth
      - --report-credentials-file=/etc/report/credentials
      - --secret-dir=/secrets/ci-pull-credentials
      - --secret-dir=/usr/local/quay-omr-tests-omr-ocp413-disconnected-cluster-profile
      - --target=quay-omr-tests-omr-ocp413-disconnected
      - --variant=omr-ocp413
      command:
      - ci-operator
      image: ci-operator:latest
      imagePullPolicy: Always
      name: ""
      resources:
        requests:
          cpu: 10m
      volumeMounts:
      - mountPath: /etc/boskos
        name: boskos
        readOnly: true
      - mountPath: /secrets/ci-pull-credentials
        name: ci-pull-credentials
        readOnly: true
      - mountPath: /usr/local/quay-omr-tests-omr-ocp413-disconnected-cluster-profile
        name: cluster-profile
      - mountPath: /secrets/gcs
        name: gcs-credentials
        readOnly: true
      - mountPath: /usr/local/github-credentials
        name: github-credentials-openshift-ci-robot-private-git-cloner
        readOnly: true
      - mountPath: /secrets/manifest-tool
        name: manifest-tool-local-pusher
        readOnly: true
      - mountPath: /etc/pull-secret
        name: pull-secret
        readOnly: true
      - mountPath: /etc/report
        name: result-aggregator
        readOnly: true
    serviceAccountName: ci-operator
    volumes:
    - name: boskos
      secret:
        items:
        - key: credentials
          path: credentials
        secretName: boskos-credentials
    - name: ci-pull-credentials
      secret:
        secretName: ci-pull-credentials
    - name: cluster-profile
      secret:
        secretName: cluster-secrets-aws-qe
    - name: github-credentials-openshift-ci-robot-private-git-cloner
      secret:
        secretName: github-credentials-openshift-ci-robot-private-git-cloner
    - name: manifest-tool-local-pusher
      secret:
        secretName: manifest-tool-local-pusher
    - name: pull-secret
      secret:
        secretName: registry-pull-credentials
    - name: result-aggregator
      secret:
        secretName: result-aggregator
- agent: kubernetes
  cluster: build05
  cron: 0 0 5 * *
  decorate: true
  decoration_config:
    skip_cloning: true
    timeout: 8h0m0s
  extra_refs:
  - base_ref: master
    org: quay
    repo: quay-tests
  labels:
    ci-operator.openshift.io/cloud: aws
    ci-operator.openshift.io/cloud-cluster-profile: aws-qe
    ci-operator.openshift.io/variant: omr-ocp413-unreleased
    ci.openshift.io/generator: prowgen
    job-release: "4.13"
    pj-rehearse.openshift.io/can-be-rehearsed: "true"
  name: periodic-ci-quay-quay-tests-master-omr-ocp413-unreleased-quay-omr-tests-omr-ocp413-disconnected-unreleased
  reporter_config:
    slack:
      channel: '#quay-qe'
      job_states_to_report:
      - success
      - failure
      - error
      report_template: '{{if eq .Status.State "success"}} :rainbow: Job *{{.Spec.Job}}*
        ended with *{{.Status.State}}*. <{{.Status.URL}}|View logs> :rainbow: {{else}}
        :volcano: Job *{{.Spec.Job}}* ended with *{{.Status.State}}*. <{{.Status.URL}}|View
        logs> :volcano: {{end}}'
  spec:
    containers:
    - args:
      - --gcs-upload-secret=/secrets/gcs/service-account.json
      - --image-import-pull-secret=/etc/pull-secret/.dockerconfigjson
      - --lease-server-credentials-file=/etc/boskos/credentials
      - --oauth-token-path=/usr/local/github-credentials/oauth
      - --report-credentials-file=/etc/report/credentials
      - --secret-dir=/secrets/ci-pull-credentials
      - --secret-dir=/usr/local/quay-omr-tests-omr-ocp413-disconnected-unreleased-cluster-profile
      - --target=quay-omr-tests-omr-ocp413-disconnected-unreleased
      - --variant=omr-ocp413-unreleased
      command:
      - ci-operator
      image: ci-operator:latest
      imagePullPolicy: Always
      name: ""
      resources:
        requests:
          cpu: 10m
      volumeMounts:
      - mountPath: /etc/boskos
        name: boskos
        readOnly: true
      - mountPath: /secrets/ci-pull-credentials
        name: ci-pull-credentials
        readOnly: true
      - mountPath: /usr/local/quay-omr-tests-omr-ocp413-disconnected-unreleased-cluster-profile
        name: cluster-profile
      - mountPath: /secrets/gcs
        name: gcs-credentials
        readOnly: true
      - mountPath: /usr/local/github-credentials
        name: github-credentials-openshift-ci-robot-private-git-cloner
        readOnly: true
      - mountPath: /secrets/manifest-tool
        name: manifest-tool-local-pusher
        readOnly: true
      - mountPath: /etc/pull-secret
        name: pull-secret
        readOnly: true
      - mountPath: /etc/report
        name: result-aggregator
        readOnly: true
    serviceAccountName: ci-operator
    volumes:
    - name: boskos
      secret:
        items:
        - key: credentials
          path: credentials
        secretName: boskos-credentials
    - name: ci-pull-credentials
      secret:
        secretName: ci-pull-credentials
    - name: cluster-profile
      secret:
        secretName: cluster-secrets-aws-qe
    - name: github-credentials-openshift-ci-robot-private-git-cloner
      secret:
        secretName: github-credentials-openshift-ci-robot-private-git-cloner
    - name: manifest-tool-local-pusher
      secret:
        secretName: manifest-tool-local-pusher
    - name: pull-secret
      secret:
        secretName: registry-pull-credentials
    - name: result-aggregator
      secret:
        secretName: result-aggregator
- agent: kubernetes
  cluster: build05
  cron: 0 12 * * 3
  decorate: true
  decoration_config:
    skip_cloning: true
    timeout: 8h0m0s
  extra_refs:
  - base_ref: master
    org: quay
    repo: quay-tests
  labels:
    ci-operator.openshift.io/cloud: aws
    ci-operator.openshift.io/cloud-cluster-profile: aws-qe
    ci-operator.openshift.io/variant: omr-ocp414
    ci.openshift.io/generator: prowgen
    job-release: "4.14"
    pj-rehearse.openshift.io/can-be-rehearsed: "true"
  name: periodic-ci-quay-quay-tests-master-omr-ocp414-quay-omr-tests-omr-ocp414-disconnected
  reporter_config:
    slack:
      channel: '#quay-qe'
      job_states_to_report:
      - success
      - failure
      - error
      report_template: '{{if eq .Status.State "success"}} :rainbow: Job *{{.Spec.Job}}*
        ended with *{{.Status.State}}*. <{{.Status.URL}}|View logs> :rainbow: {{else}}
        :volcano: Job *{{.Spec.Job}}* ended with *{{.Status.State}}*. <{{.Status.URL}}|View
        logs> :volcano: {{end}}'
  spec:
    containers:
    - args:
      - --gcs-upload-secret=/secrets/gcs/service-account.json
      - --image-import-pull-secret=/etc/pull-secret/.dockerconfigjson
      - --lease-server-credentials-file=/etc/boskos/credentials
      - --oauth-token-path=/usr/local/github-credentials/oauth
      - --report-credentials-file=/etc/report/credentials
      - --secret-dir=/secrets/ci-pull-credentials
      - --secret-dir=/usr/local/quay-omr-tests-omr-ocp414-disconnected-cluster-profile
      - --target=quay-omr-tests-omr-ocp414-disconnected
      - --variant=omr-ocp414
      command:
      - ci-operator
      image: ci-operator:latest
      imagePullPolicy: Always
      name: ""
      resources:
        requests:
          cpu: 10m
      volumeMounts:
      - mountPath: /etc/boskos
        name: boskos
        readOnly: true
      - mountPath: /secrets/ci-pull-credentials
        name: ci-pull-credentials
        readOnly: true
      - mountPath: /usr/local/quay-omr-tests-omr-ocp414-disconnected-cluster-profile
        name: cluster-profile
      - mountPath: /secrets/gcs
        name: gcs-credentials
        readOnly: true
      - mountPath: /usr/local/github-credentials
        name: github-credentials-openshift-ci-robot-private-git-cloner
        readOnly: true
      - mountPath: /secrets/manifest-tool
        name: manifest-tool-local-pusher
        readOnly: true
      - mountPath: /etc/pull-secret
        name: pull-secret
        readOnly: true
      - mountPath: /etc/report
        name: result-aggregator
        readOnly: true
    serviceAccountName: ci-operator
    volumes:
    - name: boskos
      secret:
        items:
        - key: credentials
          path: credentials
        secretName: boskos-credentials
    - name: ci-pull-credentials
      secret:
        secretName: ci-pull-credentials
    - name: cluster-profile
      secret:
        secretName: cluster-secrets-aws-qe
    - name: github-credentials-openshift-ci-robot-private-git-cloner
      secret:
        secretName: github-credentials-openshift-ci-robot-private-git-cloner
    - name: manifest-tool-local-pusher
      secret:
        secretName: manifest-tool-local-pusher
    - name: pull-secret
      secret:
        secretName: registry-pull-credentials
    - name: result-aggregator
      secret:
        secretName: result-aggregator
- agent: kubernetes
  cluster: build05
  cron: 0 0 3 * *
  decorate: true
  decoration_config:
    skip_cloning: true
    timeout: 8h0m0s
  extra_refs:
  - base_ref: master
    org: quay
    repo: quay-tests
  labels:
    ci-operator.openshift.io/cloud: aws
    ci-operator.openshift.io/cloud-cluster-profile: aws-qe
    ci-operator.openshift.io/variant: omr-ocp414-unreleased
    ci.openshift.io/generator: prowgen
    job-release: "4.14"
    pj-rehearse.openshift.io/can-be-rehearsed: "true"
  name: periodic-ci-quay-quay-tests-master-omr-ocp414-unreleased-quay-omr-tests-omr-ocp414-disconnected-unreleased
  reporter_config:
    slack:
      channel: '#quay-qe'
      job_states_to_report:
      - success
      - failure
      - error
      report_template: '{{if eq .Status.State "success"}} :rainbow: Job *{{.Spec.Job}}*
        ended with *{{.Status.State}}*. <{{.Status.URL}}|View logs> :rainbow: {{else}}
        :volcano: Job *{{.Spec.Job}}* ended with *{{.Status.State}}*. <{{.Status.URL}}|View
        logs> :volcano: {{end}}'
  spec:
    containers:
    - args:
      - --gcs-upload-secret=/secrets/gcs/service-account.json
      - --image-import-pull-secret=/etc/pull-secret/.dockerconfigjson
      - --lease-server-credentials-file=/etc/boskos/credentials
      - --oauth-token-path=/usr/local/github-credentials/oauth
      - --report-credentials-file=/etc/report/credentials
      - --secret-dir=/secrets/ci-pull-credentials
      - --secret-dir=/usr/local/quay-omr-tests-omr-ocp414-disconnected-unreleased-cluster-profile
      - --target=quay-omr-tests-omr-ocp414-disconnected-unreleased
      - --variant=omr-ocp414-unreleased
      command:
      - ci-operator
      image: ci-operator:latest
      imagePullPolicy: Always
      name: ""
      resources:
        requests:
          cpu: 10m
      volumeMounts:
      - mountPath: /etc/boskos
        name: boskos
        readOnly: true
      - mountPath: /secrets/ci-pull-credentials
        name: ci-pull-credentials
        readOnly: true
      - mountPath: /usr/local/quay-omr-tests-omr-ocp414-disconnected-unreleased-cluster-profile
        name: cluster-profile
      - mountPath: /secrets/gcs
        name: gcs-credentials
        readOnly: true
      - mountPath: /usr/local/github-credentials
        name: github-credentials-openshift-ci-robot-private-git-cloner
        readOnly: true
      - mountPath: /secrets/manifest-tool
        name: manifest-tool-local-pusher
        readOnly: true
      - mountPath: /etc/pull-secret
        name: pull-secret
        readOnly: true
      - mountPath: /etc/report
        name: result-aggregator
        readOnly: true
    serviceAccountName: ci-operator
    volumes:
    - name: boskos
      secret:
        items:
        - key: credentials
          path: credentials
        secretName: boskos-credentials
    - name: ci-pull-credentials
      secret:
        secretName: ci-pull-credentials
    - name: cluster-profile
      secret:
        secretName: cluster-secrets-aws-qe
    - name: github-credentials-openshift-ci-robot-private-git-cloner
      secret:
        secretName: github-credentials-openshift-ci-robot-private-git-cloner
    - name: manifest-tool-local-pusher
      secret:
        secretName: manifest-tool-local-pusher
    - name: pull-secret
      secret:
        secretName: registry-pull-credentials
    - name: result-aggregator
      secret:
        secretName: result-aggregator
- agent: kubernetes
  cluster: build05
  cron: 0 12 * * 1
  decorate: true
  decoration_config:
    skip_cloning: true
    timeout: 8h0m0s
  extra_refs:
  - base_ref: master
    org: quay
    repo: quay-tests
  labels:
    ci-operator.openshift.io/cloud: aws
    ci-operator.openshift.io/cloud-cluster-profile: aws-qe
    ci-operator.openshift.io/variant: omr-ocp415
    ci.openshift.io/generator: prowgen
    job-release: "4.15"
    pj-rehearse.openshift.io/can-be-rehearsed: "true"
  name: periodic-ci-quay-quay-tests-master-omr-ocp415-quay-omr-tests-omr-ocp415-disconnected
  reporter_config:
    slack:
      channel: '#quay-qe'
      job_states_to_report:
      - success
      - failure
      - error
      report_template: '{{if eq .Status.State "success"}} :rainbow: Job *{{.Spec.Job}}*
        ended with *{{.Status.State}}*. <{{.Status.URL}}|View logs> :rainbow: {{else}}
        :volcano: Job *{{.Spec.Job}}* ended with *{{.Status.State}}*. <{{.Status.URL}}|View
        logs> :volcano: {{end}}'
  spec:
    containers:
    - args:
      - --gcs-upload-secret=/secrets/gcs/service-account.json
      - --image-import-pull-secret=/etc/pull-secret/.dockerconfigjson
      - --lease-server-credentials-file=/etc/boskos/credentials
      - --oauth-token-path=/usr/local/github-credentials/oauth
      - --report-credentials-file=/etc/report/credentials
      - --secret-dir=/secrets/ci-pull-credentials
      - --secret-dir=/usr/local/quay-omr-tests-omr-ocp415-disconnected-cluster-profile
      - --target=quay-omr-tests-omr-ocp415-disconnected
      - --variant=omr-ocp415
      command:
      - ci-operator
      image: ci-operator:latest
      imagePullPolicy: Always
      name: ""
      resources:
        requests:
          cpu: 10m
      volumeMounts:
      - mountPath: /etc/boskos
        name: boskos
        readOnly: true
      - mountPath: /secrets/ci-pull-credentials
        name: ci-pull-credentials
        readOnly: true
      - mountPath: /usr/local/quay-omr-tests-omr-ocp415-disconnected-cluster-profile
        name: cluster-profile
      - mountPath: /secrets/gcs
        name: gcs-credentials
        readOnly: true
      - mountPath: /usr/local/github-credentials
        name: github-credentials-openshift-ci-robot-private-git-cloner
        readOnly: true
      - mountPath: /secrets/manifest-tool
        name: manifest-tool-local-pusher
        readOnly: true
      - mountPath: /etc/pull-secret
        name: pull-secret
        readOnly: true
      - mountPath: /etc/report
        name: result-aggregator
        readOnly: true
    serviceAccountName: ci-operator
    volumes:
    - name: boskos
      secret:
        items:
        - key: credentials
          path: credentials
        secretName: boskos-credentials
    - name: ci-pull-credentials
      secret:
        secretName: ci-pull-credentials
    - name: cluster-profile
      secret:
        secretName: cluster-secrets-aws-qe
    - name: github-credentials-openshift-ci-robot-private-git-cloner
      secret:
        secretName: github-credentials-openshift-ci-robot-private-git-cloner
    - name: manifest-tool-local-pusher
      secret:
        secretName: manifest-tool-local-pusher
    - name: pull-secret
      secret:
        secretName: registry-pull-credentials
    - name: result-aggregator
      secret:
        secretName: result-aggregator
- agent: kubernetes
  cluster: build05
  cron: 0 0 1 * *
  decorate: true
  decoration_config:
    skip_cloning: true
    timeout: 8h0m0s
  extra_refs:
  - base_ref: master
    org: quay
    repo: quay-tests
  labels:
    ci-operator.openshift.io/cloud: aws
    ci-operator.openshift.io/cloud-cluster-profile: aws-qe
    ci-operator.openshift.io/variant: omr-ocp415-unreleased
    ci.openshift.io/generator: prowgen
    job-release: "4.15"
    pj-rehearse.openshift.io/can-be-rehearsed: "true"
  name: periodic-ci-quay-quay-tests-master-omr-ocp415-unreleased-quay-omr-tests-omr-ocp415-disconnected-unreleased
  reporter_config:
    slack:
      channel: '#quay-qe'
      job_states_to_report:
      - success
      - failure
      - error
      report_template: '{{if eq .Status.State "success"}} :rainbow: Job *{{.Spec.Job}}*
        ended with *{{.Status.State}}*. <{{.Status.URL}}|View logs> :rainbow: {{else}}
        :volcano: Job *{{.Spec.Job}}* ended with *{{.Status.State}}*. <{{.Status.URL}}|View
        logs> :volcano: {{end}}'
  spec:
    containers:
    - args:
      - --gcs-upload-secret=/secrets/gcs/service-account.json
      - --image-import-pull-secret=/etc/pull-secret/.dockerconfigjson
      - --lease-server-credentials-file=/etc/boskos/credentials
      - --oauth-token-path=/usr/local/github-credentials/oauth
      - --report-credentials-file=/etc/report/credentials
      - --secret-dir=/secrets/ci-pull-credentials
      - --secret-dir=/usr/local/quay-omr-tests-omr-ocp415-disconnected-unreleased-cluster-profile
      - --target=quay-omr-tests-omr-ocp415-disconnected-unreleased
      - --variant=omr-ocp415-unreleased
      command:
      - ci-operator
      image: ci-operator:latest
      imagePullPolicy: Always
      name: ""
      resources:
        requests:
          cpu: 10m
      volumeMounts:
      - mountPath: /etc/boskos
        name: boskos
        readOnly: true
      - mountPath: /secrets/ci-pull-credentials
        name: ci-pull-credentials
        readOnly: true
      - mountPath: /usr/local/quay-omr-tests-omr-ocp415-disconnected-unreleased-cluster-profile
        name: cluster-profile
      - mountPath: /secrets/gcs
        name: gcs-credentials
        readOnly: true
      - mountPath: /usr/local/github-credentials
        name: github-credentials-openshift-ci-robot-private-git-cloner
        readOnly: true
      - mountPath: /secrets/manifest-tool
        name: manifest-tool-local-pusher
        readOnly: true
      - mountPath: /etc/pull-secret
        name: pull-secret
        readOnly: true
      - mountPath: /etc/report
        name: result-aggregator
        readOnly: true
    serviceAccountName: ci-operator
    volumes:
    - name: boskos
      secret:
        items:
        - key: credentials
          path: credentials
        secretName: boskos-credentials
    - name: ci-pull-credentials
      secret:
        secretName: ci-pull-credentials
    - name: cluster-profile
      secret:
        secretName: cluster-secrets-aws-qe
    - name: github-credentials-openshift-ci-robot-private-git-cloner
      secret:
        secretName: github-credentials-openshift-ci-robot-private-git-cloner
    - name: manifest-tool-local-pusher
      secret:
        secretName: manifest-tool-local-pusher
    - name: pull-secret
      secret:
        secretName: registry-pull-credentials
    - name: result-aggregator
      secret:
        secretName: result-aggregator
- agent: kubernetes
  cluster: build05
  cron: 0 12 * * 5
  decorate: true
  decoration_config:
    skip_cloning: true
    timeout: 4h0m0s
  extra_refs:
  - base_ref: master
    org: quay
    repo: quay-tests
  labels:
    ci-operator.openshift.io/cloud: aws
    ci-operator.openshift.io/cloud-cluster-profile: aws-qe
    ci-operator.openshift.io/variant: omr-ocp416
    ci.openshift.io/generator: prowgen
    job-release: "4.16"
    pj-rehearse.openshift.io/can-be-rehearsed: "true"
  name: periodic-ci-quay-quay-tests-master-omr-ocp416-quay-omr-tests-omr-ocp416-disconnected
  reporter_config:
    slack:
      channel: '#quay-qe'
      job_states_to_report:
      - success
      - failure
      - error
      report_template: '{{if eq .Status.State "success"}} :rainbow: Job *{{.Spec.Job}}*
        ended with *{{.Status.State}}*. <{{.Status.URL}}|View logs> :rainbow: {{else}}
        :volcano: Job *{{.Spec.Job}}* ended with *{{.Status.State}}*. <{{.Status.URL}}|View
        logs> :volcano: {{end}}'
  spec:
    containers:
    - args:
      - --gcs-upload-secret=/secrets/gcs/service-account.json
      - --image-import-pull-secret=/etc/pull-secret/.dockerconfigjson
      - --lease-server-credentials-file=/etc/boskos/credentials
      - --oauth-token-path=/usr/local/github-credentials/oauth
      - --report-credentials-file=/etc/report/credentials
      - --secret-dir=/secrets/ci-pull-credentials
      - --secret-dir=/usr/local/quay-omr-tests-omr-ocp416-disconnected-cluster-profile
      - --target=quay-omr-tests-omr-ocp416-disconnected
      - --variant=omr-ocp416
      command:
      - ci-operator
      image: ci-operator:latest
      imagePullPolicy: Always
      name: ""
      resources:
        requests:
          cpu: 10m
      volumeMounts:
      - mountPath: /etc/boskos
        name: boskos
        readOnly: true
      - mountPath: /secrets/ci-pull-credentials
        name: ci-pull-credentials
        readOnly: true
      - mountPath: /usr/local/quay-omr-tests-omr-ocp416-disconnected-cluster-profile
        name: cluster-profile
      - mountPath: /secrets/gcs
        name: gcs-credentials
        readOnly: true
      - mountPath: /usr/local/github-credentials
        name: github-credentials-openshift-ci-robot-private-git-cloner
        readOnly: true
      - mountPath: /secrets/manifest-tool
        name: manifest-tool-local-pusher
        readOnly: true
      - mountPath: /etc/pull-secret
        name: pull-secret
        readOnly: true
      - mountPath: /etc/report
        name: result-aggregator
        readOnly: true
    serviceAccountName: ci-operator
    volumes:
    - name: boskos
      secret:
        items:
        - key: credentials
          path: credentials
        secretName: boskos-credentials
    - name: ci-pull-credentials
      secret:
        secretName: ci-pull-credentials
    - name: cluster-profile
      secret:
        secretName: cluster-secrets-aws-qe
    - name: github-credentials-openshift-ci-robot-private-git-cloner
      secret:
        secretName: github-credentials-openshift-ci-robot-private-git-cloner
    - name: manifest-tool-local-pusher
      secret:
        secretName: manifest-tool-local-pusher
    - name: pull-secret
      secret:
        secretName: registry-pull-credentials
    - name: result-aggregator
      secret:
        secretName: result-aggregator
- agent: kubernetes
  cluster: build05
  cron: 0 0 9 * *
  decorate: true
  decoration_config:
    skip_cloning: true
    timeout: 8h0m0s
  extra_refs:
  - base_ref: master
    org: quay
    repo: quay-tests
  labels:
    ci-operator.openshift.io/cloud: aws
    ci-operator.openshift.io/cloud-cluster-profile: aws-qe
    ci-operator.openshift.io/variant: omr-ocp416-unreleased
    ci.openshift.io/generator: prowgen
    job-release: "4.16"
    pj-rehearse.openshift.io/can-be-rehearsed: "true"
  name: periodic-ci-quay-quay-tests-master-omr-ocp416-unreleased-quay-omr-tests-omr-ocp416-disconnected-unreleased
  reporter_config:
    slack:
      channel: '#quay-qe'
      job_states_to_report:
      - success
      - failure
      - error
      report_template: '{{if eq .Status.State "success"}} :rainbow: Job *{{.Spec.Job}}*
        ended with *{{.Status.State}}*. <{{.Status.URL}}|View logs> :rainbow: {{else}}
        :volcano: Job *{{.Spec.Job}}* ended with *{{.Status.State}}*. <{{.Status.URL}}|View
        logs> :volcano: {{end}}'
  spec:
    containers:
    - args:
      - --gcs-upload-secret=/secrets/gcs/service-account.json
      - --image-import-pull-secret=/etc/pull-secret/.dockerconfigjson
      - --lease-server-credentials-file=/etc/boskos/credentials
      - --oauth-token-path=/usr/local/github-credentials/oauth
      - --report-credentials-file=/etc/report/credentials
      - --secret-dir=/secrets/ci-pull-credentials
      - --secret-dir=/usr/local/quay-omr-tests-omr-ocp416-disconnected-unreleased-cluster-profile
      - --target=quay-omr-tests-omr-ocp416-disconnected-unreleased
      - --variant=omr-ocp416-unreleased
      command:
      - ci-operator
      image: ci-operator:latest
      imagePullPolicy: Always
      name: ""
      resources:
        requests:
          cpu: 10m
      volumeMounts:
      - mountPath: /etc/boskos
        name: boskos
        readOnly: true
      - mountPath: /secrets/ci-pull-credentials
        name: ci-pull-credentials
        readOnly: true
      - mountPath: /usr/local/quay-omr-tests-omr-ocp416-disconnected-unreleased-cluster-profile
        name: cluster-profile
      - mountPath: /secrets/gcs
        name: gcs-credentials
        readOnly: true
      - mountPath: /usr/local/github-credentials
        name: github-credentials-openshift-ci-robot-private-git-cloner
        readOnly: true
      - mountPath: /secrets/manifest-tool
        name: manifest-tool-local-pusher
        readOnly: true
      - mountPath: /etc/pull-secret
        name: pull-secret
        readOnly: true
      - mountPath: /etc/report
        name: result-aggregator
        readOnly: true
    serviceAccountName: ci-operator
    volumes:
    - name: boskos
      secret:
        items:
        - key: credentials
          path: credentials
        secretName: boskos-credentials
    - name: ci-pull-credentials
      secret:
        secretName: ci-pull-credentials
    - name: cluster-profile
      secret:
        secretName: cluster-secrets-aws-qe
    - name: github-credentials-openshift-ci-robot-private-git-cloner
      secret:
        secretName: github-credentials-openshift-ci-robot-private-git-cloner
    - name: manifest-tool-local-pusher
      secret:
        secretName: manifest-tool-local-pusher
    - name: pull-secret
      secret:
        secretName: registry-pull-credentials
    - name: result-aggregator
      secret:
        secretName: result-aggregator
- agent: kubernetes
  cluster: build03
  cron: 0 12 * * 5
  decorate: true
  decoration_config:
    skip_cloning: true
  extra_refs:
  - base_ref: master
    org: quay
    repo: quay-tests
  labels:
    ci-operator.openshift.io/cloud: azure4
    ci-operator.openshift.io/cloud-cluster-profile: azure-qe
    ci-operator.openshift.io/variant: quay-aro-ocp
    ci.openshift.io/generator: prowgen
    job-release: "4.16"
    pj-rehearse.openshift.io/can-be-rehearsed: "true"
  name: periodic-ci-quay-quay-tests-master-quay-aro-ocp-quay-e2e-tests-quay310-aro-ocp416
  reporter_config:
    slack:
      channel: '#quay-qe'
      job_states_to_report:
      - success
      - failure
      - error
      report_template: '{{if eq .Status.State "success"}} :rainbow: Job *{{.Spec.Job}}*
        ended with *{{.Status.State}}*. <{{.Status.URL}}|View logs> :rainbow: {{else}}
        :volcano: Job *{{.Spec.Job}}* ended with *{{.Status.State}}*. <{{.Status.URL}}|View
        logs> :volcano: {{end}}'
  spec:
    containers:
    - args:
      - --gcs-upload-secret=/secrets/gcs/service-account.json
      - --image-import-pull-secret=/etc/pull-secret/.dockerconfigjson
      - --lease-server-credentials-file=/etc/boskos/credentials
      - --oauth-token-path=/usr/local/github-credentials/oauth
      - --report-credentials-file=/etc/report/credentials
      - --secret-dir=/secrets/ci-pull-credentials
      - --secret-dir=/usr/local/quay-e2e-tests-quay310-aro-ocp416-cluster-profile
      - --target=quay-e2e-tests-quay310-aro-ocp416
      - --variant=quay-aro-ocp
      command:
      - ci-operator
      image: ci-operator:latest
      imagePullPolicy: Always
      name: ""
      resources:
        requests:
          cpu: 10m
      volumeMounts:
      - mountPath: /etc/boskos
        name: boskos
        readOnly: true
      - mountPath: /secrets/ci-pull-credentials
        name: ci-pull-credentials
        readOnly: true
      - mountPath: /usr/local/quay-e2e-tests-quay310-aro-ocp416-cluster-profile
        name: cluster-profile
      - mountPath: /secrets/gcs
        name: gcs-credentials
        readOnly: true
      - mountPath: /usr/local/github-credentials
        name: github-credentials-openshift-ci-robot-private-git-cloner
        readOnly: true
      - mountPath: /secrets/manifest-tool
        name: manifest-tool-local-pusher
        readOnly: true
      - mountPath: /etc/pull-secret
        name: pull-secret
        readOnly: true
      - mountPath: /etc/report
        name: result-aggregator
        readOnly: true
    serviceAccountName: ci-operator
    volumes:
    - name: boskos
      secret:
        items:
        - key: credentials
          path: credentials
        secretName: boskos-credentials
    - name: ci-pull-credentials
      secret:
        secretName: ci-pull-credentials
    - name: cluster-profile
      secret:
        secretName: cluster-secrets-azure-qe
    - name: github-credentials-openshift-ci-robot-private-git-cloner
      secret:
        secretName: github-credentials-openshift-ci-robot-private-git-cloner
    - name: manifest-tool-local-pusher
      secret:
        secretName: manifest-tool-local-pusher
    - name: pull-secret
      secret:
        secretName: registry-pull-credentials
    - name: result-aggregator
      secret:
        secretName: result-aggregator
- agent: kubernetes
  cluster: build03
  cron: 0 12 * * 4
  decorate: true
  decoration_config:
    skip_cloning: true
  extra_refs:
  - base_ref: master
    org: quay
    repo: quay-tests
  labels:
    ci-operator.openshift.io/cloud: azure4
    ci-operator.openshift.io/cloud-cluster-profile: azure-qe
    ci-operator.openshift.io/variant: quay-aro-ocp
    ci.openshift.io/generator: prowgen
    job-release: "4.16"
    pj-rehearse.openshift.io/can-be-rehearsed: "true"
  name: periodic-ci-quay-quay-tests-master-quay-aro-ocp-quay-e2e-tests-quay311-aro-ocp416
  reporter_config:
    slack:
      channel: '#quay-qe'
      job_states_to_report:
      - success
      - failure
      - error
      report_template: '{{if eq .Status.State "success"}} :rainbow: Job *{{.Spec.Job}}*
        ended with *{{.Status.State}}*. <{{.Status.URL}}|View logs> :rainbow: {{else}}
        :volcano: Job *{{.Spec.Job}}* ended with *{{.Status.State}}*. <{{.Status.URL}}|View
        logs> :volcano: {{end}}'
  spec:
    containers:
    - args:
      - --gcs-upload-secret=/secrets/gcs/service-account.json
      - --image-import-pull-secret=/etc/pull-secret/.dockerconfigjson
      - --lease-server-credentials-file=/etc/boskos/credentials
      - --oauth-token-path=/usr/local/github-credentials/oauth
      - --report-credentials-file=/etc/report/credentials
      - --secret-dir=/secrets/ci-pull-credentials
      - --secret-dir=/usr/local/quay-e2e-tests-quay311-aro-ocp416-cluster-profile
      - --target=quay-e2e-tests-quay311-aro-ocp416
      - --variant=quay-aro-ocp
      command:
      - ci-operator
      image: ci-operator:latest
      imagePullPolicy: Always
      name: ""
      resources:
        requests:
          cpu: 10m
      volumeMounts:
      - mountPath: /etc/boskos
        name: boskos
        readOnly: true
      - mountPath: /secrets/ci-pull-credentials
        name: ci-pull-credentials
        readOnly: true
      - mountPath: /usr/local/quay-e2e-tests-quay311-aro-ocp416-cluster-profile
        name: cluster-profile
      - mountPath: /secrets/gcs
        name: gcs-credentials
        readOnly: true
      - mountPath: /usr/local/github-credentials
        name: github-credentials-openshift-ci-robot-private-git-cloner
        readOnly: true
      - mountPath: /secrets/manifest-tool
        name: manifest-tool-local-pusher
        readOnly: true
      - mountPath: /etc/pull-secret
        name: pull-secret
        readOnly: true
      - mountPath: /etc/report
        name: result-aggregator
        readOnly: true
    serviceAccountName: ci-operator
    volumes:
    - name: boskos
      secret:
        items:
        - key: credentials
          path: credentials
        secretName: boskos-credentials
    - name: ci-pull-credentials
      secret:
        secretName: ci-pull-credentials
    - name: cluster-profile
      secret:
        secretName: cluster-secrets-azure-qe
    - name: github-credentials-openshift-ci-robot-private-git-cloner
      secret:
        secretName: github-credentials-openshift-ci-robot-private-git-cloner
    - name: manifest-tool-local-pusher
      secret:
        secretName: manifest-tool-local-pusher
    - name: pull-secret
      secret:
        secretName: registry-pull-credentials
    - name: result-aggregator
      secret:
        secretName: result-aggregator
- agent: kubernetes
  cluster: build03
  cron: 0 12 * * 3
  decorate: true
  decoration_config:
    skip_cloning: true
  extra_refs:
  - base_ref: master
    org: quay
    repo: quay-tests
  labels:
    ci-operator.openshift.io/cloud: azure4
    ci-operator.openshift.io/cloud-cluster-profile: azure-qe
    ci-operator.openshift.io/variant: quay-aro-ocp
    ci.openshift.io/generator: prowgen
    job-release: "4.16"
    pj-rehearse.openshift.io/can-be-rehearsed: "true"
  name: periodic-ci-quay-quay-tests-master-quay-aro-ocp-quay-e2e-tests-quay39-aro-ocp416
  reporter_config:
    slack:
      channel: '#quay-qe'
      job_states_to_report:
      - success
      - failure
      - error
      report_template: '{{if eq .Status.State "success"}} :rainbow: Job *{{.Spec.Job}}*
        ended with *{{.Status.State}}*. <{{.Status.URL}}|View logs> :rainbow: {{else}}
        :volcano: Job *{{.Spec.Job}}* ended with *{{.Status.State}}*. <{{.Status.URL}}|View
        logs> :volcano: {{end}}'
  spec:
    containers:
    - args:
      - --gcs-upload-secret=/secrets/gcs/service-account.json
      - --image-import-pull-secret=/etc/pull-secret/.dockerconfigjson
      - --lease-server-credentials-file=/etc/boskos/credentials
      - --oauth-token-path=/usr/local/github-credentials/oauth
      - --report-credentials-file=/etc/report/credentials
      - --secret-dir=/secrets/ci-pull-credentials
      - --secret-dir=/usr/local/quay-e2e-tests-quay39-aro-ocp416-cluster-profile
      - --target=quay-e2e-tests-quay39-aro-ocp416
      - --variant=quay-aro-ocp
      command:
      - ci-operator
      image: ci-operator:latest
      imagePullPolicy: Always
      name: ""
      resources:
        requests:
          cpu: 10m
      volumeMounts:
      - mountPath: /etc/boskos
        name: boskos
        readOnly: true
      - mountPath: /secrets/ci-pull-credentials
        name: ci-pull-credentials
        readOnly: true
      - mountPath: /usr/local/quay-e2e-tests-quay39-aro-ocp416-cluster-profile
        name: cluster-profile
      - mountPath: /secrets/gcs
        name: gcs-credentials
        readOnly: true
      - mountPath: /usr/local/github-credentials
        name: github-credentials-openshift-ci-robot-private-git-cloner
        readOnly: true
      - mountPath: /secrets/manifest-tool
        name: manifest-tool-local-pusher
        readOnly: true
      - mountPath: /etc/pull-secret
        name: pull-secret
        readOnly: true
      - mountPath: /etc/report
        name: result-aggregator
        readOnly: true
    serviceAccountName: ci-operator
    volumes:
    - name: boskos
      secret:
        items:
        - key: credentials
          path: credentials
        secretName: boskos-credentials
    - name: ci-pull-credentials
      secret:
        secretName: ci-pull-credentials
    - name: cluster-profile
      secret:
        secretName: cluster-secrets-azure-qe
    - name: github-credentials-openshift-ci-robot-private-git-cloner
      secret:
        secretName: github-credentials-openshift-ci-robot-private-git-cloner
    - name: manifest-tool-local-pusher
      secret:
        secretName: manifest-tool-local-pusher
    - name: pull-secret
      secret:
        secretName: registry-pull-credentials
    - name: result-aggregator
      secret:
        secretName: result-aggregator
- agent: kubernetes
  cluster: build03
  cron: 0 11 * * 5
  decorate: true
  decoration_config:
    skip_cloning: true
  extra_refs:
  - base_ref: master
    org: quay
    repo: quay-tests
  labels:
    ci-operator.openshift.io/variant: quay-dast
    ci.openshift.io/generator: prowgen
    job-release: "4.15"
    pj-rehearse.openshift.io/can-be-rehearsed: "true"
  name: periodic-ci-quay-quay-tests-master-quay-dast-quay-dast-test-prod-quay-io
  spec:
    containers:
    - args:
      - --gcs-upload-secret=/secrets/gcs/service-account.json
      - --image-import-pull-secret=/etc/pull-secret/.dockerconfigjson
      - --oauth-token-path=/usr/local/github-credentials/oauth
      - --report-credentials-file=/etc/report/credentials
      - --secret-dir=/secrets/ci-pull-credentials
      - --target=quay-dast-test-prod-quay-io
      - --variant=quay-dast
      command:
      - ci-operator
      image: ci-operator:latest
      imagePullPolicy: Always
      name: ""
      resources:
        requests:
          cpu: 10m
      volumeMounts:
      - mountPath: /secrets/ci-pull-credentials
        name: ci-pull-credentials
        readOnly: true
      - mountPath: /secrets/gcs
        name: gcs-credentials
        readOnly: true
      - mountPath: /usr/local/github-credentials
        name: github-credentials-openshift-ci-robot-private-git-cloner
        readOnly: true
      - mountPath: /secrets/manifest-tool
        name: manifest-tool-local-pusher
        readOnly: true
      - mountPath: /etc/pull-secret
        name: pull-secret
        readOnly: true
      - mountPath: /etc/report
        name: result-aggregator
        readOnly: true
    serviceAccountName: ci-operator
    volumes:
    - name: ci-pull-credentials
      secret:
        secretName: ci-pull-credentials
    - name: github-credentials-openshift-ci-robot-private-git-cloner
      secret:
        secretName: github-credentials-openshift-ci-robot-private-git-cloner
    - name: manifest-tool-local-pusher
      secret:
        secretName: manifest-tool-local-pusher
    - name: pull-secret
      secret:
        secretName: registry-pull-credentials
    - name: result-aggregator
      secret:
        secretName: result-aggregator
- agent: kubernetes
  cluster: build05
  cron: 0 12 * * 5
  decorate: true
  decoration_config:
    skip_cloning: true
  extra_refs:
  - base_ref: master
    org: quay
    repo: quay-tests
  labels:
    ci-operator.openshift.io/cloud: aws
    ci-operator.openshift.io/cloud-cluster-profile: aws-qe
    ci-operator.openshift.io/variant: quay-dast
    ci.openshift.io/generator: prowgen
    job-release: "4.15"
    pj-rehearse.openshift.io/can-be-rehearsed: "true"
  name: periodic-ci-quay-quay-tests-master-quay-dast-quay-dast-test-quay311
  reporter_config:
    slack:
      channel: '#quay-qe'
      job_states_to_report:
      - success
      - failure
      - error
      report_template: '{{if eq .Status.State "success"}} :rainbow: Job *{{.Spec.Job}}*
        ended with *{{.Status.State}}*. <{{.Status.URL}}|View logs> :rainbow: {{else}}
        :volcano: Job *{{.Spec.Job}}* ended with *{{.Status.State}}*. <{{.Status.URL}}|View
        logs> :volcano: {{end}}'
  spec:
    containers:
    - args:
      - --gcs-upload-secret=/secrets/gcs/service-account.json
      - --image-import-pull-secret=/etc/pull-secret/.dockerconfigjson
      - --lease-server-credentials-file=/etc/boskos/credentials
      - --oauth-token-path=/usr/local/github-credentials/oauth
      - --report-credentials-file=/etc/report/credentials
      - --secret-dir=/secrets/ci-pull-credentials
      - --secret-dir=/usr/local/quay-dast-test-quay311-cluster-profile
      - --target=quay-dast-test-quay311
      - --variant=quay-dast
      command:
      - ci-operator
      image: ci-operator:latest
      imagePullPolicy: Always
      name: ""
      resources:
        requests:
          cpu: 10m
      volumeMounts:
      - mountPath: /etc/boskos
        name: boskos
        readOnly: true
      - mountPath: /secrets/ci-pull-credentials
        name: ci-pull-credentials
        readOnly: true
      - mountPath: /usr/local/quay-dast-test-quay311-cluster-profile
        name: cluster-profile
      - mountPath: /secrets/gcs
        name: gcs-credentials
        readOnly: true
      - mountPath: /usr/local/github-credentials
        name: github-credentials-openshift-ci-robot-private-git-cloner
        readOnly: true
      - mountPath: /secrets/manifest-tool
        name: manifest-tool-local-pusher
        readOnly: true
      - mountPath: /etc/pull-secret
        name: pull-secret
        readOnly: true
      - mountPath: /etc/report
        name: result-aggregator
        readOnly: true
    serviceAccountName: ci-operator
    volumes:
    - name: boskos
      secret:
        items:
        - key: credentials
          path: credentials
        secretName: boskos-credentials
    - name: ci-pull-credentials
      secret:
        secretName: ci-pull-credentials
    - name: cluster-profile
      secret:
        secretName: cluster-secrets-aws-qe
    - name: github-credentials-openshift-ci-robot-private-git-cloner
      secret:
        secretName: github-credentials-openshift-ci-robot-private-git-cloner
    - name: manifest-tool-local-pusher
      secret:
        secretName: manifest-tool-local-pusher
    - name: pull-secret
      secret:
        secretName: registry-pull-credentials
    - name: result-aggregator
      secret:
        secretName: result-aggregator
- agent: kubernetes
  cluster: build03
  cron: 0 10 * * 5
  decorate: true
  decoration_config:
    skip_cloning: true
  extra_refs:
  - base_ref: master
    org: quay
    repo: quay-tests
  labels:
    ci-operator.openshift.io/variant: quay-dast
    ci.openshift.io/generator: prowgen
    job-release: "4.15"
    pj-rehearse.openshift.io/can-be-rehearsed: "true"
  name: periodic-ci-quay-quay-tests-master-quay-dast-quay-dast-test-stage-quay-io
  spec:
    containers:
    - args:
      - --gcs-upload-secret=/secrets/gcs/service-account.json
      - --image-import-pull-secret=/etc/pull-secret/.dockerconfigjson
      - --oauth-token-path=/usr/local/github-credentials/oauth
      - --report-credentials-file=/etc/report/credentials
      - --secret-dir=/secrets/ci-pull-credentials
      - --target=quay-dast-test-stage-quay-io
      - --variant=quay-dast
      command:
      - ci-operator
      image: ci-operator:latest
      imagePullPolicy: Always
      name: ""
      resources:
        requests:
          cpu: 10m
      volumeMounts:
      - mountPath: /secrets/ci-pull-credentials
        name: ci-pull-credentials
        readOnly: true
      - mountPath: /secrets/gcs
        name: gcs-credentials
        readOnly: true
      - mountPath: /usr/local/github-credentials
        name: github-credentials-openshift-ci-robot-private-git-cloner
        readOnly: true
      - mountPath: /secrets/manifest-tool
        name: manifest-tool-local-pusher
        readOnly: true
      - mountPath: /etc/pull-secret
        name: pull-secret
        readOnly: true
      - mountPath: /etc/report
        name: result-aggregator
        readOnly: true
    serviceAccountName: ci-operator
    volumes:
    - name: ci-pull-credentials
      secret:
        secretName: ci-pull-credentials
    - name: github-credentials-openshift-ci-robot-private-git-cloner
      secret:
        secretName: github-credentials-openshift-ci-robot-private-git-cloner
    - name: manifest-tool-local-pusher
      secret:
        secretName: manifest-tool-local-pusher
    - name: pull-secret
      secret:
        secretName: registry-pull-credentials
    - name: result-aggregator
      secret:
        secretName: result-aggregator
- agent: kubernetes
  cluster: build05
  cron: 0 12 * * 5
  decorate: true
  decoration_config:
    skip_cloning: true
  extra_refs:
  - base_ref: master
    org: quay
    repo: quay-tests
  labels:
    ci-operator.openshift.io/cloud: aws
    ci-operator.openshift.io/cloud-cluster-profile: aws-qe
    ci.openshift.io/generator: prowgen
    job-release: "4.16"
    pj-rehearse.openshift.io/can-be-rehearsed: "true"
  name: periodic-ci-quay-quay-tests-master-quay-e2e-tests-quay311-ocp416-aws-s3
  reporter_config:
    slack:
      channel: '#quay-qe'
      job_states_to_report:
      - success
      - failure
      - error
      report_template: '{{if eq .Status.State "success"}} :rainbow: Job *{{.Spec.Job}}*
        ended with *{{.Status.State}}*. <{{.Status.URL}}|View logs> :rainbow: {{else}}
        :volcano: Job *{{.Spec.Job}}* ended with *{{.Status.State}}*. <{{.Status.URL}}|View
        logs> :volcano: {{end}}'
  spec:
    containers:
    - args:
      - --gcs-upload-secret=/secrets/gcs/service-account.json
      - --image-import-pull-secret=/etc/pull-secret/.dockerconfigjson
      - --lease-server-credentials-file=/etc/boskos/credentials
      - --oauth-token-path=/usr/local/github-credentials/oauth
      - --report-credentials-file=/etc/report/credentials
      - --secret-dir=/secrets/ci-pull-credentials
      - --secret-dir=/usr/local/quay-e2e-tests-quay311-ocp416-aws-s3-cluster-profile
      - --target=quay-e2e-tests-quay311-ocp416-aws-s3
      command:
      - ci-operator
      image: ci-operator:latest
      imagePullPolicy: Always
      name: ""
      resources:
        requests:
          cpu: 10m
      volumeMounts:
      - mountPath: /etc/boskos
        name: boskos
        readOnly: true
      - mountPath: /secrets/ci-pull-credentials
        name: ci-pull-credentials
        readOnly: true
      - mountPath: /usr/local/quay-e2e-tests-quay311-ocp416-aws-s3-cluster-profile
        name: cluster-profile
      - mountPath: /secrets/gcs
        name: gcs-credentials
        readOnly: true
      - mountPath: /usr/local/github-credentials
        name: github-credentials-openshift-ci-robot-private-git-cloner
        readOnly: true
      - mountPath: /secrets/manifest-tool
        name: manifest-tool-local-pusher
        readOnly: true
      - mountPath: /etc/pull-secret
        name: pull-secret
        readOnly: true
      - mountPath: /etc/report
        name: result-aggregator
        readOnly: true
    serviceAccountName: ci-operator
    volumes:
    - name: boskos
      secret:
        items:
        - key: credentials
          path: credentials
        secretName: boskos-credentials
    - name: ci-pull-credentials
      secret:
        secretName: ci-pull-credentials
    - name: cluster-profile
      secret:
        secretName: cluster-secrets-aws-qe
    - name: github-credentials-openshift-ci-robot-private-git-cloner
      secret:
        secretName: github-credentials-openshift-ci-robot-private-git-cloner
    - name: manifest-tool-local-pusher
      secret:
        secretName: manifest-tool-local-pusher
    - name: pull-secret
      secret:
        secretName: registry-pull-credentials
    - name: result-aggregator
      secret:
        secretName: result-aggregator
- agent: kubernetes
  cluster: build05
  cron: 0 12 * * 6
  decorate: true
  decoration_config:
    skip_cloning: true
  extra_refs:
  - base_ref: master
    org: quay
    repo: quay-tests
  labels:
    ci-operator.openshift.io/cloud: aws
    ci-operator.openshift.io/cloud-cluster-profile: aws-qe
    ci.openshift.io/generator: prowgen
    job-release: "4.16"
    pj-rehearse.openshift.io/can-be-rehearsed: "true"
  name: periodic-ci-quay-quay-tests-master-quay-e2e-tests-quay311-ocp416-azure
  reporter_config:
    slack:
      channel: '#quay-qe'
      job_states_to_report:
      - success
      - failure
      - error
      report_template: '{{if eq .Status.State "success"}} :rainbow: Job *{{.Spec.Job}}*
        ended with *{{.Status.State}}*. <{{.Status.URL}}|View logs> :rainbow: {{else}}
        :volcano: Job *{{.Spec.Job}}* ended with *{{.Status.State}}*. <{{.Status.URL}}|View
        logs> :volcano: {{end}}'
  spec:
    containers:
    - args:
      - --gcs-upload-secret=/secrets/gcs/service-account.json
      - --image-import-pull-secret=/etc/pull-secret/.dockerconfigjson
      - --lease-server-credentials-file=/etc/boskos/credentials
      - --oauth-token-path=/usr/local/github-credentials/oauth
      - --report-credentials-file=/etc/report/credentials
      - --secret-dir=/secrets/ci-pull-credentials
      - --secret-dir=/usr/local/quay-e2e-tests-quay311-ocp416-azure-cluster-profile
      - --target=quay-e2e-tests-quay311-ocp416-azure
      command:
      - ci-operator
      image: ci-operator:latest
      imagePullPolicy: Always
      name: ""
      resources:
        requests:
          cpu: 10m
      volumeMounts:
      - mountPath: /etc/boskos
        name: boskos
        readOnly: true
      - mountPath: /secrets/ci-pull-credentials
        name: ci-pull-credentials
        readOnly: true
      - mountPath: /usr/local/quay-e2e-tests-quay311-ocp416-azure-cluster-profile
        name: cluster-profile
      - mountPath: /secrets/gcs
        name: gcs-credentials
        readOnly: true
      - mountPath: /usr/local/github-credentials
        name: github-credentials-openshift-ci-robot-private-git-cloner
        readOnly: true
      - mountPath: /secrets/manifest-tool
        name: manifest-tool-local-pusher
        readOnly: true
      - mountPath: /etc/pull-secret
        name: pull-secret
        readOnly: true
      - mountPath: /etc/report
        name: result-aggregator
        readOnly: true
    serviceAccountName: ci-operator
    volumes:
    - name: boskos
      secret:
        items:
        - key: credentials
          path: credentials
        secretName: boskos-credentials
    - name: ci-pull-credentials
      secret:
        secretName: ci-pull-credentials
    - name: cluster-profile
      secret:
        secretName: cluster-secrets-aws-qe
    - name: github-credentials-openshift-ci-robot-private-git-cloner
      secret:
        secretName: github-credentials-openshift-ci-robot-private-git-cloner
    - name: manifest-tool-local-pusher
      secret:
        secretName: manifest-tool-local-pusher
    - name: pull-secret
      secret:
        secretName: registry-pull-credentials
    - name: result-aggregator
      secret:
        secretName: result-aggregator
- agent: kubernetes
  cluster: build05
  cron: 0 12 * * 3
  decorate: true
  decoration_config:
    skip_cloning: true
  extra_refs:
  - base_ref: master
    org: quay
    repo: quay-tests
  labels:
    ci-operator.openshift.io/cloud: aws
    ci-operator.openshift.io/cloud-cluster-profile: aws-qe
    ci.openshift.io/generator: prowgen
    job-release: "4.16"
    pj-rehearse.openshift.io/can-be-rehearsed: "true"
  name: periodic-ci-quay-quay-tests-master-quay-e2e-tests-quay311-ocp416-fips
  reporter_config:
    slack:
      channel: '#quay-qe'
      job_states_to_report:
      - success
      - failure
      - error
      report_template: '{{if eq .Status.State "success"}} :rainbow: Job *{{.Spec.Job}}*
        ended with *{{.Status.State}}*. <{{.Status.URL}}|View logs> :rainbow: {{else}}
        :volcano: Job *{{.Spec.Job}}* ended with *{{.Status.State}}*. <{{.Status.URL}}|View
        logs> :volcano: {{end}}'
  spec:
    containers:
    - args:
      - --gcs-upload-secret=/secrets/gcs/service-account.json
      - --image-import-pull-secret=/etc/pull-secret/.dockerconfigjson
      - --lease-server-credentials-file=/etc/boskos/credentials
      - --oauth-token-path=/usr/local/github-credentials/oauth
      - --report-credentials-file=/etc/report/credentials
      - --secret-dir=/secrets/ci-pull-credentials
      - --secret-dir=/usr/local/quay-e2e-tests-quay311-ocp416-fips-cluster-profile
      - --target=quay-e2e-tests-quay311-ocp416-fips
      command:
      - ci-operator
      image: ci-operator:latest
      imagePullPolicy: Always
      name: ""
      resources:
        requests:
          cpu: 10m
      volumeMounts:
      - mountPath: /etc/boskos
        name: boskos
        readOnly: true
      - mountPath: /secrets/ci-pull-credentials
        name: ci-pull-credentials
        readOnly: true
      - mountPath: /usr/local/quay-e2e-tests-quay311-ocp416-fips-cluster-profile
        name: cluster-profile
      - mountPath: /secrets/gcs
        name: gcs-credentials
        readOnly: true
      - mountPath: /usr/local/github-credentials
        name: github-credentials-openshift-ci-robot-private-git-cloner
        readOnly: true
      - mountPath: /secrets/manifest-tool
        name: manifest-tool-local-pusher
        readOnly: true
      - mountPath: /etc/pull-secret
        name: pull-secret
        readOnly: true
      - mountPath: /etc/report
        name: result-aggregator
        readOnly: true
    serviceAccountName: ci-operator
    volumes:
    - name: boskos
      secret:
        items:
        - key: credentials
          path: credentials
        secretName: boskos-credentials
    - name: ci-pull-credentials
      secret:
        secretName: ci-pull-credentials
    - name: cluster-profile
      secret:
        secretName: cluster-secrets-aws-qe
    - name: github-credentials-openshift-ci-robot-private-git-cloner
      secret:
        secretName: github-credentials-openshift-ci-robot-private-git-cloner
    - name: manifest-tool-local-pusher
      secret:
        secretName: manifest-tool-local-pusher
    - name: pull-secret
      secret:
        secretName: registry-pull-credentials
    - name: result-aggregator
      secret:
        secretName: result-aggregator
- agent: kubernetes
  cluster: build05
  cron: 0 12 * * 5
  decorate: true
  decoration_config:
    skip_cloning: true
  extra_refs:
  - base_ref: master
    org: quay
    repo: quay-tests
  labels:
    ci-operator.openshift.io/cloud: aws
    ci-operator.openshift.io/cloud-cluster-profile: aws-qe
    ci.openshift.io/generator: prowgen
    job-release: "4.16"
    pj-rehearse.openshift.io/can-be-rehearsed: "true"
  name: periodic-ci-quay-quay-tests-master-quay-e2e-tests-quay311-ocp416-gcp
  reporter_config:
    slack:
      channel: '#quay-qe'
      job_states_to_report:
      - success
      - failure
      - error
      report_template: '{{if eq .Status.State "success"}} :rainbow: Job *{{.Spec.Job}}*
        ended with *{{.Status.State}}*. <{{.Status.URL}}|View logs> :rainbow: {{else}}
        :volcano: Job *{{.Spec.Job}}* ended with *{{.Status.State}}*. <{{.Status.URL}}|View
        logs> :volcano: {{end}}'
  spec:
    containers:
    - args:
      - --gcs-upload-secret=/secrets/gcs/service-account.json
      - --image-import-pull-secret=/etc/pull-secret/.dockerconfigjson
      - --lease-server-credentials-file=/etc/boskos/credentials
      - --oauth-token-path=/usr/local/github-credentials/oauth
      - --report-credentials-file=/etc/report/credentials
      - --secret-dir=/secrets/ci-pull-credentials
      - --secret-dir=/usr/local/quay-e2e-tests-quay311-ocp416-gcp-cluster-profile
      - --target=quay-e2e-tests-quay311-ocp416-gcp
      command:
      - ci-operator
      image: ci-operator:latest
      imagePullPolicy: Always
      name: ""
      resources:
        requests:
          cpu: 10m
      volumeMounts:
      - mountPath: /etc/boskos
        name: boskos
        readOnly: true
      - mountPath: /secrets/ci-pull-credentials
        name: ci-pull-credentials
        readOnly: true
      - mountPath: /usr/local/quay-e2e-tests-quay311-ocp416-gcp-cluster-profile
        name: cluster-profile
      - mountPath: /secrets/gcs
        name: gcs-credentials
        readOnly: true
      - mountPath: /usr/local/github-credentials
        name: github-credentials-openshift-ci-robot-private-git-cloner
        readOnly: true
      - mountPath: /secrets/manifest-tool
        name: manifest-tool-local-pusher
        readOnly: true
      - mountPath: /etc/pull-secret
        name: pull-secret
        readOnly: true
      - mountPath: /etc/report
        name: result-aggregator
        readOnly: true
    serviceAccountName: ci-operator
    volumes:
    - name: boskos
      secret:
        items:
        - key: credentials
          path: credentials
        secretName: boskos-credentials
    - name: ci-pull-credentials
      secret:
        secretName: ci-pull-credentials
    - name: cluster-profile
      secret:
        secretName: cluster-secrets-aws-qe
    - name: github-credentials-openshift-ci-robot-private-git-cloner
      secret:
        secretName: github-credentials-openshift-ci-robot-private-git-cloner
    - name: manifest-tool-local-pusher
      secret:
        secretName: manifest-tool-local-pusher
    - name: pull-secret
      secret:
        secretName: registry-pull-credentials
    - name: result-aggregator
      secret:
        secretName: result-aggregator
- agent: kubernetes
  cluster: build05
  cron: 0 12 * * 5
  decorate: true
  decoration_config:
    skip_cloning: true
  extra_refs:
  - base_ref: master
    org: quay
    repo: quay-tests
  labels:
    ci-operator.openshift.io/cloud: aws
    ci-operator.openshift.io/cloud-cluster-profile: aws-qe
    ci.openshift.io/generator: prowgen
    job-release: "4.16"
    pj-rehearse.openshift.io/can-be-rehearsed: "true"
  name: periodic-ci-quay-quay-tests-master-quay-e2e-tests-quay311-ocp416-ibmcos
  reporter_config:
    slack:
      channel: '#quay-qe'
      job_states_to_report:
      - success
      - failure
      - error
      report_template: '{{if eq .Status.State "success"}} :rainbow: Job *{{.Spec.Job}}*
        ended with *{{.Status.State}}*. <{{.Status.URL}}|View logs> :rainbow: {{else}}
        :volcano: Job *{{.Spec.Job}}* ended with *{{.Status.State}}*. <{{.Status.URL}}|View
        logs> :volcano: {{end}}'
  spec:
    containers:
    - args:
      - --gcs-upload-secret=/secrets/gcs/service-account.json
      - --image-import-pull-secret=/etc/pull-secret/.dockerconfigjson
      - --lease-server-credentials-file=/etc/boskos/credentials
      - --oauth-token-path=/usr/local/github-credentials/oauth
      - --report-credentials-file=/etc/report/credentials
      - --secret-dir=/secrets/ci-pull-credentials
      - --secret-dir=/usr/local/quay-e2e-tests-quay311-ocp416-ibmcos-cluster-profile
      - --target=quay-e2e-tests-quay311-ocp416-ibmcos
      command:
      - ci-operator
      image: ci-operator:latest
      imagePullPolicy: Always
      name: ""
      resources:
        requests:
          cpu: 10m
      volumeMounts:
      - mountPath: /etc/boskos
        name: boskos
        readOnly: true
      - mountPath: /secrets/ci-pull-credentials
        name: ci-pull-credentials
        readOnly: true
      - mountPath: /usr/local/quay-e2e-tests-quay311-ocp416-ibmcos-cluster-profile
        name: cluster-profile
      - mountPath: /secrets/gcs
        name: gcs-credentials
        readOnly: true
      - mountPath: /usr/local/github-credentials
        name: github-credentials-openshift-ci-robot-private-git-cloner
        readOnly: true
      - mountPath: /secrets/manifest-tool
        name: manifest-tool-local-pusher
        readOnly: true
      - mountPath: /etc/pull-secret
        name: pull-secret
        readOnly: true
      - mountPath: /etc/report
        name: result-aggregator
        readOnly: true
    serviceAccountName: ci-operator
    volumes:
    - name: boskos
      secret:
        items:
        - key: credentials
          path: credentials
        secretName: boskos-credentials
    - name: ci-pull-credentials
      secret:
        secretName: ci-pull-credentials
    - name: cluster-profile
      secret:
        secretName: cluster-secrets-aws-qe
    - name: github-credentials-openshift-ci-robot-private-git-cloner
      secret:
        secretName: github-credentials-openshift-ci-robot-private-git-cloner
    - name: manifest-tool-local-pusher
      secret:
        secretName: manifest-tool-local-pusher
    - name: pull-secret
      secret:
        secretName: registry-pull-credentials
    - name: result-aggregator
      secret:
        secretName: result-aggregator
- agent: kubernetes
  cluster: build05
  cron: 0 10 * * 3
  decorate: true
  decoration_config:
    skip_cloning: true
  extra_refs:
  - base_ref: master
    org: quay
    repo: quay-tests
  labels:
    ci-operator.openshift.io/cloud: aws
    ci-operator.openshift.io/cloud-cluster-profile: aws-qe
    ci.openshift.io/generator: prowgen
    job-release: "4.16"
    pj-rehearse.openshift.io/can-be-rehearsed: "true"
  name: periodic-ci-quay-quay-tests-master-quay-e2e-tests-quay311-ocp416-netappgrid
  reporter_config:
    slack:
      channel: '#quay-qe'
      job_states_to_report:
      - success
      - failure
      - error
      report_template: '{{if eq .Status.State "success"}} :rainbow: Job *{{.Spec.Job}}*
        ended with *{{.Status.State}}*. <{{.Status.URL}}|View logs> :rainbow: {{else}}
        :volcano: Job *{{.Spec.Job}}* ended with *{{.Status.State}}*. <{{.Status.URL}}|View
        logs> :volcano: {{end}}'
  spec:
    containers:
    - args:
      - --gcs-upload-secret=/secrets/gcs/service-account.json
      - --image-import-pull-secret=/etc/pull-secret/.dockerconfigjson
      - --lease-server-credentials-file=/etc/boskos/credentials
      - --oauth-token-path=/usr/local/github-credentials/oauth
      - --report-credentials-file=/etc/report/credentials
      - --secret-dir=/secrets/ci-pull-credentials
      - --secret-dir=/usr/local/quay-e2e-tests-quay311-ocp416-netappgrid-cluster-profile
      - --target=quay-e2e-tests-quay311-ocp416-netappgrid
      command:
      - ci-operator
      image: ci-operator:latest
      imagePullPolicy: Always
      name: ""
      resources:
        requests:
          cpu: 10m
      volumeMounts:
      - mountPath: /etc/boskos
        name: boskos
        readOnly: true
      - mountPath: /secrets/ci-pull-credentials
        name: ci-pull-credentials
        readOnly: true
      - mountPath: /usr/local/quay-e2e-tests-quay311-ocp416-netappgrid-cluster-profile
        name: cluster-profile
      - mountPath: /secrets/gcs
        name: gcs-credentials
        readOnly: true
      - mountPath: /usr/local/github-credentials
        name: github-credentials-openshift-ci-robot-private-git-cloner
        readOnly: true
      - mountPath: /secrets/manifest-tool
        name: manifest-tool-local-pusher
        readOnly: true
      - mountPath: /etc/pull-secret
        name: pull-secret
        readOnly: true
      - mountPath: /etc/report
        name: result-aggregator
        readOnly: true
    serviceAccountName: ci-operator
    volumes:
    - name: boskos
      secret:
        items:
        - key: credentials
          path: credentials
        secretName: boskos-credentials
    - name: ci-pull-credentials
      secret:
        secretName: ci-pull-credentials
    - name: cluster-profile
      secret:
        secretName: cluster-secrets-aws-qe
    - name: github-credentials-openshift-ci-robot-private-git-cloner
      secret:
        secretName: github-credentials-openshift-ci-robot-private-git-cloner
    - name: manifest-tool-local-pusher
      secret:
        secretName: manifest-tool-local-pusher
    - name: pull-secret
      secret:
        secretName: registry-pull-credentials
    - name: result-aggregator
      secret:
        secretName: result-aggregator
- agent: kubernetes
  cluster: build05
  cron: 0 0 15 * *
  decorate: true
  decoration_config:
    skip_cloning: true
  extra_refs:
  - base_ref: master
    org: quay
    repo: quay-tests
  labels:
    ci-operator.openshift.io/cloud: aws
    ci-operator.openshift.io/cloud-cluster-profile: aws-qe
    ci.openshift.io/generator: prowgen
    job-release: "4.16"
    pj-rehearse.openshift.io/can-be-rehearsed: "true"
  name: periodic-ci-quay-quay-tests-master-quay-e2e-tests-quay311-ocp416-proxy
  reporter_config:
    slack:
      channel: '#quay-qe'
      job_states_to_report:
      - success
      - failure
      - error
      report_template: '{{if eq .Status.State "success"}} :rainbow: Job *{{.Spec.Job}}*
        ended with *{{.Status.State}}*. <{{.Status.URL}}|View logs> :rainbow: {{else}}
        :volcano: Job *{{.Spec.Job}}* ended with *{{.Status.State}}*. <{{.Status.URL}}|View
        logs> :volcano: {{end}}'
  spec:
    containers:
    - args:
      - --gcs-upload-secret=/secrets/gcs/service-account.json
      - --image-import-pull-secret=/etc/pull-secret/.dockerconfigjson
      - --lease-server-credentials-file=/etc/boskos/credentials
      - --oauth-token-path=/usr/local/github-credentials/oauth
      - --report-credentials-file=/etc/report/credentials
      - --secret-dir=/secrets/ci-pull-credentials
      - --secret-dir=/usr/local/quay-e2e-tests-quay311-ocp416-proxy-cluster-profile
      - --target=quay-e2e-tests-quay311-ocp416-proxy
      command:
      - ci-operator
      image: ci-operator:latest
      imagePullPolicy: Always
      name: ""
      resources:
        requests:
          cpu: 10m
      volumeMounts:
      - mountPath: /etc/boskos
        name: boskos
        readOnly: true
      - mountPath: /secrets/ci-pull-credentials
        name: ci-pull-credentials
        readOnly: true
      - mountPath: /usr/local/quay-e2e-tests-quay311-ocp416-proxy-cluster-profile
        name: cluster-profile
      - mountPath: /secrets/gcs
        name: gcs-credentials
        readOnly: true
      - mountPath: /usr/local/github-credentials
        name: github-credentials-openshift-ci-robot-private-git-cloner
        readOnly: true
      - mountPath: /secrets/manifest-tool
        name: manifest-tool-local-pusher
        readOnly: true
      - mountPath: /etc/pull-secret
        name: pull-secret
        readOnly: true
      - mountPath: /etc/report
        name: result-aggregator
        readOnly: true
    serviceAccountName: ci-operator
    volumes:
    - name: boskos
      secret:
        items:
        - key: credentials
          path: credentials
        secretName: boskos-credentials
    - name: ci-pull-credentials
      secret:
        secretName: ci-pull-credentials
    - name: cluster-profile
      secret:
        secretName: cluster-secrets-aws-qe
    - name: github-credentials-openshift-ci-robot-private-git-cloner
      secret:
        secretName: github-credentials-openshift-ci-robot-private-git-cloner
    - name: manifest-tool-local-pusher
      secret:
        secretName: manifest-tool-local-pusher
    - name: pull-secret
      secret:
        secretName: registry-pull-credentials
    - name: result-aggregator
      secret:
        secretName: result-aggregator
- agent: kubernetes
  cluster: build05
  cron: 0 12 * * 3
  decorate: true
  decoration_config:
    skip_cloning: true
  extra_refs:
  - base_ref: master
    org: quay
    repo: quay-tests
  labels:
    ci-operator.openshift.io/cloud: aws
    ci-operator.openshift.io/cloud-cluster-profile: aws-qe
    ci-operator.openshift.io/variant: quay-hypershift
    ci.openshift.io/generator: prowgen
    job-release: "4.16"
    pj-rehearse.openshift.io/can-be-rehearsed: "true"
  name: periodic-ci-quay-quay-tests-master-quay-hypershift-quay-e2e-tests-quay310-hypershift-ocp416
  reporter_config:
    slack:
      channel: '#quay-qe'
      job_states_to_report:
      - success
      - failure
      - error
      report_template: '{{if eq .Status.State "success"}} :rainbow: Job *{{.Spec.Job}}*
        ended with *{{.Status.State}}*. <{{.Status.URL}}|View logs> :rainbow: {{else}}
        :volcano: Job *{{.Spec.Job}}* ended with *{{.Status.State}}*. <{{.Status.URL}}|View
        logs> :volcano: {{end}}'
  spec:
    containers:
    - args:
      - --gcs-upload-secret=/secrets/gcs/service-account.json
      - --image-import-pull-secret=/etc/pull-secret/.dockerconfigjson
      - --lease-server-credentials-file=/etc/boskos/credentials
      - --oauth-token-path=/usr/local/github-credentials/oauth
      - --report-credentials-file=/etc/report/credentials
      - --secret-dir=/secrets/ci-pull-credentials
      - --secret-dir=/usr/local/quay-e2e-tests-quay310-hypershift-ocp416-cluster-profile
      - --target=quay-e2e-tests-quay310-hypershift-ocp416
      - --variant=quay-hypershift
      command:
      - ci-operator
      image: ci-operator:latest
      imagePullPolicy: Always
      name: ""
      resources:
        requests:
          cpu: 10m
      volumeMounts:
      - mountPath: /etc/boskos
        name: boskos
        readOnly: true
      - mountPath: /secrets/ci-pull-credentials
        name: ci-pull-credentials
        readOnly: true
      - mountPath: /usr/local/quay-e2e-tests-quay310-hypershift-ocp416-cluster-profile
        name: cluster-profile
      - mountPath: /secrets/gcs
        name: gcs-credentials
        readOnly: true
      - mountPath: /usr/local/github-credentials
        name: github-credentials-openshift-ci-robot-private-git-cloner
        readOnly: true
      - mountPath: /secrets/manifest-tool
        name: manifest-tool-local-pusher
        readOnly: true
      - mountPath: /etc/pull-secret
        name: pull-secret
        readOnly: true
      - mountPath: /etc/report
        name: result-aggregator
        readOnly: true
    serviceAccountName: ci-operator
    volumes:
    - name: boskos
      secret:
        items:
        - key: credentials
          path: credentials
        secretName: boskos-credentials
    - name: ci-pull-credentials
      secret:
        secretName: ci-pull-credentials
    - name: cluster-profile
      secret:
        secretName: cluster-secrets-aws-qe
    - name: github-credentials-openshift-ci-robot-private-git-cloner
      secret:
        secretName: github-credentials-openshift-ci-robot-private-git-cloner
    - name: manifest-tool-local-pusher
      secret:
        secretName: manifest-tool-local-pusher
    - name: pull-secret
      secret:
        secretName: registry-pull-credentials
    - name: result-aggregator
      secret:
        secretName: result-aggregator
- agent: kubernetes
  cluster: build05
  cron: 0 12 * * 5
  decorate: true
  decoration_config:
    skip_cloning: true
  extra_refs:
  - base_ref: master
    org: quay
    repo: quay-tests
  labels:
    ci-operator.openshift.io/cloud: aws
    ci-operator.openshift.io/cloud-cluster-profile: aws-qe
    ci-operator.openshift.io/variant: quay-hypershift
    ci.openshift.io/generator: prowgen
    job-release: "4.16"
    pj-rehearse.openshift.io/can-be-rehearsed: "true"
  name: periodic-ci-quay-quay-tests-master-quay-hypershift-quay-e2e-tests-quay311-hypershift-ocp416
  reporter_config:
    slack:
      channel: '#quay-qe'
      job_states_to_report:
      - success
      - failure
      - error
      report_template: '{{if eq .Status.State "success"}} :rainbow: Job *{{.Spec.Job}}*
        ended with *{{.Status.State}}*. <{{.Status.URL}}|View logs> :rainbow: {{else}}
        :volcano: Job *{{.Spec.Job}}* ended with *{{.Status.State}}*. <{{.Status.URL}}|View
        logs> :volcano: {{end}}'
  spec:
    containers:
    - args:
      - --gcs-upload-secret=/secrets/gcs/service-account.json
      - --image-import-pull-secret=/etc/pull-secret/.dockerconfigjson
      - --lease-server-credentials-file=/etc/boskos/credentials
      - --oauth-token-path=/usr/local/github-credentials/oauth
      - --report-credentials-file=/etc/report/credentials
      - --secret-dir=/secrets/ci-pull-credentials
      - --secret-dir=/usr/local/quay-e2e-tests-quay311-hypershift-ocp416-cluster-profile
      - --target=quay-e2e-tests-quay311-hypershift-ocp416
      - --variant=quay-hypershift
      command:
      - ci-operator
      image: ci-operator:latest
      imagePullPolicy: Always
      name: ""
      resources:
        requests:
          cpu: 10m
      volumeMounts:
      - mountPath: /etc/boskos
        name: boskos
        readOnly: true
      - mountPath: /secrets/ci-pull-credentials
        name: ci-pull-credentials
        readOnly: true
      - mountPath: /usr/local/quay-e2e-tests-quay311-hypershift-ocp416-cluster-profile
        name: cluster-profile
      - mountPath: /secrets/gcs
        name: gcs-credentials
        readOnly: true
      - mountPath: /usr/local/github-credentials
        name: github-credentials-openshift-ci-robot-private-git-cloner
        readOnly: true
      - mountPath: /secrets/manifest-tool
        name: manifest-tool-local-pusher
        readOnly: true
      - mountPath: /etc/pull-secret
        name: pull-secret
        readOnly: true
      - mountPath: /etc/report
        name: result-aggregator
        readOnly: true
    serviceAccountName: ci-operator
    volumes:
    - name: boskos
      secret:
        items:
        - key: credentials
          path: credentials
        secretName: boskos-credentials
    - name: ci-pull-credentials
      secret:
        secretName: ci-pull-credentials
    - name: cluster-profile
      secret:
        secretName: cluster-secrets-aws-qe
    - name: github-credentials-openshift-ci-robot-private-git-cloner
      secret:
        secretName: github-credentials-openshift-ci-robot-private-git-cloner
    - name: manifest-tool-local-pusher
      secret:
        secretName: manifest-tool-local-pusher
    - name: pull-secret
      secret:
        secretName: registry-pull-credentials
    - name: result-aggregator
      secret:
        secretName: result-aggregator
- agent: kubernetes
  cluster: build05
  cron: 0 12 * * 6
  decorate: true
  decoration_config:
    skip_cloning: true
  extra_refs:
  - base_ref: master
    org: quay
    repo: quay-tests
  labels:
    ci-operator.openshift.io/cloud: aws
    ci-operator.openshift.io/cloud-cluster-profile: aws-qe
    ci-operator.openshift.io/variant: quay-hypershift
    ci.openshift.io/generator: prowgen
    job-release: "4.16"
    pj-rehearse.openshift.io/can-be-rehearsed: "true"
  name: periodic-ci-quay-quay-tests-master-quay-hypershift-quay-e2e-tests-quay39-hypershift-ocp416
  reporter_config:
    slack:
      channel: '#quay-qe'
      job_states_to_report:
      - success
      - failure
      - error
      report_template: '{{if eq .Status.State "success"}} :rainbow: Job *{{.Spec.Job}}*
        ended with *{{.Status.State}}*. <{{.Status.URL}}|View logs> :rainbow: {{else}}
        :volcano: Job *{{.Spec.Job}}* ended with *{{.Status.State}}*. <{{.Status.URL}}|View
        logs> :volcano: {{end}}'
  spec:
    containers:
    - args:
      - --gcs-upload-secret=/secrets/gcs/service-account.json
      - --image-import-pull-secret=/etc/pull-secret/.dockerconfigjson
      - --lease-server-credentials-file=/etc/boskos/credentials
      - --oauth-token-path=/usr/local/github-credentials/oauth
      - --report-credentials-file=/etc/report/credentials
      - --secret-dir=/secrets/ci-pull-credentials
      - --secret-dir=/usr/local/quay-e2e-tests-quay39-hypershift-ocp416-cluster-profile
      - --target=quay-e2e-tests-quay39-hypershift-ocp416
      - --variant=quay-hypershift
      command:
      - ci-operator
      image: ci-operator:latest
      imagePullPolicy: Always
      name: ""
      resources:
        requests:
          cpu: 10m
      volumeMounts:
      - mountPath: /etc/boskos
        name: boskos
        readOnly: true
      - mountPath: /secrets/ci-pull-credentials
        name: ci-pull-credentials
        readOnly: true
      - mountPath: /usr/local/quay-e2e-tests-quay39-hypershift-ocp416-cluster-profile
        name: cluster-profile
      - mountPath: /secrets/gcs
        name: gcs-credentials
        readOnly: true
      - mountPath: /usr/local/github-credentials
        name: github-credentials-openshift-ci-robot-private-git-cloner
        readOnly: true
      - mountPath: /secrets/manifest-tool
        name: manifest-tool-local-pusher
        readOnly: true
      - mountPath: /etc/pull-secret
        name: pull-secret
        readOnly: true
      - mountPath: /etc/report
        name: result-aggregator
        readOnly: true
    serviceAccountName: ci-operator
    volumes:
    - name: boskos
      secret:
        items:
        - key: credentials
          path: credentials
        secretName: boskos-credentials
    - name: ci-pull-credentials
      secret:
        secretName: ci-pull-credentials
    - name: cluster-profile
      secret:
        secretName: cluster-secrets-aws-qe
    - name: github-credentials-openshift-ci-robot-private-git-cloner
      secret:
        secretName: github-credentials-openshift-ci-robot-private-git-cloner
    - name: manifest-tool-local-pusher
      secret:
        secretName: manifest-tool-local-pusher
    - name: pull-secret
      secret:
        secretName: registry-pull-credentials
    - name: result-aggregator
      secret:
        secretName: result-aggregator
- agent: kubernetes
  cluster: build05
  cron: 0 12 * * 4
  decorate: true
  decoration_config:
    skip_cloning: true
  extra_refs:
  - base_ref: master
    org: quay
    repo: quay-tests
  labels:
    ci-operator.openshift.io/cloud: aws
    ci-operator.openshift.io/cloud-cluster-profile: aws-qe
    ci-operator.openshift.io/variant: quay-osd-ocp
    ci.openshift.io/generator: prowgen
    job-release: "4.16"
    pj-rehearse.openshift.io/can-be-rehearsed: "true"
  name: periodic-ci-quay-quay-tests-master-quay-osd-ocp-quay-e2e-tests-quay310-osd-ocp416
  reporter_config:
    slack:
      channel: '#quay-qe'
      job_states_to_report:
      - success
      - failure
      - error
      report_template: '{{if eq .Status.State "success"}} :rainbow: Job *{{.Spec.Job}}*
        ended with *{{.Status.State}}*. <{{.Status.URL}}|View logs> :rainbow: {{else}}
        :volcano: Job *{{.Spec.Job}}* ended with *{{.Status.State}}*. <{{.Status.URL}}|View
        logs> :volcano: {{end}}'
  spec:
    containers:
    - args:
      - --gcs-upload-secret=/secrets/gcs/service-account.json
      - --image-import-pull-secret=/etc/pull-secret/.dockerconfigjson
      - --lease-server-credentials-file=/etc/boskos/credentials
      - --oauth-token-path=/usr/local/github-credentials/oauth
      - --report-credentials-file=/etc/report/credentials
      - --secret-dir=/secrets/ci-pull-credentials
      - --secret-dir=/usr/local/quay-e2e-tests-quay310-osd-ocp416-cluster-profile
      - --target=quay-e2e-tests-quay310-osd-ocp416
      - --variant=quay-osd-ocp
      command:
      - ci-operator
      image: ci-operator:latest
      imagePullPolicy: Always
      name: ""
      resources:
        requests:
          cpu: 10m
      volumeMounts:
      - mountPath: /etc/boskos
        name: boskos
        readOnly: true
      - mountPath: /secrets/ci-pull-credentials
        name: ci-pull-credentials
        readOnly: true
      - mountPath: /usr/local/quay-e2e-tests-quay310-osd-ocp416-cluster-profile
        name: cluster-profile
      - mountPath: /secrets/gcs
        name: gcs-credentials
        readOnly: true
      - mountPath: /usr/local/github-credentials
        name: github-credentials-openshift-ci-robot-private-git-cloner
        readOnly: true
      - mountPath: /secrets/manifest-tool
        name: manifest-tool-local-pusher
        readOnly: true
      - mountPath: /etc/pull-secret
        name: pull-secret
        readOnly: true
      - mountPath: /etc/report
        name: result-aggregator
        readOnly: true
    serviceAccountName: ci-operator
    volumes:
    - name: boskos
      secret:
        items:
        - key: credentials
          path: credentials
        secretName: boskos-credentials
    - name: ci-pull-credentials
      secret:
        secretName: ci-pull-credentials
    - name: cluster-profile
      secret:
        secretName: cluster-secrets-aws-qe
    - name: github-credentials-openshift-ci-robot-private-git-cloner
      secret:
        secretName: github-credentials-openshift-ci-robot-private-git-cloner
    - name: manifest-tool-local-pusher
      secret:
        secretName: manifest-tool-local-pusher
    - name: pull-secret
      secret:
        secretName: registry-pull-credentials
    - name: result-aggregator
      secret:
        secretName: result-aggregator
- agent: kubernetes
  cluster: build05
  cron: 0 12 * * 3
  decorate: true
  decoration_config:
    skip_cloning: true
  extra_refs:
  - base_ref: master
    org: quay
    repo: quay-tests
  labels:
    ci-operator.openshift.io/cloud: aws
    ci-operator.openshift.io/cloud-cluster-profile: aws-qe
    ci-operator.openshift.io/variant: quay-osd-ocp
    ci.openshift.io/generator: prowgen
    job-release: "4.16"
    pj-rehearse.openshift.io/can-be-rehearsed: "true"
  name: periodic-ci-quay-quay-tests-master-quay-osd-ocp-quay-e2e-tests-quay311-osd-ocp416
  reporter_config:
    slack:
      channel: '#quay-qe'
      job_states_to_report:
      - success
      - failure
      - error
      report_template: '{{if eq .Status.State "success"}} :rainbow: Job *{{.Spec.Job}}*
        ended with *{{.Status.State}}*. <{{.Status.URL}}|View logs> :rainbow: {{else}}
        :volcano: Job *{{.Spec.Job}}* ended with *{{.Status.State}}*. <{{.Status.URL}}|View
        logs> :volcano: {{end}}'
  spec:
    containers:
    - args:
      - --gcs-upload-secret=/secrets/gcs/service-account.json
      - --image-import-pull-secret=/etc/pull-secret/.dockerconfigjson
      - --lease-server-credentials-file=/etc/boskos/credentials
      - --oauth-token-path=/usr/local/github-credentials/oauth
      - --report-credentials-file=/etc/report/credentials
      - --secret-dir=/secrets/ci-pull-credentials
      - --secret-dir=/usr/local/quay-e2e-tests-quay311-osd-ocp416-cluster-profile
      - --target=quay-e2e-tests-quay311-osd-ocp416
      - --variant=quay-osd-ocp
      command:
      - ci-operator
      image: ci-operator:latest
      imagePullPolicy: Always
      name: ""
      resources:
        requests:
          cpu: 10m
      volumeMounts:
      - mountPath: /etc/boskos
        name: boskos
        readOnly: true
      - mountPath: /secrets/ci-pull-credentials
        name: ci-pull-credentials
        readOnly: true
      - mountPath: /usr/local/quay-e2e-tests-quay311-osd-ocp416-cluster-profile
        name: cluster-profile
      - mountPath: /secrets/gcs
        name: gcs-credentials
        readOnly: true
      - mountPath: /usr/local/github-credentials
        name: github-credentials-openshift-ci-robot-private-git-cloner
        readOnly: true
      - mountPath: /secrets/manifest-tool
        name: manifest-tool-local-pusher
        readOnly: true
      - mountPath: /etc/pull-secret
        name: pull-secret
        readOnly: true
      - mountPath: /etc/report
        name: result-aggregator
        readOnly: true
    serviceAccountName: ci-operator
    volumes:
    - name: boskos
      secret:
        items:
        - key: credentials
          path: credentials
        secretName: boskos-credentials
    - name: ci-pull-credentials
      secret:
        secretName: ci-pull-credentials
    - name: cluster-profile
      secret:
        secretName: cluster-secrets-aws-qe
    - name: github-credentials-openshift-ci-robot-private-git-cloner
      secret:
        secretName: github-credentials-openshift-ci-robot-private-git-cloner
    - name: manifest-tool-local-pusher
      secret:
        secretName: manifest-tool-local-pusher
    - name: pull-secret
      secret:
        secretName: registry-pull-credentials
    - name: result-aggregator
      secret:
        secretName: result-aggregator
- agent: kubernetes
  cluster: build05
  cron: 0 12 * * 2
  decorate: true
  decoration_config:
    skip_cloning: true
  extra_refs:
  - base_ref: master
    org: quay
    repo: quay-tests
  labels:
    ci-operator.openshift.io/cloud: aws
    ci-operator.openshift.io/cloud-cluster-profile: aws-qe
    ci-operator.openshift.io/variant: quay-osd-ocp
    ci.openshift.io/generator: prowgen
    job-release: "4.16"
    pj-rehearse.openshift.io/can-be-rehearsed: "true"
  name: periodic-ci-quay-quay-tests-master-quay-osd-ocp-quay-e2e-tests-quay39-osd-ocp416
  reporter_config:
    slack:
      channel: '#quay-qe'
      job_states_to_report:
      - success
      - failure
      - error
      report_template: '{{if eq .Status.State "success"}} :rainbow: Job *{{.Spec.Job}}*
        ended with *{{.Status.State}}*. <{{.Status.URL}}|View logs> :rainbow: {{else}}
        :volcano: Job *{{.Spec.Job}}* ended with *{{.Status.State}}*. <{{.Status.URL}}|View
        logs> :volcano: {{end}}'
  spec:
    containers:
    - args:
      - --gcs-upload-secret=/secrets/gcs/service-account.json
      - --image-import-pull-secret=/etc/pull-secret/.dockerconfigjson
      - --lease-server-credentials-file=/etc/boskos/credentials
      - --oauth-token-path=/usr/local/github-credentials/oauth
      - --report-credentials-file=/etc/report/credentials
      - --secret-dir=/secrets/ci-pull-credentials
      - --secret-dir=/usr/local/quay-e2e-tests-quay39-osd-ocp416-cluster-profile
      - --target=quay-e2e-tests-quay39-osd-ocp416
      - --variant=quay-osd-ocp
      command:
      - ci-operator
      image: ci-operator:latest
      imagePullPolicy: Always
      name: ""
      resources:
        requests:
          cpu: 10m
      volumeMounts:
      - mountPath: /etc/boskos
        name: boskos
        readOnly: true
      - mountPath: /secrets/ci-pull-credentials
        name: ci-pull-credentials
        readOnly: true
      - mountPath: /usr/local/quay-e2e-tests-quay39-osd-ocp416-cluster-profile
        name: cluster-profile
      - mountPath: /secrets/gcs
        name: gcs-credentials
        readOnly: true
      - mountPath: /usr/local/github-credentials
        name: github-credentials-openshift-ci-robot-private-git-cloner
        readOnly: true
      - mountPath: /secrets/manifest-tool
        name: manifest-tool-local-pusher
        readOnly: true
      - mountPath: /etc/pull-secret
        name: pull-secret
        readOnly: true
      - mountPath: /etc/report
        name: result-aggregator
        readOnly: true
    serviceAccountName: ci-operator
    volumes:
    - name: boskos
      secret:
        items:
        - key: credentials
          path: credentials
        secretName: boskos-credentials
    - name: ci-pull-credentials
      secret:
        secretName: ci-pull-credentials
    - name: cluster-profile
      secret:
        secretName: cluster-secrets-aws-qe
    - name: github-credentials-openshift-ci-robot-private-git-cloner
      secret:
        secretName: github-credentials-openshift-ci-robot-private-git-cloner
    - name: manifest-tool-local-pusher
      secret:
        secretName: manifest-tool-local-pusher
    - name: pull-secret
      secret:
        secretName: registry-pull-credentials
    - name: result-aggregator
      secret:
        secretName: result-aggregator
- agent: kubernetes
  cluster: build05
  cron: 0 12 * * 3
  decorate: true
  decoration_config:
    skip_cloning: true
  extra_refs:
  - base_ref: master
    org: quay
    repo: quay-tests
  labels:
    ci-operator.openshift.io/cloud: aws
    ci-operator.openshift.io/cloud-cluster-profile: aws-qe
    ci-operator.openshift.io/variant: quay-rosa-ocp
    ci.openshift.io/generator: prowgen
    job-release: "4.16"
    pj-rehearse.openshift.io/can-be-rehearsed: "true"
  name: periodic-ci-quay-quay-tests-master-quay-rosa-ocp-quay-e2e-tests-quay310-rosa-ocp416
  reporter_config:
    slack:
      channel: '#quay-qe'
      job_states_to_report:
      - success
      - failure
      - error
      report_template: '{{if eq .Status.State "success"}} :rainbow: Job *{{.Spec.Job}}*
        ended with *{{.Status.State}}*. <{{.Status.URL}}|View logs> :rainbow: {{else}}
        :volcano: Job *{{.Spec.Job}}* ended with *{{.Status.State}}*. <{{.Status.URL}}|View
        logs> :volcano: {{end}}'
  spec:
    containers:
    - args:
      - --gcs-upload-secret=/secrets/gcs/service-account.json
      - --image-import-pull-secret=/etc/pull-secret/.dockerconfigjson
      - --lease-server-credentials-file=/etc/boskos/credentials
      - --oauth-token-path=/usr/local/github-credentials/oauth
      - --report-credentials-file=/etc/report/credentials
      - --secret-dir=/secrets/ci-pull-credentials
      - --secret-dir=/usr/local/quay-e2e-tests-quay310-rosa-ocp416-cluster-profile
      - --target=quay-e2e-tests-quay310-rosa-ocp416
      - --variant=quay-rosa-ocp
      command:
      - ci-operator
      image: ci-operator:latest
      imagePullPolicy: Always
      name: ""
      resources:
        requests:
          cpu: 10m
      volumeMounts:
      - mountPath: /etc/boskos
        name: boskos
        readOnly: true
      - mountPath: /secrets/ci-pull-credentials
        name: ci-pull-credentials
        readOnly: true
      - mountPath: /usr/local/quay-e2e-tests-quay310-rosa-ocp416-cluster-profile
        name: cluster-profile
      - mountPath: /secrets/gcs
        name: gcs-credentials
        readOnly: true
      - mountPath: /usr/local/github-credentials
        name: github-credentials-openshift-ci-robot-private-git-cloner
        readOnly: true
      - mountPath: /secrets/manifest-tool
        name: manifest-tool-local-pusher
        readOnly: true
      - mountPath: /etc/pull-secret
        name: pull-secret
        readOnly: true
      - mountPath: /etc/report
        name: result-aggregator
        readOnly: true
    serviceAccountName: ci-operator
    volumes:
    - name: boskos
      secret:
        items:
        - key: credentials
          path: credentials
        secretName: boskos-credentials
    - name: ci-pull-credentials
      secret:
        secretName: ci-pull-credentials
    - name: cluster-profile
      secret:
        secretName: cluster-secrets-aws-qe
    - name: github-credentials-openshift-ci-robot-private-git-cloner
      secret:
        secretName: github-credentials-openshift-ci-robot-private-git-cloner
    - name: manifest-tool-local-pusher
      secret:
        secretName: manifest-tool-local-pusher
    - name: pull-secret
      secret:
        secretName: registry-pull-credentials
    - name: result-aggregator
      secret:
        secretName: result-aggregator
- agent: kubernetes
  cluster: build05
  cron: 0 12 * * 6
  decorate: true
  decoration_config:
    skip_cloning: true
  extra_refs:
  - base_ref: master
    org: quay
    repo: quay-tests
  labels:
    ci-operator.openshift.io/cloud: aws
    ci-operator.openshift.io/cloud-cluster-profile: aws-qe
    ci-operator.openshift.io/variant: quay-rosa-ocp
    ci.openshift.io/generator: prowgen
    job-release: "4.16"
    pj-rehearse.openshift.io/can-be-rehearsed: "true"
  name: periodic-ci-quay-quay-tests-master-quay-rosa-ocp-quay-e2e-tests-quay311-rosa-ocp416
  reporter_config:
    slack:
      channel: '#quay-qe'
      job_states_to_report:
      - success
      - failure
      - error
      report_template: '{{if eq .Status.State "success"}} :rainbow: Job *{{.Spec.Job}}*
        ended with *{{.Status.State}}*. <{{.Status.URL}}|View logs> :rainbow: {{else}}
        :volcano: Job *{{.Spec.Job}}* ended with *{{.Status.State}}*. <{{.Status.URL}}|View
        logs> :volcano: {{end}}'
  spec:
    containers:
    - args:
      - --gcs-upload-secret=/secrets/gcs/service-account.json
      - --image-import-pull-secret=/etc/pull-secret/.dockerconfigjson
      - --lease-server-credentials-file=/etc/boskos/credentials
      - --oauth-token-path=/usr/local/github-credentials/oauth
      - --report-credentials-file=/etc/report/credentials
      - --secret-dir=/secrets/ci-pull-credentials
      - --secret-dir=/usr/local/quay-e2e-tests-quay311-rosa-ocp416-cluster-profile
      - --target=quay-e2e-tests-quay311-rosa-ocp416
      - --variant=quay-rosa-ocp
      command:
      - ci-operator
      image: ci-operator:latest
      imagePullPolicy: Always
      name: ""
      resources:
        requests:
          cpu: 10m
      volumeMounts:
      - mountPath: /etc/boskos
        name: boskos
        readOnly: true
      - mountPath: /secrets/ci-pull-credentials
        name: ci-pull-credentials
        readOnly: true
      - mountPath: /usr/local/quay-e2e-tests-quay311-rosa-ocp416-cluster-profile
        name: cluster-profile
      - mountPath: /secrets/gcs
        name: gcs-credentials
        readOnly: true
      - mountPath: /usr/local/github-credentials
        name: github-credentials-openshift-ci-robot-private-git-cloner
        readOnly: true
      - mountPath: /secrets/manifest-tool
        name: manifest-tool-local-pusher
        readOnly: true
      - mountPath: /etc/pull-secret
        name: pull-secret
        readOnly: true
      - mountPath: /etc/report
        name: result-aggregator
        readOnly: true
    serviceAccountName: ci-operator
    volumes:
    - name: boskos
      secret:
        items:
        - key: credentials
          path: credentials
        secretName: boskos-credentials
    - name: ci-pull-credentials
      secret:
        secretName: ci-pull-credentials
    - name: cluster-profile
      secret:
        secretName: cluster-secrets-aws-qe
    - name: github-credentials-openshift-ci-robot-private-git-cloner
      secret:
        secretName: github-credentials-openshift-ci-robot-private-git-cloner
    - name: manifest-tool-local-pusher
      secret:
        secretName: manifest-tool-local-pusher
    - name: pull-secret
      secret:
        secretName: registry-pull-credentials
    - name: result-aggregator
      secret:
        secretName: result-aggregator
- agent: kubernetes
  cluster: build05
  cron: 0 12 * * 5
  decorate: true
  decoration_config:
    skip_cloning: true
  extra_refs:
  - base_ref: master
    org: quay
    repo: quay-tests
  labels:
    ci-operator.openshift.io/cloud: aws
    ci-operator.openshift.io/cloud-cluster-profile: aws-qe
    ci-operator.openshift.io/variant: quay-rosa-ocp
    ci.openshift.io/generator: prowgen
    job-release: "4.16"
    pj-rehearse.openshift.io/can-be-rehearsed: "true"
  name: periodic-ci-quay-quay-tests-master-quay-rosa-ocp-quay-e2e-tests-quay39-rosa-ocp416
  reporter_config:
    slack:
      channel: '#quay-qe'
      job_states_to_report:
      - success
      - failure
      - error
      report_template: '{{if eq .Status.State "success"}} :rainbow: Job *{{.Spec.Job}}*
        ended with *{{.Status.State}}*. <{{.Status.URL}}|View logs> :rainbow: {{else}}
        :volcano: Job *{{.Spec.Job}}* ended with *{{.Status.State}}*. <{{.Status.URL}}|View
        logs> :volcano: {{end}}'
  spec:
    containers:
    - args:
      - --gcs-upload-secret=/secrets/gcs/service-account.json
      - --image-import-pull-secret=/etc/pull-secret/.dockerconfigjson
      - --lease-server-credentials-file=/etc/boskos/credentials
      - --oauth-token-path=/usr/local/github-credentials/oauth
      - --report-credentials-file=/etc/report/credentials
      - --secret-dir=/secrets/ci-pull-credentials
      - --secret-dir=/usr/local/quay-e2e-tests-quay39-rosa-ocp416-cluster-profile
      - --target=quay-e2e-tests-quay39-rosa-ocp416
      - --variant=quay-rosa-ocp
      command:
      - ci-operator
      image: ci-operator:latest
      imagePullPolicy: Always
      name: ""
      resources:
        requests:
          cpu: 10m
      volumeMounts:
      - mountPath: /etc/boskos
        name: boskos
        readOnly: true
      - mountPath: /secrets/ci-pull-credentials
        name: ci-pull-credentials
        readOnly: true
      - mountPath: /usr/local/quay-e2e-tests-quay39-rosa-ocp416-cluster-profile
        name: cluster-profile
      - mountPath: /secrets/gcs
        name: gcs-credentials
        readOnly: true
      - mountPath: /usr/local/github-credentials
        name: github-credentials-openshift-ci-robot-private-git-cloner
        readOnly: true
      - mountPath: /secrets/manifest-tool
        name: manifest-tool-local-pusher
        readOnly: true
      - mountPath: /etc/pull-secret
        name: pull-secret
        readOnly: true
      - mountPath: /etc/report
        name: result-aggregator
        readOnly: true
    serviceAccountName: ci-operator
    volumes:
    - name: boskos
      secret:
        items:
        - key: credentials
          path: credentials
        secretName: boskos-credentials
    - name: ci-pull-credentials
      secret:
        secretName: ci-pull-credentials
    - name: cluster-profile
      secret:
        secretName: cluster-secrets-aws-qe
    - name: github-credentials-openshift-ci-robot-private-git-cloner
      secret:
        secretName: github-credentials-openshift-ci-robot-private-git-cloner
    - name: manifest-tool-local-pusher
      secret:
        secretName: manifest-tool-local-pusher
    - name: pull-secret
      secret:
        secretName: registry-pull-credentials
    - name: result-aggregator
      secret:
        secretName: result-aggregator
- agent: kubernetes
  cluster: build03
<<<<<<< HEAD
  cron: '@yearly'
=======
  cron: 0 12 * * 6
>>>>>>> 9eccd657
  decorate: true
  decoration_config:
    skip_cloning: true
  extra_refs:
  - base_ref: master
    org: quay
    repo: quay-tests
  labels:
<<<<<<< HEAD
    ci-operator.openshift.io/cloud: aws
    ci-operator.openshift.io/cloud-cluster-profile: aws-qe
    ci-operator.openshift.io/variant: quay-upgrade
    ci.openshift.io/generator: prowgen
    job-release: "4.14"
    pj-rehearse.openshift.io/can-be-rehearsed: "true"
  name: periodic-ci-quay-quay-tests-master-quay-upgrade-quay311-ocp415-upgrade
  reporter_config:
    slack:
      channel: '#test-only'
=======
    ci-operator.openshift.io/variant: quay-sdl
    ci.openshift.io/generator: prowgen
    job-release: "4.15"
    pj-rehearse.openshift.io/can-be-rehearsed: "true"
  name: periodic-ci-quay-quay-tests-master-quay-sdl-quay-sdl-check-images-vulnerabilities
  reporter_config:
    slack:
      channel: '#quay-qe'
>>>>>>> 9eccd657
      job_states_to_report:
      - success
      - failure
      - error
      report_template: '{{if eq .Status.State "success"}} :rainbow: Job *{{.Spec.Job}}*
        ended with *{{.Status.State}}*. <{{.Status.URL}}|View logs> :rainbow: {{else}}
        :volcano: Job *{{.Spec.Job}}* ended with *{{.Status.State}}*. <{{.Status.URL}}|View
        logs> :volcano: {{end}}'
  spec:
    containers:
    - args:
      - --gcs-upload-secret=/secrets/gcs/service-account.json
      - --image-import-pull-secret=/etc/pull-secret/.dockerconfigjson
<<<<<<< HEAD
      - --lease-server-credentials-file=/etc/boskos/credentials
      - --oauth-token-path=/usr/local/github-credentials/oauth
      - --report-credentials-file=/etc/report/credentials
      - --secret-dir=/secrets/ci-pull-credentials
      - --secret-dir=/usr/local/quay311-ocp415-upgrade-cluster-profile
      - --target=quay311-ocp415-upgrade
      - --variant=quay-upgrade
=======
      - --oauth-token-path=/usr/local/github-credentials/oauth
      - --report-credentials-file=/etc/report/credentials
      - --secret-dir=/secrets/ci-pull-credentials
      - --target=quay-sdl-check-images-vulnerabilities
      - --variant=quay-sdl
>>>>>>> 9eccd657
      command:
      - ci-operator
      image: ci-operator:latest
      imagePullPolicy: Always
      name: ""
      resources:
        requests:
          cpu: 10m
      volumeMounts:
<<<<<<< HEAD
      - mountPath: /etc/boskos
        name: boskos
        readOnly: true
      - mountPath: /secrets/ci-pull-credentials
        name: ci-pull-credentials
        readOnly: true
      - mountPath: /usr/local/quay311-ocp415-upgrade-cluster-profile
        name: cluster-profile
=======
      - mountPath: /secrets/ci-pull-credentials
        name: ci-pull-credentials
        readOnly: true
>>>>>>> 9eccd657
      - mountPath: /secrets/gcs
        name: gcs-credentials
        readOnly: true
      - mountPath: /usr/local/github-credentials
        name: github-credentials-openshift-ci-robot-private-git-cloner
        readOnly: true
      - mountPath: /secrets/manifest-tool
        name: manifest-tool-local-pusher
        readOnly: true
      - mountPath: /etc/pull-secret
        name: pull-secret
        readOnly: true
      - mountPath: /etc/report
        name: result-aggregator
        readOnly: true
    serviceAccountName: ci-operator
    volumes:
<<<<<<< HEAD
    - name: boskos
      secret:
        items:
        - key: credentials
          path: credentials
        secretName: boskos-credentials
    - name: ci-pull-credentials
      secret:
        secretName: ci-pull-credentials
    - name: cluster-profile
      secret:
        secretName: cluster-secrets-aws-qe
=======
    - name: ci-pull-credentials
      secret:
        secretName: ci-pull-credentials
>>>>>>> 9eccd657
    - name: github-credentials-openshift-ci-robot-private-git-cloner
      secret:
        secretName: github-credentials-openshift-ci-robot-private-git-cloner
    - name: manifest-tool-local-pusher
      secret:
        secretName: manifest-tool-local-pusher
    - name: pull-secret
      secret:
        secretName: registry-pull-credentials
    - name: result-aggregator
      secret:
        secretName: result-aggregator<|MERGE_RESOLUTION|>--- conflicted
+++ resolved
@@ -3888,31 +3888,15 @@
         secretName: result-aggregator
 - agent: kubernetes
   cluster: build03
-<<<<<<< HEAD
-  cron: '@yearly'
-=======
   cron: 0 12 * * 6
->>>>>>> 9eccd657
-  decorate: true
-  decoration_config:
-    skip_cloning: true
-  extra_refs:
-  - base_ref: master
-    org: quay
-    repo: quay-tests
-  labels:
-<<<<<<< HEAD
-    ci-operator.openshift.io/cloud: aws
-    ci-operator.openshift.io/cloud-cluster-profile: aws-qe
-    ci-operator.openshift.io/variant: quay-upgrade
-    ci.openshift.io/generator: prowgen
-    job-release: "4.14"
-    pj-rehearse.openshift.io/can-be-rehearsed: "true"
-  name: periodic-ci-quay-quay-tests-master-quay-upgrade-quay311-ocp415-upgrade
-  reporter_config:
-    slack:
-      channel: '#test-only'
-=======
+  decorate: true
+  decoration_config:
+    skip_cloning: true
+  extra_refs:
+  - base_ref: master
+    org: quay
+    repo: quay-tests
+  labels:
     ci-operator.openshift.io/variant: quay-sdl
     ci.openshift.io/generator: prowgen
     job-release: "4.15"
@@ -3921,7 +3905,6 @@
   reporter_config:
     slack:
       channel: '#quay-qe'
->>>>>>> 9eccd657
       job_states_to_report:
       - success
       - failure
@@ -3935,7 +3918,89 @@
     - args:
       - --gcs-upload-secret=/secrets/gcs/service-account.json
       - --image-import-pull-secret=/etc/pull-secret/.dockerconfigjson
-<<<<<<< HEAD
+      - --oauth-token-path=/usr/local/github-credentials/oauth
+      - --report-credentials-file=/etc/report/credentials
+      - --secret-dir=/secrets/ci-pull-credentials
+      - --target=quay-sdl-check-images-vulnerabilities
+      - --variant=quay-sdl
+      command:
+      - ci-operator
+      image: ci-operator:latest
+      imagePullPolicy: Always
+      name: ""
+      resources:
+        requests:
+          cpu: 10m
+      volumeMounts:
+      - mountPath: /secrets/ci-pull-credentials
+        name: ci-pull-credentials
+        readOnly: true
+      - mountPath: /secrets/gcs
+        name: gcs-credentials
+        readOnly: true
+      - mountPath: /usr/local/github-credentials
+        name: github-credentials-openshift-ci-robot-private-git-cloner
+        readOnly: true
+      - mountPath: /secrets/manifest-tool
+        name: manifest-tool-local-pusher
+        readOnly: true
+      - mountPath: /etc/pull-secret
+        name: pull-secret
+        readOnly: true
+      - mountPath: /etc/report
+        name: result-aggregator
+        readOnly: true
+    serviceAccountName: ci-operator
+    volumes:
+    - name: ci-pull-credentials
+      secret:
+        secretName: ci-pull-credentials
+    - name: github-credentials-openshift-ci-robot-private-git-cloner
+      secret:
+        secretName: github-credentials-openshift-ci-robot-private-git-cloner
+    - name: manifest-tool-local-pusher
+      secret:
+        secretName: manifest-tool-local-pusher
+    - name: pull-secret
+      secret:
+        secretName: registry-pull-credentials
+    - name: result-aggregator
+      secret:
+        secretName: result-aggregator
+- agent: kubernetes
+  cluster: build03
+  cron: '@yearly'
+  decorate: true
+  decoration_config:
+    skip_cloning: true
+  extra_refs:
+  - base_ref: master
+    org: quay
+    repo: quay-tests
+  labels:
+    ci-operator.openshift.io/cloud: aws
+    ci-operator.openshift.io/cloud-cluster-profile: aws-qe
+    ci-operator.openshift.io/variant: quay-upgrade
+    ci.openshift.io/generator: prowgen
+    job-release: "4.14"
+    pj-rehearse.openshift.io/can-be-rehearsed: "true"
+  name: periodic-ci-quay-quay-tests-master-quay-upgrade-quay311-ocp415-upgrade
+  reporter_config:
+    slack:
+      channel: '#test-only'
+      job_states_to_report:
+      - success
+      - failure
+      - error
+      report_template: '{{if eq .Status.State "success"}} :rainbow: Job *{{.Spec.Job}}*
+        ended with *{{.Status.State}}*. <{{.Status.URL}}|View logs> :rainbow: {{else}}
+        :volcano: Job *{{.Spec.Job}}* ended with *{{.Status.State}}*. <{{.Status.URL}}|View
+        logs> :volcano: {{end}}'
+  spec:
+    containers:
+    - args:
+      - --gcs-upload-secret=/secrets/gcs/service-account.json
+      - --image-import-pull-secret=/etc/pull-secret/.dockerconfigjson
       - --lease-server-credentials-file=/etc/boskos/credentials
       - --oauth-token-path=/usr/local/github-credentials/oauth
       - --report-credentials-file=/etc/report/credentials
@@ -3943,23 +4008,15 @@
       - --secret-dir=/usr/local/quay311-ocp415-upgrade-cluster-profile
       - --target=quay311-ocp415-upgrade
       - --variant=quay-upgrade
-=======
-      - --oauth-token-path=/usr/local/github-credentials/oauth
-      - --report-credentials-file=/etc/report/credentials
-      - --secret-dir=/secrets/ci-pull-credentials
-      - --target=quay-sdl-check-images-vulnerabilities
-      - --variant=quay-sdl
->>>>>>> 9eccd657
-      command:
-      - ci-operator
-      image: ci-operator:latest
-      imagePullPolicy: Always
-      name: ""
-      resources:
-        requests:
-          cpu: 10m
-      volumeMounts:
-<<<<<<< HEAD
+      command:
+      - ci-operator
+      image: ci-operator:latest
+      imagePullPolicy: Always
+      name: ""
+      resources:
+        requests:
+          cpu: 10m
+      volumeMounts:
       - mountPath: /etc/boskos
         name: boskos
         readOnly: true
@@ -3968,29 +4025,23 @@
         readOnly: true
       - mountPath: /usr/local/quay311-ocp415-upgrade-cluster-profile
         name: cluster-profile
-=======
-      - mountPath: /secrets/ci-pull-credentials
-        name: ci-pull-credentials
-        readOnly: true
->>>>>>> 9eccd657
-      - mountPath: /secrets/gcs
-        name: gcs-credentials
-        readOnly: true
-      - mountPath: /usr/local/github-credentials
-        name: github-credentials-openshift-ci-robot-private-git-cloner
-        readOnly: true
-      - mountPath: /secrets/manifest-tool
-        name: manifest-tool-local-pusher
-        readOnly: true
-      - mountPath: /etc/pull-secret
-        name: pull-secret
-        readOnly: true
-      - mountPath: /etc/report
-        name: result-aggregator
-        readOnly: true
-    serviceAccountName: ci-operator
-    volumes:
-<<<<<<< HEAD
+      - mountPath: /secrets/gcs
+        name: gcs-credentials
+        readOnly: true
+      - mountPath: /usr/local/github-credentials
+        name: github-credentials-openshift-ci-robot-private-git-cloner
+        readOnly: true
+      - mountPath: /secrets/manifest-tool
+        name: manifest-tool-local-pusher
+        readOnly: true
+      - mountPath: /etc/pull-secret
+        name: pull-secret
+        readOnly: true
+      - mountPath: /etc/report
+        name: result-aggregator
+        readOnly: true
+    serviceAccountName: ci-operator
+    volumes:
     - name: boskos
       secret:
         items:
@@ -4003,11 +4054,6 @@
     - name: cluster-profile
       secret:
         secretName: cluster-secrets-aws-qe
-=======
-    - name: ci-pull-credentials
-      secret:
-        secretName: ci-pull-credentials
->>>>>>> 9eccd657
     - name: github-credentials-openshift-ci-robot-private-git-cloner
       secret:
         secretName: github-credentials-openshift-ci-robot-private-git-cloner
