--- conflicted
+++ resolved
@@ -5621,7 +5621,6 @@
         secretName: result-aggregator
 - agent: kubernetes
   cluster: build05
-<<<<<<< HEAD
   cron: 0 20 27 * *
   decorate: true
   decoration_config:
@@ -5704,9 +5703,7 @@
       secret:
         secretName: result-aggregator
 - agent: kubernetes
-  cluster: build09
-=======
->>>>>>> 28f94c4a
+  cluster: build05
   cron: 0 1 * * *
   decorate: true
   decoration_config:
