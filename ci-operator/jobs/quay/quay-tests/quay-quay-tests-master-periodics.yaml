--- conflicted
+++ resolved
@@ -4315,9 +4315,6 @@
         secretName: result-aggregator
 - agent: kubernetes
   cluster: build05
-<<<<<<< HEAD
-  cron: 0 12 * * 3
-=======
   cron: 0 12 * * 6
   decorate: true
   decoration_config:
@@ -4400,8 +4397,7 @@
         secretName: result-aggregator
 - agent: kubernetes
   cluster: build05
-  cron: 0 12 * * 4
->>>>>>> 290426f2
+  cron: 0 12 * * 3
   decorate: true
   decoration_config:
     skip_cloning: true
