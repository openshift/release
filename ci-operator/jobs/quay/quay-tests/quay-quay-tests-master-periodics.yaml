periodics:
- agent: kubernetes
  cluster: build06
  cron: 0 12 * * 3
  decorate: true
  decoration_config:
    skip_cloning: true
  extra_refs:
  - base_ref: master
    org: quay
    repo: quay-tests
  labels:
    ci-operator.openshift.io/cloud: aws
    ci-operator.openshift.io/cloud-cluster-profile: aws-qe
    ci-operator.openshift.io/variant: ocp-412-quay
    ci.openshift.io/generator: prowgen
    job-release: "4.12"
    pj-rehearse.openshift.io/can-be-rehearsed: "true"
  name: periodic-ci-quay-quay-tests-master-ocp-412-quay-quay-e2e-tests-quay313-ocp412
  reporter_config:
    slack:
      channel: '#quay-qe'
      job_states_to_report:
      - success
      - failure
      - error
      report_template: '{{if eq .Status.State "success"}} :slack-green: Job *{{.Spec.Job}}*
        ended with *{{.Status.State}}*. <{{.Status.URL}}|View logs> {{else}} :failed:
        Job *{{.Spec.Job}}* ended with *{{.Status.State}}*. <{{.Status.URL}}|View
        logs> {{end}}'
  spec:
    containers:
    - args:
      - --gcs-upload-secret=/secrets/gcs/service-account.json
      - --image-import-pull-secret=/etc/pull-secret/.dockerconfigjson
      - --lease-server-credentials-file=/etc/boskos/credentials
      - --oauth-token-path=/usr/local/github-credentials/oauth
      - --report-credentials-file=/etc/report/credentials
      - --secret-dir=/secrets/ci-pull-credentials
      - --target=quay-e2e-tests-quay313-ocp412
      - --variant=ocp-412-quay
      command:
      - ci-operator
      image: quay-proxy.ci.openshift.org/openshift/ci:ci_ci-operator_latest
      imagePullPolicy: Always
      name: ""
      resources:
        requests:
          cpu: 10m
      volumeMounts:
      - mountPath: /etc/boskos
        name: boskos
        readOnly: true
      - mountPath: /secrets/ci-pull-credentials
        name: ci-pull-credentials
        readOnly: true
      - mountPath: /secrets/gcs
        name: gcs-credentials
        readOnly: true
      - mountPath: /usr/local/github-credentials
        name: github-credentials-openshift-ci-robot-private-git-cloner
        readOnly: true
      - mountPath: /secrets/manifest-tool
        name: manifest-tool-local-pusher
        readOnly: true
      - mountPath: /etc/pull-secret
        name: pull-secret
        readOnly: true
      - mountPath: /etc/report
        name: result-aggregator
        readOnly: true
    serviceAccountName: ci-operator
    volumes:
    - name: boskos
      secret:
        items:
        - key: credentials
          path: credentials
        secretName: boskos-credentials
    - name: ci-pull-credentials
      secret:
        secretName: ci-pull-credentials
    - name: github-credentials-openshift-ci-robot-private-git-cloner
      secret:
        secretName: github-credentials-openshift-ci-robot-private-git-cloner
    - name: manifest-tool-local-pusher
      secret:
        secretName: manifest-tool-local-pusher
    - name: pull-secret
      secret:
        secretName: registry-pull-credentials
    - name: result-aggregator
      secret:
        secretName: result-aggregator
- agent: kubernetes
  cluster: build06
  cron: 0 12 * * 1
  decorate: true
  decoration_config:
    skip_cloning: true
  extra_refs:
  - base_ref: master
    org: quay
    repo: quay-tests
  labels:
    ci-operator.openshift.io/cloud: aws
    ci-operator.openshift.io/cloud-cluster-profile: aws-qe
    ci-operator.openshift.io/variant: ocp-413-quay
    ci.openshift.io/generator: prowgen
    job-release: "4.13"
    pj-rehearse.openshift.io/can-be-rehearsed: "true"
  name: periodic-ci-quay-quay-tests-master-ocp-413-quay-quay-e2e-tests-quay313-ocp413
  reporter_config:
    slack:
      channel: '#quay-qe'
      job_states_to_report:
      - success
      - failure
      - error
      report_template: '{{if eq .Status.State "success"}} :slack-green: Job *{{.Spec.Job}}*
        ended with *{{.Status.State}}*. <{{.Status.URL}}|View logs> {{else}} :failed:
        Job *{{.Spec.Job}}* ended with *{{.Status.State}}*. <{{.Status.URL}}|View
        logs> {{end}}'
  spec:
    containers:
    - args:
      - --gcs-upload-secret=/secrets/gcs/service-account.json
      - --image-import-pull-secret=/etc/pull-secret/.dockerconfigjson
      - --lease-server-credentials-file=/etc/boskos/credentials
      - --oauth-token-path=/usr/local/github-credentials/oauth
      - --report-credentials-file=/etc/report/credentials
      - --secret-dir=/secrets/ci-pull-credentials
      - --target=quay-e2e-tests-quay313-ocp413
      - --variant=ocp-413-quay
      command:
      - ci-operator
      image: quay-proxy.ci.openshift.org/openshift/ci:ci_ci-operator_latest
      imagePullPolicy: Always
      name: ""
      resources:
        requests:
          cpu: 10m
      volumeMounts:
      - mountPath: /etc/boskos
        name: boskos
        readOnly: true
      - mountPath: /secrets/ci-pull-credentials
        name: ci-pull-credentials
        readOnly: true
      - mountPath: /secrets/gcs
        name: gcs-credentials
        readOnly: true
      - mountPath: /usr/local/github-credentials
        name: github-credentials-openshift-ci-robot-private-git-cloner
        readOnly: true
      - mountPath: /secrets/manifest-tool
        name: manifest-tool-local-pusher
        readOnly: true
      - mountPath: /etc/pull-secret
        name: pull-secret
        readOnly: true
      - mountPath: /etc/report
        name: result-aggregator
        readOnly: true
    serviceAccountName: ci-operator
    volumes:
    - name: boskos
      secret:
        items:
        - key: credentials
          path: credentials
        secretName: boskos-credentials
    - name: ci-pull-credentials
      secret:
        secretName: ci-pull-credentials
    - name: github-credentials-openshift-ci-robot-private-git-cloner
      secret:
        secretName: github-credentials-openshift-ci-robot-private-git-cloner
    - name: manifest-tool-local-pusher
      secret:
        secretName: manifest-tool-local-pusher
    - name: pull-secret
      secret:
        secretName: registry-pull-credentials
    - name: result-aggregator
      secret:
        secretName: result-aggregator
- agent: kubernetes
  cluster: build06
  cron: 0 6 25 10 *
  decorate: true
  decoration_config:
    skip_cloning: true
  extra_refs:
  - base_ref: master
    org: quay
    repo: quay-tests
  labels:
    ci-operator.openshift.io/cloud: aws
    ci-operator.openshift.io/cloud-cluster-profile: aws-qe
    ci-operator.openshift.io/variant: ocp-414-quay
    ci.openshift.io/generator: prowgen
    job-release: "4.14"
    pj-rehearse.openshift.io/can-be-rehearsed: "true"
  name: periodic-ci-quay-quay-tests-master-ocp-414-quay-quay-e2e-tests-quay313-ocp414-lp-interop
  reporter_config:
    slack:
      channel: '#quay-qe'
      job_states_to_report:
      - success
      - failure
      - error
      report_template: '{{if eq .Status.State "success"}} :slack-green: Job *{{.Spec.Job}}*
        ended with *{{.Status.State}}*. <{{.Status.URL}}|View logs> {{else}} :failed:
        Job *{{.Spec.Job}}* ended with *{{.Status.State}}*. <{{.Status.URL}}|View
        logs> {{end}}'
  spec:
    containers:
    - args:
      - --gcs-upload-secret=/secrets/gcs/service-account.json
      - --image-import-pull-secret=/etc/pull-secret/.dockerconfigjson
      - --lease-server-credentials-file=/etc/boskos/credentials
      - --oauth-token-path=/usr/local/github-credentials/oauth
      - --report-credentials-file=/etc/report/credentials
      - --secret-dir=/secrets/ci-pull-credentials
      - --target=quay-e2e-tests-quay313-ocp414-lp-interop
      - --variant=ocp-414-quay
      command:
      - ci-operator
      image: quay-proxy.ci.openshift.org/openshift/ci:ci_ci-operator_latest
      imagePullPolicy: Always
      name: ""
      resources:
        requests:
          cpu: 10m
      volumeMounts:
      - mountPath: /etc/boskos
        name: boskos
        readOnly: true
      - mountPath: /secrets/ci-pull-credentials
        name: ci-pull-credentials
        readOnly: true
      - mountPath: /secrets/gcs
        name: gcs-credentials
        readOnly: true
      - mountPath: /usr/local/github-credentials
        name: github-credentials-openshift-ci-robot-private-git-cloner
        readOnly: true
      - mountPath: /secrets/manifest-tool
        name: manifest-tool-local-pusher
        readOnly: true
      - mountPath: /etc/pull-secret
        name: pull-secret
        readOnly: true
      - mountPath: /etc/report
        name: result-aggregator
        readOnly: true
    serviceAccountName: ci-operator
    volumes:
    - name: boskos
      secret:
        items:
        - key: credentials
          path: credentials
        secretName: boskos-credentials
    - name: ci-pull-credentials
      secret:
        secretName: ci-pull-credentials
    - name: github-credentials-openshift-ci-robot-private-git-cloner
      secret:
        secretName: github-credentials-openshift-ci-robot-private-git-cloner
    - name: manifest-tool-local-pusher
      secret:
        secretName: manifest-tool-local-pusher
    - name: pull-secret
      secret:
        secretName: registry-pull-credentials
    - name: result-aggregator
      secret:
        secretName: result-aggregator
- agent: kubernetes
  cluster: build06
  cron: 0 12 * * 2
  decorate: true
  decoration_config:
    skip_cloning: true
  extra_refs:
  - base_ref: master
    org: quay
    repo: quay-tests
  labels:
    ci-operator.openshift.io/cloud: aws
    ci-operator.openshift.io/cloud-cluster-profile: aws-qe
    ci-operator.openshift.io/variant: ocp-415-quay-nightly
    ci.openshift.io/generator: prowgen
    job-release: "4.15"
    pj-rehearse.openshift.io/can-be-rehearsed: "true"
  name: periodic-ci-quay-quay-tests-master-ocp-415-quay-nightly-quay-e2e-tests-quay313-nightly-ocp415
  reporter_config:
    slack:
      channel: '#quay-qe'
      job_states_to_report:
      - success
      - failure
      - error
      report_template: '{{if eq .Status.State "success"}} :slack-green: Job *{{.Spec.Job}}*
        ended with *{{.Status.State}}*. <{{.Status.URL}}|View logs> {{else}} :failed:
        Job *{{.Spec.Job}}* ended with *{{.Status.State}}*. <{{.Status.URL}}|View
        logs> {{end}}'
  spec:
    containers:
    - args:
      - --gcs-upload-secret=/secrets/gcs/service-account.json
      - --image-import-pull-secret=/etc/pull-secret/.dockerconfigjson
      - --lease-server-credentials-file=/etc/boskos/credentials
      - --oauth-token-path=/usr/local/github-credentials/oauth
      - --report-credentials-file=/etc/report/credentials
      - --secret-dir=/secrets/ci-pull-credentials
      - --target=quay-e2e-tests-quay313-nightly-ocp415
      - --variant=ocp-415-quay-nightly
      command:
      - ci-operator
      image: quay-proxy.ci.openshift.org/openshift/ci:ci_ci-operator_latest
      imagePullPolicy: Always
      name: ""
      resources:
        requests:
          cpu: 10m
      volumeMounts:
      - mountPath: /etc/boskos
        name: boskos
        readOnly: true
      - mountPath: /secrets/ci-pull-credentials
        name: ci-pull-credentials
        readOnly: true
      - mountPath: /secrets/gcs
        name: gcs-credentials
        readOnly: true
      - mountPath: /usr/local/github-credentials
        name: github-credentials-openshift-ci-robot-private-git-cloner
        readOnly: true
      - mountPath: /secrets/manifest-tool
        name: manifest-tool-local-pusher
        readOnly: true
      - mountPath: /etc/pull-secret
        name: pull-secret
        readOnly: true
      - mountPath: /etc/report
        name: result-aggregator
        readOnly: true
    serviceAccountName: ci-operator
    volumes:
    - name: boskos
      secret:
        items:
        - key: credentials
          path: credentials
        secretName: boskos-credentials
    - name: ci-pull-credentials
      secret:
        secretName: ci-pull-credentials
    - name: github-credentials-openshift-ci-robot-private-git-cloner
      secret:
        secretName: github-credentials-openshift-ci-robot-private-git-cloner
    - name: manifest-tool-local-pusher
      secret:
        secretName: manifest-tool-local-pusher
    - name: pull-secret
      secret:
        secretName: registry-pull-credentials
    - name: result-aggregator
      secret:
        secretName: result-aggregator
- agent: kubernetes
  cluster: build06
  cron: 0 6 25 10 *
  decorate: true
  decoration_config:
    skip_cloning: true
  extra_refs:
  - base_ref: master
    org: quay
    repo: quay-tests
  labels:
    ci-operator.openshift.io/cloud: aws
    ci-operator.openshift.io/cloud-cluster-profile: aws-qe
    ci-operator.openshift.io/variant: ocp-415-quay
    ci.openshift.io/generator: prowgen
    job-release: "4.15"
    pj-rehearse.openshift.io/can-be-rehearsed: "true"
  name: periodic-ci-quay-quay-tests-master-ocp-415-quay-quay-e2e-tests-quay313-ocp415-lp-interop
  reporter_config:
    slack:
      channel: '#quay-qe'
      job_states_to_report:
      - success
      - failure
      - error
      report_template: '{{if eq .Status.State "success"}} :slack-green: Job *{{.Spec.Job}}*
        ended with *{{.Status.State}}*. <{{.Status.URL}}|View logs> {{else}} :failed:
        Job *{{.Spec.Job}}* ended with *{{.Status.State}}*. <{{.Status.URL}}|View
        logs> {{end}}'
  spec:
    containers:
    - args:
      - --gcs-upload-secret=/secrets/gcs/service-account.json
      - --image-import-pull-secret=/etc/pull-secret/.dockerconfigjson
      - --lease-server-credentials-file=/etc/boskos/credentials
      - --oauth-token-path=/usr/local/github-credentials/oauth
      - --report-credentials-file=/etc/report/credentials
      - --secret-dir=/secrets/ci-pull-credentials
      - --target=quay-e2e-tests-quay313-ocp415-lp-interop
      - --variant=ocp-415-quay
      command:
      - ci-operator
      image: quay-proxy.ci.openshift.org/openshift/ci:ci_ci-operator_latest
      imagePullPolicy: Always
      name: ""
      resources:
        requests:
          cpu: 10m
      volumeMounts:
      - mountPath: /etc/boskos
        name: boskos
        readOnly: true
      - mountPath: /secrets/ci-pull-credentials
        name: ci-pull-credentials
        readOnly: true
      - mountPath: /secrets/gcs
        name: gcs-credentials
        readOnly: true
      - mountPath: /usr/local/github-credentials
        name: github-credentials-openshift-ci-robot-private-git-cloner
        readOnly: true
      - mountPath: /secrets/manifest-tool
        name: manifest-tool-local-pusher
        readOnly: true
      - mountPath: /etc/pull-secret
        name: pull-secret
        readOnly: true
      - mountPath: /etc/report
        name: result-aggregator
        readOnly: true
    serviceAccountName: ci-operator
    volumes:
    - name: boskos
      secret:
        items:
        - key: credentials
          path: credentials
        secretName: boskos-credentials
    - name: ci-pull-credentials
      secret:
        secretName: ci-pull-credentials
    - name: github-credentials-openshift-ci-robot-private-git-cloner
      secret:
        secretName: github-credentials-openshift-ci-robot-private-git-cloner
    - name: manifest-tool-local-pusher
      secret:
        secretName: manifest-tool-local-pusher
    - name: pull-secret
      secret:
        secretName: registry-pull-credentials
    - name: result-aggregator
      secret:
        secretName: result-aggregator
- agent: kubernetes
  cluster: build06
  cron: 0 23 31 2 *
  decorate: true
  decoration_config:
    skip_cloning: true
  extra_refs:
  - base_ref: master
    org: quay
    repo: quay-tests
  labels:
    ci-operator.openshift.io/cloud: aws
    ci-operator.openshift.io/cloud-cluster-profile: aws-qe
    ci-operator.openshift.io/variant: ocp-416-quay
    ci.openshift.io/generator: prowgen
    job-release: "4.16"
    pj-rehearse.openshift.io/can-be-rehearsed: "true"
  name: periodic-ci-quay-quay-tests-master-ocp-416-quay-quay-e2e-tests-quay313-ocp416-lp-interop
  reporter_config:
    slack:
      channel: '#quay-qe'
      job_states_to_report:
      - success
      - failure
      - error
      report_template: '{{if eq .Status.State "success"}} :slack-green: Job *{{.Spec.Job}}*
        ended with *{{.Status.State}}*. <{{.Status.URL}}|View logs> {{else}} :failed:
        Job *{{.Spec.Job}}* ended with *{{.Status.State}}*. <{{.Status.URL}}|View
        logs> {{end}}'
  spec:
    containers:
    - args:
      - --gcs-upload-secret=/secrets/gcs/service-account.json
      - --image-import-pull-secret=/etc/pull-secret/.dockerconfigjson
      - --lease-server-credentials-file=/etc/boskos/credentials
      - --oauth-token-path=/usr/local/github-credentials/oauth
      - --report-credentials-file=/etc/report/credentials
      - --secret-dir=/secrets/ci-pull-credentials
      - --target=quay-e2e-tests-quay313-ocp416-lp-interop
      - --variant=ocp-416-quay
      command:
      - ci-operator
      image: quay-proxy.ci.openshift.org/openshift/ci:ci_ci-operator_latest
      imagePullPolicy: Always
      name: ""
      resources:
        requests:
          cpu: 10m
      volumeMounts:
      - mountPath: /etc/boskos
        name: boskos
        readOnly: true
      - mountPath: /secrets/ci-pull-credentials
        name: ci-pull-credentials
        readOnly: true
      - mountPath: /secrets/gcs
        name: gcs-credentials
        readOnly: true
      - mountPath: /usr/local/github-credentials
        name: github-credentials-openshift-ci-robot-private-git-cloner
        readOnly: true
      - mountPath: /secrets/manifest-tool
        name: manifest-tool-local-pusher
        readOnly: true
      - mountPath: /etc/pull-secret
        name: pull-secret
        readOnly: true
      - mountPath: /etc/report
        name: result-aggregator
        readOnly: true
    serviceAccountName: ci-operator
    volumes:
    - name: boskos
      secret:
        items:
        - key: credentials
          path: credentials
        secretName: boskos-credentials
    - name: ci-pull-credentials
      secret:
        secretName: ci-pull-credentials
    - name: github-credentials-openshift-ci-robot-private-git-cloner
      secret:
        secretName: github-credentials-openshift-ci-robot-private-git-cloner
    - name: manifest-tool-local-pusher
      secret:
        secretName: manifest-tool-local-pusher
    - name: pull-secret
      secret:
        secretName: registry-pull-credentials
    - name: result-aggregator
      secret:
        secretName: result-aggregator
- agent: kubernetes
  cluster: build06
  cron: 0 23 31 2 *
  decorate: true
  decoration_config:
    skip_cloning: true
  extra_refs:
  - base_ref: master
    org: quay
    repo: quay-tests
  labels:
    ci-operator.openshift.io/cloud: aws
    ci-operator.openshift.io/cloud-cluster-profile: aws-qe
    ci-operator.openshift.io/variant: ocp-416-quay
    ci.openshift.io/generator: prowgen
    job-release: "4.16"
    pj-rehearse.openshift.io/can-be-rehearsed: "true"
  name: periodic-ci-quay-quay-tests-master-ocp-416-quay-quay-e2e-tests-quay313-ocp416-lp-interop-fips
  spec:
    containers:
    - args:
      - --gcs-upload-secret=/secrets/gcs/service-account.json
      - --image-import-pull-secret=/etc/pull-secret/.dockerconfigjson
      - --lease-server-credentials-file=/etc/boskos/credentials
      - --oauth-token-path=/usr/local/github-credentials/oauth
      - --report-credentials-file=/etc/report/credentials
      - --secret-dir=/secrets/ci-pull-credentials
      - --target=quay-e2e-tests-quay313-ocp416-lp-interop-fips
      - --variant=ocp-416-quay
      command:
      - ci-operator
      image: quay-proxy.ci.openshift.org/openshift/ci:ci_ci-operator_latest
      imagePullPolicy: Always
      name: ""
      resources:
        requests:
          cpu: 10m
      volumeMounts:
      - mountPath: /etc/boskos
        name: boskos
        readOnly: true
      - mountPath: /secrets/ci-pull-credentials
        name: ci-pull-credentials
        readOnly: true
      - mountPath: /secrets/gcs
        name: gcs-credentials
        readOnly: true
      - mountPath: /usr/local/github-credentials
        name: github-credentials-openshift-ci-robot-private-git-cloner
        readOnly: true
      - mountPath: /secrets/manifest-tool
        name: manifest-tool-local-pusher
        readOnly: true
      - mountPath: /etc/pull-secret
        name: pull-secret
        readOnly: true
      - mountPath: /etc/report
        name: result-aggregator
        readOnly: true
    serviceAccountName: ci-operator
    volumes:
    - name: boskos
      secret:
        items:
        - key: credentials
          path: credentials
        secretName: boskos-credentials
    - name: ci-pull-credentials
      secret:
        secretName: ci-pull-credentials
    - name: github-credentials-openshift-ci-robot-private-git-cloner
      secret:
        secretName: github-credentials-openshift-ci-robot-private-git-cloner
    - name: manifest-tool-local-pusher
      secret:
        secretName: manifest-tool-local-pusher
    - name: pull-secret
      secret:
        secretName: registry-pull-credentials
    - name: result-aggregator
      secret:
        secretName: result-aggregator
- agent: kubernetes
<<<<<<< HEAD
  cluster: build09
  cron: '@yearly'
=======
  cluster: build06
  cron: 0 22 26 * *
>>>>>>> 50d44df0
  decorate: true
  decoration_config:
    skip_cloning: true
  extra_refs:
  - base_ref: master
    org: quay
    repo: quay-tests
  labels:
    ci-operator.openshift.io/cloud: aws
    ci-operator.openshift.io/cloud-cluster-profile: aws-qe
    ci-operator.openshift.io/variant: ocp-417-quay
    ci.openshift.io/generator: prowgen
    job-release: "4.17"
    pj-rehearse.openshift.io/can-be-rehearsed: "true"
  name: periodic-ci-quay-quay-tests-master-ocp-417-quay-quay-acs-violations-check-quay313
  spec:
    containers:
    - args:
      - --gcs-upload-secret=/secrets/gcs/service-account.json
      - --image-import-pull-secret=/etc/pull-secret/.dockerconfigjson
      - --lease-server-credentials-file=/etc/boskos/credentials
      - --oauth-token-path=/usr/local/github-credentials/oauth
      - --report-credentials-file=/etc/report/credentials
      - --secret-dir=/secrets/ci-pull-credentials
      - --target=quay-acs-violations-check-quay313
      - --variant=ocp-417-quay
      command:
      - ci-operator
      image: quay-proxy.ci.openshift.org/openshift/ci:ci_ci-operator_latest
      imagePullPolicy: Always
      name: ""
      resources:
        requests:
          cpu: 10m
      volumeMounts:
      - mountPath: /etc/boskos
        name: boskos
        readOnly: true
      - mountPath: /secrets/ci-pull-credentials
        name: ci-pull-credentials
        readOnly: true
      - mountPath: /secrets/gcs
        name: gcs-credentials
        readOnly: true
      - mountPath: /usr/local/github-credentials
        name: github-credentials-openshift-ci-robot-private-git-cloner
        readOnly: true
      - mountPath: /secrets/manifest-tool
        name: manifest-tool-local-pusher
        readOnly: true
      - mountPath: /etc/pull-secret
        name: pull-secret
        readOnly: true
      - mountPath: /etc/report
        name: result-aggregator
        readOnly: true
    serviceAccountName: ci-operator
    volumes:
    - name: boskos
      secret:
        items:
        - key: credentials
          path: credentials
        secretName: boskos-credentials
    - name: ci-pull-credentials
      secret:
        secretName: ci-pull-credentials
    - name: github-credentials-openshift-ci-robot-private-git-cloner
      secret:
        secretName: github-credentials-openshift-ci-robot-private-git-cloner
    - name: manifest-tool-local-pusher
      secret:
        secretName: manifest-tool-local-pusher
    - name: pull-secret
      secret:
        secretName: registry-pull-credentials
    - name: result-aggregator
      secret:
        secretName: result-aggregator
- agent: kubernetes
<<<<<<< HEAD
  cluster: build09
  cron: '@yearly'
  decorate: true
  decoration_config:
    skip_cloning: true
  extra_refs:
  - base_ref: master
    org: quay
    repo: quay-tests
  labels:
    ci-operator.openshift.io/cloud: aws
    ci-operator.openshift.io/cloud-cluster-profile: aws-quay-qe
    ci-operator.openshift.io/variant: ocp-417-quay
    ci.openshift.io/generator: prowgen
    job-release: "4.17"
    pj-rehearse.openshift.io/can-be-rehearsed: "true"
  name: periodic-ci-quay-quay-tests-master-ocp-417-quay-quay-e2e-tests-ceph-ocp417-quay315
  reporter_config:
    slack:
      channel: '#quay-qe'
      job_states_to_report:
      - success
      - failure
      - error
      report_template: '{{if eq .Status.State "success"}} :slack-green: Job *{{.Spec.Job}}*
        ended with *{{.Status.State}}*. <{{.Status.URL}}|View logs> {{else}} :failed:
        Job *{{.Spec.Job}}* ended with *{{.Status.State}}*. <{{.Status.URL}}|View
        logs> {{end}}'
  spec:
    containers:
    - args:
      - --gcs-upload-secret=/secrets/gcs/service-account.json
      - --image-import-pull-secret=/etc/pull-secret/.dockerconfigjson
      - --lease-server-credentials-file=/etc/boskos/credentials
      - --oauth-token-path=/usr/local/github-credentials/oauth
      - --report-credentials-file=/etc/report/credentials
      - --secret-dir=/secrets/ci-pull-credentials
      - --target=quay-e2e-tests-ceph-ocp417-quay315
      - --variant=ocp-417-quay
      command:
      - ci-operator
      image: quay-proxy.ci.openshift.org/openshift/ci:ci_ci-operator_latest
      imagePullPolicy: Always
      name: ""
      resources:
        requests:
          cpu: 10m
      volumeMounts:
      - mountPath: /etc/boskos
        name: boskos
        readOnly: true
      - mountPath: /secrets/ci-pull-credentials
        name: ci-pull-credentials
        readOnly: true
      - mountPath: /secrets/gcs
        name: gcs-credentials
        readOnly: true
      - mountPath: /usr/local/github-credentials
        name: github-credentials-openshift-ci-robot-private-git-cloner
        readOnly: true
      - mountPath: /secrets/manifest-tool
        name: manifest-tool-local-pusher
        readOnly: true
      - mountPath: /etc/pull-secret
        name: pull-secret
        readOnly: true
      - mountPath: /etc/report
        name: result-aggregator
        readOnly: true
    serviceAccountName: ci-operator
    volumes:
    - name: boskos
      secret:
        items:
        - key: credentials
          path: credentials
        secretName: boskos-credentials
    - name: ci-pull-credentials
      secret:
        secretName: ci-pull-credentials
    - name: github-credentials-openshift-ci-robot-private-git-cloner
      secret:
        secretName: github-credentials-openshift-ci-robot-private-git-cloner
    - name: manifest-tool-local-pusher
      secret:
        secretName: manifest-tool-local-pusher
    - name: pull-secret
      secret:
        secretName: registry-pull-credentials
    - name: result-aggregator
      secret:
        secretName: result-aggregator
- agent: kubernetes
  cluster: build09
=======
  cluster: build06
>>>>>>> 50d44df0
  cron: 0 23 31 2 *
  decorate: true
  decoration_config:
    skip_cloning: true
  extra_refs:
  - base_ref: master
    org: quay
    repo: quay-tests
  labels:
    ci-operator.openshift.io/cloud: aws
    ci-operator.openshift.io/cloud-cluster-profile: aws-cspi-qe
    ci-operator.openshift.io/variant: ocp-417-quay
    ci.openshift.io/generator: prowgen
    job-release: "4.17"
    pj-rehearse.openshift.io/can-be-rehearsed: "true"
  name: periodic-ci-quay-quay-tests-master-ocp-417-quay-quay-e2e-tests-quay312-ocp417-lp-interop-fips
  spec:
    containers:
    - args:
      - --gcs-upload-secret=/secrets/gcs/service-account.json
      - --image-import-pull-secret=/etc/pull-secret/.dockerconfigjson
      - --lease-server-credentials-file=/etc/boskos/credentials
      - --oauth-token-path=/usr/local/github-credentials/oauth
      - --report-credentials-file=/etc/report/credentials
      - --secret-dir=/secrets/ci-pull-credentials
      - --target=quay-e2e-tests-quay312-ocp417-lp-interop-fips
      - --variant=ocp-417-quay
      command:
      - ci-operator
      image: quay-proxy.ci.openshift.org/openshift/ci:ci_ci-operator_latest
      imagePullPolicy: Always
      name: ""
      resources:
        requests:
          cpu: 10m
      volumeMounts:
      - mountPath: /etc/boskos
        name: boskos
        readOnly: true
      - mountPath: /secrets/ci-pull-credentials
        name: ci-pull-credentials
        readOnly: true
      - mountPath: /secrets/gcs
        name: gcs-credentials
        readOnly: true
      - mountPath: /usr/local/github-credentials
        name: github-credentials-openshift-ci-robot-private-git-cloner
        readOnly: true
      - mountPath: /secrets/manifest-tool
        name: manifest-tool-local-pusher
        readOnly: true
      - mountPath: /etc/pull-secret
        name: pull-secret
        readOnly: true
      - mountPath: /etc/report
        name: result-aggregator
        readOnly: true
    serviceAccountName: ci-operator
    volumes:
    - name: boskos
      secret:
        items:
        - key: credentials
          path: credentials
        secretName: boskos-credentials
    - name: ci-pull-credentials
      secret:
        secretName: ci-pull-credentials
    - name: github-credentials-openshift-ci-robot-private-git-cloner
      secret:
        secretName: github-credentials-openshift-ci-robot-private-git-cloner
    - name: manifest-tool-local-pusher
      secret:
        secretName: manifest-tool-local-pusher
    - name: pull-secret
      secret:
        secretName: registry-pull-credentials
    - name: result-aggregator
      secret:
        secretName: result-aggregator
- agent: kubernetes
  cluster: build06
  cron: 0 23 26 * *
  decorate: true
  decoration_config:
    skip_cloning: true
  extra_refs:
  - base_ref: master
    org: quay
    repo: quay-tests
  labels:
    ci-operator.openshift.io/cloud: aws
    ci-operator.openshift.io/cloud-cluster-profile: aws-qe
    ci-operator.openshift.io/variant: ocp-417-quay
    ci.openshift.io/generator: prowgen
    job-release: "4.17"
    pj-rehearse.openshift.io/can-be-rehearsed: "true"
  name: periodic-ci-quay-quay-tests-master-ocp-417-quay-quay-e2e-tests-quay313-ocp417-aws-sts
  reporter_config:
    slack:
      channel: '#quay-qe'
      job_states_to_report:
      - success
      - failure
      - error
      report_template: '{{if eq .Status.State "success"}} :slack-green: Job *{{.Spec.Job}}*
        ended with *{{.Status.State}}*. <{{.Status.URL}}|View logs> {{else}} :failed:
        Job *{{.Spec.Job}}* ended with *{{.Status.State}}*. <{{.Status.URL}}|View
        logs> {{end}}'
  spec:
    containers:
    - args:
      - --gcs-upload-secret=/secrets/gcs/service-account.json
      - --image-import-pull-secret=/etc/pull-secret/.dockerconfigjson
      - --lease-server-credentials-file=/etc/boskos/credentials
      - --oauth-token-path=/usr/local/github-credentials/oauth
      - --report-credentials-file=/etc/report/credentials
      - --secret-dir=/secrets/ci-pull-credentials
      - --target=quay-e2e-tests-quay313-ocp417-aws-sts
      - --variant=ocp-417-quay
      command:
      - ci-operator
      image: quay-proxy.ci.openshift.org/openshift/ci:ci_ci-operator_latest
      imagePullPolicy: Always
      name: ""
      resources:
        requests:
          cpu: 10m
      volumeMounts:
      - mountPath: /etc/boskos
        name: boskos
        readOnly: true
      - mountPath: /secrets/ci-pull-credentials
        name: ci-pull-credentials
        readOnly: true
      - mountPath: /secrets/gcs
        name: gcs-credentials
        readOnly: true
      - mountPath: /usr/local/github-credentials
        name: github-credentials-openshift-ci-robot-private-git-cloner
        readOnly: true
      - mountPath: /secrets/manifest-tool
        name: manifest-tool-local-pusher
        readOnly: true
      - mountPath: /etc/pull-secret
        name: pull-secret
        readOnly: true
      - mountPath: /etc/report
        name: result-aggregator
        readOnly: true
    serviceAccountName: ci-operator
    volumes:
    - name: boskos
      secret:
        items:
        - key: credentials
          path: credentials
        secretName: boskos-credentials
    - name: ci-pull-credentials
      secret:
        secretName: ci-pull-credentials
    - name: github-credentials-openshift-ci-robot-private-git-cloner
      secret:
        secretName: github-credentials-openshift-ci-robot-private-git-cloner
    - name: manifest-tool-local-pusher
      secret:
        secretName: manifest-tool-local-pusher
    - name: pull-secret
      secret:
        secretName: registry-pull-credentials
    - name: result-aggregator
      secret:
        secretName: result-aggregator
- agent: kubernetes
  cluster: build06
  cron: 0 23 31 2 *
  decorate: true
  decoration_config:
    skip_cloning: true
  extra_refs:
  - base_ref: master
    org: quay
    repo: quay-tests
  labels:
    ci-operator.openshift.io/cloud: aws
    ci-operator.openshift.io/cloud-cluster-profile: aws-cspi-qe
    ci-operator.openshift.io/variant: ocp-417-quay
    ci.openshift.io/generator: prowgen
    job-release: "4.17"
    pj-rehearse.openshift.io/can-be-rehearsed: "true"
  name: periodic-ci-quay-quay-tests-master-ocp-417-quay-quay-e2e-tests-quay313-ocp417-lp-interop
  spec:
    containers:
    - args:
      - --gcs-upload-secret=/secrets/gcs/service-account.json
      - --image-import-pull-secret=/etc/pull-secret/.dockerconfigjson
      - --lease-server-credentials-file=/etc/boskos/credentials
      - --oauth-token-path=/usr/local/github-credentials/oauth
      - --report-credentials-file=/etc/report/credentials
      - --secret-dir=/secrets/ci-pull-credentials
      - --target=quay-e2e-tests-quay313-ocp417-lp-interop
      - --variant=ocp-417-quay
      command:
      - ci-operator
      image: quay-proxy.ci.openshift.org/openshift/ci:ci_ci-operator_latest
      imagePullPolicy: Always
      name: ""
      resources:
        requests:
          cpu: 10m
      volumeMounts:
      - mountPath: /etc/boskos
        name: boskos
        readOnly: true
      - mountPath: /secrets/ci-pull-credentials
        name: ci-pull-credentials
        readOnly: true
      - mountPath: /secrets/gcs
        name: gcs-credentials
        readOnly: true
      - mountPath: /usr/local/github-credentials
        name: github-credentials-openshift-ci-robot-private-git-cloner
        readOnly: true
      - mountPath: /secrets/manifest-tool
        name: manifest-tool-local-pusher
        readOnly: true
      - mountPath: /etc/pull-secret
        name: pull-secret
        readOnly: true
      - mountPath: /etc/report
        name: result-aggregator
        readOnly: true
    serviceAccountName: ci-operator
    volumes:
    - name: boskos
      secret:
        items:
        - key: credentials
          path: credentials
        secretName: boskos-credentials
    - name: ci-pull-credentials
      secret:
        secretName: ci-pull-credentials
    - name: github-credentials-openshift-ci-robot-private-git-cloner
      secret:
        secretName: github-credentials-openshift-ci-robot-private-git-cloner
    - name: manifest-tool-local-pusher
      secret:
        secretName: manifest-tool-local-pusher
    - name: pull-secret
      secret:
        secretName: registry-pull-credentials
    - name: result-aggregator
      secret:
        secretName: result-aggregator
- agent: kubernetes
  cluster: build06
  cron: 0 22 25 * *
  decorate: true
  decoration_config:
    skip_cloning: true
  extra_refs:
  - base_ref: master
    org: quay
    repo: quay-tests
  labels:
    ci-operator.openshift.io/cloud: aws
    ci-operator.openshift.io/cloud-cluster-profile: aws-qe
    ci-operator.openshift.io/variant: ocp-417-quay
    ci.openshift.io/generator: prowgen
    job-release: "4.17"
    pj-rehearse.openshift.io/can-be-rehearsed: "true"
  name: periodic-ci-quay-quay-tests-master-ocp-417-quay-quay-e2e-tests-quay313-ocp417-unmanaged-tls
  reporter_config:
    slack:
      channel: '#quay-qe'
      job_states_to_report:
      - success
      - failure
      - error
      report_template: '{{if eq .Status.State "success"}} :slack-green: Job *{{.Spec.Job}}*
        ended with *{{.Status.State}}*. <{{.Status.URL}}|View logs> {{else}} :failed:
        Job *{{.Spec.Job}}* ended with *{{.Status.State}}*. <{{.Status.URL}}|View
        logs> {{end}}'
  spec:
    containers:
    - args:
      - --gcs-upload-secret=/secrets/gcs/service-account.json
      - --image-import-pull-secret=/etc/pull-secret/.dockerconfigjson
      - --lease-server-credentials-file=/etc/boskos/credentials
      - --oauth-token-path=/usr/local/github-credentials/oauth
      - --report-credentials-file=/etc/report/credentials
      - --secret-dir=/secrets/ci-pull-credentials
      - --target=quay-e2e-tests-quay313-ocp417-unmanaged-tls
      - --variant=ocp-417-quay
      command:
      - ci-operator
      image: quay-proxy.ci.openshift.org/openshift/ci:ci_ci-operator_latest
      imagePullPolicy: Always
      name: ""
      resources:
        requests:
          cpu: 10m
      volumeMounts:
      - mountPath: /etc/boskos
        name: boskos
        readOnly: true
      - mountPath: /secrets/ci-pull-credentials
        name: ci-pull-credentials
        readOnly: true
      - mountPath: /secrets/gcs
        name: gcs-credentials
        readOnly: true
      - mountPath: /usr/local/github-credentials
        name: github-credentials-openshift-ci-robot-private-git-cloner
        readOnly: true
      - mountPath: /secrets/manifest-tool
        name: manifest-tool-local-pusher
        readOnly: true
      - mountPath: /etc/pull-secret
        name: pull-secret
        readOnly: true
      - mountPath: /etc/report
        name: result-aggregator
        readOnly: true
    serviceAccountName: ci-operator
    volumes:
    - name: boskos
      secret:
        items:
        - key: credentials
          path: credentials
        secretName: boskos-credentials
    - name: ci-pull-credentials
      secret:
        secretName: ci-pull-credentials
    - name: github-credentials-openshift-ci-robot-private-git-cloner
      secret:
        secretName: github-credentials-openshift-ci-robot-private-git-cloner
    - name: manifest-tool-local-pusher
      secret:
        secretName: manifest-tool-local-pusher
    - name: pull-secret
      secret:
        secretName: registry-pull-credentials
    - name: result-aggregator
      secret:
        secretName: result-aggregator
- agent: kubernetes
  cluster: build06
  cron: 0 23 25 * *
  decorate: true
  decoration_config:
    skip_cloning: true
  extra_refs:
  - base_ref: master
    org: quay
    repo: quay-tests
  labels:
    ci-operator.openshift.io/cloud: aws
    ci-operator.openshift.io/cloud-cluster-profile: aws-qe
    ci-operator.openshift.io/variant: ocp-417-quay
    ci.openshift.io/generator: prowgen
    job-release: "4.17"
    pj-rehearse.openshift.io/can-be-rehearsed: "true"
  name: periodic-ci-quay-quay-tests-master-ocp-417-quay-quay-e2e-tests-quay313-ocp417-virtual-builder
  reporter_config:
    slack:
      channel: '#quay-qe'
      job_states_to_report:
      - success
      - failure
      - error
      report_template: '{{if eq .Status.State "success"}} :slack-green: Job *{{.Spec.Job}}*
        ended with *{{.Status.State}}*. <{{.Status.URL}}|View logs> {{else}} :failed:
        Job *{{.Spec.Job}}* ended with *{{.Status.State}}*. <{{.Status.URL}}|View
        logs> {{end}}'
  spec:
    containers:
    - args:
      - --gcs-upload-secret=/secrets/gcs/service-account.json
      - --image-import-pull-secret=/etc/pull-secret/.dockerconfigjson
      - --lease-server-credentials-file=/etc/boskos/credentials
      - --oauth-token-path=/usr/local/github-credentials/oauth
      - --report-credentials-file=/etc/report/credentials
      - --secret-dir=/secrets/ci-pull-credentials
      - --target=quay-e2e-tests-quay313-ocp417-virtual-builder
      - --variant=ocp-417-quay
      command:
      - ci-operator
      image: quay-proxy.ci.openshift.org/openshift/ci:ci_ci-operator_latest
      imagePullPolicy: Always
      name: ""
      resources:
        requests:
          cpu: 10m
      volumeMounts:
      - mountPath: /etc/boskos
        name: boskos
        readOnly: true
      - mountPath: /secrets/ci-pull-credentials
        name: ci-pull-credentials
        readOnly: true
      - mountPath: /secrets/gcs
        name: gcs-credentials
        readOnly: true
      - mountPath: /usr/local/github-credentials
        name: github-credentials-openshift-ci-robot-private-git-cloner
        readOnly: true
      - mountPath: /secrets/manifest-tool
        name: manifest-tool-local-pusher
        readOnly: true
      - mountPath: /etc/pull-secret
        name: pull-secret
        readOnly: true
      - mountPath: /etc/report
        name: result-aggregator
        readOnly: true
    serviceAccountName: ci-operator
    volumes:
    - name: boskos
      secret:
        items:
        - key: credentials
          path: credentials
        secretName: boskos-credentials
    - name: ci-pull-credentials
      secret:
        secretName: ci-pull-credentials
    - name: github-credentials-openshift-ci-robot-private-git-cloner
      secret:
        secretName: github-credentials-openshift-ci-robot-private-git-cloner
    - name: manifest-tool-local-pusher
      secret:
        secretName: manifest-tool-local-pusher
    - name: pull-secret
      secret:
        secretName: registry-pull-credentials
    - name: result-aggregator
      secret:
        secretName: result-aggregator
- agent: kubernetes
  cluster: build06
  cron: 0 20 24 * *
  decorate: true
  decoration_config:
    skip_cloning: true
  extra_refs:
  - base_ref: master
    org: quay
    repo: quay-tests
  labels:
    ci-operator.openshift.io/cloud: aws
    ci-operator.openshift.io/cloud-cluster-profile: aws-quay-qe
    ci-operator.openshift.io/variant: ocp-418-quay
    ci.openshift.io/generator: prowgen
    job-release: "4.18"
    pj-rehearse.openshift.io/can-be-rehearsed: "true"
  name: periodic-ci-quay-quay-tests-master-ocp-418-quay-quay-acs-violations-check-quay315
  reporter_config:
    slack:
      channel: '#quay-qe'
      job_states_to_report:
      - success
      - failure
      - error
      report_template: '{{if eq .Status.State "success"}} :slack-green: Job *{{.Spec.Job}}*
        ended with *{{.Status.State}}*. <{{.Status.URL}}|View logs> {{else}} :failed:
        Job *{{.Spec.Job}}* ended with *{{.Status.State}}*. <{{.Status.URL}}|View
        logs> {{end}}'
  spec:
    containers:
    - args:
      - --gcs-upload-secret=/secrets/gcs/service-account.json
      - --image-import-pull-secret=/etc/pull-secret/.dockerconfigjson
      - --lease-server-credentials-file=/etc/boskos/credentials
      - --oauth-token-path=/usr/local/github-credentials/oauth
      - --report-credentials-file=/etc/report/credentials
      - --secret-dir=/secrets/ci-pull-credentials
      - --target=quay-acs-violations-check-quay315
      - --variant=ocp-418-quay
      command:
      - ci-operator
      image: quay-proxy.ci.openshift.org/openshift/ci:ci_ci-operator_latest
      imagePullPolicy: Always
      name: ""
      resources:
        requests:
          cpu: 10m
      volumeMounts:
      - mountPath: /etc/boskos
        name: boskos
        readOnly: true
      - mountPath: /secrets/ci-pull-credentials
        name: ci-pull-credentials
        readOnly: true
      - mountPath: /secrets/gcs
        name: gcs-credentials
        readOnly: true
      - mountPath: /usr/local/github-credentials
        name: github-credentials-openshift-ci-robot-private-git-cloner
        readOnly: true
      - mountPath: /secrets/manifest-tool
        name: manifest-tool-local-pusher
        readOnly: true
      - mountPath: /etc/pull-secret
        name: pull-secret
        readOnly: true
      - mountPath: /etc/report
        name: result-aggregator
        readOnly: true
    serviceAccountName: ci-operator
    volumes:
    - name: boskos
      secret:
        items:
        - key: credentials
          path: credentials
        secretName: boskos-credentials
    - name: ci-pull-credentials
      secret:
        secretName: ci-pull-credentials
    - name: github-credentials-openshift-ci-robot-private-git-cloner
      secret:
        secretName: github-credentials-openshift-ci-robot-private-git-cloner
    - name: manifest-tool-local-pusher
      secret:
        secretName: manifest-tool-local-pusher
    - name: pull-secret
      secret:
        secretName: registry-pull-credentials
    - name: result-aggregator
      secret:
        secretName: result-aggregator
- agent: kubernetes
  cluster: build06
  cron: 0 12 * * 2
  decorate: true
  decoration_config:
    skip_cloning: true
  extra_refs:
  - base_ref: master
    org: quay
    repo: quay-tests
  labels:
    ci-operator.openshift.io/cloud: aws
    ci-operator.openshift.io/cloud-cluster-profile: aws-qe
    ci-operator.openshift.io/variant: ocp-418-quay
    ci.openshift.io/generator: prowgen
    job-release: "4.18"
    pj-rehearse.openshift.io/can-be-rehearsed: "true"
  name: periodic-ci-quay-quay-tests-master-ocp-418-quay-quay-e2e-tests-quay311-ocp418
  reporter_config:
    slack:
      channel: '#quay-qe'
      job_states_to_report:
      - success
      - failure
      - error
      report_template: '{{if eq .Status.State "success"}} :slack-green: Job *{{.Spec.Job}}*
        ended with *{{.Status.State}}*. <{{.Status.URL}}|View logs> {{else}} :failed:
        Job *{{.Spec.Job}}* ended with *{{.Status.State}}*. <{{.Status.URL}}|View
        logs> {{end}}'
  spec:
    containers:
    - args:
      - --gcs-upload-secret=/secrets/gcs/service-account.json
      - --image-import-pull-secret=/etc/pull-secret/.dockerconfigjson
      - --lease-server-credentials-file=/etc/boskos/credentials
      - --oauth-token-path=/usr/local/github-credentials/oauth
      - --report-credentials-file=/etc/report/credentials
      - --secret-dir=/secrets/ci-pull-credentials
      - --target=quay-e2e-tests-quay311-ocp418
      - --variant=ocp-418-quay
      command:
      - ci-operator
      image: quay-proxy.ci.openshift.org/openshift/ci:ci_ci-operator_latest
      imagePullPolicy: Always
      name: ""
      resources:
        requests:
          cpu: 10m
      volumeMounts:
      - mountPath: /etc/boskos
        name: boskos
        readOnly: true
      - mountPath: /secrets/ci-pull-credentials
        name: ci-pull-credentials
        readOnly: true
      - mountPath: /secrets/gcs
        name: gcs-credentials
        readOnly: true
      - mountPath: /usr/local/github-credentials
        name: github-credentials-openshift-ci-robot-private-git-cloner
        readOnly: true
      - mountPath: /secrets/manifest-tool
        name: manifest-tool-local-pusher
        readOnly: true
      - mountPath: /etc/pull-secret
        name: pull-secret
        readOnly: true
      - mountPath: /etc/report
        name: result-aggregator
        readOnly: true
    serviceAccountName: ci-operator
    volumes:
    - name: boskos
      secret:
        items:
        - key: credentials
          path: credentials
        secretName: boskos-credentials
    - name: ci-pull-credentials
      secret:
        secretName: ci-pull-credentials
    - name: github-credentials-openshift-ci-robot-private-git-cloner
      secret:
        secretName: github-credentials-openshift-ci-robot-private-git-cloner
    - name: manifest-tool-local-pusher
      secret:
        secretName: manifest-tool-local-pusher
    - name: pull-secret
      secret:
        secretName: registry-pull-credentials
    - name: result-aggregator
      secret:
        secretName: result-aggregator
- agent: kubernetes
  cluster: build06
  cron: 0 12 * * 2
  decorate: true
  decoration_config:
    skip_cloning: true
  extra_refs:
  - base_ref: master
    org: quay
    repo: quay-tests
  labels:
    ci-operator.openshift.io/cloud: aws
    ci-operator.openshift.io/cloud-cluster-profile: aws-qe
    ci-operator.openshift.io/variant: ocp-418-quay
    ci.openshift.io/generator: prowgen
    job-release: "4.18"
    pj-rehearse.openshift.io/can-be-rehearsed: "true"
  name: periodic-ci-quay-quay-tests-master-ocp-418-quay-quay-e2e-tests-quay312-ocp418
  reporter_config:
    slack:
      channel: '#quay-qe'
      job_states_to_report:
      - success
      - failure
      - error
      report_template: '{{if eq .Status.State "success"}} :slack-green: Job *{{.Spec.Job}}*
        ended with *{{.Status.State}}*. <{{.Status.URL}}|View logs> {{else}} :failed:
        Job *{{.Spec.Job}}* ended with *{{.Status.State}}*. <{{.Status.URL}}|View
        logs> {{end}}'
  spec:
    containers:
    - args:
      - --gcs-upload-secret=/secrets/gcs/service-account.json
      - --image-import-pull-secret=/etc/pull-secret/.dockerconfigjson
      - --lease-server-credentials-file=/etc/boskos/credentials
      - --oauth-token-path=/usr/local/github-credentials/oauth
      - --report-credentials-file=/etc/report/credentials
      - --secret-dir=/secrets/ci-pull-credentials
      - --target=quay-e2e-tests-quay312-ocp418
      - --variant=ocp-418-quay
      command:
      - ci-operator
      image: quay-proxy.ci.openshift.org/openshift/ci:ci_ci-operator_latest
      imagePullPolicy: Always
      name: ""
      resources:
        requests:
          cpu: 10m
      volumeMounts:
      - mountPath: /etc/boskos
        name: boskos
        readOnly: true
      - mountPath: /secrets/ci-pull-credentials
        name: ci-pull-credentials
        readOnly: true
      - mountPath: /secrets/gcs
        name: gcs-credentials
        readOnly: true
      - mountPath: /usr/local/github-credentials
        name: github-credentials-openshift-ci-robot-private-git-cloner
        readOnly: true
      - mountPath: /secrets/manifest-tool
        name: manifest-tool-local-pusher
        readOnly: true
      - mountPath: /etc/pull-secret
        name: pull-secret
        readOnly: true
      - mountPath: /etc/report
        name: result-aggregator
        readOnly: true
    serviceAccountName: ci-operator
    volumes:
    - name: boskos
      secret:
        items:
        - key: credentials
          path: credentials
        secretName: boskos-credentials
    - name: ci-pull-credentials
      secret:
        secretName: ci-pull-credentials
    - name: github-credentials-openshift-ci-robot-private-git-cloner
      secret:
        secretName: github-credentials-openshift-ci-robot-private-git-cloner
    - name: manifest-tool-local-pusher
      secret:
        secretName: manifest-tool-local-pusher
    - name: pull-secret
      secret:
        secretName: registry-pull-credentials
    - name: result-aggregator
      secret:
        secretName: result-aggregator
- agent: kubernetes
  cluster: build06
  cron: 0 12 * * 1
  decorate: true
  decoration_config:
    skip_cloning: true
  extra_refs:
  - base_ref: master
    org: quay
    repo: quay-tests
  labels:
    ci-operator.openshift.io/cloud: aws
    ci-operator.openshift.io/cloud-cluster-profile: aws-qe
    ci-operator.openshift.io/variant: ocp-418-quay
    ci.openshift.io/generator: prowgen
    job-release: "4.18"
    pj-rehearse.openshift.io/can-be-rehearsed: "true"
  name: periodic-ci-quay-quay-tests-master-ocp-418-quay-quay-e2e-tests-quay313-aws-s3-rds-postgresql13-ocp418
  reporter_config:
    slack:
      channel: '#quay-qe'
      job_states_to_report:
      - success
      - failure
      - error
      report_template: '{{if eq .Status.State "success"}} :slack-green: Job *{{.Spec.Job}}*
        ended with *{{.Status.State}}*. <{{.Status.URL}}|View logs> {{else}} :failed:
        Job *{{.Spec.Job}}* ended with *{{.Status.State}}*. <{{.Status.URL}}|View
        logs> {{end}}'
  spec:
    containers:
    - args:
      - --gcs-upload-secret=/secrets/gcs/service-account.json
      - --image-import-pull-secret=/etc/pull-secret/.dockerconfigjson
      - --lease-server-credentials-file=/etc/boskos/credentials
      - --oauth-token-path=/usr/local/github-credentials/oauth
      - --report-credentials-file=/etc/report/credentials
      - --secret-dir=/secrets/ci-pull-credentials
      - --target=quay-e2e-tests-quay313-aws-s3-rds-postgresql13-ocp418
      - --variant=ocp-418-quay
      command:
      - ci-operator
      image: quay-proxy.ci.openshift.org/openshift/ci:ci_ci-operator_latest
      imagePullPolicy: Always
      name: ""
      resources:
        requests:
          cpu: 10m
      volumeMounts:
      - mountPath: /etc/boskos
        name: boskos
        readOnly: true
      - mountPath: /secrets/ci-pull-credentials
        name: ci-pull-credentials
        readOnly: true
      - mountPath: /secrets/gcs
        name: gcs-credentials
        readOnly: true
      - mountPath: /usr/local/github-credentials
        name: github-credentials-openshift-ci-robot-private-git-cloner
        readOnly: true
      - mountPath: /secrets/manifest-tool
        name: manifest-tool-local-pusher
        readOnly: true
      - mountPath: /etc/pull-secret
        name: pull-secret
        readOnly: true
      - mountPath: /etc/report
        name: result-aggregator
        readOnly: true
    serviceAccountName: ci-operator
    volumes:
    - name: boskos
      secret:
        items:
        - key: credentials
          path: credentials
        secretName: boskos-credentials
    - name: ci-pull-credentials
      secret:
        secretName: ci-pull-credentials
    - name: github-credentials-openshift-ci-robot-private-git-cloner
      secret:
        secretName: github-credentials-openshift-ci-robot-private-git-cloner
    - name: manifest-tool-local-pusher
      secret:
        secretName: manifest-tool-local-pusher
    - name: pull-secret
      secret:
        secretName: registry-pull-credentials
    - name: result-aggregator
      secret:
        secretName: result-aggregator
- agent: kubernetes
  cluster: build06
  cron: 0 12 * * 2
  decorate: true
  decoration_config:
    skip_cloning: true
  extra_refs:
  - base_ref: master
    org: quay
    repo: quay-tests
  labels:
    ci-operator.openshift.io/cloud: aws
    ci-operator.openshift.io/cloud-cluster-profile: aws-qe
    ci-operator.openshift.io/variant: ocp-418-quay
    ci.openshift.io/generator: prowgen
    job-release: "4.18"
    pj-rehearse.openshift.io/can-be-rehearsed: "true"
  name: periodic-ci-quay-quay-tests-master-ocp-418-quay-quay-e2e-tests-quay313-aws-s3-rds-postgresql14-ocp418
  reporter_config:
    slack:
      channel: '#quay-qe'
      job_states_to_report:
      - success
      - failure
      - error
      report_template: '{{if eq .Status.State "success"}} :slack-green: Job *{{.Spec.Job}}*
        ended with *{{.Status.State}}*. <{{.Status.URL}}|View logs> {{else}} :failed:
        Job *{{.Spec.Job}}* ended with *{{.Status.State}}*. <{{.Status.URL}}|View
        logs> {{end}}'
  spec:
    containers:
    - args:
      - --gcs-upload-secret=/secrets/gcs/service-account.json
      - --image-import-pull-secret=/etc/pull-secret/.dockerconfigjson
      - --lease-server-credentials-file=/etc/boskos/credentials
      - --oauth-token-path=/usr/local/github-credentials/oauth
      - --report-credentials-file=/etc/report/credentials
      - --secret-dir=/secrets/ci-pull-credentials
      - --target=quay-e2e-tests-quay313-aws-s3-rds-postgresql14-ocp418
      - --variant=ocp-418-quay
      command:
      - ci-operator
      image: quay-proxy.ci.openshift.org/openshift/ci:ci_ci-operator_latest
      imagePullPolicy: Always
      name: ""
      resources:
        requests:
          cpu: 10m
      volumeMounts:
      - mountPath: /etc/boskos
        name: boskos
        readOnly: true
      - mountPath: /secrets/ci-pull-credentials
        name: ci-pull-credentials
        readOnly: true
      - mountPath: /secrets/gcs
        name: gcs-credentials
        readOnly: true
      - mountPath: /usr/local/github-credentials
        name: github-credentials-openshift-ci-robot-private-git-cloner
        readOnly: true
      - mountPath: /secrets/manifest-tool
        name: manifest-tool-local-pusher
        readOnly: true
      - mountPath: /etc/pull-secret
        name: pull-secret
        readOnly: true
      - mountPath: /etc/report
        name: result-aggregator
        readOnly: true
    serviceAccountName: ci-operator
    volumes:
    - name: boskos
      secret:
        items:
        - key: credentials
          path: credentials
        secretName: boskos-credentials
    - name: ci-pull-credentials
      secret:
        secretName: ci-pull-credentials
    - name: github-credentials-openshift-ci-robot-private-git-cloner
      secret:
        secretName: github-credentials-openshift-ci-robot-private-git-cloner
    - name: manifest-tool-local-pusher
      secret:
        secretName: manifest-tool-local-pusher
    - name: pull-secret
      secret:
        secretName: registry-pull-credentials
    - name: result-aggregator
      secret:
        secretName: result-aggregator
- agent: kubernetes
  cluster: build06
  cron: 0 12 * * 4
  decorate: true
  decoration_config:
    skip_cloning: true
  extra_refs:
  - base_ref: master
    org: quay
    repo: quay-tests
  labels:
    ci-operator.openshift.io/cloud: aws
    ci-operator.openshift.io/cloud-cluster-profile: aws-qe
    ci-operator.openshift.io/variant: ocp-418-quay
    ci.openshift.io/generator: prowgen
    job-release: "4.18"
    pj-rehearse.openshift.io/can-be-rehearsed: "true"
  name: periodic-ci-quay-quay-tests-master-ocp-418-quay-quay-e2e-tests-quay313-aws-s3-rds-postgresql15-ocp418
  reporter_config:
    slack:
      channel: '#quay-qe'
      job_states_to_report:
      - success
      - failure
      - error
      report_template: '{{if eq .Status.State "success"}} :slack-green: Job *{{.Spec.Job}}*
        ended with *{{.Status.State}}*. <{{.Status.URL}}|View logs> {{else}} :failed:
        Job *{{.Spec.Job}}* ended with *{{.Status.State}}*. <{{.Status.URL}}|View
        logs> {{end}}'
  spec:
    containers:
    - args:
      - --gcs-upload-secret=/secrets/gcs/service-account.json
      - --image-import-pull-secret=/etc/pull-secret/.dockerconfigjson
      - --lease-server-credentials-file=/etc/boskos/credentials
      - --oauth-token-path=/usr/local/github-credentials/oauth
      - --report-credentials-file=/etc/report/credentials
      - --secret-dir=/secrets/ci-pull-credentials
      - --target=quay-e2e-tests-quay313-aws-s3-rds-postgresql15-ocp418
      - --variant=ocp-418-quay
      command:
      - ci-operator
      image: quay-proxy.ci.openshift.org/openshift/ci:ci_ci-operator_latest
      imagePullPolicy: Always
      name: ""
      resources:
        requests:
          cpu: 10m
      volumeMounts:
      - mountPath: /etc/boskos
        name: boskos
        readOnly: true
      - mountPath: /secrets/ci-pull-credentials
        name: ci-pull-credentials
        readOnly: true
      - mountPath: /secrets/gcs
        name: gcs-credentials
        readOnly: true
      - mountPath: /usr/local/github-credentials
        name: github-credentials-openshift-ci-robot-private-git-cloner
        readOnly: true
      - mountPath: /secrets/manifest-tool
        name: manifest-tool-local-pusher
        readOnly: true
      - mountPath: /etc/pull-secret
        name: pull-secret
        readOnly: true
      - mountPath: /etc/report
        name: result-aggregator
        readOnly: true
    serviceAccountName: ci-operator
    volumes:
    - name: boskos
      secret:
        items:
        - key: credentials
          path: credentials
        secretName: boskos-credentials
    - name: ci-pull-credentials
      secret:
        secretName: ci-pull-credentials
    - name: github-credentials-openshift-ci-robot-private-git-cloner
      secret:
        secretName: github-credentials-openshift-ci-robot-private-git-cloner
    - name: manifest-tool-local-pusher
      secret:
        secretName: manifest-tool-local-pusher
    - name: pull-secret
      secret:
        secretName: registry-pull-credentials
    - name: result-aggregator
      secret:
        secretName: result-aggregator
- agent: kubernetes
  cluster: build06
  cron: 0 12 * * 3
  decorate: true
  decoration_config:
    skip_cloning: true
  extra_refs:
  - base_ref: master
    org: quay
    repo: quay-tests
  labels:
    ci-operator.openshift.io/cloud: aws
    ci-operator.openshift.io/cloud-cluster-profile: aws-qe
    ci-operator.openshift.io/variant: ocp-418-quay
    ci.openshift.io/generator: prowgen
    job-release: "4.18"
    pj-rehearse.openshift.io/can-be-rehearsed: "true"
  name: periodic-ci-quay-quay-tests-master-ocp-418-quay-quay-e2e-tests-quay313-aws-s3-rds-postgresql16-ocp418
  reporter_config:
    slack:
      channel: '#quay-qe'
      job_states_to_report:
      - success
      - failure
      - error
      report_template: '{{if eq .Status.State "success"}} :slack-green: Job *{{.Spec.Job}}*
        ended with *{{.Status.State}}*. <{{.Status.URL}}|View logs> {{else}} :failed:
        Job *{{.Spec.Job}}* ended with *{{.Status.State}}*. <{{.Status.URL}}|View
        logs> {{end}}'
  spec:
    containers:
    - args:
      - --gcs-upload-secret=/secrets/gcs/service-account.json
      - --image-import-pull-secret=/etc/pull-secret/.dockerconfigjson
      - --lease-server-credentials-file=/etc/boskos/credentials
      - --oauth-token-path=/usr/local/github-credentials/oauth
      - --report-credentials-file=/etc/report/credentials
      - --secret-dir=/secrets/ci-pull-credentials
      - --target=quay-e2e-tests-quay313-aws-s3-rds-postgresql16-ocp418
      - --variant=ocp-418-quay
      command:
      - ci-operator
      image: quay-proxy.ci.openshift.org/openshift/ci:ci_ci-operator_latest
      imagePullPolicy: Always
      name: ""
      resources:
        requests:
          cpu: 10m
      volumeMounts:
      - mountPath: /etc/boskos
        name: boskos
        readOnly: true
      - mountPath: /secrets/ci-pull-credentials
        name: ci-pull-credentials
        readOnly: true
      - mountPath: /secrets/gcs
        name: gcs-credentials
        readOnly: true
      - mountPath: /usr/local/github-credentials
        name: github-credentials-openshift-ci-robot-private-git-cloner
        readOnly: true
      - mountPath: /secrets/manifest-tool
        name: manifest-tool-local-pusher
        readOnly: true
      - mountPath: /etc/pull-secret
        name: pull-secret
        readOnly: true
      - mountPath: /etc/report
        name: result-aggregator
        readOnly: true
    serviceAccountName: ci-operator
    volumes:
    - name: boskos
      secret:
        items:
        - key: credentials
          path: credentials
        secretName: boskos-credentials
    - name: ci-pull-credentials
      secret:
        secretName: ci-pull-credentials
    - name: github-credentials-openshift-ci-robot-private-git-cloner
      secret:
        secretName: github-credentials-openshift-ci-robot-private-git-cloner
    - name: manifest-tool-local-pusher
      secret:
        secretName: manifest-tool-local-pusher
    - name: pull-secret
      secret:
        secretName: registry-pull-credentials
    - name: result-aggregator
      secret:
        secretName: result-aggregator
- agent: kubernetes
  cluster: build06
  cron: 0 12 * * 5
  decorate: true
  decoration_config:
    skip_cloning: true
  extra_refs:
  - base_ref: master
    org: quay
    repo: quay-tests
  labels:
    ci-operator.openshift.io/cloud: aws
    ci-operator.openshift.io/cloud-cluster-profile: aws-qe
    ci-operator.openshift.io/variant: ocp-418-quay
    ci.openshift.io/generator: prowgen
    job-release: "4.18"
    pj-rehearse.openshift.io/can-be-rehearsed: "true"
  name: periodic-ci-quay-quay-tests-master-ocp-418-quay-quay-e2e-tests-quay313-ocp418-aws-s3
  reporter_config:
    slack:
      channel: '#quay-qe'
      job_states_to_report:
      - success
      - failure
      - error
      report_template: '{{if eq .Status.State "success"}} :slack-green: Job *{{.Spec.Job}}*
        ended with *{{.Status.State}}*. <{{.Status.URL}}|View logs> {{else}} :failed:
        Job *{{.Spec.Job}}* ended with *{{.Status.State}}*. <{{.Status.URL}}|View
        logs> {{end}}'
  spec:
    containers:
    - args:
      - --gcs-upload-secret=/secrets/gcs/service-account.json
      - --image-import-pull-secret=/etc/pull-secret/.dockerconfigjson
      - --lease-server-credentials-file=/etc/boskos/credentials
      - --oauth-token-path=/usr/local/github-credentials/oauth
      - --report-credentials-file=/etc/report/credentials
      - --secret-dir=/secrets/ci-pull-credentials
      - --target=quay-e2e-tests-quay313-ocp418-aws-s3
      - --variant=ocp-418-quay
      command:
      - ci-operator
      image: quay-proxy.ci.openshift.org/openshift/ci:ci_ci-operator_latest
      imagePullPolicy: Always
      name: ""
      resources:
        requests:
          cpu: 10m
      volumeMounts:
      - mountPath: /etc/boskos
        name: boskos
        readOnly: true
      - mountPath: /secrets/ci-pull-credentials
        name: ci-pull-credentials
        readOnly: true
      - mountPath: /secrets/gcs
        name: gcs-credentials
        readOnly: true
      - mountPath: /usr/local/github-credentials
        name: github-credentials-openshift-ci-robot-private-git-cloner
        readOnly: true
      - mountPath: /secrets/manifest-tool
        name: manifest-tool-local-pusher
        readOnly: true
      - mountPath: /etc/pull-secret
        name: pull-secret
        readOnly: true
      - mountPath: /etc/report
        name: result-aggregator
        readOnly: true
    serviceAccountName: ci-operator
    volumes:
    - name: boskos
      secret:
        items:
        - key: credentials
          path: credentials
        secretName: boskos-credentials
    - name: ci-pull-credentials
      secret:
        secretName: ci-pull-credentials
    - name: github-credentials-openshift-ci-robot-private-git-cloner
      secret:
        secretName: github-credentials-openshift-ci-robot-private-git-cloner
    - name: manifest-tool-local-pusher
      secret:
        secretName: manifest-tool-local-pusher
    - name: pull-secret
      secret:
        secretName: registry-pull-credentials
    - name: result-aggregator
      secret:
        secretName: result-aggregator
- agent: kubernetes
  cluster: build06
  cron: 0 12 * * 6
  decorate: true
  decoration_config:
    skip_cloning: true
  extra_refs:
  - base_ref: master
    org: quay
    repo: quay-tests
  labels:
    ci-operator.openshift.io/cloud: aws
    ci-operator.openshift.io/cloud-cluster-profile: aws-qe
    ci-operator.openshift.io/variant: ocp-418-quay
    ci.openshift.io/generator: prowgen
    job-release: "4.18"
    pj-rehearse.openshift.io/can-be-rehearsed: "true"
  name: periodic-ci-quay-quay-tests-master-ocp-418-quay-quay-e2e-tests-quay313-ocp418-azure
  reporter_config:
    slack:
      channel: '#quay-qe'
      job_states_to_report:
      - success
      - failure
      - error
      report_template: '{{if eq .Status.State "success"}} :slack-green: Job *{{.Spec.Job}}*
        ended with *{{.Status.State}}*. <{{.Status.URL}}|View logs> {{else}} :failed:
        Job *{{.Spec.Job}}* ended with *{{.Status.State}}*. <{{.Status.URL}}|View
        logs> {{end}}'
  spec:
    containers:
    - args:
      - --gcs-upload-secret=/secrets/gcs/service-account.json
      - --image-import-pull-secret=/etc/pull-secret/.dockerconfigjson
      - --lease-server-credentials-file=/etc/boskos/credentials
      - --oauth-token-path=/usr/local/github-credentials/oauth
      - --report-credentials-file=/etc/report/credentials
      - --secret-dir=/secrets/ci-pull-credentials
      - --target=quay-e2e-tests-quay313-ocp418-azure
      - --variant=ocp-418-quay
      command:
      - ci-operator
      image: quay-proxy.ci.openshift.org/openshift/ci:ci_ci-operator_latest
      imagePullPolicy: Always
      name: ""
      resources:
        requests:
          cpu: 10m
      volumeMounts:
      - mountPath: /etc/boskos
        name: boskos
        readOnly: true
      - mountPath: /secrets/ci-pull-credentials
        name: ci-pull-credentials
        readOnly: true
      - mountPath: /secrets/gcs
        name: gcs-credentials
        readOnly: true
      - mountPath: /usr/local/github-credentials
        name: github-credentials-openshift-ci-robot-private-git-cloner
        readOnly: true
      - mountPath: /secrets/manifest-tool
        name: manifest-tool-local-pusher
        readOnly: true
      - mountPath: /etc/pull-secret
        name: pull-secret
        readOnly: true
      - mountPath: /etc/report
        name: result-aggregator
        readOnly: true
    serviceAccountName: ci-operator
    volumes:
    - name: boskos
      secret:
        items:
        - key: credentials
          path: credentials
        secretName: boskos-credentials
    - name: ci-pull-credentials
      secret:
        secretName: ci-pull-credentials
    - name: github-credentials-openshift-ci-robot-private-git-cloner
      secret:
        secretName: github-credentials-openshift-ci-robot-private-git-cloner
    - name: manifest-tool-local-pusher
      secret:
        secretName: manifest-tool-local-pusher
    - name: pull-secret
      secret:
        secretName: registry-pull-credentials
    - name: result-aggregator
      secret:
        secretName: result-aggregator
- agent: kubernetes
  cluster: build06
  cron: 0 12 * * 3
  decorate: true
  decoration_config:
    skip_cloning: true
  extra_refs:
  - base_ref: master
    org: quay
    repo: quay-tests
  labels:
    ci-operator.openshift.io/cloud: aws
    ci-operator.openshift.io/cloud-cluster-profile: aws-qe
    ci-operator.openshift.io/variant: ocp-418-quay
    ci.openshift.io/generator: prowgen
    job-release: "4.18"
    pj-rehearse.openshift.io/can-be-rehearsed: "true"
  name: periodic-ci-quay-quay-tests-master-ocp-418-quay-quay-e2e-tests-quay313-ocp418-fips
  reporter_config:
    slack:
      channel: '#quay-qe'
      job_states_to_report:
      - success
      - failure
      - error
      report_template: '{{if eq .Status.State "success"}} :slack-green: Job *{{.Spec.Job}}*
        ended with *{{.Status.State}}*. <{{.Status.URL}}|View logs> {{else}} :failed:
        Job *{{.Spec.Job}}* ended with *{{.Status.State}}*. <{{.Status.URL}}|View
        logs> {{end}}'
  spec:
    containers:
    - args:
      - --gcs-upload-secret=/secrets/gcs/service-account.json
      - --image-import-pull-secret=/etc/pull-secret/.dockerconfigjson
      - --lease-server-credentials-file=/etc/boskos/credentials
      - --oauth-token-path=/usr/local/github-credentials/oauth
      - --report-credentials-file=/etc/report/credentials
      - --secret-dir=/secrets/ci-pull-credentials
      - --target=quay-e2e-tests-quay313-ocp418-fips
      - --variant=ocp-418-quay
      command:
      - ci-operator
      image: quay-proxy.ci.openshift.org/openshift/ci:ci_ci-operator_latest
      imagePullPolicy: Always
      name: ""
      resources:
        requests:
          cpu: 10m
      volumeMounts:
      - mountPath: /etc/boskos
        name: boskos
        readOnly: true
      - mountPath: /secrets/ci-pull-credentials
        name: ci-pull-credentials
        readOnly: true
      - mountPath: /secrets/gcs
        name: gcs-credentials
        readOnly: true
      - mountPath: /usr/local/github-credentials
        name: github-credentials-openshift-ci-robot-private-git-cloner
        readOnly: true
      - mountPath: /secrets/manifest-tool
        name: manifest-tool-local-pusher
        readOnly: true
      - mountPath: /etc/pull-secret
        name: pull-secret
        readOnly: true
      - mountPath: /etc/report
        name: result-aggregator
        readOnly: true
    serviceAccountName: ci-operator
    volumes:
    - name: boskos
      secret:
        items:
        - key: credentials
          path: credentials
        secretName: boskos-credentials
    - name: ci-pull-credentials
      secret:
        secretName: ci-pull-credentials
    - name: github-credentials-openshift-ci-robot-private-git-cloner
      secret:
        secretName: github-credentials-openshift-ci-robot-private-git-cloner
    - name: manifest-tool-local-pusher
      secret:
        secretName: manifest-tool-local-pusher
    - name: pull-secret
      secret:
        secretName: registry-pull-credentials
    - name: result-aggregator
      secret:
        secretName: result-aggregator
- agent: kubernetes
  cluster: build06
  cron: 0 12 * * 5
  decorate: true
  decoration_config:
    skip_cloning: true
  extra_refs:
  - base_ref: master
    org: quay
    repo: quay-tests
  labels:
    ci-operator.openshift.io/cloud: aws
    ci-operator.openshift.io/cloud-cluster-profile: aws-qe
    ci-operator.openshift.io/variant: ocp-418-quay
    ci.openshift.io/generator: prowgen
    job-release: "4.18"
    pj-rehearse.openshift.io/can-be-rehearsed: "true"
  name: periodic-ci-quay-quay-tests-master-ocp-418-quay-quay-e2e-tests-quay313-ocp418-gcp
  reporter_config:
    slack:
      channel: '#quay-qe'
      job_states_to_report:
      - success
      - failure
      - error
      report_template: '{{if eq .Status.State "success"}} :slack-green: Job *{{.Spec.Job}}*
        ended with *{{.Status.State}}*. <{{.Status.URL}}|View logs> {{else}} :failed:
        Job *{{.Spec.Job}}* ended with *{{.Status.State}}*. <{{.Status.URL}}|View
        logs> {{end}}'
  spec:
    containers:
    - args:
      - --gcs-upload-secret=/secrets/gcs/service-account.json
      - --image-import-pull-secret=/etc/pull-secret/.dockerconfigjson
      - --lease-server-credentials-file=/etc/boskos/credentials
      - --oauth-token-path=/usr/local/github-credentials/oauth
      - --report-credentials-file=/etc/report/credentials
      - --secret-dir=/secrets/ci-pull-credentials
      - --target=quay-e2e-tests-quay313-ocp418-gcp
      - --variant=ocp-418-quay
      command:
      - ci-operator
      image: quay-proxy.ci.openshift.org/openshift/ci:ci_ci-operator_latest
      imagePullPolicy: Always
      name: ""
      resources:
        requests:
          cpu: 10m
      volumeMounts:
      - mountPath: /etc/boskos
        name: boskos
        readOnly: true
      - mountPath: /secrets/ci-pull-credentials
        name: ci-pull-credentials
        readOnly: true
      - mountPath: /secrets/gcs
        name: gcs-credentials
        readOnly: true
      - mountPath: /usr/local/github-credentials
        name: github-credentials-openshift-ci-robot-private-git-cloner
        readOnly: true
      - mountPath: /secrets/manifest-tool
        name: manifest-tool-local-pusher
        readOnly: true
      - mountPath: /etc/pull-secret
        name: pull-secret
        readOnly: true
      - mountPath: /etc/report
        name: result-aggregator
        readOnly: true
    serviceAccountName: ci-operator
    volumes:
    - name: boskos
      secret:
        items:
        - key: credentials
          path: credentials
        secretName: boskos-credentials
    - name: ci-pull-credentials
      secret:
        secretName: ci-pull-credentials
    - name: github-credentials-openshift-ci-robot-private-git-cloner
      secret:
        secretName: github-credentials-openshift-ci-robot-private-git-cloner
    - name: manifest-tool-local-pusher
      secret:
        secretName: manifest-tool-local-pusher
    - name: pull-secret
      secret:
        secretName: registry-pull-credentials
    - name: result-aggregator
      secret:
        secretName: result-aggregator
- agent: kubernetes
  cluster: build06
  cron: 0 12 * * 5
  decorate: true
  decoration_config:
    skip_cloning: true
  extra_refs:
  - base_ref: master
    org: quay
    repo: quay-tests
  labels:
    ci-operator.openshift.io/cloud: aws
    ci-operator.openshift.io/cloud-cluster-profile: aws-qe
    ci-operator.openshift.io/variant: ocp-418-quay
    ci.openshift.io/generator: prowgen
    job-release: "4.18"
    pj-rehearse.openshift.io/can-be-rehearsed: "true"
  name: periodic-ci-quay-quay-tests-master-ocp-418-quay-quay-e2e-tests-quay313-ocp418-ibmcos
  reporter_config:
    slack:
      channel: '#quay-qe'
      job_states_to_report:
      - success
      - failure
      - error
      report_template: '{{if eq .Status.State "success"}} :slack-green: Job *{{.Spec.Job}}*
        ended with *{{.Status.State}}*. <{{.Status.URL}}|View logs> {{else}} :failed:
        Job *{{.Spec.Job}}* ended with *{{.Status.State}}*. <{{.Status.URL}}|View
        logs> {{end}}'
  spec:
    containers:
    - args:
      - --gcs-upload-secret=/secrets/gcs/service-account.json
      - --image-import-pull-secret=/etc/pull-secret/.dockerconfigjson
      - --lease-server-credentials-file=/etc/boskos/credentials
      - --oauth-token-path=/usr/local/github-credentials/oauth
      - --report-credentials-file=/etc/report/credentials
      - --secret-dir=/secrets/ci-pull-credentials
      - --target=quay-e2e-tests-quay313-ocp418-ibmcos
      - --variant=ocp-418-quay
      command:
      - ci-operator
      image: quay-proxy.ci.openshift.org/openshift/ci:ci_ci-operator_latest
      imagePullPolicy: Always
      name: ""
      resources:
        requests:
          cpu: 10m
      volumeMounts:
      - mountPath: /etc/boskos
        name: boskos
        readOnly: true
      - mountPath: /secrets/ci-pull-credentials
        name: ci-pull-credentials
        readOnly: true
      - mountPath: /secrets/gcs
        name: gcs-credentials
        readOnly: true
      - mountPath: /usr/local/github-credentials
        name: github-credentials-openshift-ci-robot-private-git-cloner
        readOnly: true
      - mountPath: /secrets/manifest-tool
        name: manifest-tool-local-pusher
        readOnly: true
      - mountPath: /etc/pull-secret
        name: pull-secret
        readOnly: true
      - mountPath: /etc/report
        name: result-aggregator
        readOnly: true
    serviceAccountName: ci-operator
    volumes:
    - name: boskos
      secret:
        items:
        - key: credentials
          path: credentials
        secretName: boskos-credentials
    - name: ci-pull-credentials
      secret:
        secretName: ci-pull-credentials
    - name: github-credentials-openshift-ci-robot-private-git-cloner
      secret:
        secretName: github-credentials-openshift-ci-robot-private-git-cloner
    - name: manifest-tool-local-pusher
      secret:
        secretName: manifest-tool-local-pusher
    - name: pull-secret
      secret:
        secretName: registry-pull-credentials
    - name: result-aggregator
      secret:
        secretName: result-aggregator
- agent: kubernetes
  cluster: build06
  cron: 0 23 31 2 *
  decorate: true
  decoration_config:
    skip_cloning: true
  extra_refs:
  - base_ref: master
    org: quay
    repo: quay-tests
  labels:
    ci-operator.openshift.io/cloud: aws
    ci-operator.openshift.io/cloud-cluster-profile: aws-cspi-qe
    ci-operator.openshift.io/variant: ocp-418-quay
    ci.openshift.io/generator: prowgen
    job-release: "4.18"
    pj-rehearse.openshift.io/can-be-rehearsed: "true"
  name: periodic-ci-quay-quay-tests-master-ocp-418-quay-quay-e2e-tests-quay313-ocp418-lp-interop
  reporter_config:
    slack:
      channel: '#quay-qe'
      job_states_to_report:
      - success
      - failure
      - error
      report_template: '{{if eq .Status.State "success"}} :slack-green: Job *{{.Spec.Job}}*
        ended with *{{.Status.State}}*. <{{.Status.URL}}|View logs> {{else}} :failed:
        Job *{{.Spec.Job}}* ended with *{{.Status.State}}*. <{{.Status.URL}}|View
        logs> {{end}}'
  spec:
    containers:
    - args:
      - --gcs-upload-secret=/secrets/gcs/service-account.json
      - --image-import-pull-secret=/etc/pull-secret/.dockerconfigjson
      - --lease-server-credentials-file=/etc/boskos/credentials
      - --oauth-token-path=/usr/local/github-credentials/oauth
      - --report-credentials-file=/etc/report/credentials
      - --secret-dir=/secrets/ci-pull-credentials
      - --target=quay-e2e-tests-quay313-ocp418-lp-interop
      - --variant=ocp-418-quay
      command:
      - ci-operator
      image: quay-proxy.ci.openshift.org/openshift/ci:ci_ci-operator_latest
      imagePullPolicy: Always
      name: ""
      resources:
        requests:
          cpu: 10m
      volumeMounts:
      - mountPath: /etc/boskos
        name: boskos
        readOnly: true
      - mountPath: /secrets/ci-pull-credentials
        name: ci-pull-credentials
        readOnly: true
      - mountPath: /secrets/gcs
        name: gcs-credentials
        readOnly: true
      - mountPath: /usr/local/github-credentials
        name: github-credentials-openshift-ci-robot-private-git-cloner
        readOnly: true
      - mountPath: /secrets/manifest-tool
        name: manifest-tool-local-pusher
        readOnly: true
      - mountPath: /etc/pull-secret
        name: pull-secret
        readOnly: true
      - mountPath: /etc/report
        name: result-aggregator
        readOnly: true
    serviceAccountName: ci-operator
    volumes:
    - name: boskos
      secret:
        items:
        - key: credentials
          path: credentials
        secretName: boskos-credentials
    - name: ci-pull-credentials
      secret:
        secretName: ci-pull-credentials
    - name: github-credentials-openshift-ci-robot-private-git-cloner
      secret:
        secretName: github-credentials-openshift-ci-robot-private-git-cloner
    - name: manifest-tool-local-pusher
      secret:
        secretName: manifest-tool-local-pusher
    - name: pull-secret
      secret:
        secretName: registry-pull-credentials
    - name: result-aggregator
      secret:
        secretName: result-aggregator
- agent: kubernetes
  cluster: build06
  cron: 0 23 31 2 *
  decorate: true
  decoration_config:
    skip_cloning: true
  extra_refs:
  - base_ref: master
    org: quay
    repo: quay-tests
  labels:
    ci-operator.openshift.io/cloud: aws
    ci-operator.openshift.io/cloud-cluster-profile: aws-cspi-qe
    ci-operator.openshift.io/variant: ocp-418-quay
    ci.openshift.io/generator: prowgen
    job-release: "4.18"
    pj-rehearse.openshift.io/can-be-rehearsed: "true"
  name: periodic-ci-quay-quay-tests-master-ocp-418-quay-quay-e2e-tests-quay313-ocp418-lp-interop-fips
  reporter_config:
    slack:
      channel: '#quay-qe'
      job_states_to_report:
      - success
      - failure
      - error
      report_template: '{{if eq .Status.State "success"}} :slack-green: Job *{{.Spec.Job}}*
        ended with *{{.Status.State}}*. <{{.Status.URL}}|View logs> {{else}} :failed:
        Job *{{.Spec.Job}}* ended with *{{.Status.State}}*. <{{.Status.URL}}|View
        logs> {{end}}'
  spec:
    containers:
    - args:
      - --gcs-upload-secret=/secrets/gcs/service-account.json
      - --image-import-pull-secret=/etc/pull-secret/.dockerconfigjson
      - --lease-server-credentials-file=/etc/boskos/credentials
      - --oauth-token-path=/usr/local/github-credentials/oauth
      - --report-credentials-file=/etc/report/credentials
      - --secret-dir=/secrets/ci-pull-credentials
      - --target=quay-e2e-tests-quay313-ocp418-lp-interop-fips
      - --variant=ocp-418-quay
      command:
      - ci-operator
      image: quay-proxy.ci.openshift.org/openshift/ci:ci_ci-operator_latest
      imagePullPolicy: Always
      name: ""
      resources:
        requests:
          cpu: 10m
      volumeMounts:
      - mountPath: /etc/boskos
        name: boskos
        readOnly: true
      - mountPath: /secrets/ci-pull-credentials
        name: ci-pull-credentials
        readOnly: true
      - mountPath: /secrets/gcs
        name: gcs-credentials
        readOnly: true
      - mountPath: /usr/local/github-credentials
        name: github-credentials-openshift-ci-robot-private-git-cloner
        readOnly: true
      - mountPath: /secrets/manifest-tool
        name: manifest-tool-local-pusher
        readOnly: true
      - mountPath: /etc/pull-secret
        name: pull-secret
        readOnly: true
      - mountPath: /etc/report
        name: result-aggregator
        readOnly: true
    serviceAccountName: ci-operator
    volumes:
    - name: boskos
      secret:
        items:
        - key: credentials
          path: credentials
        secretName: boskos-credentials
    - name: ci-pull-credentials
      secret:
        secretName: ci-pull-credentials
    - name: github-credentials-openshift-ci-robot-private-git-cloner
      secret:
        secretName: github-credentials-openshift-ci-robot-private-git-cloner
    - name: manifest-tool-local-pusher
      secret:
        secretName: manifest-tool-local-pusher
    - name: pull-secret
      secret:
        secretName: registry-pull-credentials
    - name: result-aggregator
      secret:
        secretName: result-aggregator
- agent: kubernetes
  cluster: build06
  cron: 0 10 * * 3
  decorate: true
  decoration_config:
    skip_cloning: true
  extra_refs:
  - base_ref: master
    org: quay
    repo: quay-tests
  labels:
    ci-operator.openshift.io/cloud: aws
    ci-operator.openshift.io/cloud-cluster-profile: aws-qe
    ci-operator.openshift.io/variant: ocp-418-quay
    ci.openshift.io/generator: prowgen
    job-release: "4.18"
    pj-rehearse.openshift.io/can-be-rehearsed: "true"
  name: periodic-ci-quay-quay-tests-master-ocp-418-quay-quay-e2e-tests-quay313-ocp418-netappgrid
  reporter_config:
    slack:
      channel: '#quay-qe'
      job_states_to_report:
      - success
      - failure
      - error
      report_template: '{{if eq .Status.State "success"}} :slack-green: Job *{{.Spec.Job}}*
        ended with *{{.Status.State}}*. <{{.Status.URL}}|View logs> {{else}} :failed:
        Job *{{.Spec.Job}}* ended with *{{.Status.State}}*. <{{.Status.URL}}|View
        logs> {{end}}'
  spec:
    containers:
    - args:
      - --gcs-upload-secret=/secrets/gcs/service-account.json
      - --image-import-pull-secret=/etc/pull-secret/.dockerconfigjson
      - --lease-server-credentials-file=/etc/boskos/credentials
      - --oauth-token-path=/usr/local/github-credentials/oauth
      - --report-credentials-file=/etc/report/credentials
      - --secret-dir=/secrets/ci-pull-credentials
      - --target=quay-e2e-tests-quay313-ocp418-netappgrid
      - --variant=ocp-418-quay
      command:
      - ci-operator
      image: quay-proxy.ci.openshift.org/openshift/ci:ci_ci-operator_latest
      imagePullPolicy: Always
      name: ""
      resources:
        requests:
          cpu: 10m
      volumeMounts:
      - mountPath: /etc/boskos
        name: boskos
        readOnly: true
      - mountPath: /secrets/ci-pull-credentials
        name: ci-pull-credentials
        readOnly: true
      - mountPath: /secrets/gcs
        name: gcs-credentials
        readOnly: true
      - mountPath: /usr/local/github-credentials
        name: github-credentials-openshift-ci-robot-private-git-cloner
        readOnly: true
      - mountPath: /secrets/manifest-tool
        name: manifest-tool-local-pusher
        readOnly: true
      - mountPath: /etc/pull-secret
        name: pull-secret
        readOnly: true
      - mountPath: /etc/report
        name: result-aggregator
        readOnly: true
    serviceAccountName: ci-operator
    volumes:
    - name: boskos
      secret:
        items:
        - key: credentials
          path: credentials
        secretName: boskos-credentials
    - name: ci-pull-credentials
      secret:
        secretName: ci-pull-credentials
    - name: github-credentials-openshift-ci-robot-private-git-cloner
      secret:
        secretName: github-credentials-openshift-ci-robot-private-git-cloner
    - name: manifest-tool-local-pusher
      secret:
        secretName: manifest-tool-local-pusher
    - name: pull-secret
      secret:
        secretName: registry-pull-credentials
    - name: result-aggregator
      secret:
        secretName: result-aggregator
- agent: kubernetes
  cluster: build06
  cron: 0 22 25 * *
  decorate: true
  decoration_config:
    skip_cloning: true
  extra_refs:
  - base_ref: master
    org: quay
    repo: quay-tests
  labels:
    ci-operator.openshift.io/cloud: aws
    ci-operator.openshift.io/cloud-cluster-profile: aws-quay-qe
    ci-operator.openshift.io/variant: ocp-418-quay
    ci.openshift.io/generator: prowgen
    job-release: "4.18"
    pj-rehearse.openshift.io/can-be-rehearsed: "true"
  name: periodic-ci-quay-quay-tests-master-ocp-418-quay-quay-e2e-tests-quay314-ocp418-aws-sts
  reporter_config:
    slack:
      channel: '#quay-qe'
      job_states_to_report:
      - success
      - failure
      - error
      report_template: '{{if eq .Status.State "success"}} :slack-green: Job *{{.Spec.Job}}*
        ended with *{{.Status.State}}*. <{{.Status.URL}}|View logs> {{else}} :failed:
        Job *{{.Spec.Job}}* ended with *{{.Status.State}}*. <{{.Status.URL}}|View
        logs> {{end}}'
  spec:
    containers:
    - args:
      - --gcs-upload-secret=/secrets/gcs/service-account.json
      - --image-import-pull-secret=/etc/pull-secret/.dockerconfigjson
      - --lease-server-credentials-file=/etc/boskos/credentials
      - --oauth-token-path=/usr/local/github-credentials/oauth
      - --report-credentials-file=/etc/report/credentials
      - --secret-dir=/secrets/ci-pull-credentials
      - --target=quay-e2e-tests-quay314-ocp418-aws-sts
      - --variant=ocp-418-quay
      command:
      - ci-operator
      image: quay-proxy.ci.openshift.org/openshift/ci:ci_ci-operator_latest
      imagePullPolicy: Always
      name: ""
      resources:
        requests:
          cpu: 10m
      volumeMounts:
      - mountPath: /etc/boskos
        name: boskos
        readOnly: true
      - mountPath: /secrets/ci-pull-credentials
        name: ci-pull-credentials
        readOnly: true
      - mountPath: /secrets/gcs
        name: gcs-credentials
        readOnly: true
      - mountPath: /usr/local/github-credentials
        name: github-credentials-openshift-ci-robot-private-git-cloner
        readOnly: true
      - mountPath: /secrets/manifest-tool
        name: manifest-tool-local-pusher
        readOnly: true
      - mountPath: /etc/pull-secret
        name: pull-secret
        readOnly: true
      - mountPath: /etc/report
        name: result-aggregator
        readOnly: true
    serviceAccountName: ci-operator
    volumes:
    - name: boskos
      secret:
        items:
        - key: credentials
          path: credentials
        secretName: boskos-credentials
    - name: ci-pull-credentials
      secret:
        secretName: ci-pull-credentials
    - name: github-credentials-openshift-ci-robot-private-git-cloner
      secret:
        secretName: github-credentials-openshift-ci-robot-private-git-cloner
    - name: manifest-tool-local-pusher
      secret:
        secretName: manifest-tool-local-pusher
    - name: pull-secret
      secret:
        secretName: registry-pull-credentials
    - name: result-aggregator
      secret:
        secretName: result-aggregator
- agent: kubernetes
  cluster: build06
  cron: 0 22 26 * *
  decorate: true
  decoration_config:
    skip_cloning: true
  extra_refs:
  - base_ref: master
    org: quay
    repo: quay-tests
  labels:
    ci-operator.openshift.io/cloud: aws
    ci-operator.openshift.io/cloud-cluster-profile: aws-quay-qe
    ci-operator.openshift.io/variant: ocp-418-quay
    ci.openshift.io/generator: prowgen
    job-release: "4.18"
    pj-rehearse.openshift.io/can-be-rehearsed: "true"
  name: periodic-ci-quay-quay-tests-master-ocp-418-quay-quay-e2e-tests-quay314-ocp418-virtual-builder
  reporter_config:
    slack:
      channel: '#quay-qe'
      job_states_to_report:
      - success
      - failure
      - error
      report_template: '{{if eq .Status.State "success"}} :slack-green: Job *{{.Spec.Job}}*
        ended with *{{.Status.State}}*. <{{.Status.URL}}|View logs> {{else}} :failed:
        Job *{{.Spec.Job}}* ended with *{{.Status.State}}*. <{{.Status.URL}}|View
        logs> {{end}}'
  spec:
    containers:
    - args:
      - --gcs-upload-secret=/secrets/gcs/service-account.json
      - --image-import-pull-secret=/etc/pull-secret/.dockerconfigjson
      - --lease-server-credentials-file=/etc/boskos/credentials
      - --oauth-token-path=/usr/local/github-credentials/oauth
      - --report-credentials-file=/etc/report/credentials
      - --secret-dir=/secrets/ci-pull-credentials
      - --target=quay-e2e-tests-quay314-ocp418-virtual-builder
      - --variant=ocp-418-quay
      command:
      - ci-operator
      image: quay-proxy.ci.openshift.org/openshift/ci:ci_ci-operator_latest
      imagePullPolicy: Always
      name: ""
      resources:
        requests:
          cpu: 10m
      volumeMounts:
      - mountPath: /etc/boskos
        name: boskos
        readOnly: true
      - mountPath: /secrets/ci-pull-credentials
        name: ci-pull-credentials
        readOnly: true
      - mountPath: /secrets/gcs
        name: gcs-credentials
        readOnly: true
      - mountPath: /usr/local/github-credentials
        name: github-credentials-openshift-ci-robot-private-git-cloner
        readOnly: true
      - mountPath: /secrets/manifest-tool
        name: manifest-tool-local-pusher
        readOnly: true
      - mountPath: /etc/pull-secret
        name: pull-secret
        readOnly: true
      - mountPath: /etc/report
        name: result-aggregator
        readOnly: true
    serviceAccountName: ci-operator
    volumes:
    - name: boskos
      secret:
        items:
        - key: credentials
          path: credentials
        secretName: boskos-credentials
    - name: ci-pull-credentials
      secret:
        secretName: ci-pull-credentials
    - name: github-credentials-openshift-ci-robot-private-git-cloner
      secret:
        secretName: github-credentials-openshift-ci-robot-private-git-cloner
    - name: manifest-tool-local-pusher
      secret:
        secretName: manifest-tool-local-pusher
    - name: pull-secret
      secret:
        secretName: registry-pull-credentials
    - name: result-aggregator
      secret:
        secretName: result-aggregator
- agent: kubernetes
  cluster: build06
  cron: 0 22 28 * *
  decorate: true
  decoration_config:
    skip_cloning: true
  extra_refs:
  - base_ref: master
    org: quay
    repo: quay-tests
  labels:
    ci-operator.openshift.io/cloud: aws
    ci-operator.openshift.io/cloud-cluster-profile: aws-quay-qe
    ci-operator.openshift.io/variant: ocp-418-quay
    ci.openshift.io/generator: prowgen
    job-release: "4.18"
    pj-rehearse.openshift.io/can-be-rehearsed: "true"
  name: periodic-ci-quay-quay-tests-master-ocp-418-quay-quay-e2e-tests-quay315-gcp-sql
  reporter_config:
    slack:
      channel: '#quay-qe'
      job_states_to_report:
      - success
      - failure
      - error
      report_template: '{{if eq .Status.State "success"}} :slack-green: Job *{{.Spec.Job}}*
        ended with *{{.Status.State}}*. <{{.Status.URL}}|View logs> {{else}} :failed:
        Job *{{.Spec.Job}}* ended with *{{.Status.State}}*. <{{.Status.URL}}|View
        logs> {{end}}'
  spec:
    containers:
    - args:
      - --gcs-upload-secret=/secrets/gcs/service-account.json
      - --image-import-pull-secret=/etc/pull-secret/.dockerconfigjson
      - --lease-server-credentials-file=/etc/boskos/credentials
      - --oauth-token-path=/usr/local/github-credentials/oauth
      - --report-credentials-file=/etc/report/credentials
      - --secret-dir=/secrets/ci-pull-credentials
      - --target=quay-e2e-tests-quay315-gcp-sql
      - --variant=ocp-418-quay
      command:
      - ci-operator
      image: quay-proxy.ci.openshift.org/openshift/ci:ci_ci-operator_latest
      imagePullPolicy: Always
      name: ""
      resources:
        requests:
          cpu: 10m
      volumeMounts:
      - mountPath: /etc/boskos
        name: boskos
        readOnly: true
      - mountPath: /secrets/ci-pull-credentials
        name: ci-pull-credentials
        readOnly: true
      - mountPath: /secrets/gcs
        name: gcs-credentials
        readOnly: true
      - mountPath: /usr/local/github-credentials
        name: github-credentials-openshift-ci-robot-private-git-cloner
        readOnly: true
      - mountPath: /secrets/manifest-tool
        name: manifest-tool-local-pusher
        readOnly: true
      - mountPath: /etc/pull-secret
        name: pull-secret
        readOnly: true
      - mountPath: /etc/report
        name: result-aggregator
        readOnly: true
    serviceAccountName: ci-operator
    volumes:
    - name: boskos
      secret:
        items:
        - key: credentials
          path: credentials
        secretName: boskos-credentials
    - name: ci-pull-credentials
      secret:
        secretName: ci-pull-credentials
    - name: github-credentials-openshift-ci-robot-private-git-cloner
      secret:
        secretName: github-credentials-openshift-ci-robot-private-git-cloner
    - name: manifest-tool-local-pusher
      secret:
        secretName: manifest-tool-local-pusher
    - name: pull-secret
      secret:
        secretName: registry-pull-credentials
    - name: result-aggregator
      secret:
        secretName: result-aggregator
- agent: kubernetes
  cluster: build06
  cron: 0 22 23 * *
  decorate: true
  decoration_config:
    skip_cloning: true
  extra_refs:
  - base_ref: master
    org: quay
    repo: quay-tests
  labels:
    ci-operator.openshift.io/cloud: aws
    ci-operator.openshift.io/cloud-cluster-profile: aws-quay-qe
    ci-operator.openshift.io/variant: ocp-418-quay
    ci.openshift.io/generator: prowgen
    job-release: "4.18"
    pj-rehearse.openshift.io/can-be-rehearsed: "true"
  name: periodic-ci-quay-quay-tests-master-ocp-418-quay-quay-e2e-tests-quay315-ocp418-aws-s3-couldfront
  reporter_config:
    slack:
      channel: '#quay-qe'
      job_states_to_report:
      - success
      - failure
      - error
      report_template: '{{if eq .Status.State "success"}} :slack-green: Job *{{.Spec.Job}}*
        ended with *{{.Status.State}}*. <{{.Status.URL}}|View logs> {{else}} :failed:
        Job *{{.Spec.Job}}* ended with *{{.Status.State}}*. <{{.Status.URL}}|View
        logs> {{end}}'
  spec:
    containers:
    - args:
      - --gcs-upload-secret=/secrets/gcs/service-account.json
      - --image-import-pull-secret=/etc/pull-secret/.dockerconfigjson
      - --lease-server-credentials-file=/etc/boskos/credentials
      - --oauth-token-path=/usr/local/github-credentials/oauth
      - --report-credentials-file=/etc/report/credentials
      - --secret-dir=/secrets/ci-pull-credentials
      - --target=quay-e2e-tests-quay315-ocp418-aws-s3-couldfront
      - --variant=ocp-418-quay
      command:
      - ci-operator
      image: quay-proxy.ci.openshift.org/openshift/ci:ci_ci-operator_latest
      imagePullPolicy: Always
      name: ""
      resources:
        requests:
          cpu: 10m
      volumeMounts:
      - mountPath: /etc/boskos
        name: boskos
        readOnly: true
      - mountPath: /secrets/ci-pull-credentials
        name: ci-pull-credentials
        readOnly: true
      - mountPath: /secrets/gcs
        name: gcs-credentials
        readOnly: true
      - mountPath: /usr/local/github-credentials
        name: github-credentials-openshift-ci-robot-private-git-cloner
        readOnly: true
      - mountPath: /secrets/manifest-tool
        name: manifest-tool-local-pusher
        readOnly: true
      - mountPath: /etc/pull-secret
        name: pull-secret
        readOnly: true
      - mountPath: /etc/report
        name: result-aggregator
        readOnly: true
    serviceAccountName: ci-operator
    volumes:
    - name: boskos
      secret:
        items:
        - key: credentials
          path: credentials
        secretName: boskos-credentials
    - name: ci-pull-credentials
      secret:
        secretName: ci-pull-credentials
    - name: github-credentials-openshift-ci-robot-private-git-cloner
      secret:
        secretName: github-credentials-openshift-ci-robot-private-git-cloner
    - name: manifest-tool-local-pusher
      secret:
        secretName: manifest-tool-local-pusher
    - name: pull-secret
      secret:
        secretName: registry-pull-credentials
    - name: result-aggregator
      secret:
        secretName: result-aggregator
- agent: kubernetes
  cluster: build06
  cron: 0 23 27 * *
  decorate: true
  decoration_config:
    skip_cloning: true
  extra_refs:
  - base_ref: master
    org: quay
    repo: quay-tests
  labels:
    ci-operator.openshift.io/cloud: aws
    ci-operator.openshift.io/cloud-cluster-profile: aws-quay-qe
    ci-operator.openshift.io/variant: ocp-418-quay
    ci.openshift.io/generator: prowgen
    job-release: "4.18"
    pj-rehearse.openshift.io/can-be-rehearsed: "true"
  name: periodic-ci-quay-quay-tests-master-ocp-418-quay-quay-e2e-tests-quay315-ocp418-unmanaged-tls
  reporter_config:
    slack:
      channel: '#quay-qe'
      job_states_to_report:
      - success
      - failure
      - error
      report_template: '{{if eq .Status.State "success"}} :slack-green: Job *{{.Spec.Job}}*
        ended with *{{.Status.State}}*. <{{.Status.URL}}|View logs> {{else}} :failed:
        Job *{{.Spec.Job}}* ended with *{{.Status.State}}*. <{{.Status.URL}}|View
        logs> {{end}}'
  spec:
    containers:
    - args:
      - --gcs-upload-secret=/secrets/gcs/service-account.json
      - --image-import-pull-secret=/etc/pull-secret/.dockerconfigjson
      - --lease-server-credentials-file=/etc/boskos/credentials
      - --oauth-token-path=/usr/local/github-credentials/oauth
      - --report-credentials-file=/etc/report/credentials
      - --secret-dir=/secrets/ci-pull-credentials
      - --target=quay-e2e-tests-quay315-ocp418-unmanaged-tls
      - --variant=ocp-418-quay
      command:
      - ci-operator
      image: quay-proxy.ci.openshift.org/openshift/ci:ci_ci-operator_latest
      imagePullPolicy: Always
      name: ""
      resources:
        requests:
          cpu: 10m
      volumeMounts:
      - mountPath: /etc/boskos
        name: boskos
        readOnly: true
      - mountPath: /secrets/ci-pull-credentials
        name: ci-pull-credentials
        readOnly: true
      - mountPath: /secrets/gcs
        name: gcs-credentials
        readOnly: true
      - mountPath: /usr/local/github-credentials
        name: github-credentials-openshift-ci-robot-private-git-cloner
        readOnly: true
      - mountPath: /secrets/manifest-tool
        name: manifest-tool-local-pusher
        readOnly: true
      - mountPath: /etc/pull-secret
        name: pull-secret
        readOnly: true
      - mountPath: /etc/report
        name: result-aggregator
        readOnly: true
    serviceAccountName: ci-operator
    volumes:
    - name: boskos
      secret:
        items:
        - key: credentials
          path: credentials
        secretName: boskos-credentials
    - name: ci-pull-credentials
      secret:
        secretName: ci-pull-credentials
    - name: github-credentials-openshift-ci-robot-private-git-cloner
      secret:
        secretName: github-credentials-openshift-ci-robot-private-git-cloner
    - name: manifest-tool-local-pusher
      secret:
        secretName: manifest-tool-local-pusher
    - name: pull-secret
      secret:
        secretName: registry-pull-credentials
    - name: result-aggregator
      secret:
        secretName: result-aggregator
- agent: kubernetes
<<<<<<< HEAD
  cluster: build09
  cron: '@yearly'
  decorate: true
  decoration_config:
    skip_cloning: true
  extra_refs:
  - base_ref: master
    org: quay
    repo: quay-tests
  labels:
    ci-operator.openshift.io/cloud: aws
    ci-operator.openshift.io/cloud-cluster-profile: aws-quay-qe
    ci-operator.openshift.io/variant: ocp-419-quay
    ci.openshift.io/generator: prowgen
    job-release: "4.19"
    pj-rehearse.openshift.io/can-be-rehearsed: "true"
  name: periodic-ci-quay-quay-tests-master-ocp-419-quay-quay-acs-violations-check-ocp419-quay316
  reporter_config:
    slack:
      channel: '#quay-qe'
      job_states_to_report:
      - success
      - failure
      - error
      report_template: '{{if eq .Status.State "success"}} :slack-green: Job *{{.Spec.Job}}*
        ended with *{{.Status.State}}*. <{{.Status.URL}}|View logs> {{else}} :failed:
        Job *{{.Spec.Job}}* ended with *{{.Status.State}}*. <{{.Status.URL}}|View
        logs> {{end}}'
  spec:
    containers:
    - args:
      - --gcs-upload-secret=/secrets/gcs/service-account.json
      - --image-import-pull-secret=/etc/pull-secret/.dockerconfigjson
      - --lease-server-credentials-file=/etc/boskos/credentials
      - --oauth-token-path=/usr/local/github-credentials/oauth
      - --report-credentials-file=/etc/report/credentials
      - --secret-dir=/secrets/ci-pull-credentials
      - --target=quay-acs-violations-check-ocp419-quay316
      - --variant=ocp-419-quay
      command:
      - ci-operator
      image: quay-proxy.ci.openshift.org/openshift/ci:ci_ci-operator_latest
      imagePullPolicy: Always
      name: ""
      resources:
        requests:
          cpu: 10m
      volumeMounts:
      - mountPath: /etc/boskos
        name: boskos
        readOnly: true
      - mountPath: /secrets/ci-pull-credentials
        name: ci-pull-credentials
        readOnly: true
      - mountPath: /secrets/gcs
        name: gcs-credentials
        readOnly: true
      - mountPath: /usr/local/github-credentials
        name: github-credentials-openshift-ci-robot-private-git-cloner
        readOnly: true
      - mountPath: /secrets/manifest-tool
        name: manifest-tool-local-pusher
        readOnly: true
      - mountPath: /etc/pull-secret
        name: pull-secret
        readOnly: true
      - mountPath: /etc/report
        name: result-aggregator
        readOnly: true
    serviceAccountName: ci-operator
    volumes:
    - name: boskos
      secret:
        items:
        - key: credentials
          path: credentials
        secretName: boskos-credentials
    - name: ci-pull-credentials
      secret:
        secretName: ci-pull-credentials
    - name: github-credentials-openshift-ci-robot-private-git-cloner
      secret:
        secretName: github-credentials-openshift-ci-robot-private-git-cloner
    - name: manifest-tool-local-pusher
      secret:
        secretName: manifest-tool-local-pusher
    - name: pull-secret
      secret:
        secretName: registry-pull-credentials
    - name: result-aggregator
      secret:
        secretName: result-aggregator
- agent: kubernetes
  cluster: build09
  cron: '@yearly'
=======
  cluster: build06
  cron: 0 20 25 * *
>>>>>>> 50d44df0
  decorate: true
  decoration_config:
    skip_cloning: true
  extra_refs:
  - base_ref: master
    org: quay
    repo: quay-tests
  labels:
    ci-operator.openshift.io/cloud: aws
    ci-operator.openshift.io/cloud-cluster-profile: aws-quay-qe
    ci-operator.openshift.io/variant: ocp-419-quay
    ci.openshift.io/generator: prowgen
    job-release: "4.19"
    pj-rehearse.openshift.io/can-be-rehearsed: "true"
  name: periodic-ci-quay-quay-tests-master-ocp-419-quay-quay-e2e-tests-ceph-ocp419-quay316
  reporter_config:
    slack:
      channel: '#quay-qe'
      job_states_to_report:
      - success
      - failure
      - error
      report_template: '{{if eq .Status.State "success"}} :slack-green: Job *{{.Spec.Job}}*
        ended with *{{.Status.State}}*. <{{.Status.URL}}|View logs> {{else}} :failed:
        Job *{{.Spec.Job}}* ended with *{{.Status.State}}*. <{{.Status.URL}}|View
        logs> {{end}}'
  spec:
    containers:
    - args:
      - --gcs-upload-secret=/secrets/gcs/service-account.json
      - --image-import-pull-secret=/etc/pull-secret/.dockerconfigjson
      - --lease-server-credentials-file=/etc/boskos/credentials
      - --oauth-token-path=/usr/local/github-credentials/oauth
      - --report-credentials-file=/etc/report/credentials
      - --secret-dir=/secrets/ci-pull-credentials
      - --target=quay-e2e-tests-ceph-ocp419-quay316
      - --variant=ocp-419-quay
      command:
      - ci-operator
      image: quay-proxy.ci.openshift.org/openshift/ci:ci_ci-operator_latest
      imagePullPolicy: Always
      name: ""
      resources:
        requests:
          cpu: 10m
      volumeMounts:
      - mountPath: /etc/boskos
        name: boskos
        readOnly: true
      - mountPath: /secrets/ci-pull-credentials
        name: ci-pull-credentials
        readOnly: true
      - mountPath: /secrets/gcs
        name: gcs-credentials
        readOnly: true
      - mountPath: /usr/local/github-credentials
        name: github-credentials-openshift-ci-robot-private-git-cloner
        readOnly: true
      - mountPath: /secrets/manifest-tool
        name: manifest-tool-local-pusher
        readOnly: true
      - mountPath: /etc/pull-secret
        name: pull-secret
        readOnly: true
      - mountPath: /etc/report
        name: result-aggregator
        readOnly: true
    serviceAccountName: ci-operator
    volumes:
    - name: boskos
      secret:
        items:
        - key: credentials
          path: credentials
        secretName: boskos-credentials
    - name: ci-pull-credentials
      secret:
        secretName: ci-pull-credentials
    - name: github-credentials-openshift-ci-robot-private-git-cloner
      secret:
        secretName: github-credentials-openshift-ci-robot-private-git-cloner
    - name: manifest-tool-local-pusher
      secret:
        secretName: manifest-tool-local-pusher
    - name: pull-secret
      secret:
        secretName: registry-pull-credentials
    - name: result-aggregator
      secret:
        secretName: result-aggregator
- agent: kubernetes
  cluster: build06
  cron: 0 12 * * 2
  decorate: true
  decoration_config:
    skip_cloning: true
  extra_refs:
  - base_ref: master
    org: quay
    repo: quay-tests
  labels:
    ci-operator.openshift.io/cloud: aws
    ci-operator.openshift.io/cloud-cluster-profile: aws-qe
    ci-operator.openshift.io/variant: ocp-419-quay
    ci.openshift.io/generator: prowgen
    job-release: "4.19"
    pj-rehearse.openshift.io/can-be-rehearsed: "true"
  name: periodic-ci-quay-quay-tests-master-ocp-419-quay-quay-e2e-tests-quay313-ocp419
  spec:
    containers:
    - args:
      - --gcs-upload-secret=/secrets/gcs/service-account.json
      - --image-import-pull-secret=/etc/pull-secret/.dockerconfigjson
      - --lease-server-credentials-file=/etc/boskos/credentials
      - --oauth-token-path=/usr/local/github-credentials/oauth
      - --report-credentials-file=/etc/report/credentials
      - --secret-dir=/secrets/ci-pull-credentials
      - --target=quay-e2e-tests-quay313-ocp419
      - --variant=ocp-419-quay
      command:
      - ci-operator
      image: quay-proxy.ci.openshift.org/openshift/ci:ci_ci-operator_latest
      imagePullPolicy: Always
      name: ""
      resources:
        requests:
          cpu: 10m
      volumeMounts:
      - mountPath: /etc/boskos
        name: boskos
        readOnly: true
      - mountPath: /secrets/ci-pull-credentials
        name: ci-pull-credentials
        readOnly: true
      - mountPath: /secrets/gcs
        name: gcs-credentials
        readOnly: true
      - mountPath: /usr/local/github-credentials
        name: github-credentials-openshift-ci-robot-private-git-cloner
        readOnly: true
      - mountPath: /secrets/manifest-tool
        name: manifest-tool-local-pusher
        readOnly: true
      - mountPath: /etc/pull-secret
        name: pull-secret
        readOnly: true
      - mountPath: /etc/report
        name: result-aggregator
        readOnly: true
    serviceAccountName: ci-operator
    volumes:
    - name: boskos
      secret:
        items:
        - key: credentials
          path: credentials
        secretName: boskos-credentials
    - name: ci-pull-credentials
      secret:
        secretName: ci-pull-credentials
    - name: github-credentials-openshift-ci-robot-private-git-cloner
      secret:
        secretName: github-credentials-openshift-ci-robot-private-git-cloner
    - name: manifest-tool-local-pusher
      secret:
        secretName: manifest-tool-local-pusher
    - name: pull-secret
      secret:
        secretName: registry-pull-credentials
    - name: result-aggregator
      secret:
        secretName: result-aggregator
- agent: kubernetes
  cluster: build06
  cron: 0 23 31 2 *
  decorate: true
  decoration_config:
    skip_cloning: true
  extra_refs:
  - base_ref: master
    org: quay
    repo: quay-tests
  labels:
    ci-operator.openshift.io/cloud: aws
    ci-operator.openshift.io/cloud-cluster-profile: aws-cspi-qe
    ci-operator.openshift.io/variant: ocp-419-quay
    ci.openshift.io/generator: prowgen
    job-release: "4.19"
    pj-rehearse.openshift.io/can-be-rehearsed: "true"
  name: periodic-ci-quay-quay-tests-master-ocp-419-quay-quay-e2e-tests-quay313-ocp419-lp-interop
  reporter_config:
    slack:
      channel: '#quay-qe'
      job_states_to_report:
      - success
      - failure
      - error
      report_template: '{{if eq .Status.State "success"}} :slack-green: Job *{{.Spec.Job}}*
        ended with *{{.Status.State}}*. <{{.Status.URL}}|View logs> {{else}} :failed:
        Job *{{.Spec.Job}}* ended with *{{.Status.State}}*. <{{.Status.URL}}|View
        logs> {{end}}'
  spec:
    containers:
    - args:
      - --gcs-upload-secret=/secrets/gcs/service-account.json
      - --image-import-pull-secret=/etc/pull-secret/.dockerconfigjson
      - --lease-server-credentials-file=/etc/boskos/credentials
      - --oauth-token-path=/usr/local/github-credentials/oauth
      - --report-credentials-file=/etc/report/credentials
      - --secret-dir=/secrets/ci-pull-credentials
      - --target=quay-e2e-tests-quay313-ocp419-lp-interop
      - --variant=ocp-419-quay
      command:
      - ci-operator
      image: quay-proxy.ci.openshift.org/openshift/ci:ci_ci-operator_latest
      imagePullPolicy: Always
      name: ""
      resources:
        requests:
          cpu: 10m
      volumeMounts:
      - mountPath: /etc/boskos
        name: boskos
        readOnly: true
      - mountPath: /secrets/ci-pull-credentials
        name: ci-pull-credentials
        readOnly: true
      - mountPath: /secrets/gcs
        name: gcs-credentials
        readOnly: true
      - mountPath: /usr/local/github-credentials
        name: github-credentials-openshift-ci-robot-private-git-cloner
        readOnly: true
      - mountPath: /secrets/manifest-tool
        name: manifest-tool-local-pusher
        readOnly: true
      - mountPath: /etc/pull-secret
        name: pull-secret
        readOnly: true
      - mountPath: /etc/report
        name: result-aggregator
        readOnly: true
    serviceAccountName: ci-operator
    volumes:
    - name: boskos
      secret:
        items:
        - key: credentials
          path: credentials
        secretName: boskos-credentials
    - name: ci-pull-credentials
      secret:
        secretName: ci-pull-credentials
    - name: github-credentials-openshift-ci-robot-private-git-cloner
      secret:
        secretName: github-credentials-openshift-ci-robot-private-git-cloner
    - name: manifest-tool-local-pusher
      secret:
        secretName: manifest-tool-local-pusher
    - name: pull-secret
      secret:
        secretName: registry-pull-credentials
    - name: result-aggregator
      secret:
        secretName: result-aggregator
- agent: kubernetes
  cluster: build06
  cron: 0 23 31 2 *
  decorate: true
  decoration_config:
    skip_cloning: true
  extra_refs:
  - base_ref: master
    org: quay
    repo: quay-tests
  labels:
    ci-operator.openshift.io/cloud: aws
    ci-operator.openshift.io/cloud-cluster-profile: aws-cspi-qe
    ci-operator.openshift.io/variant: ocp-419-quay
    ci.openshift.io/generator: prowgen
    job-release: "4.19"
    pj-rehearse.openshift.io/can-be-rehearsed: "true"
  name: periodic-ci-quay-quay-tests-master-ocp-419-quay-quay-e2e-tests-quay313-ocp419-lp-interop-fips
  reporter_config:
    slack:
      channel: '#quay-qe'
      job_states_to_report:
      - success
      - failure
      - error
      report_template: '{{if eq .Status.State "success"}} :slack-green: Job *{{.Spec.Job}}*
        ended with *{{.Status.State}}*. <{{.Status.URL}}|View logs> {{else}} :failed:
        Job *{{.Spec.Job}}* ended with *{{.Status.State}}*. <{{.Status.URL}}|View
        logs> {{end}}'
  spec:
    containers:
    - args:
      - --gcs-upload-secret=/secrets/gcs/service-account.json
      - --image-import-pull-secret=/etc/pull-secret/.dockerconfigjson
      - --lease-server-credentials-file=/etc/boskos/credentials
      - --oauth-token-path=/usr/local/github-credentials/oauth
      - --report-credentials-file=/etc/report/credentials
      - --secret-dir=/secrets/ci-pull-credentials
      - --target=quay-e2e-tests-quay313-ocp419-lp-interop-fips
      - --variant=ocp-419-quay
      command:
      - ci-operator
      image: quay-proxy.ci.openshift.org/openshift/ci:ci_ci-operator_latest
      imagePullPolicy: Always
      name: ""
      resources:
        requests:
          cpu: 10m
      volumeMounts:
      - mountPath: /etc/boskos
        name: boskos
        readOnly: true
      - mountPath: /secrets/ci-pull-credentials
        name: ci-pull-credentials
        readOnly: true
      - mountPath: /secrets/gcs
        name: gcs-credentials
        readOnly: true
      - mountPath: /usr/local/github-credentials
        name: github-credentials-openshift-ci-robot-private-git-cloner
        readOnly: true
      - mountPath: /secrets/manifest-tool
        name: manifest-tool-local-pusher
        readOnly: true
      - mountPath: /etc/pull-secret
        name: pull-secret
        readOnly: true
      - mountPath: /etc/report
        name: result-aggregator
        readOnly: true
    serviceAccountName: ci-operator
    volumes:
    - name: boskos
      secret:
        items:
        - key: credentials
          path: credentials
        secretName: boskos-credentials
    - name: ci-pull-credentials
      secret:
        secretName: ci-pull-credentials
    - name: github-credentials-openshift-ci-robot-private-git-cloner
      secret:
        secretName: github-credentials-openshift-ci-robot-private-git-cloner
    - name: manifest-tool-local-pusher
      secret:
        secretName: manifest-tool-local-pusher
    - name: pull-secret
      secret:
        secretName: registry-pull-credentials
    - name: result-aggregator
      secret:
        secretName: result-aggregator
- agent: kubernetes
  cluster: build06
  cron: 0 12 * * 2
  decorate: true
  decoration_config:
    skip_cloning: true
  extra_refs:
  - base_ref: master
    org: quay
    repo: quay-tests
  labels:
    ci-operator.openshift.io/cloud: aws
    ci-operator.openshift.io/cloud-cluster-profile: aws-qe
    ci-operator.openshift.io/variant: ocp-419-quay
    ci.openshift.io/generator: prowgen
    job-release: "4.19"
    pj-rehearse.openshift.io/can-be-rehearsed: "true"
  name: periodic-ci-quay-quay-tests-master-ocp-419-quay-quay-e2e-tests-quay314-ocp419
  spec:
    containers:
    - args:
      - --gcs-upload-secret=/secrets/gcs/service-account.json
      - --image-import-pull-secret=/etc/pull-secret/.dockerconfigjson
      - --lease-server-credentials-file=/etc/boskos/credentials
      - --oauth-token-path=/usr/local/github-credentials/oauth
      - --report-credentials-file=/etc/report/credentials
      - --secret-dir=/secrets/ci-pull-credentials
      - --target=quay-e2e-tests-quay314-ocp419
      - --variant=ocp-419-quay
      command:
      - ci-operator
      image: quay-proxy.ci.openshift.org/openshift/ci:ci_ci-operator_latest
      imagePullPolicy: Always
      name: ""
      resources:
        requests:
          cpu: 10m
      volumeMounts:
      - mountPath: /etc/boskos
        name: boskos
        readOnly: true
      - mountPath: /secrets/ci-pull-credentials
        name: ci-pull-credentials
        readOnly: true
      - mountPath: /secrets/gcs
        name: gcs-credentials
        readOnly: true
      - mountPath: /usr/local/github-credentials
        name: github-credentials-openshift-ci-robot-private-git-cloner
        readOnly: true
      - mountPath: /secrets/manifest-tool
        name: manifest-tool-local-pusher
        readOnly: true
      - mountPath: /etc/pull-secret
        name: pull-secret
        readOnly: true
      - mountPath: /etc/report
        name: result-aggregator
        readOnly: true
    serviceAccountName: ci-operator
    volumes:
    - name: boskos
      secret:
        items:
        - key: credentials
          path: credentials
        secretName: boskos-credentials
    - name: ci-pull-credentials
      secret:
        secretName: ci-pull-credentials
    - name: github-credentials-openshift-ci-robot-private-git-cloner
      secret:
        secretName: github-credentials-openshift-ci-robot-private-git-cloner
    - name: manifest-tool-local-pusher
      secret:
        secretName: manifest-tool-local-pusher
    - name: pull-secret
      secret:
        secretName: registry-pull-credentials
    - name: result-aggregator
      secret:
        secretName: result-aggregator
- agent: kubernetes
  cluster: build06
  cron: 0 12 * * 2
  decorate: true
  decoration_config:
    skip_cloning: true
  extra_refs:
  - base_ref: master
    org: quay
    repo: quay-tests
  labels:
    ci-operator.openshift.io/cloud: aws
    ci-operator.openshift.io/cloud-cluster-profile: aws-qe
    ci-operator.openshift.io/variant: ocp-419-quay
    ci.openshift.io/generator: prowgen
    job-release: "4.19"
    pj-rehearse.openshift.io/can-be-rehearsed: "true"
  name: periodic-ci-quay-quay-tests-master-ocp-419-quay-quay-e2e-tests-quay315-ocp419
  spec:
    containers:
    - args:
      - --gcs-upload-secret=/secrets/gcs/service-account.json
      - --image-import-pull-secret=/etc/pull-secret/.dockerconfigjson
      - --lease-server-credentials-file=/etc/boskos/credentials
      - --oauth-token-path=/usr/local/github-credentials/oauth
      - --report-credentials-file=/etc/report/credentials
      - --secret-dir=/secrets/ci-pull-credentials
      - --target=quay-e2e-tests-quay315-ocp419
      - --variant=ocp-419-quay
      command:
      - ci-operator
      image: quay-proxy.ci.openshift.org/openshift/ci:ci_ci-operator_latest
      imagePullPolicy: Always
      name: ""
      resources:
        requests:
          cpu: 10m
      volumeMounts:
      - mountPath: /etc/boskos
        name: boskos
        readOnly: true
      - mountPath: /secrets/ci-pull-credentials
        name: ci-pull-credentials
        readOnly: true
      - mountPath: /secrets/gcs
        name: gcs-credentials
        readOnly: true
      - mountPath: /usr/local/github-credentials
        name: github-credentials-openshift-ci-robot-private-git-cloner
        readOnly: true
      - mountPath: /secrets/manifest-tool
        name: manifest-tool-local-pusher
        readOnly: true
      - mountPath: /etc/pull-secret
        name: pull-secret
        readOnly: true
      - mountPath: /etc/report
        name: result-aggregator
        readOnly: true
    serviceAccountName: ci-operator
    volumes:
    - name: boskos
      secret:
        items:
        - key: credentials
          path: credentials
        secretName: boskos-credentials
    - name: ci-pull-credentials
      secret:
        secretName: ci-pull-credentials
    - name: github-credentials-openshift-ci-robot-private-git-cloner
      secret:
        secretName: github-credentials-openshift-ci-robot-private-git-cloner
    - name: manifest-tool-local-pusher
      secret:
        secretName: manifest-tool-local-pusher
    - name: pull-secret
      secret:
        secretName: registry-pull-credentials
    - name: result-aggregator
      secret:
        secretName: result-aggregator
- agent: kubernetes
  cluster: build06
  cron: 0 12 * * 5
  decorate: true
  decoration_config:
    skip_cloning: true
  extra_refs:
  - base_ref: master
    org: quay
    repo: quay-tests
  labels:
    ci-operator.openshift.io/cloud: aws
    ci-operator.openshift.io/cloud-cluster-profile: aws-qe
    ci-operator.openshift.io/variant: ocp-419-quay
    ci.openshift.io/generator: prowgen
    job-release: "4.19"
    pj-rehearse.openshift.io/can-be-rehearsed: "true"
  name: periodic-ci-quay-quay-tests-master-ocp-419-quay-quay-e2e-tests-quay315-ocp419-aws-s3
  spec:
    containers:
    - args:
      - --gcs-upload-secret=/secrets/gcs/service-account.json
      - --image-import-pull-secret=/etc/pull-secret/.dockerconfigjson
      - --lease-server-credentials-file=/etc/boskos/credentials
      - --oauth-token-path=/usr/local/github-credentials/oauth
      - --report-credentials-file=/etc/report/credentials
      - --secret-dir=/secrets/ci-pull-credentials
      - --target=quay-e2e-tests-quay315-ocp419-aws-s3
      - --variant=ocp-419-quay
      command:
      - ci-operator
      image: quay-proxy.ci.openshift.org/openshift/ci:ci_ci-operator_latest
      imagePullPolicy: Always
      name: ""
      resources:
        requests:
          cpu: 10m
      volumeMounts:
      - mountPath: /etc/boskos
        name: boskos
        readOnly: true
      - mountPath: /secrets/ci-pull-credentials
        name: ci-pull-credentials
        readOnly: true
      - mountPath: /secrets/gcs
        name: gcs-credentials
        readOnly: true
      - mountPath: /usr/local/github-credentials
        name: github-credentials-openshift-ci-robot-private-git-cloner
        readOnly: true
      - mountPath: /secrets/manifest-tool
        name: manifest-tool-local-pusher
        readOnly: true
      - mountPath: /etc/pull-secret
        name: pull-secret
        readOnly: true
      - mountPath: /etc/report
        name: result-aggregator
        readOnly: true
    serviceAccountName: ci-operator
    volumes:
    - name: boskos
      secret:
        items:
        - key: credentials
          path: credentials
        secretName: boskos-credentials
    - name: ci-pull-credentials
      secret:
        secretName: ci-pull-credentials
    - name: github-credentials-openshift-ci-robot-private-git-cloner
      secret:
        secretName: github-credentials-openshift-ci-robot-private-git-cloner
    - name: manifest-tool-local-pusher
      secret:
        secretName: manifest-tool-local-pusher
    - name: pull-secret
      secret:
        secretName: registry-pull-credentials
    - name: result-aggregator
      secret:
        secretName: result-aggregator
- agent: kubernetes
  cluster: build06
  cron: 0 12 * * 3
  decorate: true
  decoration_config:
    skip_cloning: true
  extra_refs:
  - base_ref: master
    org: quay
    repo: quay-tests
  labels:
    ci-operator.openshift.io/cloud: aws
    ci-operator.openshift.io/cloud-cluster-profile: aws-qe
    ci-operator.openshift.io/variant: ocp-419-quay
    ci.openshift.io/generator: prowgen
    job-release: "4.19"
    pj-rehearse.openshift.io/can-be-rehearsed: "true"
  name: periodic-ci-quay-quay-tests-master-ocp-419-quay-quay-e2e-tests-quay315-ocp419-fips
  spec:
    containers:
    - args:
      - --gcs-upload-secret=/secrets/gcs/service-account.json
      - --image-import-pull-secret=/etc/pull-secret/.dockerconfigjson
      - --lease-server-credentials-file=/etc/boskos/credentials
      - --oauth-token-path=/usr/local/github-credentials/oauth
      - --report-credentials-file=/etc/report/credentials
      - --secret-dir=/secrets/ci-pull-credentials
      - --target=quay-e2e-tests-quay315-ocp419-fips
      - --variant=ocp-419-quay
      command:
      - ci-operator
      image: quay-proxy.ci.openshift.org/openshift/ci:ci_ci-operator_latest
      imagePullPolicy: Always
      name: ""
      resources:
        requests:
          cpu: 10m
      volumeMounts:
      - mountPath: /etc/boskos
        name: boskos
        readOnly: true
      - mountPath: /secrets/ci-pull-credentials
        name: ci-pull-credentials
        readOnly: true
      - mountPath: /secrets/gcs
        name: gcs-credentials
        readOnly: true
      - mountPath: /usr/local/github-credentials
        name: github-credentials-openshift-ci-robot-private-git-cloner
        readOnly: true
      - mountPath: /secrets/manifest-tool
        name: manifest-tool-local-pusher
        readOnly: true
      - mountPath: /etc/pull-secret
        name: pull-secret
        readOnly: true
      - mountPath: /etc/report
        name: result-aggregator
        readOnly: true
    serviceAccountName: ci-operator
    volumes:
    - name: boskos
      secret:
        items:
        - key: credentials
          path: credentials
        secretName: boskos-credentials
    - name: ci-pull-credentials
      secret:
        secretName: ci-pull-credentials
    - name: github-credentials-openshift-ci-robot-private-git-cloner
      secret:
        secretName: github-credentials-openshift-ci-robot-private-git-cloner
    - name: manifest-tool-local-pusher
      secret:
        secretName: manifest-tool-local-pusher
    - name: pull-secret
      secret:
        secretName: registry-pull-credentials
    - name: result-aggregator
      secret:
        secretName: result-aggregator
- agent: kubernetes
  cluster: build06
  cron: 0 12 * * 5
  decorate: true
  decoration_config:
    skip_cloning: true
  extra_refs:
  - base_ref: master
    org: quay
    repo: quay-tests
  labels:
    ci-operator.openshift.io/cloud: aws
    ci-operator.openshift.io/cloud-cluster-profile: aws-qe
    ci-operator.openshift.io/variant: ocp-419-quay
    ci.openshift.io/generator: prowgen
    job-release: "4.19"
    pj-rehearse.openshift.io/can-be-rehearsed: "true"
  name: periodic-ci-quay-quay-tests-master-ocp-419-quay-quay-e2e-tests-quay315-ocp419-gcp
  spec:
    containers:
    - args:
      - --gcs-upload-secret=/secrets/gcs/service-account.json
      - --image-import-pull-secret=/etc/pull-secret/.dockerconfigjson
      - --lease-server-credentials-file=/etc/boskos/credentials
      - --oauth-token-path=/usr/local/github-credentials/oauth
      - --report-credentials-file=/etc/report/credentials
      - --secret-dir=/secrets/ci-pull-credentials
      - --target=quay-e2e-tests-quay315-ocp419-gcp
      - --variant=ocp-419-quay
      command:
      - ci-operator
      image: quay-proxy.ci.openshift.org/openshift/ci:ci_ci-operator_latest
      imagePullPolicy: Always
      name: ""
      resources:
        requests:
          cpu: 10m
      volumeMounts:
      - mountPath: /etc/boskos
        name: boskos
        readOnly: true
      - mountPath: /secrets/ci-pull-credentials
        name: ci-pull-credentials
        readOnly: true
      - mountPath: /secrets/gcs
        name: gcs-credentials
        readOnly: true
      - mountPath: /usr/local/github-credentials
        name: github-credentials-openshift-ci-robot-private-git-cloner
        readOnly: true
      - mountPath: /secrets/manifest-tool
        name: manifest-tool-local-pusher
        readOnly: true
      - mountPath: /etc/pull-secret
        name: pull-secret
        readOnly: true
      - mountPath: /etc/report
        name: result-aggregator
        readOnly: true
    serviceAccountName: ci-operator
    volumes:
    - name: boskos
      secret:
        items:
        - key: credentials
          path: credentials
        secretName: boskos-credentials
    - name: ci-pull-credentials
      secret:
        secretName: ci-pull-credentials
    - name: github-credentials-openshift-ci-robot-private-git-cloner
      secret:
        secretName: github-credentials-openshift-ci-robot-private-git-cloner
    - name: manifest-tool-local-pusher
      secret:
        secretName: manifest-tool-local-pusher
    - name: pull-secret
      secret:
        secretName: registry-pull-credentials
    - name: result-aggregator
      secret:
        secretName: result-aggregator
- agent: kubernetes
  cluster: build06
  cron: 0 10 * * 3
  decorate: true
  decoration_config:
    skip_cloning: true
  extra_refs:
  - base_ref: master
    org: quay
    repo: quay-tests
  labels:
    ci-operator.openshift.io/cloud: aws
    ci-operator.openshift.io/cloud-cluster-profile: aws-qe
    ci-operator.openshift.io/variant: ocp-419-quay
    ci.openshift.io/generator: prowgen
    job-release: "4.19"
    pj-rehearse.openshift.io/can-be-rehearsed: "true"
  name: periodic-ci-quay-quay-tests-master-ocp-419-quay-quay-e2e-tests-quay315-ocp419-netappgrid
  spec:
    containers:
    - args:
      - --gcs-upload-secret=/secrets/gcs/service-account.json
      - --image-import-pull-secret=/etc/pull-secret/.dockerconfigjson
      - --lease-server-credentials-file=/etc/boskos/credentials
      - --oauth-token-path=/usr/local/github-credentials/oauth
      - --report-credentials-file=/etc/report/credentials
      - --secret-dir=/secrets/ci-pull-credentials
      - --target=quay-e2e-tests-quay315-ocp419-netappgrid
      - --variant=ocp-419-quay
      command:
      - ci-operator
      image: quay-proxy.ci.openshift.org/openshift/ci:ci_ci-operator_latest
      imagePullPolicy: Always
      name: ""
      resources:
        requests:
          cpu: 10m
      volumeMounts:
      - mountPath: /etc/boskos
        name: boskos
        readOnly: true
      - mountPath: /secrets/ci-pull-credentials
        name: ci-pull-credentials
        readOnly: true
      - mountPath: /secrets/gcs
        name: gcs-credentials
        readOnly: true
      - mountPath: /usr/local/github-credentials
        name: github-credentials-openshift-ci-robot-private-git-cloner
        readOnly: true
      - mountPath: /secrets/manifest-tool
        name: manifest-tool-local-pusher
        readOnly: true
      - mountPath: /etc/pull-secret
        name: pull-secret
        readOnly: true
      - mountPath: /etc/report
        name: result-aggregator
        readOnly: true
    serviceAccountName: ci-operator
    volumes:
    - name: boskos
      secret:
        items:
        - key: credentials
          path: credentials
        secretName: boskos-credentials
    - name: ci-pull-credentials
      secret:
        secretName: ci-pull-credentials
    - name: github-credentials-openshift-ci-robot-private-git-cloner
      secret:
        secretName: github-credentials-openshift-ci-robot-private-git-cloner
    - name: manifest-tool-local-pusher
      secret:
        secretName: manifest-tool-local-pusher
    - name: pull-secret
      secret:
        secretName: registry-pull-credentials
    - name: result-aggregator
      secret:
        secretName: result-aggregator
- agent: kubernetes
  cluster: build06
  cron: 0 23 31 2 *
  decorate: true
  decoration_config:
    skip_cloning: true
  extra_refs:
  - base_ref: master
    org: quay
    repo: quay-tests
  labels:
    ci-operator.openshift.io/cloud: aws
    ci-operator.openshift.io/cloud-cluster-profile: aws-cspi-qe
    ci-operator.openshift.io/variant: ocp-420-quay
    ci.openshift.io/generator: prowgen
    job-release: "4.20"
    pj-rehearse.openshift.io/can-be-rehearsed: "true"
  name: periodic-ci-quay-quay-tests-master-ocp-420-quay-quay-e2e-tests-quay314-ocp420-lp-interop
  reporter_config:
    slack:
      channel: '#quay-qe'
      job_states_to_report:
      - success
      - failure
      - error
      report_template: '{{if eq .Status.State "success"}} :slack-green: Job *{{.Spec.Job}}*
        ended with *{{.Status.State}}*. <{{.Status.URL}}|View logs> {{else}} :failed:
        Job *{{.Spec.Job}}* ended with *{{.Status.State}}*. <{{.Status.URL}}|View
        logs> {{end}}'
  spec:
    containers:
    - args:
      - --gcs-upload-secret=/secrets/gcs/service-account.json
      - --image-import-pull-secret=/etc/pull-secret/.dockerconfigjson
      - --lease-server-credentials-file=/etc/boskos/credentials
      - --oauth-token-path=/usr/local/github-credentials/oauth
      - --report-credentials-file=/etc/report/credentials
      - --secret-dir=/secrets/ci-pull-credentials
      - --target=quay-e2e-tests-quay314-ocp420-lp-interop
      - --variant=ocp-420-quay
      command:
      - ci-operator
      image: quay-proxy.ci.openshift.org/openshift/ci:ci_ci-operator_latest
      imagePullPolicy: Always
      name: ""
      resources:
        requests:
          cpu: 10m
      volumeMounts:
      - mountPath: /etc/boskos
        name: boskos
        readOnly: true
      - mountPath: /secrets/ci-pull-credentials
        name: ci-pull-credentials
        readOnly: true
      - mountPath: /secrets/gcs
        name: gcs-credentials
        readOnly: true
      - mountPath: /usr/local/github-credentials
        name: github-credentials-openshift-ci-robot-private-git-cloner
        readOnly: true
      - mountPath: /secrets/manifest-tool
        name: manifest-tool-local-pusher
        readOnly: true
      - mountPath: /etc/pull-secret
        name: pull-secret
        readOnly: true
      - mountPath: /etc/report
        name: result-aggregator
        readOnly: true
    serviceAccountName: ci-operator
    volumes:
    - name: boskos
      secret:
        items:
        - key: credentials
          path: credentials
        secretName: boskos-credentials
    - name: ci-pull-credentials
      secret:
        secretName: ci-pull-credentials
    - name: github-credentials-openshift-ci-robot-private-git-cloner
      secret:
        secretName: github-credentials-openshift-ci-robot-private-git-cloner
    - name: manifest-tool-local-pusher
      secret:
        secretName: manifest-tool-local-pusher
    - name: pull-secret
      secret:
        secretName: registry-pull-credentials
    - name: result-aggregator
      secret:
        secretName: result-aggregator
- agent: kubernetes
  cluster: build06
  cron: 0 23 31 2 *
  decorate: true
  decoration_config:
    skip_cloning: true
  extra_refs:
  - base_ref: master
    org: quay
    repo: quay-tests
  labels:
    ci-operator.openshift.io/cloud: aws
    ci-operator.openshift.io/cloud-cluster-profile: aws-cspi-qe
    ci-operator.openshift.io/variant: ocp-420-quay
    ci.openshift.io/generator: prowgen
    job-release: "4.20"
    pj-rehearse.openshift.io/can-be-rehearsed: "true"
  name: periodic-ci-quay-quay-tests-master-ocp-420-quay-quay-e2e-tests-quay314-ocp420-lp-interop-fips
  reporter_config:
    slack:
      channel: '#quay-qe'
      job_states_to_report:
      - success
      - failure
      - error
      report_template: '{{if eq .Status.State "success"}} :slack-green: Job *{{.Spec.Job}}*
        ended with *{{.Status.State}}*. <{{.Status.URL}}|View logs> {{else}} :failed:
        Job *{{.Spec.Job}}* ended with *{{.Status.State}}*. <{{.Status.URL}}|View
        logs> {{end}}'
  spec:
    containers:
    - args:
      - --gcs-upload-secret=/secrets/gcs/service-account.json
      - --image-import-pull-secret=/etc/pull-secret/.dockerconfigjson
      - --lease-server-credentials-file=/etc/boskos/credentials
      - --oauth-token-path=/usr/local/github-credentials/oauth
      - --report-credentials-file=/etc/report/credentials
      - --secret-dir=/secrets/ci-pull-credentials
      - --target=quay-e2e-tests-quay314-ocp420-lp-interop-fips
      - --variant=ocp-420-quay
      command:
      - ci-operator
      image: quay-proxy.ci.openshift.org/openshift/ci:ci_ci-operator_latest
      imagePullPolicy: Always
      name: ""
      resources:
        requests:
          cpu: 10m
      volumeMounts:
      - mountPath: /etc/boskos
        name: boskos
        readOnly: true
      - mountPath: /secrets/ci-pull-credentials
        name: ci-pull-credentials
        readOnly: true
      - mountPath: /secrets/gcs
        name: gcs-credentials
        readOnly: true
      - mountPath: /usr/local/github-credentials
        name: github-credentials-openshift-ci-robot-private-git-cloner
        readOnly: true
      - mountPath: /secrets/manifest-tool
        name: manifest-tool-local-pusher
        readOnly: true
      - mountPath: /etc/pull-secret
        name: pull-secret
        readOnly: true
      - mountPath: /etc/report
        name: result-aggregator
        readOnly: true
    serviceAccountName: ci-operator
    volumes:
    - name: boskos
      secret:
        items:
        - key: credentials
          path: credentials
        secretName: boskos-credentials
    - name: ci-pull-credentials
      secret:
        secretName: ci-pull-credentials
    - name: github-credentials-openshift-ci-robot-private-git-cloner
      secret:
        secretName: github-credentials-openshift-ci-robot-private-git-cloner
    - name: manifest-tool-local-pusher
      secret:
        secretName: manifest-tool-local-pusher
    - name: pull-secret
      secret:
        secretName: registry-pull-credentials
    - name: result-aggregator
      secret:
        secretName: result-aggregator
- agent: kubernetes
  cluster: build06
  cron: 0 12 * * 5
  decorate: true
  decoration_config:
    skip_cloning: true
    timeout: 8h0m0s
  extra_refs:
  - base_ref: master
    org: quay
    repo: quay-tests
  labels:
    ci-operator.openshift.io/cloud: aws
    ci-operator.openshift.io/cloud-cluster-profile: aws-qe
    ci-operator.openshift.io/variant: omr-ocp412
    ci.openshift.io/generator: prowgen
    job-release: "4.12"
    pj-rehearse.openshift.io/can-be-rehearsed: "true"
  name: periodic-ci-quay-quay-tests-master-omr-ocp412-quay-omr-tests-omr-ocp412-disconnected
  reporter_config:
    slack:
      channel: '#quay-qe'
      job_states_to_report:
      - success
      - failure
      - error
      report_template: '{{if eq .Status.State "success"}} :slack-green: Job *{{.Spec.Job}}*
        ended with *{{.Status.State}}*. <{{.Status.URL}}|View logs> {{else}} :failed:
        Job *{{.Spec.Job}}* ended with *{{.Status.State}}*. <{{.Status.URL}}|View
        logs> {{end}}'
  spec:
    containers:
    - args:
      - --gcs-upload-secret=/secrets/gcs/service-account.json
      - --image-import-pull-secret=/etc/pull-secret/.dockerconfigjson
      - --lease-server-credentials-file=/etc/boskos/credentials
      - --oauth-token-path=/usr/local/github-credentials/oauth
      - --report-credentials-file=/etc/report/credentials
      - --secret-dir=/secrets/ci-pull-credentials
      - --target=quay-omr-tests-omr-ocp412-disconnected
      - --variant=omr-ocp412
      command:
      - ci-operator
      image: quay-proxy.ci.openshift.org/openshift/ci:ci_ci-operator_latest
      imagePullPolicy: Always
      name: ""
      resources:
        requests:
          cpu: 10m
      volumeMounts:
      - mountPath: /etc/boskos
        name: boskos
        readOnly: true
      - mountPath: /secrets/ci-pull-credentials
        name: ci-pull-credentials
        readOnly: true
      - mountPath: /secrets/gcs
        name: gcs-credentials
        readOnly: true
      - mountPath: /usr/local/github-credentials
        name: github-credentials-openshift-ci-robot-private-git-cloner
        readOnly: true
      - mountPath: /secrets/manifest-tool
        name: manifest-tool-local-pusher
        readOnly: true
      - mountPath: /etc/pull-secret
        name: pull-secret
        readOnly: true
      - mountPath: /etc/report
        name: result-aggregator
        readOnly: true
    serviceAccountName: ci-operator
    volumes:
    - name: boskos
      secret:
        items:
        - key: credentials
          path: credentials
        secretName: boskos-credentials
    - name: ci-pull-credentials
      secret:
        secretName: ci-pull-credentials
    - name: github-credentials-openshift-ci-robot-private-git-cloner
      secret:
        secretName: github-credentials-openshift-ci-robot-private-git-cloner
    - name: manifest-tool-local-pusher
      secret:
        secretName: manifest-tool-local-pusher
    - name: pull-secret
      secret:
        secretName: registry-pull-credentials
    - name: result-aggregator
      secret:
        secretName: result-aggregator
- agent: kubernetes
  cluster: build06
  cron: 0 0 7 * *
  decorate: true
  decoration_config:
    skip_cloning: true
    timeout: 8h0m0s
  extra_refs:
  - base_ref: master
    org: quay
    repo: quay-tests
  labels:
    ci-operator.openshift.io/cloud: aws
    ci-operator.openshift.io/cloud-cluster-profile: aws-qe
    ci-operator.openshift.io/variant: omr-ocp412-unreleased
    ci.openshift.io/generator: prowgen
    job-release: "4.12"
    pj-rehearse.openshift.io/can-be-rehearsed: "true"
  name: periodic-ci-quay-quay-tests-master-omr-ocp412-unreleased-quay-omr-tests-omr-ocp412-disconnected-unreleased
  reporter_config:
    slack:
      channel: '#quay-qe'
      job_states_to_report:
      - success
      - failure
      - error
      report_template: '{{if eq .Status.State "success"}} :slack-green: Job *{{.Spec.Job}}*
        ended with *{{.Status.State}}*. <{{.Status.URL}}|View logs> {{else}} :failed:
        Job *{{.Spec.Job}}* ended with *{{.Status.State}}*. <{{.Status.URL}}|View
        logs> {{end}}'
  spec:
    containers:
    - args:
      - --gcs-upload-secret=/secrets/gcs/service-account.json
      - --image-import-pull-secret=/etc/pull-secret/.dockerconfigjson
      - --lease-server-credentials-file=/etc/boskos/credentials
      - --oauth-token-path=/usr/local/github-credentials/oauth
      - --report-credentials-file=/etc/report/credentials
      - --secret-dir=/secrets/ci-pull-credentials
      - --target=quay-omr-tests-omr-ocp412-disconnected-unreleased
      - --variant=omr-ocp412-unreleased
      command:
      - ci-operator
      image: quay-proxy.ci.openshift.org/openshift/ci:ci_ci-operator_latest
      imagePullPolicy: Always
      name: ""
      resources:
        requests:
          cpu: 10m
      volumeMounts:
      - mountPath: /etc/boskos
        name: boskos
        readOnly: true
      - mountPath: /secrets/ci-pull-credentials
        name: ci-pull-credentials
        readOnly: true
      - mountPath: /secrets/gcs
        name: gcs-credentials
        readOnly: true
      - mountPath: /usr/local/github-credentials
        name: github-credentials-openshift-ci-robot-private-git-cloner
        readOnly: true
      - mountPath: /secrets/manifest-tool
        name: manifest-tool-local-pusher
        readOnly: true
      - mountPath: /etc/pull-secret
        name: pull-secret
        readOnly: true
      - mountPath: /etc/report
        name: result-aggregator
        readOnly: true
    serviceAccountName: ci-operator
    volumes:
    - name: boskos
      secret:
        items:
        - key: credentials
          path: credentials
        secretName: boskos-credentials
    - name: ci-pull-credentials
      secret:
        secretName: ci-pull-credentials
    - name: github-credentials-openshift-ci-robot-private-git-cloner
      secret:
        secretName: github-credentials-openshift-ci-robot-private-git-cloner
    - name: manifest-tool-local-pusher
      secret:
        secretName: manifest-tool-local-pusher
    - name: pull-secret
      secret:
        secretName: registry-pull-credentials
    - name: result-aggregator
      secret:
        secretName: result-aggregator
- agent: kubernetes
  cluster: build06
  cron: 0 12 * * 3
  decorate: true
  decoration_config:
    skip_cloning: true
    timeout: 8h0m0s
  extra_refs:
  - base_ref: master
    org: quay
    repo: quay-tests
  labels:
    ci-operator.openshift.io/cloud: aws
    ci-operator.openshift.io/cloud-cluster-profile: aws-qe
    ci-operator.openshift.io/variant: omr-ocp414
    ci.openshift.io/generator: prowgen
    job-release: "4.14"
    pj-rehearse.openshift.io/can-be-rehearsed: "true"
  name: periodic-ci-quay-quay-tests-master-omr-ocp414-quay-omr-tests-omr-ocp414-disconnected
  reporter_config:
    slack:
      channel: '#quay-qe'
      job_states_to_report:
      - success
      - failure
      - error
      report_template: '{{if eq .Status.State "success"}} :slack-green: Job *{{.Spec.Job}}*
        ended with *{{.Status.State}}*. <{{.Status.URL}}|View logs> {{else}} :failed:
        Job *{{.Spec.Job}}* ended with *{{.Status.State}}*. <{{.Status.URL}}|View
        logs> {{end}}'
  spec:
    containers:
    - args:
      - --gcs-upload-secret=/secrets/gcs/service-account.json
      - --image-import-pull-secret=/etc/pull-secret/.dockerconfigjson
      - --lease-server-credentials-file=/etc/boskos/credentials
      - --oauth-token-path=/usr/local/github-credentials/oauth
      - --report-credentials-file=/etc/report/credentials
      - --secret-dir=/secrets/ci-pull-credentials
      - --target=quay-omr-tests-omr-ocp414-disconnected
      - --variant=omr-ocp414
      command:
      - ci-operator
      image: quay-proxy.ci.openshift.org/openshift/ci:ci_ci-operator_latest
      imagePullPolicy: Always
      name: ""
      resources:
        requests:
          cpu: 10m
      volumeMounts:
      - mountPath: /etc/boskos
        name: boskos
        readOnly: true
      - mountPath: /secrets/ci-pull-credentials
        name: ci-pull-credentials
        readOnly: true
      - mountPath: /secrets/gcs
        name: gcs-credentials
        readOnly: true
      - mountPath: /usr/local/github-credentials
        name: github-credentials-openshift-ci-robot-private-git-cloner
        readOnly: true
      - mountPath: /secrets/manifest-tool
        name: manifest-tool-local-pusher
        readOnly: true
      - mountPath: /etc/pull-secret
        name: pull-secret
        readOnly: true
      - mountPath: /etc/report
        name: result-aggregator
        readOnly: true
    serviceAccountName: ci-operator
    volumes:
    - name: boskos
      secret:
        items:
        - key: credentials
          path: credentials
        secretName: boskos-credentials
    - name: ci-pull-credentials
      secret:
        secretName: ci-pull-credentials
    - name: github-credentials-openshift-ci-robot-private-git-cloner
      secret:
        secretName: github-credentials-openshift-ci-robot-private-git-cloner
    - name: manifest-tool-local-pusher
      secret:
        secretName: manifest-tool-local-pusher
    - name: pull-secret
      secret:
        secretName: registry-pull-credentials
    - name: result-aggregator
      secret:
        secretName: result-aggregator
- agent: kubernetes
  cluster: build06
  cron: 0 0 3 * *
  decorate: true
  decoration_config:
    skip_cloning: true
    timeout: 8h0m0s
  extra_refs:
  - base_ref: master
    org: quay
    repo: quay-tests
  labels:
    ci-operator.openshift.io/cloud: aws
    ci-operator.openshift.io/cloud-cluster-profile: aws-qe
    ci-operator.openshift.io/variant: omr-ocp414-unreleased
    ci.openshift.io/generator: prowgen
    job-release: "4.14"
    pj-rehearse.openshift.io/can-be-rehearsed: "true"
  name: periodic-ci-quay-quay-tests-master-omr-ocp414-unreleased-quay-omr-tests-omr-ocp414-disconnected-unreleased
  reporter_config:
    slack:
      channel: '#quay-qe'
      job_states_to_report:
      - success
      - failure
      - error
      report_template: '{{if eq .Status.State "success"}} :slack-green: Job *{{.Spec.Job}}*
        ended with *{{.Status.State}}*. <{{.Status.URL}}|View logs> {{else}} :failed:
        Job *{{.Spec.Job}}* ended with *{{.Status.State}}*. <{{.Status.URL}}|View
        logs> {{end}}'
  spec:
    containers:
    - args:
      - --gcs-upload-secret=/secrets/gcs/service-account.json
      - --image-import-pull-secret=/etc/pull-secret/.dockerconfigjson
      - --lease-server-credentials-file=/etc/boskos/credentials
      - --oauth-token-path=/usr/local/github-credentials/oauth
      - --report-credentials-file=/etc/report/credentials
      - --secret-dir=/secrets/ci-pull-credentials
      - --target=quay-omr-tests-omr-ocp414-disconnected-unreleased
      - --variant=omr-ocp414-unreleased
      command:
      - ci-operator
      image: quay-proxy.ci.openshift.org/openshift/ci:ci_ci-operator_latest
      imagePullPolicy: Always
      name: ""
      resources:
        requests:
          cpu: 10m
      volumeMounts:
      - mountPath: /etc/boskos
        name: boskos
        readOnly: true
      - mountPath: /secrets/ci-pull-credentials
        name: ci-pull-credentials
        readOnly: true
      - mountPath: /secrets/gcs
        name: gcs-credentials
        readOnly: true
      - mountPath: /usr/local/github-credentials
        name: github-credentials-openshift-ci-robot-private-git-cloner
        readOnly: true
      - mountPath: /secrets/manifest-tool
        name: manifest-tool-local-pusher
        readOnly: true
      - mountPath: /etc/pull-secret
        name: pull-secret
        readOnly: true
      - mountPath: /etc/report
        name: result-aggregator
        readOnly: true
    serviceAccountName: ci-operator
    volumes:
    - name: boskos
      secret:
        items:
        - key: credentials
          path: credentials
        secretName: boskos-credentials
    - name: ci-pull-credentials
      secret:
        secretName: ci-pull-credentials
    - name: github-credentials-openshift-ci-robot-private-git-cloner
      secret:
        secretName: github-credentials-openshift-ci-robot-private-git-cloner
    - name: manifest-tool-local-pusher
      secret:
        secretName: manifest-tool-local-pusher
    - name: pull-secret
      secret:
        secretName: registry-pull-credentials
    - name: result-aggregator
      secret:
        secretName: result-aggregator
- agent: kubernetes
  cluster: build06
  cron: 0 12 * * 1
  decorate: true
  decoration_config:
    skip_cloning: true
    timeout: 8h0m0s
  extra_refs:
  - base_ref: master
    org: quay
    repo: quay-tests
  labels:
    ci-operator.openshift.io/cloud: aws
    ci-operator.openshift.io/cloud-cluster-profile: aws-qe
    ci-operator.openshift.io/variant: omr-ocp415
    ci.openshift.io/generator: prowgen
    job-release: "4.15"
    pj-rehearse.openshift.io/can-be-rehearsed: "true"
  name: periodic-ci-quay-quay-tests-master-omr-ocp415-quay-omr-tests-omr-ocp415-disconnected
  reporter_config:
    slack:
      channel: '#quay-qe'
      job_states_to_report:
      - success
      - failure
      - error
      report_template: '{{if eq .Status.State "success"}} :slack-green: Job *{{.Spec.Job}}*
        ended with *{{.Status.State}}*. <{{.Status.URL}}|View logs> {{else}} :failed:
        Job *{{.Spec.Job}}* ended with *{{.Status.State}}*. <{{.Status.URL}}|View
        logs> {{end}}'
  spec:
    containers:
    - args:
      - --gcs-upload-secret=/secrets/gcs/service-account.json
      - --image-import-pull-secret=/etc/pull-secret/.dockerconfigjson
      - --lease-server-credentials-file=/etc/boskos/credentials
      - --oauth-token-path=/usr/local/github-credentials/oauth
      - --report-credentials-file=/etc/report/credentials
      - --secret-dir=/secrets/ci-pull-credentials
      - --target=quay-omr-tests-omr-ocp415-disconnected
      - --variant=omr-ocp415
      command:
      - ci-operator
      image: quay-proxy.ci.openshift.org/openshift/ci:ci_ci-operator_latest
      imagePullPolicy: Always
      name: ""
      resources:
        requests:
          cpu: 10m
      volumeMounts:
      - mountPath: /etc/boskos
        name: boskos
        readOnly: true
      - mountPath: /secrets/ci-pull-credentials
        name: ci-pull-credentials
        readOnly: true
      - mountPath: /secrets/gcs
        name: gcs-credentials
        readOnly: true
      - mountPath: /usr/local/github-credentials
        name: github-credentials-openshift-ci-robot-private-git-cloner
        readOnly: true
      - mountPath: /secrets/manifest-tool
        name: manifest-tool-local-pusher
        readOnly: true
      - mountPath: /etc/pull-secret
        name: pull-secret
        readOnly: true
      - mountPath: /etc/report
        name: result-aggregator
        readOnly: true
    serviceAccountName: ci-operator
    volumes:
    - name: boskos
      secret:
        items:
        - key: credentials
          path: credentials
        secretName: boskos-credentials
    - name: ci-pull-credentials
      secret:
        secretName: ci-pull-credentials
    - name: github-credentials-openshift-ci-robot-private-git-cloner
      secret:
        secretName: github-credentials-openshift-ci-robot-private-git-cloner
    - name: manifest-tool-local-pusher
      secret:
        secretName: manifest-tool-local-pusher
    - name: pull-secret
      secret:
        secretName: registry-pull-credentials
    - name: result-aggregator
      secret:
        secretName: result-aggregator
- agent: kubernetes
  cluster: build06
  cron: 0 0 1 * *
  decorate: true
  decoration_config:
    skip_cloning: true
    timeout: 8h0m0s
  extra_refs:
  - base_ref: master
    org: quay
    repo: quay-tests
  labels:
    ci-operator.openshift.io/cloud: aws
    ci-operator.openshift.io/cloud-cluster-profile: aws-qe
    ci-operator.openshift.io/variant: omr-ocp415-unreleased
    ci.openshift.io/generator: prowgen
    job-release: "4.15"
    pj-rehearse.openshift.io/can-be-rehearsed: "true"
  name: periodic-ci-quay-quay-tests-master-omr-ocp415-unreleased-quay-omr-tests-omr-ocp415-disconnected-unreleased
  reporter_config:
    slack:
      channel: '#quay-qe'
      job_states_to_report:
      - success
      - failure
      - error
      report_template: '{{if eq .Status.State "success"}} :slack-green: Job *{{.Spec.Job}}*
        ended with *{{.Status.State}}*. <{{.Status.URL}}|View logs> {{else}} :failed:
        Job *{{.Spec.Job}}* ended with *{{.Status.State}}*. <{{.Status.URL}}|View
        logs> {{end}}'
  spec:
    containers:
    - args:
      - --gcs-upload-secret=/secrets/gcs/service-account.json
      - --image-import-pull-secret=/etc/pull-secret/.dockerconfigjson
      - --lease-server-credentials-file=/etc/boskos/credentials
      - --oauth-token-path=/usr/local/github-credentials/oauth
      - --report-credentials-file=/etc/report/credentials
      - --secret-dir=/secrets/ci-pull-credentials
      - --target=quay-omr-tests-omr-ocp415-disconnected-unreleased
      - --variant=omr-ocp415-unreleased
      command:
      - ci-operator
      image: quay-proxy.ci.openshift.org/openshift/ci:ci_ci-operator_latest
      imagePullPolicy: Always
      name: ""
      resources:
        requests:
          cpu: 10m
      volumeMounts:
      - mountPath: /etc/boskos
        name: boskos
        readOnly: true
      - mountPath: /secrets/ci-pull-credentials
        name: ci-pull-credentials
        readOnly: true
      - mountPath: /secrets/gcs
        name: gcs-credentials
        readOnly: true
      - mountPath: /usr/local/github-credentials
        name: github-credentials-openshift-ci-robot-private-git-cloner
        readOnly: true
      - mountPath: /secrets/manifest-tool
        name: manifest-tool-local-pusher
        readOnly: true
      - mountPath: /etc/pull-secret
        name: pull-secret
        readOnly: true
      - mountPath: /etc/report
        name: result-aggregator
        readOnly: true
    serviceAccountName: ci-operator
    volumes:
    - name: boskos
      secret:
        items:
        - key: credentials
          path: credentials
        secretName: boskos-credentials
    - name: ci-pull-credentials
      secret:
        secretName: ci-pull-credentials
    - name: github-credentials-openshift-ci-robot-private-git-cloner
      secret:
        secretName: github-credentials-openshift-ci-robot-private-git-cloner
    - name: manifest-tool-local-pusher
      secret:
        secretName: manifest-tool-local-pusher
    - name: pull-secret
      secret:
        secretName: registry-pull-credentials
    - name: result-aggregator
      secret:
        secretName: result-aggregator
- agent: kubernetes
  cluster: build06
  cron: 0 12 * * 5
  decorate: true
  decoration_config:
    skip_cloning: true
    timeout: 4h0m0s
  extra_refs:
  - base_ref: master
    org: quay
    repo: quay-tests
  labels:
    ci-operator.openshift.io/cloud: aws
    ci-operator.openshift.io/cloud-cluster-profile: aws-qe
    ci-operator.openshift.io/variant: omr-ocp416
    ci.openshift.io/generator: prowgen
    job-release: "4.16"
    pj-rehearse.openshift.io/can-be-rehearsed: "true"
  name: periodic-ci-quay-quay-tests-master-omr-ocp416-quay-omr-tests-omr-ocp416-disconnected
  reporter_config:
    slack:
      channel: '#quay-qe'
      job_states_to_report:
      - success
      - failure
      - error
      report_template: '{{if eq .Status.State "success"}} :slack-green: Job *{{.Spec.Job}}*
        ended with *{{.Status.State}}*. <{{.Status.URL}}|View logs> {{else}} :failed:
        Job *{{.Spec.Job}}* ended with *{{.Status.State}}*. <{{.Status.URL}}|View
        logs> {{end}}'
  spec:
    containers:
    - args:
      - --gcs-upload-secret=/secrets/gcs/service-account.json
      - --image-import-pull-secret=/etc/pull-secret/.dockerconfigjson
      - --lease-server-credentials-file=/etc/boskos/credentials
      - --oauth-token-path=/usr/local/github-credentials/oauth
      - --report-credentials-file=/etc/report/credentials
      - --secret-dir=/secrets/ci-pull-credentials
      - --target=quay-omr-tests-omr-ocp416-disconnected
      - --variant=omr-ocp416
      command:
      - ci-operator
      image: quay-proxy.ci.openshift.org/openshift/ci:ci_ci-operator_latest
      imagePullPolicy: Always
      name: ""
      resources:
        requests:
          cpu: 10m
      volumeMounts:
      - mountPath: /etc/boskos
        name: boskos
        readOnly: true
      - mountPath: /secrets/ci-pull-credentials
        name: ci-pull-credentials
        readOnly: true
      - mountPath: /secrets/gcs
        name: gcs-credentials
        readOnly: true
      - mountPath: /usr/local/github-credentials
        name: github-credentials-openshift-ci-robot-private-git-cloner
        readOnly: true
      - mountPath: /secrets/manifest-tool
        name: manifest-tool-local-pusher
        readOnly: true
      - mountPath: /etc/pull-secret
        name: pull-secret
        readOnly: true
      - mountPath: /etc/report
        name: result-aggregator
        readOnly: true
    serviceAccountName: ci-operator
    volumes:
    - name: boskos
      secret:
        items:
        - key: credentials
          path: credentials
        secretName: boskos-credentials
    - name: ci-pull-credentials
      secret:
        secretName: ci-pull-credentials
    - name: github-credentials-openshift-ci-robot-private-git-cloner
      secret:
        secretName: github-credentials-openshift-ci-robot-private-git-cloner
    - name: manifest-tool-local-pusher
      secret:
        secretName: manifest-tool-local-pusher
    - name: pull-secret
      secret:
        secretName: registry-pull-credentials
    - name: result-aggregator
      secret:
        secretName: result-aggregator
- agent: kubernetes
  cluster: build06
  cron: 0 0 9 * *
  decorate: true
  decoration_config:
    skip_cloning: true
    timeout: 8h0m0s
  extra_refs:
  - base_ref: master
    org: quay
    repo: quay-tests
  labels:
    ci-operator.openshift.io/cloud: aws
    ci-operator.openshift.io/cloud-cluster-profile: aws-qe
    ci-operator.openshift.io/variant: omr-ocp416-unreleased
    ci.openshift.io/generator: prowgen
    job-release: "4.16"
    pj-rehearse.openshift.io/can-be-rehearsed: "true"
  name: periodic-ci-quay-quay-tests-master-omr-ocp416-unreleased-quay-omr-tests-omr-ocp416-disconnected-unreleased
  reporter_config:
    slack:
      channel: '#quay-qe'
      job_states_to_report:
      - success
      - failure
      - error
      report_template: '{{if eq .Status.State "success"}} :slack-green: Job *{{.Spec.Job}}*
        ended with *{{.Status.State}}*. <{{.Status.URL}}|View logs> {{else}} :failed:
        Job *{{.Spec.Job}}* ended with *{{.Status.State}}*. <{{.Status.URL}}|View
        logs> {{end}}'
  spec:
    containers:
    - args:
      - --gcs-upload-secret=/secrets/gcs/service-account.json
      - --image-import-pull-secret=/etc/pull-secret/.dockerconfigjson
      - --lease-server-credentials-file=/etc/boskos/credentials
      - --oauth-token-path=/usr/local/github-credentials/oauth
      - --report-credentials-file=/etc/report/credentials
      - --secret-dir=/secrets/ci-pull-credentials
      - --target=quay-omr-tests-omr-ocp416-disconnected-unreleased
      - --variant=omr-ocp416-unreleased
      command:
      - ci-operator
      image: quay-proxy.ci.openshift.org/openshift/ci:ci_ci-operator_latest
      imagePullPolicy: Always
      name: ""
      resources:
        requests:
          cpu: 10m
      volumeMounts:
      - mountPath: /etc/boskos
        name: boskos
        readOnly: true
      - mountPath: /secrets/ci-pull-credentials
        name: ci-pull-credentials
        readOnly: true
      - mountPath: /secrets/gcs
        name: gcs-credentials
        readOnly: true
      - mountPath: /usr/local/github-credentials
        name: github-credentials-openshift-ci-robot-private-git-cloner
        readOnly: true
      - mountPath: /secrets/manifest-tool
        name: manifest-tool-local-pusher
        readOnly: true
      - mountPath: /etc/pull-secret
        name: pull-secret
        readOnly: true
      - mountPath: /etc/report
        name: result-aggregator
        readOnly: true
    serviceAccountName: ci-operator
    volumes:
    - name: boskos
      secret:
        items:
        - key: credentials
          path: credentials
        secretName: boskos-credentials
    - name: ci-pull-credentials
      secret:
        secretName: ci-pull-credentials
    - name: github-credentials-openshift-ci-robot-private-git-cloner
      secret:
        secretName: github-credentials-openshift-ci-robot-private-git-cloner
    - name: manifest-tool-local-pusher
      secret:
        secretName: manifest-tool-local-pusher
    - name: pull-secret
      secret:
        secretName: registry-pull-credentials
    - name: result-aggregator
      secret:
        secretName: result-aggregator
- agent: kubernetes
  cluster: build06
  cron: 0 12 * * 6
  decorate: true
  decoration_config:
    skip_cloning: true
    timeout: 8h0m0s
  extra_refs:
  - base_ref: master
    org: quay
    repo: quay-tests
  labels:
    ci-operator.openshift.io/cloud: aws
    ci-operator.openshift.io/cloud-cluster-profile: aws-qe
    ci-operator.openshift.io/variant: omr-ocp417
    ci.openshift.io/generator: prowgen
    job-release: "4.17"
    pj-rehearse.openshift.io/can-be-rehearsed: "true"
  name: periodic-ci-quay-quay-tests-master-omr-ocp417-quay-omr-tests-omr-ocp417-disconnected
  reporter_config:
    slack:
      channel: '#quay-qe'
      job_states_to_report:
      - success
      - failure
      - error
      report_template: '{{if eq .Status.State "success"}} :slack-green: Job *{{.Spec.Job}}*
        ended with *{{.Status.State}}*. <{{.Status.URL}}|View logs> {{else}} :failed:
        Job *{{.Spec.Job}}* ended with *{{.Status.State}}*. <{{.Status.URL}}|View
        logs> {{end}}'
  spec:
    containers:
    - args:
      - --gcs-upload-secret=/secrets/gcs/service-account.json
      - --image-import-pull-secret=/etc/pull-secret/.dockerconfigjson
      - --lease-server-credentials-file=/etc/boskos/credentials
      - --oauth-token-path=/usr/local/github-credentials/oauth
      - --report-credentials-file=/etc/report/credentials
      - --secret-dir=/secrets/ci-pull-credentials
      - --target=quay-omr-tests-omr-ocp417-disconnected
      - --variant=omr-ocp417
      command:
      - ci-operator
      image: quay-proxy.ci.openshift.org/openshift/ci:ci_ci-operator_latest
      imagePullPolicy: Always
      name: ""
      resources:
        requests:
          cpu: 10m
      volumeMounts:
      - mountPath: /etc/boskos
        name: boskos
        readOnly: true
      - mountPath: /secrets/ci-pull-credentials
        name: ci-pull-credentials
        readOnly: true
      - mountPath: /secrets/gcs
        name: gcs-credentials
        readOnly: true
      - mountPath: /usr/local/github-credentials
        name: github-credentials-openshift-ci-robot-private-git-cloner
        readOnly: true
      - mountPath: /secrets/manifest-tool
        name: manifest-tool-local-pusher
        readOnly: true
      - mountPath: /etc/pull-secret
        name: pull-secret
        readOnly: true
      - mountPath: /etc/report
        name: result-aggregator
        readOnly: true
    serviceAccountName: ci-operator
    volumes:
    - name: boskos
      secret:
        items:
        - key: credentials
          path: credentials
        secretName: boskos-credentials
    - name: ci-pull-credentials
      secret:
        secretName: ci-pull-credentials
    - name: github-credentials-openshift-ci-robot-private-git-cloner
      secret:
        secretName: github-credentials-openshift-ci-robot-private-git-cloner
    - name: manifest-tool-local-pusher
      secret:
        secretName: manifest-tool-local-pusher
    - name: pull-secret
      secret:
        secretName: registry-pull-credentials
    - name: result-aggregator
      secret:
        secretName: result-aggregator
- agent: kubernetes
  cluster: build06
  cron: 0 0 9 * *
  decorate: true
  decoration_config:
    skip_cloning: true
    timeout: 8h0m0s
  extra_refs:
  - base_ref: master
    org: quay
    repo: quay-tests
  labels:
    ci-operator.openshift.io/cloud: aws
    ci-operator.openshift.io/cloud-cluster-profile: aws-qe
    ci-operator.openshift.io/variant: omr-ocp417-unreleased
    ci.openshift.io/generator: prowgen
    job-release: "4.17"
    pj-rehearse.openshift.io/can-be-rehearsed: "true"
  name: periodic-ci-quay-quay-tests-master-omr-ocp417-unreleased-quay-omr-tests-omr-ocp417-disconnected-unreleased
  reporter_config:
    slack:
      channel: '#quay-qe'
      job_states_to_report:
      - success
      - failure
      - error
      report_template: '{{if eq .Status.State "success"}} :slack-green: Job *{{.Spec.Job}}*
        ended with *{{.Status.State}}*. <{{.Status.URL}}|View logs> {{else}} :failed:
        Job *{{.Spec.Job}}* ended with *{{.Status.State}}*. <{{.Status.URL}}|View
        logs> {{end}}'
  spec:
    containers:
    - args:
      - --gcs-upload-secret=/secrets/gcs/service-account.json
      - --image-import-pull-secret=/etc/pull-secret/.dockerconfigjson
      - --lease-server-credentials-file=/etc/boskos/credentials
      - --oauth-token-path=/usr/local/github-credentials/oauth
      - --report-credentials-file=/etc/report/credentials
      - --secret-dir=/secrets/ci-pull-credentials
      - --target=quay-omr-tests-omr-ocp417-disconnected-unreleased
      - --variant=omr-ocp417-unreleased
      command:
      - ci-operator
      image: quay-proxy.ci.openshift.org/openshift/ci:ci_ci-operator_latest
      imagePullPolicy: Always
      name: ""
      resources:
        requests:
          cpu: 10m
      volumeMounts:
      - mountPath: /etc/boskos
        name: boskos
        readOnly: true
      - mountPath: /secrets/ci-pull-credentials
        name: ci-pull-credentials
        readOnly: true
      - mountPath: /secrets/gcs
        name: gcs-credentials
        readOnly: true
      - mountPath: /usr/local/github-credentials
        name: github-credentials-openshift-ci-robot-private-git-cloner
        readOnly: true
      - mountPath: /secrets/manifest-tool
        name: manifest-tool-local-pusher
        readOnly: true
      - mountPath: /etc/pull-secret
        name: pull-secret
        readOnly: true
      - mountPath: /etc/report
        name: result-aggregator
        readOnly: true
    serviceAccountName: ci-operator
    volumes:
    - name: boskos
      secret:
        items:
        - key: credentials
          path: credentials
        secretName: boskos-credentials
    - name: ci-pull-credentials
      secret:
        secretName: ci-pull-credentials
    - name: github-credentials-openshift-ci-robot-private-git-cloner
      secret:
        secretName: github-credentials-openshift-ci-robot-private-git-cloner
    - name: manifest-tool-local-pusher
      secret:
        secretName: manifest-tool-local-pusher
    - name: pull-secret
      secret:
        secretName: registry-pull-credentials
    - name: result-aggregator
      secret:
        secretName: result-aggregator
- agent: kubernetes
  cluster: build06
  cron: 0 12 * * 6
  decorate: true
  decoration_config:
    skip_cloning: true
    timeout: 8h0m0s
  extra_refs:
  - base_ref: master
    org: quay
    repo: quay-tests
  labels:
    ci-operator.openshift.io/cloud: aws
    ci-operator.openshift.io/cloud-cluster-profile: aws-qe
    ci-operator.openshift.io/variant: omr-ocp418
    ci.openshift.io/generator: prowgen
    job-release: "4.18"
    pj-rehearse.openshift.io/can-be-rehearsed: "true"
  name: periodic-ci-quay-quay-tests-master-omr-ocp418-quay-omr-tests-omr-ocp418-disconnected
  reporter_config:
    slack:
      channel: '#quay-qe'
      job_states_to_report:
      - success
      - failure
      - error
      report_template: '{{if eq .Status.State "success"}} :slack-green: Job *{{.Spec.Job}}*
        ended with *{{.Status.State}}*. <{{.Status.URL}}|View logs> {{else}} :failed:
        Job *{{.Spec.Job}}* ended with *{{.Status.State}}*. <{{.Status.URL}}|View
        logs> {{end}}'
  spec:
    containers:
    - args:
      - --gcs-upload-secret=/secrets/gcs/service-account.json
      - --image-import-pull-secret=/etc/pull-secret/.dockerconfigjson
      - --lease-server-credentials-file=/etc/boskos/credentials
      - --oauth-token-path=/usr/local/github-credentials/oauth
      - --report-credentials-file=/etc/report/credentials
      - --secret-dir=/secrets/ci-pull-credentials
      - --target=quay-omr-tests-omr-ocp418-disconnected
      - --variant=omr-ocp418
      command:
      - ci-operator
      image: quay-proxy.ci.openshift.org/openshift/ci:ci_ci-operator_latest
      imagePullPolicy: Always
      name: ""
      resources:
        requests:
          cpu: 10m
      volumeMounts:
      - mountPath: /etc/boskos
        name: boskos
        readOnly: true
      - mountPath: /secrets/ci-pull-credentials
        name: ci-pull-credentials
        readOnly: true
      - mountPath: /secrets/gcs
        name: gcs-credentials
        readOnly: true
      - mountPath: /usr/local/github-credentials
        name: github-credentials-openshift-ci-robot-private-git-cloner
        readOnly: true
      - mountPath: /secrets/manifest-tool
        name: manifest-tool-local-pusher
        readOnly: true
      - mountPath: /etc/pull-secret
        name: pull-secret
        readOnly: true
      - mountPath: /etc/report
        name: result-aggregator
        readOnly: true
    serviceAccountName: ci-operator
    volumes:
    - name: boskos
      secret:
        items:
        - key: credentials
          path: credentials
        secretName: boskos-credentials
    - name: ci-pull-credentials
      secret:
        secretName: ci-pull-credentials
    - name: github-credentials-openshift-ci-robot-private-git-cloner
      secret:
        secretName: github-credentials-openshift-ci-robot-private-git-cloner
    - name: manifest-tool-local-pusher
      secret:
        secretName: manifest-tool-local-pusher
    - name: pull-secret
      secret:
        secretName: registry-pull-credentials
    - name: result-aggregator
      secret:
        secretName: result-aggregator
- agent: kubernetes
  cluster: build06
  cron: 0 0 9 * *
  decorate: true
  decoration_config:
    skip_cloning: true
    timeout: 8h0m0s
  extra_refs:
  - base_ref: master
    org: quay
    repo: quay-tests
  labels:
    ci-operator.openshift.io/cloud: aws
    ci-operator.openshift.io/cloud-cluster-profile: aws-qe
    ci-operator.openshift.io/variant: omr-ocp418-unreleased
    ci.openshift.io/generator: prowgen
    job-release: "4.18"
    pj-rehearse.openshift.io/can-be-rehearsed: "true"
  name: periodic-ci-quay-quay-tests-master-omr-ocp418-unreleased-quay-omr-tests-omr-ocp418-disconnected-unreleased
  reporter_config:
    slack:
      channel: '#quay-qe'
      job_states_to_report:
      - success
      - failure
      - error
      report_template: '{{if eq .Status.State "success"}} :slack-green: Job *{{.Spec.Job}}*
        ended with *{{.Status.State}}*. <{{.Status.URL}}|View logs> {{else}} :failed:
        Job *{{.Spec.Job}}* ended with *{{.Status.State}}*. <{{.Status.URL}}|View
        logs> {{end}}'
  spec:
    containers:
    - args:
      - --gcs-upload-secret=/secrets/gcs/service-account.json
      - --image-import-pull-secret=/etc/pull-secret/.dockerconfigjson
      - --lease-server-credentials-file=/etc/boskos/credentials
      - --oauth-token-path=/usr/local/github-credentials/oauth
      - --report-credentials-file=/etc/report/credentials
      - --secret-dir=/secrets/ci-pull-credentials
      - --target=quay-omr-tests-omr-ocp418-disconnected-unreleased
      - --variant=omr-ocp418-unreleased
      command:
      - ci-operator
      image: quay-proxy.ci.openshift.org/openshift/ci:ci_ci-operator_latest
      imagePullPolicy: Always
      name: ""
      resources:
        requests:
          cpu: 10m
      volumeMounts:
      - mountPath: /etc/boskos
        name: boskos
        readOnly: true
      - mountPath: /secrets/ci-pull-credentials
        name: ci-pull-credentials
        readOnly: true
      - mountPath: /secrets/gcs
        name: gcs-credentials
        readOnly: true
      - mountPath: /usr/local/github-credentials
        name: github-credentials-openshift-ci-robot-private-git-cloner
        readOnly: true
      - mountPath: /secrets/manifest-tool
        name: manifest-tool-local-pusher
        readOnly: true
      - mountPath: /etc/pull-secret
        name: pull-secret
        readOnly: true
      - mountPath: /etc/report
        name: result-aggregator
        readOnly: true
    serviceAccountName: ci-operator
    volumes:
    - name: boskos
      secret:
        items:
        - key: credentials
          path: credentials
        secretName: boskos-credentials
    - name: ci-pull-credentials
      secret:
        secretName: ci-pull-credentials
    - name: github-credentials-openshift-ci-robot-private-git-cloner
      secret:
        secretName: github-credentials-openshift-ci-robot-private-git-cloner
    - name: manifest-tool-local-pusher
      secret:
        secretName: manifest-tool-local-pusher
    - name: pull-secret
      secret:
        secretName: registry-pull-credentials
    - name: result-aggregator
      secret:
        secretName: result-aggregator
- agent: kubernetes
  cluster: build06
  cron: 0 0 5 * *
  decorate: true
  decoration_config:
    skip_cloning: true
    timeout: 8h0m0s
  extra_refs:
  - base_ref: master
    org: quay
    repo: quay-tests
  labels:
    ci-operator.openshift.io/cloud: aws
    ci-operator.openshift.io/cloud-cluster-profile: aws-quay-qe
    ci-operator.openshift.io/variant: omr-ocp419-unreleased
    ci.openshift.io/generator: prowgen
    job-release: "4.19"
    pj-rehearse.openshift.io/can-be-rehearsed: "true"
  name: periodic-ci-quay-quay-tests-master-omr-ocp419-unreleased-quay-omr-tests-omr-ocp419-disconnected-unreleased
  spec:
    containers:
    - args:
      - --gcs-upload-secret=/secrets/gcs/service-account.json
      - --image-import-pull-secret=/etc/pull-secret/.dockerconfigjson
      - --lease-server-credentials-file=/etc/boskos/credentials
      - --oauth-token-path=/usr/local/github-credentials/oauth
      - --report-credentials-file=/etc/report/credentials
      - --secret-dir=/secrets/ci-pull-credentials
      - --target=quay-omr-tests-omr-ocp419-disconnected-unreleased
      - --variant=omr-ocp419-unreleased
      command:
      - ci-operator
      image: quay-proxy.ci.openshift.org/openshift/ci:ci_ci-operator_latest
      imagePullPolicy: Always
      name: ""
      resources:
        requests:
          cpu: 10m
      volumeMounts:
      - mountPath: /etc/boskos
        name: boskos
        readOnly: true
      - mountPath: /secrets/ci-pull-credentials
        name: ci-pull-credentials
        readOnly: true
      - mountPath: /secrets/gcs
        name: gcs-credentials
        readOnly: true
      - mountPath: /usr/local/github-credentials
        name: github-credentials-openshift-ci-robot-private-git-cloner
        readOnly: true
      - mountPath: /secrets/manifest-tool
        name: manifest-tool-local-pusher
        readOnly: true
      - mountPath: /etc/pull-secret
        name: pull-secret
        readOnly: true
      - mountPath: /etc/report
        name: result-aggregator
        readOnly: true
    serviceAccountName: ci-operator
    volumes:
    - name: boskos
      secret:
        items:
        - key: credentials
          path: credentials
        secretName: boskos-credentials
    - name: ci-pull-credentials
      secret:
        secretName: ci-pull-credentials
    - name: github-credentials-openshift-ci-robot-private-git-cloner
      secret:
        secretName: github-credentials-openshift-ci-robot-private-git-cloner
    - name: manifest-tool-local-pusher
      secret:
        secretName: manifest-tool-local-pusher
    - name: pull-secret
      secret:
        secretName: registry-pull-credentials
    - name: result-aggregator
      secret:
        secretName: result-aggregator
- agent: kubernetes
  cluster: build06
  cron: 0 0 4 * *
  decorate: true
  decoration_config:
    skip_cloning: true
    timeout: 8h0m0s
  extra_refs:
  - base_ref: master
    org: quay
    repo: quay-tests
  labels:
    ci-operator.openshift.io/cloud: aws
    ci-operator.openshift.io/cloud-cluster-profile: aws-quay-qe
    ci-operator.openshift.io/variant: omr-ocp420-unreleased
    ci.openshift.io/generator: prowgen
    job-release: "4.20"
    pj-rehearse.openshift.io/can-be-rehearsed: "true"
  name: periodic-ci-quay-quay-tests-master-omr-ocp420-unreleased-quay-omr-tests-omr-ocp420-disconnected-unreleased
  spec:
    containers:
    - args:
      - --gcs-upload-secret=/secrets/gcs/service-account.json
      - --image-import-pull-secret=/etc/pull-secret/.dockerconfigjson
      - --lease-server-credentials-file=/etc/boskos/credentials
      - --oauth-token-path=/usr/local/github-credentials/oauth
      - --report-credentials-file=/etc/report/credentials
      - --secret-dir=/secrets/ci-pull-credentials
      - --target=quay-omr-tests-omr-ocp420-disconnected-unreleased
      - --variant=omr-ocp420-unreleased
      command:
      - ci-operator
      image: quay-proxy.ci.openshift.org/openshift/ci:ci_ci-operator_latest
      imagePullPolicy: Always
      name: ""
      resources:
        requests:
          cpu: 10m
      volumeMounts:
      - mountPath: /etc/boskos
        name: boskos
        readOnly: true
      - mountPath: /secrets/ci-pull-credentials
        name: ci-pull-credentials
        readOnly: true
      - mountPath: /secrets/gcs
        name: gcs-credentials
        readOnly: true
      - mountPath: /usr/local/github-credentials
        name: github-credentials-openshift-ci-robot-private-git-cloner
        readOnly: true
      - mountPath: /secrets/manifest-tool
        name: manifest-tool-local-pusher
        readOnly: true
      - mountPath: /etc/pull-secret
        name: pull-secret
        readOnly: true
      - mountPath: /etc/report
        name: result-aggregator
        readOnly: true
    serviceAccountName: ci-operator
    volumes:
    - name: boskos
      secret:
        items:
        - key: credentials
          path: credentials
        secretName: boskos-credentials
    - name: ci-pull-credentials
      secret:
        secretName: ci-pull-credentials
    - name: github-credentials-openshift-ci-robot-private-git-cloner
      secret:
        secretName: github-credentials-openshift-ci-robot-private-git-cloner
    - name: manifest-tool-local-pusher
      secret:
        secretName: manifest-tool-local-pusher
    - name: pull-secret
      secret:
        secretName: registry-pull-credentials
    - name: result-aggregator
      secret:
        secretName: result-aggregator
- agent: kubernetes
  cluster: build06
  cron: 0 12 * * 3
  decorate: true
  decoration_config:
    skip_cloning: true
  extra_refs:
  - base_ref: master
    org: quay
    repo: quay-tests
  labels:
    ci-operator.openshift.io/cloud: aws
    ci-operator.openshift.io/cloud-cluster-profile: aws-quay-qe
    ci-operator.openshift.io/variant: quay-api
    ci.openshift.io/generator: prowgen
    job-release: "4.19"
    pj-rehearse.openshift.io/can-be-rehearsed: "true"
  name: periodic-ci-quay-quay-tests-master-quay-api-quay-e2e-tests-quay-ocp419-stage-api-testing
  spec:
    containers:
    - args:
      - --gcs-upload-secret=/secrets/gcs/service-account.json
      - --image-import-pull-secret=/etc/pull-secret/.dockerconfigjson
      - --lease-server-credentials-file=/etc/boskos/credentials
      - --oauth-token-path=/usr/local/github-credentials/oauth
      - --report-credentials-file=/etc/report/credentials
      - --secret-dir=/secrets/ci-pull-credentials
      - --target=quay-e2e-tests-quay-ocp419-stage-api-testing
      - --variant=quay-api
      command:
      - ci-operator
      image: quay-proxy.ci.openshift.org/openshift/ci:ci_ci-operator_latest
      imagePullPolicy: Always
      name: ""
      resources:
        requests:
          cpu: 10m
      volumeMounts:
      - mountPath: /etc/boskos
        name: boskos
        readOnly: true
      - mountPath: /secrets/ci-pull-credentials
        name: ci-pull-credentials
        readOnly: true
      - mountPath: /secrets/gcs
        name: gcs-credentials
        readOnly: true
      - mountPath: /usr/local/github-credentials
        name: github-credentials-openshift-ci-robot-private-git-cloner
        readOnly: true
      - mountPath: /secrets/manifest-tool
        name: manifest-tool-local-pusher
        readOnly: true
      - mountPath: /etc/pull-secret
        name: pull-secret
        readOnly: true
      - mountPath: /etc/report
        name: result-aggregator
        readOnly: true
    serviceAccountName: ci-operator
    volumes:
    - name: boskos
      secret:
        items:
        - key: credentials
          path: credentials
        secretName: boskos-credentials
    - name: ci-pull-credentials
      secret:
        secretName: ci-pull-credentials
    - name: github-credentials-openshift-ci-robot-private-git-cloner
      secret:
        secretName: github-credentials-openshift-ci-robot-private-git-cloner
    - name: manifest-tool-local-pusher
      secret:
        secretName: manifest-tool-local-pusher
    - name: pull-secret
      secret:
        secretName: registry-pull-credentials
    - name: result-aggregator
      secret:
        secretName: result-aggregator
- agent: kubernetes
  cluster: build06
  cron: 0 12 * * 6
  decorate: true
  decoration_config:
    skip_cloning: true
  extra_refs:
  - base_ref: master
    org: quay
    repo: quay-tests
  labels:
    ci-operator.openshift.io/cloud: aws
    ci-operator.openshift.io/cloud-cluster-profile: aws-qe
    ci-operator.openshift.io/variant: quay-api
    ci.openshift.io/generator: prowgen
    job-release: "4.19"
    pj-rehearse.openshift.io/can-be-rehearsed: "true"
  name: periodic-ci-quay-quay-tests-master-quay-api-quay-e2e-tests-quay313-api-testing
  reporter_config:
    slack:
      channel: '#quay-qe'
      job_states_to_report:
      - success
      - failure
      - error
      report_template: '{{if eq .Status.State "success"}} :slack-green: Job *{{.Spec.Job}}*
        ended with *{{.Status.State}}*. <{{.Status.URL}}|View logs> {{else}} :failed:
        Job *{{.Spec.Job}}* ended with *{{.Status.State}}*. <{{.Status.URL}}|View
        logs> {{end}}'
  spec:
    containers:
    - args:
      - --gcs-upload-secret=/secrets/gcs/service-account.json
      - --image-import-pull-secret=/etc/pull-secret/.dockerconfigjson
      - --lease-server-credentials-file=/etc/boskos/credentials
      - --oauth-token-path=/usr/local/github-credentials/oauth
      - --report-credentials-file=/etc/report/credentials
      - --secret-dir=/secrets/ci-pull-credentials
      - --target=quay-e2e-tests-quay313-api-testing
      - --variant=quay-api
      command:
      - ci-operator
      image: quay-proxy.ci.openshift.org/openshift/ci:ci_ci-operator_latest
      imagePullPolicy: Always
      name: ""
      resources:
        requests:
          cpu: 10m
      volumeMounts:
      - mountPath: /etc/boskos
        name: boskos
        readOnly: true
      - mountPath: /secrets/ci-pull-credentials
        name: ci-pull-credentials
        readOnly: true
      - mountPath: /secrets/gcs
        name: gcs-credentials
        readOnly: true
      - mountPath: /usr/local/github-credentials
        name: github-credentials-openshift-ci-robot-private-git-cloner
        readOnly: true
      - mountPath: /secrets/manifest-tool
        name: manifest-tool-local-pusher
        readOnly: true
      - mountPath: /etc/pull-secret
        name: pull-secret
        readOnly: true
      - mountPath: /etc/report
        name: result-aggregator
        readOnly: true
    serviceAccountName: ci-operator
    volumes:
    - name: boskos
      secret:
        items:
        - key: credentials
          path: credentials
        secretName: boskos-credentials
    - name: ci-pull-credentials
      secret:
        secretName: ci-pull-credentials
    - name: github-credentials-openshift-ci-robot-private-git-cloner
      secret:
        secretName: github-credentials-openshift-ci-robot-private-git-cloner
    - name: manifest-tool-local-pusher
      secret:
        secretName: manifest-tool-local-pusher
    - name: pull-secret
      secret:
        secretName: registry-pull-credentials
    - name: result-aggregator
      secret:
        secretName: result-aggregator
- agent: kubernetes
  cluster: build06
  cron: 0 12 * * 3
  decorate: true
  decoration_config:
    skip_cloning: true
  extra_refs:
  - base_ref: master
    org: quay
    repo: quay-tests
  labels:
    ci-operator.openshift.io/cloud: aws
    ci-operator.openshift.io/cloud-cluster-profile: aws-qe
    ci-operator.openshift.io/variant: quay-api
    ci.openshift.io/generator: prowgen
    job-release: "4.19"
    pj-rehearse.openshift.io/can-be-rehearsed: "true"
  name: periodic-ci-quay-quay-tests-master-quay-api-quay-e2e-tests-quay314-api-testing
  spec:
    containers:
    - args:
      - --gcs-upload-secret=/secrets/gcs/service-account.json
      - --image-import-pull-secret=/etc/pull-secret/.dockerconfigjson
      - --lease-server-credentials-file=/etc/boskos/credentials
      - --oauth-token-path=/usr/local/github-credentials/oauth
      - --report-credentials-file=/etc/report/credentials
      - --secret-dir=/secrets/ci-pull-credentials
      - --target=quay-e2e-tests-quay314-api-testing
      - --variant=quay-api
      command:
      - ci-operator
      image: quay-proxy.ci.openshift.org/openshift/ci:ci_ci-operator_latest
      imagePullPolicy: Always
      name: ""
      resources:
        requests:
          cpu: 10m
      volumeMounts:
      - mountPath: /etc/boskos
        name: boskos
        readOnly: true
      - mountPath: /secrets/ci-pull-credentials
        name: ci-pull-credentials
        readOnly: true
      - mountPath: /secrets/gcs
        name: gcs-credentials
        readOnly: true
      - mountPath: /usr/local/github-credentials
        name: github-credentials-openshift-ci-robot-private-git-cloner
        readOnly: true
      - mountPath: /secrets/manifest-tool
        name: manifest-tool-local-pusher
        readOnly: true
      - mountPath: /etc/pull-secret
        name: pull-secret
        readOnly: true
      - mountPath: /etc/report
        name: result-aggregator
        readOnly: true
    serviceAccountName: ci-operator
    volumes:
    - name: boskos
      secret:
        items:
        - key: credentials
          path: credentials
        secretName: boskos-credentials
    - name: ci-pull-credentials
      secret:
        secretName: ci-pull-credentials
    - name: github-credentials-openshift-ci-robot-private-git-cloner
      secret:
        secretName: github-credentials-openshift-ci-robot-private-git-cloner
    - name: manifest-tool-local-pusher
      secret:
        secretName: manifest-tool-local-pusher
    - name: pull-secret
      secret:
        secretName: registry-pull-credentials
    - name: result-aggregator
      secret:
        secretName: result-aggregator
- agent: kubernetes
  cluster: build06
  cron: 0 0 6 * *
  decorate: true
  decoration_config:
    skip_cloning: true
  extra_refs:
  - base_ref: master
    org: quay
    repo: quay-tests
  labels:
    ci-operator.openshift.io/cloud: aws
    ci-operator.openshift.io/cloud-cluster-profile: aws-quay-qe
    ci-operator.openshift.io/variant: quay-api
    ci.openshift.io/generator: prowgen
    job-release: "4.19"
    pj-rehearse.openshift.io/can-be-rehearsed: "true"
  name: periodic-ci-quay-quay-tests-master-quay-api-quay-e2e-tests-quay315-api-testing
  spec:
    containers:
    - args:
      - --gcs-upload-secret=/secrets/gcs/service-account.json
      - --image-import-pull-secret=/etc/pull-secret/.dockerconfigjson
      - --lease-server-credentials-file=/etc/boskos/credentials
      - --oauth-token-path=/usr/local/github-credentials/oauth
      - --report-credentials-file=/etc/report/credentials
      - --secret-dir=/secrets/ci-pull-credentials
      - --target=quay-e2e-tests-quay315-api-testing
      - --variant=quay-api
      command:
      - ci-operator
      image: quay-proxy.ci.openshift.org/openshift/ci:ci_ci-operator_latest
      imagePullPolicy: Always
      name: ""
      resources:
        requests:
          cpu: 10m
      volumeMounts:
      - mountPath: /etc/boskos
        name: boskos
        readOnly: true
      - mountPath: /secrets/ci-pull-credentials
        name: ci-pull-credentials
        readOnly: true
      - mountPath: /secrets/gcs
        name: gcs-credentials
        readOnly: true
      - mountPath: /usr/local/github-credentials
        name: github-credentials-openshift-ci-robot-private-git-cloner
        readOnly: true
      - mountPath: /secrets/manifest-tool
        name: manifest-tool-local-pusher
        readOnly: true
      - mountPath: /etc/pull-secret
        name: pull-secret
        readOnly: true
      - mountPath: /etc/report
        name: result-aggregator
        readOnly: true
    serviceAccountName: ci-operator
    volumes:
    - name: boskos
      secret:
        items:
        - key: credentials
          path: credentials
        secretName: boskos-credentials
    - name: ci-pull-credentials
      secret:
        secretName: ci-pull-credentials
    - name: github-credentials-openshift-ci-robot-private-git-cloner
      secret:
        secretName: github-credentials-openshift-ci-robot-private-git-cloner
    - name: manifest-tool-local-pusher
      secret:
        secretName: manifest-tool-local-pusher
    - name: pull-secret
      secret:
        secretName: registry-pull-credentials
    - name: result-aggregator
      secret:
        secretName: result-aggregator
- agent: kubernetes
  cluster: build09
  cron: 0 12 * * 3
  decorate: true
  decoration_config:
    skip_cloning: true
  extra_refs:
  - base_ref: master
    org: quay
    repo: quay-tests
  labels:
    ci-operator.openshift.io/cloud: azure4
    ci-operator.openshift.io/cloud-cluster-profile: azure-qe
    ci-operator.openshift.io/variant: quay-aro-ocp
    ci.openshift.io/generator: prowgen
    job-release: "4.19"
    pj-rehearse.openshift.io/can-be-rehearsed: "true"
  name: periodic-ci-quay-quay-tests-master-quay-aro-ocp-quay-e2e-tests-quay312-aro-ocp419
  reporter_config:
    slack:
      channel: '#quay-qe'
      job_states_to_report:
      - success
      - failure
      - error
      report_template: '{{if eq .Status.State "success"}} :slack-green: Job *{{.Spec.Job}}*
        ended with *{{.Status.State}}*. <{{.Status.URL}}|View logs> {{else}} :failed:
        Job *{{.Spec.Job}}* ended with *{{.Status.State}}*. <{{.Status.URL}}|View
        logs> {{end}}'
  spec:
    containers:
    - args:
      - --gcs-upload-secret=/secrets/gcs/service-account.json
      - --image-import-pull-secret=/etc/pull-secret/.dockerconfigjson
      - --lease-server-credentials-file=/etc/boskos/credentials
      - --oauth-token-path=/usr/local/github-credentials/oauth
      - --report-credentials-file=/etc/report/credentials
      - --secret-dir=/secrets/ci-pull-credentials
      - --target=quay-e2e-tests-quay312-aro-ocp419
      - --variant=quay-aro-ocp
      command:
      - ci-operator
      image: quay-proxy.ci.openshift.org/openshift/ci:ci_ci-operator_latest
      imagePullPolicy: Always
      name: ""
      resources:
        requests:
          cpu: 10m
      volumeMounts:
      - mountPath: /etc/boskos
        name: boskos
        readOnly: true
      - mountPath: /secrets/ci-pull-credentials
        name: ci-pull-credentials
        readOnly: true
      - mountPath: /secrets/gcs
        name: gcs-credentials
        readOnly: true
      - mountPath: /usr/local/github-credentials
        name: github-credentials-openshift-ci-robot-private-git-cloner
        readOnly: true
      - mountPath: /secrets/manifest-tool
        name: manifest-tool-local-pusher
        readOnly: true
      - mountPath: /etc/pull-secret
        name: pull-secret
        readOnly: true
      - mountPath: /etc/report
        name: result-aggregator
        readOnly: true
    serviceAccountName: ci-operator
    volumes:
    - name: boskos
      secret:
        items:
        - key: credentials
          path: credentials
        secretName: boskos-credentials
    - name: ci-pull-credentials
      secret:
        secretName: ci-pull-credentials
    - name: github-credentials-openshift-ci-robot-private-git-cloner
      secret:
        secretName: github-credentials-openshift-ci-robot-private-git-cloner
    - name: manifest-tool-local-pusher
      secret:
        secretName: manifest-tool-local-pusher
    - name: pull-secret
      secret:
        secretName: registry-pull-credentials
    - name: result-aggregator
      secret:
        secretName: result-aggregator
- agent: kubernetes
  cluster: build09
  cron: 0 12 * * 5
  decorate: true
  decoration_config:
    skip_cloning: true
  extra_refs:
  - base_ref: master
    org: quay
    repo: quay-tests
  labels:
    ci-operator.openshift.io/cloud: azure4
    ci-operator.openshift.io/cloud-cluster-profile: azure-qe
    ci-operator.openshift.io/variant: quay-aro-ocp
    ci.openshift.io/generator: prowgen
    job-release: "4.19"
    pj-rehearse.openshift.io/can-be-rehearsed: "true"
  name: periodic-ci-quay-quay-tests-master-quay-aro-ocp-quay-e2e-tests-quay313-aro-ocp419
  reporter_config:
    slack:
      channel: '#quay-qe'
      job_states_to_report:
      - success
      - failure
      - error
      report_template: '{{if eq .Status.State "success"}} :slack-green: Job *{{.Spec.Job}}*
        ended with *{{.Status.State}}*. <{{.Status.URL}}|View logs> {{else}} :failed:
        Job *{{.Spec.Job}}* ended with *{{.Status.State}}*. <{{.Status.URL}}|View
        logs> {{end}}'
  spec:
    containers:
    - args:
      - --gcs-upload-secret=/secrets/gcs/service-account.json
      - --image-import-pull-secret=/etc/pull-secret/.dockerconfigjson
      - --lease-server-credentials-file=/etc/boskos/credentials
      - --oauth-token-path=/usr/local/github-credentials/oauth
      - --report-credentials-file=/etc/report/credentials
      - --secret-dir=/secrets/ci-pull-credentials
      - --target=quay-e2e-tests-quay313-aro-ocp419
      - --variant=quay-aro-ocp
      command:
      - ci-operator
      image: quay-proxy.ci.openshift.org/openshift/ci:ci_ci-operator_latest
      imagePullPolicy: Always
      name: ""
      resources:
        requests:
          cpu: 10m
      volumeMounts:
      - mountPath: /etc/boskos
        name: boskos
        readOnly: true
      - mountPath: /secrets/ci-pull-credentials
        name: ci-pull-credentials
        readOnly: true
      - mountPath: /secrets/gcs
        name: gcs-credentials
        readOnly: true
      - mountPath: /usr/local/github-credentials
        name: github-credentials-openshift-ci-robot-private-git-cloner
        readOnly: true
      - mountPath: /secrets/manifest-tool
        name: manifest-tool-local-pusher
        readOnly: true
      - mountPath: /etc/pull-secret
        name: pull-secret
        readOnly: true
      - mountPath: /etc/report
        name: result-aggregator
        readOnly: true
    serviceAccountName: ci-operator
    volumes:
    - name: boskos
      secret:
        items:
        - key: credentials
          path: credentials
        secretName: boskos-credentials
    - name: ci-pull-credentials
      secret:
        secretName: ci-pull-credentials
    - name: github-credentials-openshift-ci-robot-private-git-cloner
      secret:
        secretName: github-credentials-openshift-ci-robot-private-git-cloner
    - name: manifest-tool-local-pusher
      secret:
        secretName: manifest-tool-local-pusher
    - name: pull-secret
      secret:
        secretName: registry-pull-credentials
    - name: result-aggregator
      secret:
        secretName: result-aggregator
- agent: kubernetes
  cluster: build09
  cron: 0 12 * * 4
  decorate: true
  decoration_config:
    skip_cloning: true
  extra_refs:
  - base_ref: master
    org: quay
    repo: quay-tests
  labels:
    ci-operator.openshift.io/cloud: azure4
    ci-operator.openshift.io/cloud-cluster-profile: azure-qe
    ci-operator.openshift.io/variant: quay-aro-ocp
    ci.openshift.io/generator: prowgen
    job-release: "4.19"
    pj-rehearse.openshift.io/can-be-rehearsed: "true"
  name: periodic-ci-quay-quay-tests-master-quay-aro-ocp-quay-e2e-tests-quay314-aro-ocp419
  reporter_config:
    slack:
      channel: '#quay-qe'
      job_states_to_report:
      - success
      - failure
      - error
      report_template: '{{if eq .Status.State "success"}} :slack-green: Job *{{.Spec.Job}}*
        ended with *{{.Status.State}}*. <{{.Status.URL}}|View logs> {{else}} :failed:
        Job *{{.Spec.Job}}* ended with *{{.Status.State}}*. <{{.Status.URL}}|View
        logs> {{end}}'
  spec:
    containers:
    - args:
      - --gcs-upload-secret=/secrets/gcs/service-account.json
      - --image-import-pull-secret=/etc/pull-secret/.dockerconfigjson
      - --lease-server-credentials-file=/etc/boskos/credentials
      - --oauth-token-path=/usr/local/github-credentials/oauth
      - --report-credentials-file=/etc/report/credentials
      - --secret-dir=/secrets/ci-pull-credentials
      - --target=quay-e2e-tests-quay314-aro-ocp419
      - --variant=quay-aro-ocp
      command:
      - ci-operator
      image: quay-proxy.ci.openshift.org/openshift/ci:ci_ci-operator_latest
      imagePullPolicy: Always
      name: ""
      resources:
        requests:
          cpu: 10m
      volumeMounts:
      - mountPath: /etc/boskos
        name: boskos
        readOnly: true
      - mountPath: /secrets/ci-pull-credentials
        name: ci-pull-credentials
        readOnly: true
      - mountPath: /secrets/gcs
        name: gcs-credentials
        readOnly: true
      - mountPath: /usr/local/github-credentials
        name: github-credentials-openshift-ci-robot-private-git-cloner
        readOnly: true
      - mountPath: /secrets/manifest-tool
        name: manifest-tool-local-pusher
        readOnly: true
      - mountPath: /etc/pull-secret
        name: pull-secret
        readOnly: true
      - mountPath: /etc/report
        name: result-aggregator
        readOnly: true
    serviceAccountName: ci-operator
    volumes:
    - name: boskos
      secret:
        items:
        - key: credentials
          path: credentials
        secretName: boskos-credentials
    - name: ci-pull-credentials
      secret:
        secretName: ci-pull-credentials
    - name: github-credentials-openshift-ci-robot-private-git-cloner
      secret:
        secretName: github-credentials-openshift-ci-robot-private-git-cloner
    - name: manifest-tool-local-pusher
      secret:
        secretName: manifest-tool-local-pusher
    - name: pull-secret
      secret:
        secretName: registry-pull-credentials
    - name: result-aggregator
      secret:
        secretName: result-aggregator
- agent: kubernetes
  cluster: build09
  cron: 0 11 * * 5
  decorate: true
  decoration_config:
    skip_cloning: true
  extra_refs:
  - base_ref: master
    org: quay
    repo: quay-tests
  labels:
    ci-operator.openshift.io/variant: quay-dast
    ci.openshift.io/generator: prowgen
    job-release: "4.17"
    pj-rehearse.openshift.io/can-be-rehearsed: "true"
  name: periodic-ci-quay-quay-tests-master-quay-dast-quay-dast-test-prod-quay-io
  reporter_config:
    slack:
      channel: '#quay-qe'
      job_states_to_report:
      - success
      - failure
      - error
      report_template: '{{if eq .Status.State "success"}} :slack-green: Job *{{.Spec.Job}}*
        ended with *{{.Status.State}}*. <{{.Status.URL}}|View logs> {{else}} :failed:
        Job *{{.Spec.Job}}* ended with *{{.Status.State}}*. <{{.Status.URL}}|View
        logs> {{end}}'
  spec:
    containers:
    - args:
      - --gcs-upload-secret=/secrets/gcs/service-account.json
      - --image-import-pull-secret=/etc/pull-secret/.dockerconfigjson
      - --oauth-token-path=/usr/local/github-credentials/oauth
      - --report-credentials-file=/etc/report/credentials
      - --secret-dir=/secrets/ci-pull-credentials
      - --target=quay-dast-test-prod-quay-io
      - --variant=quay-dast
      command:
      - ci-operator
      image: quay-proxy.ci.openshift.org/openshift/ci:ci_ci-operator_latest
      imagePullPolicy: Always
      name: ""
      resources:
        requests:
          cpu: 10m
      volumeMounts:
      - mountPath: /secrets/ci-pull-credentials
        name: ci-pull-credentials
        readOnly: true
      - mountPath: /secrets/gcs
        name: gcs-credentials
        readOnly: true
      - mountPath: /usr/local/github-credentials
        name: github-credentials-openshift-ci-robot-private-git-cloner
        readOnly: true
      - mountPath: /secrets/manifest-tool
        name: manifest-tool-local-pusher
        readOnly: true
      - mountPath: /etc/pull-secret
        name: pull-secret
        readOnly: true
      - mountPath: /etc/report
        name: result-aggregator
        readOnly: true
    serviceAccountName: ci-operator
    volumes:
    - name: ci-pull-credentials
      secret:
        secretName: ci-pull-credentials
    - name: github-credentials-openshift-ci-robot-private-git-cloner
      secret:
        secretName: github-credentials-openshift-ci-robot-private-git-cloner
    - name: manifest-tool-local-pusher
      secret:
        secretName: manifest-tool-local-pusher
    - name: pull-secret
      secret:
        secretName: registry-pull-credentials
    - name: result-aggregator
      secret:
        secretName: result-aggregator
- agent: kubernetes
  cluster: build06
  cron: 0 12 * * 5
  decorate: true
  decoration_config:
    skip_cloning: true
  extra_refs:
  - base_ref: master
    org: quay
    repo: quay-tests
  labels:
    ci-operator.openshift.io/cloud: aws
    ci-operator.openshift.io/cloud-cluster-profile: aws-qe
    ci-operator.openshift.io/variant: quay-dast
    ci.openshift.io/generator: prowgen
    job-release: "4.17"
    pj-rehearse.openshift.io/can-be-rehearsed: "true"
  name: periodic-ci-quay-quay-tests-master-quay-dast-quay-dast-test-quay313
  reporter_config:
    slack:
      channel: '#quay-qe'
      job_states_to_report:
      - success
      - failure
      - error
      report_template: '{{if eq .Status.State "success"}} :slack-green: Job *{{.Spec.Job}}*
        ended with *{{.Status.State}}*. <{{.Status.URL}}|View logs> {{else}} :failed:
        Job *{{.Spec.Job}}* ended with *{{.Status.State}}*. <{{.Status.URL}}|View
        logs> {{end}}'
  spec:
    containers:
    - args:
      - --gcs-upload-secret=/secrets/gcs/service-account.json
      - --image-import-pull-secret=/etc/pull-secret/.dockerconfigjson
      - --lease-server-credentials-file=/etc/boskos/credentials
      - --oauth-token-path=/usr/local/github-credentials/oauth
      - --report-credentials-file=/etc/report/credentials
      - --secret-dir=/secrets/ci-pull-credentials
      - --target=quay-dast-test-quay313
      - --variant=quay-dast
      command:
      - ci-operator
      image: quay-proxy.ci.openshift.org/openshift/ci:ci_ci-operator_latest
      imagePullPolicy: Always
      name: ""
      resources:
        requests:
          cpu: 10m
      volumeMounts:
      - mountPath: /etc/boskos
        name: boskos
        readOnly: true
      - mountPath: /secrets/ci-pull-credentials
        name: ci-pull-credentials
        readOnly: true
      - mountPath: /secrets/gcs
        name: gcs-credentials
        readOnly: true
      - mountPath: /usr/local/github-credentials
        name: github-credentials-openshift-ci-robot-private-git-cloner
        readOnly: true
      - mountPath: /secrets/manifest-tool
        name: manifest-tool-local-pusher
        readOnly: true
      - mountPath: /etc/pull-secret
        name: pull-secret
        readOnly: true
      - mountPath: /etc/report
        name: result-aggregator
        readOnly: true
    serviceAccountName: ci-operator
    volumes:
    - name: boskos
      secret:
        items:
        - key: credentials
          path: credentials
        secretName: boskos-credentials
    - name: ci-pull-credentials
      secret:
        secretName: ci-pull-credentials
    - name: github-credentials-openshift-ci-robot-private-git-cloner
      secret:
        secretName: github-credentials-openshift-ci-robot-private-git-cloner
    - name: manifest-tool-local-pusher
      secret:
        secretName: manifest-tool-local-pusher
    - name: pull-secret
      secret:
        secretName: registry-pull-credentials
    - name: result-aggregator
      secret:
        secretName: result-aggregator
- agent: kubernetes
  cluster: build09
  cron: 0 10 * * 6
  decorate: true
  decoration_config:
    skip_cloning: true
  extra_refs:
  - base_ref: master
    org: quay
    repo: quay-tests
  labels:
    ci-operator.openshift.io/variant: quay-dast
    ci.openshift.io/generator: prowgen
    job-release: "4.17"
    pj-rehearse.openshift.io/can-be-rehearsed: "true"
  name: periodic-ci-quay-quay-tests-master-quay-dast-quay-dast-test-stage-quay-io
  reporter_config:
    slack:
      channel: '#quay-qe'
      job_states_to_report:
      - success
      - failure
      - error
      report_template: '{{if eq .Status.State "success"}} :slack-green: Job *{{.Spec.Job}}*
        ended with *{{.Status.State}}*. <{{.Status.URL}}|View logs> {{else}} :failed:
        Job *{{.Spec.Job}}* ended with *{{.Status.State}}*. <{{.Status.URL}}|View
        logs> {{end}}'
  spec:
    containers:
    - args:
      - --gcs-upload-secret=/secrets/gcs/service-account.json
      - --image-import-pull-secret=/etc/pull-secret/.dockerconfigjson
      - --oauth-token-path=/usr/local/github-credentials/oauth
      - --report-credentials-file=/etc/report/credentials
      - --secret-dir=/secrets/ci-pull-credentials
      - --target=quay-dast-test-stage-quay-io
      - --variant=quay-dast
      command:
      - ci-operator
      image: quay-proxy.ci.openshift.org/openshift/ci:ci_ci-operator_latest
      imagePullPolicy: Always
      name: ""
      resources:
        requests:
          cpu: 10m
      volumeMounts:
      - mountPath: /secrets/ci-pull-credentials
        name: ci-pull-credentials
        readOnly: true
      - mountPath: /secrets/gcs
        name: gcs-credentials
        readOnly: true
      - mountPath: /usr/local/github-credentials
        name: github-credentials-openshift-ci-robot-private-git-cloner
        readOnly: true
      - mountPath: /secrets/manifest-tool
        name: manifest-tool-local-pusher
        readOnly: true
      - mountPath: /etc/pull-secret
        name: pull-secret
        readOnly: true
      - mountPath: /etc/report
        name: result-aggregator
        readOnly: true
    serviceAccountName: ci-operator
    volumes:
    - name: ci-pull-credentials
      secret:
        secretName: ci-pull-credentials
    - name: github-credentials-openshift-ci-robot-private-git-cloner
      secret:
        secretName: github-credentials-openshift-ci-robot-private-git-cloner
    - name: manifest-tool-local-pusher
      secret:
        secretName: manifest-tool-local-pusher
    - name: pull-secret
      secret:
        secretName: registry-pull-credentials
    - name: result-aggregator
      secret:
        secretName: result-aggregator
- agent: kubernetes
  cluster: build06
  cron: 0 0 15 * *
  decorate: true
  decoration_config:
    skip_cloning: true
  extra_refs:
  - base_ref: master
    org: quay
    repo: quay-tests
  labels:
    ci-operator.openshift.io/cloud: aws
    ci-operator.openshift.io/cloud-cluster-profile: aws-qe
    ci.openshift.io/generator: prowgen
    job-release: "4.16"
    pj-rehearse.openshift.io/can-be-rehearsed: "true"
  name: periodic-ci-quay-quay-tests-master-quay-e2e-tests-quay313-ocp416-proxy
  reporter_config:
    slack:
      channel: '#quay-qe'
      job_states_to_report:
      - success
      - failure
      - error
      report_template: '{{if eq .Status.State "success"}} :slack-green: Job *{{.Spec.Job}}*
        ended with *{{.Status.State}}*. <{{.Status.URL}}|View logs> {{else}} :failed:
        Job *{{.Spec.Job}}* ended with *{{.Status.State}}*. <{{.Status.URL}}|View
        logs> {{end}}'
  spec:
    containers:
    - args:
      - --gcs-upload-secret=/secrets/gcs/service-account.json
      - --image-import-pull-secret=/etc/pull-secret/.dockerconfigjson
      - --lease-server-credentials-file=/etc/boskos/credentials
      - --oauth-token-path=/usr/local/github-credentials/oauth
      - --report-credentials-file=/etc/report/credentials
      - --secret-dir=/secrets/ci-pull-credentials
      - --target=quay-e2e-tests-quay313-ocp416-proxy
      command:
      - ci-operator
      image: quay-proxy.ci.openshift.org/openshift/ci:ci_ci-operator_latest
      imagePullPolicy: Always
      name: ""
      resources:
        requests:
          cpu: 10m
      volumeMounts:
      - mountPath: /etc/boskos
        name: boskos
        readOnly: true
      - mountPath: /secrets/ci-pull-credentials
        name: ci-pull-credentials
        readOnly: true
      - mountPath: /secrets/gcs
        name: gcs-credentials
        readOnly: true
      - mountPath: /usr/local/github-credentials
        name: github-credentials-openshift-ci-robot-private-git-cloner
        readOnly: true
      - mountPath: /secrets/manifest-tool
        name: manifest-tool-local-pusher
        readOnly: true
      - mountPath: /etc/pull-secret
        name: pull-secret
        readOnly: true
      - mountPath: /etc/report
        name: result-aggregator
        readOnly: true
    serviceAccountName: ci-operator
    volumes:
    - name: boskos
      secret:
        items:
        - key: credentials
          path: credentials
        secretName: boskos-credentials
    - name: ci-pull-credentials
      secret:
        secretName: ci-pull-credentials
    - name: github-credentials-openshift-ci-robot-private-git-cloner
      secret:
        secretName: github-credentials-openshift-ci-robot-private-git-cloner
    - name: manifest-tool-local-pusher
      secret:
        secretName: manifest-tool-local-pusher
    - name: pull-secret
      secret:
        secretName: registry-pull-credentials
    - name: result-aggregator
      secret:
        secretName: result-aggregator
- agent: kubernetes
  cluster: build06
  cron: 0 12 * * 6
  decorate: true
  decoration_config:
    skip_cloning: true
  extra_refs:
  - base_ref: master
    org: quay
    repo: quay-tests
  labels:
    ci-operator.openshift.io/cloud: aws
    ci-operator.openshift.io/cloud-cluster-profile: aws-qe
    ci-operator.openshift.io/variant: quay-hypershift
    ci.openshift.io/generator: prowgen
    job-release: "4.19"
    pj-rehearse.openshift.io/can-be-rehearsed: "true"
  name: periodic-ci-quay-quay-tests-master-quay-hypershift-quay-e2e-tests-quay312-hypershift-ocp419
  reporter_config:
    slack:
      channel: '#quay-qe'
      job_states_to_report:
      - success
      - failure
      - error
      report_template: '{{if eq .Status.State "success"}} :slack-green: Job *{{.Spec.Job}}*
        ended with *{{.Status.State}}*. <{{.Status.URL}}|View logs> {{else}} :failed:
        Job *{{.Spec.Job}}* ended with *{{.Status.State}}*. <{{.Status.URL}}|View
        logs> {{end}}'
  spec:
    containers:
    - args:
      - --gcs-upload-secret=/secrets/gcs/service-account.json
      - --image-import-pull-secret=/etc/pull-secret/.dockerconfigjson
      - --lease-server-credentials-file=/etc/boskos/credentials
      - --oauth-token-path=/usr/local/github-credentials/oauth
      - --report-credentials-file=/etc/report/credentials
      - --secret-dir=/secrets/ci-pull-credentials
      - --target=quay-e2e-tests-quay312-hypershift-ocp419
      - --variant=quay-hypershift
      command:
      - ci-operator
      image: quay-proxy.ci.openshift.org/openshift/ci:ci_ci-operator_latest
      imagePullPolicy: Always
      name: ""
      resources:
        requests:
          cpu: 10m
      volumeMounts:
      - mountPath: /etc/boskos
        name: boskos
        readOnly: true
      - mountPath: /secrets/ci-pull-credentials
        name: ci-pull-credentials
        readOnly: true
      - mountPath: /secrets/gcs
        name: gcs-credentials
        readOnly: true
      - mountPath: /usr/local/github-credentials
        name: github-credentials-openshift-ci-robot-private-git-cloner
        readOnly: true
      - mountPath: /secrets/manifest-tool
        name: manifest-tool-local-pusher
        readOnly: true
      - mountPath: /etc/pull-secret
        name: pull-secret
        readOnly: true
      - mountPath: /etc/report
        name: result-aggregator
        readOnly: true
    serviceAccountName: ci-operator
    volumes:
    - name: boskos
      secret:
        items:
        - key: credentials
          path: credentials
        secretName: boskos-credentials
    - name: ci-pull-credentials
      secret:
        secretName: ci-pull-credentials
    - name: github-credentials-openshift-ci-robot-private-git-cloner
      secret:
        secretName: github-credentials-openshift-ci-robot-private-git-cloner
    - name: manifest-tool-local-pusher
      secret:
        secretName: manifest-tool-local-pusher
    - name: pull-secret
      secret:
        secretName: registry-pull-credentials
    - name: result-aggregator
      secret:
        secretName: result-aggregator
- agent: kubernetes
  cluster: build06
  cron: 0 12 * * 3
  decorate: true
  decoration_config:
    skip_cloning: true
  extra_refs:
  - base_ref: master
    org: quay
    repo: quay-tests
  labels:
    ci-operator.openshift.io/cloud: aws
    ci-operator.openshift.io/cloud-cluster-profile: aws-qe
    ci-operator.openshift.io/variant: quay-hypershift
    ci.openshift.io/generator: prowgen
    job-release: "4.19"
    pj-rehearse.openshift.io/can-be-rehearsed: "true"
  name: periodic-ci-quay-quay-tests-master-quay-hypershift-quay-e2e-tests-quay313-hypershift-ocp419
  reporter_config:
    slack:
      channel: '#quay-qe'
      job_states_to_report:
      - success
      - failure
      - error
      report_template: '{{if eq .Status.State "success"}} :slack-green: Job *{{.Spec.Job}}*
        ended with *{{.Status.State}}*. <{{.Status.URL}}|View logs> {{else}} :failed:
        Job *{{.Spec.Job}}* ended with *{{.Status.State}}*. <{{.Status.URL}}|View
        logs> {{end}}'
  spec:
    containers:
    - args:
      - --gcs-upload-secret=/secrets/gcs/service-account.json
      - --image-import-pull-secret=/etc/pull-secret/.dockerconfigjson
      - --lease-server-credentials-file=/etc/boskos/credentials
      - --oauth-token-path=/usr/local/github-credentials/oauth
      - --report-credentials-file=/etc/report/credentials
      - --secret-dir=/secrets/ci-pull-credentials
      - --target=quay-e2e-tests-quay313-hypershift-ocp419
      - --variant=quay-hypershift
      command:
      - ci-operator
      image: quay-proxy.ci.openshift.org/openshift/ci:ci_ci-operator_latest
      imagePullPolicy: Always
      name: ""
      resources:
        requests:
          cpu: 10m
      volumeMounts:
      - mountPath: /etc/boskos
        name: boskos
        readOnly: true
      - mountPath: /secrets/ci-pull-credentials
        name: ci-pull-credentials
        readOnly: true
      - mountPath: /secrets/gcs
        name: gcs-credentials
        readOnly: true
      - mountPath: /usr/local/github-credentials
        name: github-credentials-openshift-ci-robot-private-git-cloner
        readOnly: true
      - mountPath: /secrets/manifest-tool
        name: manifest-tool-local-pusher
        readOnly: true
      - mountPath: /etc/pull-secret
        name: pull-secret
        readOnly: true
      - mountPath: /etc/report
        name: result-aggregator
        readOnly: true
    serviceAccountName: ci-operator
    volumes:
    - name: boskos
      secret:
        items:
        - key: credentials
          path: credentials
        secretName: boskos-credentials
    - name: ci-pull-credentials
      secret:
        secretName: ci-pull-credentials
    - name: github-credentials-openshift-ci-robot-private-git-cloner
      secret:
        secretName: github-credentials-openshift-ci-robot-private-git-cloner
    - name: manifest-tool-local-pusher
      secret:
        secretName: manifest-tool-local-pusher
    - name: pull-secret
      secret:
        secretName: registry-pull-credentials
    - name: result-aggregator
      secret:
        secretName: result-aggregator
- agent: kubernetes
  cluster: build06
  cron: 0 12 * * 5
  decorate: true
  decoration_config:
    skip_cloning: true
  extra_refs:
  - base_ref: master
    org: quay
    repo: quay-tests
  labels:
    ci-operator.openshift.io/cloud: aws
    ci-operator.openshift.io/cloud-cluster-profile: aws-qe
    ci-operator.openshift.io/variant: quay-hypershift
    ci.openshift.io/generator: prowgen
    job-release: "4.19"
    pj-rehearse.openshift.io/can-be-rehearsed: "true"
  name: periodic-ci-quay-quay-tests-master-quay-hypershift-quay-e2e-tests-quay314-hypershift-ocp419
  reporter_config:
    slack:
      channel: '#quay-qe'
      job_states_to_report:
      - success
      - failure
      - error
      report_template: '{{if eq .Status.State "success"}} :slack-green: Job *{{.Spec.Job}}*
        ended with *{{.Status.State}}*. <{{.Status.URL}}|View logs> {{else}} :failed:
        Job *{{.Spec.Job}}* ended with *{{.Status.State}}*. <{{.Status.URL}}|View
        logs> {{end}}'
  spec:
    containers:
    - args:
      - --gcs-upload-secret=/secrets/gcs/service-account.json
      - --image-import-pull-secret=/etc/pull-secret/.dockerconfigjson
      - --lease-server-credentials-file=/etc/boskos/credentials
      - --oauth-token-path=/usr/local/github-credentials/oauth
      - --report-credentials-file=/etc/report/credentials
      - --secret-dir=/secrets/ci-pull-credentials
      - --target=quay-e2e-tests-quay314-hypershift-ocp419
      - --variant=quay-hypershift
      command:
      - ci-operator
      image: quay-proxy.ci.openshift.org/openshift/ci:ci_ci-operator_latest
      imagePullPolicy: Always
      name: ""
      resources:
        requests:
          cpu: 10m
      volumeMounts:
      - mountPath: /etc/boskos
        name: boskos
        readOnly: true
      - mountPath: /secrets/ci-pull-credentials
        name: ci-pull-credentials
        readOnly: true
      - mountPath: /secrets/gcs
        name: gcs-credentials
        readOnly: true
      - mountPath: /usr/local/github-credentials
        name: github-credentials-openshift-ci-robot-private-git-cloner
        readOnly: true
      - mountPath: /secrets/manifest-tool
        name: manifest-tool-local-pusher
        readOnly: true
      - mountPath: /etc/pull-secret
        name: pull-secret
        readOnly: true
      - mountPath: /etc/report
        name: result-aggregator
        readOnly: true
    serviceAccountName: ci-operator
    volumes:
    - name: boskos
      secret:
        items:
        - key: credentials
          path: credentials
        secretName: boskos-credentials
    - name: ci-pull-credentials
      secret:
        secretName: ci-pull-credentials
    - name: github-credentials-openshift-ci-robot-private-git-cloner
      secret:
        secretName: github-credentials-openshift-ci-robot-private-git-cloner
    - name: manifest-tool-local-pusher
      secret:
        secretName: manifest-tool-local-pusher
    - name: pull-secret
      secret:
        secretName: registry-pull-credentials
    - name: result-aggregator
      secret:
        secretName: result-aggregator
- agent: kubernetes
  cluster: build06
  cron: 0 12 1 * *
  decorate: true
  decoration_config:
    skip_cloning: true
    timeout: 8h0m0s
  extra_refs:
  - base_ref: master
    org: quay
    repo: quay-tests
  labels:
    ci-operator.openshift.io/cloud: aws
    ci-operator.openshift.io/cloud-cluster-profile: aws-qe
    ci-operator.openshift.io/variant: quay-newui
    ci.openshift.io/generator: prowgen
    job-release: "4.16"
    pj-rehearse.openshift.io/can-be-rehearsed: "true"
  name: periodic-ci-quay-quay-tests-master-quay-newui-quay-e2e-tests-quay314-ocp416-newui
  spec:
    containers:
    - args:
      - --gcs-upload-secret=/secrets/gcs/service-account.json
      - --image-import-pull-secret=/etc/pull-secret/.dockerconfigjson
      - --lease-server-credentials-file=/etc/boskos/credentials
      - --oauth-token-path=/usr/local/github-credentials/oauth
      - --report-credentials-file=/etc/report/credentials
      - --secret-dir=/secrets/ci-pull-credentials
      - --target=quay-e2e-tests-quay314-ocp416-newui
      - --variant=quay-newui
      command:
      - ci-operator
      image: quay-proxy.ci.openshift.org/openshift/ci:ci_ci-operator_latest
      imagePullPolicy: Always
      name: ""
      resources:
        requests:
          cpu: 10m
      volumeMounts:
      - mountPath: /etc/boskos
        name: boskos
        readOnly: true
      - mountPath: /secrets/ci-pull-credentials
        name: ci-pull-credentials
        readOnly: true
      - mountPath: /secrets/gcs
        name: gcs-credentials
        readOnly: true
      - mountPath: /usr/local/github-credentials
        name: github-credentials-openshift-ci-robot-private-git-cloner
        readOnly: true
      - mountPath: /secrets/manifest-tool
        name: manifest-tool-local-pusher
        readOnly: true
      - mountPath: /etc/pull-secret
        name: pull-secret
        readOnly: true
      - mountPath: /etc/report
        name: result-aggregator
        readOnly: true
    serviceAccountName: ci-operator
    volumes:
    - name: boskos
      secret:
        items:
        - key: credentials
          path: credentials
        secretName: boskos-credentials
    - name: ci-pull-credentials
      secret:
        secretName: ci-pull-credentials
    - name: github-credentials-openshift-ci-robot-private-git-cloner
      secret:
        secretName: github-credentials-openshift-ci-robot-private-git-cloner
    - name: manifest-tool-local-pusher
      secret:
        secretName: manifest-tool-local-pusher
    - name: pull-secret
      secret:
        secretName: registry-pull-credentials
    - name: result-aggregator
      secret:
        secretName: result-aggregator
- agent: kubernetes
  cluster: build06
  cron: 0 12 1 * *
  decorate: true
  decoration_config:
    skip_cloning: true
    timeout: 8h0m0s
  extra_refs:
  - base_ref: master
    org: quay
    repo: quay-tests
  labels:
    ci-operator.openshift.io/cloud: aws
    ci-operator.openshift.io/cloud-cluster-profile: aws-qe
    ci-operator.openshift.io/variant: quay-newui-stress
    ci.openshift.io/generator: prowgen
    job-release: "4.16"
    pj-rehearse.openshift.io/can-be-rehearsed: "true"
  name: periodic-ci-quay-quay-tests-master-quay-newui-stress-quay-e2e-tests-quay312-ocp416-newui-stress
  reporter_config:
    slack:
      channel: '#quay-qe'
      job_states_to_report:
      - success
      - failure
      - error
      report_template: '{{if eq .Status.State "success"}} :slack-green: Job *{{.Spec.Job}}*
        ended with *{{.Status.State}}*. <{{.Status.URL}}|View logs> {{else}} :failed:
        Job *{{.Spec.Job}}* ended with *{{.Status.State}}*. <{{.Status.URL}}|View
        logs> {{end}}'
  spec:
    containers:
    - args:
      - --gcs-upload-secret=/secrets/gcs/service-account.json
      - --image-import-pull-secret=/etc/pull-secret/.dockerconfigjson
      - --lease-server-credentials-file=/etc/boskos/credentials
      - --oauth-token-path=/usr/local/github-credentials/oauth
      - --report-credentials-file=/etc/report/credentials
      - --secret-dir=/secrets/ci-pull-credentials
      - --target=quay-e2e-tests-quay312-ocp416-newui-stress
      - --variant=quay-newui-stress
      command:
      - ci-operator
      image: quay-proxy.ci.openshift.org/openshift/ci:ci_ci-operator_latest
      imagePullPolicy: Always
      name: ""
      resources:
        requests:
          cpu: 10m
      volumeMounts:
      - mountPath: /etc/boskos
        name: boskos
        readOnly: true
      - mountPath: /secrets/ci-pull-credentials
        name: ci-pull-credentials
        readOnly: true
      - mountPath: /secrets/gcs
        name: gcs-credentials
        readOnly: true
      - mountPath: /usr/local/github-credentials
        name: github-credentials-openshift-ci-robot-private-git-cloner
        readOnly: true
      - mountPath: /secrets/manifest-tool
        name: manifest-tool-local-pusher
        readOnly: true
      - mountPath: /etc/pull-secret
        name: pull-secret
        readOnly: true
      - mountPath: /etc/report
        name: result-aggregator
        readOnly: true
    serviceAccountName: ci-operator
    volumes:
    - name: boskos
      secret:
        items:
        - key: credentials
          path: credentials
        secretName: boskos-credentials
    - name: ci-pull-credentials
      secret:
        secretName: ci-pull-credentials
    - name: github-credentials-openshift-ci-robot-private-git-cloner
      secret:
        secretName: github-credentials-openshift-ci-robot-private-git-cloner
    - name: manifest-tool-local-pusher
      secret:
        secretName: manifest-tool-local-pusher
    - name: pull-secret
      secret:
        secretName: registry-pull-credentials
    - name: result-aggregator
      secret:
        secretName: result-aggregator
- agent: kubernetes
  cluster: build06
  cron: '@yearly'
  decorate: true
  decoration_config:
    skip_cloning: true
  extra_refs:
  - base_ref: master
    org: quay
    repo: quay-tests
  labels:
    ci-operator.openshift.io/cloud: aws
    ci-operator.openshift.io/cloud-cluster-profile: aws-quay-qe
    ci-operator.openshift.io/variant: quay-oci-conformance
    ci.openshift.io/generator: prowgen
    job-release: "4.18"
    pj-rehearse.openshift.io/can-be-rehearsed: "true"
  name: periodic-ci-quay-quay-tests-master-quay-oci-conformance-quay-oci-conformance-test-quay315
  reporter_config:
    slack:
      channel: '#quay-qe'
      job_states_to_report:
      - success
      - failure
      - error
      report_template: '{{if eq .Status.State "success"}} :slack-green: Job *{{.Spec.Job}}*
        ended with *{{.Status.State}}*. <{{.Status.URL}}|View logs> {{else}} :failed:
        Job *{{.Spec.Job}}* ended with *{{.Status.State}}*. <{{.Status.URL}}|View
        logs> {{end}}'
  spec:
    containers:
    - args:
      - --gcs-upload-secret=/secrets/gcs/service-account.json
      - --image-import-pull-secret=/etc/pull-secret/.dockerconfigjson
      - --lease-server-credentials-file=/etc/boskos/credentials
      - --oauth-token-path=/usr/local/github-credentials/oauth
      - --report-credentials-file=/etc/report/credentials
      - --secret-dir=/secrets/ci-pull-credentials
      - --target=quay-oci-conformance-test-quay315
      - --variant=quay-oci-conformance
      command:
      - ci-operator
      image: quay-proxy.ci.openshift.org/openshift/ci:ci_ci-operator_latest
      imagePullPolicy: Always
      name: ""
      resources:
        requests:
          cpu: 10m
      volumeMounts:
      - mountPath: /etc/boskos
        name: boskos
        readOnly: true
      - mountPath: /secrets/ci-pull-credentials
        name: ci-pull-credentials
        readOnly: true
      - mountPath: /secrets/gcs
        name: gcs-credentials
        readOnly: true
      - mountPath: /usr/local/github-credentials
        name: github-credentials-openshift-ci-robot-private-git-cloner
        readOnly: true
      - mountPath: /secrets/manifest-tool
        name: manifest-tool-local-pusher
        readOnly: true
      - mountPath: /etc/pull-secret
        name: pull-secret
        readOnly: true
      - mountPath: /etc/report
        name: result-aggregator
        readOnly: true
    serviceAccountName: ci-operator
    volumes:
    - name: boskos
      secret:
        items:
        - key: credentials
          path: credentials
        secretName: boskos-credentials
    - name: ci-pull-credentials
      secret:
        secretName: ci-pull-credentials
    - name: github-credentials-openshift-ci-robot-private-git-cloner
      secret:
        secretName: github-credentials-openshift-ci-robot-private-git-cloner
    - name: manifest-tool-local-pusher
      secret:
        secretName: manifest-tool-local-pusher
    - name: pull-secret
      secret:
        secretName: registry-pull-credentials
    - name: result-aggregator
      secret:
        secretName: result-aggregator
- agent: kubernetes
  cluster: build06
  cron: 0 12 22 * *
  decorate: true
  decoration_config:
    skip_cloning: true
  extra_refs:
  - base_ref: master
    org: quay
    repo: quay-tests
  labels:
    ci-operator.openshift.io/cloud: aws
    ci-operator.openshift.io/cloud-cluster-profile: aws-quay-qe
    ci-operator.openshift.io/variant: quay-operator-test
    ci.openshift.io/generator: prowgen
    job-release: "4.19"
    pj-rehearse.openshift.io/can-be-rehearsed: "true"
  name: periodic-ci-quay-quay-tests-master-quay-operator-test-quay315-ocp419-operator-test-allns
  reporter_config:
    slack:
      channel: '#quay-qe'
      job_states_to_report:
      - success
      - failure
      - error
      report_template: '{{if eq .Status.State "success"}} :slack-green: Job *{{.Spec.Job}}*
        ended with *{{.Status.State}}*. <{{.Status.URL}}|View logs> {{else}} :failed:
        Job *{{.Spec.Job}}* ended with *{{.Status.State}}*. <{{.Status.URL}}|View
        logs> {{end}}'
  spec:
    containers:
    - args:
      - --gcs-upload-secret=/secrets/gcs/service-account.json
      - --image-import-pull-secret=/etc/pull-secret/.dockerconfigjson
      - --lease-server-credentials-file=/etc/boskos/credentials
      - --oauth-token-path=/usr/local/github-credentials/oauth
      - --report-credentials-file=/etc/report/credentials
      - --secret-dir=/secrets/ci-pull-credentials
      - --target=quay315-ocp419-operator-test-allns
      - --variant=quay-operator-test
      command:
      - ci-operator
      image: quay-proxy.ci.openshift.org/openshift/ci:ci_ci-operator_latest
      imagePullPolicy: Always
      name: ""
      resources:
        requests:
          cpu: 10m
      volumeMounts:
      - mountPath: /etc/boskos
        name: boskos
        readOnly: true
      - mountPath: /secrets/ci-pull-credentials
        name: ci-pull-credentials
        readOnly: true
      - mountPath: /secrets/gcs
        name: gcs-credentials
        readOnly: true
      - mountPath: /usr/local/github-credentials
        name: github-credentials-openshift-ci-robot-private-git-cloner
        readOnly: true
      - mountPath: /secrets/manifest-tool
        name: manifest-tool-local-pusher
        readOnly: true
      - mountPath: /etc/pull-secret
        name: pull-secret
        readOnly: true
      - mountPath: /etc/report
        name: result-aggregator
        readOnly: true
    serviceAccountName: ci-operator
    volumes:
    - name: boskos
      secret:
        items:
        - key: credentials
          path: credentials
        secretName: boskos-credentials
    - name: ci-pull-credentials
      secret:
        secretName: ci-pull-credentials
    - name: github-credentials-openshift-ci-robot-private-git-cloner
      secret:
        secretName: github-credentials-openshift-ci-robot-private-git-cloner
    - name: manifest-tool-local-pusher
      secret:
        secretName: manifest-tool-local-pusher
    - name: pull-secret
      secret:
        secretName: registry-pull-credentials
    - name: result-aggregator
      secret:
        secretName: result-aggregator
- agent: kubernetes
  cluster: build06
  cron: 0 12 23 * *
  decorate: true
  decoration_config:
    skip_cloning: true
    timeout: 8h0m0s
  extra_refs:
  - base_ref: master
    org: quay
    repo: quay-tests
  labels:
    ci-operator.openshift.io/cloud: aws
    ci-operator.openshift.io/cloud-cluster-profile: aws-quay-qe
    ci-operator.openshift.io/variant: quay-operator-test
    ci.openshift.io/generator: prowgen
    job-release: "4.19"
    pj-rehearse.openshift.io/can-be-rehearsed: "true"
  name: periodic-ci-quay-quay-tests-master-quay-operator-test-quay315-ocp419-operator-test-singlens
  reporter_config:
    slack:
      channel: '#quay-qe'
      job_states_to_report:
      - success
      - failure
      - error
      report_template: '{{if eq .Status.State "success"}} :slack-green: Job *{{.Spec.Job}}*
        ended with *{{.Status.State}}*. <{{.Status.URL}}|View logs> {{else}} :failed:
        Job *{{.Spec.Job}}* ended with *{{.Status.State}}*. <{{.Status.URL}}|View
        logs> {{end}}'
  spec:
    containers:
    - args:
      - --gcs-upload-secret=/secrets/gcs/service-account.json
      - --image-import-pull-secret=/etc/pull-secret/.dockerconfigjson
      - --lease-server-credentials-file=/etc/boskos/credentials
      - --oauth-token-path=/usr/local/github-credentials/oauth
      - --report-credentials-file=/etc/report/credentials
      - --secret-dir=/secrets/ci-pull-credentials
      - --target=quay315-ocp419-operator-test-singlens
      - --variant=quay-operator-test
      command:
      - ci-operator
      image: quay-proxy.ci.openshift.org/openshift/ci:ci_ci-operator_latest
      imagePullPolicy: Always
      name: ""
      resources:
        requests:
          cpu: 10m
      volumeMounts:
      - mountPath: /etc/boskos
        name: boskos
        readOnly: true
      - mountPath: /secrets/ci-pull-credentials
        name: ci-pull-credentials
        readOnly: true
      - mountPath: /secrets/gcs
        name: gcs-credentials
        readOnly: true
      - mountPath: /usr/local/github-credentials
        name: github-credentials-openshift-ci-robot-private-git-cloner
        readOnly: true
      - mountPath: /secrets/manifest-tool
        name: manifest-tool-local-pusher
        readOnly: true
      - mountPath: /etc/pull-secret
        name: pull-secret
        readOnly: true
      - mountPath: /etc/report
        name: result-aggregator
        readOnly: true
    serviceAccountName: ci-operator
    volumes:
    - name: boskos
      secret:
        items:
        - key: credentials
          path: credentials
        secretName: boskos-credentials
    - name: ci-pull-credentials
      secret:
        secretName: ci-pull-credentials
    - name: github-credentials-openshift-ci-robot-private-git-cloner
      secret:
        secretName: github-credentials-openshift-ci-robot-private-git-cloner
    - name: manifest-tool-local-pusher
      secret:
        secretName: manifest-tool-local-pusher
    - name: pull-secret
      secret:
        secretName: registry-pull-credentials
    - name: result-aggregator
      secret:
        secretName: result-aggregator
- agent: kubernetes
  cluster: build06
  cron: 0 12 * * 2
  decorate: true
  decoration_config:
    skip_cloning: true
  extra_refs:
  - base_ref: master
    org: quay
    repo: quay-tests
  labels:
    ci-operator.openshift.io/cloud: aws
    ci-operator.openshift.io/cloud-cluster-profile: aws-qe
    ci-operator.openshift.io/variant: quay-osd-ocp
    ci.openshift.io/generator: prowgen
    job-release: "4.19"
    pj-rehearse.openshift.io/can-be-rehearsed: "true"
  name: periodic-ci-quay-quay-tests-master-quay-osd-ocp-quay-e2e-tests-quay312-osd-ocp419
  reporter_config:
    slack:
      channel: '#quay-qe'
      job_states_to_report:
      - success
      - failure
      - error
      report_template: '{{if eq .Status.State "success"}} :slack-green: Job *{{.Spec.Job}}*
        ended with *{{.Status.State}}*. <{{.Status.URL}}|View logs> {{else}} :failed:
        Job *{{.Spec.Job}}* ended with *{{.Status.State}}*. <{{.Status.URL}}|View
        logs> {{end}}'
  spec:
    containers:
    - args:
      - --gcs-upload-secret=/secrets/gcs/service-account.json
      - --image-import-pull-secret=/etc/pull-secret/.dockerconfigjson
      - --lease-server-credentials-file=/etc/boskos/credentials
      - --oauth-token-path=/usr/local/github-credentials/oauth
      - --report-credentials-file=/etc/report/credentials
      - --secret-dir=/secrets/ci-pull-credentials
      - --target=quay-e2e-tests-quay312-osd-ocp419
      - --variant=quay-osd-ocp
      command:
      - ci-operator
      image: quay-proxy.ci.openshift.org/openshift/ci:ci_ci-operator_latest
      imagePullPolicy: Always
      name: ""
      resources:
        requests:
          cpu: 10m
      volumeMounts:
      - mountPath: /etc/boskos
        name: boskos
        readOnly: true
      - mountPath: /secrets/ci-pull-credentials
        name: ci-pull-credentials
        readOnly: true
      - mountPath: /secrets/gcs
        name: gcs-credentials
        readOnly: true
      - mountPath: /usr/local/github-credentials
        name: github-credentials-openshift-ci-robot-private-git-cloner
        readOnly: true
      - mountPath: /secrets/manifest-tool
        name: manifest-tool-local-pusher
        readOnly: true
      - mountPath: /etc/pull-secret
        name: pull-secret
        readOnly: true
      - mountPath: /etc/report
        name: result-aggregator
        readOnly: true
    serviceAccountName: ci-operator
    volumes:
    - name: boskos
      secret:
        items:
        - key: credentials
          path: credentials
        secretName: boskos-credentials
    - name: ci-pull-credentials
      secret:
        secretName: ci-pull-credentials
    - name: github-credentials-openshift-ci-robot-private-git-cloner
      secret:
        secretName: github-credentials-openshift-ci-robot-private-git-cloner
    - name: manifest-tool-local-pusher
      secret:
        secretName: manifest-tool-local-pusher
    - name: pull-secret
      secret:
        secretName: registry-pull-credentials
    - name: result-aggregator
      secret:
        secretName: result-aggregator
- agent: kubernetes
  cluster: build06
  cron: 0 12 * * 4
  decorate: true
  decoration_config:
    skip_cloning: true
  extra_refs:
  - base_ref: master
    org: quay
    repo: quay-tests
  labels:
    ci-operator.openshift.io/cloud: aws
    ci-operator.openshift.io/cloud-cluster-profile: aws-qe
    ci-operator.openshift.io/variant: quay-osd-ocp
    ci.openshift.io/generator: prowgen
    job-release: "4.19"
    pj-rehearse.openshift.io/can-be-rehearsed: "true"
  name: periodic-ci-quay-quay-tests-master-quay-osd-ocp-quay-e2e-tests-quay313-osd-ocp419
  reporter_config:
    slack:
      channel: '#quay-qe'
      job_states_to_report:
      - success
      - failure
      - error
      report_template: '{{if eq .Status.State "success"}} :slack-green: Job *{{.Spec.Job}}*
        ended with *{{.Status.State}}*. <{{.Status.URL}}|View logs> {{else}} :failed:
        Job *{{.Spec.Job}}* ended with *{{.Status.State}}*. <{{.Status.URL}}|View
        logs> {{end}}'
  spec:
    containers:
    - args:
      - --gcs-upload-secret=/secrets/gcs/service-account.json
      - --image-import-pull-secret=/etc/pull-secret/.dockerconfigjson
      - --lease-server-credentials-file=/etc/boskos/credentials
      - --oauth-token-path=/usr/local/github-credentials/oauth
      - --report-credentials-file=/etc/report/credentials
      - --secret-dir=/secrets/ci-pull-credentials
      - --target=quay-e2e-tests-quay313-osd-ocp419
      - --variant=quay-osd-ocp
      command:
      - ci-operator
      image: quay-proxy.ci.openshift.org/openshift/ci:ci_ci-operator_latest
      imagePullPolicy: Always
      name: ""
      resources:
        requests:
          cpu: 10m
      volumeMounts:
      - mountPath: /etc/boskos
        name: boskos
        readOnly: true
      - mountPath: /secrets/ci-pull-credentials
        name: ci-pull-credentials
        readOnly: true
      - mountPath: /secrets/gcs
        name: gcs-credentials
        readOnly: true
      - mountPath: /usr/local/github-credentials
        name: github-credentials-openshift-ci-robot-private-git-cloner
        readOnly: true
      - mountPath: /secrets/manifest-tool
        name: manifest-tool-local-pusher
        readOnly: true
      - mountPath: /etc/pull-secret
        name: pull-secret
        readOnly: true
      - mountPath: /etc/report
        name: result-aggregator
        readOnly: true
    serviceAccountName: ci-operator
    volumes:
    - name: boskos
      secret:
        items:
        - key: credentials
          path: credentials
        secretName: boskos-credentials
    - name: ci-pull-credentials
      secret:
        secretName: ci-pull-credentials
    - name: github-credentials-openshift-ci-robot-private-git-cloner
      secret:
        secretName: github-credentials-openshift-ci-robot-private-git-cloner
    - name: manifest-tool-local-pusher
      secret:
        secretName: manifest-tool-local-pusher
    - name: pull-secret
      secret:
        secretName: registry-pull-credentials
    - name: result-aggregator
      secret:
        secretName: result-aggregator
- agent: kubernetes
  cluster: build06
  cron: 0 12 * * 3
  decorate: true
  decoration_config:
    skip_cloning: true
  extra_refs:
  - base_ref: master
    org: quay
    repo: quay-tests
  labels:
    ci-operator.openshift.io/cloud: aws
    ci-operator.openshift.io/cloud-cluster-profile: aws-qe
    ci-operator.openshift.io/variant: quay-osd-ocp
    ci.openshift.io/generator: prowgen
    job-release: "4.19"
    pj-rehearse.openshift.io/can-be-rehearsed: "true"
  name: periodic-ci-quay-quay-tests-master-quay-osd-ocp-quay-e2e-tests-quay314-osd-ocp419
  reporter_config:
    slack:
      channel: '#quay-qe'
      job_states_to_report:
      - success
      - failure
      - error
      report_template: '{{if eq .Status.State "success"}} :slack-green: Job *{{.Spec.Job}}*
        ended with *{{.Status.State}}*. <{{.Status.URL}}|View logs> {{else}} :failed:
        Job *{{.Spec.Job}}* ended with *{{.Status.State}}*. <{{.Status.URL}}|View
        logs> {{end}}'
  spec:
    containers:
    - args:
      - --gcs-upload-secret=/secrets/gcs/service-account.json
      - --image-import-pull-secret=/etc/pull-secret/.dockerconfigjson
      - --lease-server-credentials-file=/etc/boskos/credentials
      - --oauth-token-path=/usr/local/github-credentials/oauth
      - --report-credentials-file=/etc/report/credentials
      - --secret-dir=/secrets/ci-pull-credentials
      - --target=quay-e2e-tests-quay314-osd-ocp419
      - --variant=quay-osd-ocp
      command:
      - ci-operator
      image: quay-proxy.ci.openshift.org/openshift/ci:ci_ci-operator_latest
      imagePullPolicy: Always
      name: ""
      resources:
        requests:
          cpu: 10m
      volumeMounts:
      - mountPath: /etc/boskos
        name: boskos
        readOnly: true
      - mountPath: /secrets/ci-pull-credentials
        name: ci-pull-credentials
        readOnly: true
      - mountPath: /secrets/gcs
        name: gcs-credentials
        readOnly: true
      - mountPath: /usr/local/github-credentials
        name: github-credentials-openshift-ci-robot-private-git-cloner
        readOnly: true
      - mountPath: /secrets/manifest-tool
        name: manifest-tool-local-pusher
        readOnly: true
      - mountPath: /etc/pull-secret
        name: pull-secret
        readOnly: true
      - mountPath: /etc/report
        name: result-aggregator
        readOnly: true
    serviceAccountName: ci-operator
    volumes:
    - name: boskos
      secret:
        items:
        - key: credentials
          path: credentials
        secretName: boskos-credentials
    - name: ci-pull-credentials
      secret:
        secretName: ci-pull-credentials
    - name: github-credentials-openshift-ci-robot-private-git-cloner
      secret:
        secretName: github-credentials-openshift-ci-robot-private-git-cloner
    - name: manifest-tool-local-pusher
      secret:
        secretName: manifest-tool-local-pusher
    - name: pull-secret
      secret:
        secretName: registry-pull-credentials
    - name: result-aggregator
      secret:
        secretName: result-aggregator
- agent: kubernetes
  cluster: build06
  cron: '@yearly'
  decorate: true
  decoration_config:
    skip_cloning: true
    timeout: 8h0m0s
  extra_refs:
  - base_ref: master
    org: quay
    repo: quay-tests
  labels:
    ci-operator.openshift.io/cloud: aws
    ci-operator.openshift.io/cloud-cluster-profile: aws-quay-qe
    ci-operator.openshift.io/variant: quay-performance
    ci.openshift.io/generator: prowgen
    job-release: "4.18"
    pj-rehearse.openshift.io/can-be-rehearsed: "true"
  name: periodic-ci-quay-quay-tests-master-quay-performance-quay-e2e-tests-quay315-performance-test
  reporter_config:
    slack:
      channel: '#quay-qe'
      job_states_to_report:
      - success
      - failure
      - error
      report_template: '{{if eq .Status.State "success"}} :slack-green: Job *{{.Spec.Job}}*
        ended with *{{.Status.State}}*. <{{.Status.URL}}|View logs> {{else}} :failed:
        Job *{{.Spec.Job}}* ended with *{{.Status.State}}*. <{{.Status.URL}}|View
        logs> {{end}}'
  spec:
    containers:
    - args:
      - --gcs-upload-secret=/secrets/gcs/service-account.json
      - --image-import-pull-secret=/etc/pull-secret/.dockerconfigjson
      - --lease-server-credentials-file=/etc/boskos/credentials
      - --oauth-token-path=/usr/local/github-credentials/oauth
      - --report-credentials-file=/etc/report/credentials
      - --secret-dir=/secrets/ci-pull-credentials
      - --target=quay-e2e-tests-quay315-performance-test
      - --variant=quay-performance
      command:
      - ci-operator
      image: quay-proxy.ci.openshift.org/openshift/ci:ci_ci-operator_latest
      imagePullPolicy: Always
      name: ""
      resources:
        requests:
          cpu: 10m
      volumeMounts:
      - mountPath: /etc/boskos
        name: boskos
        readOnly: true
      - mountPath: /secrets/ci-pull-credentials
        name: ci-pull-credentials
        readOnly: true
      - mountPath: /secrets/gcs
        name: gcs-credentials
        readOnly: true
      - mountPath: /usr/local/github-credentials
        name: github-credentials-openshift-ci-robot-private-git-cloner
        readOnly: true
      - mountPath: /secrets/manifest-tool
        name: manifest-tool-local-pusher
        readOnly: true
      - mountPath: /etc/pull-secret
        name: pull-secret
        readOnly: true
      - mountPath: /etc/report
        name: result-aggregator
        readOnly: true
    serviceAccountName: ci-operator
    volumes:
    - name: boskos
      secret:
        items:
        - key: credentials
          path: credentials
        secretName: boskos-credentials
    - name: ci-pull-credentials
      secret:
        secretName: ci-pull-credentials
    - name: github-credentials-openshift-ci-robot-private-git-cloner
      secret:
        secretName: github-credentials-openshift-ci-robot-private-git-cloner
    - name: manifest-tool-local-pusher
      secret:
        secretName: manifest-tool-local-pusher
    - name: pull-secret
      secret:
        secretName: registry-pull-credentials
    - name: result-aggregator
      secret:
        secretName: result-aggregator
- agent: kubernetes
  cluster: build06
  cron: 5 20 22 * *
  decorate: true
  decoration_config:
    skip_cloning: true
  extra_refs:
  - base_ref: master
    org: quay
    repo: quay-tests
  labels:
    ci-operator.openshift.io/cloud: aws
    ci-operator.openshift.io/cloud-cluster-profile: aws-quay-qe
    ci-operator.openshift.io/variant: quay-performance
    ci.openshift.io/generator: prowgen
    job-release: "4.18"
    pj-rehearse.openshift.io/can-be-rehearsed: "true"
  name: periodic-ci-quay-quay-tests-master-quay-performance-quay-e2e-tests-quayio-stage-performance-test
  reporter_config:
    slack:
      channel: '#quay-qe'
      job_states_to_report:
      - success
      - failure
      - error
      report_template: '{{if eq .Status.State "success"}} :slack-green: Job *{{.Spec.Job}}*
        ended with *{{.Status.State}}*. <{{.Status.URL}}|View logs> {{else}} :failed:
        Job *{{.Spec.Job}}* ended with *{{.Status.State}}*. <{{.Status.URL}}|View
        logs> {{end}}'
  spec:
    containers:
    - args:
      - --gcs-upload-secret=/secrets/gcs/service-account.json
      - --image-import-pull-secret=/etc/pull-secret/.dockerconfigjson
      - --lease-server-credentials-file=/etc/boskos/credentials
      - --oauth-token-path=/usr/local/github-credentials/oauth
      - --report-credentials-file=/etc/report/credentials
      - --secret-dir=/secrets/ci-pull-credentials
      - --target=quay-e2e-tests-quayio-stage-performance-test
      - --variant=quay-performance
      command:
      - ci-operator
      image: quay-proxy.ci.openshift.org/openshift/ci:ci_ci-operator_latest
      imagePullPolicy: Always
      name: ""
      resources:
        requests:
          cpu: 10m
      volumeMounts:
      - mountPath: /etc/boskos
        name: boskos
        readOnly: true
      - mountPath: /secrets/ci-pull-credentials
        name: ci-pull-credentials
        readOnly: true
      - mountPath: /secrets/gcs
        name: gcs-credentials
        readOnly: true
      - mountPath: /usr/local/github-credentials
        name: github-credentials-openshift-ci-robot-private-git-cloner
        readOnly: true
      - mountPath: /secrets/manifest-tool
        name: manifest-tool-local-pusher
        readOnly: true
      - mountPath: /etc/pull-secret
        name: pull-secret
        readOnly: true
      - mountPath: /etc/report
        name: result-aggregator
        readOnly: true
    serviceAccountName: ci-operator
    volumes:
    - name: boskos
      secret:
        items:
        - key: credentials
          path: credentials
        secretName: boskos-credentials
    - name: ci-pull-credentials
      secret:
        secretName: ci-pull-credentials
    - name: github-credentials-openshift-ci-robot-private-git-cloner
      secret:
        secretName: github-credentials-openshift-ci-robot-private-git-cloner
    - name: manifest-tool-local-pusher
      secret:
        secretName: manifest-tool-local-pusher
    - name: pull-secret
      secret:
        secretName: registry-pull-credentials
    - name: result-aggregator
      secret:
        secretName: result-aggregator
- agent: kubernetes
  cluster: build09
  cron: 0 1 * * *
  decorate: true
  decoration_config:
    skip_cloning: true
    timeout: 8h0m0s
  extra_refs:
  - base_ref: master
    org: quay
    repo: quay-tests
  labels:
    ci-operator.openshift.io/variant: quay-quayio
    ci.openshift.io/generator: prowgen
    job-release: "4.18"
    pj-rehearse.openshift.io/can-be-rehearsed: "true"
  name: periodic-ci-quay-quay-tests-master-quay-quayio-quay-quayio-push-pull-images-monitoring
  reporter_config:
    slack:
      channel: '#oncall-quay'
      job_states_to_report:
      - failure
      - error
      report_template: '{{if eq .Status.State "success"}} :slack-green: Job *{{.Spec.Job}}*
        ended with *{{.Status.State}}*. <{{.Status.URL}}|View logs> {{else}} :failed:
        Job *{{.Spec.Job}}* ended with *{{.Status.State}}*. <{{.Status.URL}}|View
        logs> {{end}}'
  spec:
    containers:
    - args:
      - --gcs-upload-secret=/secrets/gcs/service-account.json
      - --image-import-pull-secret=/etc/pull-secret/.dockerconfigjson
      - --oauth-token-path=/usr/local/github-credentials/oauth
      - --report-credentials-file=/etc/report/credentials
      - --secret-dir=/secrets/ci-pull-credentials
      - --target=quay-quayio-push-pull-images-monitoring
      - --variant=quay-quayio
      command:
      - ci-operator
      image: quay-proxy.ci.openshift.org/openshift/ci:ci_ci-operator_latest
      imagePullPolicy: Always
      name: ""
      resources:
        requests:
          cpu: 10m
      volumeMounts:
      - mountPath: /secrets/ci-pull-credentials
        name: ci-pull-credentials
        readOnly: true
      - mountPath: /secrets/gcs
        name: gcs-credentials
        readOnly: true
      - mountPath: /usr/local/github-credentials
        name: github-credentials-openshift-ci-robot-private-git-cloner
        readOnly: true
      - mountPath: /secrets/manifest-tool
        name: manifest-tool-local-pusher
        readOnly: true
      - mountPath: /etc/pull-secret
        name: pull-secret
        readOnly: true
      - mountPath: /etc/report
        name: result-aggregator
        readOnly: true
    serviceAccountName: ci-operator
    volumes:
    - name: ci-pull-credentials
      secret:
        secretName: ci-pull-credentials
    - name: github-credentials-openshift-ci-robot-private-git-cloner
      secret:
        secretName: github-credentials-openshift-ci-robot-private-git-cloner
    - name: manifest-tool-local-pusher
      secret:
        secretName: manifest-tool-local-pusher
    - name: pull-secret
      secret:
        secretName: registry-pull-credentials
    - name: result-aggregator
      secret:
        secretName: result-aggregator
- agent: kubernetes
  cluster: build06
  cron: 0 12 * * 6
  decorate: true
  decoration_config:
    skip_cloning: true
  extra_refs:
  - base_ref: master
    org: quay
    repo: quay-tests
  labels:
    ci-operator.openshift.io/cloud: aws
    ci-operator.openshift.io/cloud-cluster-profile: aws-qe
    ci-operator.openshift.io/variant: quay-rosa-ocp
    ci.openshift.io/generator: prowgen
    job-release: "4.19"
    pj-rehearse.openshift.io/can-be-rehearsed: "true"
  name: periodic-ci-quay-quay-tests-master-quay-rosa-ocp-quay-e2e-tests-quay312-rosa-ocp419
  reporter_config:
    slack:
      channel: '#quay-qe'
      job_states_to_report:
      - success
      - failure
      - error
      report_template: '{{if eq .Status.State "success"}} :slack-green: Job *{{.Spec.Job}}*
        ended with *{{.Status.State}}*. <{{.Status.URL}}|View logs> {{else}} :failed:
        Job *{{.Spec.Job}}* ended with *{{.Status.State}}*. <{{.Status.URL}}|View
        logs> {{end}}'
  spec:
    containers:
    - args:
      - --gcs-upload-secret=/secrets/gcs/service-account.json
      - --image-import-pull-secret=/etc/pull-secret/.dockerconfigjson
      - --lease-server-credentials-file=/etc/boskos/credentials
      - --oauth-token-path=/usr/local/github-credentials/oauth
      - --report-credentials-file=/etc/report/credentials
      - --secret-dir=/secrets/ci-pull-credentials
      - --target=quay-e2e-tests-quay312-rosa-ocp419
      - --variant=quay-rosa-ocp
      command:
      - ci-operator
      image: quay-proxy.ci.openshift.org/openshift/ci:ci_ci-operator_latest
      imagePullPolicy: Always
      name: ""
      resources:
        requests:
          cpu: 10m
      volumeMounts:
      - mountPath: /etc/boskos
        name: boskos
        readOnly: true
      - mountPath: /secrets/ci-pull-credentials
        name: ci-pull-credentials
        readOnly: true
      - mountPath: /secrets/gcs
        name: gcs-credentials
        readOnly: true
      - mountPath: /usr/local/github-credentials
        name: github-credentials-openshift-ci-robot-private-git-cloner
        readOnly: true
      - mountPath: /secrets/manifest-tool
        name: manifest-tool-local-pusher
        readOnly: true
      - mountPath: /etc/pull-secret
        name: pull-secret
        readOnly: true
      - mountPath: /etc/report
        name: result-aggregator
        readOnly: true
    serviceAccountName: ci-operator
    volumes:
    - name: boskos
      secret:
        items:
        - key: credentials
          path: credentials
        secretName: boskos-credentials
    - name: ci-pull-credentials
      secret:
        secretName: ci-pull-credentials
    - name: github-credentials-openshift-ci-robot-private-git-cloner
      secret:
        secretName: github-credentials-openshift-ci-robot-private-git-cloner
    - name: manifest-tool-local-pusher
      secret:
        secretName: manifest-tool-local-pusher
    - name: pull-secret
      secret:
        secretName: registry-pull-credentials
    - name: result-aggregator
      secret:
        secretName: result-aggregator
- agent: kubernetes
  cluster: build06
  cron: 0 12 * * 3
  decorate: true
  decoration_config:
    skip_cloning: true
  extra_refs:
  - base_ref: master
    org: quay
    repo: quay-tests
  labels:
    ci-operator.openshift.io/cloud: aws
    ci-operator.openshift.io/cloud-cluster-profile: aws-qe
    ci-operator.openshift.io/variant: quay-rosa-ocp
    ci.openshift.io/generator: prowgen
    job-release: "4.19"
    pj-rehearse.openshift.io/can-be-rehearsed: "true"
  name: periodic-ci-quay-quay-tests-master-quay-rosa-ocp-quay-e2e-tests-quay313-rosa-ocp419
  reporter_config:
    slack:
      channel: '#quay-qe'
      job_states_to_report:
      - success
      - failure
      - error
      report_template: '{{if eq .Status.State "success"}} :slack-green: Job *{{.Spec.Job}}*
        ended with *{{.Status.State}}*. <{{.Status.URL}}|View logs> {{else}} :failed:
        Job *{{.Spec.Job}}* ended with *{{.Status.State}}*. <{{.Status.URL}}|View
        logs> {{end}}'
  spec:
    containers:
    - args:
      - --gcs-upload-secret=/secrets/gcs/service-account.json
      - --image-import-pull-secret=/etc/pull-secret/.dockerconfigjson
      - --lease-server-credentials-file=/etc/boskos/credentials
      - --oauth-token-path=/usr/local/github-credentials/oauth
      - --report-credentials-file=/etc/report/credentials
      - --secret-dir=/secrets/ci-pull-credentials
      - --target=quay-e2e-tests-quay313-rosa-ocp419
      - --variant=quay-rosa-ocp
      command:
      - ci-operator
      image: quay-proxy.ci.openshift.org/openshift/ci:ci_ci-operator_latest
      imagePullPolicy: Always
      name: ""
      resources:
        requests:
          cpu: 10m
      volumeMounts:
      - mountPath: /etc/boskos
        name: boskos
        readOnly: true
      - mountPath: /secrets/ci-pull-credentials
        name: ci-pull-credentials
        readOnly: true
      - mountPath: /secrets/gcs
        name: gcs-credentials
        readOnly: true
      - mountPath: /usr/local/github-credentials
        name: github-credentials-openshift-ci-robot-private-git-cloner
        readOnly: true
      - mountPath: /secrets/manifest-tool
        name: manifest-tool-local-pusher
        readOnly: true
      - mountPath: /etc/pull-secret
        name: pull-secret
        readOnly: true
      - mountPath: /etc/report
        name: result-aggregator
        readOnly: true
    serviceAccountName: ci-operator
    volumes:
    - name: boskos
      secret:
        items:
        - key: credentials
          path: credentials
        secretName: boskos-credentials
    - name: ci-pull-credentials
      secret:
        secretName: ci-pull-credentials
    - name: github-credentials-openshift-ci-robot-private-git-cloner
      secret:
        secretName: github-credentials-openshift-ci-robot-private-git-cloner
    - name: manifest-tool-local-pusher
      secret:
        secretName: manifest-tool-local-pusher
    - name: pull-secret
      secret:
        secretName: registry-pull-credentials
    - name: result-aggregator
      secret:
        secretName: result-aggregator
- agent: kubernetes
  cluster: build06
  cron: 0 12 * * 5
  decorate: true
  decoration_config:
    skip_cloning: true
  extra_refs:
  - base_ref: master
    org: quay
    repo: quay-tests
  labels:
    ci-operator.openshift.io/cloud: aws
    ci-operator.openshift.io/cloud-cluster-profile: aws-qe
    ci-operator.openshift.io/variant: quay-rosa-ocp
    ci.openshift.io/generator: prowgen
    job-release: "4.19"
    pj-rehearse.openshift.io/can-be-rehearsed: "true"
  name: periodic-ci-quay-quay-tests-master-quay-rosa-ocp-quay-e2e-tests-quay314-rosa-ocp419
  reporter_config:
    slack:
      channel: '#quay-qe'
      job_states_to_report:
      - success
      - failure
      - error
      report_template: '{{if eq .Status.State "success"}} :slack-green: Job *{{.Spec.Job}}*
        ended with *{{.Status.State}}*. <{{.Status.URL}}|View logs> {{else}} :failed:
        Job *{{.Spec.Job}}* ended with *{{.Status.State}}*. <{{.Status.URL}}|View
        logs> {{end}}'
  spec:
    containers:
    - args:
      - --gcs-upload-secret=/secrets/gcs/service-account.json
      - --image-import-pull-secret=/etc/pull-secret/.dockerconfigjson
      - --lease-server-credentials-file=/etc/boskos/credentials
      - --oauth-token-path=/usr/local/github-credentials/oauth
      - --report-credentials-file=/etc/report/credentials
      - --secret-dir=/secrets/ci-pull-credentials
      - --target=quay-e2e-tests-quay314-rosa-ocp419
      - --variant=quay-rosa-ocp
      command:
      - ci-operator
      image: quay-proxy.ci.openshift.org/openshift/ci:ci_ci-operator_latest
      imagePullPolicy: Always
      name: ""
      resources:
        requests:
          cpu: 10m
      volumeMounts:
      - mountPath: /etc/boskos
        name: boskos
        readOnly: true
      - mountPath: /secrets/ci-pull-credentials
        name: ci-pull-credentials
        readOnly: true
      - mountPath: /secrets/gcs
        name: gcs-credentials
        readOnly: true
      - mountPath: /usr/local/github-credentials
        name: github-credentials-openshift-ci-robot-private-git-cloner
        readOnly: true
      - mountPath: /secrets/manifest-tool
        name: manifest-tool-local-pusher
        readOnly: true
      - mountPath: /etc/pull-secret
        name: pull-secret
        readOnly: true
      - mountPath: /etc/report
        name: result-aggregator
        readOnly: true
    serviceAccountName: ci-operator
    volumes:
    - name: boskos
      secret:
        items:
        - key: credentials
          path: credentials
        secretName: boskos-credentials
    - name: ci-pull-credentials
      secret:
        secretName: ci-pull-credentials
    - name: github-credentials-openshift-ci-robot-private-git-cloner
      secret:
        secretName: github-credentials-openshift-ci-robot-private-git-cloner
    - name: manifest-tool-local-pusher
      secret:
        secretName: manifest-tool-local-pusher
    - name: pull-secret
      secret:
        secretName: registry-pull-credentials
    - name: result-aggregator
      secret:
        secretName: result-aggregator
- agent: kubernetes
  cluster: build09
  cron: 0 12 * * 5
  decorate: true
  decoration_config:
    skip_cloning: true
  extra_refs:
  - base_ref: master
    org: quay
    repo: quay-tests
  labels:
    ci-operator.openshift.io/variant: quay-sdl
    ci.openshift.io/generator: prowgen
    job-release: "4.18"
    pj-rehearse.openshift.io/can-be-rehearsed: "true"
  name: periodic-ci-quay-quay-tests-master-quay-sdl-quay-sdl-check-images-vulnerabilities-quay310
  spec:
    containers:
    - args:
      - --gcs-upload-secret=/secrets/gcs/service-account.json
      - --image-import-pull-secret=/etc/pull-secret/.dockerconfigjson
      - --oauth-token-path=/usr/local/github-credentials/oauth
      - --report-credentials-file=/etc/report/credentials
      - --secret-dir=/secrets/ci-pull-credentials
      - --target=quay-sdl-check-images-vulnerabilities-quay310
      - --variant=quay-sdl
      command:
      - ci-operator
      image: quay-proxy.ci.openshift.org/openshift/ci:ci_ci-operator_latest
      imagePullPolicy: Always
      name: ""
      resources:
        requests:
          cpu: 10m
      volumeMounts:
      - mountPath: /secrets/ci-pull-credentials
        name: ci-pull-credentials
        readOnly: true
      - mountPath: /secrets/gcs
        name: gcs-credentials
        readOnly: true
      - mountPath: /usr/local/github-credentials
        name: github-credentials-openshift-ci-robot-private-git-cloner
        readOnly: true
      - mountPath: /secrets/manifest-tool
        name: manifest-tool-local-pusher
        readOnly: true
      - mountPath: /etc/pull-secret
        name: pull-secret
        readOnly: true
      - mountPath: /etc/report
        name: result-aggregator
        readOnly: true
    serviceAccountName: ci-operator
    volumes:
    - name: ci-pull-credentials
      secret:
        secretName: ci-pull-credentials
    - name: github-credentials-openshift-ci-robot-private-git-cloner
      secret:
        secretName: github-credentials-openshift-ci-robot-private-git-cloner
    - name: manifest-tool-local-pusher
      secret:
        secretName: manifest-tool-local-pusher
    - name: pull-secret
      secret:
        secretName: registry-pull-credentials
    - name: result-aggregator
      secret:
        secretName: result-aggregator
- agent: kubernetes
  cluster: build09
  cron: 0 12 * * 5
  decorate: true
  decoration_config:
    skip_cloning: true
  extra_refs:
  - base_ref: master
    org: quay
    repo: quay-tests
  labels:
    ci-operator.openshift.io/variant: quay-sdl
    ci.openshift.io/generator: prowgen
    job-release: "4.18"
    pj-rehearse.openshift.io/can-be-rehearsed: "true"
  name: periodic-ci-quay-quay-tests-master-quay-sdl-quay-sdl-check-images-vulnerabilities-quay311
  spec:
    containers:
    - args:
      - --gcs-upload-secret=/secrets/gcs/service-account.json
      - --image-import-pull-secret=/etc/pull-secret/.dockerconfigjson
      - --oauth-token-path=/usr/local/github-credentials/oauth
      - --report-credentials-file=/etc/report/credentials
      - --secret-dir=/secrets/ci-pull-credentials
      - --target=quay-sdl-check-images-vulnerabilities-quay311
      - --variant=quay-sdl
      command:
      - ci-operator
      image: quay-proxy.ci.openshift.org/openshift/ci:ci_ci-operator_latest
      imagePullPolicy: Always
      name: ""
      resources:
        requests:
          cpu: 10m
      volumeMounts:
      - mountPath: /secrets/ci-pull-credentials
        name: ci-pull-credentials
        readOnly: true
      - mountPath: /secrets/gcs
        name: gcs-credentials
        readOnly: true
      - mountPath: /usr/local/github-credentials
        name: github-credentials-openshift-ci-robot-private-git-cloner
        readOnly: true
      - mountPath: /secrets/manifest-tool
        name: manifest-tool-local-pusher
        readOnly: true
      - mountPath: /etc/pull-secret
        name: pull-secret
        readOnly: true
      - mountPath: /etc/report
        name: result-aggregator
        readOnly: true
    serviceAccountName: ci-operator
    volumes:
    - name: ci-pull-credentials
      secret:
        secretName: ci-pull-credentials
    - name: github-credentials-openshift-ci-robot-private-git-cloner
      secret:
        secretName: github-credentials-openshift-ci-robot-private-git-cloner
    - name: manifest-tool-local-pusher
      secret:
        secretName: manifest-tool-local-pusher
    - name: pull-secret
      secret:
        secretName: registry-pull-credentials
    - name: result-aggregator
      secret:
        secretName: result-aggregator
- agent: kubernetes
  cluster: build09
  cron: 0 12 * * 6
  decorate: true
  decoration_config:
    skip_cloning: true
  extra_refs:
  - base_ref: master
    org: quay
    repo: quay-tests
  labels:
    ci-operator.openshift.io/variant: quay-sdl
    ci.openshift.io/generator: prowgen
    job-release: "4.18"
    pj-rehearse.openshift.io/can-be-rehearsed: "true"
  name: periodic-ci-quay-quay-tests-master-quay-sdl-quay-sdl-check-images-vulnerabilities-quay312
  spec:
    containers:
    - args:
      - --gcs-upload-secret=/secrets/gcs/service-account.json
      - --image-import-pull-secret=/etc/pull-secret/.dockerconfigjson
      - --oauth-token-path=/usr/local/github-credentials/oauth
      - --report-credentials-file=/etc/report/credentials
      - --secret-dir=/secrets/ci-pull-credentials
      - --target=quay-sdl-check-images-vulnerabilities-quay312
      - --variant=quay-sdl
      command:
      - ci-operator
      image: quay-proxy.ci.openshift.org/openshift/ci:ci_ci-operator_latest
      imagePullPolicy: Always
      name: ""
      resources:
        requests:
          cpu: 10m
      volumeMounts:
      - mountPath: /secrets/ci-pull-credentials
        name: ci-pull-credentials
        readOnly: true
      - mountPath: /secrets/gcs
        name: gcs-credentials
        readOnly: true
      - mountPath: /usr/local/github-credentials
        name: github-credentials-openshift-ci-robot-private-git-cloner
        readOnly: true
      - mountPath: /secrets/manifest-tool
        name: manifest-tool-local-pusher
        readOnly: true
      - mountPath: /etc/pull-secret
        name: pull-secret
        readOnly: true
      - mountPath: /etc/report
        name: result-aggregator
        readOnly: true
    serviceAccountName: ci-operator
    volumes:
    - name: ci-pull-credentials
      secret:
        secretName: ci-pull-credentials
    - name: github-credentials-openshift-ci-robot-private-git-cloner
      secret:
        secretName: github-credentials-openshift-ci-robot-private-git-cloner
    - name: manifest-tool-local-pusher
      secret:
        secretName: manifest-tool-local-pusher
    - name: pull-secret
      secret:
        secretName: registry-pull-credentials
    - name: result-aggregator
      secret:
        secretName: result-aggregator
- agent: kubernetes
  cluster: build09
  cron: 0 12 * * 4
  decorate: true
  decoration_config:
    skip_cloning: true
  extra_refs:
  - base_ref: master
    org: quay
    repo: quay-tests
  labels:
    ci-operator.openshift.io/variant: quay-sdl
    ci.openshift.io/generator: prowgen
    job-release: "4.18"
    pj-rehearse.openshift.io/can-be-rehearsed: "true"
  name: periodic-ci-quay-quay-tests-master-quay-sdl-quay-sdl-check-images-vulnerabilities-quay313
  reporter_config:
    slack:
      channel: '#quay-qe'
      job_states_to_report:
      - success
      - failure
      - error
      report_template: '{{if eq .Status.State "success"}} :slack-green: Job *{{.Spec.Job}}*
        ended with *{{.Status.State}}*. <{{.Status.URL}}|View logs> {{else}} :failed:
        Job *{{.Spec.Job}}* ended with *{{.Status.State}}*. <{{.Status.URL}}|View
        logs> {{end}}'
  spec:
    containers:
    - args:
      - --gcs-upload-secret=/secrets/gcs/service-account.json
      - --image-import-pull-secret=/etc/pull-secret/.dockerconfigjson
      - --oauth-token-path=/usr/local/github-credentials/oauth
      - --report-credentials-file=/etc/report/credentials
      - --secret-dir=/secrets/ci-pull-credentials
      - --target=quay-sdl-check-images-vulnerabilities-quay313
      - --variant=quay-sdl
      command:
      - ci-operator
      image: quay-proxy.ci.openshift.org/openshift/ci:ci_ci-operator_latest
      imagePullPolicy: Always
      name: ""
      resources:
        requests:
          cpu: 10m
      volumeMounts:
      - mountPath: /secrets/ci-pull-credentials
        name: ci-pull-credentials
        readOnly: true
      - mountPath: /secrets/gcs
        name: gcs-credentials
        readOnly: true
      - mountPath: /usr/local/github-credentials
        name: github-credentials-openshift-ci-robot-private-git-cloner
        readOnly: true
      - mountPath: /secrets/manifest-tool
        name: manifest-tool-local-pusher
        readOnly: true
      - mountPath: /etc/pull-secret
        name: pull-secret
        readOnly: true
      - mountPath: /etc/report
        name: result-aggregator
        readOnly: true
    serviceAccountName: ci-operator
    volumes:
    - name: ci-pull-credentials
      secret:
        secretName: ci-pull-credentials
    - name: github-credentials-openshift-ci-robot-private-git-cloner
      secret:
        secretName: github-credentials-openshift-ci-robot-private-git-cloner
    - name: manifest-tool-local-pusher
      secret:
        secretName: manifest-tool-local-pusher
    - name: pull-secret
      secret:
        secretName: registry-pull-credentials
    - name: result-aggregator
      secret:
        secretName: result-aggregator
- agent: kubernetes
  cluster: build09
  cron: 0 12 * * 3
  decorate: true
  decoration_config:
    skip_cloning: true
  extra_refs:
  - base_ref: master
    org: quay
    repo: quay-tests
  labels:
    ci-operator.openshift.io/variant: quay-sdl
    ci.openshift.io/generator: prowgen
    job-release: "4.18"
    pj-rehearse.openshift.io/can-be-rehearsed: "true"
  name: periodic-ci-quay-quay-tests-master-quay-sdl-quay-sdl-check-images-vulnerabilities-quay314
  reporter_config:
    slack:
      channel: '#quay-qe'
      job_states_to_report:
      - success
      - failure
      - error
      report_template: '{{if eq .Status.State "success"}} :slack-green: Job *{{.Spec.Job}}*
        ended with *{{.Status.State}}*. <{{.Status.URL}}|View logs> {{else}} :failed:
        Job *{{.Spec.Job}}* ended with *{{.Status.State}}*. <{{.Status.URL}}|View
        logs> {{end}}'
  spec:
    containers:
    - args:
      - --gcs-upload-secret=/secrets/gcs/service-account.json
      - --image-import-pull-secret=/etc/pull-secret/.dockerconfigjson
      - --oauth-token-path=/usr/local/github-credentials/oauth
      - --report-credentials-file=/etc/report/credentials
      - --secret-dir=/secrets/ci-pull-credentials
      - --target=quay-sdl-check-images-vulnerabilities-quay314
      - --variant=quay-sdl
      command:
      - ci-operator
      image: quay-proxy.ci.openshift.org/openshift/ci:ci_ci-operator_latest
      imagePullPolicy: Always
      name: ""
      resources:
        requests:
          cpu: 10m
      volumeMounts:
      - mountPath: /secrets/ci-pull-credentials
        name: ci-pull-credentials
        readOnly: true
      - mountPath: /secrets/gcs
        name: gcs-credentials
        readOnly: true
      - mountPath: /usr/local/github-credentials
        name: github-credentials-openshift-ci-robot-private-git-cloner
        readOnly: true
      - mountPath: /secrets/manifest-tool
        name: manifest-tool-local-pusher
        readOnly: true
      - mountPath: /etc/pull-secret
        name: pull-secret
        readOnly: true
      - mountPath: /etc/report
        name: result-aggregator
        readOnly: true
    serviceAccountName: ci-operator
    volumes:
    - name: ci-pull-credentials
      secret:
        secretName: ci-pull-credentials
    - name: github-credentials-openshift-ci-robot-private-git-cloner
      secret:
        secretName: github-credentials-openshift-ci-robot-private-git-cloner
    - name: manifest-tool-local-pusher
      secret:
        secretName: manifest-tool-local-pusher
    - name: pull-secret
      secret:
        secretName: registry-pull-credentials
    - name: result-aggregator
      secret:
        secretName: result-aggregator
- agent: kubernetes
  cluster: build09
  cron: 0 0 6 * *
  decorate: true
  decoration_config:
    skip_cloning: true
  extra_refs:
  - base_ref: master
    org: quay
    repo: quay-tests
  labels:
    ci-operator.openshift.io/variant: quay-sdl
    ci.openshift.io/generator: prowgen
    job-release: "4.18"
    pj-rehearse.openshift.io/can-be-rehearsed: "true"
  name: periodic-ci-quay-quay-tests-master-quay-sdl-quay-sdl-check-images-vulnerabilities-quay315
  spec:
    containers:
    - args:
      - --gcs-upload-secret=/secrets/gcs/service-account.json
      - --image-import-pull-secret=/etc/pull-secret/.dockerconfigjson
      - --oauth-token-path=/usr/local/github-credentials/oauth
      - --report-credentials-file=/etc/report/credentials
      - --secret-dir=/secrets/ci-pull-credentials
      - --target=quay-sdl-check-images-vulnerabilities-quay315
      - --variant=quay-sdl
      command:
      - ci-operator
      image: quay-proxy.ci.openshift.org/openshift/ci:ci_ci-operator_latest
      imagePullPolicy: Always
      name: ""
      resources:
        requests:
          cpu: 10m
      volumeMounts:
      - mountPath: /secrets/ci-pull-credentials
        name: ci-pull-credentials
        readOnly: true
      - mountPath: /secrets/gcs
        name: gcs-credentials
        readOnly: true
      - mountPath: /usr/local/github-credentials
        name: github-credentials-openshift-ci-robot-private-git-cloner
        readOnly: true
      - mountPath: /secrets/manifest-tool
        name: manifest-tool-local-pusher
        readOnly: true
      - mountPath: /etc/pull-secret
        name: pull-secret
        readOnly: true
      - mountPath: /etc/report
        name: result-aggregator
        readOnly: true
    serviceAccountName: ci-operator
    volumes:
    - name: ci-pull-credentials
      secret:
        secretName: ci-pull-credentials
    - name: github-credentials-openshift-ci-robot-private-git-cloner
      secret:
        secretName: github-credentials-openshift-ci-robot-private-git-cloner
    - name: manifest-tool-local-pusher
      secret:
        secretName: manifest-tool-local-pusher
    - name: pull-secret
      secret:
        secretName: registry-pull-credentials
    - name: result-aggregator
      secret:
        secretName: result-aggregator
- agent: kubernetes
  cluster: build09
  cron: 0 12 * * 5
  decorate: true
  decoration_config:
    skip_cloning: true
  extra_refs:
  - base_ref: master
    org: quay
    repo: quay-tests
  labels:
    ci-operator.openshift.io/variant: quay-sdl
    ci.openshift.io/generator: prowgen
    job-release: "4.18"
    pj-rehearse.openshift.io/can-be-rehearsed: "true"
  name: periodic-ci-quay-quay-tests-master-quay-sdl-quay-sdl-check-images-vulnerabilities-quay39
  reporter_config:
    slack:
      channel: '#quay-qe'
      job_states_to_report:
      - success
      - failure
      - error
      report_template: '{{if eq .Status.State "success"}} :slack-green: Job *{{.Spec.Job}}*
        ended with *{{.Status.State}}*. <{{.Status.URL}}|View logs> {{else}} :failed:
        Job *{{.Spec.Job}}* ended with *{{.Status.State}}*. <{{.Status.URL}}|View
        logs> {{end}}'
  spec:
    containers:
    - args:
      - --gcs-upload-secret=/secrets/gcs/service-account.json
      - --image-import-pull-secret=/etc/pull-secret/.dockerconfigjson
      - --oauth-token-path=/usr/local/github-credentials/oauth
      - --report-credentials-file=/etc/report/credentials
      - --secret-dir=/secrets/ci-pull-credentials
      - --target=quay-sdl-check-images-vulnerabilities-quay39
      - --variant=quay-sdl
      command:
      - ci-operator
      image: quay-proxy.ci.openshift.org/openshift/ci:ci_ci-operator_latest
      imagePullPolicy: Always
      name: ""
      resources:
        requests:
          cpu: 10m
      volumeMounts:
      - mountPath: /secrets/ci-pull-credentials
        name: ci-pull-credentials
        readOnly: true
      - mountPath: /secrets/gcs
        name: gcs-credentials
        readOnly: true
      - mountPath: /usr/local/github-credentials
        name: github-credentials-openshift-ci-robot-private-git-cloner
        readOnly: true
      - mountPath: /secrets/manifest-tool
        name: manifest-tool-local-pusher
        readOnly: true
      - mountPath: /etc/pull-secret
        name: pull-secret
        readOnly: true
      - mountPath: /etc/report
        name: result-aggregator
        readOnly: true
    serviceAccountName: ci-operator
    volumes:
    - name: ci-pull-credentials
      secret:
        secretName: ci-pull-credentials
    - name: github-credentials-openshift-ci-robot-private-git-cloner
      secret:
        secretName: github-credentials-openshift-ci-robot-private-git-cloner
    - name: manifest-tool-local-pusher
      secret:
        secretName: manifest-tool-local-pusher
    - name: pull-secret
      secret:
        secretName: registry-pull-credentials
    - name: result-aggregator
      secret:
        secretName: result-aggregator
- agent: kubernetes
  cluster: build09
  cron: 0 3 * * *
  decorate: true
  decoration_config:
    skip_cloning: true
    timeout: 8h0m0s
  extra_refs:
  - base_ref: master
    org: quay
    repo: quay-tests
  labels:
    ci-operator.openshift.io/variant: quay-stage-quayio
    ci.openshift.io/generator: prowgen
    job-release: "4.18"
    pj-rehearse.openshift.io/can-be-rehearsed: "true"
  name: periodic-ci-quay-quay-tests-master-quay-stage-quayio-quay-stage-quayio-validation-testing
  reporter_config:
    slack:
      channel: '#oncall-quay'
      job_states_to_report:
      - failure
      - error
      report_template: '{{if eq .Status.State "success"}} :slack-green: Job *{{.Spec.Job}}*
        ended with *{{.Status.State}}*. <{{.Status.URL}}|View logs> {{else}} :failed:
        Job *{{.Spec.Job}}* ended with *{{.Status.State}}*. <{{.Status.URL}}|View
        logs> {{end}}'
  spec:
    containers:
    - args:
      - --gcs-upload-secret=/secrets/gcs/service-account.json
      - --image-import-pull-secret=/etc/pull-secret/.dockerconfigjson
      - --oauth-token-path=/usr/local/github-credentials/oauth
      - --report-credentials-file=/etc/report/credentials
      - --secret-dir=/secrets/ci-pull-credentials
      - --target=quay-stage-quayio-validation-testing
      - --variant=quay-stage-quayio
      command:
      - ci-operator
      image: quay-proxy.ci.openshift.org/openshift/ci:ci_ci-operator_latest
      imagePullPolicy: Always
      name: ""
      resources:
        requests:
          cpu: 10m
      volumeMounts:
      - mountPath: /secrets/ci-pull-credentials
        name: ci-pull-credentials
        readOnly: true
      - mountPath: /secrets/gcs
        name: gcs-credentials
        readOnly: true
      - mountPath: /usr/local/github-credentials
        name: github-credentials-openshift-ci-robot-private-git-cloner
        readOnly: true
      - mountPath: /secrets/manifest-tool
        name: manifest-tool-local-pusher
        readOnly: true
      - mountPath: /etc/pull-secret
        name: pull-secret
        readOnly: true
      - mountPath: /etc/report
        name: result-aggregator
        readOnly: true
    serviceAccountName: ci-operator
    volumes:
    - name: ci-pull-credentials
      secret:
        secretName: ci-pull-credentials
    - name: github-credentials-openshift-ci-robot-private-git-cloner
      secret:
        secretName: github-credentials-openshift-ci-robot-private-git-cloner
    - name: manifest-tool-local-pusher
      secret:
        secretName: manifest-tool-local-pusher
    - name: pull-secret
      secret:
        secretName: registry-pull-credentials
    - name: result-aggregator
      secret:
        secretName: result-aggregator
- agent: kubernetes
  cluster: build06
  cron: 0 22 12 * *
  decorate: true
  decoration_config:
    skip_cloning: true
  extra_refs:
  - base_ref: master
    org: quay
    repo: quay-tests
  labels:
    ci-operator.openshift.io/cloud: aws
    ci-operator.openshift.io/cloud-cluster-profile: aws-quay-qe
    ci-operator.openshift.io/variant: quay-upgrade
    ci.openshift.io/generator: prowgen
    job-release: "4.17"
    pj-rehearse.openshift.io/can-be-rehearsed: "true"
  name: periodic-ci-quay-quay-tests-master-quay-upgrade-cso-quay315-ocp417-upgrade
  reporter_config:
    slack:
      channel: '#quay-qe'
      job_states_to_report:
      - success
      - failure
      - error
      report_template: '{{if eq .Status.State "success"}} :slack-green: Job *{{.Spec.Job}}*
        ended with *{{.Status.State}}*. <{{.Status.URL}}|View logs> {{else}} :failed:
        Job *{{.Spec.Job}}* ended with *{{.Status.State}}*. <{{.Status.URL}}|View
        logs> {{end}}'
  spec:
    containers:
    - args:
      - --gcs-upload-secret=/secrets/gcs/service-account.json
      - --image-import-pull-secret=/etc/pull-secret/.dockerconfigjson
      - --lease-server-credentials-file=/etc/boskos/credentials
      - --oauth-token-path=/usr/local/github-credentials/oauth
      - --report-credentials-file=/etc/report/credentials
      - --secret-dir=/secrets/ci-pull-credentials
      - --target=cso-quay315-ocp417-upgrade
      - --variant=quay-upgrade
      command:
      - ci-operator
      image: quay-proxy.ci.openshift.org/openshift/ci:ci_ci-operator_latest
      imagePullPolicy: Always
      name: ""
      resources:
        requests:
          cpu: 10m
      volumeMounts:
      - mountPath: /etc/boskos
        name: boskos
        readOnly: true
      - mountPath: /secrets/ci-pull-credentials
        name: ci-pull-credentials
        readOnly: true
      - mountPath: /secrets/gcs
        name: gcs-credentials
        readOnly: true
      - mountPath: /usr/local/github-credentials
        name: github-credentials-openshift-ci-robot-private-git-cloner
        readOnly: true
      - mountPath: /secrets/manifest-tool
        name: manifest-tool-local-pusher
        readOnly: true
      - mountPath: /etc/pull-secret
        name: pull-secret
        readOnly: true
      - mountPath: /etc/report
        name: result-aggregator
        readOnly: true
    serviceAccountName: ci-operator
    volumes:
    - name: boskos
      secret:
        items:
        - key: credentials
          path: credentials
        secretName: boskos-credentials
    - name: ci-pull-credentials
      secret:
        secretName: ci-pull-credentials
    - name: github-credentials-openshift-ci-robot-private-git-cloner
      secret:
        secretName: github-credentials-openshift-ci-robot-private-git-cloner
    - name: manifest-tool-local-pusher
      secret:
        secretName: manifest-tool-local-pusher
    - name: pull-secret
      secret:
        secretName: registry-pull-credentials
    - name: result-aggregator
      secret:
        secretName: result-aggregator
- agent: kubernetes
  cluster: build06
  cron: 0 20 12 * *
  decorate: true
  decoration_config:
    skip_cloning: true
  extra_refs:
  - base_ref: master
    org: quay
    repo: quay-tests
  labels:
    ci-operator.openshift.io/cloud: aws
    ci-operator.openshift.io/cloud-cluster-profile: aws-quay-qe
    ci-operator.openshift.io/variant: quay-upgrade
    ci.openshift.io/generator: prowgen
    job-release: "4.17"
    pj-rehearse.openshift.io/can-be-rehearsed: "true"
  name: periodic-ci-quay-quay-tests-master-quay-upgrade-qbo-quay315-ocp417-upgrade
  reporter_config:
    slack:
      channel: '#quay-qe'
      job_states_to_report:
      - success
      - failure
      - error
      report_template: '{{if eq .Status.State "success"}} :slack-green: Job *{{.Spec.Job}}*
        ended with *{{.Status.State}}*. <{{.Status.URL}}|View logs> {{else}} :failed:
        Job *{{.Spec.Job}}* ended with *{{.Status.State}}*. <{{.Status.URL}}|View
        logs> {{end}}'
  spec:
    containers:
    - args:
      - --gcs-upload-secret=/secrets/gcs/service-account.json
      - --image-import-pull-secret=/etc/pull-secret/.dockerconfigjson
      - --lease-server-credentials-file=/etc/boskos/credentials
      - --oauth-token-path=/usr/local/github-credentials/oauth
      - --report-credentials-file=/etc/report/credentials
      - --secret-dir=/secrets/ci-pull-credentials
      - --target=qbo-quay315-ocp417-upgrade
      - --variant=quay-upgrade
      command:
      - ci-operator
      image: quay-proxy.ci.openshift.org/openshift/ci:ci_ci-operator_latest
      imagePullPolicy: Always
      name: ""
      resources:
        requests:
          cpu: 10m
      volumeMounts:
      - mountPath: /etc/boskos
        name: boskos
        readOnly: true
      - mountPath: /secrets/ci-pull-credentials
        name: ci-pull-credentials
        readOnly: true
      - mountPath: /secrets/gcs
        name: gcs-credentials
        readOnly: true
      - mountPath: /usr/local/github-credentials
        name: github-credentials-openshift-ci-robot-private-git-cloner
        readOnly: true
      - mountPath: /secrets/manifest-tool
        name: manifest-tool-local-pusher
        readOnly: true
      - mountPath: /etc/pull-secret
        name: pull-secret
        readOnly: true
      - mountPath: /etc/report
        name: result-aggregator
        readOnly: true
    serviceAccountName: ci-operator
    volumes:
    - name: boskos
      secret:
        items:
        - key: credentials
          path: credentials
        secretName: boskos-credentials
    - name: ci-pull-credentials
      secret:
        secretName: ci-pull-credentials
    - name: github-credentials-openshift-ci-robot-private-git-cloner
      secret:
        secretName: github-credentials-openshift-ci-robot-private-git-cloner
    - name: manifest-tool-local-pusher
      secret:
        secretName: manifest-tool-local-pusher
    - name: pull-secret
      secret:
        secretName: registry-pull-credentials
    - name: result-aggregator
      secret:
        secretName: result-aggregator
- agent: kubernetes
  cluster: build06
  cron: 0 23 12 * *
  decorate: true
  decoration_config:
    skip_cloning: true
    timeout: 8h0m0s
  extra_refs:
  - base_ref: master
    org: quay
    repo: quay-tests
  labels:
    ci-operator.openshift.io/cloud: aws
    ci-operator.openshift.io/cloud-cluster-profile: aws-quay-qe
    ci-operator.openshift.io/variant: quay-upgrade
    ci.openshift.io/generator: prowgen
    job-release: "4.17"
    pj-rehearse.openshift.io/can-be-rehearsed: "true"
  name: periodic-ci-quay-quay-tests-master-quay-upgrade-quay315-ocp417-upgrade
  reporter_config:
    slack:
      channel: '#quay-qe'
      job_states_to_report:
      - success
      - failure
      - error
      report_template: '{{if eq .Status.State "success"}} :slack-green: Job *{{.Spec.Job}}*
        ended with *{{.Status.State}}*. <{{.Status.URL}}|View logs> {{else}} :failed:
        Job *{{.Spec.Job}}* ended with *{{.Status.State}}*. <{{.Status.URL}}|View
        logs> {{end}}'
  spec:
    containers:
    - args:
      - --gcs-upload-secret=/secrets/gcs/service-account.json
      - --image-import-pull-secret=/etc/pull-secret/.dockerconfigjson
      - --lease-server-credentials-file=/etc/boskos/credentials
      - --oauth-token-path=/usr/local/github-credentials/oauth
      - --report-credentials-file=/etc/report/credentials
      - --secret-dir=/secrets/ci-pull-credentials
      - --target=quay315-ocp417-upgrade
      - --variant=quay-upgrade
      command:
      - ci-operator
      image: quay-proxy.ci.openshift.org/openshift/ci:ci_ci-operator_latest
      imagePullPolicy: Always
      name: ""
      resources:
        requests:
          cpu: 10m
      volumeMounts:
      - mountPath: /etc/boskos
        name: boskos
        readOnly: true
      - mountPath: /secrets/ci-pull-credentials
        name: ci-pull-credentials
        readOnly: true
      - mountPath: /secrets/gcs
        name: gcs-credentials
        readOnly: true
      - mountPath: /usr/local/github-credentials
        name: github-credentials-openshift-ci-robot-private-git-cloner
        readOnly: true
      - mountPath: /secrets/manifest-tool
        name: manifest-tool-local-pusher
        readOnly: true
      - mountPath: /etc/pull-secret
        name: pull-secret
        readOnly: true
      - mountPath: /etc/report
        name: result-aggregator
        readOnly: true
    serviceAccountName: ci-operator
    volumes:
    - name: boskos
      secret:
        items:
        - key: credentials
          path: credentials
        secretName: boskos-credentials
    - name: ci-pull-credentials
      secret:
        secretName: ci-pull-credentials
    - name: github-credentials-openshift-ci-robot-private-git-cloner
      secret:
        secretName: github-credentials-openshift-ci-robot-private-git-cloner
    - name: manifest-tool-local-pusher
      secret:
        secretName: manifest-tool-local-pusher
    - name: pull-secret
      secret:
        secretName: registry-pull-credentials
    - name: result-aggregator
      secret:
        secretName: result-aggregator
- agent: kubernetes
  cluster: build06
  cron: 0 12 1 * *
  decorate: true
  decoration_config:
    skip_cloning: true
    timeout: 8h0m0s
  extra_refs:
  - base_ref: master
    org: quay
    repo: quay-tests
  labels:
    ci-operator.openshift.io/cloud: aws
    ci-operator.openshift.io/cloud-cluster-profile: aws-qe
    ci-operator.openshift.io/variant: stage-quay-io
    ci.openshift.io/generator: prowgen
    job-release: "4.16"
    pj-rehearse.openshift.io/can-be-rehearsed: "true"
  name: periodic-ci-quay-quay-tests-master-stage-quay-io-quay-e2e-tests-stage-quay-io
  reporter_config:
    slack:
      channel: '#quay-qe'
      job_states_to_report:
      - success
      - failure
      - error
      report_template: '{{if eq .Status.State "success"}} :slack-green: Job *{{.Spec.Job}}*
        ended with *{{.Status.State}}*. <{{.Status.URL}}|View logs> {{else}} :failed:
        Job *{{.Spec.Job}}* ended with *{{.Status.State}}*. <{{.Status.URL}}|View
        logs> {{end}}'
  spec:
    containers:
    - args:
      - --gcs-upload-secret=/secrets/gcs/service-account.json
      - --image-import-pull-secret=/etc/pull-secret/.dockerconfigjson
      - --lease-server-credentials-file=/etc/boskos/credentials
      - --oauth-token-path=/usr/local/github-credentials/oauth
      - --report-credentials-file=/etc/report/credentials
      - --secret-dir=/secrets/ci-pull-credentials
      - --target=quay-e2e-tests-stage-quay-io
      - --variant=stage-quay-io
      command:
      - ci-operator
      image: quay-proxy.ci.openshift.org/openshift/ci:ci_ci-operator_latest
      imagePullPolicy: Always
      name: ""
      resources:
        requests:
          cpu: 10m
      volumeMounts:
      - mountPath: /etc/boskos
        name: boskos
        readOnly: true
      - mountPath: /secrets/ci-pull-credentials
        name: ci-pull-credentials
        readOnly: true
      - mountPath: /secrets/gcs
        name: gcs-credentials
        readOnly: true
      - mountPath: /usr/local/github-credentials
        name: github-credentials-openshift-ci-robot-private-git-cloner
        readOnly: true
      - mountPath: /secrets/manifest-tool
        name: manifest-tool-local-pusher
        readOnly: true
      - mountPath: /etc/pull-secret
        name: pull-secret
        readOnly: true
      - mountPath: /etc/report
        name: result-aggregator
        readOnly: true
    serviceAccountName: ci-operator
    volumes:
    - name: boskos
      secret:
        items:
        - key: credentials
          path: credentials
        secretName: boskos-credentials
    - name: ci-pull-credentials
      secret:
        secretName: ci-pull-credentials
    - name: github-credentials-openshift-ci-robot-private-git-cloner
      secret:
        secretName: github-credentials-openshift-ci-robot-private-git-cloner
    - name: manifest-tool-local-pusher
      secret:
        secretName: manifest-tool-local-pusher
    - name: pull-secret
      secret:
        secretName: registry-pull-credentials
    - name: result-aggregator
      secret:
        secretName: result-aggregator<|MERGE_RESOLUTION|>--- conflicted
+++ resolved
@@ -640,13 +640,8 @@
       secret:
         secretName: result-aggregator
 - agent: kubernetes
-<<<<<<< HEAD
   cluster: build09
   cron: '@yearly'
-=======
-  cluster: build06
-  cron: 0 22 26 * *
->>>>>>> 50d44df0
   decorate: true
   decoration_config:
     skip_cloning: true
@@ -727,7 +722,6 @@
       secret:
         secretName: result-aggregator
 - agent: kubernetes
-<<<<<<< HEAD
   cluster: build09
   cron: '@yearly'
   decorate: true
@@ -822,9 +816,6 @@
         secretName: result-aggregator
 - agent: kubernetes
   cluster: build09
-=======
-  cluster: build06
->>>>>>> 50d44df0
   cron: 0 23 31 2 *
   decorate: true
   decoration_config:
@@ -3127,7 +3118,6 @@
       secret:
         secretName: result-aggregator
 - agent: kubernetes
-<<<<<<< HEAD
   cluster: build09
   cron: '@yearly'
   decorate: true
@@ -3223,10 +3213,6 @@
 - agent: kubernetes
   cluster: build09
   cron: '@yearly'
-=======
-  cluster: build06
-  cron: 0 20 25 * *
->>>>>>> 50d44df0
   decorate: true
   decoration_config:
     skip_cloning: true
