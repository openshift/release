periodics:
- agent: kubernetes
  cluster: build06
  cron: 0 3,15 * * *
  decorate: true
  decoration_config:
    skip_cloning: true
  extra_refs:
  - base_ref: master
    org: quay
    repo: quay-tests
  labels:
    ci-operator.openshift.io/cloud: aws
    ci-operator.openshift.io/cloud-cluster-profile: aws-cspi-qe
    ci-operator.openshift.io/variant: ocp-4.21-quay-cr
    ci.openshift.io/generator: prowgen
    job-release: "4.21"
    pj-rehearse.openshift.io/can-be-rehearsed: "true"
  name: periodic-ci-quay-quay-tests-master-ocp-4.21-quay-cr-quay-e2e-tests-quay314-ocp421-lp-interop
  reporter_config:
    slack:
      channel: '#quay-qe'
      job_states_to_report:
      - success
      - failure
      - error
      report_template: '{{if eq .Status.State "success"}} :slack-green: Job *{{.Spec.Job}}*
        ended with *{{.Status.State}}*. <{{.Status.URL}}|View logs> {{else}} :failed:
        Job *{{.Spec.Job}}* ended with *{{.Status.State}}*. <{{.Status.URL}}|View
        logs> {{end}}'
  spec:
    containers:
    - args:
      - --gcs-upload-secret=/secrets/gcs/service-account.json
      - --image-import-pull-secret=/etc/pull-secret/.dockerconfigjson
      - --lease-server-credentials-file=/etc/boskos/credentials
      - --oauth-token-path=/usr/local/github-credentials/oauth
      - --report-credentials-file=/etc/report/credentials
      - --secret-dir=/secrets/ci-pull-credentials
      - --target=quay-e2e-tests-quay314-ocp421-lp-interop
      - --variant=ocp-4.21-quay-cr
      command:
      - ci-operator
      image: quay-proxy.ci.openshift.org/openshift/ci:ci_ci-operator_latest
      imagePullPolicy: Always
      name: ""
      resources:
        requests:
          cpu: 10m
      volumeMounts:
      - mountPath: /etc/boskos
        name: boskos
        readOnly: true
      - mountPath: /secrets/ci-pull-credentials
        name: ci-pull-credentials
        readOnly: true
      - mountPath: /secrets/gcs
        name: gcs-credentials
        readOnly: true
      - mountPath: /usr/local/github-credentials
        name: github-credentials-openshift-ci-robot-private-git-cloner
        readOnly: true
      - mountPath: /secrets/manifest-tool
        name: manifest-tool-local-pusher
        readOnly: true
      - mountPath: /etc/pull-secret
        name: pull-secret
        readOnly: true
      - mountPath: /etc/report
        name: result-aggregator
        readOnly: true
    serviceAccountName: ci-operator
    volumes:
    - name: boskos
      secret:
        items:
        - key: credentials
          path: credentials
        secretName: boskos-credentials
    - name: ci-pull-credentials
      secret:
        secretName: ci-pull-credentials
    - name: github-credentials-openshift-ci-robot-private-git-cloner
      secret:
        secretName: github-credentials-openshift-ci-robot-private-git-cloner
    - name: manifest-tool-local-pusher
      secret:
        secretName: manifest-tool-local-pusher
    - name: pull-secret
      secret:
        secretName: registry-pull-credentials
    - name: result-aggregator
      secret:
        secretName: result-aggregator
- agent: kubernetes
  cluster: build06
  cron: 0 12 * * 3
  decorate: true
  decoration_config:
    skip_cloning: true
  extra_refs:
  - base_ref: master
    org: quay
    repo: quay-tests
  labels:
    ci-operator.openshift.io/cloud: aws
    ci-operator.openshift.io/cloud-cluster-profile: aws-qe
    ci-operator.openshift.io/variant: ocp-412-quay
    ci.openshift.io/generator: prowgen
    job-release: "4.12"
    pj-rehearse.openshift.io/can-be-rehearsed: "true"
  name: periodic-ci-quay-quay-tests-master-ocp-412-quay-quay-e2e-tests-quay313-ocp412
  reporter_config:
    slack:
      channel: '#quay-qe'
      job_states_to_report:
      - success
      - failure
      - error
      report_template: '{{if eq .Status.State "success"}} :slack-green: Job *{{.Spec.Job}}*
        ended with *{{.Status.State}}*. <{{.Status.URL}}|View logs> {{else}} :failed:
        Job *{{.Spec.Job}}* ended with *{{.Status.State}}*. <{{.Status.URL}}|View
        logs> {{end}}'
  spec:
    containers:
    - args:
      - --gcs-upload-secret=/secrets/gcs/service-account.json
      - --image-import-pull-secret=/etc/pull-secret/.dockerconfigjson
      - --lease-server-credentials-file=/etc/boskos/credentials
      - --oauth-token-path=/usr/local/github-credentials/oauth
      - --report-credentials-file=/etc/report/credentials
      - --secret-dir=/secrets/ci-pull-credentials
      - --target=quay-e2e-tests-quay313-ocp412
      - --variant=ocp-412-quay
      command:
      - ci-operator
      image: quay-proxy.ci.openshift.org/openshift/ci:ci_ci-operator_latest
      imagePullPolicy: Always
      name: ""
      resources:
        requests:
          cpu: 10m
      volumeMounts:
      - mountPath: /etc/boskos
        name: boskos
        readOnly: true
      - mountPath: /secrets/ci-pull-credentials
        name: ci-pull-credentials
        readOnly: true
      - mountPath: /secrets/gcs
        name: gcs-credentials
        readOnly: true
      - mountPath: /usr/local/github-credentials
        name: github-credentials-openshift-ci-robot-private-git-cloner
        readOnly: true
      - mountPath: /secrets/manifest-tool
        name: manifest-tool-local-pusher
        readOnly: true
      - mountPath: /etc/pull-secret
        name: pull-secret
        readOnly: true
      - mountPath: /etc/report
        name: result-aggregator
        readOnly: true
    serviceAccountName: ci-operator
    volumes:
    - name: boskos
      secret:
        items:
        - key: credentials
          path: credentials
        secretName: boskos-credentials
    - name: ci-pull-credentials
      secret:
        secretName: ci-pull-credentials
    - name: github-credentials-openshift-ci-robot-private-git-cloner
      secret:
        secretName: github-credentials-openshift-ci-robot-private-git-cloner
    - name: manifest-tool-local-pusher
      secret:
        secretName: manifest-tool-local-pusher
    - name: pull-secret
      secret:
        secretName: registry-pull-credentials
    - name: result-aggregator
      secret:
        secretName: result-aggregator
- agent: kubernetes
  cluster: build06
  cron: 0 12 * * 1
  decorate: true
  decoration_config:
    skip_cloning: true
  extra_refs:
  - base_ref: master
    org: quay
    repo: quay-tests
  labels:
    ci-operator.openshift.io/cloud: aws
    ci-operator.openshift.io/cloud-cluster-profile: aws-qe
    ci-operator.openshift.io/variant: ocp-413-quay
    ci.openshift.io/generator: prowgen
    job-release: "4.13"
    pj-rehearse.openshift.io/can-be-rehearsed: "true"
  name: periodic-ci-quay-quay-tests-master-ocp-413-quay-quay-e2e-tests-quay313-ocp413
  reporter_config:
    slack:
      channel: '#quay-qe'
      job_states_to_report:
      - success
      - failure
      - error
      report_template: '{{if eq .Status.State "success"}} :slack-green: Job *{{.Spec.Job}}*
        ended with *{{.Status.State}}*. <{{.Status.URL}}|View logs> {{else}} :failed:
        Job *{{.Spec.Job}}* ended with *{{.Status.State}}*. <{{.Status.URL}}|View
        logs> {{end}}'
  spec:
    containers:
    - args:
      - --gcs-upload-secret=/secrets/gcs/service-account.json
      - --image-import-pull-secret=/etc/pull-secret/.dockerconfigjson
      - --lease-server-credentials-file=/etc/boskos/credentials
      - --oauth-token-path=/usr/local/github-credentials/oauth
      - --report-credentials-file=/etc/report/credentials
      - --secret-dir=/secrets/ci-pull-credentials
      - --target=quay-e2e-tests-quay313-ocp413
      - --variant=ocp-413-quay
      command:
      - ci-operator
      image: quay-proxy.ci.openshift.org/openshift/ci:ci_ci-operator_latest
      imagePullPolicy: Always
      name: ""
      resources:
        requests:
          cpu: 10m
      volumeMounts:
      - mountPath: /etc/boskos
        name: boskos
        readOnly: true
      - mountPath: /secrets/ci-pull-credentials
        name: ci-pull-credentials
        readOnly: true
      - mountPath: /secrets/gcs
        name: gcs-credentials
        readOnly: true
      - mountPath: /usr/local/github-credentials
        name: github-credentials-openshift-ci-robot-private-git-cloner
        readOnly: true
      - mountPath: /secrets/manifest-tool
        name: manifest-tool-local-pusher
        readOnly: true
      - mountPath: /etc/pull-secret
        name: pull-secret
        readOnly: true
      - mountPath: /etc/report
        name: result-aggregator
        readOnly: true
    serviceAccountName: ci-operator
    volumes:
    - name: boskos
      secret:
        items:
        - key: credentials
          path: credentials
        secretName: boskos-credentials
    - name: ci-pull-credentials
      secret:
        secretName: ci-pull-credentials
    - name: github-credentials-openshift-ci-robot-private-git-cloner
      secret:
        secretName: github-credentials-openshift-ci-robot-private-git-cloner
    - name: manifest-tool-local-pusher
      secret:
        secretName: manifest-tool-local-pusher
    - name: pull-secret
      secret:
        secretName: registry-pull-credentials
    - name: result-aggregator
      secret:
        secretName: result-aggregator
- agent: kubernetes
  cluster: build06
  cron: 0 6 25 10 *
  decorate: true
  decoration_config:
    skip_cloning: true
  extra_refs:
  - base_ref: master
    org: quay
    repo: quay-tests
  labels:
    ci-operator.openshift.io/cloud: aws
    ci-operator.openshift.io/cloud-cluster-profile: aws-qe
    ci-operator.openshift.io/variant: ocp-414-quay
    ci.openshift.io/generator: prowgen
    job-release: "4.14"
    pj-rehearse.openshift.io/can-be-rehearsed: "true"
  name: periodic-ci-quay-quay-tests-master-ocp-414-quay-quay-e2e-tests-quay313-ocp414-lp-interop
  reporter_config:
    slack:
      channel: '#quay-qe'
      job_states_to_report:
      - success
      - failure
      - error
      report_template: '{{if eq .Status.State "success"}} :slack-green: Job *{{.Spec.Job}}*
        ended with *{{.Status.State}}*. <{{.Status.URL}}|View logs> {{else}} :failed:
        Job *{{.Spec.Job}}* ended with *{{.Status.State}}*. <{{.Status.URL}}|View
        logs> {{end}}'
  spec:
    containers:
    - args:
      - --gcs-upload-secret=/secrets/gcs/service-account.json
      - --image-import-pull-secret=/etc/pull-secret/.dockerconfigjson
      - --lease-server-credentials-file=/etc/boskos/credentials
      - --oauth-token-path=/usr/local/github-credentials/oauth
      - --report-credentials-file=/etc/report/credentials
      - --secret-dir=/secrets/ci-pull-credentials
      - --target=quay-e2e-tests-quay313-ocp414-lp-interop
      - --variant=ocp-414-quay
      command:
      - ci-operator
      image: quay-proxy.ci.openshift.org/openshift/ci:ci_ci-operator_latest
      imagePullPolicy: Always
      name: ""
      resources:
        requests:
          cpu: 10m
      volumeMounts:
      - mountPath: /etc/boskos
        name: boskos
        readOnly: true
      - mountPath: /secrets/ci-pull-credentials
        name: ci-pull-credentials
        readOnly: true
      - mountPath: /secrets/gcs
        name: gcs-credentials
        readOnly: true
      - mountPath: /usr/local/github-credentials
        name: github-credentials-openshift-ci-robot-private-git-cloner
        readOnly: true
      - mountPath: /secrets/manifest-tool
        name: manifest-tool-local-pusher
        readOnly: true
      - mountPath: /etc/pull-secret
        name: pull-secret
        readOnly: true
      - mountPath: /etc/report
        name: result-aggregator
        readOnly: true
    serviceAccountName: ci-operator
    volumes:
    - name: boskos
      secret:
        items:
        - key: credentials
          path: credentials
        secretName: boskos-credentials
    - name: ci-pull-credentials
      secret:
        secretName: ci-pull-credentials
    - name: github-credentials-openshift-ci-robot-private-git-cloner
      secret:
        secretName: github-credentials-openshift-ci-robot-private-git-cloner
    - name: manifest-tool-local-pusher
      secret:
        secretName: manifest-tool-local-pusher
    - name: pull-secret
      secret:
        secretName: registry-pull-credentials
    - name: result-aggregator
      secret:
        secretName: result-aggregator
- agent: kubernetes
  cluster: build06
  cron: 0 12 * * 2
  decorate: true
  decoration_config:
    skip_cloning: true
  extra_refs:
  - base_ref: master
    org: quay
    repo: quay-tests
  labels:
    ci-operator.openshift.io/cloud: aws
    ci-operator.openshift.io/cloud-cluster-profile: aws-qe
    ci-operator.openshift.io/variant: ocp-415-quay-nightly
    ci.openshift.io/generator: prowgen
    job-release: "4.15"
    pj-rehearse.openshift.io/can-be-rehearsed: "true"
  name: periodic-ci-quay-quay-tests-master-ocp-415-quay-nightly-quay-e2e-tests-quay313-nightly-ocp415
  reporter_config:
    slack:
      channel: '#quay-qe'
      job_states_to_report:
      - success
      - failure
      - error
      report_template: '{{if eq .Status.State "success"}} :slack-green: Job *{{.Spec.Job}}*
        ended with *{{.Status.State}}*. <{{.Status.URL}}|View logs> {{else}} :failed:
        Job *{{.Spec.Job}}* ended with *{{.Status.State}}*. <{{.Status.URL}}|View
        logs> {{end}}'
  spec:
    containers:
    - args:
      - --gcs-upload-secret=/secrets/gcs/service-account.json
      - --image-import-pull-secret=/etc/pull-secret/.dockerconfigjson
      - --lease-server-credentials-file=/etc/boskos/credentials
      - --oauth-token-path=/usr/local/github-credentials/oauth
      - --report-credentials-file=/etc/report/credentials
      - --secret-dir=/secrets/ci-pull-credentials
      - --target=quay-e2e-tests-quay313-nightly-ocp415
      - --variant=ocp-415-quay-nightly
      command:
      - ci-operator
      image: quay-proxy.ci.openshift.org/openshift/ci:ci_ci-operator_latest
      imagePullPolicy: Always
      name: ""
      resources:
        requests:
          cpu: 10m
      volumeMounts:
      - mountPath: /etc/boskos
        name: boskos
        readOnly: true
      - mountPath: /secrets/ci-pull-credentials
        name: ci-pull-credentials
        readOnly: true
      - mountPath: /secrets/gcs
        name: gcs-credentials
        readOnly: true
      - mountPath: /usr/local/github-credentials
        name: github-credentials-openshift-ci-robot-private-git-cloner
        readOnly: true
      - mountPath: /secrets/manifest-tool
        name: manifest-tool-local-pusher
        readOnly: true
      - mountPath: /etc/pull-secret
        name: pull-secret
        readOnly: true
      - mountPath: /etc/report
        name: result-aggregator
        readOnly: true
    serviceAccountName: ci-operator
    volumes:
    - name: boskos
      secret:
        items:
        - key: credentials
          path: credentials
        secretName: boskos-credentials
    - name: ci-pull-credentials
      secret:
        secretName: ci-pull-credentials
    - name: github-credentials-openshift-ci-robot-private-git-cloner
      secret:
        secretName: github-credentials-openshift-ci-robot-private-git-cloner
    - name: manifest-tool-local-pusher
      secret:
        secretName: manifest-tool-local-pusher
    - name: pull-secret
      secret:
        secretName: registry-pull-credentials
    - name: result-aggregator
      secret:
        secretName: result-aggregator
- agent: kubernetes
  cluster: build06
  cron: 0 6 25 10 *
  decorate: true
  decoration_config:
    skip_cloning: true
  extra_refs:
  - base_ref: master
    org: quay
    repo: quay-tests
  labels:
    ci-operator.openshift.io/cloud: aws
    ci-operator.openshift.io/cloud-cluster-profile: aws-qe
    ci-operator.openshift.io/variant: ocp-415-quay
    ci.openshift.io/generator: prowgen
    job-release: "4.15"
    pj-rehearse.openshift.io/can-be-rehearsed: "true"
  name: periodic-ci-quay-quay-tests-master-ocp-415-quay-quay-e2e-tests-quay313-ocp415-lp-interop
  reporter_config:
    slack:
      channel: '#quay-qe'
      job_states_to_report:
      - success
      - failure
      - error
      report_template: '{{if eq .Status.State "success"}} :slack-green: Job *{{.Spec.Job}}*
        ended with *{{.Status.State}}*. <{{.Status.URL}}|View logs> {{else}} :failed:
        Job *{{.Spec.Job}}* ended with *{{.Status.State}}*. <{{.Status.URL}}|View
        logs> {{end}}'
  spec:
    containers:
    - args:
      - --gcs-upload-secret=/secrets/gcs/service-account.json
      - --image-import-pull-secret=/etc/pull-secret/.dockerconfigjson
      - --lease-server-credentials-file=/etc/boskos/credentials
      - --oauth-token-path=/usr/local/github-credentials/oauth
      - --report-credentials-file=/etc/report/credentials
      - --secret-dir=/secrets/ci-pull-credentials
      - --target=quay-e2e-tests-quay313-ocp415-lp-interop
      - --variant=ocp-415-quay
      command:
      - ci-operator
      image: quay-proxy.ci.openshift.org/openshift/ci:ci_ci-operator_latest
      imagePullPolicy: Always
      name: ""
      resources:
        requests:
          cpu: 10m
      volumeMounts:
      - mountPath: /etc/boskos
        name: boskos
        readOnly: true
      - mountPath: /secrets/ci-pull-credentials
        name: ci-pull-credentials
        readOnly: true
      - mountPath: /secrets/gcs
        name: gcs-credentials
        readOnly: true
      - mountPath: /usr/local/github-credentials
        name: github-credentials-openshift-ci-robot-private-git-cloner
        readOnly: true
      - mountPath: /secrets/manifest-tool
        name: manifest-tool-local-pusher
        readOnly: true
      - mountPath: /etc/pull-secret
        name: pull-secret
        readOnly: true
      - mountPath: /etc/report
        name: result-aggregator
        readOnly: true
    serviceAccountName: ci-operator
    volumes:
    - name: boskos
      secret:
        items:
        - key: credentials
          path: credentials
        secretName: boskos-credentials
    - name: ci-pull-credentials
      secret:
        secretName: ci-pull-credentials
    - name: github-credentials-openshift-ci-robot-private-git-cloner
      secret:
        secretName: github-credentials-openshift-ci-robot-private-git-cloner
    - name: manifest-tool-local-pusher
      secret:
        secretName: manifest-tool-local-pusher
    - name: pull-secret
      secret:
        secretName: registry-pull-credentials
    - name: result-aggregator
      secret:
        secretName: result-aggregator
- agent: kubernetes
  cluster: build06
  cron: 0 23 31 2 *
  decorate: true
  decoration_config:
    skip_cloning: true
  extra_refs:
  - base_ref: master
    org: quay
    repo: quay-tests
  labels:
    ci-operator.openshift.io/cloud: aws
    ci-operator.openshift.io/cloud-cluster-profile: aws-qe
    ci-operator.openshift.io/variant: ocp-416-quay
    ci.openshift.io/generator: prowgen
    job-release: "4.16"
    pj-rehearse.openshift.io/can-be-rehearsed: "true"
  name: periodic-ci-quay-quay-tests-master-ocp-416-quay-quay-e2e-tests-quay313-ocp416-lp-interop
  reporter_config:
    slack:
      channel: '#quay-qe'
      job_states_to_report:
      - success
      - failure
      - error
      report_template: '{{if eq .Status.State "success"}} :slack-green: Job *{{.Spec.Job}}*
        ended with *{{.Status.State}}*. <{{.Status.URL}}|View logs> {{else}} :failed:
        Job *{{.Spec.Job}}* ended with *{{.Status.State}}*. <{{.Status.URL}}|View
        logs> {{end}}'
  spec:
    containers:
    - args:
      - --gcs-upload-secret=/secrets/gcs/service-account.json
      - --image-import-pull-secret=/etc/pull-secret/.dockerconfigjson
      - --lease-server-credentials-file=/etc/boskos/credentials
      - --oauth-token-path=/usr/local/github-credentials/oauth
      - --report-credentials-file=/etc/report/credentials
      - --secret-dir=/secrets/ci-pull-credentials
      - --target=quay-e2e-tests-quay313-ocp416-lp-interop
      - --variant=ocp-416-quay
      command:
      - ci-operator
      image: quay-proxy.ci.openshift.org/openshift/ci:ci_ci-operator_latest
      imagePullPolicy: Always
      name: ""
      resources:
        requests:
          cpu: 10m
      volumeMounts:
      - mountPath: /etc/boskos
        name: boskos
        readOnly: true
      - mountPath: /secrets/ci-pull-credentials
        name: ci-pull-credentials
        readOnly: true
      - mountPath: /secrets/gcs
        name: gcs-credentials
        readOnly: true
      - mountPath: /usr/local/github-credentials
        name: github-credentials-openshift-ci-robot-private-git-cloner
        readOnly: true
      - mountPath: /secrets/manifest-tool
        name: manifest-tool-local-pusher
        readOnly: true
      - mountPath: /etc/pull-secret
        name: pull-secret
        readOnly: true
      - mountPath: /etc/report
        name: result-aggregator
        readOnly: true
    serviceAccountName: ci-operator
    volumes:
    - name: boskos
      secret:
        items:
        - key: credentials
          path: credentials
        secretName: boskos-credentials
    - name: ci-pull-credentials
      secret:
        secretName: ci-pull-credentials
    - name: github-credentials-openshift-ci-robot-private-git-cloner
      secret:
        secretName: github-credentials-openshift-ci-robot-private-git-cloner
    - name: manifest-tool-local-pusher
      secret:
        secretName: manifest-tool-local-pusher
    - name: pull-secret
      secret:
        secretName: registry-pull-credentials
    - name: result-aggregator
      secret:
        secretName: result-aggregator
- agent: kubernetes
  cluster: build06
  cron: 0 23 31 2 *
  decorate: true
  decoration_config:
    skip_cloning: true
  extra_refs:
  - base_ref: master
    org: quay
    repo: quay-tests
  labels:
    ci-operator.openshift.io/cloud: aws
    ci-operator.openshift.io/cloud-cluster-profile: aws-qe
    ci-operator.openshift.io/variant: ocp-416-quay
    ci.openshift.io/generator: prowgen
    job-release: "4.16"
    pj-rehearse.openshift.io/can-be-rehearsed: "true"
  name: periodic-ci-quay-quay-tests-master-ocp-416-quay-quay-e2e-tests-quay313-ocp416-lp-interop-fips
  spec:
    containers:
    - args:
      - --gcs-upload-secret=/secrets/gcs/service-account.json
      - --image-import-pull-secret=/etc/pull-secret/.dockerconfigjson
      - --lease-server-credentials-file=/etc/boskos/credentials
      - --oauth-token-path=/usr/local/github-credentials/oauth
      - --report-credentials-file=/etc/report/credentials
      - --secret-dir=/secrets/ci-pull-credentials
      - --target=quay-e2e-tests-quay313-ocp416-lp-interop-fips
      - --variant=ocp-416-quay
      command:
      - ci-operator
      image: quay-proxy.ci.openshift.org/openshift/ci:ci_ci-operator_latest
      imagePullPolicy: Always
      name: ""
      resources:
        requests:
          cpu: 10m
      volumeMounts:
      - mountPath: /etc/boskos
        name: boskos
        readOnly: true
      - mountPath: /secrets/ci-pull-credentials
        name: ci-pull-credentials
        readOnly: true
      - mountPath: /secrets/gcs
        name: gcs-credentials
        readOnly: true
      - mountPath: /usr/local/github-credentials
        name: github-credentials-openshift-ci-robot-private-git-cloner
        readOnly: true
      - mountPath: /secrets/manifest-tool
        name: manifest-tool-local-pusher
        readOnly: true
      - mountPath: /etc/pull-secret
        name: pull-secret
        readOnly: true
      - mountPath: /etc/report
        name: result-aggregator
        readOnly: true
    serviceAccountName: ci-operator
    volumes:
    - name: boskos
      secret:
        items:
        - key: credentials
          path: credentials
        secretName: boskos-credentials
    - name: ci-pull-credentials
      secret:
        secretName: ci-pull-credentials
    - name: github-credentials-openshift-ci-robot-private-git-cloner
      secret:
        secretName: github-credentials-openshift-ci-robot-private-git-cloner
    - name: manifest-tool-local-pusher
      secret:
        secretName: manifest-tool-local-pusher
    - name: pull-secret
      secret:
        secretName: registry-pull-credentials
    - name: result-aggregator
      secret:
        secretName: result-aggregator
- agent: kubernetes
  cluster: build06
  cron: '@yearly'
  decorate: true
  decoration_config:
    skip_cloning: true
  extra_refs:
  - base_ref: master
    org: quay
    repo: quay-tests
  labels:
    ci-operator.openshift.io/cloud: aws
    ci-operator.openshift.io/cloud-cluster-profile: aws-qe
    ci-operator.openshift.io/variant: ocp-417-quay
    ci.openshift.io/generator: prowgen
    job-release: "4.17"
    pj-rehearse.openshift.io/can-be-rehearsed: "true"
  name: periodic-ci-quay-quay-tests-master-ocp-417-quay-quay-acs-violations-check-quay313
  spec:
    containers:
    - args:
      - --gcs-upload-secret=/secrets/gcs/service-account.json
      - --image-import-pull-secret=/etc/pull-secret/.dockerconfigjson
      - --lease-server-credentials-file=/etc/boskos/credentials
      - --oauth-token-path=/usr/local/github-credentials/oauth
      - --report-credentials-file=/etc/report/credentials
      - --secret-dir=/secrets/ci-pull-credentials
      - --target=quay-acs-violations-check-quay313
      - --variant=ocp-417-quay
      command:
      - ci-operator
      image: quay-proxy.ci.openshift.org/openshift/ci:ci_ci-operator_latest
      imagePullPolicy: Always
      name: ""
      resources:
        requests:
          cpu: 10m
      volumeMounts:
      - mountPath: /etc/boskos
        name: boskos
        readOnly: true
      - mountPath: /secrets/ci-pull-credentials
        name: ci-pull-credentials
        readOnly: true
      - mountPath: /secrets/gcs
        name: gcs-credentials
        readOnly: true
      - mountPath: /usr/local/github-credentials
        name: github-credentials-openshift-ci-robot-private-git-cloner
        readOnly: true
      - mountPath: /secrets/manifest-tool
        name: manifest-tool-local-pusher
        readOnly: true
      - mountPath: /etc/pull-secret
        name: pull-secret
        readOnly: true
      - mountPath: /etc/report
        name: result-aggregator
        readOnly: true
    serviceAccountName: ci-operator
    volumes:
    - name: boskos
      secret:
        items:
        - key: credentials
          path: credentials
        secretName: boskos-credentials
    - name: ci-pull-credentials
      secret:
        secretName: ci-pull-credentials
    - name: github-credentials-openshift-ci-robot-private-git-cloner
      secret:
        secretName: github-credentials-openshift-ci-robot-private-git-cloner
    - name: manifest-tool-local-pusher
      secret:
        secretName: manifest-tool-local-pusher
    - name: pull-secret
      secret:
        secretName: registry-pull-credentials
    - name: result-aggregator
      secret:
        secretName: result-aggregator
- agent: kubernetes
  cluster: build06
  cron: '@yearly'
  decorate: true
  decoration_config:
    skip_cloning: true
  extra_refs:
  - base_ref: master
    org: quay
    repo: quay-tests
  labels:
    ci-operator.openshift.io/cloud: aws
    ci-operator.openshift.io/cloud-cluster-profile: aws-quay-qe
    ci-operator.openshift.io/variant: ocp-417-quay
    ci.openshift.io/generator: prowgen
    job-release: "4.17"
    pj-rehearse.openshift.io/can-be-rehearsed: "true"
  name: periodic-ci-quay-quay-tests-master-ocp-417-quay-quay-e2e-tests-ceph-ocp417-quay315
  reporter_config:
    slack:
      channel: '#quay-qe'
      job_states_to_report:
      - success
      - failure
      - error
      report_template: '{{if eq .Status.State "success"}} :slack-green: Job *{{.Spec.Job}}*
        ended with *{{.Status.State}}*. <{{.Status.URL}}|View logs> {{else}} :failed:
        Job *{{.Spec.Job}}* ended with *{{.Status.State}}*. <{{.Status.URL}}|View
        logs> {{end}}'
  spec:
    containers:
    - args:
      - --gcs-upload-secret=/secrets/gcs/service-account.json
      - --image-import-pull-secret=/etc/pull-secret/.dockerconfigjson
      - --lease-server-credentials-file=/etc/boskos/credentials
      - --oauth-token-path=/usr/local/github-credentials/oauth
      - --report-credentials-file=/etc/report/credentials
      - --secret-dir=/secrets/ci-pull-credentials
      - --target=quay-e2e-tests-ceph-ocp417-quay315
      - --variant=ocp-417-quay
      command:
      - ci-operator
      image: quay-proxy.ci.openshift.org/openshift/ci:ci_ci-operator_latest
      imagePullPolicy: Always
      name: ""
      resources:
        requests:
          cpu: 10m
      volumeMounts:
      - mountPath: /etc/boskos
        name: boskos
        readOnly: true
      - mountPath: /secrets/ci-pull-credentials
        name: ci-pull-credentials
        readOnly: true
      - mountPath: /secrets/gcs
        name: gcs-credentials
        readOnly: true
      - mountPath: /usr/local/github-credentials
        name: github-credentials-openshift-ci-robot-private-git-cloner
        readOnly: true
      - mountPath: /secrets/manifest-tool
        name: manifest-tool-local-pusher
        readOnly: true
      - mountPath: /etc/pull-secret
        name: pull-secret
        readOnly: true
      - mountPath: /etc/report
        name: result-aggregator
        readOnly: true
    serviceAccountName: ci-operator
    volumes:
    - name: boskos
      secret:
        items:
        - key: credentials
          path: credentials
        secretName: boskos-credentials
    - name: ci-pull-credentials
      secret:
        secretName: ci-pull-credentials
    - name: github-credentials-openshift-ci-robot-private-git-cloner
      secret:
        secretName: github-credentials-openshift-ci-robot-private-git-cloner
    - name: manifest-tool-local-pusher
      secret:
        secretName: manifest-tool-local-pusher
    - name: pull-secret
      secret:
        secretName: registry-pull-credentials
    - name: result-aggregator
      secret:
        secretName: result-aggregator
- agent: kubernetes
  cluster: build06
  cron: 0 23 31 2 *
  decorate: true
  decoration_config:
    skip_cloning: true
  extra_refs:
  - base_ref: master
    org: quay
    repo: quay-tests
  labels:
    ci-operator.openshift.io/cloud: aws
    ci-operator.openshift.io/cloud-cluster-profile: aws-cspi-qe
    ci-operator.openshift.io/variant: ocp-417-quay
    ci.openshift.io/generator: prowgen
    job-release: "4.17"
    pj-rehearse.openshift.io/can-be-rehearsed: "true"
  name: periodic-ci-quay-quay-tests-master-ocp-417-quay-quay-e2e-tests-quay312-ocp417-lp-interop-fips
  spec:
    containers:
    - args:
      - --gcs-upload-secret=/secrets/gcs/service-account.json
      - --image-import-pull-secret=/etc/pull-secret/.dockerconfigjson
      - --lease-server-credentials-file=/etc/boskos/credentials
      - --oauth-token-path=/usr/local/github-credentials/oauth
      - --report-credentials-file=/etc/report/credentials
      - --secret-dir=/secrets/ci-pull-credentials
      - --target=quay-e2e-tests-quay312-ocp417-lp-interop-fips
      - --variant=ocp-417-quay
      command:
      - ci-operator
      image: quay-proxy.ci.openshift.org/openshift/ci:ci_ci-operator_latest
      imagePullPolicy: Always
      name: ""
      resources:
        requests:
          cpu: 10m
      volumeMounts:
      - mountPath: /etc/boskos
        name: boskos
        readOnly: true
      - mountPath: /secrets/ci-pull-credentials
        name: ci-pull-credentials
        readOnly: true
      - mountPath: /secrets/gcs
        name: gcs-credentials
        readOnly: true
      - mountPath: /usr/local/github-credentials
        name: github-credentials-openshift-ci-robot-private-git-cloner
        readOnly: true
      - mountPath: /secrets/manifest-tool
        name: manifest-tool-local-pusher
        readOnly: true
      - mountPath: /etc/pull-secret
        name: pull-secret
        readOnly: true
      - mountPath: /etc/report
        name: result-aggregator
        readOnly: true
    serviceAccountName: ci-operator
    volumes:
    - name: boskos
      secret:
        items:
        - key: credentials
          path: credentials
        secretName: boskos-credentials
    - name: ci-pull-credentials
      secret:
        secretName: ci-pull-credentials
    - name: github-credentials-openshift-ci-robot-private-git-cloner
      secret:
        secretName: github-credentials-openshift-ci-robot-private-git-cloner
    - name: manifest-tool-local-pusher
      secret:
        secretName: manifest-tool-local-pusher
    - name: pull-secret
      secret:
        secretName: registry-pull-credentials
    - name: result-aggregator
      secret:
        secretName: result-aggregator
- agent: kubernetes
  cluster: build06
  cron: 0 23 26 * *
  decorate: true
  decoration_config:
    skip_cloning: true
  extra_refs:
  - base_ref: master
    org: quay
    repo: quay-tests
  labels:
    ci-operator.openshift.io/cloud: aws
    ci-operator.openshift.io/cloud-cluster-profile: aws-qe
    ci-operator.openshift.io/variant: ocp-417-quay
    ci.openshift.io/generator: prowgen
    job-release: "4.17"
    pj-rehearse.openshift.io/can-be-rehearsed: "true"
  name: periodic-ci-quay-quay-tests-master-ocp-417-quay-quay-e2e-tests-quay313-ocp417-aws-sts
  reporter_config:
    slack:
      channel: '#quay-qe'
      job_states_to_report:
      - success
      - failure
      - error
      report_template: '{{if eq .Status.State "success"}} :slack-green: Job *{{.Spec.Job}}*
        ended with *{{.Status.State}}*. <{{.Status.URL}}|View logs> {{else}} :failed:
        Job *{{.Spec.Job}}* ended with *{{.Status.State}}*. <{{.Status.URL}}|View
        logs> {{end}}'
  spec:
    containers:
    - args:
      - --gcs-upload-secret=/secrets/gcs/service-account.json
      - --image-import-pull-secret=/etc/pull-secret/.dockerconfigjson
      - --lease-server-credentials-file=/etc/boskos/credentials
      - --oauth-token-path=/usr/local/github-credentials/oauth
      - --report-credentials-file=/etc/report/credentials
      - --secret-dir=/secrets/ci-pull-credentials
      - --target=quay-e2e-tests-quay313-ocp417-aws-sts
      - --variant=ocp-417-quay
      command:
      - ci-operator
      image: quay-proxy.ci.openshift.org/openshift/ci:ci_ci-operator_latest
      imagePullPolicy: Always
      name: ""
      resources:
        requests:
          cpu: 10m
      volumeMounts:
      - mountPath: /etc/boskos
        name: boskos
        readOnly: true
      - mountPath: /secrets/ci-pull-credentials
        name: ci-pull-credentials
        readOnly: true
      - mountPath: /secrets/gcs
        name: gcs-credentials
        readOnly: true
      - mountPath: /usr/local/github-credentials
        name: github-credentials-openshift-ci-robot-private-git-cloner
        readOnly: true
      - mountPath: /secrets/manifest-tool
        name: manifest-tool-local-pusher
        readOnly: true
      - mountPath: /etc/pull-secret
        name: pull-secret
        readOnly: true
      - mountPath: /etc/report
        name: result-aggregator
        readOnly: true
    serviceAccountName: ci-operator
    volumes:
    - name: boskos
      secret:
        items:
        - key: credentials
          path: credentials
        secretName: boskos-credentials
    - name: ci-pull-credentials
      secret:
        secretName: ci-pull-credentials
    - name: github-credentials-openshift-ci-robot-private-git-cloner
      secret:
        secretName: github-credentials-openshift-ci-robot-private-git-cloner
    - name: manifest-tool-local-pusher
      secret:
        secretName: manifest-tool-local-pusher
    - name: pull-secret
      secret:
        secretName: registry-pull-credentials
    - name: result-aggregator
      secret:
        secretName: result-aggregator
- agent: kubernetes
  cluster: build06
  cron: 0 23 31 2 *
  decorate: true
  decoration_config:
    skip_cloning: true
  extra_refs:
  - base_ref: master
    org: quay
    repo: quay-tests
  labels:
    ci-operator.openshift.io/cloud: aws
    ci-operator.openshift.io/cloud-cluster-profile: aws-cspi-qe
    ci-operator.openshift.io/variant: ocp-417-quay
    ci.openshift.io/generator: prowgen
    job-release: "4.17"
    pj-rehearse.openshift.io/can-be-rehearsed: "true"
  name: periodic-ci-quay-quay-tests-master-ocp-417-quay-quay-e2e-tests-quay313-ocp417-lp-interop
  spec:
    containers:
    - args:
      - --gcs-upload-secret=/secrets/gcs/service-account.json
      - --image-import-pull-secret=/etc/pull-secret/.dockerconfigjson
      - --lease-server-credentials-file=/etc/boskos/credentials
      - --oauth-token-path=/usr/local/github-credentials/oauth
      - --report-credentials-file=/etc/report/credentials
      - --secret-dir=/secrets/ci-pull-credentials
      - --target=quay-e2e-tests-quay313-ocp417-lp-interop
      - --variant=ocp-417-quay
      command:
      - ci-operator
      image: quay-proxy.ci.openshift.org/openshift/ci:ci_ci-operator_latest
      imagePullPolicy: Always
      name: ""
      resources:
        requests:
          cpu: 10m
      volumeMounts:
      - mountPath: /etc/boskos
        name: boskos
        readOnly: true
      - mountPath: /secrets/ci-pull-credentials
        name: ci-pull-credentials
        readOnly: true
      - mountPath: /secrets/gcs
        name: gcs-credentials
        readOnly: true
      - mountPath: /usr/local/github-credentials
        name: github-credentials-openshift-ci-robot-private-git-cloner
        readOnly: true
      - mountPath: /secrets/manifest-tool
        name: manifest-tool-local-pusher
        readOnly: true
      - mountPath: /etc/pull-secret
        name: pull-secret
        readOnly: true
      - mountPath: /etc/report
        name: result-aggregator
        readOnly: true
    serviceAccountName: ci-operator
    volumes:
    - name: boskos
      secret:
        items:
        - key: credentials
          path: credentials
        secretName: boskos-credentials
    - name: ci-pull-credentials
      secret:
        secretName: ci-pull-credentials
    - name: github-credentials-openshift-ci-robot-private-git-cloner
      secret:
        secretName: github-credentials-openshift-ci-robot-private-git-cloner
    - name: manifest-tool-local-pusher
      secret:
        secretName: manifest-tool-local-pusher
    - name: pull-secret
      secret:
        secretName: registry-pull-credentials
    - name: result-aggregator
      secret:
        secretName: result-aggregator
- agent: kubernetes
  cluster: build06
  cron: 0 22 25 * *
  decorate: true
  decoration_config:
    skip_cloning: true
  extra_refs:
  - base_ref: master
    org: quay
    repo: quay-tests
  labels:
    ci-operator.openshift.io/cloud: aws
    ci-operator.openshift.io/cloud-cluster-profile: aws-qe
    ci-operator.openshift.io/variant: ocp-417-quay
    ci.openshift.io/generator: prowgen
    job-release: "4.17"
    pj-rehearse.openshift.io/can-be-rehearsed: "true"
  name: periodic-ci-quay-quay-tests-master-ocp-417-quay-quay-e2e-tests-quay313-ocp417-unmanaged-tls
  reporter_config:
    slack:
      channel: '#quay-qe'
      job_states_to_report:
      - success
      - failure
      - error
      report_template: '{{if eq .Status.State "success"}} :slack-green: Job *{{.Spec.Job}}*
        ended with *{{.Status.State}}*. <{{.Status.URL}}|View logs> {{else}} :failed:
        Job *{{.Spec.Job}}* ended with *{{.Status.State}}*. <{{.Status.URL}}|View
        logs> {{end}}'
  spec:
    containers:
    - args:
      - --gcs-upload-secret=/secrets/gcs/service-account.json
      - --image-import-pull-secret=/etc/pull-secret/.dockerconfigjson
      - --lease-server-credentials-file=/etc/boskos/credentials
      - --oauth-token-path=/usr/local/github-credentials/oauth
      - --report-credentials-file=/etc/report/credentials
      - --secret-dir=/secrets/ci-pull-credentials
      - --target=quay-e2e-tests-quay313-ocp417-unmanaged-tls
      - --variant=ocp-417-quay
      command:
      - ci-operator
      image: quay-proxy.ci.openshift.org/openshift/ci:ci_ci-operator_latest
      imagePullPolicy: Always
      name: ""
      resources:
        requests:
          cpu: 10m
      volumeMounts:
      - mountPath: /etc/boskos
        name: boskos
        readOnly: true
      - mountPath: /secrets/ci-pull-credentials
        name: ci-pull-credentials
        readOnly: true
      - mountPath: /secrets/gcs
        name: gcs-credentials
        readOnly: true
      - mountPath: /usr/local/github-credentials
        name: github-credentials-openshift-ci-robot-private-git-cloner
        readOnly: true
      - mountPath: /secrets/manifest-tool
        name: manifest-tool-local-pusher
        readOnly: true
      - mountPath: /etc/pull-secret
        name: pull-secret
        readOnly: true
      - mountPath: /etc/report
        name: result-aggregator
        readOnly: true
    serviceAccountName: ci-operator
    volumes:
    - name: boskos
      secret:
        items:
        - key: credentials
          path: credentials
        secretName: boskos-credentials
    - name: ci-pull-credentials
      secret:
        secretName: ci-pull-credentials
    - name: github-credentials-openshift-ci-robot-private-git-cloner
      secret:
        secretName: github-credentials-openshift-ci-robot-private-git-cloner
    - name: manifest-tool-local-pusher
      secret:
        secretName: manifest-tool-local-pusher
    - name: pull-secret
      secret:
        secretName: registry-pull-credentials
    - name: result-aggregator
      secret:
        secretName: result-aggregator
- agent: kubernetes
  cluster: build06
  cron: 0 23 25 * *
  decorate: true
  decoration_config:
    skip_cloning: true
  extra_refs:
  - base_ref: master
    org: quay
    repo: quay-tests
  labels:
    ci-operator.openshift.io/cloud: aws
    ci-operator.openshift.io/cloud-cluster-profile: aws-qe
    ci-operator.openshift.io/variant: ocp-417-quay
    ci.openshift.io/generator: prowgen
    job-release: "4.17"
    pj-rehearse.openshift.io/can-be-rehearsed: "true"
  name: periodic-ci-quay-quay-tests-master-ocp-417-quay-quay-e2e-tests-quay313-ocp417-virtual-builder
  reporter_config:
    slack:
      channel: '#quay-qe'
      job_states_to_report:
      - success
      - failure
      - error
      report_template: '{{if eq .Status.State "success"}} :slack-green: Job *{{.Spec.Job}}*
        ended with *{{.Status.State}}*. <{{.Status.URL}}|View logs> {{else}} :failed:
        Job *{{.Spec.Job}}* ended with *{{.Status.State}}*. <{{.Status.URL}}|View
        logs> {{end}}'
  spec:
    containers:
    - args:
      - --gcs-upload-secret=/secrets/gcs/service-account.json
      - --image-import-pull-secret=/etc/pull-secret/.dockerconfigjson
      - --lease-server-credentials-file=/etc/boskos/credentials
      - --oauth-token-path=/usr/local/github-credentials/oauth
      - --report-credentials-file=/etc/report/credentials
      - --secret-dir=/secrets/ci-pull-credentials
      - --target=quay-e2e-tests-quay313-ocp417-virtual-builder
      - --variant=ocp-417-quay
      command:
      - ci-operator
      image: quay-proxy.ci.openshift.org/openshift/ci:ci_ci-operator_latest
      imagePullPolicy: Always
      name: ""
      resources:
        requests:
          cpu: 10m
      volumeMounts:
      - mountPath: /etc/boskos
        name: boskos
        readOnly: true
      - mountPath: /secrets/ci-pull-credentials
        name: ci-pull-credentials
        readOnly: true
      - mountPath: /secrets/gcs
        name: gcs-credentials
        readOnly: true
      - mountPath: /usr/local/github-credentials
        name: github-credentials-openshift-ci-robot-private-git-cloner
        readOnly: true
      - mountPath: /secrets/manifest-tool
        name: manifest-tool-local-pusher
        readOnly: true
      - mountPath: /etc/pull-secret
        name: pull-secret
        readOnly: true
      - mountPath: /etc/report
        name: result-aggregator
        readOnly: true
    serviceAccountName: ci-operator
    volumes:
    - name: boskos
      secret:
        items:
        - key: credentials
          path: credentials
        secretName: boskos-credentials
    - name: ci-pull-credentials
      secret:
        secretName: ci-pull-credentials
    - name: github-credentials-openshift-ci-robot-private-git-cloner
      secret:
        secretName: github-credentials-openshift-ci-robot-private-git-cloner
    - name: manifest-tool-local-pusher
      secret:
        secretName: manifest-tool-local-pusher
    - name: pull-secret
      secret:
        secretName: registry-pull-credentials
    - name: result-aggregator
      secret:
        secretName: result-aggregator
- agent: kubernetes
  cluster: build06
  cron: 0 20 24 * *
  decorate: true
  decoration_config:
    skip_cloning: true
  extra_refs:
  - base_ref: master
    org: quay
    repo: quay-tests
  labels:
    ci-operator.openshift.io/cloud: aws
    ci-operator.openshift.io/cloud-cluster-profile: aws-quay-qe
    ci-operator.openshift.io/variant: ocp-418-quay
    ci.openshift.io/generator: prowgen
    job-release: "4.18"
    pj-rehearse.openshift.io/can-be-rehearsed: "true"
  name: periodic-ci-quay-quay-tests-master-ocp-418-quay-quay-acs-violations-check-quay315
  reporter_config:
    slack:
      channel: '#quay-qe'
      job_states_to_report:
      - success
      - failure
      - error
      report_template: '{{if eq .Status.State "success"}} :slack-green: Job *{{.Spec.Job}}*
        ended with *{{.Status.State}}*. <{{.Status.URL}}|View logs> {{else}} :failed:
        Job *{{.Spec.Job}}* ended with *{{.Status.State}}*. <{{.Status.URL}}|View
        logs> {{end}}'
  spec:
    containers:
    - args:
      - --gcs-upload-secret=/secrets/gcs/service-account.json
      - --image-import-pull-secret=/etc/pull-secret/.dockerconfigjson
      - --lease-server-credentials-file=/etc/boskos/credentials
      - --oauth-token-path=/usr/local/github-credentials/oauth
      - --report-credentials-file=/etc/report/credentials
      - --secret-dir=/secrets/ci-pull-credentials
      - --target=quay-acs-violations-check-quay315
      - --variant=ocp-418-quay
      command:
      - ci-operator
      image: quay-proxy.ci.openshift.org/openshift/ci:ci_ci-operator_latest
      imagePullPolicy: Always
      name: ""
      resources:
        requests:
          cpu: 10m
      volumeMounts:
      - mountPath: /etc/boskos
        name: boskos
        readOnly: true
      - mountPath: /secrets/ci-pull-credentials
        name: ci-pull-credentials
        readOnly: true
      - mountPath: /secrets/gcs
        name: gcs-credentials
        readOnly: true
      - mountPath: /usr/local/github-credentials
        name: github-credentials-openshift-ci-robot-private-git-cloner
        readOnly: true
      - mountPath: /secrets/manifest-tool
        name: manifest-tool-local-pusher
        readOnly: true
      - mountPath: /etc/pull-secret
        name: pull-secret
        readOnly: true
      - mountPath: /etc/report
        name: result-aggregator
        readOnly: true
    serviceAccountName: ci-operator
    volumes:
    - name: boskos
      secret:
        items:
        - key: credentials
          path: credentials
        secretName: boskos-credentials
    - name: ci-pull-credentials
      secret:
        secretName: ci-pull-credentials
    - name: github-credentials-openshift-ci-robot-private-git-cloner
      secret:
        secretName: github-credentials-openshift-ci-robot-private-git-cloner
    - name: manifest-tool-local-pusher
      secret:
        secretName: manifest-tool-local-pusher
    - name: pull-secret
      secret:
        secretName: registry-pull-credentials
    - name: result-aggregator
      secret:
        secretName: result-aggregator
- agent: kubernetes
  cluster: build06
  cron: 0 12 * * 2
  decorate: true
  decoration_config:
    skip_cloning: true
  extra_refs:
  - base_ref: master
    org: quay
    repo: quay-tests
  labels:
    ci-operator.openshift.io/cloud: aws
    ci-operator.openshift.io/cloud-cluster-profile: aws-qe
    ci-operator.openshift.io/variant: ocp-418-quay
    ci.openshift.io/generator: prowgen
    job-release: "4.18"
    pj-rehearse.openshift.io/can-be-rehearsed: "true"
  name: periodic-ci-quay-quay-tests-master-ocp-418-quay-quay-e2e-tests-quay311-ocp418
  reporter_config:
    slack:
      channel: '#quay-qe'
      job_states_to_report:
      - success
      - failure
      - error
      report_template: '{{if eq .Status.State "success"}} :slack-green: Job *{{.Spec.Job}}*
        ended with *{{.Status.State}}*. <{{.Status.URL}}|View logs> {{else}} :failed:
        Job *{{.Spec.Job}}* ended with *{{.Status.State}}*. <{{.Status.URL}}|View
        logs> {{end}}'
  spec:
    containers:
    - args:
      - --gcs-upload-secret=/secrets/gcs/service-account.json
      - --image-import-pull-secret=/etc/pull-secret/.dockerconfigjson
      - --lease-server-credentials-file=/etc/boskos/credentials
      - --oauth-token-path=/usr/local/github-credentials/oauth
      - --report-credentials-file=/etc/report/credentials
      - --secret-dir=/secrets/ci-pull-credentials
      - --target=quay-e2e-tests-quay311-ocp418
      - --variant=ocp-418-quay
      command:
      - ci-operator
      image: quay-proxy.ci.openshift.org/openshift/ci:ci_ci-operator_latest
      imagePullPolicy: Always
      name: ""
      resources:
        requests:
          cpu: 10m
      volumeMounts:
      - mountPath: /etc/boskos
        name: boskos
        readOnly: true
      - mountPath: /secrets/ci-pull-credentials
        name: ci-pull-credentials
        readOnly: true
      - mountPath: /secrets/gcs
        name: gcs-credentials
        readOnly: true
      - mountPath: /usr/local/github-credentials
        name: github-credentials-openshift-ci-robot-private-git-cloner
        readOnly: true
      - mountPath: /secrets/manifest-tool
        name: manifest-tool-local-pusher
        readOnly: true
      - mountPath: /etc/pull-secret
        name: pull-secret
        readOnly: true
      - mountPath: /etc/report
        name: result-aggregator
        readOnly: true
    serviceAccountName: ci-operator
    volumes:
    - name: boskos
      secret:
        items:
        - key: credentials
          path: credentials
        secretName: boskos-credentials
    - name: ci-pull-credentials
      secret:
        secretName: ci-pull-credentials
    - name: github-credentials-openshift-ci-robot-private-git-cloner
      secret:
        secretName: github-credentials-openshift-ci-robot-private-git-cloner
    - name: manifest-tool-local-pusher
      secret:
        secretName: manifest-tool-local-pusher
    - name: pull-secret
      secret:
        secretName: registry-pull-credentials
    - name: result-aggregator
      secret:
        secretName: result-aggregator
- agent: kubernetes
  cluster: build06
  cron: 0 12 * * 2
  decorate: true
  decoration_config:
    skip_cloning: true
  extra_refs:
  - base_ref: master
    org: quay
    repo: quay-tests
  labels:
    ci-operator.openshift.io/cloud: aws
    ci-operator.openshift.io/cloud-cluster-profile: aws-qe
    ci-operator.openshift.io/variant: ocp-418-quay
    ci.openshift.io/generator: prowgen
    job-release: "4.18"
    pj-rehearse.openshift.io/can-be-rehearsed: "true"
  name: periodic-ci-quay-quay-tests-master-ocp-418-quay-quay-e2e-tests-quay312-ocp418
  reporter_config:
    slack:
      channel: '#quay-qe'
      job_states_to_report:
      - success
      - failure
      - error
      report_template: '{{if eq .Status.State "success"}} :slack-green: Job *{{.Spec.Job}}*
        ended with *{{.Status.State}}*. <{{.Status.URL}}|View logs> {{else}} :failed:
        Job *{{.Spec.Job}}* ended with *{{.Status.State}}*. <{{.Status.URL}}|View
        logs> {{end}}'
  spec:
    containers:
    - args:
      - --gcs-upload-secret=/secrets/gcs/service-account.json
      - --image-import-pull-secret=/etc/pull-secret/.dockerconfigjson
      - --lease-server-credentials-file=/etc/boskos/credentials
      - --oauth-token-path=/usr/local/github-credentials/oauth
      - --report-credentials-file=/etc/report/credentials
      - --secret-dir=/secrets/ci-pull-credentials
      - --target=quay-e2e-tests-quay312-ocp418
      - --variant=ocp-418-quay
      command:
      - ci-operator
      image: quay-proxy.ci.openshift.org/openshift/ci:ci_ci-operator_latest
      imagePullPolicy: Always
      name: ""
      resources:
        requests:
          cpu: 10m
      volumeMounts:
      - mountPath: /etc/boskos
        name: boskos
        readOnly: true
      - mountPath: /secrets/ci-pull-credentials
        name: ci-pull-credentials
        readOnly: true
      - mountPath: /secrets/gcs
        name: gcs-credentials
        readOnly: true
      - mountPath: /usr/local/github-credentials
        name: github-credentials-openshift-ci-robot-private-git-cloner
        readOnly: true
      - mountPath: /secrets/manifest-tool
        name: manifest-tool-local-pusher
        readOnly: true
      - mountPath: /etc/pull-secret
        name: pull-secret
        readOnly: true
      - mountPath: /etc/report
        name: result-aggregator
        readOnly: true
    serviceAccountName: ci-operator
    volumes:
    - name: boskos
      secret:
        items:
        - key: credentials
          path: credentials
        secretName: boskos-credentials
    - name: ci-pull-credentials
      secret:
        secretName: ci-pull-credentials
    - name: github-credentials-openshift-ci-robot-private-git-cloner
      secret:
        secretName: github-credentials-openshift-ci-robot-private-git-cloner
    - name: manifest-tool-local-pusher
      secret:
        secretName: manifest-tool-local-pusher
    - name: pull-secret
      secret:
        secretName: registry-pull-credentials
    - name: result-aggregator
      secret:
        secretName: result-aggregator
- agent: kubernetes
  cluster: build06
  cron: 0 12 * * 1
  decorate: true
  decoration_config:
    skip_cloning: true
  extra_refs:
  - base_ref: master
    org: quay
    repo: quay-tests
  labels:
    ci-operator.openshift.io/cloud: aws
    ci-operator.openshift.io/cloud-cluster-profile: aws-qe
    ci-operator.openshift.io/variant: ocp-418-quay
    ci.openshift.io/generator: prowgen
    job-release: "4.18"
    pj-rehearse.openshift.io/can-be-rehearsed: "true"
  name: periodic-ci-quay-quay-tests-master-ocp-418-quay-quay-e2e-tests-quay313-aws-s3-rds-postgresql13-ocp418
  reporter_config:
    slack:
      channel: '#quay-qe'
      job_states_to_report:
      - success
      - failure
      - error
      report_template: '{{if eq .Status.State "success"}} :slack-green: Job *{{.Spec.Job}}*
        ended with *{{.Status.State}}*. <{{.Status.URL}}|View logs> {{else}} :failed:
        Job *{{.Spec.Job}}* ended with *{{.Status.State}}*. <{{.Status.URL}}|View
        logs> {{end}}'
  spec:
    containers:
    - args:
      - --gcs-upload-secret=/secrets/gcs/service-account.json
      - --image-import-pull-secret=/etc/pull-secret/.dockerconfigjson
      - --lease-server-credentials-file=/etc/boskos/credentials
      - --oauth-token-path=/usr/local/github-credentials/oauth
      - --report-credentials-file=/etc/report/credentials
      - --secret-dir=/secrets/ci-pull-credentials
      - --target=quay-e2e-tests-quay313-aws-s3-rds-postgresql13-ocp418
      - --variant=ocp-418-quay
      command:
      - ci-operator
      image: quay-proxy.ci.openshift.org/openshift/ci:ci_ci-operator_latest
      imagePullPolicy: Always
      name: ""
      resources:
        requests:
          cpu: 10m
      volumeMounts:
      - mountPath: /etc/boskos
        name: boskos
        readOnly: true
      - mountPath: /secrets/ci-pull-credentials
        name: ci-pull-credentials
        readOnly: true
      - mountPath: /secrets/gcs
        name: gcs-credentials
        readOnly: true
      - mountPath: /usr/local/github-credentials
        name: github-credentials-openshift-ci-robot-private-git-cloner
        readOnly: true
      - mountPath: /secrets/manifest-tool
        name: manifest-tool-local-pusher
        readOnly: true
      - mountPath: /etc/pull-secret
        name: pull-secret
        readOnly: true
      - mountPath: /etc/report
        name: result-aggregator
        readOnly: true
    serviceAccountName: ci-operator
    volumes:
    - name: boskos
      secret:
        items:
        - key: credentials
          path: credentials
        secretName: boskos-credentials
    - name: ci-pull-credentials
      secret:
        secretName: ci-pull-credentials
    - name: github-credentials-openshift-ci-robot-private-git-cloner
      secret:
        secretName: github-credentials-openshift-ci-robot-private-git-cloner
    - name: manifest-tool-local-pusher
      secret:
        secretName: manifest-tool-local-pusher
    - name: pull-secret
      secret:
        secretName: registry-pull-credentials
    - name: result-aggregator
      secret:
        secretName: result-aggregator
- agent: kubernetes
  cluster: build06
  cron: 0 12 * * 2
  decorate: true
  decoration_config:
    skip_cloning: true
  extra_refs:
  - base_ref: master
    org: quay
    repo: quay-tests
  labels:
    ci-operator.openshift.io/cloud: aws
    ci-operator.openshift.io/cloud-cluster-profile: aws-qe
    ci-operator.openshift.io/variant: ocp-418-quay
    ci.openshift.io/generator: prowgen
    job-release: "4.18"
    pj-rehearse.openshift.io/can-be-rehearsed: "true"
  name: periodic-ci-quay-quay-tests-master-ocp-418-quay-quay-e2e-tests-quay313-aws-s3-rds-postgresql14-ocp418
  reporter_config:
    slack:
      channel: '#quay-qe'
      job_states_to_report:
      - success
      - failure
      - error
      report_template: '{{if eq .Status.State "success"}} :slack-green: Job *{{.Spec.Job}}*
        ended with *{{.Status.State}}*. <{{.Status.URL}}|View logs> {{else}} :failed:
        Job *{{.Spec.Job}}* ended with *{{.Status.State}}*. <{{.Status.URL}}|View
        logs> {{end}}'
  spec:
    containers:
    - args:
      - --gcs-upload-secret=/secrets/gcs/service-account.json
      - --image-import-pull-secret=/etc/pull-secret/.dockerconfigjson
      - --lease-server-credentials-file=/etc/boskos/credentials
      - --oauth-token-path=/usr/local/github-credentials/oauth
      - --report-credentials-file=/etc/report/credentials
      - --secret-dir=/secrets/ci-pull-credentials
      - --target=quay-e2e-tests-quay313-aws-s3-rds-postgresql14-ocp418
      - --variant=ocp-418-quay
      command:
      - ci-operator
      image: quay-proxy.ci.openshift.org/openshift/ci:ci_ci-operator_latest
      imagePullPolicy: Always
      name: ""
      resources:
        requests:
          cpu: 10m
      volumeMounts:
      - mountPath: /etc/boskos
        name: boskos
        readOnly: true
      - mountPath: /secrets/ci-pull-credentials
        name: ci-pull-credentials
        readOnly: true
      - mountPath: /secrets/gcs
        name: gcs-credentials
        readOnly: true
      - mountPath: /usr/local/github-credentials
        name: github-credentials-openshift-ci-robot-private-git-cloner
        readOnly: true
      - mountPath: /secrets/manifest-tool
        name: manifest-tool-local-pusher
        readOnly: true
      - mountPath: /etc/pull-secret
        name: pull-secret
        readOnly: true
      - mountPath: /etc/report
        name: result-aggregator
        readOnly: true
    serviceAccountName: ci-operator
    volumes:
    - name: boskos
      secret:
        items:
        - key: credentials
          path: credentials
        secretName: boskos-credentials
    - name: ci-pull-credentials
      secret:
        secretName: ci-pull-credentials
    - name: github-credentials-openshift-ci-robot-private-git-cloner
      secret:
        secretName: github-credentials-openshift-ci-robot-private-git-cloner
    - name: manifest-tool-local-pusher
      secret:
        secretName: manifest-tool-local-pusher
    - name: pull-secret
      secret:
        secretName: registry-pull-credentials
    - name: result-aggregator
      secret:
        secretName: result-aggregator
- agent: kubernetes
  cluster: build06
  cron: 0 12 * * 4
  decorate: true
  decoration_config:
    skip_cloning: true
  extra_refs:
  - base_ref: master
    org: quay
    repo: quay-tests
  labels:
    ci-operator.openshift.io/cloud: aws
    ci-operator.openshift.io/cloud-cluster-profile: aws-qe
    ci-operator.openshift.io/variant: ocp-418-quay
    ci.openshift.io/generator: prowgen
    job-release: "4.18"
    pj-rehearse.openshift.io/can-be-rehearsed: "true"
  name: periodic-ci-quay-quay-tests-master-ocp-418-quay-quay-e2e-tests-quay313-aws-s3-rds-postgresql15-ocp418
  reporter_config:
    slack:
      channel: '#quay-qe'
      job_states_to_report:
      - success
      - failure
      - error
      report_template: '{{if eq .Status.State "success"}} :slack-green: Job *{{.Spec.Job}}*
        ended with *{{.Status.State}}*. <{{.Status.URL}}|View logs> {{else}} :failed:
        Job *{{.Spec.Job}}* ended with *{{.Status.State}}*. <{{.Status.URL}}|View
        logs> {{end}}'
  spec:
    containers:
    - args:
      - --gcs-upload-secret=/secrets/gcs/service-account.json
      - --image-import-pull-secret=/etc/pull-secret/.dockerconfigjson
      - --lease-server-credentials-file=/etc/boskos/credentials
      - --oauth-token-path=/usr/local/github-credentials/oauth
      - --report-credentials-file=/etc/report/credentials
      - --secret-dir=/secrets/ci-pull-credentials
      - --target=quay-e2e-tests-quay313-aws-s3-rds-postgresql15-ocp418
      - --variant=ocp-418-quay
      command:
      - ci-operator
      image: quay-proxy.ci.openshift.org/openshift/ci:ci_ci-operator_latest
      imagePullPolicy: Always
      name: ""
      resources:
        requests:
          cpu: 10m
      volumeMounts:
      - mountPath: /etc/boskos
        name: boskos
        readOnly: true
      - mountPath: /secrets/ci-pull-credentials
        name: ci-pull-credentials
        readOnly: true
      - mountPath: /secrets/gcs
        name: gcs-credentials
        readOnly: true
      - mountPath: /usr/local/github-credentials
        name: github-credentials-openshift-ci-robot-private-git-cloner
        readOnly: true
      - mountPath: /secrets/manifest-tool
        name: manifest-tool-local-pusher
        readOnly: true
      - mountPath: /etc/pull-secret
        name: pull-secret
        readOnly: true
      - mountPath: /etc/report
        name: result-aggregator
        readOnly: true
    serviceAccountName: ci-operator
    volumes:
    - name: boskos
      secret:
        items:
        - key: credentials
          path: credentials
        secretName: boskos-credentials
    - name: ci-pull-credentials
      secret:
        secretName: ci-pull-credentials
    - name: github-credentials-openshift-ci-robot-private-git-cloner
      secret:
        secretName: github-credentials-openshift-ci-robot-private-git-cloner
    - name: manifest-tool-local-pusher
      secret:
        secretName: manifest-tool-local-pusher
    - name: pull-secret
      secret:
        secretName: registry-pull-credentials
    - name: result-aggregator
      secret:
        secretName: result-aggregator
- agent: kubernetes
  cluster: build06
  cron: 0 12 * * 3
  decorate: true
  decoration_config:
    skip_cloning: true
  extra_refs:
  - base_ref: master
    org: quay
    repo: quay-tests
  labels:
    ci-operator.openshift.io/cloud: aws
    ci-operator.openshift.io/cloud-cluster-profile: aws-qe
    ci-operator.openshift.io/variant: ocp-418-quay
    ci.openshift.io/generator: prowgen
    job-release: "4.18"
    pj-rehearse.openshift.io/can-be-rehearsed: "true"
  name: periodic-ci-quay-quay-tests-master-ocp-418-quay-quay-e2e-tests-quay313-aws-s3-rds-postgresql16-ocp418
  reporter_config:
    slack:
      channel: '#quay-qe'
      job_states_to_report:
      - success
      - failure
      - error
      report_template: '{{if eq .Status.State "success"}} :slack-green: Job *{{.Spec.Job}}*
        ended with *{{.Status.State}}*. <{{.Status.URL}}|View logs> {{else}} :failed:
        Job *{{.Spec.Job}}* ended with *{{.Status.State}}*. <{{.Status.URL}}|View
        logs> {{end}}'
  spec:
    containers:
    - args:
      - --gcs-upload-secret=/secrets/gcs/service-account.json
      - --image-import-pull-secret=/etc/pull-secret/.dockerconfigjson
      - --lease-server-credentials-file=/etc/boskos/credentials
      - --oauth-token-path=/usr/local/github-credentials/oauth
      - --report-credentials-file=/etc/report/credentials
      - --secret-dir=/secrets/ci-pull-credentials
      - --target=quay-e2e-tests-quay313-aws-s3-rds-postgresql16-ocp418
      - --variant=ocp-418-quay
      command:
      - ci-operator
      image: quay-proxy.ci.openshift.org/openshift/ci:ci_ci-operator_latest
      imagePullPolicy: Always
      name: ""
      resources:
        requests:
          cpu: 10m
      volumeMounts:
      - mountPath: /etc/boskos
        name: boskos
        readOnly: true
      - mountPath: /secrets/ci-pull-credentials
        name: ci-pull-credentials
        readOnly: true
      - mountPath: /secrets/gcs
        name: gcs-credentials
        readOnly: true
      - mountPath: /usr/local/github-credentials
        name: github-credentials-openshift-ci-robot-private-git-cloner
        readOnly: true
      - mountPath: /secrets/manifest-tool
        name: manifest-tool-local-pusher
        readOnly: true
      - mountPath: /etc/pull-secret
        name: pull-secret
        readOnly: true
      - mountPath: /etc/report
        name: result-aggregator
        readOnly: true
    serviceAccountName: ci-operator
    volumes:
    - name: boskos
      secret:
        items:
        - key: credentials
          path: credentials
        secretName: boskos-credentials
    - name: ci-pull-credentials
      secret:
        secretName: ci-pull-credentials
    - name: github-credentials-openshift-ci-robot-private-git-cloner
      secret:
        secretName: github-credentials-openshift-ci-robot-private-git-cloner
    - name: manifest-tool-local-pusher
      secret:
        secretName: manifest-tool-local-pusher
    - name: pull-secret
      secret:
        secretName: registry-pull-credentials
    - name: result-aggregator
      secret:
        secretName: result-aggregator
- agent: kubernetes
  cluster: build06
  cron: 0 12 * * 5
  decorate: true
  decoration_config:
    skip_cloning: true
  extra_refs:
  - base_ref: master
    org: quay
    repo: quay-tests
  labels:
    ci-operator.openshift.io/cloud: aws
    ci-operator.openshift.io/cloud-cluster-profile: aws-qe
    ci-operator.openshift.io/variant: ocp-418-quay
    ci.openshift.io/generator: prowgen
    job-release: "4.18"
    pj-rehearse.openshift.io/can-be-rehearsed: "true"
  name: periodic-ci-quay-quay-tests-master-ocp-418-quay-quay-e2e-tests-quay313-ocp418-aws-s3
  reporter_config:
    slack:
      channel: '#quay-qe'
      job_states_to_report:
      - success
      - failure
      - error
      report_template: '{{if eq .Status.State "success"}} :slack-green: Job *{{.Spec.Job}}*
        ended with *{{.Status.State}}*. <{{.Status.URL}}|View logs> {{else}} :failed:
        Job *{{.Spec.Job}}* ended with *{{.Status.State}}*. <{{.Status.URL}}|View
        logs> {{end}}'
  spec:
    containers:
    - args:
      - --gcs-upload-secret=/secrets/gcs/service-account.json
      - --image-import-pull-secret=/etc/pull-secret/.dockerconfigjson
      - --lease-server-credentials-file=/etc/boskos/credentials
      - --oauth-token-path=/usr/local/github-credentials/oauth
      - --report-credentials-file=/etc/report/credentials
      - --secret-dir=/secrets/ci-pull-credentials
      - --target=quay-e2e-tests-quay313-ocp418-aws-s3
      - --variant=ocp-418-quay
      command:
      - ci-operator
      image: quay-proxy.ci.openshift.org/openshift/ci:ci_ci-operator_latest
      imagePullPolicy: Always
      name: ""
      resources:
        requests:
          cpu: 10m
      volumeMounts:
      - mountPath: /etc/boskos
        name: boskos
        readOnly: true
      - mountPath: /secrets/ci-pull-credentials
        name: ci-pull-credentials
        readOnly: true
      - mountPath: /secrets/gcs
        name: gcs-credentials
        readOnly: true
      - mountPath: /usr/local/github-credentials
        name: github-credentials-openshift-ci-robot-private-git-cloner
        readOnly: true
      - mountPath: /secrets/manifest-tool
        name: manifest-tool-local-pusher
        readOnly: true
      - mountPath: /etc/pull-secret
        name: pull-secret
        readOnly: true
      - mountPath: /etc/report
        name: result-aggregator
        readOnly: true
    serviceAccountName: ci-operator
    volumes:
    - name: boskos
      secret:
        items:
        - key: credentials
          path: credentials
        secretName: boskos-credentials
    - name: ci-pull-credentials
      secret:
        secretName: ci-pull-credentials
    - name: github-credentials-openshift-ci-robot-private-git-cloner
      secret:
        secretName: github-credentials-openshift-ci-robot-private-git-cloner
    - name: manifest-tool-local-pusher
      secret:
        secretName: manifest-tool-local-pusher
    - name: pull-secret
      secret:
        secretName: registry-pull-credentials
    - name: result-aggregator
      secret:
        secretName: result-aggregator
- agent: kubernetes
  cluster: build06
  cron: 0 12 * * 6
  decorate: true
  decoration_config:
    skip_cloning: true
  extra_refs:
  - base_ref: master
    org: quay
    repo: quay-tests
  labels:
    ci-operator.openshift.io/cloud: aws
    ci-operator.openshift.io/cloud-cluster-profile: aws-qe
    ci-operator.openshift.io/variant: ocp-418-quay
    ci.openshift.io/generator: prowgen
    job-release: "4.18"
    pj-rehearse.openshift.io/can-be-rehearsed: "true"
  name: periodic-ci-quay-quay-tests-master-ocp-418-quay-quay-e2e-tests-quay313-ocp418-azure
  reporter_config:
    slack:
      channel: '#quay-qe'
      job_states_to_report:
      - success
      - failure
      - error
      report_template: '{{if eq .Status.State "success"}} :slack-green: Job *{{.Spec.Job}}*
        ended with *{{.Status.State}}*. <{{.Status.URL}}|View logs> {{else}} :failed:
        Job *{{.Spec.Job}}* ended with *{{.Status.State}}*. <{{.Status.URL}}|View
        logs> {{end}}'
  spec:
    containers:
    - args:
      - --gcs-upload-secret=/secrets/gcs/service-account.json
      - --image-import-pull-secret=/etc/pull-secret/.dockerconfigjson
      - --lease-server-credentials-file=/etc/boskos/credentials
      - --oauth-token-path=/usr/local/github-credentials/oauth
      - --report-credentials-file=/etc/report/credentials
      - --secret-dir=/secrets/ci-pull-credentials
      - --target=quay-e2e-tests-quay313-ocp418-azure
      - --variant=ocp-418-quay
      command:
      - ci-operator
      image: quay-proxy.ci.openshift.org/openshift/ci:ci_ci-operator_latest
      imagePullPolicy: Always
      name: ""
      resources:
        requests:
          cpu: 10m
      volumeMounts:
      - mountPath: /etc/boskos
        name: boskos
        readOnly: true
      - mountPath: /secrets/ci-pull-credentials
        name: ci-pull-credentials
        readOnly: true
      - mountPath: /secrets/gcs
        name: gcs-credentials
        readOnly: true
      - mountPath: /usr/local/github-credentials
        name: github-credentials-openshift-ci-robot-private-git-cloner
        readOnly: true
      - mountPath: /secrets/manifest-tool
        name: manifest-tool-local-pusher
        readOnly: true
      - mountPath: /etc/pull-secret
        name: pull-secret
        readOnly: true
      - mountPath: /etc/report
        name: result-aggregator
        readOnly: true
    serviceAccountName: ci-operator
    volumes:
    - name: boskos
      secret:
        items:
        - key: credentials
          path: credentials
        secretName: boskos-credentials
    - name: ci-pull-credentials
      secret:
        secretName: ci-pull-credentials
    - name: github-credentials-openshift-ci-robot-private-git-cloner
      secret:
        secretName: github-credentials-openshift-ci-robot-private-git-cloner
    - name: manifest-tool-local-pusher
      secret:
        secretName: manifest-tool-local-pusher
    - name: pull-secret
      secret:
        secretName: registry-pull-credentials
    - name: result-aggregator
      secret:
        secretName: result-aggregator
- agent: kubernetes
  cluster: build06
  cron: 0 12 * * 3
  decorate: true
  decoration_config:
    skip_cloning: true
  extra_refs:
  - base_ref: master
    org: quay
    repo: quay-tests
  labels:
    ci-operator.openshift.io/cloud: aws
    ci-operator.openshift.io/cloud-cluster-profile: aws-qe
    ci-operator.openshift.io/variant: ocp-418-quay
    ci.openshift.io/generator: prowgen
    job-release: "4.18"
    pj-rehearse.openshift.io/can-be-rehearsed: "true"
  name: periodic-ci-quay-quay-tests-master-ocp-418-quay-quay-e2e-tests-quay313-ocp418-fips
  reporter_config:
    slack:
      channel: '#quay-qe'
      job_states_to_report:
      - success
      - failure
      - error
      report_template: '{{if eq .Status.State "success"}} :slack-green: Job *{{.Spec.Job}}*
        ended with *{{.Status.State}}*. <{{.Status.URL}}|View logs> {{else}} :failed:
        Job *{{.Spec.Job}}* ended with *{{.Status.State}}*. <{{.Status.URL}}|View
        logs> {{end}}'
  spec:
    containers:
    - args:
      - --gcs-upload-secret=/secrets/gcs/service-account.json
      - --image-import-pull-secret=/etc/pull-secret/.dockerconfigjson
      - --lease-server-credentials-file=/etc/boskos/credentials
      - --oauth-token-path=/usr/local/github-credentials/oauth
      - --report-credentials-file=/etc/report/credentials
      - --secret-dir=/secrets/ci-pull-credentials
      - --target=quay-e2e-tests-quay313-ocp418-fips
      - --variant=ocp-418-quay
      command:
      - ci-operator
      image: quay-proxy.ci.openshift.org/openshift/ci:ci_ci-operator_latest
      imagePullPolicy: Always
      name: ""
      resources:
        requests:
          cpu: 10m
      volumeMounts:
      - mountPath: /etc/boskos
        name: boskos
        readOnly: true
      - mountPath: /secrets/ci-pull-credentials
        name: ci-pull-credentials
        readOnly: true
      - mountPath: /secrets/gcs
        name: gcs-credentials
        readOnly: true
      - mountPath: /usr/local/github-credentials
        name: github-credentials-openshift-ci-robot-private-git-cloner
        readOnly: true
      - mountPath: /secrets/manifest-tool
        name: manifest-tool-local-pusher
        readOnly: true
      - mountPath: /etc/pull-secret
        name: pull-secret
        readOnly: true
      - mountPath: /etc/report
        name: result-aggregator
        readOnly: true
    serviceAccountName: ci-operator
    volumes:
    - name: boskos
      secret:
        items:
        - key: credentials
          path: credentials
        secretName: boskos-credentials
    - name: ci-pull-credentials
      secret:
        secretName: ci-pull-credentials
    - name: github-credentials-openshift-ci-robot-private-git-cloner
      secret:
        secretName: github-credentials-openshift-ci-robot-private-git-cloner
    - name: manifest-tool-local-pusher
      secret:
        secretName: manifest-tool-local-pusher
    - name: pull-secret
      secret:
        secretName: registry-pull-credentials
    - name: result-aggregator
      secret:
        secretName: result-aggregator
- agent: kubernetes
  cluster: build06
  cron: 0 12 * * 5
  decorate: true
  decoration_config:
    skip_cloning: true
  extra_refs:
  - base_ref: master
    org: quay
    repo: quay-tests
  labels:
    ci-operator.openshift.io/cloud: aws
    ci-operator.openshift.io/cloud-cluster-profile: aws-qe
    ci-operator.openshift.io/variant: ocp-418-quay
    ci.openshift.io/generator: prowgen
    job-release: "4.18"
    pj-rehearse.openshift.io/can-be-rehearsed: "true"
  name: periodic-ci-quay-quay-tests-master-ocp-418-quay-quay-e2e-tests-quay313-ocp418-gcp
  reporter_config:
    slack:
      channel: '#quay-qe'
      job_states_to_report:
      - success
      - failure
      - error
      report_template: '{{if eq .Status.State "success"}} :slack-green: Job *{{.Spec.Job}}*
        ended with *{{.Status.State}}*. <{{.Status.URL}}|View logs> {{else}} :failed:
        Job *{{.Spec.Job}}* ended with *{{.Status.State}}*. <{{.Status.URL}}|View
        logs> {{end}}'
  spec:
    containers:
    - args:
      - --gcs-upload-secret=/secrets/gcs/service-account.json
      - --image-import-pull-secret=/etc/pull-secret/.dockerconfigjson
      - --lease-server-credentials-file=/etc/boskos/credentials
      - --oauth-token-path=/usr/local/github-credentials/oauth
      - --report-credentials-file=/etc/report/credentials
      - --secret-dir=/secrets/ci-pull-credentials
      - --target=quay-e2e-tests-quay313-ocp418-gcp
      - --variant=ocp-418-quay
      command:
      - ci-operator
      image: quay-proxy.ci.openshift.org/openshift/ci:ci_ci-operator_latest
      imagePullPolicy: Always
      name: ""
      resources:
        requests:
          cpu: 10m
      volumeMounts:
      - mountPath: /etc/boskos
        name: boskos
        readOnly: true
      - mountPath: /secrets/ci-pull-credentials
        name: ci-pull-credentials
        readOnly: true
      - mountPath: /secrets/gcs
        name: gcs-credentials
        readOnly: true
      - mountPath: /usr/local/github-credentials
        name: github-credentials-openshift-ci-robot-private-git-cloner
        readOnly: true
      - mountPath: /secrets/manifest-tool
        name: manifest-tool-local-pusher
        readOnly: true
      - mountPath: /etc/pull-secret
        name: pull-secret
        readOnly: true
      - mountPath: /etc/report
        name: result-aggregator
        readOnly: true
    serviceAccountName: ci-operator
    volumes:
    - name: boskos
      secret:
        items:
        - key: credentials
          path: credentials
        secretName: boskos-credentials
    - name: ci-pull-credentials
      secret:
        secretName: ci-pull-credentials
    - name: github-credentials-openshift-ci-robot-private-git-cloner
      secret:
        secretName: github-credentials-openshift-ci-robot-private-git-cloner
    - name: manifest-tool-local-pusher
      secret:
        secretName: manifest-tool-local-pusher
    - name: pull-secret
      secret:
        secretName: registry-pull-credentials
    - name: result-aggregator
      secret:
        secretName: result-aggregator
- agent: kubernetes
  cluster: build06
  cron: 0 12 * * 5
  decorate: true
  decoration_config:
    skip_cloning: true
  extra_refs:
  - base_ref: master
    org: quay
    repo: quay-tests
  labels:
    ci-operator.openshift.io/cloud: aws
    ci-operator.openshift.io/cloud-cluster-profile: aws-qe
    ci-operator.openshift.io/variant: ocp-418-quay
    ci.openshift.io/generator: prowgen
    job-release: "4.18"
    pj-rehearse.openshift.io/can-be-rehearsed: "true"
  name: periodic-ci-quay-quay-tests-master-ocp-418-quay-quay-e2e-tests-quay313-ocp418-ibmcos
  reporter_config:
    slack:
      channel: '#quay-qe'
      job_states_to_report:
      - success
      - failure
      - error
      report_template: '{{if eq .Status.State "success"}} :slack-green: Job *{{.Spec.Job}}*
        ended with *{{.Status.State}}*. <{{.Status.URL}}|View logs> {{else}} :failed:
        Job *{{.Spec.Job}}* ended with *{{.Status.State}}*. <{{.Status.URL}}|View
        logs> {{end}}'
  spec:
    containers:
    - args:
      - --gcs-upload-secret=/secrets/gcs/service-account.json
      - --image-import-pull-secret=/etc/pull-secret/.dockerconfigjson
      - --lease-server-credentials-file=/etc/boskos/credentials
      - --oauth-token-path=/usr/local/github-credentials/oauth
      - --report-credentials-file=/etc/report/credentials
      - --secret-dir=/secrets/ci-pull-credentials
      - --target=quay-e2e-tests-quay313-ocp418-ibmcos
      - --variant=ocp-418-quay
      command:
      - ci-operator
      image: quay-proxy.ci.openshift.org/openshift/ci:ci_ci-operator_latest
      imagePullPolicy: Always
      name: ""
      resources:
        requests:
          cpu: 10m
      volumeMounts:
      - mountPath: /etc/boskos
        name: boskos
        readOnly: true
      - mountPath: /secrets/ci-pull-credentials
        name: ci-pull-credentials
        readOnly: true
      - mountPath: /secrets/gcs
        name: gcs-credentials
        readOnly: true
      - mountPath: /usr/local/github-credentials
        name: github-credentials-openshift-ci-robot-private-git-cloner
        readOnly: true
      - mountPath: /secrets/manifest-tool
        name: manifest-tool-local-pusher
        readOnly: true
      - mountPath: /etc/pull-secret
        name: pull-secret
        readOnly: true
      - mountPath: /etc/report
        name: result-aggregator
        readOnly: true
    serviceAccountName: ci-operator
    volumes:
    - name: boskos
      secret:
        items:
        - key: credentials
          path: credentials
        secretName: boskos-credentials
    - name: ci-pull-credentials
      secret:
        secretName: ci-pull-credentials
    - name: github-credentials-openshift-ci-robot-private-git-cloner
      secret:
        secretName: github-credentials-openshift-ci-robot-private-git-cloner
    - name: manifest-tool-local-pusher
      secret:
        secretName: manifest-tool-local-pusher
    - name: pull-secret
      secret:
        secretName: registry-pull-credentials
    - name: result-aggregator
      secret:
        secretName: result-aggregator
- agent: kubernetes
  cluster: build06
  cron: 0 23 31 2 *
  decorate: true
  decoration_config:
    skip_cloning: true
  extra_refs:
  - base_ref: master
    org: quay
    repo: quay-tests
  labels:
    ci-operator.openshift.io/cloud: aws
    ci-operator.openshift.io/cloud-cluster-profile: aws-cspi-qe
    ci-operator.openshift.io/variant: ocp-418-quay
    ci.openshift.io/generator: prowgen
    job-release: "4.18"
    pj-rehearse.openshift.io/can-be-rehearsed: "true"
  name: periodic-ci-quay-quay-tests-master-ocp-418-quay-quay-e2e-tests-quay313-ocp418-lp-interop
  reporter_config:
    slack:
      channel: '#quay-qe'
      job_states_to_report:
      - success
      - failure
      - error
      report_template: '{{if eq .Status.State "success"}} :slack-green: Job *{{.Spec.Job}}*
        ended with *{{.Status.State}}*. <{{.Status.URL}}|View logs> {{else}} :failed:
        Job *{{.Spec.Job}}* ended with *{{.Status.State}}*. <{{.Status.URL}}|View
        logs> {{end}}'
  spec:
    containers:
    - args:
      - --gcs-upload-secret=/secrets/gcs/service-account.json
      - --image-import-pull-secret=/etc/pull-secret/.dockerconfigjson
      - --lease-server-credentials-file=/etc/boskos/credentials
      - --oauth-token-path=/usr/local/github-credentials/oauth
      - --report-credentials-file=/etc/report/credentials
      - --secret-dir=/secrets/ci-pull-credentials
      - --target=quay-e2e-tests-quay313-ocp418-lp-interop
      - --variant=ocp-418-quay
      command:
      - ci-operator
      image: quay-proxy.ci.openshift.org/openshift/ci:ci_ci-operator_latest
      imagePullPolicy: Always
      name: ""
      resources:
        requests:
          cpu: 10m
      volumeMounts:
      - mountPath: /etc/boskos
        name: boskos
        readOnly: true
      - mountPath: /secrets/ci-pull-credentials
        name: ci-pull-credentials
        readOnly: true
      - mountPath: /secrets/gcs
        name: gcs-credentials
        readOnly: true
      - mountPath: /usr/local/github-credentials
        name: github-credentials-openshift-ci-robot-private-git-cloner
        readOnly: true
      - mountPath: /secrets/manifest-tool
        name: manifest-tool-local-pusher
        readOnly: true
      - mountPath: /etc/pull-secret
        name: pull-secret
        readOnly: true
      - mountPath: /etc/report
        name: result-aggregator
        readOnly: true
    serviceAccountName: ci-operator
    volumes:
    - name: boskos
      secret:
        items:
        - key: credentials
          path: credentials
        secretName: boskos-credentials
    - name: ci-pull-credentials
      secret:
        secretName: ci-pull-credentials
    - name: github-credentials-openshift-ci-robot-private-git-cloner
      secret:
        secretName: github-credentials-openshift-ci-robot-private-git-cloner
    - name: manifest-tool-local-pusher
      secret:
        secretName: manifest-tool-local-pusher
    - name: pull-secret
      secret:
        secretName: registry-pull-credentials
    - name: result-aggregator
      secret:
        secretName: result-aggregator
- agent: kubernetes
  cluster: build06
  cron: 0 23 31 2 *
  decorate: true
  decoration_config:
    skip_cloning: true
  extra_refs:
  - base_ref: master
    org: quay
    repo: quay-tests
  labels:
    ci-operator.openshift.io/cloud: aws
    ci-operator.openshift.io/cloud-cluster-profile: aws-cspi-qe
    ci-operator.openshift.io/variant: ocp-418-quay
    ci.openshift.io/generator: prowgen
    job-release: "4.18"
    pj-rehearse.openshift.io/can-be-rehearsed: "true"
  name: periodic-ci-quay-quay-tests-master-ocp-418-quay-quay-e2e-tests-quay313-ocp418-lp-interop-fips
  reporter_config:
    slack:
      channel: '#quay-qe'
      job_states_to_report:
      - success
      - failure
      - error
      report_template: '{{if eq .Status.State "success"}} :slack-green: Job *{{.Spec.Job}}*
        ended with *{{.Status.State}}*. <{{.Status.URL}}|View logs> {{else}} :failed:
        Job *{{.Spec.Job}}* ended with *{{.Status.State}}*. <{{.Status.URL}}|View
        logs> {{end}}'
  spec:
    containers:
    - args:
      - --gcs-upload-secret=/secrets/gcs/service-account.json
      - --image-import-pull-secret=/etc/pull-secret/.dockerconfigjson
      - --lease-server-credentials-file=/etc/boskos/credentials
      - --oauth-token-path=/usr/local/github-credentials/oauth
      - --report-credentials-file=/etc/report/credentials
      - --secret-dir=/secrets/ci-pull-credentials
      - --target=quay-e2e-tests-quay313-ocp418-lp-interop-fips
      - --variant=ocp-418-quay
      command:
      - ci-operator
      image: quay-proxy.ci.openshift.org/openshift/ci:ci_ci-operator_latest
      imagePullPolicy: Always
      name: ""
      resources:
        requests:
          cpu: 10m
      volumeMounts:
      - mountPath: /etc/boskos
        name: boskos
        readOnly: true
      - mountPath: /secrets/ci-pull-credentials
        name: ci-pull-credentials
        readOnly: true
      - mountPath: /secrets/gcs
        name: gcs-credentials
        readOnly: true
      - mountPath: /usr/local/github-credentials
        name: github-credentials-openshift-ci-robot-private-git-cloner
        readOnly: true
      - mountPath: /secrets/manifest-tool
        name: manifest-tool-local-pusher
        readOnly: true
      - mountPath: /etc/pull-secret
        name: pull-secret
        readOnly: true
      - mountPath: /etc/report
        name: result-aggregator
        readOnly: true
    serviceAccountName: ci-operator
    volumes:
    - name: boskos
      secret:
        items:
        - key: credentials
          path: credentials
        secretName: boskos-credentials
    - name: ci-pull-credentials
      secret:
        secretName: ci-pull-credentials
    - name: github-credentials-openshift-ci-robot-private-git-cloner
      secret:
        secretName: github-credentials-openshift-ci-robot-private-git-cloner
    - name: manifest-tool-local-pusher
      secret:
        secretName: manifest-tool-local-pusher
    - name: pull-secret
      secret:
        secretName: registry-pull-credentials
    - name: result-aggregator
      secret:
        secretName: result-aggregator
- agent: kubernetes
  cluster: build06
  cron: 0 10 * * 3
  decorate: true
  decoration_config:
    skip_cloning: true
  extra_refs:
  - base_ref: master
    org: quay
    repo: quay-tests
  labels:
    ci-operator.openshift.io/cloud: aws
    ci-operator.openshift.io/cloud-cluster-profile: aws-qe
    ci-operator.openshift.io/variant: ocp-418-quay
    ci.openshift.io/generator: prowgen
    job-release: "4.18"
    pj-rehearse.openshift.io/can-be-rehearsed: "true"
  name: periodic-ci-quay-quay-tests-master-ocp-418-quay-quay-e2e-tests-quay313-ocp418-netappgrid
  reporter_config:
    slack:
      channel: '#quay-qe'
      job_states_to_report:
      - success
      - failure
      - error
      report_template: '{{if eq .Status.State "success"}} :slack-green: Job *{{.Spec.Job}}*
        ended with *{{.Status.State}}*. <{{.Status.URL}}|View logs> {{else}} :failed:
        Job *{{.Spec.Job}}* ended with *{{.Status.State}}*. <{{.Status.URL}}|View
        logs> {{end}}'
  spec:
    containers:
    - args:
      - --gcs-upload-secret=/secrets/gcs/service-account.json
      - --image-import-pull-secret=/etc/pull-secret/.dockerconfigjson
      - --lease-server-credentials-file=/etc/boskos/credentials
      - --oauth-token-path=/usr/local/github-credentials/oauth
      - --report-credentials-file=/etc/report/credentials
      - --secret-dir=/secrets/ci-pull-credentials
      - --target=quay-e2e-tests-quay313-ocp418-netappgrid
      - --variant=ocp-418-quay
      command:
      - ci-operator
      image: quay-proxy.ci.openshift.org/openshift/ci:ci_ci-operator_latest
      imagePullPolicy: Always
      name: ""
      resources:
        requests:
          cpu: 10m
      volumeMounts:
      - mountPath: /etc/boskos
        name: boskos
        readOnly: true
      - mountPath: /secrets/ci-pull-credentials
        name: ci-pull-credentials
        readOnly: true
      - mountPath: /secrets/gcs
        name: gcs-credentials
        readOnly: true
      - mountPath: /usr/local/github-credentials
        name: github-credentials-openshift-ci-robot-private-git-cloner
        readOnly: true
      - mountPath: /secrets/manifest-tool
        name: manifest-tool-local-pusher
        readOnly: true
      - mountPath: /etc/pull-secret
        name: pull-secret
        readOnly: true
      - mountPath: /etc/report
        name: result-aggregator
        readOnly: true
    serviceAccountName: ci-operator
    volumes:
    - name: boskos
      secret:
        items:
        - key: credentials
          path: credentials
        secretName: boskos-credentials
    - name: ci-pull-credentials
      secret:
        secretName: ci-pull-credentials
    - name: github-credentials-openshift-ci-robot-private-git-cloner
      secret:
        secretName: github-credentials-openshift-ci-robot-private-git-cloner
    - name: manifest-tool-local-pusher
      secret:
        secretName: manifest-tool-local-pusher
    - name: pull-secret
      secret:
        secretName: registry-pull-credentials
    - name: result-aggregator
      secret:
        secretName: result-aggregator
- agent: kubernetes
  cluster: build06
  cron: 0 22 25 * *
  decorate: true
  decoration_config:
    skip_cloning: true
  extra_refs:
  - base_ref: master
    org: quay
    repo: quay-tests
  labels:
    ci-operator.openshift.io/cloud: aws
    ci-operator.openshift.io/cloud-cluster-profile: aws-quay-qe
    ci-operator.openshift.io/variant: ocp-418-quay
    ci.openshift.io/generator: prowgen
    job-release: "4.18"
    pj-rehearse.openshift.io/can-be-rehearsed: "true"
  name: periodic-ci-quay-quay-tests-master-ocp-418-quay-quay-e2e-tests-quay314-ocp418-aws-sts
  reporter_config:
    slack:
      channel: '#quay-qe'
      job_states_to_report:
      - success
      - failure
      - error
      report_template: '{{if eq .Status.State "success"}} :slack-green: Job *{{.Spec.Job}}*
        ended with *{{.Status.State}}*. <{{.Status.URL}}|View logs> {{else}} :failed:
        Job *{{.Spec.Job}}* ended with *{{.Status.State}}*. <{{.Status.URL}}|View
        logs> {{end}}'
  spec:
    containers:
    - args:
      - --gcs-upload-secret=/secrets/gcs/service-account.json
      - --image-import-pull-secret=/etc/pull-secret/.dockerconfigjson
      - --lease-server-credentials-file=/etc/boskos/credentials
      - --oauth-token-path=/usr/local/github-credentials/oauth
      - --report-credentials-file=/etc/report/credentials
      - --secret-dir=/secrets/ci-pull-credentials
      - --target=quay-e2e-tests-quay314-ocp418-aws-sts
      - --variant=ocp-418-quay
      command:
      - ci-operator
      image: quay-proxy.ci.openshift.org/openshift/ci:ci_ci-operator_latest
      imagePullPolicy: Always
      name: ""
      resources:
        requests:
          cpu: 10m
      volumeMounts:
      - mountPath: /etc/boskos
        name: boskos
        readOnly: true
      - mountPath: /secrets/ci-pull-credentials
        name: ci-pull-credentials
        readOnly: true
      - mountPath: /secrets/gcs
        name: gcs-credentials
        readOnly: true
      - mountPath: /usr/local/github-credentials
        name: github-credentials-openshift-ci-robot-private-git-cloner
        readOnly: true
      - mountPath: /secrets/manifest-tool
        name: manifest-tool-local-pusher
        readOnly: true
      - mountPath: /etc/pull-secret
        name: pull-secret
        readOnly: true
      - mountPath: /etc/report
        name: result-aggregator
        readOnly: true
    serviceAccountName: ci-operator
    volumes:
    - name: boskos
      secret:
        items:
        - key: credentials
          path: credentials
        secretName: boskos-credentials
    - name: ci-pull-credentials
      secret:
        secretName: ci-pull-credentials
    - name: github-credentials-openshift-ci-robot-private-git-cloner
      secret:
        secretName: github-credentials-openshift-ci-robot-private-git-cloner
    - name: manifest-tool-local-pusher
      secret:
        secretName: manifest-tool-local-pusher
    - name: pull-secret
      secret:
        secretName: registry-pull-credentials
    - name: result-aggregator
      secret:
        secretName: result-aggregator
- agent: kubernetes
  cluster: build06
  cron: 0 22 26 * *
  decorate: true
  decoration_config:
    skip_cloning: true
  extra_refs:
  - base_ref: master
    org: quay
    repo: quay-tests
  labels:
    ci-operator.openshift.io/cloud: aws
    ci-operator.openshift.io/cloud-cluster-profile: aws-quay-qe
    ci-operator.openshift.io/variant: ocp-418-quay
    ci.openshift.io/generator: prowgen
    job-release: "4.18"
    pj-rehearse.openshift.io/can-be-rehearsed: "true"
  name: periodic-ci-quay-quay-tests-master-ocp-418-quay-quay-e2e-tests-quay314-ocp418-virtual-builder
  reporter_config:
    slack:
      channel: '#quay-qe'
      job_states_to_report:
      - success
      - failure
      - error
      report_template: '{{if eq .Status.State "success"}} :slack-green: Job *{{.Spec.Job}}*
        ended with *{{.Status.State}}*. <{{.Status.URL}}|View logs> {{else}} :failed:
        Job *{{.Spec.Job}}* ended with *{{.Status.State}}*. <{{.Status.URL}}|View
        logs> {{end}}'
  spec:
    containers:
    - args:
      - --gcs-upload-secret=/secrets/gcs/service-account.json
      - --image-import-pull-secret=/etc/pull-secret/.dockerconfigjson
      - --lease-server-credentials-file=/etc/boskos/credentials
      - --oauth-token-path=/usr/local/github-credentials/oauth
      - --report-credentials-file=/etc/report/credentials
      - --secret-dir=/secrets/ci-pull-credentials
      - --target=quay-e2e-tests-quay314-ocp418-virtual-builder
      - --variant=ocp-418-quay
      command:
      - ci-operator
      image: quay-proxy.ci.openshift.org/openshift/ci:ci_ci-operator_latest
      imagePullPolicy: Always
      name: ""
      resources:
        requests:
          cpu: 10m
      volumeMounts:
      - mountPath: /etc/boskos
        name: boskos
        readOnly: true
      - mountPath: /secrets/ci-pull-credentials
        name: ci-pull-credentials
        readOnly: true
      - mountPath: /secrets/gcs
        name: gcs-credentials
        readOnly: true
      - mountPath: /usr/local/github-credentials
        name: github-credentials-openshift-ci-robot-private-git-cloner
        readOnly: true
      - mountPath: /secrets/manifest-tool
        name: manifest-tool-local-pusher
        readOnly: true
      - mountPath: /etc/pull-secret
        name: pull-secret
        readOnly: true
      - mountPath: /etc/report
        name: result-aggregator
        readOnly: true
    serviceAccountName: ci-operator
    volumes:
    - name: boskos
      secret:
        items:
        - key: credentials
          path: credentials
        secretName: boskos-credentials
    - name: ci-pull-credentials
      secret:
        secretName: ci-pull-credentials
    - name: github-credentials-openshift-ci-robot-private-git-cloner
      secret:
        secretName: github-credentials-openshift-ci-robot-private-git-cloner
    - name: manifest-tool-local-pusher
      secret:
        secretName: manifest-tool-local-pusher
    - name: pull-secret
      secret:
        secretName: registry-pull-credentials
    - name: result-aggregator
      secret:
        secretName: result-aggregator
- agent: kubernetes
  cluster: build06
  cron: 0 22 28 * *
  decorate: true
  decoration_config:
    skip_cloning: true
  extra_refs:
  - base_ref: master
    org: quay
    repo: quay-tests
  labels:
    ci-operator.openshift.io/cloud: aws
    ci-operator.openshift.io/cloud-cluster-profile: aws-quay-qe
    ci-operator.openshift.io/variant: ocp-418-quay
    ci.openshift.io/generator: prowgen
    job-release: "4.18"
    pj-rehearse.openshift.io/can-be-rehearsed: "true"
  name: periodic-ci-quay-quay-tests-master-ocp-418-quay-quay-e2e-tests-quay315-gcp-sql
  reporter_config:
    slack:
      channel: '#quay-qe'
      job_states_to_report:
      - success
      - failure
      - error
      report_template: '{{if eq .Status.State "success"}} :slack-green: Job *{{.Spec.Job}}*
        ended with *{{.Status.State}}*. <{{.Status.URL}}|View logs> {{else}} :failed:
        Job *{{.Spec.Job}}* ended with *{{.Status.State}}*. <{{.Status.URL}}|View
        logs> {{end}}'
  spec:
    containers:
    - args:
      - --gcs-upload-secret=/secrets/gcs/service-account.json
      - --image-import-pull-secret=/etc/pull-secret/.dockerconfigjson
      - --lease-server-credentials-file=/etc/boskos/credentials
      - --oauth-token-path=/usr/local/github-credentials/oauth
      - --report-credentials-file=/etc/report/credentials
      - --secret-dir=/secrets/ci-pull-credentials
      - --target=quay-e2e-tests-quay315-gcp-sql
      - --variant=ocp-418-quay
      command:
      - ci-operator
      image: quay-proxy.ci.openshift.org/openshift/ci:ci_ci-operator_latest
      imagePullPolicy: Always
      name: ""
      resources:
        requests:
          cpu: 10m
      volumeMounts:
      - mountPath: /etc/boskos
        name: boskos
        readOnly: true
      - mountPath: /secrets/ci-pull-credentials
        name: ci-pull-credentials
        readOnly: true
      - mountPath: /secrets/gcs
        name: gcs-credentials
        readOnly: true
      - mountPath: /usr/local/github-credentials
        name: github-credentials-openshift-ci-robot-private-git-cloner
        readOnly: true
      - mountPath: /secrets/manifest-tool
        name: manifest-tool-local-pusher
        readOnly: true
      - mountPath: /etc/pull-secret
        name: pull-secret
        readOnly: true
      - mountPath: /etc/report
        name: result-aggregator
        readOnly: true
    serviceAccountName: ci-operator
    volumes:
    - name: boskos
      secret:
        items:
        - key: credentials
          path: credentials
        secretName: boskos-credentials
    - name: ci-pull-credentials
      secret:
        secretName: ci-pull-credentials
    - name: github-credentials-openshift-ci-robot-private-git-cloner
      secret:
        secretName: github-credentials-openshift-ci-robot-private-git-cloner
    - name: manifest-tool-local-pusher
      secret:
        secretName: manifest-tool-local-pusher
    - name: pull-secret
      secret:
        secretName: registry-pull-credentials
    - name: result-aggregator
      secret:
        secretName: result-aggregator
- agent: kubernetes
  cluster: build06
  cron: 0 22 23 * *
  decorate: true
  decoration_config:
    skip_cloning: true
  extra_refs:
  - base_ref: master
    org: quay
    repo: quay-tests
  labels:
    ci-operator.openshift.io/cloud: aws
    ci-operator.openshift.io/cloud-cluster-profile: aws-quay-qe
    ci-operator.openshift.io/variant: ocp-418-quay
    ci.openshift.io/generator: prowgen
    job-release: "4.18"
    pj-rehearse.openshift.io/can-be-rehearsed: "true"
  name: periodic-ci-quay-quay-tests-master-ocp-418-quay-quay-e2e-tests-quay315-ocp418-aws-s3-couldfront
  reporter_config:
    slack:
      channel: '#quay-qe'
      job_states_to_report:
      - success
      - failure
      - error
      report_template: '{{if eq .Status.State "success"}} :slack-green: Job *{{.Spec.Job}}*
        ended with *{{.Status.State}}*. <{{.Status.URL}}|View logs> {{else}} :failed:
        Job *{{.Spec.Job}}* ended with *{{.Status.State}}*. <{{.Status.URL}}|View
        logs> {{end}}'
  spec:
    containers:
    - args:
      - --gcs-upload-secret=/secrets/gcs/service-account.json
      - --image-import-pull-secret=/etc/pull-secret/.dockerconfigjson
      - --lease-server-credentials-file=/etc/boskos/credentials
      - --oauth-token-path=/usr/local/github-credentials/oauth
      - --report-credentials-file=/etc/report/credentials
      - --secret-dir=/secrets/ci-pull-credentials
      - --target=quay-e2e-tests-quay315-ocp418-aws-s3-couldfront
      - --variant=ocp-418-quay
      command:
      - ci-operator
      image: quay-proxy.ci.openshift.org/openshift/ci:ci_ci-operator_latest
      imagePullPolicy: Always
      name: ""
      resources:
        requests:
          cpu: 10m
      volumeMounts:
      - mountPath: /etc/boskos
        name: boskos
        readOnly: true
      - mountPath: /secrets/ci-pull-credentials
        name: ci-pull-credentials
        readOnly: true
      - mountPath: /secrets/gcs
        name: gcs-credentials
        readOnly: true
      - mountPath: /usr/local/github-credentials
        name: github-credentials-openshift-ci-robot-private-git-cloner
        readOnly: true
      - mountPath: /secrets/manifest-tool
        name: manifest-tool-local-pusher
        readOnly: true
      - mountPath: /etc/pull-secret
        name: pull-secret
        readOnly: true
      - mountPath: /etc/report
        name: result-aggregator
        readOnly: true
    serviceAccountName: ci-operator
    volumes:
    - name: boskos
      secret:
        items:
        - key: credentials
          path: credentials
        secretName: boskos-credentials
    - name: ci-pull-credentials
      secret:
        secretName: ci-pull-credentials
    - name: github-credentials-openshift-ci-robot-private-git-cloner
      secret:
        secretName: github-credentials-openshift-ci-robot-private-git-cloner
    - name: manifest-tool-local-pusher
      secret:
        secretName: manifest-tool-local-pusher
    - name: pull-secret
      secret:
        secretName: registry-pull-credentials
    - name: result-aggregator
      secret:
        secretName: result-aggregator
- agent: kubernetes
  cluster: build06
  cron: 0 23 27 * *
  decorate: true
  decoration_config:
    skip_cloning: true
  extra_refs:
  - base_ref: master
    org: quay
    repo: quay-tests
  labels:
    ci-operator.openshift.io/cloud: aws
    ci-operator.openshift.io/cloud-cluster-profile: aws-quay-qe
    ci-operator.openshift.io/variant: ocp-418-quay
    ci.openshift.io/generator: prowgen
    job-release: "4.18"
    pj-rehearse.openshift.io/can-be-rehearsed: "true"
  name: periodic-ci-quay-quay-tests-master-ocp-418-quay-quay-e2e-tests-quay315-ocp418-unmanaged-tls
  reporter_config:
    slack:
      channel: '#quay-qe'
      job_states_to_report:
      - success
      - failure
      - error
      report_template: '{{if eq .Status.State "success"}} :slack-green: Job *{{.Spec.Job}}*
        ended with *{{.Status.State}}*. <{{.Status.URL}}|View logs> {{else}} :failed:
        Job *{{.Spec.Job}}* ended with *{{.Status.State}}*. <{{.Status.URL}}|View
        logs> {{end}}'
  spec:
    containers:
    - args:
      - --gcs-upload-secret=/secrets/gcs/service-account.json
      - --image-import-pull-secret=/etc/pull-secret/.dockerconfigjson
      - --lease-server-credentials-file=/etc/boskos/credentials
      - --oauth-token-path=/usr/local/github-credentials/oauth
      - --report-credentials-file=/etc/report/credentials
      - --secret-dir=/secrets/ci-pull-credentials
      - --target=quay-e2e-tests-quay315-ocp418-unmanaged-tls
      - --variant=ocp-418-quay
      command:
      - ci-operator
      image: quay-proxy.ci.openshift.org/openshift/ci:ci_ci-operator_latest
      imagePullPolicy: Always
      name: ""
      resources:
        requests:
          cpu: 10m
      volumeMounts:
      - mountPath: /etc/boskos
        name: boskos
        readOnly: true
      - mountPath: /secrets/ci-pull-credentials
        name: ci-pull-credentials
        readOnly: true
      - mountPath: /secrets/gcs
        name: gcs-credentials
        readOnly: true
      - mountPath: /usr/local/github-credentials
        name: github-credentials-openshift-ci-robot-private-git-cloner
        readOnly: true
      - mountPath: /secrets/manifest-tool
        name: manifest-tool-local-pusher
        readOnly: true
      - mountPath: /etc/pull-secret
        name: pull-secret
        readOnly: true
      - mountPath: /etc/report
        name: result-aggregator
        readOnly: true
    serviceAccountName: ci-operator
    volumes:
    - name: boskos
      secret:
        items:
        - key: credentials
          path: credentials
        secretName: boskos-credentials
    - name: ci-pull-credentials
      secret:
        secretName: ci-pull-credentials
    - name: github-credentials-openshift-ci-robot-private-git-cloner
      secret:
        secretName: github-credentials-openshift-ci-robot-private-git-cloner
    - name: manifest-tool-local-pusher
      secret:
        secretName: manifest-tool-local-pusher
    - name: pull-secret
      secret:
        secretName: registry-pull-credentials
    - name: result-aggregator
      secret:
        secretName: result-aggregator
- agent: kubernetes
  cluster: build06
  cron: '@yearly'
  decorate: true
  decoration_config:
    skip_cloning: true
  extra_refs:
  - base_ref: master
    org: quay
    repo: quay-tests
  labels:
    ci-operator.openshift.io/cloud: aws
    ci-operator.openshift.io/cloud-cluster-profile: aws-quay-qe
    ci-operator.openshift.io/variant: ocp-419-quay
    ci.openshift.io/generator: prowgen
    job-release: "4.19"
    pj-rehearse.openshift.io/can-be-rehearsed: "true"
  name: periodic-ci-quay-quay-tests-master-ocp-419-quay-quay-acs-violations-check-ocp419-quay316
  reporter_config:
    slack:
      channel: '#quay-qe'
      job_states_to_report:
      - success
      - failure
      - error
      report_template: '{{if eq .Status.State "success"}} :slack-green: Job *{{.Spec.Job}}*
        ended with *{{.Status.State}}*. <{{.Status.URL}}|View logs> {{else}} :failed:
        Job *{{.Spec.Job}}* ended with *{{.Status.State}}*. <{{.Status.URL}}|View
        logs> {{end}}'
  spec:
    containers:
    - args:
      - --gcs-upload-secret=/secrets/gcs/service-account.json
      - --image-import-pull-secret=/etc/pull-secret/.dockerconfigjson
      - --lease-server-credentials-file=/etc/boskos/credentials
      - --oauth-token-path=/usr/local/github-credentials/oauth
      - --report-credentials-file=/etc/report/credentials
      - --secret-dir=/secrets/ci-pull-credentials
      - --target=quay-acs-violations-check-ocp419-quay316
      - --variant=ocp-419-quay
      command:
      - ci-operator
      image: quay-proxy.ci.openshift.org/openshift/ci:ci_ci-operator_latest
      imagePullPolicy: Always
      name: ""
      resources:
        requests:
          cpu: 10m
      volumeMounts:
      - mountPath: /etc/boskos
        name: boskos
        readOnly: true
      - mountPath: /secrets/ci-pull-credentials
        name: ci-pull-credentials
        readOnly: true
      - mountPath: /secrets/gcs
        name: gcs-credentials
        readOnly: true
      - mountPath: /usr/local/github-credentials
        name: github-credentials-openshift-ci-robot-private-git-cloner
        readOnly: true
      - mountPath: /secrets/manifest-tool
        name: manifest-tool-local-pusher
        readOnly: true
      - mountPath: /etc/pull-secret
        name: pull-secret
        readOnly: true
      - mountPath: /etc/report
        name: result-aggregator
        readOnly: true
    serviceAccountName: ci-operator
    volumes:
    - name: boskos
      secret:
        items:
        - key: credentials
          path: credentials
        secretName: boskos-credentials
    - name: ci-pull-credentials
      secret:
        secretName: ci-pull-credentials
    - name: github-credentials-openshift-ci-robot-private-git-cloner
      secret:
        secretName: github-credentials-openshift-ci-robot-private-git-cloner
    - name: manifest-tool-local-pusher
      secret:
        secretName: manifest-tool-local-pusher
    - name: pull-secret
      secret:
        secretName: registry-pull-credentials
    - name: result-aggregator
      secret:
        secretName: result-aggregator
- agent: kubernetes
  cluster: build06
  cron: '@yearly'
  decorate: true
  decoration_config:
    skip_cloning: true
  extra_refs:
  - base_ref: master
    org: quay
    repo: quay-tests
  labels:
    ci-operator.openshift.io/cloud: aws
    ci-operator.openshift.io/cloud-cluster-profile: aws-quay-qe
    ci-operator.openshift.io/variant: ocp-419-quay
    ci.openshift.io/generator: prowgen
    job-release: "4.19"
    pj-rehearse.openshift.io/can-be-rehearsed: "true"
  name: periodic-ci-quay-quay-tests-master-ocp-419-quay-quay-e2e-tests-ceph-ocp419-quay316
  reporter_config:
    slack:
      channel: '#quay-qe'
      job_states_to_report:
      - success
      - failure
      - error
      report_template: '{{if eq .Status.State "success"}} :slack-green: Job *{{.Spec.Job}}*
        ended with *{{.Status.State}}*. <{{.Status.URL}}|View logs> {{else}} :failed:
        Job *{{.Spec.Job}}* ended with *{{.Status.State}}*. <{{.Status.URL}}|View
        logs> {{end}}'
  spec:
    containers:
    - args:
      - --gcs-upload-secret=/secrets/gcs/service-account.json
      - --image-import-pull-secret=/etc/pull-secret/.dockerconfigjson
      - --lease-server-credentials-file=/etc/boskos/credentials
      - --oauth-token-path=/usr/local/github-credentials/oauth
      - --report-credentials-file=/etc/report/credentials
      - --secret-dir=/secrets/ci-pull-credentials
      - --target=quay-e2e-tests-ceph-ocp419-quay316
      - --variant=ocp-419-quay
      command:
      - ci-operator
      image: quay-proxy.ci.openshift.org/openshift/ci:ci_ci-operator_latest
      imagePullPolicy: Always
      name: ""
      resources:
        requests:
          cpu: 10m
      volumeMounts:
      - mountPath: /etc/boskos
        name: boskos
        readOnly: true
      - mountPath: /secrets/ci-pull-credentials
        name: ci-pull-credentials
        readOnly: true
      - mountPath: /secrets/gcs
        name: gcs-credentials
        readOnly: true
      - mountPath: /usr/local/github-credentials
        name: github-credentials-openshift-ci-robot-private-git-cloner
        readOnly: true
      - mountPath: /secrets/manifest-tool
        name: manifest-tool-local-pusher
        readOnly: true
      - mountPath: /etc/pull-secret
        name: pull-secret
        readOnly: true
      - mountPath: /etc/report
        name: result-aggregator
        readOnly: true
    serviceAccountName: ci-operator
    volumes:
    - name: boskos
      secret:
        items:
        - key: credentials
          path: credentials
        secretName: boskos-credentials
    - name: ci-pull-credentials
      secret:
        secretName: ci-pull-credentials
    - name: github-credentials-openshift-ci-robot-private-git-cloner
      secret:
        secretName: github-credentials-openshift-ci-robot-private-git-cloner
    - name: manifest-tool-local-pusher
      secret:
        secretName: manifest-tool-local-pusher
    - name: pull-secret
      secret:
        secretName: registry-pull-credentials
    - name: result-aggregator
      secret:
        secretName: result-aggregator
- agent: kubernetes
  cluster: build06
  cron: 0 12 * * 2
  decorate: true
  decoration_config:
    skip_cloning: true
  extra_refs:
  - base_ref: master
    org: quay
    repo: quay-tests
  labels:
    ci-operator.openshift.io/cloud: aws
    ci-operator.openshift.io/cloud-cluster-profile: aws-qe
    ci-operator.openshift.io/variant: ocp-419-quay
    ci.openshift.io/generator: prowgen
    job-release: "4.19"
    pj-rehearse.openshift.io/can-be-rehearsed: "true"
  name: periodic-ci-quay-quay-tests-master-ocp-419-quay-quay-e2e-tests-quay313-ocp419
  spec:
    containers:
    - args:
      - --gcs-upload-secret=/secrets/gcs/service-account.json
      - --image-import-pull-secret=/etc/pull-secret/.dockerconfigjson
      - --lease-server-credentials-file=/etc/boskos/credentials
      - --oauth-token-path=/usr/local/github-credentials/oauth
      - --report-credentials-file=/etc/report/credentials
      - --secret-dir=/secrets/ci-pull-credentials
      - --target=quay-e2e-tests-quay313-ocp419
      - --variant=ocp-419-quay
      command:
      - ci-operator
      image: quay-proxy.ci.openshift.org/openshift/ci:ci_ci-operator_latest
      imagePullPolicy: Always
      name: ""
      resources:
        requests:
          cpu: 10m
      volumeMounts:
      - mountPath: /etc/boskos
        name: boskos
        readOnly: true
      - mountPath: /secrets/ci-pull-credentials
        name: ci-pull-credentials
        readOnly: true
      - mountPath: /secrets/gcs
        name: gcs-credentials
        readOnly: true
      - mountPath: /usr/local/github-credentials
        name: github-credentials-openshift-ci-robot-private-git-cloner
        readOnly: true
      - mountPath: /secrets/manifest-tool
        name: manifest-tool-local-pusher
        readOnly: true
      - mountPath: /etc/pull-secret
        name: pull-secret
        readOnly: true
      - mountPath: /etc/report
        name: result-aggregator
        readOnly: true
    serviceAccountName: ci-operator
    volumes:
    - name: boskos
      secret:
        items:
        - key: credentials
          path: credentials
        secretName: boskos-credentials
    - name: ci-pull-credentials
      secret:
        secretName: ci-pull-credentials
    - name: github-credentials-openshift-ci-robot-private-git-cloner
      secret:
        secretName: github-credentials-openshift-ci-robot-private-git-cloner
    - name: manifest-tool-local-pusher
      secret:
        secretName: manifest-tool-local-pusher
    - name: pull-secret
      secret:
        secretName: registry-pull-credentials
    - name: result-aggregator
      secret:
        secretName: result-aggregator
- agent: kubernetes
  cluster: build06
  cron: 0 23 31 2 *
  decorate: true
  decoration_config:
    skip_cloning: true
  extra_refs:
  - base_ref: master
    org: quay
    repo: quay-tests
  labels:
    ci-operator.openshift.io/cloud: aws
    ci-operator.openshift.io/cloud-cluster-profile: aws-cspi-qe
    ci-operator.openshift.io/variant: ocp-419-quay
    ci.openshift.io/generator: prowgen
    job-release: "4.19"
    pj-rehearse.openshift.io/can-be-rehearsed: "true"
  name: periodic-ci-quay-quay-tests-master-ocp-419-quay-quay-e2e-tests-quay313-ocp419-lp-interop
  reporter_config:
    slack:
      channel: '#quay-qe'
      job_states_to_report:
      - success
      - failure
      - error
      report_template: '{{if eq .Status.State "success"}} :slack-green: Job *{{.Spec.Job}}*
        ended with *{{.Status.State}}*. <{{.Status.URL}}|View logs> {{else}} :failed:
        Job *{{.Spec.Job}}* ended with *{{.Status.State}}*. <{{.Status.URL}}|View
        logs> {{end}}'
  spec:
    containers:
    - args:
      - --gcs-upload-secret=/secrets/gcs/service-account.json
      - --image-import-pull-secret=/etc/pull-secret/.dockerconfigjson
      - --lease-server-credentials-file=/etc/boskos/credentials
      - --oauth-token-path=/usr/local/github-credentials/oauth
      - --report-credentials-file=/etc/report/credentials
      - --secret-dir=/secrets/ci-pull-credentials
      - --target=quay-e2e-tests-quay313-ocp419-lp-interop
      - --variant=ocp-419-quay
      command:
      - ci-operator
      image: quay-proxy.ci.openshift.org/openshift/ci:ci_ci-operator_latest
      imagePullPolicy: Always
      name: ""
      resources:
        requests:
          cpu: 10m
      volumeMounts:
      - mountPath: /etc/boskos
        name: boskos
        readOnly: true
      - mountPath: /secrets/ci-pull-credentials
        name: ci-pull-credentials
        readOnly: true
      - mountPath: /secrets/gcs
        name: gcs-credentials
        readOnly: true
      - mountPath: /usr/local/github-credentials
        name: github-credentials-openshift-ci-robot-private-git-cloner
        readOnly: true
      - mountPath: /secrets/manifest-tool
        name: manifest-tool-local-pusher
        readOnly: true
      - mountPath: /etc/pull-secret
        name: pull-secret
        readOnly: true
      - mountPath: /etc/report
        name: result-aggregator
        readOnly: true
    serviceAccountName: ci-operator
    volumes:
    - name: boskos
      secret:
        items:
        - key: credentials
          path: credentials
        secretName: boskos-credentials
    - name: ci-pull-credentials
      secret:
        secretName: ci-pull-credentials
    - name: github-credentials-openshift-ci-robot-private-git-cloner
      secret:
        secretName: github-credentials-openshift-ci-robot-private-git-cloner
    - name: manifest-tool-local-pusher
      secret:
        secretName: manifest-tool-local-pusher
    - name: pull-secret
      secret:
        secretName: registry-pull-credentials
    - name: result-aggregator
      secret:
        secretName: result-aggregator
- agent: kubernetes
  cluster: build06
  cron: 0 23 31 2 *
  decorate: true
  decoration_config:
    skip_cloning: true
  extra_refs:
  - base_ref: master
    org: quay
    repo: quay-tests
  labels:
    ci-operator.openshift.io/cloud: aws
    ci-operator.openshift.io/cloud-cluster-profile: aws-cspi-qe
    ci-operator.openshift.io/variant: ocp-419-quay
    ci.openshift.io/generator: prowgen
    job-release: "4.19"
    pj-rehearse.openshift.io/can-be-rehearsed: "true"
  name: periodic-ci-quay-quay-tests-master-ocp-419-quay-quay-e2e-tests-quay313-ocp419-lp-interop-fips
  reporter_config:
    slack:
      channel: '#quay-qe'
      job_states_to_report:
      - success
      - failure
      - error
      report_template: '{{if eq .Status.State "success"}} :slack-green: Job *{{.Spec.Job}}*
        ended with *{{.Status.State}}*. <{{.Status.URL}}|View logs> {{else}} :failed:
        Job *{{.Spec.Job}}* ended with *{{.Status.State}}*. <{{.Status.URL}}|View
        logs> {{end}}'
  spec:
    containers:
    - args:
      - --gcs-upload-secret=/secrets/gcs/service-account.json
      - --image-import-pull-secret=/etc/pull-secret/.dockerconfigjson
      - --lease-server-credentials-file=/etc/boskos/credentials
      - --oauth-token-path=/usr/local/github-credentials/oauth
      - --report-credentials-file=/etc/report/credentials
      - --secret-dir=/secrets/ci-pull-credentials
      - --target=quay-e2e-tests-quay313-ocp419-lp-interop-fips
      - --variant=ocp-419-quay
      command:
      - ci-operator
      image: quay-proxy.ci.openshift.org/openshift/ci:ci_ci-operator_latest
      imagePullPolicy: Always
      name: ""
      resources:
        requests:
          cpu: 10m
      volumeMounts:
      - mountPath: /etc/boskos
        name: boskos
        readOnly: true
      - mountPath: /secrets/ci-pull-credentials
        name: ci-pull-credentials
        readOnly: true
      - mountPath: /secrets/gcs
        name: gcs-credentials
        readOnly: true
      - mountPath: /usr/local/github-credentials
        name: github-credentials-openshift-ci-robot-private-git-cloner
        readOnly: true
      - mountPath: /secrets/manifest-tool
        name: manifest-tool-local-pusher
        readOnly: true
      - mountPath: /etc/pull-secret
        name: pull-secret
        readOnly: true
      - mountPath: /etc/report
        name: result-aggregator
        readOnly: true
    serviceAccountName: ci-operator
    volumes:
    - name: boskos
      secret:
        items:
        - key: credentials
          path: credentials
        secretName: boskos-credentials
    - name: ci-pull-credentials
      secret:
        secretName: ci-pull-credentials
    - name: github-credentials-openshift-ci-robot-private-git-cloner
      secret:
        secretName: github-credentials-openshift-ci-robot-private-git-cloner
    - name: manifest-tool-local-pusher
      secret:
        secretName: manifest-tool-local-pusher
    - name: pull-secret
      secret:
        secretName: registry-pull-credentials
    - name: result-aggregator
      secret:
        secretName: result-aggregator
- agent: kubernetes
  cluster: build06
  cron: 0 12 * * 2
  decorate: true
  decoration_config:
    skip_cloning: true
  extra_refs:
  - base_ref: master
    org: quay
    repo: quay-tests
  labels:
    ci-operator.openshift.io/cloud: aws
    ci-operator.openshift.io/cloud-cluster-profile: aws-qe
    ci-operator.openshift.io/variant: ocp-419-quay
    ci.openshift.io/generator: prowgen
    job-release: "4.19"
    pj-rehearse.openshift.io/can-be-rehearsed: "true"
  name: periodic-ci-quay-quay-tests-master-ocp-419-quay-quay-e2e-tests-quay314-ocp419
  spec:
    containers:
    - args:
      - --gcs-upload-secret=/secrets/gcs/service-account.json
      - --image-import-pull-secret=/etc/pull-secret/.dockerconfigjson
      - --lease-server-credentials-file=/etc/boskos/credentials
      - --oauth-token-path=/usr/local/github-credentials/oauth
      - --report-credentials-file=/etc/report/credentials
      - --secret-dir=/secrets/ci-pull-credentials
      - --target=quay-e2e-tests-quay314-ocp419
      - --variant=ocp-419-quay
      command:
      - ci-operator
      image: quay-proxy.ci.openshift.org/openshift/ci:ci_ci-operator_latest
      imagePullPolicy: Always
      name: ""
      resources:
        requests:
          cpu: 10m
      volumeMounts:
      - mountPath: /etc/boskos
        name: boskos
        readOnly: true
      - mountPath: /secrets/ci-pull-credentials
        name: ci-pull-credentials
        readOnly: true
      - mountPath: /secrets/gcs
        name: gcs-credentials
        readOnly: true
      - mountPath: /usr/local/github-credentials
        name: github-credentials-openshift-ci-robot-private-git-cloner
        readOnly: true
      - mountPath: /secrets/manifest-tool
        name: manifest-tool-local-pusher
        readOnly: true
      - mountPath: /etc/pull-secret
        name: pull-secret
        readOnly: true
      - mountPath: /etc/report
        name: result-aggregator
        readOnly: true
    serviceAccountName: ci-operator
    volumes:
    - name: boskos
      secret:
        items:
        - key: credentials
          path: credentials
        secretName: boskos-credentials
    - name: ci-pull-credentials
      secret:
        secretName: ci-pull-credentials
    - name: github-credentials-openshift-ci-robot-private-git-cloner
      secret:
        secretName: github-credentials-openshift-ci-robot-private-git-cloner
    - name: manifest-tool-local-pusher
      secret:
        secretName: manifest-tool-local-pusher
    - name: pull-secret
      secret:
        secretName: registry-pull-credentials
    - name: result-aggregator
      secret:
        secretName: result-aggregator
- agent: kubernetes
  cluster: build06
  cron: 0 12 * * 2
  decorate: true
  decoration_config:
    skip_cloning: true
  extra_refs:
  - base_ref: master
    org: quay
    repo: quay-tests
  labels:
    ci-operator.openshift.io/cloud: aws
    ci-operator.openshift.io/cloud-cluster-profile: aws-qe
    ci-operator.openshift.io/variant: ocp-419-quay
    ci.openshift.io/generator: prowgen
    job-release: "4.19"
    pj-rehearse.openshift.io/can-be-rehearsed: "true"
  name: periodic-ci-quay-quay-tests-master-ocp-419-quay-quay-e2e-tests-quay315-ocp419
  spec:
    containers:
    - args:
      - --gcs-upload-secret=/secrets/gcs/service-account.json
      - --image-import-pull-secret=/etc/pull-secret/.dockerconfigjson
      - --lease-server-credentials-file=/etc/boskos/credentials
      - --oauth-token-path=/usr/local/github-credentials/oauth
      - --report-credentials-file=/etc/report/credentials
      - --secret-dir=/secrets/ci-pull-credentials
      - --target=quay-e2e-tests-quay315-ocp419
      - --variant=ocp-419-quay
      command:
      - ci-operator
      image: quay-proxy.ci.openshift.org/openshift/ci:ci_ci-operator_latest
      imagePullPolicy: Always
      name: ""
      resources:
        requests:
          cpu: 10m
      volumeMounts:
      - mountPath: /etc/boskos
        name: boskos
        readOnly: true
      - mountPath: /secrets/ci-pull-credentials
        name: ci-pull-credentials
        readOnly: true
      - mountPath: /secrets/gcs
        name: gcs-credentials
        readOnly: true
      - mountPath: /usr/local/github-credentials
        name: github-credentials-openshift-ci-robot-private-git-cloner
        readOnly: true
      - mountPath: /secrets/manifest-tool
        name: manifest-tool-local-pusher
        readOnly: true
      - mountPath: /etc/pull-secret
        name: pull-secret
        readOnly: true
      - mountPath: /etc/report
        name: result-aggregator
        readOnly: true
    serviceAccountName: ci-operator
    volumes:
    - name: boskos
      secret:
        items:
        - key: credentials
          path: credentials
        secretName: boskos-credentials
    - name: ci-pull-credentials
      secret:
        secretName: ci-pull-credentials
    - name: github-credentials-openshift-ci-robot-private-git-cloner
      secret:
        secretName: github-credentials-openshift-ci-robot-private-git-cloner
    - name: manifest-tool-local-pusher
      secret:
        secretName: manifest-tool-local-pusher
    - name: pull-secret
      secret:
        secretName: registry-pull-credentials
    - name: result-aggregator
      secret:
        secretName: result-aggregator
- agent: kubernetes
  cluster: build06
  cron: 0 12 * * 5
  decorate: true
  decoration_config:
    skip_cloning: true
  extra_refs:
  - base_ref: master
    org: quay
    repo: quay-tests
  labels:
    ci-operator.openshift.io/cloud: aws
    ci-operator.openshift.io/cloud-cluster-profile: aws-qe
    ci-operator.openshift.io/variant: ocp-419-quay
    ci.openshift.io/generator: prowgen
    job-release: "4.19"
    pj-rehearse.openshift.io/can-be-rehearsed: "true"
  name: periodic-ci-quay-quay-tests-master-ocp-419-quay-quay-e2e-tests-quay315-ocp419-aws-s3
  spec:
    containers:
    - args:
      - --gcs-upload-secret=/secrets/gcs/service-account.json
      - --image-import-pull-secret=/etc/pull-secret/.dockerconfigjson
      - --lease-server-credentials-file=/etc/boskos/credentials
      - --oauth-token-path=/usr/local/github-credentials/oauth
      - --report-credentials-file=/etc/report/credentials
      - --secret-dir=/secrets/ci-pull-credentials
      - --target=quay-e2e-tests-quay315-ocp419-aws-s3
      - --variant=ocp-419-quay
      command:
      - ci-operator
      image: quay-proxy.ci.openshift.org/openshift/ci:ci_ci-operator_latest
      imagePullPolicy: Always
      name: ""
      resources:
        requests:
          cpu: 10m
      volumeMounts:
      - mountPath: /etc/boskos
        name: boskos
        readOnly: true
      - mountPath: /secrets/ci-pull-credentials
        name: ci-pull-credentials
        readOnly: true
      - mountPath: /secrets/gcs
        name: gcs-credentials
        readOnly: true
      - mountPath: /usr/local/github-credentials
        name: github-credentials-openshift-ci-robot-private-git-cloner
        readOnly: true
      - mountPath: /secrets/manifest-tool
        name: manifest-tool-local-pusher
        readOnly: true
      - mountPath: /etc/pull-secret
        name: pull-secret
        readOnly: true
      - mountPath: /etc/report
        name: result-aggregator
        readOnly: true
    serviceAccountName: ci-operator
    volumes:
    - name: boskos
      secret:
        items:
        - key: credentials
          path: credentials
        secretName: boskos-credentials
    - name: ci-pull-credentials
      secret:
        secretName: ci-pull-credentials
    - name: github-credentials-openshift-ci-robot-private-git-cloner
      secret:
        secretName: github-credentials-openshift-ci-robot-private-git-cloner
    - name: manifest-tool-local-pusher
      secret:
        secretName: manifest-tool-local-pusher
    - name: pull-secret
      secret:
        secretName: registry-pull-credentials
    - name: result-aggregator
      secret:
        secretName: result-aggregator
- agent: kubernetes
  cluster: build06
  cron: 0 12 * * 3
  decorate: true
  decoration_config:
    skip_cloning: true
  extra_refs:
  - base_ref: master
    org: quay
    repo: quay-tests
  labels:
    ci-operator.openshift.io/cloud: aws
    ci-operator.openshift.io/cloud-cluster-profile: aws-qe
    ci-operator.openshift.io/variant: ocp-419-quay
    ci.openshift.io/generator: prowgen
    job-release: "4.19"
    pj-rehearse.openshift.io/can-be-rehearsed: "true"
  name: periodic-ci-quay-quay-tests-master-ocp-419-quay-quay-e2e-tests-quay315-ocp419-fips
  spec:
    containers:
    - args:
      - --gcs-upload-secret=/secrets/gcs/service-account.json
      - --image-import-pull-secret=/etc/pull-secret/.dockerconfigjson
      - --lease-server-credentials-file=/etc/boskos/credentials
      - --oauth-token-path=/usr/local/github-credentials/oauth
      - --report-credentials-file=/etc/report/credentials
      - --secret-dir=/secrets/ci-pull-credentials
      - --target=quay-e2e-tests-quay315-ocp419-fips
      - --variant=ocp-419-quay
      command:
      - ci-operator
      image: quay-proxy.ci.openshift.org/openshift/ci:ci_ci-operator_latest
      imagePullPolicy: Always
      name: ""
      resources:
        requests:
          cpu: 10m
      volumeMounts:
      - mountPath: /etc/boskos
        name: boskos
        readOnly: true
      - mountPath: /secrets/ci-pull-credentials
        name: ci-pull-credentials
        readOnly: true
      - mountPath: /secrets/gcs
        name: gcs-credentials
        readOnly: true
      - mountPath: /usr/local/github-credentials
        name: github-credentials-openshift-ci-robot-private-git-cloner
        readOnly: true
      - mountPath: /secrets/manifest-tool
        name: manifest-tool-local-pusher
        readOnly: true
      - mountPath: /etc/pull-secret
        name: pull-secret
        readOnly: true
      - mountPath: /etc/report
        name: result-aggregator
        readOnly: true
    serviceAccountName: ci-operator
    volumes:
    - name: boskos
      secret:
        items:
        - key: credentials
          path: credentials
        secretName: boskos-credentials
    - name: ci-pull-credentials
      secret:
        secretName: ci-pull-credentials
    - name: github-credentials-openshift-ci-robot-private-git-cloner
      secret:
        secretName: github-credentials-openshift-ci-robot-private-git-cloner
    - name: manifest-tool-local-pusher
      secret:
        secretName: manifest-tool-local-pusher
    - name: pull-secret
      secret:
        secretName: registry-pull-credentials
    - name: result-aggregator
      secret:
        secretName: result-aggregator
- agent: kubernetes
  cluster: build06
  cron: 0 12 * * 5
  decorate: true
  decoration_config:
    skip_cloning: true
  extra_refs:
  - base_ref: master
    org: quay
    repo: quay-tests
  labels:
    ci-operator.openshift.io/cloud: aws
    ci-operator.openshift.io/cloud-cluster-profile: aws-qe
    ci-operator.openshift.io/variant: ocp-419-quay
    ci.openshift.io/generator: prowgen
    job-release: "4.19"
    pj-rehearse.openshift.io/can-be-rehearsed: "true"
  name: periodic-ci-quay-quay-tests-master-ocp-419-quay-quay-e2e-tests-quay315-ocp419-gcp
  spec:
    containers:
    - args:
      - --gcs-upload-secret=/secrets/gcs/service-account.json
      - --image-import-pull-secret=/etc/pull-secret/.dockerconfigjson
      - --lease-server-credentials-file=/etc/boskos/credentials
      - --oauth-token-path=/usr/local/github-credentials/oauth
      - --report-credentials-file=/etc/report/credentials
      - --secret-dir=/secrets/ci-pull-credentials
      - --target=quay-e2e-tests-quay315-ocp419-gcp
      - --variant=ocp-419-quay
      command:
      - ci-operator
      image: quay-proxy.ci.openshift.org/openshift/ci:ci_ci-operator_latest
      imagePullPolicy: Always
      name: ""
      resources:
        requests:
          cpu: 10m
      volumeMounts:
      - mountPath: /etc/boskos
        name: boskos
        readOnly: true
      - mountPath: /secrets/ci-pull-credentials
        name: ci-pull-credentials
        readOnly: true
      - mountPath: /secrets/gcs
        name: gcs-credentials
        readOnly: true
      - mountPath: /usr/local/github-credentials
        name: github-credentials-openshift-ci-robot-private-git-cloner
        readOnly: true
      - mountPath: /secrets/manifest-tool
        name: manifest-tool-local-pusher
        readOnly: true
      - mountPath: /etc/pull-secret
        name: pull-secret
        readOnly: true
      - mountPath: /etc/report
        name: result-aggregator
        readOnly: true
    serviceAccountName: ci-operator
    volumes:
    - name: boskos
      secret:
        items:
        - key: credentials
          path: credentials
        secretName: boskos-credentials
    - name: ci-pull-credentials
      secret:
        secretName: ci-pull-credentials
    - name: github-credentials-openshift-ci-robot-private-git-cloner
      secret:
        secretName: github-credentials-openshift-ci-robot-private-git-cloner
    - name: manifest-tool-local-pusher
      secret:
        secretName: manifest-tool-local-pusher
    - name: pull-secret
      secret:
        secretName: registry-pull-credentials
    - name: result-aggregator
      secret:
        secretName: result-aggregator
- agent: kubernetes
  cluster: build06
  cron: 0 10 * * 3
  decorate: true
  decoration_config:
    skip_cloning: true
  extra_refs:
  - base_ref: master
    org: quay
    repo: quay-tests
  labels:
    ci-operator.openshift.io/cloud: aws
    ci-operator.openshift.io/cloud-cluster-profile: aws-qe
    ci-operator.openshift.io/variant: ocp-419-quay
    ci.openshift.io/generator: prowgen
    job-release: "4.19"
    pj-rehearse.openshift.io/can-be-rehearsed: "true"
  name: periodic-ci-quay-quay-tests-master-ocp-419-quay-quay-e2e-tests-quay315-ocp419-netappgrid
  spec:
    containers:
    - args:
      - --gcs-upload-secret=/secrets/gcs/service-account.json
      - --image-import-pull-secret=/etc/pull-secret/.dockerconfigjson
      - --lease-server-credentials-file=/etc/boskos/credentials
      - --oauth-token-path=/usr/local/github-credentials/oauth
      - --report-credentials-file=/etc/report/credentials
      - --secret-dir=/secrets/ci-pull-credentials
      - --target=quay-e2e-tests-quay315-ocp419-netappgrid
      - --variant=ocp-419-quay
      command:
      - ci-operator
      image: quay-proxy.ci.openshift.org/openshift/ci:ci_ci-operator_latest
      imagePullPolicy: Always
      name: ""
      resources:
        requests:
          cpu: 10m
      volumeMounts:
      - mountPath: /etc/boskos
        name: boskos
        readOnly: true
      - mountPath: /secrets/ci-pull-credentials
        name: ci-pull-credentials
        readOnly: true
      - mountPath: /secrets/gcs
        name: gcs-credentials
        readOnly: true
      - mountPath: /usr/local/github-credentials
        name: github-credentials-openshift-ci-robot-private-git-cloner
        readOnly: true
      - mountPath: /secrets/manifest-tool
        name: manifest-tool-local-pusher
        readOnly: true
      - mountPath: /etc/pull-secret
        name: pull-secret
        readOnly: true
      - mountPath: /etc/report
        name: result-aggregator
        readOnly: true
    serviceAccountName: ci-operator
    volumes:
    - name: boskos
      secret:
        items:
        - key: credentials
          path: credentials
        secretName: boskos-credentials
    - name: ci-pull-credentials
      secret:
        secretName: ci-pull-credentials
    - name: github-credentials-openshift-ci-robot-private-git-cloner
      secret:
        secretName: github-credentials-openshift-ci-robot-private-git-cloner
    - name: manifest-tool-local-pusher
      secret:
        secretName: manifest-tool-local-pusher
    - name: pull-secret
      secret:
        secretName: registry-pull-credentials
    - name: result-aggregator
      secret:
        secretName: result-aggregator
- agent: kubernetes
  cluster: build06
  cron: '@yearly'
  decorate: true
  decoration_config:
    skip_cloning: true
  extra_refs:
  - base_ref: master
    org: quay
    repo: quay-tests
  labels:
    ci-operator.openshift.io/cloud: aws
    ci-operator.openshift.io/cloud-cluster-profile: aws-quay-qe
    ci-operator.openshift.io/variant: ocp-419-quay
    ci.openshift.io/generator: prowgen
    job-release: "4.19"
    pj-rehearse.openshift.io/can-be-rehearsed: "true"
  name: periodic-ci-quay-quay-tests-master-ocp-419-quay-quay-e2e-tests-quay316-ocp419-virtual-builder
  reporter_config:
    slack:
      channel: '#quay-qe'
      job_states_to_report:
      - success
      - failure
      - error
      report_template: '{{if eq .Status.State "success"}} :slack-green: Job *{{.Spec.Job}}*
        ended with *{{.Status.State}}*. <{{.Status.URL}}|View logs> {{else}} :failed:
        Job *{{.Spec.Job}}* ended with *{{.Status.State}}*. <{{.Status.URL}}|View
        logs> {{end}}'
  spec:
    containers:
    - args:
      - --gcs-upload-secret=/secrets/gcs/service-account.json
      - --image-import-pull-secret=/etc/pull-secret/.dockerconfigjson
      - --lease-server-credentials-file=/etc/boskos/credentials
      - --oauth-token-path=/usr/local/github-credentials/oauth
      - --report-credentials-file=/etc/report/credentials
      - --secret-dir=/secrets/ci-pull-credentials
      - --target=quay-e2e-tests-quay316-ocp419-virtual-builder
      - --variant=ocp-419-quay
      command:
      - ci-operator
      image: quay-proxy.ci.openshift.org/openshift/ci:ci_ci-operator_latest
      imagePullPolicy: Always
      name: ""
      resources:
        requests:
          cpu: 10m
      volumeMounts:
      - mountPath: /etc/boskos
        name: boskos
        readOnly: true
      - mountPath: /secrets/ci-pull-credentials
        name: ci-pull-credentials
        readOnly: true
      - mountPath: /secrets/gcs
        name: gcs-credentials
        readOnly: true
      - mountPath: /usr/local/github-credentials
        name: github-credentials-openshift-ci-robot-private-git-cloner
        readOnly: true
      - mountPath: /secrets/manifest-tool
        name: manifest-tool-local-pusher
        readOnly: true
      - mountPath: /etc/pull-secret
        name: pull-secret
        readOnly: true
      - mountPath: /etc/report
        name: result-aggregator
        readOnly: true
    serviceAccountName: ci-operator
    volumes:
    - name: boskos
      secret:
        items:
        - key: credentials
          path: credentials
        secretName: boskos-credentials
    - name: ci-pull-credentials
      secret:
        secretName: ci-pull-credentials
    - name: github-credentials-openshift-ci-robot-private-git-cloner
      secret:
        secretName: github-credentials-openshift-ci-robot-private-git-cloner
    - name: manifest-tool-local-pusher
      secret:
        secretName: manifest-tool-local-pusher
    - name: pull-secret
      secret:
        secretName: registry-pull-credentials
    - name: result-aggregator
      secret:
        secretName: result-aggregator
- agent: kubernetes
  cluster: build06
  cron: 0 23 31 2 *
  decorate: true
  decoration_config:
    skip_cloning: true
  extra_refs:
  - base_ref: master
    org: quay
    repo: quay-tests
  labels:
    ci-operator.openshift.io/cloud: aws
    ci-operator.openshift.io/cloud-cluster-profile: aws-cspi-qe
    ci-operator.openshift.io/variant: ocp-420-quay
    ci.openshift.io/generator: prowgen
    job-release: "4.20"
    pj-rehearse.openshift.io/can-be-rehearsed: "true"
  name: periodic-ci-quay-quay-tests-master-ocp-420-quay-quay-e2e-tests-quay314-ocp420-lp-interop
  reporter_config:
    slack:
      channel: '#quay-qe'
      job_states_to_report:
      - success
      - failure
      - error
      report_template: '{{if eq .Status.State "success"}} :slack-green: Job *{{.Spec.Job}}*
        ended with *{{.Status.State}}*. <{{.Status.URL}}|View logs> {{else}} :failed:
        Job *{{.Spec.Job}}* ended with *{{.Status.State}}*. <{{.Status.URL}}|View
        logs> {{end}}'
  spec:
    containers:
    - args:
      - --gcs-upload-secret=/secrets/gcs/service-account.json
      - --image-import-pull-secret=/etc/pull-secret/.dockerconfigjson
      - --lease-server-credentials-file=/etc/boskos/credentials
      - --oauth-token-path=/usr/local/github-credentials/oauth
      - --report-credentials-file=/etc/report/credentials
      - --secret-dir=/secrets/ci-pull-credentials
      - --target=quay-e2e-tests-quay314-ocp420-lp-interop
      - --variant=ocp-420-quay
      command:
      - ci-operator
      image: quay-proxy.ci.openshift.org/openshift/ci:ci_ci-operator_latest
      imagePullPolicy: Always
      name: ""
      resources:
        requests:
          cpu: 10m
      volumeMounts:
      - mountPath: /etc/boskos
        name: boskos
        readOnly: true
      - mountPath: /secrets/ci-pull-credentials
        name: ci-pull-credentials
        readOnly: true
      - mountPath: /secrets/gcs
        name: gcs-credentials
        readOnly: true
      - mountPath: /usr/local/github-credentials
        name: github-credentials-openshift-ci-robot-private-git-cloner
        readOnly: true
      - mountPath: /secrets/manifest-tool
        name: manifest-tool-local-pusher
        readOnly: true
      - mountPath: /etc/pull-secret
        name: pull-secret
        readOnly: true
      - mountPath: /etc/report
        name: result-aggregator
        readOnly: true
    serviceAccountName: ci-operator
    volumes:
    - name: boskos
      secret:
        items:
        - key: credentials
          path: credentials
        secretName: boskos-credentials
    - name: ci-pull-credentials
      secret:
        secretName: ci-pull-credentials
    - name: github-credentials-openshift-ci-robot-private-git-cloner
      secret:
        secretName: github-credentials-openshift-ci-robot-private-git-cloner
    - name: manifest-tool-local-pusher
      secret:
        secretName: manifest-tool-local-pusher
    - name: pull-secret
      secret:
        secretName: registry-pull-credentials
    - name: result-aggregator
      secret:
        secretName: result-aggregator
- agent: kubernetes
  cluster: build06
  cron: 0 23 31 2 *
  decorate: true
  decoration_config:
    skip_cloning: true
  extra_refs:
  - base_ref: master
    org: quay
    repo: quay-tests
  labels:
    ci-operator.openshift.io/cloud: aws
    ci-operator.openshift.io/cloud-cluster-profile: aws-cspi-qe
    ci-operator.openshift.io/variant: ocp-420-quay
    ci.openshift.io/generator: prowgen
    job-release: "4.20"
    pj-rehearse.openshift.io/can-be-rehearsed: "true"
  name: periodic-ci-quay-quay-tests-master-ocp-420-quay-quay-e2e-tests-quay314-ocp420-lp-interop-fips
  reporter_config:
    slack:
      channel: '#quay-qe'
      job_states_to_report:
      - success
      - failure
      - error
      report_template: '{{if eq .Status.State "success"}} :slack-green: Job *{{.Spec.Job}}*
        ended with *{{.Status.State}}*. <{{.Status.URL}}|View logs> {{else}} :failed:
        Job *{{.Spec.Job}}* ended with *{{.Status.State}}*. <{{.Status.URL}}|View
        logs> {{end}}'
  spec:
    containers:
    - args:
      - --gcs-upload-secret=/secrets/gcs/service-account.json
      - --image-import-pull-secret=/etc/pull-secret/.dockerconfigjson
      - --lease-server-credentials-file=/etc/boskos/credentials
      - --oauth-token-path=/usr/local/github-credentials/oauth
      - --report-credentials-file=/etc/report/credentials
      - --secret-dir=/secrets/ci-pull-credentials
      - --target=quay-e2e-tests-quay314-ocp420-lp-interop-fips
      - --variant=ocp-420-quay
      command:
      - ci-operator
      image: quay-proxy.ci.openshift.org/openshift/ci:ci_ci-operator_latest
      imagePullPolicy: Always
      name: ""
      resources:
        requests:
          cpu: 10m
      volumeMounts:
      - mountPath: /etc/boskos
        name: boskos
        readOnly: true
      - mountPath: /secrets/ci-pull-credentials
        name: ci-pull-credentials
        readOnly: true
      - mountPath: /secrets/gcs
        name: gcs-credentials
        readOnly: true
      - mountPath: /usr/local/github-credentials
        name: github-credentials-openshift-ci-robot-private-git-cloner
        readOnly: true
      - mountPath: /secrets/manifest-tool
        name: manifest-tool-local-pusher
        readOnly: true
      - mountPath: /etc/pull-secret
        name: pull-secret
        readOnly: true
      - mountPath: /etc/report
        name: result-aggregator
        readOnly: true
    serviceAccountName: ci-operator
    volumes:
    - name: boskos
      secret:
        items:
        - key: credentials
          path: credentials
        secretName: boskos-credentials
    - name: ci-pull-credentials
      secret:
        secretName: ci-pull-credentials
    - name: github-credentials-openshift-ci-robot-private-git-cloner
      secret:
        secretName: github-credentials-openshift-ci-robot-private-git-cloner
    - name: manifest-tool-local-pusher
      secret:
        secretName: manifest-tool-local-pusher
    - name: pull-secret
      secret:
        secretName: registry-pull-credentials
    - name: result-aggregator
      secret:
        secretName: result-aggregator
- agent: kubernetes
  cluster: build06
  cron: 0 12 * * 5
  decorate: true
  decoration_config:
    skip_cloning: true
  extra_refs:
  - base_ref: master
    org: quay
    repo: quay-tests
  labels:
    ci-operator.openshift.io/cloud: aws
    ci-operator.openshift.io/cloud-cluster-profile: aws-qe
    ci-operator.openshift.io/variant: omr-ocp412
    ci.openshift.io/generator: prowgen
    job-release: "4.12"
    pj-rehearse.openshift.io/can-be-rehearsed: "true"
  name: periodic-ci-quay-quay-tests-master-omr-ocp412-quay-omr-tests-omr-ocp412-disconnected
  reporter_config:
    slack:
      channel: '#quay-qe'
      job_states_to_report:
      - success
      - failure
      - error
      report_template: '{{if eq .Status.State "success"}} :slack-green: Job *{{.Spec.Job}}*
        ended with *{{.Status.State}}*. <{{.Status.URL}}|View logs> {{else}} :failed:
        Job *{{.Spec.Job}}* ended with *{{.Status.State}}*. <{{.Status.URL}}|View
        logs> {{end}}'
  spec:
    containers:
    - args:
      - --gcs-upload-secret=/secrets/gcs/service-account.json
      - --image-import-pull-secret=/etc/pull-secret/.dockerconfigjson
      - --lease-server-credentials-file=/etc/boskos/credentials
      - --oauth-token-path=/usr/local/github-credentials/oauth
      - --report-credentials-file=/etc/report/credentials
      - --secret-dir=/secrets/ci-pull-credentials
      - --target=quay-omr-tests-omr-ocp412-disconnected
      - --variant=omr-ocp412
      command:
      - ci-operator
      image: quay-proxy.ci.openshift.org/openshift/ci:ci_ci-operator_latest
      imagePullPolicy: Always
      name: ""
      resources:
        requests:
          cpu: 10m
      volumeMounts:
      - mountPath: /etc/boskos
        name: boskos
        readOnly: true
      - mountPath: /secrets/ci-pull-credentials
        name: ci-pull-credentials
        readOnly: true
      - mountPath: /secrets/gcs
        name: gcs-credentials
        readOnly: true
      - mountPath: /usr/local/github-credentials
        name: github-credentials-openshift-ci-robot-private-git-cloner
        readOnly: true
      - mountPath: /secrets/manifest-tool
        name: manifest-tool-local-pusher
        readOnly: true
      - mountPath: /etc/pull-secret
        name: pull-secret
        readOnly: true
      - mountPath: /etc/report
        name: result-aggregator
        readOnly: true
    serviceAccountName: ci-operator
    volumes:
    - name: boskos
      secret:
        items:
        - key: credentials
          path: credentials
        secretName: boskos-credentials
    - name: ci-pull-credentials
      secret:
        secretName: ci-pull-credentials
    - name: github-credentials-openshift-ci-robot-private-git-cloner
      secret:
        secretName: github-credentials-openshift-ci-robot-private-git-cloner
    - name: manifest-tool-local-pusher
      secret:
        secretName: manifest-tool-local-pusher
    - name: pull-secret
      secret:
        secretName: registry-pull-credentials
    - name: result-aggregator
      secret:
        secretName: result-aggregator
- agent: kubernetes
  cluster: build06
  cron: 0 0 7 * *
  decorate: true
  decoration_config:
    skip_cloning: true
  extra_refs:
  - base_ref: master
    org: quay
    repo: quay-tests
  labels:
    ci-operator.openshift.io/cloud: aws
    ci-operator.openshift.io/cloud-cluster-profile: aws-quay-qe
    ci-operator.openshift.io/variant: omr-ocp412-unreleased
    ci.openshift.io/generator: prowgen
    job-release: "4.12"
    pj-rehearse.openshift.io/can-be-rehearsed: "true"
  name: periodic-ci-quay-quay-tests-master-omr-ocp412-unreleased-quay-omr-tests-omr-ocp412-disconnected-unreleased
  reporter_config:
    slack:
      channel: '#quay-qe'
      job_states_to_report:
      - success
      - failure
      - error
      report_template: '{{if eq .Status.State "success"}} :slack-green: Job *{{.Spec.Job}}*
        ended with *{{.Status.State}}*. <{{.Status.URL}}|View logs> {{else}} :failed:
        Job *{{.Spec.Job}}* ended with *{{.Status.State}}*. <{{.Status.URL}}|View
        logs> {{end}}'
  spec:
    containers:
    - args:
      - --gcs-upload-secret=/secrets/gcs/service-account.json
      - --image-import-pull-secret=/etc/pull-secret/.dockerconfigjson
      - --lease-server-credentials-file=/etc/boskos/credentials
      - --oauth-token-path=/usr/local/github-credentials/oauth
      - --report-credentials-file=/etc/report/credentials
      - --secret-dir=/secrets/ci-pull-credentials
      - --target=quay-omr-tests-omr-ocp412-disconnected-unreleased
      - --variant=omr-ocp412-unreleased
      command:
      - ci-operator
      image: quay-proxy.ci.openshift.org/openshift/ci:ci_ci-operator_latest
      imagePullPolicy: Always
      name: ""
      resources:
        requests:
          cpu: 10m
      volumeMounts:
      - mountPath: /etc/boskos
        name: boskos
        readOnly: true
      - mountPath: /secrets/ci-pull-credentials
        name: ci-pull-credentials
        readOnly: true
      - mountPath: /secrets/gcs
        name: gcs-credentials
        readOnly: true
      - mountPath: /usr/local/github-credentials
        name: github-credentials-openshift-ci-robot-private-git-cloner
        readOnly: true
      - mountPath: /secrets/manifest-tool
        name: manifest-tool-local-pusher
        readOnly: true
      - mountPath: /etc/pull-secret
        name: pull-secret
        readOnly: true
      - mountPath: /etc/report
        name: result-aggregator
        readOnly: true
    serviceAccountName: ci-operator
    volumes:
    - name: boskos
      secret:
        items:
        - key: credentials
          path: credentials
        secretName: boskos-credentials
    - name: ci-pull-credentials
      secret:
        secretName: ci-pull-credentials
    - name: github-credentials-openshift-ci-robot-private-git-cloner
      secret:
        secretName: github-credentials-openshift-ci-robot-private-git-cloner
    - name: manifest-tool-local-pusher
      secret:
        secretName: manifest-tool-local-pusher
    - name: pull-secret
      secret:
        secretName: registry-pull-credentials
    - name: result-aggregator
      secret:
        secretName: result-aggregator
- agent: kubernetes
  cluster: build06
  cron: 0 12 * * 3
  decorate: true
  decoration_config:
    skip_cloning: true
  extra_refs:
  - base_ref: master
    org: quay
    repo: quay-tests
  labels:
    ci-operator.openshift.io/cloud: aws
    ci-operator.openshift.io/cloud-cluster-profile: aws-qe
    ci-operator.openshift.io/variant: omr-ocp414
    ci.openshift.io/generator: prowgen
    job-release: "4.14"
    pj-rehearse.openshift.io/can-be-rehearsed: "true"
  name: periodic-ci-quay-quay-tests-master-omr-ocp414-quay-omr-tests-omr-ocp414-disconnected
  reporter_config:
    slack:
      channel: '#quay-qe'
      job_states_to_report:
      - success
      - failure
      - error
      report_template: '{{if eq .Status.State "success"}} :slack-green: Job *{{.Spec.Job}}*
        ended with *{{.Status.State}}*. <{{.Status.URL}}|View logs> {{else}} :failed:
        Job *{{.Spec.Job}}* ended with *{{.Status.State}}*. <{{.Status.URL}}|View
        logs> {{end}}'
  spec:
    containers:
    - args:
      - --gcs-upload-secret=/secrets/gcs/service-account.json
      - --image-import-pull-secret=/etc/pull-secret/.dockerconfigjson
      - --lease-server-credentials-file=/etc/boskos/credentials
      - --oauth-token-path=/usr/local/github-credentials/oauth
      - --report-credentials-file=/etc/report/credentials
      - --secret-dir=/secrets/ci-pull-credentials
      - --target=quay-omr-tests-omr-ocp414-disconnected
      - --variant=omr-ocp414
      command:
      - ci-operator
      image: quay-proxy.ci.openshift.org/openshift/ci:ci_ci-operator_latest
      imagePullPolicy: Always
      name: ""
      resources:
        requests:
          cpu: 10m
      volumeMounts:
      - mountPath: /etc/boskos
        name: boskos
        readOnly: true
      - mountPath: /secrets/ci-pull-credentials
        name: ci-pull-credentials
        readOnly: true
      - mountPath: /secrets/gcs
        name: gcs-credentials
        readOnly: true
      - mountPath: /usr/local/github-credentials
        name: github-credentials-openshift-ci-robot-private-git-cloner
        readOnly: true
      - mountPath: /secrets/manifest-tool
        name: manifest-tool-local-pusher
        readOnly: true
      - mountPath: /etc/pull-secret
        name: pull-secret
        readOnly: true
      - mountPath: /etc/report
        name: result-aggregator
        readOnly: true
    serviceAccountName: ci-operator
    volumes:
    - name: boskos
      secret:
        items:
        - key: credentials
          path: credentials
        secretName: boskos-credentials
    - name: ci-pull-credentials
      secret:
        secretName: ci-pull-credentials
    - name: github-credentials-openshift-ci-robot-private-git-cloner
      secret:
        secretName: github-credentials-openshift-ci-robot-private-git-cloner
    - name: manifest-tool-local-pusher
      secret:
        secretName: manifest-tool-local-pusher
    - name: pull-secret
      secret:
        secretName: registry-pull-credentials
    - name: result-aggregator
      secret:
        secretName: result-aggregator
- agent: kubernetes
  cluster: build06
  cron: 0 0 3 * *
  decorate: true
  decoration_config:
    skip_cloning: true
  extra_refs:
  - base_ref: master
    org: quay
    repo: quay-tests
  labels:
    ci-operator.openshift.io/cloud: aws
    ci-operator.openshift.io/cloud-cluster-profile: aws-quay-qe
    ci-operator.openshift.io/variant: omr-ocp414-unreleased
    ci.openshift.io/generator: prowgen
    job-release: "4.14"
    pj-rehearse.openshift.io/can-be-rehearsed: "true"
  name: periodic-ci-quay-quay-tests-master-omr-ocp414-unreleased-quay-omr-tests-omr-ocp414-disconnected-unreleased
  reporter_config:
    slack:
      channel: '#quay-qe'
      job_states_to_report:
      - success
      - failure
      - error
      report_template: '{{if eq .Status.State "success"}} :slack-green: Job *{{.Spec.Job}}*
        ended with *{{.Status.State}}*. <{{.Status.URL}}|View logs> {{else}} :failed:
        Job *{{.Spec.Job}}* ended with *{{.Status.State}}*. <{{.Status.URL}}|View
        logs> {{end}}'
  spec:
    containers:
    - args:
      - --gcs-upload-secret=/secrets/gcs/service-account.json
      - --image-import-pull-secret=/etc/pull-secret/.dockerconfigjson
      - --lease-server-credentials-file=/etc/boskos/credentials
      - --oauth-token-path=/usr/local/github-credentials/oauth
      - --report-credentials-file=/etc/report/credentials
      - --secret-dir=/secrets/ci-pull-credentials
      - --target=quay-omr-tests-omr-ocp414-disconnected-unreleased
      - --variant=omr-ocp414-unreleased
      command:
      - ci-operator
      image: quay-proxy.ci.openshift.org/openshift/ci:ci_ci-operator_latest
      imagePullPolicy: Always
      name: ""
      resources:
        requests:
          cpu: 10m
      volumeMounts:
      - mountPath: /etc/boskos
        name: boskos
        readOnly: true
      - mountPath: /secrets/ci-pull-credentials
        name: ci-pull-credentials
        readOnly: true
      - mountPath: /secrets/gcs
        name: gcs-credentials
        readOnly: true
      - mountPath: /usr/local/github-credentials
        name: github-credentials-openshift-ci-robot-private-git-cloner
        readOnly: true
      - mountPath: /secrets/manifest-tool
        name: manifest-tool-local-pusher
        readOnly: true
      - mountPath: /etc/pull-secret
        name: pull-secret
        readOnly: true
      - mountPath: /etc/report
        name: result-aggregator
        readOnly: true
    serviceAccountName: ci-operator
    volumes:
    - name: boskos
      secret:
        items:
        - key: credentials
          path: credentials
        secretName: boskos-credentials
    - name: ci-pull-credentials
      secret:
        secretName: ci-pull-credentials
    - name: github-credentials-openshift-ci-robot-private-git-cloner
      secret:
        secretName: github-credentials-openshift-ci-robot-private-git-cloner
    - name: manifest-tool-local-pusher
      secret:
        secretName: manifest-tool-local-pusher
    - name: pull-secret
      secret:
        secretName: registry-pull-credentials
    - name: result-aggregator
      secret:
        secretName: result-aggregator
- agent: kubernetes
  cluster: build06
  cron: 0 12 * * 1
  decorate: true
  decoration_config:
    skip_cloning: true
  extra_refs:
  - base_ref: master
    org: quay
    repo: quay-tests
  labels:
    ci-operator.openshift.io/cloud: aws
    ci-operator.openshift.io/cloud-cluster-profile: aws-qe
    ci-operator.openshift.io/variant: omr-ocp415
    ci.openshift.io/generator: prowgen
    job-release: "4.15"
    pj-rehearse.openshift.io/can-be-rehearsed: "true"
  name: periodic-ci-quay-quay-tests-master-omr-ocp415-quay-omr-tests-omr-ocp415-disconnected
  reporter_config:
    slack:
      channel: '#quay-qe'
      job_states_to_report:
      - success
      - failure
      - error
      report_template: '{{if eq .Status.State "success"}} :slack-green: Job *{{.Spec.Job}}*
        ended with *{{.Status.State}}*. <{{.Status.URL}}|View logs> {{else}} :failed:
        Job *{{.Spec.Job}}* ended with *{{.Status.State}}*. <{{.Status.URL}}|View
        logs> {{end}}'
  spec:
    containers:
    - args:
      - --gcs-upload-secret=/secrets/gcs/service-account.json
      - --image-import-pull-secret=/etc/pull-secret/.dockerconfigjson
      - --lease-server-credentials-file=/etc/boskos/credentials
      - --oauth-token-path=/usr/local/github-credentials/oauth
      - --report-credentials-file=/etc/report/credentials
      - --secret-dir=/secrets/ci-pull-credentials
      - --target=quay-omr-tests-omr-ocp415-disconnected
      - --variant=omr-ocp415
      command:
      - ci-operator
      image: quay-proxy.ci.openshift.org/openshift/ci:ci_ci-operator_latest
      imagePullPolicy: Always
      name: ""
      resources:
        requests:
          cpu: 10m
      volumeMounts:
      - mountPath: /etc/boskos
        name: boskos
        readOnly: true
      - mountPath: /secrets/ci-pull-credentials
        name: ci-pull-credentials
        readOnly: true
      - mountPath: /secrets/gcs
        name: gcs-credentials
        readOnly: true
      - mountPath: /usr/local/github-credentials
        name: github-credentials-openshift-ci-robot-private-git-cloner
        readOnly: true
      - mountPath: /secrets/manifest-tool
        name: manifest-tool-local-pusher
        readOnly: true
      - mountPath: /etc/pull-secret
        name: pull-secret
        readOnly: true
      - mountPath: /etc/report
        name: result-aggregator
        readOnly: true
    serviceAccountName: ci-operator
    volumes:
    - name: boskos
      secret:
        items:
        - key: credentials
          path: credentials
        secretName: boskos-credentials
    - name: ci-pull-credentials
      secret:
        secretName: ci-pull-credentials
    - name: github-credentials-openshift-ci-robot-private-git-cloner
      secret:
        secretName: github-credentials-openshift-ci-robot-private-git-cloner
    - name: manifest-tool-local-pusher
      secret:
        secretName: manifest-tool-local-pusher
    - name: pull-secret
      secret:
        secretName: registry-pull-credentials
    - name: result-aggregator
      secret:
        secretName: result-aggregator
- agent: kubernetes
  cluster: build06
  cron: 0 0 1 * *
  decorate: true
  decoration_config:
    skip_cloning: true
  extra_refs:
  - base_ref: master
    org: quay
    repo: quay-tests
  labels:
    ci-operator.openshift.io/cloud: aws
    ci-operator.openshift.io/cloud-cluster-profile: aws-qe
    ci-operator.openshift.io/variant: omr-ocp415-unreleased
    ci.openshift.io/generator: prowgen
    job-release: "4.15"
    pj-rehearse.openshift.io/can-be-rehearsed: "true"
  name: periodic-ci-quay-quay-tests-master-omr-ocp415-unreleased-quay-omr-tests-omr-ocp415-disconnected-unreleased
  reporter_config:
    slack:
      channel: '#quay-qe'
      job_states_to_report:
      - success
      - failure
      - error
      report_template: '{{if eq .Status.State "success"}} :slack-green: Job *{{.Spec.Job}}*
        ended with *{{.Status.State}}*. <{{.Status.URL}}|View logs> {{else}} :failed:
        Job *{{.Spec.Job}}* ended with *{{.Status.State}}*. <{{.Status.URL}}|View
        logs> {{end}}'
  spec:
    containers:
    - args:
      - --gcs-upload-secret=/secrets/gcs/service-account.json
      - --image-import-pull-secret=/etc/pull-secret/.dockerconfigjson
      - --lease-server-credentials-file=/etc/boskos/credentials
      - --oauth-token-path=/usr/local/github-credentials/oauth
      - --report-credentials-file=/etc/report/credentials
      - --secret-dir=/secrets/ci-pull-credentials
      - --target=quay-omr-tests-omr-ocp415-disconnected-unreleased
      - --variant=omr-ocp415-unreleased
      command:
      - ci-operator
      image: quay-proxy.ci.openshift.org/openshift/ci:ci_ci-operator_latest
      imagePullPolicy: Always
      name: ""
      resources:
        requests:
          cpu: 10m
      volumeMounts:
      - mountPath: /etc/boskos
        name: boskos
        readOnly: true
      - mountPath: /secrets/ci-pull-credentials
        name: ci-pull-credentials
        readOnly: true
      - mountPath: /secrets/gcs
        name: gcs-credentials
        readOnly: true
      - mountPath: /usr/local/github-credentials
        name: github-credentials-openshift-ci-robot-private-git-cloner
        readOnly: true
      - mountPath: /secrets/manifest-tool
        name: manifest-tool-local-pusher
        readOnly: true
      - mountPath: /etc/pull-secret
        name: pull-secret
        readOnly: true
      - mountPath: /etc/report
        name: result-aggregator
        readOnly: true
    serviceAccountName: ci-operator
    volumes:
    - name: boskos
      secret:
        items:
        - key: credentials
          path: credentials
        secretName: boskos-credentials
    - name: ci-pull-credentials
      secret:
        secretName: ci-pull-credentials
    - name: github-credentials-openshift-ci-robot-private-git-cloner
      secret:
        secretName: github-credentials-openshift-ci-robot-private-git-cloner
    - name: manifest-tool-local-pusher
      secret:
        secretName: manifest-tool-local-pusher
    - name: pull-secret
      secret:
        secretName: registry-pull-credentials
    - name: result-aggregator
      secret:
        secretName: result-aggregator
- agent: kubernetes
  cluster: build06
  cron: 0 12 * * 5
  decorate: true
  decoration_config:
    skip_cloning: true
  extra_refs:
  - base_ref: master
    org: quay
    repo: quay-tests
  labels:
    ci-operator.openshift.io/cloud: aws
    ci-operator.openshift.io/cloud-cluster-profile: aws-qe
    ci-operator.openshift.io/variant: omr-ocp416
    ci.openshift.io/generator: prowgen
    job-release: "4.16"
    pj-rehearse.openshift.io/can-be-rehearsed: "true"
  name: periodic-ci-quay-quay-tests-master-omr-ocp416-quay-omr-tests-omr-ocp416-disconnected
  reporter_config:
    slack:
      channel: '#quay-qe'
      job_states_to_report:
      - success
      - failure
      - error
      report_template: '{{if eq .Status.State "success"}} :slack-green: Job *{{.Spec.Job}}*
        ended with *{{.Status.State}}*. <{{.Status.URL}}|View logs> {{else}} :failed:
        Job *{{.Spec.Job}}* ended with *{{.Status.State}}*. <{{.Status.URL}}|View
        logs> {{end}}'
  spec:
    containers:
    - args:
      - --gcs-upload-secret=/secrets/gcs/service-account.json
      - --image-import-pull-secret=/etc/pull-secret/.dockerconfigjson
      - --lease-server-credentials-file=/etc/boskos/credentials
      - --oauth-token-path=/usr/local/github-credentials/oauth
      - --report-credentials-file=/etc/report/credentials
      - --secret-dir=/secrets/ci-pull-credentials
      - --target=quay-omr-tests-omr-ocp416-disconnected
      - --variant=omr-ocp416
      command:
      - ci-operator
      image: quay-proxy.ci.openshift.org/openshift/ci:ci_ci-operator_latest
      imagePullPolicy: Always
      name: ""
      resources:
        requests:
          cpu: 10m
      volumeMounts:
      - mountPath: /etc/boskos
        name: boskos
        readOnly: true
      - mountPath: /secrets/ci-pull-credentials
        name: ci-pull-credentials
        readOnly: true
      - mountPath: /secrets/gcs
        name: gcs-credentials
        readOnly: true
      - mountPath: /usr/local/github-credentials
        name: github-credentials-openshift-ci-robot-private-git-cloner
        readOnly: true
      - mountPath: /secrets/manifest-tool
        name: manifest-tool-local-pusher
        readOnly: true
      - mountPath: /etc/pull-secret
        name: pull-secret
        readOnly: true
      - mountPath: /etc/report
        name: result-aggregator
        readOnly: true
    serviceAccountName: ci-operator
    volumes:
    - name: boskos
      secret:
        items:
        - key: credentials
          path: credentials
        secretName: boskos-credentials
    - name: ci-pull-credentials
      secret:
        secretName: ci-pull-credentials
    - name: github-credentials-openshift-ci-robot-private-git-cloner
      secret:
        secretName: github-credentials-openshift-ci-robot-private-git-cloner
    - name: manifest-tool-local-pusher
      secret:
        secretName: manifest-tool-local-pusher
    - name: pull-secret
      secret:
        secretName: registry-pull-credentials
    - name: result-aggregator
      secret:
        secretName: result-aggregator
- agent: kubernetes
  cluster: build06
  cron: 0 0 9 * *
  decorate: true
  decoration_config:
    skip_cloning: true
  extra_refs:
  - base_ref: master
    org: quay
    repo: quay-tests
  labels:
    ci-operator.openshift.io/cloud: aws
    ci-operator.openshift.io/cloud-cluster-profile: aws-quay-qe
    ci-operator.openshift.io/variant: omr-ocp416-unreleased
    ci.openshift.io/generator: prowgen
    job-release: "4.16"
    pj-rehearse.openshift.io/can-be-rehearsed: "true"
  name: periodic-ci-quay-quay-tests-master-omr-ocp416-unreleased-quay-omr-tests-omr-ocp416-disconnected-unreleased
  reporter_config:
    slack:
      channel: '#quay-qe'
      job_states_to_report:
      - success
      - failure
      - error
      report_template: '{{if eq .Status.State "success"}} :slack-green: Job *{{.Spec.Job}}*
        ended with *{{.Status.State}}*. <{{.Status.URL}}|View logs> {{else}} :failed:
        Job *{{.Spec.Job}}* ended with *{{.Status.State}}*. <{{.Status.URL}}|View
        logs> {{end}}'
  spec:
    containers:
    - args:
      - --gcs-upload-secret=/secrets/gcs/service-account.json
      - --image-import-pull-secret=/etc/pull-secret/.dockerconfigjson
      - --lease-server-credentials-file=/etc/boskos/credentials
      - --oauth-token-path=/usr/local/github-credentials/oauth
      - --report-credentials-file=/etc/report/credentials
      - --secret-dir=/secrets/ci-pull-credentials
      - --target=quay-omr-tests-omr-ocp416-disconnected-unreleased
      - --variant=omr-ocp416-unreleased
      command:
      - ci-operator
      image: quay-proxy.ci.openshift.org/openshift/ci:ci_ci-operator_latest
      imagePullPolicy: Always
      name: ""
      resources:
        requests:
          cpu: 10m
      volumeMounts:
      - mountPath: /etc/boskos
        name: boskos
        readOnly: true
      - mountPath: /secrets/ci-pull-credentials
        name: ci-pull-credentials
        readOnly: true
      - mountPath: /secrets/gcs
        name: gcs-credentials
        readOnly: true
      - mountPath: /usr/local/github-credentials
        name: github-credentials-openshift-ci-robot-private-git-cloner
        readOnly: true
      - mountPath: /secrets/manifest-tool
        name: manifest-tool-local-pusher
        readOnly: true
      - mountPath: /etc/pull-secret
        name: pull-secret
        readOnly: true
      - mountPath: /etc/report
        name: result-aggregator
        readOnly: true
    serviceAccountName: ci-operator
    volumes:
    - name: boskos
      secret:
        items:
        - key: credentials
          path: credentials
        secretName: boskos-credentials
    - name: ci-pull-credentials
      secret:
        secretName: ci-pull-credentials
    - name: github-credentials-openshift-ci-robot-private-git-cloner
      secret:
        secretName: github-credentials-openshift-ci-robot-private-git-cloner
    - name: manifest-tool-local-pusher
      secret:
        secretName: manifest-tool-local-pusher
    - name: pull-secret
      secret:
        secretName: registry-pull-credentials
    - name: result-aggregator
      secret:
        secretName: result-aggregator
- agent: kubernetes
  cluster: build06
  cron: 0 12 * * 6
  decorate: true
  decoration_config:
    skip_cloning: true
  extra_refs:
  - base_ref: master
    org: quay
    repo: quay-tests
  labels:
    ci-operator.openshift.io/cloud: aws
    ci-operator.openshift.io/cloud-cluster-profile: aws-qe
    ci-operator.openshift.io/variant: omr-ocp417
    ci.openshift.io/generator: prowgen
    job-release: "4.17"
    pj-rehearse.openshift.io/can-be-rehearsed: "true"
  name: periodic-ci-quay-quay-tests-master-omr-ocp417-quay-omr-tests-omr-ocp417-disconnected
  reporter_config:
    slack:
      channel: '#quay-qe'
      job_states_to_report:
      - success
      - failure
      - error
      report_template: '{{if eq .Status.State "success"}} :slack-green: Job *{{.Spec.Job}}*
        ended with *{{.Status.State}}*. <{{.Status.URL}}|View logs> {{else}} :failed:
        Job *{{.Spec.Job}}* ended with *{{.Status.State}}*. <{{.Status.URL}}|View
        logs> {{end}}'
  spec:
    containers:
    - args:
      - --gcs-upload-secret=/secrets/gcs/service-account.json
      - --image-import-pull-secret=/etc/pull-secret/.dockerconfigjson
      - --lease-server-credentials-file=/etc/boskos/credentials
      - --oauth-token-path=/usr/local/github-credentials/oauth
      - --report-credentials-file=/etc/report/credentials
      - --secret-dir=/secrets/ci-pull-credentials
      - --target=quay-omr-tests-omr-ocp417-disconnected
      - --variant=omr-ocp417
      command:
      - ci-operator
      image: quay-proxy.ci.openshift.org/openshift/ci:ci_ci-operator_latest
      imagePullPolicy: Always
      name: ""
      resources:
        requests:
          cpu: 10m
      volumeMounts:
      - mountPath: /etc/boskos
        name: boskos
        readOnly: true
      - mountPath: /secrets/ci-pull-credentials
        name: ci-pull-credentials
        readOnly: true
      - mountPath: /secrets/gcs
        name: gcs-credentials
        readOnly: true
      - mountPath: /usr/local/github-credentials
        name: github-credentials-openshift-ci-robot-private-git-cloner
        readOnly: true
      - mountPath: /secrets/manifest-tool
        name: manifest-tool-local-pusher
        readOnly: true
      - mountPath: /etc/pull-secret
        name: pull-secret
        readOnly: true
      - mountPath: /etc/report
        name: result-aggregator
        readOnly: true
    serviceAccountName: ci-operator
    volumes:
    - name: boskos
      secret:
        items:
        - key: credentials
          path: credentials
        secretName: boskos-credentials
    - name: ci-pull-credentials
      secret:
        secretName: ci-pull-credentials
    - name: github-credentials-openshift-ci-robot-private-git-cloner
      secret:
        secretName: github-credentials-openshift-ci-robot-private-git-cloner
    - name: manifest-tool-local-pusher
      secret:
        secretName: manifest-tool-local-pusher
    - name: pull-secret
      secret:
        secretName: registry-pull-credentials
    - name: result-aggregator
      secret:
        secretName: result-aggregator
- agent: kubernetes
  cluster: build06
  cron: 0 0 9 * *
  decorate: true
  decoration_config:
    skip_cloning: true
  extra_refs:
  - base_ref: master
    org: quay
    repo: quay-tests
  labels:
    ci-operator.openshift.io/cloud: aws
    ci-operator.openshift.io/cloud-cluster-profile: aws-quay-qe
    ci-operator.openshift.io/variant: omr-ocp417-unreleased
    ci.openshift.io/generator: prowgen
    job-release: "4.17"
    pj-rehearse.openshift.io/can-be-rehearsed: "true"
  name: periodic-ci-quay-quay-tests-master-omr-ocp417-unreleased-quay-omr-tests-omr-ocp417-disconnected-unreleased
  reporter_config:
    slack:
      channel: '#quay-qe'
      job_states_to_report:
      - success
      - failure
      - error
      report_template: '{{if eq .Status.State "success"}} :slack-green: Job *{{.Spec.Job}}*
        ended with *{{.Status.State}}*. <{{.Status.URL}}|View logs> {{else}} :failed:
        Job *{{.Spec.Job}}* ended with *{{.Status.State}}*. <{{.Status.URL}}|View
        logs> {{end}}'
  spec:
    containers:
    - args:
      - --gcs-upload-secret=/secrets/gcs/service-account.json
      - --image-import-pull-secret=/etc/pull-secret/.dockerconfigjson
      - --lease-server-credentials-file=/etc/boskos/credentials
      - --oauth-token-path=/usr/local/github-credentials/oauth
      - --report-credentials-file=/etc/report/credentials
      - --secret-dir=/secrets/ci-pull-credentials
      - --target=quay-omr-tests-omr-ocp417-disconnected-unreleased
      - --variant=omr-ocp417-unreleased
      command:
      - ci-operator
      image: quay-proxy.ci.openshift.org/openshift/ci:ci_ci-operator_latest
      imagePullPolicy: Always
      name: ""
      resources:
        requests:
          cpu: 10m
      volumeMounts:
      - mountPath: /etc/boskos
        name: boskos
        readOnly: true
      - mountPath: /secrets/ci-pull-credentials
        name: ci-pull-credentials
        readOnly: true
      - mountPath: /secrets/gcs
        name: gcs-credentials
        readOnly: true
      - mountPath: /usr/local/github-credentials
        name: github-credentials-openshift-ci-robot-private-git-cloner
        readOnly: true
      - mountPath: /secrets/manifest-tool
        name: manifest-tool-local-pusher
        readOnly: true
      - mountPath: /etc/pull-secret
        name: pull-secret
        readOnly: true
      - mountPath: /etc/report
        name: result-aggregator
        readOnly: true
    serviceAccountName: ci-operator
    volumes:
    - name: boskos
      secret:
        items:
        - key: credentials
          path: credentials
        secretName: boskos-credentials
    - name: ci-pull-credentials
      secret:
        secretName: ci-pull-credentials
    - name: github-credentials-openshift-ci-robot-private-git-cloner
      secret:
        secretName: github-credentials-openshift-ci-robot-private-git-cloner
    - name: manifest-tool-local-pusher
      secret:
        secretName: manifest-tool-local-pusher
    - name: pull-secret
      secret:
        secretName: registry-pull-credentials
    - name: result-aggregator
      secret:
        secretName: result-aggregator
- agent: kubernetes
  cluster: build06
  cron: 0 12 * * 6
  decorate: true
  decoration_config:
    skip_cloning: true
  extra_refs:
  - base_ref: master
    org: quay
    repo: quay-tests
  labels:
    ci-operator.openshift.io/cloud: aws
    ci-operator.openshift.io/cloud-cluster-profile: aws-qe
    ci-operator.openshift.io/variant: omr-ocp418
    ci.openshift.io/generator: prowgen
    job-release: "4.18"
    pj-rehearse.openshift.io/can-be-rehearsed: "true"
  name: periodic-ci-quay-quay-tests-master-omr-ocp418-quay-omr-tests-omr-ocp418-disconnected
  reporter_config:
    slack:
      channel: '#quay-qe'
      job_states_to_report:
      - success
      - failure
      - error
      report_template: '{{if eq .Status.State "success"}} :slack-green: Job *{{.Spec.Job}}*
        ended with *{{.Status.State}}*. <{{.Status.URL}}|View logs> {{else}} :failed:
        Job *{{.Spec.Job}}* ended with *{{.Status.State}}*. <{{.Status.URL}}|View
        logs> {{end}}'
  spec:
    containers:
    - args:
      - --gcs-upload-secret=/secrets/gcs/service-account.json
      - --image-import-pull-secret=/etc/pull-secret/.dockerconfigjson
      - --lease-server-credentials-file=/etc/boskos/credentials
      - --oauth-token-path=/usr/local/github-credentials/oauth
      - --report-credentials-file=/etc/report/credentials
      - --secret-dir=/secrets/ci-pull-credentials
      - --target=quay-omr-tests-omr-ocp418-disconnected
      - --variant=omr-ocp418
      command:
      - ci-operator
      image: quay-proxy.ci.openshift.org/openshift/ci:ci_ci-operator_latest
      imagePullPolicy: Always
      name: ""
      resources:
        requests:
          cpu: 10m
      volumeMounts:
      - mountPath: /etc/boskos
        name: boskos
        readOnly: true
      - mountPath: /secrets/ci-pull-credentials
        name: ci-pull-credentials
        readOnly: true
      - mountPath: /secrets/gcs
        name: gcs-credentials
        readOnly: true
      - mountPath: /usr/local/github-credentials
        name: github-credentials-openshift-ci-robot-private-git-cloner
        readOnly: true
      - mountPath: /secrets/manifest-tool
        name: manifest-tool-local-pusher
        readOnly: true
      - mountPath: /etc/pull-secret
        name: pull-secret
        readOnly: true
      - mountPath: /etc/report
        name: result-aggregator
        readOnly: true
    serviceAccountName: ci-operator
    volumes:
    - name: boskos
      secret:
        items:
        - key: credentials
          path: credentials
        secretName: boskos-credentials
    - name: ci-pull-credentials
      secret:
        secretName: ci-pull-credentials
    - name: github-credentials-openshift-ci-robot-private-git-cloner
      secret:
        secretName: github-credentials-openshift-ci-robot-private-git-cloner
    - name: manifest-tool-local-pusher
      secret:
        secretName: manifest-tool-local-pusher
    - name: pull-secret
      secret:
        secretName: registry-pull-credentials
    - name: result-aggregator
      secret:
        secretName: result-aggregator
- agent: kubernetes
  cluster: build06
  cron: 0 0 9 * *
  decorate: true
  decoration_config:
    skip_cloning: true
  extra_refs:
  - base_ref: master
    org: quay
    repo: quay-tests
  labels:
    ci-operator.openshift.io/cloud: aws
    ci-operator.openshift.io/cloud-cluster-profile: aws-quay-qe
    ci-operator.openshift.io/variant: omr-ocp418-unreleased
    ci.openshift.io/generator: prowgen
    job-release: "4.18"
    pj-rehearse.openshift.io/can-be-rehearsed: "true"
  name: periodic-ci-quay-quay-tests-master-omr-ocp418-unreleased-quay-omr-tests-omr-ocp418-disconnected-unreleased
  reporter_config:
    slack:
      channel: '#quay-qe'
      job_states_to_report:
      - success
      - failure
      - error
      report_template: '{{if eq .Status.State "success"}} :slack-green: Job *{{.Spec.Job}}*
        ended with *{{.Status.State}}*. <{{.Status.URL}}|View logs> {{else}} :failed:
        Job *{{.Spec.Job}}* ended with *{{.Status.State}}*. <{{.Status.URL}}|View
        logs> {{end}}'
  spec:
    containers:
    - args:
      - --gcs-upload-secret=/secrets/gcs/service-account.json
      - --image-import-pull-secret=/etc/pull-secret/.dockerconfigjson
      - --lease-server-credentials-file=/etc/boskos/credentials
      - --oauth-token-path=/usr/local/github-credentials/oauth
      - --report-credentials-file=/etc/report/credentials
      - --secret-dir=/secrets/ci-pull-credentials
      - --target=quay-omr-tests-omr-ocp418-disconnected-unreleased
      - --variant=omr-ocp418-unreleased
      command:
      - ci-operator
      image: quay-proxy.ci.openshift.org/openshift/ci:ci_ci-operator_latest
      imagePullPolicy: Always
      name: ""
      resources:
        requests:
          cpu: 10m
      volumeMounts:
      - mountPath: /etc/boskos
        name: boskos
        readOnly: true
      - mountPath: /secrets/ci-pull-credentials
        name: ci-pull-credentials
        readOnly: true
      - mountPath: /secrets/gcs
        name: gcs-credentials
        readOnly: true
      - mountPath: /usr/local/github-credentials
        name: github-credentials-openshift-ci-robot-private-git-cloner
        readOnly: true
      - mountPath: /secrets/manifest-tool
        name: manifest-tool-local-pusher
        readOnly: true
      - mountPath: /etc/pull-secret
        name: pull-secret
        readOnly: true
      - mountPath: /etc/report
        name: result-aggregator
        readOnly: true
    serviceAccountName: ci-operator
    volumes:
    - name: boskos
      secret:
        items:
        - key: credentials
          path: credentials
        secretName: boskos-credentials
    - name: ci-pull-credentials
      secret:
        secretName: ci-pull-credentials
    - name: github-credentials-openshift-ci-robot-private-git-cloner
      secret:
        secretName: github-credentials-openshift-ci-robot-private-git-cloner
    - name: manifest-tool-local-pusher
      secret:
        secretName: manifest-tool-local-pusher
    - name: pull-secret
      secret:
        secretName: registry-pull-credentials
    - name: result-aggregator
      secret:
        secretName: result-aggregator
- agent: kubernetes
  cluster: build06
  cron: 0 0 5 * *
  decorate: true
  decoration_config:
    skip_cloning: true
  extra_refs:
  - base_ref: master
    org: quay
    repo: quay-tests
  labels:
    ci-operator.openshift.io/cloud: aws
    ci-operator.openshift.io/cloud-cluster-profile: aws-quay-qe
    ci-operator.openshift.io/variant: omr-ocp419-unreleased
    ci.openshift.io/generator: prowgen
    job-release: "4.19"
    pj-rehearse.openshift.io/can-be-rehearsed: "true"
  name: periodic-ci-quay-quay-tests-master-omr-ocp419-unreleased-quay-omr-tests-omr-ocp419-disconnected-unreleased
  spec:
    containers:
    - args:
      - --gcs-upload-secret=/secrets/gcs/service-account.json
      - --image-import-pull-secret=/etc/pull-secret/.dockerconfigjson
      - --lease-server-credentials-file=/etc/boskos/credentials
      - --oauth-token-path=/usr/local/github-credentials/oauth
      - --report-credentials-file=/etc/report/credentials
      - --secret-dir=/secrets/ci-pull-credentials
      - --target=quay-omr-tests-omr-ocp419-disconnected-unreleased
      - --variant=omr-ocp419-unreleased
      command:
      - ci-operator
      image: quay-proxy.ci.openshift.org/openshift/ci:ci_ci-operator_latest
      imagePullPolicy: Always
      name: ""
      resources:
        requests:
          cpu: 10m
      volumeMounts:
      - mountPath: /etc/boskos
        name: boskos
        readOnly: true
      - mountPath: /secrets/ci-pull-credentials
        name: ci-pull-credentials
        readOnly: true
      - mountPath: /secrets/gcs
        name: gcs-credentials
        readOnly: true
      - mountPath: /usr/local/github-credentials
        name: github-credentials-openshift-ci-robot-private-git-cloner
        readOnly: true
      - mountPath: /secrets/manifest-tool
        name: manifest-tool-local-pusher
        readOnly: true
      - mountPath: /etc/pull-secret
        name: pull-secret
        readOnly: true
      - mountPath: /etc/report
        name: result-aggregator
        readOnly: true
    serviceAccountName: ci-operator
    volumes:
    - name: boskos
      secret:
        items:
        - key: credentials
          path: credentials
        secretName: boskos-credentials
    - name: ci-pull-credentials
      secret:
        secretName: ci-pull-credentials
    - name: github-credentials-openshift-ci-robot-private-git-cloner
      secret:
        secretName: github-credentials-openshift-ci-robot-private-git-cloner
    - name: manifest-tool-local-pusher
      secret:
        secretName: manifest-tool-local-pusher
    - name: pull-secret
      secret:
        secretName: registry-pull-credentials
    - name: result-aggregator
      secret:
        secretName: result-aggregator
- agent: kubernetes
  cluster: build06
  cron: 0 0 4 * *
  decorate: true
  decoration_config:
    skip_cloning: true
  extra_refs:
  - base_ref: master
    org: quay
    repo: quay-tests
  labels:
    ci-operator.openshift.io/cloud: aws
    ci-operator.openshift.io/cloud-cluster-profile: aws-quay-qe
    ci-operator.openshift.io/variant: omr-ocp420-unreleased
    ci.openshift.io/generator: prowgen
    job-release: "4.20"
    pj-rehearse.openshift.io/can-be-rehearsed: "true"
  name: periodic-ci-quay-quay-tests-master-omr-ocp420-unreleased-quay-omr-tests-omr-ocp420-disconnected-unreleased
  spec:
    containers:
    - args:
      - --gcs-upload-secret=/secrets/gcs/service-account.json
      - --image-import-pull-secret=/etc/pull-secret/.dockerconfigjson
      - --lease-server-credentials-file=/etc/boskos/credentials
      - --oauth-token-path=/usr/local/github-credentials/oauth
      - --report-credentials-file=/etc/report/credentials
      - --secret-dir=/secrets/ci-pull-credentials
      - --target=quay-omr-tests-omr-ocp420-disconnected-unreleased
      - --variant=omr-ocp420-unreleased
      command:
      - ci-operator
      image: quay-proxy.ci.openshift.org/openshift/ci:ci_ci-operator_latest
      imagePullPolicy: Always
      name: ""
      resources:
        requests:
          cpu: 10m
      volumeMounts:
      - mountPath: /etc/boskos
        name: boskos
        readOnly: true
      - mountPath: /secrets/ci-pull-credentials
        name: ci-pull-credentials
        readOnly: true
      - mountPath: /secrets/gcs
        name: gcs-credentials
        readOnly: true
      - mountPath: /usr/local/github-credentials
        name: github-credentials-openshift-ci-robot-private-git-cloner
        readOnly: true
      - mountPath: /secrets/manifest-tool
        name: manifest-tool-local-pusher
        readOnly: true
      - mountPath: /etc/pull-secret
        name: pull-secret
        readOnly: true
      - mountPath: /etc/report
        name: result-aggregator
        readOnly: true
    serviceAccountName: ci-operator
    volumes:
    - name: boskos
      secret:
        items:
        - key: credentials
          path: credentials
        secretName: boskos-credentials
    - name: ci-pull-credentials
      secret:
        secretName: ci-pull-credentials
    - name: github-credentials-openshift-ci-robot-private-git-cloner
      secret:
        secretName: github-credentials-openshift-ci-robot-private-git-cloner
    - name: manifest-tool-local-pusher
      secret:
        secretName: manifest-tool-local-pusher
    - name: pull-secret
      secret:
        secretName: registry-pull-credentials
    - name: result-aggregator
      secret:
        secretName: result-aggregator
- agent: kubernetes
  cluster: build06
  cron: 0 12 * * 3
  decorate: true
  decoration_config:
    skip_cloning: true
  extra_refs:
  - base_ref: master
    org: quay
    repo: quay-tests
  labels:
    ci-operator.openshift.io/cloud: aws
    ci-operator.openshift.io/cloud-cluster-profile: aws-quay-qe
    ci-operator.openshift.io/variant: quay-api
    ci.openshift.io/generator: prowgen
    job-release: "4.20"
    pj-rehearse.openshift.io/can-be-rehearsed: "true"
  name: periodic-ci-quay-quay-tests-master-quay-api-quay-e2e-tests-quay-ocp419-stage-api-testing
  spec:
    containers:
    - args:
      - --gcs-upload-secret=/secrets/gcs/service-account.json
      - --image-import-pull-secret=/etc/pull-secret/.dockerconfigjson
      - --lease-server-credentials-file=/etc/boskos/credentials
      - --oauth-token-path=/usr/local/github-credentials/oauth
      - --report-credentials-file=/etc/report/credentials
      - --secret-dir=/secrets/ci-pull-credentials
      - --target=quay-e2e-tests-quay-ocp419-stage-api-testing
      - --variant=quay-api
      command:
      - ci-operator
      image: quay-proxy.ci.openshift.org/openshift/ci:ci_ci-operator_latest
      imagePullPolicy: Always
      name: ""
      resources:
        requests:
          cpu: 10m
      volumeMounts:
      - mountPath: /etc/boskos
        name: boskos
        readOnly: true
      - mountPath: /secrets/ci-pull-credentials
        name: ci-pull-credentials
        readOnly: true
      - mountPath: /secrets/gcs
        name: gcs-credentials
        readOnly: true
      - mountPath: /usr/local/github-credentials
        name: github-credentials-openshift-ci-robot-private-git-cloner
        readOnly: true
      - mountPath: /secrets/manifest-tool
        name: manifest-tool-local-pusher
        readOnly: true
      - mountPath: /etc/pull-secret
        name: pull-secret
        readOnly: true
      - mountPath: /etc/report
        name: result-aggregator
        readOnly: true
    serviceAccountName: ci-operator
    volumes:
    - name: boskos
      secret:
        items:
        - key: credentials
          path: credentials
        secretName: boskos-credentials
    - name: ci-pull-credentials
      secret:
        secretName: ci-pull-credentials
    - name: github-credentials-openshift-ci-robot-private-git-cloner
      secret:
        secretName: github-credentials-openshift-ci-robot-private-git-cloner
    - name: manifest-tool-local-pusher
      secret:
        secretName: manifest-tool-local-pusher
    - name: pull-secret
      secret:
        secretName: registry-pull-credentials
    - name: result-aggregator
      secret:
        secretName: result-aggregator
- agent: kubernetes
  cluster: build06
  cron: 0 12 * * 6
  decorate: true
  decoration_config:
    skip_cloning: true
  extra_refs:
  - base_ref: master
    org: quay
    repo: quay-tests
  labels:
    ci-operator.openshift.io/cloud: aws
    ci-operator.openshift.io/cloud-cluster-profile: aws-qe
    ci-operator.openshift.io/variant: quay-api
    ci.openshift.io/generator: prowgen
    job-release: "4.20"
    pj-rehearse.openshift.io/can-be-rehearsed: "true"
  name: periodic-ci-quay-quay-tests-master-quay-api-quay-e2e-tests-quay313-api-testing
  reporter_config:
    slack:
      channel: '#quay-qe'
      job_states_to_report:
      - success
      - failure
      - error
      report_template: '{{if eq .Status.State "success"}} :slack-green: Job *{{.Spec.Job}}*
        ended with *{{.Status.State}}*. <{{.Status.URL}}|View logs> {{else}} :failed:
        Job *{{.Spec.Job}}* ended with *{{.Status.State}}*. <{{.Status.URL}}|View
        logs> {{end}}'
  spec:
    containers:
    - args:
      - --gcs-upload-secret=/secrets/gcs/service-account.json
      - --image-import-pull-secret=/etc/pull-secret/.dockerconfigjson
      - --lease-server-credentials-file=/etc/boskos/credentials
      - --oauth-token-path=/usr/local/github-credentials/oauth
      - --report-credentials-file=/etc/report/credentials
      - --secret-dir=/secrets/ci-pull-credentials
      - --target=quay-e2e-tests-quay313-api-testing
      - --variant=quay-api
      command:
      - ci-operator
      image: quay-proxy.ci.openshift.org/openshift/ci:ci_ci-operator_latest
      imagePullPolicy: Always
      name: ""
      resources:
        requests:
          cpu: 10m
      volumeMounts:
      - mountPath: /etc/boskos
        name: boskos
        readOnly: true
      - mountPath: /secrets/ci-pull-credentials
        name: ci-pull-credentials
        readOnly: true
      - mountPath: /secrets/gcs
        name: gcs-credentials
        readOnly: true
      - mountPath: /usr/local/github-credentials
        name: github-credentials-openshift-ci-robot-private-git-cloner
        readOnly: true
      - mountPath: /secrets/manifest-tool
        name: manifest-tool-local-pusher
        readOnly: true
      - mountPath: /etc/pull-secret
        name: pull-secret
        readOnly: true
      - mountPath: /etc/report
        name: result-aggregator
        readOnly: true
    serviceAccountName: ci-operator
    volumes:
    - name: boskos
      secret:
        items:
        - key: credentials
          path: credentials
        secretName: boskos-credentials
    - name: ci-pull-credentials
      secret:
        secretName: ci-pull-credentials
    - name: github-credentials-openshift-ci-robot-private-git-cloner
      secret:
        secretName: github-credentials-openshift-ci-robot-private-git-cloner
    - name: manifest-tool-local-pusher
      secret:
        secretName: manifest-tool-local-pusher
    - name: pull-secret
      secret:
        secretName: registry-pull-credentials
    - name: result-aggregator
      secret:
        secretName: result-aggregator
- agent: kubernetes
  cluster: build06
  cron: 0 12 * * 3
  decorate: true
  decoration_config:
    skip_cloning: true
  extra_refs:
  - base_ref: master
    org: quay
    repo: quay-tests
  labels:
    ci-operator.openshift.io/cloud: aws
    ci-operator.openshift.io/cloud-cluster-profile: aws-qe
    ci-operator.openshift.io/variant: quay-api
    ci.openshift.io/generator: prowgen
    job-release: "4.20"
    pj-rehearse.openshift.io/can-be-rehearsed: "true"
  name: periodic-ci-quay-quay-tests-master-quay-api-quay-e2e-tests-quay314-api-testing
  spec:
    containers:
    - args:
      - --gcs-upload-secret=/secrets/gcs/service-account.json
      - --image-import-pull-secret=/etc/pull-secret/.dockerconfigjson
      - --lease-server-credentials-file=/etc/boskos/credentials
      - --oauth-token-path=/usr/local/github-credentials/oauth
      - --report-credentials-file=/etc/report/credentials
      - --secret-dir=/secrets/ci-pull-credentials
      - --target=quay-e2e-tests-quay314-api-testing
      - --variant=quay-api
      command:
      - ci-operator
      image: quay-proxy.ci.openshift.org/openshift/ci:ci_ci-operator_latest
      imagePullPolicy: Always
      name: ""
      resources:
        requests:
          cpu: 10m
      volumeMounts:
      - mountPath: /etc/boskos
        name: boskos
        readOnly: true
      - mountPath: /secrets/ci-pull-credentials
        name: ci-pull-credentials
        readOnly: true
      - mountPath: /secrets/gcs
        name: gcs-credentials
        readOnly: true
      - mountPath: /usr/local/github-credentials
        name: github-credentials-openshift-ci-robot-private-git-cloner
        readOnly: true
      - mountPath: /secrets/manifest-tool
        name: manifest-tool-local-pusher
        readOnly: true
      - mountPath: /etc/pull-secret
        name: pull-secret
        readOnly: true
      - mountPath: /etc/report
        name: result-aggregator
        readOnly: true
    serviceAccountName: ci-operator
    volumes:
    - name: boskos
      secret:
        items:
        - key: credentials
          path: credentials
        secretName: boskos-credentials
    - name: ci-pull-credentials
      secret:
        secretName: ci-pull-credentials
    - name: github-credentials-openshift-ci-robot-private-git-cloner
      secret:
        secretName: github-credentials-openshift-ci-robot-private-git-cloner
    - name: manifest-tool-local-pusher
      secret:
        secretName: manifest-tool-local-pusher
    - name: pull-secret
      secret:
        secretName: registry-pull-credentials
    - name: result-aggregator
      secret:
        secretName: result-aggregator
- agent: kubernetes
  cluster: build06
  cron: 0 0 6 * *
  decorate: true
  decoration_config:
    skip_cloning: true
  extra_refs:
  - base_ref: master
    org: quay
    repo: quay-tests
  labels:
    ci-operator.openshift.io/cloud: aws
    ci-operator.openshift.io/cloud-cluster-profile: aws-quay-qe
    ci-operator.openshift.io/variant: quay-api
    ci.openshift.io/generator: prowgen
    job-release: "4.20"
    pj-rehearse.openshift.io/can-be-rehearsed: "true"
  name: periodic-ci-quay-quay-tests-master-quay-api-quay-e2e-tests-quay315-api-testing
  spec:
    containers:
    - args:
      - --gcs-upload-secret=/secrets/gcs/service-account.json
      - --image-import-pull-secret=/etc/pull-secret/.dockerconfigjson
      - --lease-server-credentials-file=/etc/boskos/credentials
      - --oauth-token-path=/usr/local/github-credentials/oauth
      - --report-credentials-file=/etc/report/credentials
      - --secret-dir=/secrets/ci-pull-credentials
      - --target=quay-e2e-tests-quay315-api-testing
      - --variant=quay-api
      command:
      - ci-operator
      image: quay-proxy.ci.openshift.org/openshift/ci:ci_ci-operator_latest
      imagePullPolicy: Always
      name: ""
      resources:
        requests:
          cpu: 10m
      volumeMounts:
      - mountPath: /etc/boskos
        name: boskos
        readOnly: true
      - mountPath: /secrets/ci-pull-credentials
        name: ci-pull-credentials
        readOnly: true
      - mountPath: /secrets/gcs
        name: gcs-credentials
        readOnly: true
      - mountPath: /usr/local/github-credentials
        name: github-credentials-openshift-ci-robot-private-git-cloner
        readOnly: true
      - mountPath: /secrets/manifest-tool
        name: manifest-tool-local-pusher
        readOnly: true
      - mountPath: /etc/pull-secret
        name: pull-secret
        readOnly: true
      - mountPath: /etc/report
        name: result-aggregator
        readOnly: true
    serviceAccountName: ci-operator
    volumes:
    - name: boskos
      secret:
        items:
        - key: credentials
          path: credentials
        secretName: boskos-credentials
    - name: ci-pull-credentials
      secret:
        secretName: ci-pull-credentials
    - name: github-credentials-openshift-ci-robot-private-git-cloner
      secret:
        secretName: github-credentials-openshift-ci-robot-private-git-cloner
    - name: manifest-tool-local-pusher
      secret:
        secretName: manifest-tool-local-pusher
    - name: pull-secret
      secret:
        secretName: registry-pull-credentials
    - name: result-aggregator
      secret:
        secretName: result-aggregator
- agent: kubernetes
  cluster: build06
  cron: 0 0 6 * *
  decorate: true
  decoration_config:
    skip_cloning: true
  extra_refs:
  - base_ref: master
    org: quay
    repo: quay-tests
  labels:
    ci-operator.openshift.io/cloud: aws
    ci-operator.openshift.io/cloud-cluster-profile: aws-quay-qe
    ci-operator.openshift.io/variant: quay-api
    ci.openshift.io/generator: prowgen
    job-release: "4.20"
    pj-rehearse.openshift.io/can-be-rehearsed: "true"
  name: periodic-ci-quay-quay-tests-master-quay-api-quay-e2e-tests-quay316-api-testing
  spec:
    containers:
    - args:
      - --gcs-upload-secret=/secrets/gcs/service-account.json
      - --image-import-pull-secret=/etc/pull-secret/.dockerconfigjson
      - --lease-server-credentials-file=/etc/boskos/credentials
      - --oauth-token-path=/usr/local/github-credentials/oauth
      - --report-credentials-file=/etc/report/credentials
      - --secret-dir=/secrets/ci-pull-credentials
      - --target=quay-e2e-tests-quay316-api-testing
      - --variant=quay-api
      command:
      - ci-operator
      image: quay-proxy.ci.openshift.org/openshift/ci:ci_ci-operator_latest
      imagePullPolicy: Always
      name: ""
      resources:
        requests:
          cpu: 10m
      volumeMounts:
      - mountPath: /etc/boskos
        name: boskos
        readOnly: true
      - mountPath: /secrets/ci-pull-credentials
        name: ci-pull-credentials
        readOnly: true
      - mountPath: /secrets/gcs
        name: gcs-credentials
        readOnly: true
      - mountPath: /usr/local/github-credentials
        name: github-credentials-openshift-ci-robot-private-git-cloner
        readOnly: true
      - mountPath: /secrets/manifest-tool
        name: manifest-tool-local-pusher
        readOnly: true
      - mountPath: /etc/pull-secret
        name: pull-secret
        readOnly: true
      - mountPath: /etc/report
        name: result-aggregator
        readOnly: true
    serviceAccountName: ci-operator
    volumes:
    - name: boskos
      secret:
        items:
        - key: credentials
          path: credentials
        secretName: boskos-credentials
    - name: ci-pull-credentials
      secret:
        secretName: ci-pull-credentials
    - name: github-credentials-openshift-ci-robot-private-git-cloner
      secret:
        secretName: github-credentials-openshift-ci-robot-private-git-cloner
    - name: manifest-tool-local-pusher
      secret:
        secretName: manifest-tool-local-pusher
    - name: pull-secret
      secret:
        secretName: registry-pull-credentials
    - name: result-aggregator
      secret:
        secretName: result-aggregator
- agent: kubernetes
  cluster: build06
  cron: 0 12 * * 3
  decorate: true
  decoration_config:
    skip_cloning: true
  extra_refs:
  - base_ref: master
    org: quay
    repo: quay-tests
  labels:
    ci-operator.openshift.io/cloud: azure4
    ci-operator.openshift.io/cloud-cluster-profile: azure-qe
    ci-operator.openshift.io/variant: quay-aro-ocp
    ci.openshift.io/generator: prowgen
    job-release: "4.19"
    pj-rehearse.openshift.io/can-be-rehearsed: "true"
  name: periodic-ci-quay-quay-tests-master-quay-aro-ocp-quay-e2e-tests-quay312-aro-ocp419
  reporter_config:
    slack:
      channel: '#quay-qe'
      job_states_to_report:
      - success
      - failure
      - error
      report_template: '{{if eq .Status.State "success"}} :slack-green: Job *{{.Spec.Job}}*
        ended with *{{.Status.State}}*. <{{.Status.URL}}|View logs> {{else}} :failed:
        Job *{{.Spec.Job}}* ended with *{{.Status.State}}*. <{{.Status.URL}}|View
        logs> {{end}}'
  spec:
    containers:
    - args:
      - --gcs-upload-secret=/secrets/gcs/service-account.json
      - --image-import-pull-secret=/etc/pull-secret/.dockerconfigjson
      - --lease-server-credentials-file=/etc/boskos/credentials
      - --oauth-token-path=/usr/local/github-credentials/oauth
      - --report-credentials-file=/etc/report/credentials
      - --secret-dir=/secrets/ci-pull-credentials
      - --target=quay-e2e-tests-quay312-aro-ocp419
      - --variant=quay-aro-ocp
      command:
      - ci-operator
      image: quay-proxy.ci.openshift.org/openshift/ci:ci_ci-operator_latest
      imagePullPolicy: Always
      name: ""
      resources:
        requests:
          cpu: 10m
      volumeMounts:
      - mountPath: /etc/boskos
        name: boskos
        readOnly: true
      - mountPath: /secrets/ci-pull-credentials
        name: ci-pull-credentials
        readOnly: true
      - mountPath: /secrets/gcs
        name: gcs-credentials
        readOnly: true
      - mountPath: /usr/local/github-credentials
        name: github-credentials-openshift-ci-robot-private-git-cloner
        readOnly: true
      - mountPath: /secrets/manifest-tool
        name: manifest-tool-local-pusher
        readOnly: true
      - mountPath: /etc/pull-secret
        name: pull-secret
        readOnly: true
      - mountPath: /etc/report
        name: result-aggregator
        readOnly: true
    serviceAccountName: ci-operator
    volumes:
    - name: boskos
      secret:
        items:
        - key: credentials
          path: credentials
        secretName: boskos-credentials
    - name: ci-pull-credentials
      secret:
        secretName: ci-pull-credentials
    - name: github-credentials-openshift-ci-robot-private-git-cloner
      secret:
        secretName: github-credentials-openshift-ci-robot-private-git-cloner
    - name: manifest-tool-local-pusher
      secret:
        secretName: manifest-tool-local-pusher
    - name: pull-secret
      secret:
        secretName: registry-pull-credentials
    - name: result-aggregator
      secret:
        secretName: result-aggregator
- agent: kubernetes
  cluster: build06
  cron: 0 12 * * 5
  decorate: true
  decoration_config:
    skip_cloning: true
  extra_refs:
  - base_ref: master
    org: quay
    repo: quay-tests
  labels:
    ci-operator.openshift.io/cloud: azure4
    ci-operator.openshift.io/cloud-cluster-profile: azure-qe
    ci-operator.openshift.io/variant: quay-aro-ocp
    ci.openshift.io/generator: prowgen
    job-release: "4.19"
    pj-rehearse.openshift.io/can-be-rehearsed: "true"
  name: periodic-ci-quay-quay-tests-master-quay-aro-ocp-quay-e2e-tests-quay313-aro-ocp419
  reporter_config:
    slack:
      channel: '#quay-qe'
      job_states_to_report:
      - success
      - failure
      - error
      report_template: '{{if eq .Status.State "success"}} :slack-green: Job *{{.Spec.Job}}*
        ended with *{{.Status.State}}*. <{{.Status.URL}}|View logs> {{else}} :failed:
        Job *{{.Spec.Job}}* ended with *{{.Status.State}}*. <{{.Status.URL}}|View
        logs> {{end}}'
  spec:
    containers:
    - args:
      - --gcs-upload-secret=/secrets/gcs/service-account.json
      - --image-import-pull-secret=/etc/pull-secret/.dockerconfigjson
      - --lease-server-credentials-file=/etc/boskos/credentials
      - --oauth-token-path=/usr/local/github-credentials/oauth
      - --report-credentials-file=/etc/report/credentials
      - --secret-dir=/secrets/ci-pull-credentials
      - --target=quay-e2e-tests-quay313-aro-ocp419
      - --variant=quay-aro-ocp
      command:
      - ci-operator
      image: quay-proxy.ci.openshift.org/openshift/ci:ci_ci-operator_latest
      imagePullPolicy: Always
      name: ""
      resources:
        requests:
          cpu: 10m
      volumeMounts:
      - mountPath: /etc/boskos
        name: boskos
        readOnly: true
      - mountPath: /secrets/ci-pull-credentials
        name: ci-pull-credentials
        readOnly: true
      - mountPath: /secrets/gcs
        name: gcs-credentials
        readOnly: true
      - mountPath: /usr/local/github-credentials
        name: github-credentials-openshift-ci-robot-private-git-cloner
        readOnly: true
      - mountPath: /secrets/manifest-tool
        name: manifest-tool-local-pusher
        readOnly: true
      - mountPath: /etc/pull-secret
        name: pull-secret
        readOnly: true
      - mountPath: /etc/report
        name: result-aggregator
        readOnly: true
    serviceAccountName: ci-operator
    volumes:
    - name: boskos
      secret:
        items:
        - key: credentials
          path: credentials
        secretName: boskos-credentials
    - name: ci-pull-credentials
      secret:
        secretName: ci-pull-credentials
    - name: github-credentials-openshift-ci-robot-private-git-cloner
      secret:
        secretName: github-credentials-openshift-ci-robot-private-git-cloner
    - name: manifest-tool-local-pusher
      secret:
        secretName: manifest-tool-local-pusher
    - name: pull-secret
      secret:
        secretName: registry-pull-credentials
    - name: result-aggregator
      secret:
        secretName: result-aggregator
- agent: kubernetes
  cluster: build06
  cron: 0 12 * * 4
  decorate: true
  decoration_config:
    skip_cloning: true
  extra_refs:
  - base_ref: master
    org: quay
    repo: quay-tests
  labels:
    ci-operator.openshift.io/cloud: azure4
    ci-operator.openshift.io/cloud-cluster-profile: azure-qe
    ci-operator.openshift.io/variant: quay-aro-ocp
    ci.openshift.io/generator: prowgen
    job-release: "4.19"
    pj-rehearse.openshift.io/can-be-rehearsed: "true"
  name: periodic-ci-quay-quay-tests-master-quay-aro-ocp-quay-e2e-tests-quay314-aro-ocp419
  reporter_config:
    slack:
      channel: '#quay-qe'
      job_states_to_report:
      - success
      - failure
      - error
      report_template: '{{if eq .Status.State "success"}} :slack-green: Job *{{.Spec.Job}}*
        ended with *{{.Status.State}}*. <{{.Status.URL}}|View logs> {{else}} :failed:
        Job *{{.Spec.Job}}* ended with *{{.Status.State}}*. <{{.Status.URL}}|View
        logs> {{end}}'
  spec:
    containers:
    - args:
      - --gcs-upload-secret=/secrets/gcs/service-account.json
      - --image-import-pull-secret=/etc/pull-secret/.dockerconfigjson
      - --lease-server-credentials-file=/etc/boskos/credentials
      - --oauth-token-path=/usr/local/github-credentials/oauth
      - --report-credentials-file=/etc/report/credentials
      - --secret-dir=/secrets/ci-pull-credentials
      - --target=quay-e2e-tests-quay314-aro-ocp419
      - --variant=quay-aro-ocp
      command:
      - ci-operator
      image: quay-proxy.ci.openshift.org/openshift/ci:ci_ci-operator_latest
      imagePullPolicy: Always
      name: ""
      resources:
        requests:
          cpu: 10m
      volumeMounts:
      - mountPath: /etc/boskos
        name: boskos
        readOnly: true
      - mountPath: /secrets/ci-pull-credentials
        name: ci-pull-credentials
        readOnly: true
      - mountPath: /secrets/gcs
        name: gcs-credentials
        readOnly: true
      - mountPath: /usr/local/github-credentials
        name: github-credentials-openshift-ci-robot-private-git-cloner
        readOnly: true
      - mountPath: /secrets/manifest-tool
        name: manifest-tool-local-pusher
        readOnly: true
      - mountPath: /etc/pull-secret
        name: pull-secret
        readOnly: true
      - mountPath: /etc/report
        name: result-aggregator
        readOnly: true
    serviceAccountName: ci-operator
    volumes:
    - name: boskos
      secret:
        items:
        - key: credentials
          path: credentials
        secretName: boskos-credentials
    - name: ci-pull-credentials
      secret:
        secretName: ci-pull-credentials
    - name: github-credentials-openshift-ci-robot-private-git-cloner
      secret:
        secretName: github-credentials-openshift-ci-robot-private-git-cloner
    - name: manifest-tool-local-pusher
      secret:
        secretName: manifest-tool-local-pusher
    - name: pull-secret
      secret:
        secretName: registry-pull-credentials
    - name: result-aggregator
      secret:
        secretName: result-aggregator
- agent: kubernetes
  cluster: build06
  cron: 0 11 * * 5
  decorate: true
  decoration_config:
    skip_cloning: true
  extra_refs:
  - base_ref: master
    org: quay
    repo: quay-tests
  labels:
    ci-operator.openshift.io/variant: quay-dast
    ci.openshift.io/generator: prowgen
    job-release: "4.17"
    pj-rehearse.openshift.io/can-be-rehearsed: "true"
  name: periodic-ci-quay-quay-tests-master-quay-dast-quay-dast-test-prod-quay-io
  reporter_config:
    slack:
      channel: '#quay-qe'
      job_states_to_report:
      - success
      - failure
      - error
      report_template: '{{if eq .Status.State "success"}} :slack-green: Job *{{.Spec.Job}}*
        ended with *{{.Status.State}}*. <{{.Status.URL}}|View logs> {{else}} :failed:
        Job *{{.Spec.Job}}* ended with *{{.Status.State}}*. <{{.Status.URL}}|View
        logs> {{end}}'
  spec:
    containers:
    - args:
      - --gcs-upload-secret=/secrets/gcs/service-account.json
      - --image-import-pull-secret=/etc/pull-secret/.dockerconfigjson
      - --oauth-token-path=/usr/local/github-credentials/oauth
      - --report-credentials-file=/etc/report/credentials
      - --secret-dir=/secrets/ci-pull-credentials
      - --target=quay-dast-test-prod-quay-io
      - --variant=quay-dast
      command:
      - ci-operator
      image: quay-proxy.ci.openshift.org/openshift/ci:ci_ci-operator_latest
      imagePullPolicy: Always
      name: ""
      resources:
        requests:
          cpu: 10m
      volumeMounts:
      - mountPath: /secrets/ci-pull-credentials
        name: ci-pull-credentials
        readOnly: true
      - mountPath: /secrets/gcs
        name: gcs-credentials
        readOnly: true
      - mountPath: /usr/local/github-credentials
        name: github-credentials-openshift-ci-robot-private-git-cloner
        readOnly: true
      - mountPath: /secrets/manifest-tool
        name: manifest-tool-local-pusher
        readOnly: true
      - mountPath: /etc/pull-secret
        name: pull-secret
        readOnly: true
      - mountPath: /etc/report
        name: result-aggregator
        readOnly: true
    serviceAccountName: ci-operator
    volumes:
    - name: ci-pull-credentials
      secret:
        secretName: ci-pull-credentials
    - name: github-credentials-openshift-ci-robot-private-git-cloner
      secret:
        secretName: github-credentials-openshift-ci-robot-private-git-cloner
    - name: manifest-tool-local-pusher
      secret:
        secretName: manifest-tool-local-pusher
    - name: pull-secret
      secret:
        secretName: registry-pull-credentials
    - name: result-aggregator
      secret:
        secretName: result-aggregator
- agent: kubernetes
  cluster: build06
  cron: 0 12 * * 5
  decorate: true
  decoration_config:
    skip_cloning: true
  extra_refs:
  - base_ref: master
    org: quay
    repo: quay-tests
  labels:
    ci-operator.openshift.io/cloud: aws
    ci-operator.openshift.io/cloud-cluster-profile: aws-qe
    ci-operator.openshift.io/variant: quay-dast
    ci.openshift.io/generator: prowgen
    job-release: "4.17"
    pj-rehearse.openshift.io/can-be-rehearsed: "true"
  name: periodic-ci-quay-quay-tests-master-quay-dast-quay-dast-test-quay313
  reporter_config:
    slack:
      channel: '#quay-qe'
      job_states_to_report:
      - success
      - failure
      - error
      report_template: '{{if eq .Status.State "success"}} :slack-green: Job *{{.Spec.Job}}*
        ended with *{{.Status.State}}*. <{{.Status.URL}}|View logs> {{else}} :failed:
        Job *{{.Spec.Job}}* ended with *{{.Status.State}}*. <{{.Status.URL}}|View
        logs> {{end}}'
  spec:
    containers:
    - args:
      - --gcs-upload-secret=/secrets/gcs/service-account.json
      - --image-import-pull-secret=/etc/pull-secret/.dockerconfigjson
      - --lease-server-credentials-file=/etc/boskos/credentials
      - --oauth-token-path=/usr/local/github-credentials/oauth
      - --report-credentials-file=/etc/report/credentials
      - --secret-dir=/secrets/ci-pull-credentials
      - --target=quay-dast-test-quay313
      - --variant=quay-dast
      command:
      - ci-operator
      image: quay-proxy.ci.openshift.org/openshift/ci:ci_ci-operator_latest
      imagePullPolicy: Always
      name: ""
      resources:
        requests:
          cpu: 10m
      volumeMounts:
      - mountPath: /etc/boskos
        name: boskos
        readOnly: true
      - mountPath: /secrets/ci-pull-credentials
        name: ci-pull-credentials
        readOnly: true
      - mountPath: /secrets/gcs
        name: gcs-credentials
        readOnly: true
      - mountPath: /usr/local/github-credentials
        name: github-credentials-openshift-ci-robot-private-git-cloner
        readOnly: true
      - mountPath: /secrets/manifest-tool
        name: manifest-tool-local-pusher
        readOnly: true
      - mountPath: /etc/pull-secret
        name: pull-secret
        readOnly: true
      - mountPath: /etc/report
        name: result-aggregator
        readOnly: true
    serviceAccountName: ci-operator
    volumes:
    - name: boskos
      secret:
        items:
        - key: credentials
          path: credentials
        secretName: boskos-credentials
    - name: ci-pull-credentials
      secret:
        secretName: ci-pull-credentials
    - name: github-credentials-openshift-ci-robot-private-git-cloner
      secret:
        secretName: github-credentials-openshift-ci-robot-private-git-cloner
    - name: manifest-tool-local-pusher
      secret:
        secretName: manifest-tool-local-pusher
    - name: pull-secret
      secret:
        secretName: registry-pull-credentials
    - name: result-aggregator
      secret:
        secretName: result-aggregator
- agent: kubernetes
  cluster: build06
  cron: 0 10 * * 6
  decorate: true
  decoration_config:
    skip_cloning: true
  extra_refs:
  - base_ref: master
    org: quay
    repo: quay-tests
  labels:
    ci-operator.openshift.io/variant: quay-dast
    ci.openshift.io/generator: prowgen
    job-release: "4.17"
    pj-rehearse.openshift.io/can-be-rehearsed: "true"
  name: periodic-ci-quay-quay-tests-master-quay-dast-quay-dast-test-stage-quay-io
  reporter_config:
    slack:
      channel: '#quay-qe'
      job_states_to_report:
      - success
      - failure
      - error
      report_template: '{{if eq .Status.State "success"}} :slack-green: Job *{{.Spec.Job}}*
        ended with *{{.Status.State}}*. <{{.Status.URL}}|View logs> {{else}} :failed:
        Job *{{.Spec.Job}}* ended with *{{.Status.State}}*. <{{.Status.URL}}|View
        logs> {{end}}'
  spec:
    containers:
    - args:
      - --gcs-upload-secret=/secrets/gcs/service-account.json
      - --image-import-pull-secret=/etc/pull-secret/.dockerconfigjson
      - --oauth-token-path=/usr/local/github-credentials/oauth
      - --report-credentials-file=/etc/report/credentials
      - --secret-dir=/secrets/ci-pull-credentials
      - --target=quay-dast-test-stage-quay-io
      - --variant=quay-dast
      command:
      - ci-operator
      image: quay-proxy.ci.openshift.org/openshift/ci:ci_ci-operator_latest
      imagePullPolicy: Always
      name: ""
      resources:
        requests:
          cpu: 10m
      volumeMounts:
      - mountPath: /secrets/ci-pull-credentials
        name: ci-pull-credentials
        readOnly: true
      - mountPath: /secrets/gcs
        name: gcs-credentials
        readOnly: true
      - mountPath: /usr/local/github-credentials
        name: github-credentials-openshift-ci-robot-private-git-cloner
        readOnly: true
      - mountPath: /secrets/manifest-tool
        name: manifest-tool-local-pusher
        readOnly: true
      - mountPath: /etc/pull-secret
        name: pull-secret
        readOnly: true
      - mountPath: /etc/report
        name: result-aggregator
        readOnly: true
    serviceAccountName: ci-operator
    volumes:
    - name: ci-pull-credentials
      secret:
        secretName: ci-pull-credentials
    - name: github-credentials-openshift-ci-robot-private-git-cloner
      secret:
        secretName: github-credentials-openshift-ci-robot-private-git-cloner
    - name: manifest-tool-local-pusher
      secret:
        secretName: manifest-tool-local-pusher
    - name: pull-secret
      secret:
        secretName: registry-pull-credentials
    - name: result-aggregator
      secret:
        secretName: result-aggregator
- agent: kubernetes
  cluster: build06
  cron: 0 0 15 * *
  decorate: true
  decoration_config:
    skip_cloning: true
  extra_refs:
  - base_ref: master
    org: quay
    repo: quay-tests
  labels:
    ci-operator.openshift.io/cloud: aws
    ci-operator.openshift.io/cloud-cluster-profile: aws-qe
    ci.openshift.io/generator: prowgen
    job-release: "4.16"
    pj-rehearse.openshift.io/can-be-rehearsed: "true"
  name: periodic-ci-quay-quay-tests-master-quay-e2e-tests-quay313-ocp416-proxy
  reporter_config:
    slack:
      channel: '#quay-qe'
      job_states_to_report:
      - success
      - failure
      - error
      report_template: '{{if eq .Status.State "success"}} :slack-green: Job *{{.Spec.Job}}*
        ended with *{{.Status.State}}*. <{{.Status.URL}}|View logs> {{else}} :failed:
        Job *{{.Spec.Job}}* ended with *{{.Status.State}}*. <{{.Status.URL}}|View
        logs> {{end}}'
  spec:
    containers:
    - args:
      - --gcs-upload-secret=/secrets/gcs/service-account.json
      - --image-import-pull-secret=/etc/pull-secret/.dockerconfigjson
      - --lease-server-credentials-file=/etc/boskos/credentials
      - --oauth-token-path=/usr/local/github-credentials/oauth
      - --report-credentials-file=/etc/report/credentials
      - --secret-dir=/secrets/ci-pull-credentials
      - --target=quay-e2e-tests-quay313-ocp416-proxy
      command:
      - ci-operator
      image: quay-proxy.ci.openshift.org/openshift/ci:ci_ci-operator_latest
      imagePullPolicy: Always
      name: ""
      resources:
        requests:
          cpu: 10m
      volumeMounts:
      - mountPath: /etc/boskos
        name: boskos
        readOnly: true
      - mountPath: /secrets/ci-pull-credentials
        name: ci-pull-credentials
        readOnly: true
      - mountPath: /secrets/gcs
        name: gcs-credentials
        readOnly: true
      - mountPath: /usr/local/github-credentials
        name: github-credentials-openshift-ci-robot-private-git-cloner
        readOnly: true
      - mountPath: /secrets/manifest-tool
        name: manifest-tool-local-pusher
        readOnly: true
      - mountPath: /etc/pull-secret
        name: pull-secret
        readOnly: true
      - mountPath: /etc/report
        name: result-aggregator
        readOnly: true
    serviceAccountName: ci-operator
    volumes:
    - name: boskos
      secret:
        items:
        - key: credentials
          path: credentials
        secretName: boskos-credentials
    - name: ci-pull-credentials
      secret:
        secretName: ci-pull-credentials
    - name: github-credentials-openshift-ci-robot-private-git-cloner
      secret:
        secretName: github-credentials-openshift-ci-robot-private-git-cloner
    - name: manifest-tool-local-pusher
      secret:
        secretName: manifest-tool-local-pusher
    - name: pull-secret
      secret:
        secretName: registry-pull-credentials
    - name: result-aggregator
      secret:
        secretName: result-aggregator
- agent: kubernetes
<<<<<<< HEAD
  cluster: build09
  cron: 0 8 * * *
  decorate: true
  decoration_config:
    skip_cloning: true
    timeout: 8h0m0s
  extra_refs:
  - base_ref: master
    org: quay
    repo: quay-tests
  labels:
    ci-operator.openshift.io/cloud: aws
    ci-operator.openshift.io/cloud-cluster-profile: aws-quay-qe
    ci-operator.openshift.io/variant: quay-env-privision
    ci.openshift.io/generator: prowgen
    job-release: "4.18"
    pj-rehearse.openshift.io/can-be-rehearsed: "true"
  name: periodic-ci-quay-quay-tests-master-quay-env-privision-quay-env-provision-quay314
  spec:
    containers:
    - args:
      - --gcs-upload-secret=/secrets/gcs/service-account.json
      - --image-import-pull-secret=/etc/pull-secret/.dockerconfigjson
      - --lease-server-credentials-file=/etc/boskos/credentials
      - --oauth-token-path=/usr/local/github-credentials/oauth
      - --report-credentials-file=/etc/report/credentials
      - --secret-dir=/secrets/ci-pull-credentials
      - --target=quay-env-provision-quay314
      - --variant=quay-env-privision
      command:
      - ci-operator
      image: quay-proxy.ci.openshift.org/openshift/ci:ci_ci-operator_latest
      imagePullPolicy: Always
      name: ""
      resources:
        requests:
          cpu: 10m
      volumeMounts:
      - mountPath: /etc/boskos
        name: boskos
        readOnly: true
      - mountPath: /secrets/ci-pull-credentials
        name: ci-pull-credentials
        readOnly: true
      - mountPath: /secrets/gcs
        name: gcs-credentials
        readOnly: true
      - mountPath: /usr/local/github-credentials
        name: github-credentials-openshift-ci-robot-private-git-cloner
        readOnly: true
      - mountPath: /secrets/manifest-tool
        name: manifest-tool-local-pusher
        readOnly: true
      - mountPath: /etc/pull-secret
        name: pull-secret
        readOnly: true
      - mountPath: /etc/report
        name: result-aggregator
        readOnly: true
    serviceAccountName: ci-operator
    volumes:
    - name: boskos
      secret:
        items:
        - key: credentials
          path: credentials
        secretName: boskos-credentials
    - name: ci-pull-credentials
      secret:
        secretName: ci-pull-credentials
    - name: github-credentials-openshift-ci-robot-private-git-cloner
      secret:
        secretName: github-credentials-openshift-ci-robot-private-git-cloner
    - name: manifest-tool-local-pusher
      secret:
        secretName: manifest-tool-local-pusher
    - name: pull-secret
      secret:
        secretName: registry-pull-credentials
    - name: result-aggregator
      secret:
        secretName: result-aggregator
- agent: kubernetes
  cluster: build09
=======
  cluster: build06
>>>>>>> e2b56756
  cron: 0 12 * * 6
  decorate: true
  decoration_config:
    skip_cloning: true
  extra_refs:
  - base_ref: master
    org: quay
    repo: quay-tests
  labels:
    ci-operator.openshift.io/cloud: aws
    ci-operator.openshift.io/cloud-cluster-profile: aws-qe
    ci-operator.openshift.io/variant: quay-hypershift
    ci.openshift.io/generator: prowgen
    job-release: "4.19"
    pj-rehearse.openshift.io/can-be-rehearsed: "true"
  name: periodic-ci-quay-quay-tests-master-quay-hypershift-quay-e2e-tests-quay312-hypershift-ocp419
  reporter_config:
    slack:
      channel: '#quay-qe'
      job_states_to_report:
      - success
      - failure
      - error
      report_template: '{{if eq .Status.State "success"}} :slack-green: Job *{{.Spec.Job}}*
        ended with *{{.Status.State}}*. <{{.Status.URL}}|View logs> {{else}} :failed:
        Job *{{.Spec.Job}}* ended with *{{.Status.State}}*. <{{.Status.URL}}|View
        logs> {{end}}'
  spec:
    containers:
    - args:
      - --gcs-upload-secret=/secrets/gcs/service-account.json
      - --image-import-pull-secret=/etc/pull-secret/.dockerconfigjson
      - --lease-server-credentials-file=/etc/boskos/credentials
      - --oauth-token-path=/usr/local/github-credentials/oauth
      - --report-credentials-file=/etc/report/credentials
      - --secret-dir=/secrets/ci-pull-credentials
      - --target=quay-e2e-tests-quay312-hypershift-ocp419
      - --variant=quay-hypershift
      command:
      - ci-operator
      image: quay-proxy.ci.openshift.org/openshift/ci:ci_ci-operator_latest
      imagePullPolicy: Always
      name: ""
      resources:
        requests:
          cpu: 10m
      volumeMounts:
      - mountPath: /etc/boskos
        name: boskos
        readOnly: true
      - mountPath: /secrets/ci-pull-credentials
        name: ci-pull-credentials
        readOnly: true
      - mountPath: /secrets/gcs
        name: gcs-credentials
        readOnly: true
      - mountPath: /usr/local/github-credentials
        name: github-credentials-openshift-ci-robot-private-git-cloner
        readOnly: true
      - mountPath: /secrets/manifest-tool
        name: manifest-tool-local-pusher
        readOnly: true
      - mountPath: /etc/pull-secret
        name: pull-secret
        readOnly: true
      - mountPath: /etc/report
        name: result-aggregator
        readOnly: true
    serviceAccountName: ci-operator
    volumes:
    - name: boskos
      secret:
        items:
        - key: credentials
          path: credentials
        secretName: boskos-credentials
    - name: ci-pull-credentials
      secret:
        secretName: ci-pull-credentials
    - name: github-credentials-openshift-ci-robot-private-git-cloner
      secret:
        secretName: github-credentials-openshift-ci-robot-private-git-cloner
    - name: manifest-tool-local-pusher
      secret:
        secretName: manifest-tool-local-pusher
    - name: pull-secret
      secret:
        secretName: registry-pull-credentials
    - name: result-aggregator
      secret:
        secretName: result-aggregator
- agent: kubernetes
  cluster: build06
  cron: 0 12 * * 3
  decorate: true
  decoration_config:
    skip_cloning: true
  extra_refs:
  - base_ref: master
    org: quay
    repo: quay-tests
  labels:
    ci-operator.openshift.io/cloud: aws
    ci-operator.openshift.io/cloud-cluster-profile: aws-qe
    ci-operator.openshift.io/variant: quay-hypershift
    ci.openshift.io/generator: prowgen
    job-release: "4.19"
    pj-rehearse.openshift.io/can-be-rehearsed: "true"
  name: periodic-ci-quay-quay-tests-master-quay-hypershift-quay-e2e-tests-quay313-hypershift-ocp419
  reporter_config:
    slack:
      channel: '#quay-qe'
      job_states_to_report:
      - success
      - failure
      - error
      report_template: '{{if eq .Status.State "success"}} :slack-green: Job *{{.Spec.Job}}*
        ended with *{{.Status.State}}*. <{{.Status.URL}}|View logs> {{else}} :failed:
        Job *{{.Spec.Job}}* ended with *{{.Status.State}}*. <{{.Status.URL}}|View
        logs> {{end}}'
  spec:
    containers:
    - args:
      - --gcs-upload-secret=/secrets/gcs/service-account.json
      - --image-import-pull-secret=/etc/pull-secret/.dockerconfigjson
      - --lease-server-credentials-file=/etc/boskos/credentials
      - --oauth-token-path=/usr/local/github-credentials/oauth
      - --report-credentials-file=/etc/report/credentials
      - --secret-dir=/secrets/ci-pull-credentials
      - --target=quay-e2e-tests-quay313-hypershift-ocp419
      - --variant=quay-hypershift
      command:
      - ci-operator
      image: quay-proxy.ci.openshift.org/openshift/ci:ci_ci-operator_latest
      imagePullPolicy: Always
      name: ""
      resources:
        requests:
          cpu: 10m
      volumeMounts:
      - mountPath: /etc/boskos
        name: boskos
        readOnly: true
      - mountPath: /secrets/ci-pull-credentials
        name: ci-pull-credentials
        readOnly: true
      - mountPath: /secrets/gcs
        name: gcs-credentials
        readOnly: true
      - mountPath: /usr/local/github-credentials
        name: github-credentials-openshift-ci-robot-private-git-cloner
        readOnly: true
      - mountPath: /secrets/manifest-tool
        name: manifest-tool-local-pusher
        readOnly: true
      - mountPath: /etc/pull-secret
        name: pull-secret
        readOnly: true
      - mountPath: /etc/report
        name: result-aggregator
        readOnly: true
    serviceAccountName: ci-operator
    volumes:
    - name: boskos
      secret:
        items:
        - key: credentials
          path: credentials
        secretName: boskos-credentials
    - name: ci-pull-credentials
      secret:
        secretName: ci-pull-credentials
    - name: github-credentials-openshift-ci-robot-private-git-cloner
      secret:
        secretName: github-credentials-openshift-ci-robot-private-git-cloner
    - name: manifest-tool-local-pusher
      secret:
        secretName: manifest-tool-local-pusher
    - name: pull-secret
      secret:
        secretName: registry-pull-credentials
    - name: result-aggregator
      secret:
        secretName: result-aggregator
- agent: kubernetes
  cluster: build06
  cron: 0 12 * * 5
  decorate: true
  decoration_config:
    skip_cloning: true
  extra_refs:
  - base_ref: master
    org: quay
    repo: quay-tests
  labels:
    ci-operator.openshift.io/cloud: aws
    ci-operator.openshift.io/cloud-cluster-profile: aws-qe
    ci-operator.openshift.io/variant: quay-hypershift
    ci.openshift.io/generator: prowgen
    job-release: "4.19"
    pj-rehearse.openshift.io/can-be-rehearsed: "true"
  name: periodic-ci-quay-quay-tests-master-quay-hypershift-quay-e2e-tests-quay314-hypershift-ocp419
  reporter_config:
    slack:
      channel: '#quay-qe'
      job_states_to_report:
      - success
      - failure
      - error
      report_template: '{{if eq .Status.State "success"}} :slack-green: Job *{{.Spec.Job}}*
        ended with *{{.Status.State}}*. <{{.Status.URL}}|View logs> {{else}} :failed:
        Job *{{.Spec.Job}}* ended with *{{.Status.State}}*. <{{.Status.URL}}|View
        logs> {{end}}'
  spec:
    containers:
    - args:
      - --gcs-upload-secret=/secrets/gcs/service-account.json
      - --image-import-pull-secret=/etc/pull-secret/.dockerconfigjson
      - --lease-server-credentials-file=/etc/boskos/credentials
      - --oauth-token-path=/usr/local/github-credentials/oauth
      - --report-credentials-file=/etc/report/credentials
      - --secret-dir=/secrets/ci-pull-credentials
      - --target=quay-e2e-tests-quay314-hypershift-ocp419
      - --variant=quay-hypershift
      command:
      - ci-operator
      image: quay-proxy.ci.openshift.org/openshift/ci:ci_ci-operator_latest
      imagePullPolicy: Always
      name: ""
      resources:
        requests:
          cpu: 10m
      volumeMounts:
      - mountPath: /etc/boskos
        name: boskos
        readOnly: true
      - mountPath: /secrets/ci-pull-credentials
        name: ci-pull-credentials
        readOnly: true
      - mountPath: /secrets/gcs
        name: gcs-credentials
        readOnly: true
      - mountPath: /usr/local/github-credentials
        name: github-credentials-openshift-ci-robot-private-git-cloner
        readOnly: true
      - mountPath: /secrets/manifest-tool
        name: manifest-tool-local-pusher
        readOnly: true
      - mountPath: /etc/pull-secret
        name: pull-secret
        readOnly: true
      - mountPath: /etc/report
        name: result-aggregator
        readOnly: true
    serviceAccountName: ci-operator
    volumes:
    - name: boskos
      secret:
        items:
        - key: credentials
          path: credentials
        secretName: boskos-credentials
    - name: ci-pull-credentials
      secret:
        secretName: ci-pull-credentials
    - name: github-credentials-openshift-ci-robot-private-git-cloner
      secret:
        secretName: github-credentials-openshift-ci-robot-private-git-cloner
    - name: manifest-tool-local-pusher
      secret:
        secretName: manifest-tool-local-pusher
    - name: pull-secret
      secret:
        secretName: registry-pull-credentials
    - name: result-aggregator
      secret:
        secretName: result-aggregator
- agent: kubernetes
  cluster: build06
  cron: 0 12 1 * *
  decorate: true
  decoration_config:
    skip_cloning: true
  extra_refs:
  - base_ref: master
    org: quay
    repo: quay-tests
  labels:
    ci-operator.openshift.io/cloud: aws
    ci-operator.openshift.io/cloud-cluster-profile: aws-quay-qe
    ci-operator.openshift.io/variant: quay-newui
    ci.openshift.io/generator: prowgen
    job-release: "4.16"
    pj-rehearse.openshift.io/can-be-rehearsed: "true"
  name: periodic-ci-quay-quay-tests-master-quay-newui-quay-e2e-tests-quay314-ocp416-newui
  spec:
    containers:
    - args:
      - --gcs-upload-secret=/secrets/gcs/service-account.json
      - --image-import-pull-secret=/etc/pull-secret/.dockerconfigjson
      - --lease-server-credentials-file=/etc/boskos/credentials
      - --oauth-token-path=/usr/local/github-credentials/oauth
      - --report-credentials-file=/etc/report/credentials
      - --secret-dir=/secrets/ci-pull-credentials
      - --target=quay-e2e-tests-quay314-ocp416-newui
      - --variant=quay-newui
      command:
      - ci-operator
      image: quay-proxy.ci.openshift.org/openshift/ci:ci_ci-operator_latest
      imagePullPolicy: Always
      name: ""
      resources:
        requests:
          cpu: 10m
      volumeMounts:
      - mountPath: /etc/boskos
        name: boskos
        readOnly: true
      - mountPath: /secrets/ci-pull-credentials
        name: ci-pull-credentials
        readOnly: true
      - mountPath: /secrets/gcs
        name: gcs-credentials
        readOnly: true
      - mountPath: /usr/local/github-credentials
        name: github-credentials-openshift-ci-robot-private-git-cloner
        readOnly: true
      - mountPath: /secrets/manifest-tool
        name: manifest-tool-local-pusher
        readOnly: true
      - mountPath: /etc/pull-secret
        name: pull-secret
        readOnly: true
      - mountPath: /etc/report
        name: result-aggregator
        readOnly: true
    serviceAccountName: ci-operator
    volumes:
    - name: boskos
      secret:
        items:
        - key: credentials
          path: credentials
        secretName: boskos-credentials
    - name: ci-pull-credentials
      secret:
        secretName: ci-pull-credentials
    - name: github-credentials-openshift-ci-robot-private-git-cloner
      secret:
        secretName: github-credentials-openshift-ci-robot-private-git-cloner
    - name: manifest-tool-local-pusher
      secret:
        secretName: manifest-tool-local-pusher
    - name: pull-secret
      secret:
        secretName: registry-pull-credentials
    - name: result-aggregator
      secret:
        secretName: result-aggregator
- agent: kubernetes
  cluster: build06
  cron: 0 12 1 * *
  decorate: true
  decoration_config:
    skip_cloning: true
  extra_refs:
  - base_ref: master
    org: quay
    repo: quay-tests
  labels:
    ci-operator.openshift.io/cloud: aws
    ci-operator.openshift.io/cloud-cluster-profile: aws-quay-qe
    ci-operator.openshift.io/variant: quay-newui-stress
    ci.openshift.io/generator: prowgen
    job-release: "4.16"
    pj-rehearse.openshift.io/can-be-rehearsed: "true"
  name: periodic-ci-quay-quay-tests-master-quay-newui-stress-quay-e2e-tests-quay312-ocp416-newui-stress
  reporter_config:
    slack:
      channel: '#quay-qe'
      job_states_to_report:
      - success
      - failure
      - error
      report_template: '{{if eq .Status.State "success"}} :slack-green: Job *{{.Spec.Job}}*
        ended with *{{.Status.State}}*. <{{.Status.URL}}|View logs> {{else}} :failed:
        Job *{{.Spec.Job}}* ended with *{{.Status.State}}*. <{{.Status.URL}}|View
        logs> {{end}}'
  spec:
    containers:
    - args:
      - --gcs-upload-secret=/secrets/gcs/service-account.json
      - --image-import-pull-secret=/etc/pull-secret/.dockerconfigjson
      - --lease-server-credentials-file=/etc/boskos/credentials
      - --oauth-token-path=/usr/local/github-credentials/oauth
      - --report-credentials-file=/etc/report/credentials
      - --secret-dir=/secrets/ci-pull-credentials
      - --target=quay-e2e-tests-quay312-ocp416-newui-stress
      - --variant=quay-newui-stress
      command:
      - ci-operator
      image: quay-proxy.ci.openshift.org/openshift/ci:ci_ci-operator_latest
      imagePullPolicy: Always
      name: ""
      resources:
        requests:
          cpu: 10m
      volumeMounts:
      - mountPath: /etc/boskos
        name: boskos
        readOnly: true
      - mountPath: /secrets/ci-pull-credentials
        name: ci-pull-credentials
        readOnly: true
      - mountPath: /secrets/gcs
        name: gcs-credentials
        readOnly: true
      - mountPath: /usr/local/github-credentials
        name: github-credentials-openshift-ci-robot-private-git-cloner
        readOnly: true
      - mountPath: /secrets/manifest-tool
        name: manifest-tool-local-pusher
        readOnly: true
      - mountPath: /etc/pull-secret
        name: pull-secret
        readOnly: true
      - mountPath: /etc/report
        name: result-aggregator
        readOnly: true
    serviceAccountName: ci-operator
    volumes:
    - name: boskos
      secret:
        items:
        - key: credentials
          path: credentials
        secretName: boskos-credentials
    - name: ci-pull-credentials
      secret:
        secretName: ci-pull-credentials
    - name: github-credentials-openshift-ci-robot-private-git-cloner
      secret:
        secretName: github-credentials-openshift-ci-robot-private-git-cloner
    - name: manifest-tool-local-pusher
      secret:
        secretName: manifest-tool-local-pusher
    - name: pull-secret
      secret:
        secretName: registry-pull-credentials
    - name: result-aggregator
      secret:
        secretName: result-aggregator
- agent: kubernetes
  cluster: build06
  cron: '@yearly'
  decorate: true
  decoration_config:
    skip_cloning: true
  extra_refs:
  - base_ref: master
    org: quay
    repo: quay-tests
  labels:
    ci-operator.openshift.io/cloud: aws
    ci-operator.openshift.io/cloud-cluster-profile: aws-quay-qe
    ci-operator.openshift.io/variant: quay-oci-conformance
    ci.openshift.io/generator: prowgen
    job-release: "4.18"
    pj-rehearse.openshift.io/can-be-rehearsed: "true"
  name: periodic-ci-quay-quay-tests-master-quay-oci-conformance-quay-oci-conformance-test-quay315
  reporter_config:
    slack:
      channel: '#quay-qe'
      job_states_to_report:
      - success
      - failure
      - error
      report_template: '{{if eq .Status.State "success"}} :slack-green: Job *{{.Spec.Job}}*
        ended with *{{.Status.State}}*. <{{.Status.URL}}|View logs> {{else}} :failed:
        Job *{{.Spec.Job}}* ended with *{{.Status.State}}*. <{{.Status.URL}}|View
        logs> {{end}}'
  spec:
    containers:
    - args:
      - --gcs-upload-secret=/secrets/gcs/service-account.json
      - --image-import-pull-secret=/etc/pull-secret/.dockerconfigjson
      - --lease-server-credentials-file=/etc/boskos/credentials
      - --oauth-token-path=/usr/local/github-credentials/oauth
      - --report-credentials-file=/etc/report/credentials
      - --secret-dir=/secrets/ci-pull-credentials
      - --target=quay-oci-conformance-test-quay315
      - --variant=quay-oci-conformance
      command:
      - ci-operator
      image: quay-proxy.ci.openshift.org/openshift/ci:ci_ci-operator_latest
      imagePullPolicy: Always
      name: ""
      resources:
        requests:
          cpu: 10m
      volumeMounts:
      - mountPath: /etc/boskos
        name: boskos
        readOnly: true
      - mountPath: /secrets/ci-pull-credentials
        name: ci-pull-credentials
        readOnly: true
      - mountPath: /secrets/gcs
        name: gcs-credentials
        readOnly: true
      - mountPath: /usr/local/github-credentials
        name: github-credentials-openshift-ci-robot-private-git-cloner
        readOnly: true
      - mountPath: /secrets/manifest-tool
        name: manifest-tool-local-pusher
        readOnly: true
      - mountPath: /etc/pull-secret
        name: pull-secret
        readOnly: true
      - mountPath: /etc/report
        name: result-aggregator
        readOnly: true
    serviceAccountName: ci-operator
    volumes:
    - name: boskos
      secret:
        items:
        - key: credentials
          path: credentials
        secretName: boskos-credentials
    - name: ci-pull-credentials
      secret:
        secretName: ci-pull-credentials
    - name: github-credentials-openshift-ci-robot-private-git-cloner
      secret:
        secretName: github-credentials-openshift-ci-robot-private-git-cloner
    - name: manifest-tool-local-pusher
      secret:
        secretName: manifest-tool-local-pusher
    - name: pull-secret
      secret:
        secretName: registry-pull-credentials
    - name: result-aggregator
      secret:
        secretName: result-aggregator
- agent: kubernetes
  cluster: build06
  cron: '@yearly'
  decorate: true
  decoration_config:
    skip_cloning: true
  extra_refs:
  - base_ref: master
    org: quay
    repo: quay-tests
  labels:
    ci-operator.openshift.io/cloud: aws
    ci-operator.openshift.io/cloud-cluster-profile: aws-quay-qe
    ci-operator.openshift.io/variant: quay-operator-test
    ci.openshift.io/generator: prowgen
    job-release: "4.19"
    pj-rehearse.openshift.io/can-be-rehearsed: "true"
  name: periodic-ci-quay-quay-tests-master-quay-operator-test-quay316-ocp419-operator-test-allns
  reporter_config:
    slack:
      channel: '#quay-qe'
      job_states_to_report:
      - success
      - failure
      - error
      report_template: '{{if eq .Status.State "success"}} :slack-green: Job *{{.Spec.Job}}*
        ended with *{{.Status.State}}*. <{{.Status.URL}}|View logs> {{else}} :failed:
        Job *{{.Spec.Job}}* ended with *{{.Status.State}}*. <{{.Status.URL}}|View
        logs> {{end}}'
  spec:
    containers:
    - args:
      - --gcs-upload-secret=/secrets/gcs/service-account.json
      - --image-import-pull-secret=/etc/pull-secret/.dockerconfigjson
      - --lease-server-credentials-file=/etc/boskos/credentials
      - --oauth-token-path=/usr/local/github-credentials/oauth
      - --report-credentials-file=/etc/report/credentials
      - --secret-dir=/secrets/ci-pull-credentials
      - --target=quay316-ocp419-operator-test-allns
      - --variant=quay-operator-test
      command:
      - ci-operator
      image: quay-proxy.ci.openshift.org/openshift/ci:ci_ci-operator_latest
      imagePullPolicy: Always
      name: ""
      resources:
        requests:
          cpu: 10m
      volumeMounts:
      - mountPath: /etc/boskos
        name: boskos
        readOnly: true
      - mountPath: /secrets/ci-pull-credentials
        name: ci-pull-credentials
        readOnly: true
      - mountPath: /secrets/gcs
        name: gcs-credentials
        readOnly: true
      - mountPath: /usr/local/github-credentials
        name: github-credentials-openshift-ci-robot-private-git-cloner
        readOnly: true
      - mountPath: /secrets/manifest-tool
        name: manifest-tool-local-pusher
        readOnly: true
      - mountPath: /etc/pull-secret
        name: pull-secret
        readOnly: true
      - mountPath: /etc/report
        name: result-aggregator
        readOnly: true
    serviceAccountName: ci-operator
    volumes:
    - name: boskos
      secret:
        items:
        - key: credentials
          path: credentials
        secretName: boskos-credentials
    - name: ci-pull-credentials
      secret:
        secretName: ci-pull-credentials
    - name: github-credentials-openshift-ci-robot-private-git-cloner
      secret:
        secretName: github-credentials-openshift-ci-robot-private-git-cloner
    - name: manifest-tool-local-pusher
      secret:
        secretName: manifest-tool-local-pusher
    - name: pull-secret
      secret:
        secretName: registry-pull-credentials
    - name: result-aggregator
      secret:
        secretName: result-aggregator
- agent: kubernetes
  cluster: build06
  cron: '@yearly'
  decorate: true
  decoration_config:
    skip_cloning: true
  extra_refs:
  - base_ref: master
    org: quay
    repo: quay-tests
  labels:
    ci-operator.openshift.io/cloud: aws
    ci-operator.openshift.io/cloud-cluster-profile: aws-quay-qe
    ci-operator.openshift.io/variant: quay-operator-test
    ci.openshift.io/generator: prowgen
    job-release: "4.19"
    pj-rehearse.openshift.io/can-be-rehearsed: "true"
  name: periodic-ci-quay-quay-tests-master-quay-operator-test-quay316-ocp419-operator-test-singlens
  reporter_config:
    slack:
      channel: '#quay-qe'
      job_states_to_report:
      - success
      - failure
      - error
      report_template: '{{if eq .Status.State "success"}} :slack-green: Job *{{.Spec.Job}}*
        ended with *{{.Status.State}}*. <{{.Status.URL}}|View logs> {{else}} :failed:
        Job *{{.Spec.Job}}* ended with *{{.Status.State}}*. <{{.Status.URL}}|View
        logs> {{end}}'
  spec:
    containers:
    - args:
      - --gcs-upload-secret=/secrets/gcs/service-account.json
      - --image-import-pull-secret=/etc/pull-secret/.dockerconfigjson
      - --lease-server-credentials-file=/etc/boskos/credentials
      - --oauth-token-path=/usr/local/github-credentials/oauth
      - --report-credentials-file=/etc/report/credentials
      - --secret-dir=/secrets/ci-pull-credentials
      - --target=quay316-ocp419-operator-test-singlens
      - --variant=quay-operator-test
      command:
      - ci-operator
      image: quay-proxy.ci.openshift.org/openshift/ci:ci_ci-operator_latest
      imagePullPolicy: Always
      name: ""
      resources:
        requests:
          cpu: 10m
      volumeMounts:
      - mountPath: /etc/boskos
        name: boskos
        readOnly: true
      - mountPath: /secrets/ci-pull-credentials
        name: ci-pull-credentials
        readOnly: true
      - mountPath: /secrets/gcs
        name: gcs-credentials
        readOnly: true
      - mountPath: /usr/local/github-credentials
        name: github-credentials-openshift-ci-robot-private-git-cloner
        readOnly: true
      - mountPath: /secrets/manifest-tool
        name: manifest-tool-local-pusher
        readOnly: true
      - mountPath: /etc/pull-secret
        name: pull-secret
        readOnly: true
      - mountPath: /etc/report
        name: result-aggregator
        readOnly: true
    serviceAccountName: ci-operator
    volumes:
    - name: boskos
      secret:
        items:
        - key: credentials
          path: credentials
        secretName: boskos-credentials
    - name: ci-pull-credentials
      secret:
        secretName: ci-pull-credentials
    - name: github-credentials-openshift-ci-robot-private-git-cloner
      secret:
        secretName: github-credentials-openshift-ci-robot-private-git-cloner
    - name: manifest-tool-local-pusher
      secret:
        secretName: manifest-tool-local-pusher
    - name: pull-secret
      secret:
        secretName: registry-pull-credentials
    - name: result-aggregator
      secret:
        secretName: result-aggregator
- agent: kubernetes
  cluster: build06
  cron: 0 12 * * 2
  decorate: true
  decoration_config:
    skip_cloning: true
  extra_refs:
  - base_ref: master
    org: quay
    repo: quay-tests
  labels:
    ci-operator.openshift.io/cloud: aws
    ci-operator.openshift.io/cloud-cluster-profile: aws-qe
    ci-operator.openshift.io/variant: quay-osd-ocp
    ci.openshift.io/generator: prowgen
    job-release: "4.19"
    pj-rehearse.openshift.io/can-be-rehearsed: "true"
  name: periodic-ci-quay-quay-tests-master-quay-osd-ocp-quay-e2e-tests-quay312-osd-ocp419
  reporter_config:
    slack:
      channel: '#quay-qe'
      job_states_to_report:
      - success
      - failure
      - error
      report_template: '{{if eq .Status.State "success"}} :slack-green: Job *{{.Spec.Job}}*
        ended with *{{.Status.State}}*. <{{.Status.URL}}|View logs> {{else}} :failed:
        Job *{{.Spec.Job}}* ended with *{{.Status.State}}*. <{{.Status.URL}}|View
        logs> {{end}}'
  spec:
    containers:
    - args:
      - --gcs-upload-secret=/secrets/gcs/service-account.json
      - --image-import-pull-secret=/etc/pull-secret/.dockerconfigjson
      - --lease-server-credentials-file=/etc/boskos/credentials
      - --oauth-token-path=/usr/local/github-credentials/oauth
      - --report-credentials-file=/etc/report/credentials
      - --secret-dir=/secrets/ci-pull-credentials
      - --target=quay-e2e-tests-quay312-osd-ocp419
      - --variant=quay-osd-ocp
      command:
      - ci-operator
      image: quay-proxy.ci.openshift.org/openshift/ci:ci_ci-operator_latest
      imagePullPolicy: Always
      name: ""
      resources:
        requests:
          cpu: 10m
      volumeMounts:
      - mountPath: /etc/boskos
        name: boskos
        readOnly: true
      - mountPath: /secrets/ci-pull-credentials
        name: ci-pull-credentials
        readOnly: true
      - mountPath: /secrets/gcs
        name: gcs-credentials
        readOnly: true
      - mountPath: /usr/local/github-credentials
        name: github-credentials-openshift-ci-robot-private-git-cloner
        readOnly: true
      - mountPath: /secrets/manifest-tool
        name: manifest-tool-local-pusher
        readOnly: true
      - mountPath: /etc/pull-secret
        name: pull-secret
        readOnly: true
      - mountPath: /etc/report
        name: result-aggregator
        readOnly: true
    serviceAccountName: ci-operator
    volumes:
    - name: boskos
      secret:
        items:
        - key: credentials
          path: credentials
        secretName: boskos-credentials
    - name: ci-pull-credentials
      secret:
        secretName: ci-pull-credentials
    - name: github-credentials-openshift-ci-robot-private-git-cloner
      secret:
        secretName: github-credentials-openshift-ci-robot-private-git-cloner
    - name: manifest-tool-local-pusher
      secret:
        secretName: manifest-tool-local-pusher
    - name: pull-secret
      secret:
        secretName: registry-pull-credentials
    - name: result-aggregator
      secret:
        secretName: result-aggregator
- agent: kubernetes
  cluster: build06
  cron: 0 12 * * 4
  decorate: true
  decoration_config:
    skip_cloning: true
  extra_refs:
  - base_ref: master
    org: quay
    repo: quay-tests
  labels:
    ci-operator.openshift.io/cloud: aws
    ci-operator.openshift.io/cloud-cluster-profile: aws-qe
    ci-operator.openshift.io/variant: quay-osd-ocp
    ci.openshift.io/generator: prowgen
    job-release: "4.19"
    pj-rehearse.openshift.io/can-be-rehearsed: "true"
  name: periodic-ci-quay-quay-tests-master-quay-osd-ocp-quay-e2e-tests-quay313-osd-ocp419
  reporter_config:
    slack:
      channel: '#quay-qe'
      job_states_to_report:
      - success
      - failure
      - error
      report_template: '{{if eq .Status.State "success"}} :slack-green: Job *{{.Spec.Job}}*
        ended with *{{.Status.State}}*. <{{.Status.URL}}|View logs> {{else}} :failed:
        Job *{{.Spec.Job}}* ended with *{{.Status.State}}*. <{{.Status.URL}}|View
        logs> {{end}}'
  spec:
    containers:
    - args:
      - --gcs-upload-secret=/secrets/gcs/service-account.json
      - --image-import-pull-secret=/etc/pull-secret/.dockerconfigjson
      - --lease-server-credentials-file=/etc/boskos/credentials
      - --oauth-token-path=/usr/local/github-credentials/oauth
      - --report-credentials-file=/etc/report/credentials
      - --secret-dir=/secrets/ci-pull-credentials
      - --target=quay-e2e-tests-quay313-osd-ocp419
      - --variant=quay-osd-ocp
      command:
      - ci-operator
      image: quay-proxy.ci.openshift.org/openshift/ci:ci_ci-operator_latest
      imagePullPolicy: Always
      name: ""
      resources:
        requests:
          cpu: 10m
      volumeMounts:
      - mountPath: /etc/boskos
        name: boskos
        readOnly: true
      - mountPath: /secrets/ci-pull-credentials
        name: ci-pull-credentials
        readOnly: true
      - mountPath: /secrets/gcs
        name: gcs-credentials
        readOnly: true
      - mountPath: /usr/local/github-credentials
        name: github-credentials-openshift-ci-robot-private-git-cloner
        readOnly: true
      - mountPath: /secrets/manifest-tool
        name: manifest-tool-local-pusher
        readOnly: true
      - mountPath: /etc/pull-secret
        name: pull-secret
        readOnly: true
      - mountPath: /etc/report
        name: result-aggregator
        readOnly: true
    serviceAccountName: ci-operator
    volumes:
    - name: boskos
      secret:
        items:
        - key: credentials
          path: credentials
        secretName: boskos-credentials
    - name: ci-pull-credentials
      secret:
        secretName: ci-pull-credentials
    - name: github-credentials-openshift-ci-robot-private-git-cloner
      secret:
        secretName: github-credentials-openshift-ci-robot-private-git-cloner
    - name: manifest-tool-local-pusher
      secret:
        secretName: manifest-tool-local-pusher
    - name: pull-secret
      secret:
        secretName: registry-pull-credentials
    - name: result-aggregator
      secret:
        secretName: result-aggregator
- agent: kubernetes
  cluster: build06
  cron: 0 12 * * 3
  decorate: true
  decoration_config:
    skip_cloning: true
  extra_refs:
  - base_ref: master
    org: quay
    repo: quay-tests
  labels:
    ci-operator.openshift.io/cloud: aws
    ci-operator.openshift.io/cloud-cluster-profile: aws-qe
    ci-operator.openshift.io/variant: quay-osd-ocp
    ci.openshift.io/generator: prowgen
    job-release: "4.19"
    pj-rehearse.openshift.io/can-be-rehearsed: "true"
  name: periodic-ci-quay-quay-tests-master-quay-osd-ocp-quay-e2e-tests-quay314-osd-ocp419
  reporter_config:
    slack:
      channel: '#quay-qe'
      job_states_to_report:
      - success
      - failure
      - error
      report_template: '{{if eq .Status.State "success"}} :slack-green: Job *{{.Spec.Job}}*
        ended with *{{.Status.State}}*. <{{.Status.URL}}|View logs> {{else}} :failed:
        Job *{{.Spec.Job}}* ended with *{{.Status.State}}*. <{{.Status.URL}}|View
        logs> {{end}}'
  spec:
    containers:
    - args:
      - --gcs-upload-secret=/secrets/gcs/service-account.json
      - --image-import-pull-secret=/etc/pull-secret/.dockerconfigjson
      - --lease-server-credentials-file=/etc/boskos/credentials
      - --oauth-token-path=/usr/local/github-credentials/oauth
      - --report-credentials-file=/etc/report/credentials
      - --secret-dir=/secrets/ci-pull-credentials
      - --target=quay-e2e-tests-quay314-osd-ocp419
      - --variant=quay-osd-ocp
      command:
      - ci-operator
      image: quay-proxy.ci.openshift.org/openshift/ci:ci_ci-operator_latest
      imagePullPolicy: Always
      name: ""
      resources:
        requests:
          cpu: 10m
      volumeMounts:
      - mountPath: /etc/boskos
        name: boskos
        readOnly: true
      - mountPath: /secrets/ci-pull-credentials
        name: ci-pull-credentials
        readOnly: true
      - mountPath: /secrets/gcs
        name: gcs-credentials
        readOnly: true
      - mountPath: /usr/local/github-credentials
        name: github-credentials-openshift-ci-robot-private-git-cloner
        readOnly: true
      - mountPath: /secrets/manifest-tool
        name: manifest-tool-local-pusher
        readOnly: true
      - mountPath: /etc/pull-secret
        name: pull-secret
        readOnly: true
      - mountPath: /etc/report
        name: result-aggregator
        readOnly: true
    serviceAccountName: ci-operator
    volumes:
    - name: boskos
      secret:
        items:
        - key: credentials
          path: credentials
        secretName: boskos-credentials
    - name: ci-pull-credentials
      secret:
        secretName: ci-pull-credentials
    - name: github-credentials-openshift-ci-robot-private-git-cloner
      secret:
        secretName: github-credentials-openshift-ci-robot-private-git-cloner
    - name: manifest-tool-local-pusher
      secret:
        secretName: manifest-tool-local-pusher
    - name: pull-secret
      secret:
        secretName: registry-pull-credentials
    - name: result-aggregator
      secret:
        secretName: result-aggregator
- agent: kubernetes
  cluster: build06
  cron: '@yearly'
  decorate: true
  decoration_config:
    skip_cloning: true
  extra_refs:
  - base_ref: master
    org: quay
    repo: quay-tests
  labels:
    ci-operator.openshift.io/cloud: aws
    ci-operator.openshift.io/cloud-cluster-profile: aws-quay-qe
    ci-operator.openshift.io/variant: quay-performance
    ci.openshift.io/generator: prowgen
    job-release: "4.18"
    pj-rehearse.openshift.io/can-be-rehearsed: "true"
  name: periodic-ci-quay-quay-tests-master-quay-performance-quay-e2e-tests-quay316-performance-test
  spec:
    containers:
    - args:
      - --gcs-upload-secret=/secrets/gcs/service-account.json
      - --image-import-pull-secret=/etc/pull-secret/.dockerconfigjson
      - --lease-server-credentials-file=/etc/boskos/credentials
      - --oauth-token-path=/usr/local/github-credentials/oauth
      - --report-credentials-file=/etc/report/credentials
      - --secret-dir=/secrets/ci-pull-credentials
      - --target=quay-e2e-tests-quay316-performance-test
      - --variant=quay-performance
      command:
      - ci-operator
      image: quay-proxy.ci.openshift.org/openshift/ci:ci_ci-operator_latest
      imagePullPolicy: Always
      name: ""
      resources:
        requests:
          cpu: 10m
      volumeMounts:
      - mountPath: /etc/boskos
        name: boskos
        readOnly: true
      - mountPath: /secrets/ci-pull-credentials
        name: ci-pull-credentials
        readOnly: true
      - mountPath: /secrets/gcs
        name: gcs-credentials
        readOnly: true
      - mountPath: /usr/local/github-credentials
        name: github-credentials-openshift-ci-robot-private-git-cloner
        readOnly: true
      - mountPath: /secrets/manifest-tool
        name: manifest-tool-local-pusher
        readOnly: true
      - mountPath: /etc/pull-secret
        name: pull-secret
        readOnly: true
      - mountPath: /etc/report
        name: result-aggregator
        readOnly: true
    serviceAccountName: ci-operator
    volumes:
    - name: boskos
      secret:
        items:
        - key: credentials
          path: credentials
        secretName: boskos-credentials
    - name: ci-pull-credentials
      secret:
        secretName: ci-pull-credentials
    - name: github-credentials-openshift-ci-robot-private-git-cloner
      secret:
        secretName: github-credentials-openshift-ci-robot-private-git-cloner
    - name: manifest-tool-local-pusher
      secret:
        secretName: manifest-tool-local-pusher
    - name: pull-secret
      secret:
        secretName: registry-pull-credentials
    - name: result-aggregator
      secret:
        secretName: result-aggregator
- agent: kubernetes
  cluster: build06
  cron: 5 20 22 * *
  decorate: true
  decoration_config:
    skip_cloning: true
  extra_refs:
  - base_ref: master
    org: quay
    repo: quay-tests
  labels:
    ci-operator.openshift.io/cloud: aws
    ci-operator.openshift.io/cloud-cluster-profile: aws-quay-qe
    ci-operator.openshift.io/variant: quay-performance
    ci.openshift.io/generator: prowgen
    job-release: "4.18"
    pj-rehearse.openshift.io/can-be-rehearsed: "true"
  name: periodic-ci-quay-quay-tests-master-quay-performance-quay-e2e-tests-quayio-stage-performance-test
  reporter_config:
    slack:
      channel: '#quay-qe'
      job_states_to_report:
      - success
      - failure
      - error
      report_template: '{{if eq .Status.State "success"}} :slack-green: Job *{{.Spec.Job}}*
        ended with *{{.Status.State}}*. <{{.Status.URL}}|View logs> {{else}} :failed:
        Job *{{.Spec.Job}}* ended with *{{.Status.State}}*. <{{.Status.URL}}|View
        logs> {{end}}'
  spec:
    containers:
    - args:
      - --gcs-upload-secret=/secrets/gcs/service-account.json
      - --image-import-pull-secret=/etc/pull-secret/.dockerconfigjson
      - --lease-server-credentials-file=/etc/boskos/credentials
      - --oauth-token-path=/usr/local/github-credentials/oauth
      - --report-credentials-file=/etc/report/credentials
      - --secret-dir=/secrets/ci-pull-credentials
      - --target=quay-e2e-tests-quayio-stage-performance-test
      - --variant=quay-performance
      command:
      - ci-operator
      image: quay-proxy.ci.openshift.org/openshift/ci:ci_ci-operator_latest
      imagePullPolicy: Always
      name: ""
      resources:
        requests:
          cpu: 10m
      volumeMounts:
      - mountPath: /etc/boskos
        name: boskos
        readOnly: true
      - mountPath: /secrets/ci-pull-credentials
        name: ci-pull-credentials
        readOnly: true
      - mountPath: /secrets/gcs
        name: gcs-credentials
        readOnly: true
      - mountPath: /usr/local/github-credentials
        name: github-credentials-openshift-ci-robot-private-git-cloner
        readOnly: true
      - mountPath: /secrets/manifest-tool
        name: manifest-tool-local-pusher
        readOnly: true
      - mountPath: /etc/pull-secret
        name: pull-secret
        readOnly: true
      - mountPath: /etc/report
        name: result-aggregator
        readOnly: true
    serviceAccountName: ci-operator
    volumes:
    - name: boskos
      secret:
        items:
        - key: credentials
          path: credentials
        secretName: boskos-credentials
    - name: ci-pull-credentials
      secret:
        secretName: ci-pull-credentials
    - name: github-credentials-openshift-ci-robot-private-git-cloner
      secret:
        secretName: github-credentials-openshift-ci-robot-private-git-cloner
    - name: manifest-tool-local-pusher
      secret:
        secretName: manifest-tool-local-pusher
    - name: pull-secret
      secret:
        secretName: registry-pull-credentials
    - name: result-aggregator
      secret:
        secretName: result-aggregator
- agent: kubernetes
  cluster: build06
  cron: 0 1 * * *
  decorate: true
  decoration_config:
    skip_cloning: true
  extra_refs:
  - base_ref: master
    org: quay
    repo: quay-tests
  labels:
    ci-operator.openshift.io/variant: quay-quayio
    ci.openshift.io/generator: prowgen
    job-release: "4.18"
    pj-rehearse.openshift.io/can-be-rehearsed: "true"
  name: periodic-ci-quay-quay-tests-master-quay-quayio-quay-quayio-push-pull-images-monitoring
  reporter_config:
    slack:
      channel: '#oncall-quay'
      job_states_to_report:
      - failure
      - error
      report_template: '{{if eq .Status.State "success"}} :slack-green: Job *{{.Spec.Job}}*
        ended with *{{.Status.State}}*. <{{.Status.URL}}|View logs> {{else}} :failed:
        Job *{{.Spec.Job}}* ended with *{{.Status.State}}*. <{{.Status.URL}}|View
        logs> {{end}}'
  spec:
    containers:
    - args:
      - --gcs-upload-secret=/secrets/gcs/service-account.json
      - --image-import-pull-secret=/etc/pull-secret/.dockerconfigjson
      - --oauth-token-path=/usr/local/github-credentials/oauth
      - --report-credentials-file=/etc/report/credentials
      - --secret-dir=/secrets/ci-pull-credentials
      - --target=quay-quayio-push-pull-images-monitoring
      - --variant=quay-quayio
      command:
      - ci-operator
      image: quay-proxy.ci.openshift.org/openshift/ci:ci_ci-operator_latest
      imagePullPolicy: Always
      name: ""
      resources:
        requests:
          cpu: 10m
      volumeMounts:
      - mountPath: /secrets/ci-pull-credentials
        name: ci-pull-credentials
        readOnly: true
      - mountPath: /secrets/gcs
        name: gcs-credentials
        readOnly: true
      - mountPath: /usr/local/github-credentials
        name: github-credentials-openshift-ci-robot-private-git-cloner
        readOnly: true
      - mountPath: /secrets/manifest-tool
        name: manifest-tool-local-pusher
        readOnly: true
      - mountPath: /etc/pull-secret
        name: pull-secret
        readOnly: true
      - mountPath: /etc/report
        name: result-aggregator
        readOnly: true
    serviceAccountName: ci-operator
    volumes:
    - name: ci-pull-credentials
      secret:
        secretName: ci-pull-credentials
    - name: github-credentials-openshift-ci-robot-private-git-cloner
      secret:
        secretName: github-credentials-openshift-ci-robot-private-git-cloner
    - name: manifest-tool-local-pusher
      secret:
        secretName: manifest-tool-local-pusher
    - name: pull-secret
      secret:
        secretName: registry-pull-credentials
    - name: result-aggregator
      secret:
        secretName: result-aggregator
- agent: kubernetes
  cluster: build06
  cron: 0 12 * * 6
  decorate: true
  decoration_config:
    skip_cloning: true
  extra_refs:
  - base_ref: master
    org: quay
    repo: quay-tests
  labels:
    ci-operator.openshift.io/cloud: aws
    ci-operator.openshift.io/cloud-cluster-profile: aws-qe
    ci-operator.openshift.io/variant: quay-rosa-ocp
    ci.openshift.io/generator: prowgen
    job-release: "4.19"
    pj-rehearse.openshift.io/can-be-rehearsed: "true"
  name: periodic-ci-quay-quay-tests-master-quay-rosa-ocp-quay-e2e-tests-quay312-rosa-ocp419
  reporter_config:
    slack:
      channel: '#quay-qe'
      job_states_to_report:
      - success
      - failure
      - error
      report_template: '{{if eq .Status.State "success"}} :slack-green: Job *{{.Spec.Job}}*
        ended with *{{.Status.State}}*. <{{.Status.URL}}|View logs> {{else}} :failed:
        Job *{{.Spec.Job}}* ended with *{{.Status.State}}*. <{{.Status.URL}}|View
        logs> {{end}}'
  spec:
    containers:
    - args:
      - --gcs-upload-secret=/secrets/gcs/service-account.json
      - --image-import-pull-secret=/etc/pull-secret/.dockerconfigjson
      - --lease-server-credentials-file=/etc/boskos/credentials
      - --oauth-token-path=/usr/local/github-credentials/oauth
      - --report-credentials-file=/etc/report/credentials
      - --secret-dir=/secrets/ci-pull-credentials
      - --target=quay-e2e-tests-quay312-rosa-ocp419
      - --variant=quay-rosa-ocp
      command:
      - ci-operator
      image: quay-proxy.ci.openshift.org/openshift/ci:ci_ci-operator_latest
      imagePullPolicy: Always
      name: ""
      resources:
        requests:
          cpu: 10m
      volumeMounts:
      - mountPath: /etc/boskos
        name: boskos
        readOnly: true
      - mountPath: /secrets/ci-pull-credentials
        name: ci-pull-credentials
        readOnly: true
      - mountPath: /secrets/gcs
        name: gcs-credentials
        readOnly: true
      - mountPath: /usr/local/github-credentials
        name: github-credentials-openshift-ci-robot-private-git-cloner
        readOnly: true
      - mountPath: /secrets/manifest-tool
        name: manifest-tool-local-pusher
        readOnly: true
      - mountPath: /etc/pull-secret
        name: pull-secret
        readOnly: true
      - mountPath: /etc/report
        name: result-aggregator
        readOnly: true
    serviceAccountName: ci-operator
    volumes:
    - name: boskos
      secret:
        items:
        - key: credentials
          path: credentials
        secretName: boskos-credentials
    - name: ci-pull-credentials
      secret:
        secretName: ci-pull-credentials
    - name: github-credentials-openshift-ci-robot-private-git-cloner
      secret:
        secretName: github-credentials-openshift-ci-robot-private-git-cloner
    - name: manifest-tool-local-pusher
      secret:
        secretName: manifest-tool-local-pusher
    - name: pull-secret
      secret:
        secretName: registry-pull-credentials
    - name: result-aggregator
      secret:
        secretName: result-aggregator
- agent: kubernetes
  cluster: build06
  cron: 0 12 * * 3
  decorate: true
  decoration_config:
    skip_cloning: true
  extra_refs:
  - base_ref: master
    org: quay
    repo: quay-tests
  labels:
    ci-operator.openshift.io/cloud: aws
    ci-operator.openshift.io/cloud-cluster-profile: aws-qe
    ci-operator.openshift.io/variant: quay-rosa-ocp
    ci.openshift.io/generator: prowgen
    job-release: "4.19"
    pj-rehearse.openshift.io/can-be-rehearsed: "true"
  name: periodic-ci-quay-quay-tests-master-quay-rosa-ocp-quay-e2e-tests-quay313-rosa-ocp419
  reporter_config:
    slack:
      channel: '#quay-qe'
      job_states_to_report:
      - success
      - failure
      - error
      report_template: '{{if eq .Status.State "success"}} :slack-green: Job *{{.Spec.Job}}*
        ended with *{{.Status.State}}*. <{{.Status.URL}}|View logs> {{else}} :failed:
        Job *{{.Spec.Job}}* ended with *{{.Status.State}}*. <{{.Status.URL}}|View
        logs> {{end}}'
  spec:
    containers:
    - args:
      - --gcs-upload-secret=/secrets/gcs/service-account.json
      - --image-import-pull-secret=/etc/pull-secret/.dockerconfigjson
      - --lease-server-credentials-file=/etc/boskos/credentials
      - --oauth-token-path=/usr/local/github-credentials/oauth
      - --report-credentials-file=/etc/report/credentials
      - --secret-dir=/secrets/ci-pull-credentials
      - --target=quay-e2e-tests-quay313-rosa-ocp419
      - --variant=quay-rosa-ocp
      command:
      - ci-operator
      image: quay-proxy.ci.openshift.org/openshift/ci:ci_ci-operator_latest
      imagePullPolicy: Always
      name: ""
      resources:
        requests:
          cpu: 10m
      volumeMounts:
      - mountPath: /etc/boskos
        name: boskos
        readOnly: true
      - mountPath: /secrets/ci-pull-credentials
        name: ci-pull-credentials
        readOnly: true
      - mountPath: /secrets/gcs
        name: gcs-credentials
        readOnly: true
      - mountPath: /usr/local/github-credentials
        name: github-credentials-openshift-ci-robot-private-git-cloner
        readOnly: true
      - mountPath: /secrets/manifest-tool
        name: manifest-tool-local-pusher
        readOnly: true
      - mountPath: /etc/pull-secret
        name: pull-secret
        readOnly: true
      - mountPath: /etc/report
        name: result-aggregator
        readOnly: true
    serviceAccountName: ci-operator
    volumes:
    - name: boskos
      secret:
        items:
        - key: credentials
          path: credentials
        secretName: boskos-credentials
    - name: ci-pull-credentials
      secret:
        secretName: ci-pull-credentials
    - name: github-credentials-openshift-ci-robot-private-git-cloner
      secret:
        secretName: github-credentials-openshift-ci-robot-private-git-cloner
    - name: manifest-tool-local-pusher
      secret:
        secretName: manifest-tool-local-pusher
    - name: pull-secret
      secret:
        secretName: registry-pull-credentials
    - name: result-aggregator
      secret:
        secretName: result-aggregator
- agent: kubernetes
  cluster: build06
  cron: 0 12 * * 5
  decorate: true
  decoration_config:
    skip_cloning: true
  extra_refs:
  - base_ref: master
    org: quay
    repo: quay-tests
  labels:
    ci-operator.openshift.io/cloud: aws
    ci-operator.openshift.io/cloud-cluster-profile: aws-qe
    ci-operator.openshift.io/variant: quay-rosa-ocp
    ci.openshift.io/generator: prowgen
    job-release: "4.19"
    pj-rehearse.openshift.io/can-be-rehearsed: "true"
  name: periodic-ci-quay-quay-tests-master-quay-rosa-ocp-quay-e2e-tests-quay314-rosa-ocp419
  reporter_config:
    slack:
      channel: '#quay-qe'
      job_states_to_report:
      - success
      - failure
      - error
      report_template: '{{if eq .Status.State "success"}} :slack-green: Job *{{.Spec.Job}}*
        ended with *{{.Status.State}}*. <{{.Status.URL}}|View logs> {{else}} :failed:
        Job *{{.Spec.Job}}* ended with *{{.Status.State}}*. <{{.Status.URL}}|View
        logs> {{end}}'
  spec:
    containers:
    - args:
      - --gcs-upload-secret=/secrets/gcs/service-account.json
      - --image-import-pull-secret=/etc/pull-secret/.dockerconfigjson
      - --lease-server-credentials-file=/etc/boskos/credentials
      - --oauth-token-path=/usr/local/github-credentials/oauth
      - --report-credentials-file=/etc/report/credentials
      - --secret-dir=/secrets/ci-pull-credentials
      - --target=quay-e2e-tests-quay314-rosa-ocp419
      - --variant=quay-rosa-ocp
      command:
      - ci-operator
      image: quay-proxy.ci.openshift.org/openshift/ci:ci_ci-operator_latest
      imagePullPolicy: Always
      name: ""
      resources:
        requests:
          cpu: 10m
      volumeMounts:
      - mountPath: /etc/boskos
        name: boskos
        readOnly: true
      - mountPath: /secrets/ci-pull-credentials
        name: ci-pull-credentials
        readOnly: true
      - mountPath: /secrets/gcs
        name: gcs-credentials
        readOnly: true
      - mountPath: /usr/local/github-credentials
        name: github-credentials-openshift-ci-robot-private-git-cloner
        readOnly: true
      - mountPath: /secrets/manifest-tool
        name: manifest-tool-local-pusher
        readOnly: true
      - mountPath: /etc/pull-secret
        name: pull-secret
        readOnly: true
      - mountPath: /etc/report
        name: result-aggregator
        readOnly: true
    serviceAccountName: ci-operator
    volumes:
    - name: boskos
      secret:
        items:
        - key: credentials
          path: credentials
        secretName: boskos-credentials
    - name: ci-pull-credentials
      secret:
        secretName: ci-pull-credentials
    - name: github-credentials-openshift-ci-robot-private-git-cloner
      secret:
        secretName: github-credentials-openshift-ci-robot-private-git-cloner
    - name: manifest-tool-local-pusher
      secret:
        secretName: manifest-tool-local-pusher
    - name: pull-secret
      secret:
        secretName: registry-pull-credentials
    - name: result-aggregator
      secret:
        secretName: result-aggregator
- agent: kubernetes
  cluster: build06
  cron: 0 12 * * 5
  decorate: true
  decoration_config:
    skip_cloning: true
  extra_refs:
  - base_ref: master
    org: quay
    repo: quay-tests
  labels:
    ci-operator.openshift.io/variant: quay-sdl
    ci.openshift.io/generator: prowgen
    job-release: "4.20"
    pj-rehearse.openshift.io/can-be-rehearsed: "true"
  name: periodic-ci-quay-quay-tests-master-quay-sdl-quay-sdl-check-images-vulnerabilities-quay310
  spec:
    containers:
    - args:
      - --gcs-upload-secret=/secrets/gcs/service-account.json
      - --image-import-pull-secret=/etc/pull-secret/.dockerconfigjson
      - --oauth-token-path=/usr/local/github-credentials/oauth
      - --report-credentials-file=/etc/report/credentials
      - --secret-dir=/secrets/ci-pull-credentials
      - --target=quay-sdl-check-images-vulnerabilities-quay310
      - --variant=quay-sdl
      command:
      - ci-operator
      image: quay-proxy.ci.openshift.org/openshift/ci:ci_ci-operator_latest
      imagePullPolicy: Always
      name: ""
      resources:
        requests:
          cpu: 10m
      volumeMounts:
      - mountPath: /secrets/ci-pull-credentials
        name: ci-pull-credentials
        readOnly: true
      - mountPath: /secrets/gcs
        name: gcs-credentials
        readOnly: true
      - mountPath: /usr/local/github-credentials
        name: github-credentials-openshift-ci-robot-private-git-cloner
        readOnly: true
      - mountPath: /secrets/manifest-tool
        name: manifest-tool-local-pusher
        readOnly: true
      - mountPath: /etc/pull-secret
        name: pull-secret
        readOnly: true
      - mountPath: /etc/report
        name: result-aggregator
        readOnly: true
    serviceAccountName: ci-operator
    volumes:
    - name: ci-pull-credentials
      secret:
        secretName: ci-pull-credentials
    - name: github-credentials-openshift-ci-robot-private-git-cloner
      secret:
        secretName: github-credentials-openshift-ci-robot-private-git-cloner
    - name: manifest-tool-local-pusher
      secret:
        secretName: manifest-tool-local-pusher
    - name: pull-secret
      secret:
        secretName: registry-pull-credentials
    - name: result-aggregator
      secret:
        secretName: result-aggregator
- agent: kubernetes
  cluster: build06
  cron: 0 12 * * 5
  decorate: true
  decoration_config:
    skip_cloning: true
  extra_refs:
  - base_ref: master
    org: quay
    repo: quay-tests
  labels:
    ci-operator.openshift.io/variant: quay-sdl
    ci.openshift.io/generator: prowgen
    job-release: "4.20"
    pj-rehearse.openshift.io/can-be-rehearsed: "true"
  name: periodic-ci-quay-quay-tests-master-quay-sdl-quay-sdl-check-images-vulnerabilities-quay311
  spec:
    containers:
    - args:
      - --gcs-upload-secret=/secrets/gcs/service-account.json
      - --image-import-pull-secret=/etc/pull-secret/.dockerconfigjson
      - --oauth-token-path=/usr/local/github-credentials/oauth
      - --report-credentials-file=/etc/report/credentials
      - --secret-dir=/secrets/ci-pull-credentials
      - --target=quay-sdl-check-images-vulnerabilities-quay311
      - --variant=quay-sdl
      command:
      - ci-operator
      image: quay-proxy.ci.openshift.org/openshift/ci:ci_ci-operator_latest
      imagePullPolicy: Always
      name: ""
      resources:
        requests:
          cpu: 10m
      volumeMounts:
      - mountPath: /secrets/ci-pull-credentials
        name: ci-pull-credentials
        readOnly: true
      - mountPath: /secrets/gcs
        name: gcs-credentials
        readOnly: true
      - mountPath: /usr/local/github-credentials
        name: github-credentials-openshift-ci-robot-private-git-cloner
        readOnly: true
      - mountPath: /secrets/manifest-tool
        name: manifest-tool-local-pusher
        readOnly: true
      - mountPath: /etc/pull-secret
        name: pull-secret
        readOnly: true
      - mountPath: /etc/report
        name: result-aggregator
        readOnly: true
    serviceAccountName: ci-operator
    volumes:
    - name: ci-pull-credentials
      secret:
        secretName: ci-pull-credentials
    - name: github-credentials-openshift-ci-robot-private-git-cloner
      secret:
        secretName: github-credentials-openshift-ci-robot-private-git-cloner
    - name: manifest-tool-local-pusher
      secret:
        secretName: manifest-tool-local-pusher
    - name: pull-secret
      secret:
        secretName: registry-pull-credentials
    - name: result-aggregator
      secret:
        secretName: result-aggregator
- agent: kubernetes
  cluster: build06
  cron: 0 12 * * 6
  decorate: true
  decoration_config:
    skip_cloning: true
  extra_refs:
  - base_ref: master
    org: quay
    repo: quay-tests
  labels:
    ci-operator.openshift.io/variant: quay-sdl
    ci.openshift.io/generator: prowgen
    job-release: "4.20"
    pj-rehearse.openshift.io/can-be-rehearsed: "true"
  name: periodic-ci-quay-quay-tests-master-quay-sdl-quay-sdl-check-images-vulnerabilities-quay312
  spec:
    containers:
    - args:
      - --gcs-upload-secret=/secrets/gcs/service-account.json
      - --image-import-pull-secret=/etc/pull-secret/.dockerconfigjson
      - --oauth-token-path=/usr/local/github-credentials/oauth
      - --report-credentials-file=/etc/report/credentials
      - --secret-dir=/secrets/ci-pull-credentials
      - --target=quay-sdl-check-images-vulnerabilities-quay312
      - --variant=quay-sdl
      command:
      - ci-operator
      image: quay-proxy.ci.openshift.org/openshift/ci:ci_ci-operator_latest
      imagePullPolicy: Always
      name: ""
      resources:
        requests:
          cpu: 10m
      volumeMounts:
      - mountPath: /secrets/ci-pull-credentials
        name: ci-pull-credentials
        readOnly: true
      - mountPath: /secrets/gcs
        name: gcs-credentials
        readOnly: true
      - mountPath: /usr/local/github-credentials
        name: github-credentials-openshift-ci-robot-private-git-cloner
        readOnly: true
      - mountPath: /secrets/manifest-tool
        name: manifest-tool-local-pusher
        readOnly: true
      - mountPath: /etc/pull-secret
        name: pull-secret
        readOnly: true
      - mountPath: /etc/report
        name: result-aggregator
        readOnly: true
    serviceAccountName: ci-operator
    volumes:
    - name: ci-pull-credentials
      secret:
        secretName: ci-pull-credentials
    - name: github-credentials-openshift-ci-robot-private-git-cloner
      secret:
        secretName: github-credentials-openshift-ci-robot-private-git-cloner
    - name: manifest-tool-local-pusher
      secret:
        secretName: manifest-tool-local-pusher
    - name: pull-secret
      secret:
        secretName: registry-pull-credentials
    - name: result-aggregator
      secret:
        secretName: result-aggregator
- agent: kubernetes
  cluster: build06
  cron: 0 12 * * 4
  decorate: true
  decoration_config:
    skip_cloning: true
  extra_refs:
  - base_ref: master
    org: quay
    repo: quay-tests
  labels:
    ci-operator.openshift.io/variant: quay-sdl
    ci.openshift.io/generator: prowgen
    job-release: "4.20"
    pj-rehearse.openshift.io/can-be-rehearsed: "true"
  name: periodic-ci-quay-quay-tests-master-quay-sdl-quay-sdl-check-images-vulnerabilities-quay313
  reporter_config:
    slack:
      channel: '#quay-qe'
      job_states_to_report:
      - success
      - failure
      - error
      report_template: '{{if eq .Status.State "success"}} :slack-green: Job *{{.Spec.Job}}*
        ended with *{{.Status.State}}*. <{{.Status.URL}}|View logs> {{else}} :failed:
        Job *{{.Spec.Job}}* ended with *{{.Status.State}}*. <{{.Status.URL}}|View
        logs> {{end}}'
  spec:
    containers:
    - args:
      - --gcs-upload-secret=/secrets/gcs/service-account.json
      - --image-import-pull-secret=/etc/pull-secret/.dockerconfigjson
      - --oauth-token-path=/usr/local/github-credentials/oauth
      - --report-credentials-file=/etc/report/credentials
      - --secret-dir=/secrets/ci-pull-credentials
      - --target=quay-sdl-check-images-vulnerabilities-quay313
      - --variant=quay-sdl
      command:
      - ci-operator
      image: quay-proxy.ci.openshift.org/openshift/ci:ci_ci-operator_latest
      imagePullPolicy: Always
      name: ""
      resources:
        requests:
          cpu: 10m
      volumeMounts:
      - mountPath: /secrets/ci-pull-credentials
        name: ci-pull-credentials
        readOnly: true
      - mountPath: /secrets/gcs
        name: gcs-credentials
        readOnly: true
      - mountPath: /usr/local/github-credentials
        name: github-credentials-openshift-ci-robot-private-git-cloner
        readOnly: true
      - mountPath: /secrets/manifest-tool
        name: manifest-tool-local-pusher
        readOnly: true
      - mountPath: /etc/pull-secret
        name: pull-secret
        readOnly: true
      - mountPath: /etc/report
        name: result-aggregator
        readOnly: true
    serviceAccountName: ci-operator
    volumes:
    - name: ci-pull-credentials
      secret:
        secretName: ci-pull-credentials
    - name: github-credentials-openshift-ci-robot-private-git-cloner
      secret:
        secretName: github-credentials-openshift-ci-robot-private-git-cloner
    - name: manifest-tool-local-pusher
      secret:
        secretName: manifest-tool-local-pusher
    - name: pull-secret
      secret:
        secretName: registry-pull-credentials
    - name: result-aggregator
      secret:
        secretName: result-aggregator
- agent: kubernetes
  cluster: build06
  cron: 0 12 * * 3
  decorate: true
  decoration_config:
    skip_cloning: true
  extra_refs:
  - base_ref: master
    org: quay
    repo: quay-tests
  labels:
    ci-operator.openshift.io/variant: quay-sdl
    ci.openshift.io/generator: prowgen
    job-release: "4.20"
    pj-rehearse.openshift.io/can-be-rehearsed: "true"
  name: periodic-ci-quay-quay-tests-master-quay-sdl-quay-sdl-check-images-vulnerabilities-quay314
  reporter_config:
    slack:
      channel: '#quay-qe'
      job_states_to_report:
      - success
      - failure
      - error
      report_template: '{{if eq .Status.State "success"}} :slack-green: Job *{{.Spec.Job}}*
        ended with *{{.Status.State}}*. <{{.Status.URL}}|View logs> {{else}} :failed:
        Job *{{.Spec.Job}}* ended with *{{.Status.State}}*. <{{.Status.URL}}|View
        logs> {{end}}'
  spec:
    containers:
    - args:
      - --gcs-upload-secret=/secrets/gcs/service-account.json
      - --image-import-pull-secret=/etc/pull-secret/.dockerconfigjson
      - --oauth-token-path=/usr/local/github-credentials/oauth
      - --report-credentials-file=/etc/report/credentials
      - --secret-dir=/secrets/ci-pull-credentials
      - --target=quay-sdl-check-images-vulnerabilities-quay314
      - --variant=quay-sdl
      command:
      - ci-operator
      image: quay-proxy.ci.openshift.org/openshift/ci:ci_ci-operator_latest
      imagePullPolicy: Always
      name: ""
      resources:
        requests:
          cpu: 10m
      volumeMounts:
      - mountPath: /secrets/ci-pull-credentials
        name: ci-pull-credentials
        readOnly: true
      - mountPath: /secrets/gcs
        name: gcs-credentials
        readOnly: true
      - mountPath: /usr/local/github-credentials
        name: github-credentials-openshift-ci-robot-private-git-cloner
        readOnly: true
      - mountPath: /secrets/manifest-tool
        name: manifest-tool-local-pusher
        readOnly: true
      - mountPath: /etc/pull-secret
        name: pull-secret
        readOnly: true
      - mountPath: /etc/report
        name: result-aggregator
        readOnly: true
    serviceAccountName: ci-operator
    volumes:
    - name: ci-pull-credentials
      secret:
        secretName: ci-pull-credentials
    - name: github-credentials-openshift-ci-robot-private-git-cloner
      secret:
        secretName: github-credentials-openshift-ci-robot-private-git-cloner
    - name: manifest-tool-local-pusher
      secret:
        secretName: manifest-tool-local-pusher
    - name: pull-secret
      secret:
        secretName: registry-pull-credentials
    - name: result-aggregator
      secret:
        secretName: result-aggregator
- agent: kubernetes
  cluster: build06
  cron: 0 0 6 * *
  decorate: true
  decoration_config:
    skip_cloning: true
  extra_refs:
  - base_ref: master
    org: quay
    repo: quay-tests
  labels:
    ci-operator.openshift.io/variant: quay-sdl
    ci.openshift.io/generator: prowgen
    job-release: "4.20"
    pj-rehearse.openshift.io/can-be-rehearsed: "true"
  name: periodic-ci-quay-quay-tests-master-quay-sdl-quay-sdl-check-images-vulnerabilities-quay315
  spec:
    containers:
    - args:
      - --gcs-upload-secret=/secrets/gcs/service-account.json
      - --image-import-pull-secret=/etc/pull-secret/.dockerconfigjson
      - --oauth-token-path=/usr/local/github-credentials/oauth
      - --report-credentials-file=/etc/report/credentials
      - --secret-dir=/secrets/ci-pull-credentials
      - --target=quay-sdl-check-images-vulnerabilities-quay315
      - --variant=quay-sdl
      command:
      - ci-operator
      image: quay-proxy.ci.openshift.org/openshift/ci:ci_ci-operator_latest
      imagePullPolicy: Always
      name: ""
      resources:
        requests:
          cpu: 10m
      volumeMounts:
      - mountPath: /secrets/ci-pull-credentials
        name: ci-pull-credentials
        readOnly: true
      - mountPath: /secrets/gcs
        name: gcs-credentials
        readOnly: true
      - mountPath: /usr/local/github-credentials
        name: github-credentials-openshift-ci-robot-private-git-cloner
        readOnly: true
      - mountPath: /secrets/manifest-tool
        name: manifest-tool-local-pusher
        readOnly: true
      - mountPath: /etc/pull-secret
        name: pull-secret
        readOnly: true
      - mountPath: /etc/report
        name: result-aggregator
        readOnly: true
    serviceAccountName: ci-operator
    volumes:
    - name: ci-pull-credentials
      secret:
        secretName: ci-pull-credentials
    - name: github-credentials-openshift-ci-robot-private-git-cloner
      secret:
        secretName: github-credentials-openshift-ci-robot-private-git-cloner
    - name: manifest-tool-local-pusher
      secret:
        secretName: manifest-tool-local-pusher
    - name: pull-secret
      secret:
        secretName: registry-pull-credentials
    - name: result-aggregator
      secret:
        secretName: result-aggregator
- agent: kubernetes
  cluster: build06
  cron: 0 0 6 * *
  decorate: true
  decoration_config:
    skip_cloning: true
  extra_refs:
  - base_ref: master
    org: quay
    repo: quay-tests
  labels:
    ci-operator.openshift.io/variant: quay-sdl
    ci.openshift.io/generator: prowgen
    job-release: "4.20"
    pj-rehearse.openshift.io/can-be-rehearsed: "true"
  name: periodic-ci-quay-quay-tests-master-quay-sdl-quay-sdl-check-images-vulnerabilities-quay316
  spec:
    containers:
    - args:
      - --gcs-upload-secret=/secrets/gcs/service-account.json
      - --image-import-pull-secret=/etc/pull-secret/.dockerconfigjson
      - --oauth-token-path=/usr/local/github-credentials/oauth
      - --report-credentials-file=/etc/report/credentials
      - --secret-dir=/secrets/ci-pull-credentials
      - --target=quay-sdl-check-images-vulnerabilities-quay316
      - --variant=quay-sdl
      command:
      - ci-operator
      image: quay-proxy.ci.openshift.org/openshift/ci:ci_ci-operator_latest
      imagePullPolicy: Always
      name: ""
      resources:
        requests:
          cpu: 10m
      volumeMounts:
      - mountPath: /secrets/ci-pull-credentials
        name: ci-pull-credentials
        readOnly: true
      - mountPath: /secrets/gcs
        name: gcs-credentials
        readOnly: true
      - mountPath: /usr/local/github-credentials
        name: github-credentials-openshift-ci-robot-private-git-cloner
        readOnly: true
      - mountPath: /secrets/manifest-tool
        name: manifest-tool-local-pusher
        readOnly: true
      - mountPath: /etc/pull-secret
        name: pull-secret
        readOnly: true
      - mountPath: /etc/report
        name: result-aggregator
        readOnly: true
    serviceAccountName: ci-operator
    volumes:
    - name: ci-pull-credentials
      secret:
        secretName: ci-pull-credentials
    - name: github-credentials-openshift-ci-robot-private-git-cloner
      secret:
        secretName: github-credentials-openshift-ci-robot-private-git-cloner
    - name: manifest-tool-local-pusher
      secret:
        secretName: manifest-tool-local-pusher
    - name: pull-secret
      secret:
        secretName: registry-pull-credentials
    - name: result-aggregator
      secret:
        secretName: result-aggregator
- agent: kubernetes
  cluster: build06
  cron: 0 12 * * 5
  decorate: true
  decoration_config:
    skip_cloning: true
  extra_refs:
  - base_ref: master
    org: quay
    repo: quay-tests
  labels:
    ci-operator.openshift.io/variant: quay-sdl
    ci.openshift.io/generator: prowgen
    job-release: "4.20"
    pj-rehearse.openshift.io/can-be-rehearsed: "true"
  name: periodic-ci-quay-quay-tests-master-quay-sdl-quay-sdl-check-images-vulnerabilities-quay39
  reporter_config:
    slack:
      channel: '#quay-qe'
      job_states_to_report:
      - success
      - failure
      - error
      report_template: '{{if eq .Status.State "success"}} :slack-green: Job *{{.Spec.Job}}*
        ended with *{{.Status.State}}*. <{{.Status.URL}}|View logs> {{else}} :failed:
        Job *{{.Spec.Job}}* ended with *{{.Status.State}}*. <{{.Status.URL}}|View
        logs> {{end}}'
  spec:
    containers:
    - args:
      - --gcs-upload-secret=/secrets/gcs/service-account.json
      - --image-import-pull-secret=/etc/pull-secret/.dockerconfigjson
      - --oauth-token-path=/usr/local/github-credentials/oauth
      - --report-credentials-file=/etc/report/credentials
      - --secret-dir=/secrets/ci-pull-credentials
      - --target=quay-sdl-check-images-vulnerabilities-quay39
      - --variant=quay-sdl
      command:
      - ci-operator
      image: quay-proxy.ci.openshift.org/openshift/ci:ci_ci-operator_latest
      imagePullPolicy: Always
      name: ""
      resources:
        requests:
          cpu: 10m
      volumeMounts:
      - mountPath: /secrets/ci-pull-credentials
        name: ci-pull-credentials
        readOnly: true
      - mountPath: /secrets/gcs
        name: gcs-credentials
        readOnly: true
      - mountPath: /usr/local/github-credentials
        name: github-credentials-openshift-ci-robot-private-git-cloner
        readOnly: true
      - mountPath: /secrets/manifest-tool
        name: manifest-tool-local-pusher
        readOnly: true
      - mountPath: /etc/pull-secret
        name: pull-secret
        readOnly: true
      - mountPath: /etc/report
        name: result-aggregator
        readOnly: true
    serviceAccountName: ci-operator
    volumes:
    - name: ci-pull-credentials
      secret:
        secretName: ci-pull-credentials
    - name: github-credentials-openshift-ci-robot-private-git-cloner
      secret:
        secretName: github-credentials-openshift-ci-robot-private-git-cloner
    - name: manifest-tool-local-pusher
      secret:
        secretName: manifest-tool-local-pusher
    - name: pull-secret
      secret:
        secretName: registry-pull-credentials
    - name: result-aggregator
      secret:
        secretName: result-aggregator
- agent: kubernetes
  cluster: build06
  cron: 0 3 * * *
  decorate: true
  decoration_config:
    skip_cloning: true
  extra_refs:
  - base_ref: master
    org: quay
    repo: quay-tests
  labels:
    ci-operator.openshift.io/variant: quay-stage-quayio
    ci.openshift.io/generator: prowgen
    job-release: "4.18"
    pj-rehearse.openshift.io/can-be-rehearsed: "true"
  name: periodic-ci-quay-quay-tests-master-quay-stage-quayio-quay-stage-quayio-validation-testing
  reporter_config:
    slack:
      channel: '#oncall-quay'
      job_states_to_report:
      - failure
      - error
      report_template: '{{if eq .Status.State "success"}} :slack-green: Job *{{.Spec.Job}}*
        ended with *{{.Status.State}}*. <{{.Status.URL}}|View logs> {{else}} :failed:
        Job *{{.Spec.Job}}* ended with *{{.Status.State}}*. <{{.Status.URL}}|View
        logs> {{end}}'
  spec:
    containers:
    - args:
      - --gcs-upload-secret=/secrets/gcs/service-account.json
      - --image-import-pull-secret=/etc/pull-secret/.dockerconfigjson
      - --oauth-token-path=/usr/local/github-credentials/oauth
      - --report-credentials-file=/etc/report/credentials
      - --secret-dir=/secrets/ci-pull-credentials
      - --target=quay-stage-quayio-validation-testing
      - --variant=quay-stage-quayio
      command:
      - ci-operator
      image: quay-proxy.ci.openshift.org/openshift/ci:ci_ci-operator_latest
      imagePullPolicy: Always
      name: ""
      resources:
        requests:
          cpu: 10m
      volumeMounts:
      - mountPath: /secrets/ci-pull-credentials
        name: ci-pull-credentials
        readOnly: true
      - mountPath: /secrets/gcs
        name: gcs-credentials
        readOnly: true
      - mountPath: /usr/local/github-credentials
        name: github-credentials-openshift-ci-robot-private-git-cloner
        readOnly: true
      - mountPath: /secrets/manifest-tool
        name: manifest-tool-local-pusher
        readOnly: true
      - mountPath: /etc/pull-secret
        name: pull-secret
        readOnly: true
      - mountPath: /etc/report
        name: result-aggregator
        readOnly: true
    serviceAccountName: ci-operator
    volumes:
    - name: ci-pull-credentials
      secret:
        secretName: ci-pull-credentials
    - name: github-credentials-openshift-ci-robot-private-git-cloner
      secret:
        secretName: github-credentials-openshift-ci-robot-private-git-cloner
    - name: manifest-tool-local-pusher
      secret:
        secretName: manifest-tool-local-pusher
    - name: pull-secret
      secret:
        secretName: registry-pull-credentials
    - name: result-aggregator
      secret:
        secretName: result-aggregator
- agent: kubernetes
  cluster: build06
  cron: '@yearly'
  decorate: true
  decoration_config:
    skip_cloning: true
  extra_refs:
  - base_ref: master
    org: quay
    repo: quay-tests
  labels:
    ci-operator.openshift.io/cloud: aws
    ci-operator.openshift.io/cloud-cluster-profile: aws-quay-qe
    ci-operator.openshift.io/variant: quay-upgrade
    ci.openshift.io/generator: prowgen
    job-release: "4.19"
    pj-rehearse.openshift.io/can-be-rehearsed: "true"
  name: periodic-ci-quay-quay-tests-master-quay-upgrade-cso-quay316-ocp419-upgrade
  spec:
    containers:
    - args:
      - --gcs-upload-secret=/secrets/gcs/service-account.json
      - --image-import-pull-secret=/etc/pull-secret/.dockerconfigjson
      - --lease-server-credentials-file=/etc/boskos/credentials
      - --oauth-token-path=/usr/local/github-credentials/oauth
      - --report-credentials-file=/etc/report/credentials
      - --secret-dir=/secrets/ci-pull-credentials
      - --target=cso-quay316-ocp419-upgrade
      - --variant=quay-upgrade
      command:
      - ci-operator
      image: quay-proxy.ci.openshift.org/openshift/ci:ci_ci-operator_latest
      imagePullPolicy: Always
      name: ""
      resources:
        requests:
          cpu: 10m
      volumeMounts:
      - mountPath: /etc/boskos
        name: boskos
        readOnly: true
      - mountPath: /secrets/ci-pull-credentials
        name: ci-pull-credentials
        readOnly: true
      - mountPath: /secrets/gcs
        name: gcs-credentials
        readOnly: true
      - mountPath: /usr/local/github-credentials
        name: github-credentials-openshift-ci-robot-private-git-cloner
        readOnly: true
      - mountPath: /secrets/manifest-tool
        name: manifest-tool-local-pusher
        readOnly: true
      - mountPath: /etc/pull-secret
        name: pull-secret
        readOnly: true
      - mountPath: /etc/report
        name: result-aggregator
        readOnly: true
    serviceAccountName: ci-operator
    volumes:
    - name: boskos
      secret:
        items:
        - key: credentials
          path: credentials
        secretName: boskos-credentials
    - name: ci-pull-credentials
      secret:
        secretName: ci-pull-credentials
    - name: github-credentials-openshift-ci-robot-private-git-cloner
      secret:
        secretName: github-credentials-openshift-ci-robot-private-git-cloner
    - name: manifest-tool-local-pusher
      secret:
        secretName: manifest-tool-local-pusher
    - name: pull-secret
      secret:
        secretName: registry-pull-credentials
    - name: result-aggregator
      secret:
        secretName: result-aggregator
- agent: kubernetes
  cluster: build06
  cron: '@yearly'
  decorate: true
  decoration_config:
    skip_cloning: true
  extra_refs:
  - base_ref: master
    org: quay
    repo: quay-tests
  labels:
    ci-operator.openshift.io/cloud: aws
    ci-operator.openshift.io/cloud-cluster-profile: aws-quay-qe
    ci-operator.openshift.io/variant: quay-upgrade-ocp417
    ci.openshift.io/generator: prowgen
    job-release: "4.17"
    pj-rehearse.openshift.io/can-be-rehearsed: "true"
  name: periodic-ci-quay-quay-tests-master-quay-upgrade-ocp417-cso-quay315-ocp417-upgrade
  spec:
    containers:
    - args:
      - --gcs-upload-secret=/secrets/gcs/service-account.json
      - --image-import-pull-secret=/etc/pull-secret/.dockerconfigjson
      - --lease-server-credentials-file=/etc/boskos/credentials
      - --oauth-token-path=/usr/local/github-credentials/oauth
      - --report-credentials-file=/etc/report/credentials
      - --secret-dir=/secrets/ci-pull-credentials
      - --target=cso-quay315-ocp417-upgrade
      - --variant=quay-upgrade-ocp417
      command:
      - ci-operator
      image: quay-proxy.ci.openshift.org/openshift/ci:ci_ci-operator_latest
      imagePullPolicy: Always
      name: ""
      resources:
        requests:
          cpu: 10m
      volumeMounts:
      - mountPath: /etc/boskos
        name: boskos
        readOnly: true
      - mountPath: /secrets/ci-pull-credentials
        name: ci-pull-credentials
        readOnly: true
      - mountPath: /secrets/gcs
        name: gcs-credentials
        readOnly: true
      - mountPath: /usr/local/github-credentials
        name: github-credentials-openshift-ci-robot-private-git-cloner
        readOnly: true
      - mountPath: /secrets/manifest-tool
        name: manifest-tool-local-pusher
        readOnly: true
      - mountPath: /etc/pull-secret
        name: pull-secret
        readOnly: true
      - mountPath: /etc/report
        name: result-aggregator
        readOnly: true
    serviceAccountName: ci-operator
    volumes:
    - name: boskos
      secret:
        items:
        - key: credentials
          path: credentials
        secretName: boskos-credentials
    - name: ci-pull-credentials
      secret:
        secretName: ci-pull-credentials
    - name: github-credentials-openshift-ci-robot-private-git-cloner
      secret:
        secretName: github-credentials-openshift-ci-robot-private-git-cloner
    - name: manifest-tool-local-pusher
      secret:
        secretName: manifest-tool-local-pusher
    - name: pull-secret
      secret:
        secretName: registry-pull-credentials
    - name: result-aggregator
      secret:
        secretName: result-aggregator
- agent: kubernetes
  cluster: build06
  cron: '@yearly'
  decorate: true
  decoration_config:
    skip_cloning: true
  extra_refs:
  - base_ref: master
    org: quay
    repo: quay-tests
  labels:
    ci-operator.openshift.io/cloud: aws
    ci-operator.openshift.io/cloud-cluster-profile: aws-quay-qe
    ci-operator.openshift.io/variant: quay-upgrade-ocp417
    ci.openshift.io/generator: prowgen
    job-release: "4.17"
    pj-rehearse.openshift.io/can-be-rehearsed: "true"
  name: periodic-ci-quay-quay-tests-master-quay-upgrade-ocp417-qbo-quay315-ocp417-upgrade
  spec:
    containers:
    - args:
      - --gcs-upload-secret=/secrets/gcs/service-account.json
      - --image-import-pull-secret=/etc/pull-secret/.dockerconfigjson
      - --lease-server-credentials-file=/etc/boskos/credentials
      - --oauth-token-path=/usr/local/github-credentials/oauth
      - --report-credentials-file=/etc/report/credentials
      - --secret-dir=/secrets/ci-pull-credentials
      - --target=qbo-quay315-ocp417-upgrade
      - --variant=quay-upgrade-ocp417
      command:
      - ci-operator
      image: quay-proxy.ci.openshift.org/openshift/ci:ci_ci-operator_latest
      imagePullPolicy: Always
      name: ""
      resources:
        requests:
          cpu: 10m
      volumeMounts:
      - mountPath: /etc/boskos
        name: boskos
        readOnly: true
      - mountPath: /secrets/ci-pull-credentials
        name: ci-pull-credentials
        readOnly: true
      - mountPath: /secrets/gcs
        name: gcs-credentials
        readOnly: true
      - mountPath: /usr/local/github-credentials
        name: github-credentials-openshift-ci-robot-private-git-cloner
        readOnly: true
      - mountPath: /secrets/manifest-tool
        name: manifest-tool-local-pusher
        readOnly: true
      - mountPath: /etc/pull-secret
        name: pull-secret
        readOnly: true
      - mountPath: /etc/report
        name: result-aggregator
        readOnly: true
    serviceAccountName: ci-operator
    volumes:
    - name: boskos
      secret:
        items:
        - key: credentials
          path: credentials
        secretName: boskos-credentials
    - name: ci-pull-credentials
      secret:
        secretName: ci-pull-credentials
    - name: github-credentials-openshift-ci-robot-private-git-cloner
      secret:
        secretName: github-credentials-openshift-ci-robot-private-git-cloner
    - name: manifest-tool-local-pusher
      secret:
        secretName: manifest-tool-local-pusher
    - name: pull-secret
      secret:
        secretName: registry-pull-credentials
    - name: result-aggregator
      secret:
        secretName: result-aggregator
- agent: kubernetes
  cluster: build06
  cron: '@yearly'
  decorate: true
  decoration_config:
    skip_cloning: true
  extra_refs:
  - base_ref: master
    org: quay
    repo: quay-tests
  labels:
    ci-operator.openshift.io/cloud: aws
    ci-operator.openshift.io/cloud-cluster-profile: aws-quay-qe
    ci-operator.openshift.io/variant: quay-upgrade-ocp417
    ci.openshift.io/generator: prowgen
    job-release: "4.17"
    pj-rehearse.openshift.io/can-be-rehearsed: "true"
  name: periodic-ci-quay-quay-tests-master-quay-upgrade-ocp417-quay315-ocp417-upgrade
  spec:
    containers:
    - args:
      - --gcs-upload-secret=/secrets/gcs/service-account.json
      - --image-import-pull-secret=/etc/pull-secret/.dockerconfigjson
      - --lease-server-credentials-file=/etc/boskos/credentials
      - --oauth-token-path=/usr/local/github-credentials/oauth
      - --report-credentials-file=/etc/report/credentials
      - --secret-dir=/secrets/ci-pull-credentials
      - --target=quay315-ocp417-upgrade
      - --variant=quay-upgrade-ocp417
      command:
      - ci-operator
      image: quay-proxy.ci.openshift.org/openshift/ci:ci_ci-operator_latest
      imagePullPolicy: Always
      name: ""
      resources:
        requests:
          cpu: 10m
      volumeMounts:
      - mountPath: /etc/boskos
        name: boskos
        readOnly: true
      - mountPath: /secrets/ci-pull-credentials
        name: ci-pull-credentials
        readOnly: true
      - mountPath: /secrets/gcs
        name: gcs-credentials
        readOnly: true
      - mountPath: /usr/local/github-credentials
        name: github-credentials-openshift-ci-robot-private-git-cloner
        readOnly: true
      - mountPath: /secrets/manifest-tool
        name: manifest-tool-local-pusher
        readOnly: true
      - mountPath: /etc/pull-secret
        name: pull-secret
        readOnly: true
      - mountPath: /etc/report
        name: result-aggregator
        readOnly: true
    serviceAccountName: ci-operator
    volumes:
    - name: boskos
      secret:
        items:
        - key: credentials
          path: credentials
        secretName: boskos-credentials
    - name: ci-pull-credentials
      secret:
        secretName: ci-pull-credentials
    - name: github-credentials-openshift-ci-robot-private-git-cloner
      secret:
        secretName: github-credentials-openshift-ci-robot-private-git-cloner
    - name: manifest-tool-local-pusher
      secret:
        secretName: manifest-tool-local-pusher
    - name: pull-secret
      secret:
        secretName: registry-pull-credentials
    - name: result-aggregator
      secret:
        secretName: result-aggregator
- agent: kubernetes
  cluster: build06
  cron: '@yearly'
  decorate: true
  decoration_config:
    skip_cloning: true
  extra_refs:
  - base_ref: master
    org: quay
    repo: quay-tests
  labels:
    ci-operator.openshift.io/cloud: aws
    ci-operator.openshift.io/cloud-cluster-profile: aws-quay-qe
    ci-operator.openshift.io/variant: quay-upgrade
    ci.openshift.io/generator: prowgen
    job-release: "4.19"
    pj-rehearse.openshift.io/can-be-rehearsed: "true"
  name: periodic-ci-quay-quay-tests-master-quay-upgrade-qbo-quay316-ocp419-upgrade
  reporter_config:
    slack:
      channel: '#quay-qe'
      job_states_to_report:
      - success
      - failure
      - error
      report_template: '{{if eq .Status.State "success"}} :slack-green: Job *{{.Spec.Job}}*
        ended with *{{.Status.State}}*. <{{.Status.URL}}|View logs> {{else}} :failed:
        Job *{{.Spec.Job}}* ended with *{{.Status.State}}*. <{{.Status.URL}}|View
        logs> {{end}}'
  spec:
    containers:
    - args:
      - --gcs-upload-secret=/secrets/gcs/service-account.json
      - --image-import-pull-secret=/etc/pull-secret/.dockerconfigjson
      - --lease-server-credentials-file=/etc/boskos/credentials
      - --oauth-token-path=/usr/local/github-credentials/oauth
      - --report-credentials-file=/etc/report/credentials
      - --secret-dir=/secrets/ci-pull-credentials
      - --target=qbo-quay316-ocp419-upgrade
      - --variant=quay-upgrade
      command:
      - ci-operator
      image: quay-proxy.ci.openshift.org/openshift/ci:ci_ci-operator_latest
      imagePullPolicy: Always
      name: ""
      resources:
        requests:
          cpu: 10m
      volumeMounts:
      - mountPath: /etc/boskos
        name: boskos
        readOnly: true
      - mountPath: /secrets/ci-pull-credentials
        name: ci-pull-credentials
        readOnly: true
      - mountPath: /secrets/gcs
        name: gcs-credentials
        readOnly: true
      - mountPath: /usr/local/github-credentials
        name: github-credentials-openshift-ci-robot-private-git-cloner
        readOnly: true
      - mountPath: /secrets/manifest-tool
        name: manifest-tool-local-pusher
        readOnly: true
      - mountPath: /etc/pull-secret
        name: pull-secret
        readOnly: true
      - mountPath: /etc/report
        name: result-aggregator
        readOnly: true
    serviceAccountName: ci-operator
    volumes:
    - name: boskos
      secret:
        items:
        - key: credentials
          path: credentials
        secretName: boskos-credentials
    - name: ci-pull-credentials
      secret:
        secretName: ci-pull-credentials
    - name: github-credentials-openshift-ci-robot-private-git-cloner
      secret:
        secretName: github-credentials-openshift-ci-robot-private-git-cloner
    - name: manifest-tool-local-pusher
      secret:
        secretName: manifest-tool-local-pusher
    - name: pull-secret
      secret:
        secretName: registry-pull-credentials
    - name: result-aggregator
      secret:
        secretName: result-aggregator
- agent: kubernetes
  cluster: build06
  cron: '@yearly'
  decorate: true
  decoration_config:
    skip_cloning: true
  extra_refs:
  - base_ref: master
    org: quay
    repo: quay-tests
  labels:
    ci-operator.openshift.io/cloud: aws
    ci-operator.openshift.io/cloud-cluster-profile: aws-quay-qe
    ci-operator.openshift.io/variant: quay-upgrade
    ci.openshift.io/generator: prowgen
    job-release: "4.19"
    pj-rehearse.openshift.io/can-be-rehearsed: "true"
  name: periodic-ci-quay-quay-tests-master-quay-upgrade-quay316-ocp419-upgrade
  reporter_config:
    slack:
      channel: '#quay-qe'
      job_states_to_report:
      - success
      - failure
      - error
      report_template: '{{if eq .Status.State "success"}} :slack-green: Job *{{.Spec.Job}}*
        ended with *{{.Status.State}}*. <{{.Status.URL}}|View logs> {{else}} :failed:
        Job *{{.Spec.Job}}* ended with *{{.Status.State}}*. <{{.Status.URL}}|View
        logs> {{end}}'
  spec:
    containers:
    - args:
      - --gcs-upload-secret=/secrets/gcs/service-account.json
      - --image-import-pull-secret=/etc/pull-secret/.dockerconfigjson
      - --lease-server-credentials-file=/etc/boskos/credentials
      - --oauth-token-path=/usr/local/github-credentials/oauth
      - --report-credentials-file=/etc/report/credentials
      - --secret-dir=/secrets/ci-pull-credentials
      - --target=quay316-ocp419-upgrade
      - --variant=quay-upgrade
      command:
      - ci-operator
      image: quay-proxy.ci.openshift.org/openshift/ci:ci_ci-operator_latest
      imagePullPolicy: Always
      name: ""
      resources:
        requests:
          cpu: 10m
      volumeMounts:
      - mountPath: /etc/boskos
        name: boskos
        readOnly: true
      - mountPath: /secrets/ci-pull-credentials
        name: ci-pull-credentials
        readOnly: true
      - mountPath: /secrets/gcs
        name: gcs-credentials
        readOnly: true
      - mountPath: /usr/local/github-credentials
        name: github-credentials-openshift-ci-robot-private-git-cloner
        readOnly: true
      - mountPath: /secrets/manifest-tool
        name: manifest-tool-local-pusher
        readOnly: true
      - mountPath: /etc/pull-secret
        name: pull-secret
        readOnly: true
      - mountPath: /etc/report
        name: result-aggregator
        readOnly: true
    serviceAccountName: ci-operator
    volumes:
    - name: boskos
      secret:
        items:
        - key: credentials
          path: credentials
        secretName: boskos-credentials
    - name: ci-pull-credentials
      secret:
        secretName: ci-pull-credentials
    - name: github-credentials-openshift-ci-robot-private-git-cloner
      secret:
        secretName: github-credentials-openshift-ci-robot-private-git-cloner
    - name: manifest-tool-local-pusher
      secret:
        secretName: manifest-tool-local-pusher
    - name: pull-secret
      secret:
        secretName: registry-pull-credentials
    - name: result-aggregator
      secret:
        secretName: result-aggregator
- agent: kubernetes
  cluster: build06
  cron: 0 12 1 * *
  decorate: true
  decoration_config:
    skip_cloning: true
  extra_refs:
  - base_ref: master
    org: quay
    repo: quay-tests
  labels:
    ci-operator.openshift.io/cloud: aws
    ci-operator.openshift.io/cloud-cluster-profile: aws-quay-qe
    ci-operator.openshift.io/variant: stage-quay-io
    ci.openshift.io/generator: prowgen
    job-release: "4.16"
    pj-rehearse.openshift.io/can-be-rehearsed: "true"
  name: periodic-ci-quay-quay-tests-master-stage-quay-io-quay-e2e-tests-stage-quay-io
  reporter_config:
    slack:
      channel: '#quay-qe'
      job_states_to_report:
      - success
      - failure
      - error
      report_template: '{{if eq .Status.State "success"}} :slack-green: Job *{{.Spec.Job}}*
        ended with *{{.Status.State}}*. <{{.Status.URL}}|View logs> {{else}} :failed:
        Job *{{.Spec.Job}}* ended with *{{.Status.State}}*. <{{.Status.URL}}|View
        logs> {{end}}'
  spec:
    containers:
    - args:
      - --gcs-upload-secret=/secrets/gcs/service-account.json
      - --image-import-pull-secret=/etc/pull-secret/.dockerconfigjson
      - --lease-server-credentials-file=/etc/boskos/credentials
      - --oauth-token-path=/usr/local/github-credentials/oauth
      - --report-credentials-file=/etc/report/credentials
      - --secret-dir=/secrets/ci-pull-credentials
      - --target=quay-e2e-tests-stage-quay-io
      - --variant=stage-quay-io
      command:
      - ci-operator
      image: quay-proxy.ci.openshift.org/openshift/ci:ci_ci-operator_latest
      imagePullPolicy: Always
      name: ""
      resources:
        requests:
          cpu: 10m
      volumeMounts:
      - mountPath: /etc/boskos
        name: boskos
        readOnly: true
      - mountPath: /secrets/ci-pull-credentials
        name: ci-pull-credentials
        readOnly: true
      - mountPath: /secrets/gcs
        name: gcs-credentials
        readOnly: true
      - mountPath: /usr/local/github-credentials
        name: github-credentials-openshift-ci-robot-private-git-cloner
        readOnly: true
      - mountPath: /secrets/manifest-tool
        name: manifest-tool-local-pusher
        readOnly: true
      - mountPath: /etc/pull-secret
        name: pull-secret
        readOnly: true
      - mountPath: /etc/report
        name: result-aggregator
        readOnly: true
    serviceAccountName: ci-operator
    volumes:
    - name: boskos
      secret:
        items:
        - key: credentials
          path: credentials
        secretName: boskos-credentials
    - name: ci-pull-credentials
      secret:
        secretName: ci-pull-credentials
    - name: github-credentials-openshift-ci-robot-private-git-cloner
      secret:
        secretName: github-credentials-openshift-ci-robot-private-git-cloner
    - name: manifest-tool-local-pusher
      secret:
        secretName: manifest-tool-local-pusher
    - name: pull-secret
      secret:
        secretName: registry-pull-credentials
    - name: result-aggregator
      secret:
        secretName: result-aggregator<|MERGE_RESOLUTION|>--- conflicted
+++ resolved
@@ -6762,7 +6762,6 @@
       secret:
         secretName: result-aggregator
 - agent: kubernetes
-<<<<<<< HEAD
   cluster: build09
   cron: 0 8 * * *
   decorate: true
@@ -6847,9 +6846,6 @@
         secretName: result-aggregator
 - agent: kubernetes
   cluster: build09
-=======
-  cluster: build06
->>>>>>> e2b56756
   cron: 0 12 * * 6
   decorate: true
   decoration_config:
