--- conflicted
+++ resolved
@@ -5338,8 +5338,7 @@
       secret:
         secretName: result-aggregator
 - agent: kubernetes
-<<<<<<< HEAD
-  cluster: build05
+  cluster: build09
   cron: 0 8 * * *
   decorate: true
   decoration_config:
@@ -5422,10 +5421,7 @@
       secret:
         secretName: result-aggregator
 - agent: kubernetes
-  cluster: build05
-=======
-  cluster: build09
->>>>>>> cf0eb275
+  cluster: build09
   cron: 0 12 * * 6
   decorate: true
   decoration_config:
