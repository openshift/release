presubmits:
  openshift-service-mesh/istio:
  - agent: kubernetes
    always_run: true
    branches:
    - ^release-1\.24$
    - ^release-1\.24-
    cluster: build11
    context: ci/prow/gencheck
    decorate: true
    decoration_config:
      skip_cloning: true
      timeout: 1h0m0s
    labels:
      ci.openshift.io/generator: prowgen
      pj-rehearse.openshift.io/can-be-rehearsed: "true"
    name: pull-ci-openshift-service-mesh-istio-release-1.24-gencheck
    rerun_command: /test gencheck
    spec:
      containers:
      - args:
        - --gcs-upload-secret=/secrets/gcs/service-account.json
        - --image-import-pull-secret=/etc/pull-secret/.dockerconfigjson
        - --report-credentials-file=/etc/report/credentials
        - --target=gencheck
        command:
        - ci-operator
        image: ci-operator:latest
        imagePullPolicy: Always
        name: ""
        resources:
          requests:
            cpu: 10m
        volumeMounts:
        - mountPath: /secrets/gcs
          name: gcs-credentials
          readOnly: true
        - mountPath: /secrets/manifest-tool
          name: manifest-tool-local-pusher
          readOnly: true
        - mountPath: /etc/pull-secret
          name: pull-secret
          readOnly: true
        - mountPath: /etc/report
          name: result-aggregator
          readOnly: true
      serviceAccountName: ci-operator
      volumes:
      - name: manifest-tool-local-pusher
        secret:
          secretName: manifest-tool-local-pusher
      - name: pull-secret
        secret:
          secretName: registry-pull-credentials
      - name: result-aggregator
        secret:
          secretName: result-aggregator
    trigger: (?m)^/test( | .* )gencheck,?($|\s.*)
  - agent: kubernetes
    always_run: true
    branches:
    - ^release-1\.24$
    - ^release-1\.24-
<<<<<<< HEAD
    cluster: build06
=======
    cluster: build03
>>>>>>> 635a2bef
    context: ci/prow/integ-helm
    decorate: true
    decoration_config:
      skip_cloning: true
    labels:
      ci-operator.openshift.io/cloud: aws
      ci-operator.openshift.io/cloud-cluster-profile: ossm-aws
      ci.openshift.io/generator: prowgen
      pj-rehearse.openshift.io/can-be-rehearsed: "true"
    name: pull-ci-openshift-service-mesh-istio-release-1.24-integ-helm
    rerun_command: /test integ-helm
    spec:
      containers:
      - args:
        - --gcs-upload-secret=/secrets/gcs/service-account.json
        - --image-import-pull-secret=/etc/pull-secret/.dockerconfigjson
        - --lease-server-credentials-file=/etc/boskos/credentials
        - --report-credentials-file=/etc/report/credentials
        - --secret-dir=/secrets/ci-pull-credentials
        - --target=integ-helm
        command:
        - ci-operator
        image: ci-operator:latest
        imagePullPolicy: Always
        name: ""
        resources:
          requests:
            cpu: 10m
        volumeMounts:
        - mountPath: /etc/boskos
          name: boskos
          readOnly: true
        - mountPath: /secrets/ci-pull-credentials
          name: ci-pull-credentials
          readOnly: true
        - mountPath: /secrets/gcs
          name: gcs-credentials
          readOnly: true
        - mountPath: /secrets/manifest-tool
          name: manifest-tool-local-pusher
          readOnly: true
        - mountPath: /etc/pull-secret
          name: pull-secret
          readOnly: true
        - mountPath: /etc/report
          name: result-aggregator
          readOnly: true
      serviceAccountName: ci-operator
      volumes:
      - name: boskos
        secret:
          items:
          - key: credentials
            path: credentials
          secretName: boskos-credentials
      - name: ci-pull-credentials
        secret:
          secretName: ci-pull-credentials
      - name: manifest-tool-local-pusher
        secret:
          secretName: manifest-tool-local-pusher
      - name: pull-secret
        secret:
          secretName: registry-pull-credentials
      - name: result-aggregator
        secret:
          secretName: result-aggregator
    trigger: (?m)^/test( | .* )integ-helm,?($|\s.*)
  - agent: kubernetes
    always_run: true
    branches:
    - ^release-1\.24$
    - ^release-1\.24-
<<<<<<< HEAD
    cluster: build06
=======
    cluster: build03
>>>>>>> 635a2bef
    context: ci/prow/integ-pilot
    decorate: true
    decoration_config:
      skip_cloning: true
    labels:
      ci-operator.openshift.io/cloud: aws
      ci-operator.openshift.io/cloud-cluster-profile: ossm-aws
      ci.openshift.io/generator: prowgen
      pj-rehearse.openshift.io/can-be-rehearsed: "true"
    name: pull-ci-openshift-service-mesh-istio-release-1.24-integ-pilot
    rerun_command: /test integ-pilot
    spec:
      containers:
      - args:
        - --gcs-upload-secret=/secrets/gcs/service-account.json
        - --image-import-pull-secret=/etc/pull-secret/.dockerconfigjson
        - --lease-server-credentials-file=/etc/boskos/credentials
        - --report-credentials-file=/etc/report/credentials
        - --secret-dir=/secrets/ci-pull-credentials
        - --target=integ-pilot
        command:
        - ci-operator
        image: ci-operator:latest
        imagePullPolicy: Always
        name: ""
        resources:
          requests:
            cpu: 10m
        volumeMounts:
        - mountPath: /etc/boskos
          name: boskos
          readOnly: true
        - mountPath: /secrets/ci-pull-credentials
          name: ci-pull-credentials
          readOnly: true
        - mountPath: /secrets/gcs
          name: gcs-credentials
          readOnly: true
        - mountPath: /secrets/manifest-tool
          name: manifest-tool-local-pusher
          readOnly: true
        - mountPath: /etc/pull-secret
          name: pull-secret
          readOnly: true
        - mountPath: /etc/report
          name: result-aggregator
          readOnly: true
      serviceAccountName: ci-operator
      volumes:
      - name: boskos
        secret:
          items:
          - key: credentials
            path: credentials
          secretName: boskos-credentials
      - name: ci-pull-credentials
        secret:
          secretName: ci-pull-credentials
      - name: manifest-tool-local-pusher
        secret:
          secretName: manifest-tool-local-pusher
      - name: pull-secret
        secret:
          secretName: registry-pull-credentials
      - name: result-aggregator
        secret:
          secretName: result-aggregator
    trigger: (?m)^/test( | .* )integ-pilot,?($|\s.*)
  - agent: kubernetes
    always_run: true
    branches:
    - ^release-1\.24$
    - ^release-1\.24-
<<<<<<< HEAD
    cluster: build06
=======
    cluster: build03
>>>>>>> 635a2bef
    context: ci/prow/integ-security
    decorate: true
    decoration_config:
      skip_cloning: true
    labels:
      ci-operator.openshift.io/cloud: aws
      ci-operator.openshift.io/cloud-cluster-profile: ossm-aws
      ci.openshift.io/generator: prowgen
      pj-rehearse.openshift.io/can-be-rehearsed: "true"
    name: pull-ci-openshift-service-mesh-istio-release-1.24-integ-security
    rerun_command: /test integ-security
    spec:
      containers:
      - args:
        - --gcs-upload-secret=/secrets/gcs/service-account.json
        - --image-import-pull-secret=/etc/pull-secret/.dockerconfigjson
        - --lease-server-credentials-file=/etc/boskos/credentials
        - --report-credentials-file=/etc/report/credentials
        - --secret-dir=/secrets/ci-pull-credentials
        - --target=integ-security
        command:
        - ci-operator
        image: ci-operator:latest
        imagePullPolicy: Always
        name: ""
        resources:
          requests:
            cpu: 10m
        volumeMounts:
        - mountPath: /etc/boskos
          name: boskos
          readOnly: true
        - mountPath: /secrets/ci-pull-credentials
          name: ci-pull-credentials
          readOnly: true
        - mountPath: /secrets/gcs
          name: gcs-credentials
          readOnly: true
        - mountPath: /secrets/manifest-tool
          name: manifest-tool-local-pusher
          readOnly: true
        - mountPath: /etc/pull-secret
          name: pull-secret
          readOnly: true
        - mountPath: /etc/report
          name: result-aggregator
          readOnly: true
      serviceAccountName: ci-operator
      volumes:
      - name: boskos
        secret:
          items:
          - key: credentials
            path: credentials
          secretName: boskos-credentials
      - name: ci-pull-credentials
        secret:
          secretName: ci-pull-credentials
      - name: manifest-tool-local-pusher
        secret:
          secretName: manifest-tool-local-pusher
      - name: pull-secret
        secret:
          secretName: registry-pull-credentials
      - name: result-aggregator
        secret:
          secretName: result-aggregator
    trigger: (?m)^/test( | .* )integ-security,?($|\s.*)
  - agent: kubernetes
    always_run: true
    branches:
    - ^release-1\.24$
    - ^release-1\.24-
<<<<<<< HEAD
    cluster: build06
=======
    cluster: build03
>>>>>>> 635a2bef
    context: ci/prow/integ-telemetry
    decorate: true
    decoration_config:
      skip_cloning: true
    labels:
      ci-operator.openshift.io/cloud: aws
      ci-operator.openshift.io/cloud-cluster-profile: ossm-aws
      ci.openshift.io/generator: prowgen
      pj-rehearse.openshift.io/can-be-rehearsed: "true"
    name: pull-ci-openshift-service-mesh-istio-release-1.24-integ-telemetry
    rerun_command: /test integ-telemetry
    spec:
      containers:
      - args:
        - --gcs-upload-secret=/secrets/gcs/service-account.json
        - --image-import-pull-secret=/etc/pull-secret/.dockerconfigjson
        - --lease-server-credentials-file=/etc/boskos/credentials
        - --report-credentials-file=/etc/report/credentials
        - --secret-dir=/secrets/ci-pull-credentials
        - --target=integ-telemetry
        command:
        - ci-operator
        image: ci-operator:latest
        imagePullPolicy: Always
        name: ""
        resources:
          requests:
            cpu: 10m
        volumeMounts:
        - mountPath: /etc/boskos
          name: boskos
          readOnly: true
        - mountPath: /secrets/ci-pull-credentials
          name: ci-pull-credentials
          readOnly: true
        - mountPath: /secrets/gcs
          name: gcs-credentials
          readOnly: true
        - mountPath: /secrets/manifest-tool
          name: manifest-tool-local-pusher
          readOnly: true
        - mountPath: /etc/pull-secret
          name: pull-secret
          readOnly: true
        - mountPath: /etc/report
          name: result-aggregator
          readOnly: true
      serviceAccountName: ci-operator
      volumes:
      - name: boskos
        secret:
          items:
          - key: credentials
            path: credentials
          secretName: boskos-credentials
      - name: ci-pull-credentials
        secret:
          secretName: ci-pull-credentials
      - name: manifest-tool-local-pusher
        secret:
          secretName: manifest-tool-local-pusher
      - name: pull-secret
        secret:
          secretName: registry-pull-credentials
      - name: result-aggregator
        secret:
          secretName: result-aggregator
    trigger: (?m)^/test( | .* )integ-telemetry,?($|\s.*)
  - agent: kubernetes
    always_run: true
    branches:
    - ^release-1\.24$
    - ^release-1\.24-
    cluster: build11
    context: ci/prow/lint
    decorate: true
    decoration_config:
      skip_cloning: true
      timeout: 1h0m0s
    labels:
      ci.openshift.io/generator: prowgen
      pj-rehearse.openshift.io/can-be-rehearsed: "true"
    name: pull-ci-openshift-service-mesh-istio-release-1.24-lint
    rerun_command: /test lint
    spec:
      containers:
      - args:
        - --gcs-upload-secret=/secrets/gcs/service-account.json
        - --image-import-pull-secret=/etc/pull-secret/.dockerconfigjson
        - --report-credentials-file=/etc/report/credentials
        - --target=lint
        command:
        - ci-operator
        image: ci-operator:latest
        imagePullPolicy: Always
        name: ""
        resources:
          requests:
            cpu: 10m
        volumeMounts:
        - mountPath: /secrets/gcs
          name: gcs-credentials
          readOnly: true
        - mountPath: /secrets/manifest-tool
          name: manifest-tool-local-pusher
          readOnly: true
        - mountPath: /etc/pull-secret
          name: pull-secret
          readOnly: true
        - mountPath: /etc/report
          name: result-aggregator
          readOnly: true
      serviceAccountName: ci-operator
      volumes:
      - name: manifest-tool-local-pusher
        secret:
          secretName: manifest-tool-local-pusher
      - name: pull-secret
        secret:
          secretName: registry-pull-credentials
      - name: result-aggregator
        secret:
          secretName: result-aggregator
    trigger: (?m)^/test( | .* )lint,?($|\s.*)
  - agent: kubernetes
    always_run: true
    branches:
    - ^release-1\.24$
    - ^release-1\.24-
<<<<<<< HEAD
    cluster: build06
=======
    cluster: build03
>>>>>>> 635a2bef
    context: ci/prow/unit
    decorate: true
    decoration_config:
      skip_cloning: true
    labels:
      ci-operator.openshift.io/cloud: aws
      ci-operator.openshift.io/cloud-cluster-profile: ossm-aws
      ci.openshift.io/generator: prowgen
      pj-rehearse.openshift.io/can-be-rehearsed: "true"
    name: pull-ci-openshift-service-mesh-istio-release-1.24-unit
    rerun_command: /test unit
    spec:
      containers:
      - args:
        - --gcs-upload-secret=/secrets/gcs/service-account.json
        - --image-import-pull-secret=/etc/pull-secret/.dockerconfigjson
        - --lease-server-credentials-file=/etc/boskos/credentials
        - --report-credentials-file=/etc/report/credentials
        - --secret-dir=/secrets/ci-pull-credentials
        - --target=unit
        command:
        - ci-operator
        image: ci-operator:latest
        imagePullPolicy: Always
        name: ""
        resources:
          requests:
            cpu: 10m
        volumeMounts:
        - mountPath: /etc/boskos
          name: boskos
          readOnly: true
        - mountPath: /secrets/ci-pull-credentials
          name: ci-pull-credentials
          readOnly: true
        - mountPath: /secrets/gcs
          name: gcs-credentials
          readOnly: true
        - mountPath: /secrets/manifest-tool
          name: manifest-tool-local-pusher
          readOnly: true
        - mountPath: /etc/pull-secret
          name: pull-secret
          readOnly: true
        - mountPath: /etc/report
          name: result-aggregator
          readOnly: true
      serviceAccountName: ci-operator
      volumes:
      - name: boskos
        secret:
          items:
          - key: credentials
            path: credentials
          secretName: boskos-credentials
      - name: ci-pull-credentials
        secret:
          secretName: ci-pull-credentials
      - name: manifest-tool-local-pusher
        secret:
          secretName: manifest-tool-local-pusher
      - name: pull-secret
        secret:
          secretName: registry-pull-credentials
      - name: result-aggregator
        secret:
          secretName: result-aggregator
    trigger: (?m)^/test( | .* )unit,?($|\s.*)<|MERGE_RESOLUTION|>--- conflicted
+++ resolved
@@ -61,11 +61,7 @@
     branches:
     - ^release-1\.24$
     - ^release-1\.24-
-<<<<<<< HEAD
-    cluster: build06
-=======
     cluster: build03
->>>>>>> 635a2bef
     context: ci/prow/integ-helm
     decorate: true
     decoration_config:
@@ -139,11 +135,7 @@
     branches:
     - ^release-1\.24$
     - ^release-1\.24-
-<<<<<<< HEAD
-    cluster: build06
-=======
     cluster: build03
->>>>>>> 635a2bef
     context: ci/prow/integ-pilot
     decorate: true
     decoration_config:
@@ -217,11 +209,7 @@
     branches:
     - ^release-1\.24$
     - ^release-1\.24-
-<<<<<<< HEAD
-    cluster: build06
-=======
     cluster: build03
->>>>>>> 635a2bef
     context: ci/prow/integ-security
     decorate: true
     decoration_config:
@@ -295,11 +283,7 @@
     branches:
     - ^release-1\.24$
     - ^release-1\.24-
-<<<<<<< HEAD
-    cluster: build06
-=======
     cluster: build03
->>>>>>> 635a2bef
     context: ci/prow/integ-telemetry
     decorate: true
     decoration_config:
@@ -429,11 +413,7 @@
     branches:
     - ^release-1\.24$
     - ^release-1\.24-
-<<<<<<< HEAD
-    cluster: build06
-=======
     cluster: build03
->>>>>>> 635a2bef
     context: ci/prow/unit
     decorate: true
     decoration_config:
