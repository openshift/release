presubmits:
  openshift-service-mesh/istio:
  - agent: kubernetes
    always_run: true
    branches:
    - ^master$
    - ^master-
<<<<<<< HEAD
    cluster: build06
=======
    cluster: build03
>>>>>>> 635a2bef
    context: ci/prow/istio-integration-helm
    decorate: true
    decoration_config:
      skip_cloning: true
    labels:
      ci-operator.openshift.io/cloud: aws
      ci-operator.openshift.io/cloud-cluster-profile: ossm-aws
      ci.openshift.io/generator: prowgen
      pj-rehearse.openshift.io/can-be-rehearsed: "true"
    name: pull-ci-openshift-service-mesh-istio-master-istio-integration-helm
    rerun_command: /test istio-integration-helm
    spec:
      containers:
      - args:
        - --gcs-upload-secret=/secrets/gcs/service-account.json
        - --image-import-pull-secret=/etc/pull-secret/.dockerconfigjson
        - --lease-server-credentials-file=/etc/boskos/credentials
        - --report-credentials-file=/etc/report/credentials
        - --secret-dir=/secrets/ci-pull-credentials
        - --target=istio-integration-helm
        command:
        - ci-operator
        image: ci-operator:latest
        imagePullPolicy: Always
        name: ""
        resources:
          requests:
            cpu: 10m
        volumeMounts:
        - mountPath: /etc/boskos
          name: boskos
          readOnly: true
        - mountPath: /secrets/ci-pull-credentials
          name: ci-pull-credentials
          readOnly: true
        - mountPath: /secrets/gcs
          name: gcs-credentials
          readOnly: true
        - mountPath: /secrets/manifest-tool
          name: manifest-tool-local-pusher
          readOnly: true
        - mountPath: /etc/pull-secret
          name: pull-secret
          readOnly: true
        - mountPath: /etc/report
          name: result-aggregator
          readOnly: true
      serviceAccountName: ci-operator
      volumes:
      - name: boskos
        secret:
          items:
          - key: credentials
            path: credentials
          secretName: boskos-credentials
      - name: ci-pull-credentials
        secret:
          secretName: ci-pull-credentials
      - name: manifest-tool-local-pusher
        secret:
          secretName: manifest-tool-local-pusher
      - name: pull-secret
        secret:
          secretName: registry-pull-credentials
      - name: result-aggregator
        secret:
          secretName: result-aggregator
    trigger: (?m)^/test( | .* )istio-integration-helm,?($|\s.*)
  - agent: kubernetes
    always_run: true
    branches:
    - ^master$
    - ^master-
<<<<<<< HEAD
    cluster: build06
=======
    cluster: build03
>>>>>>> 635a2bef
    context: ci/prow/istio-integration-pilot
    decorate: true
    decoration_config:
      skip_cloning: true
    labels:
      ci-operator.openshift.io/cloud: aws
      ci-operator.openshift.io/cloud-cluster-profile: ossm-aws
      ci.openshift.io/generator: prowgen
      pj-rehearse.openshift.io/can-be-rehearsed: "true"
    name: pull-ci-openshift-service-mesh-istio-master-istio-integration-pilot
    rerun_command: /test istio-integration-pilot
    spec:
      containers:
      - args:
        - --gcs-upload-secret=/secrets/gcs/service-account.json
        - --image-import-pull-secret=/etc/pull-secret/.dockerconfigjson
        - --lease-server-credentials-file=/etc/boskos/credentials
        - --report-credentials-file=/etc/report/credentials
        - --secret-dir=/secrets/ci-pull-credentials
        - --target=istio-integration-pilot
        command:
        - ci-operator
        image: ci-operator:latest
        imagePullPolicy: Always
        name: ""
        resources:
          requests:
            cpu: 10m
        volumeMounts:
        - mountPath: /etc/boskos
          name: boskos
          readOnly: true
        - mountPath: /secrets/ci-pull-credentials
          name: ci-pull-credentials
          readOnly: true
        - mountPath: /secrets/gcs
          name: gcs-credentials
          readOnly: true
        - mountPath: /secrets/manifest-tool
          name: manifest-tool-local-pusher
          readOnly: true
        - mountPath: /etc/pull-secret
          name: pull-secret
          readOnly: true
        - mountPath: /etc/report
          name: result-aggregator
          readOnly: true
      serviceAccountName: ci-operator
      volumes:
      - name: boskos
        secret:
          items:
          - key: credentials
            path: credentials
          secretName: boskos-credentials
      - name: ci-pull-credentials
        secret:
          secretName: ci-pull-credentials
      - name: manifest-tool-local-pusher
        secret:
          secretName: manifest-tool-local-pusher
      - name: pull-secret
        secret:
          secretName: registry-pull-credentials
      - name: result-aggregator
        secret:
          secretName: result-aggregator
    trigger: (?m)^/test( | .* )istio-integration-pilot,?($|\s.*)
  - agent: kubernetes
    always_run: true
    branches:
    - ^master$
    - ^master-
<<<<<<< HEAD
    cluster: build06
=======
    cluster: build03
>>>>>>> 635a2bef
    context: ci/prow/istio-integration-telemetry
    decorate: true
    decoration_config:
      skip_cloning: true
    labels:
      ci-operator.openshift.io/cloud: aws
      ci-operator.openshift.io/cloud-cluster-profile: ossm-aws
      ci.openshift.io/generator: prowgen
      pj-rehearse.openshift.io/can-be-rehearsed: "true"
    name: pull-ci-openshift-service-mesh-istio-master-istio-integration-telemetry
    rerun_command: /test istio-integration-telemetry
    spec:
      containers:
      - args:
        - --gcs-upload-secret=/secrets/gcs/service-account.json
        - --image-import-pull-secret=/etc/pull-secret/.dockerconfigjson
        - --lease-server-credentials-file=/etc/boskos/credentials
        - --report-credentials-file=/etc/report/credentials
        - --secret-dir=/secrets/ci-pull-credentials
        - --target=istio-integration-telemetry
        command:
        - ci-operator
        image: ci-operator:latest
        imagePullPolicy: Always
        name: ""
        resources:
          requests:
            cpu: 10m
        volumeMounts:
        - mountPath: /etc/boskos
          name: boskos
          readOnly: true
        - mountPath: /secrets/ci-pull-credentials
          name: ci-pull-credentials
          readOnly: true
        - mountPath: /secrets/gcs
          name: gcs-credentials
          readOnly: true
        - mountPath: /secrets/manifest-tool
          name: manifest-tool-local-pusher
          readOnly: true
        - mountPath: /etc/pull-secret
          name: pull-secret
          readOnly: true
        - mountPath: /etc/report
          name: result-aggregator
          readOnly: true
      serviceAccountName: ci-operator
      volumes:
      - name: boskos
        secret:
          items:
          - key: credentials
            path: credentials
          secretName: boskos-credentials
      - name: ci-pull-credentials
        secret:
          secretName: ci-pull-credentials
      - name: manifest-tool-local-pusher
        secret:
          secretName: manifest-tool-local-pusher
      - name: pull-secret
        secret:
          secretName: registry-pull-credentials
      - name: result-aggregator
        secret:
          secretName: result-aggregator
    trigger: (?m)^/test( | .* )istio-integration-telemetry,?($|\s.*)<|MERGE_RESOLUTION|>--- conflicted
+++ resolved
@@ -5,11 +5,7 @@
     branches:
     - ^master$
     - ^master-
-<<<<<<< HEAD
-    cluster: build06
-=======
     cluster: build03
->>>>>>> 635a2bef
     context: ci/prow/istio-integration-helm
     decorate: true
     decoration_config:
@@ -83,11 +79,7 @@
     branches:
     - ^master$
     - ^master-
-<<<<<<< HEAD
-    cluster: build06
-=======
     cluster: build03
->>>>>>> 635a2bef
     context: ci/prow/istio-integration-pilot
     decorate: true
     decoration_config:
@@ -161,11 +153,7 @@
     branches:
     - ^master$
     - ^master-
-<<<<<<< HEAD
-    cluster: build06
-=======
     cluster: build03
->>>>>>> 635a2bef
     context: ci/prow/istio-integration-telemetry
     decorate: true
     decoration_config:
