presubmits:
  red-hat-storage/odf-must-gather:
  - agent: kubernetes
    always_run: true
    branches:
    - ^main$
    - ^main-
<<<<<<< HEAD
    cluster: build02
    context: ci/prow/check-must-gather-binary
=======
    cluster: build04
    context: ci/prow/odf-must-gather
>>>>>>> b9fb5fc2
    decorate: true
    decoration_config:
      skip_cloning: true
    labels:
      ci.openshift.io/generator: prowgen
      pj-rehearse.openshift.io/can-be-rehearsed: "true"
    name: pull-ci-red-hat-storage-odf-must-gather-main-check-must-gather-binary
    rerun_command: /test check-must-gather-binary
    spec:
      containers:
      - args:
        - --gcs-upload-secret=/secrets/gcs/service-account.json
        - --image-import-pull-secret=/etc/pull-secret/.dockerconfigjson
        - --report-credentials-file=/etc/report/credentials
        - --target=check-must-gather-binary
        command:
        - ci-operator
        image: ci-operator:latest
        imagePullPolicy: Always
        name: ""
        resources:
          requests:
            cpu: 10m
        volumeMounts:
        - mountPath: /secrets/gcs
          name: gcs-credentials
          readOnly: true
        - mountPath: /etc/pull-secret
          name: pull-secret
          readOnly: true
        - mountPath: /etc/report
          name: result-aggregator
          readOnly: true
      serviceAccountName: ci-operator
      volumes:
      - name: pull-secret
        secret:
          secretName: registry-pull-credentials
      - name: result-aggregator
        secret:
          secretName: result-aggregator
    trigger: (?m)^/test( | .* )check-must-gather-binary,?($|\s.*)<|MERGE_RESOLUTION|>--- conflicted
+++ resolved
@@ -5,13 +5,8 @@
     branches:
     - ^main$
     - ^main-
-<<<<<<< HEAD
-    cluster: build02
+    cluster: build04
     context: ci/prow/check-must-gather-binary
-=======
-    cluster: build04
-    context: ci/prow/odf-must-gather
->>>>>>> b9fb5fc2
     decorate: true
     decoration_config:
       skip_cloning: true
