--- conflicted
+++ resolved
@@ -5,7 +5,7 @@
     branches:
     - ^release-4\.12$
     - ^release-4\.12-
-    cluster: build11
+    cluster: build10
     context: ci/prow/ci-index-ocs-operator-bundle
     decorate: true
     labels:
@@ -58,7 +58,7 @@
     branches:
     - ^release-4\.12$
     - ^release-4\.12-
-    cluster: build11
+    cluster: build10
     context: ci/prow/images
     decorate: true
     labels:
@@ -112,11 +112,7 @@
     branches:
     - ^release-4\.12$
     - ^release-4\.12-
-<<<<<<< HEAD
-    cluster: build06
-=======
-    cluster: build10
->>>>>>> 635a2bef
+    cluster: build10
     context: ci/prow/ocs-operator-bundle-e2e-aws
     decorate: true
     labels:
@@ -188,7 +184,7 @@
     branches:
     - ^release-4\.12$
     - ^release-4\.12-
-    cluster: build11
+    cluster: build10
     context: ci/prow/verify-latest-csv
     decorate: true
     labels:
