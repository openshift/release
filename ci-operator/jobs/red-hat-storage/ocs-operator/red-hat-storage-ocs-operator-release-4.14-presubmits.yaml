presubmits:
  red-hat-storage/ocs-operator:
  - agent: kubernetes
    always_run: true
    branches:
    - ^release-4\.14$
    - ^release-4\.14-
    cluster: build06
    context: ci/prow/ci-bundle-ocs-operator-bundle
    decorate: true
    decoration_config:
      skip_cloning: true
    labels:
      ci.openshift.io/generator: prowgen
      pj-rehearse.openshift.io/can-be-rehearsed: "true"
    name: pull-ci-red-hat-storage-ocs-operator-release-4.14-ci-bundle-ocs-operator-bundle
    rerun_command: /test ci-bundle-ocs-operator-bundle
    spec:
      containers:
      - args:
        - --gcs-upload-secret=/secrets/gcs/service-account.json
        - --image-import-pull-secret=/etc/pull-secret/.dockerconfigjson
        - --report-credentials-file=/etc/report/credentials
        - --target=ocs-operator-bundle
        command:
        - ci-operator
        image: ci-operator:latest
        imagePullPolicy: Always
        name: ""
        resources:
          requests:
            cpu: 10m
        volumeMounts:
        - mountPath: /secrets/gcs
          name: gcs-credentials
          readOnly: true
        - mountPath: /secrets/manifest-tool
          name: manifest-tool-local-pusher
          readOnly: true
        - mountPath: /etc/pull-secret
          name: pull-secret
          readOnly: true
        - mountPath: /etc/report
          name: result-aggregator
          readOnly: true
      serviceAccountName: ci-operator
      volumes:
      - name: manifest-tool-local-pusher
        secret:
          secretName: manifest-tool-local-pusher
      - name: pull-secret
        secret:
          secretName: registry-pull-credentials
      - name: result-aggregator
        secret:
          secretName: result-aggregator
    trigger: (?m)^/test( | .* )ci-bundle-ocs-operator-bundle,?($|\s.*)
  - agent: kubernetes
    always_run: true
    branches:
    - ^release-4\.14$
    - ^release-4\.14-
    cluster: build06
    context: ci/prow/images
    decorate: true
    decoration_config:
      skip_cloning: true
    labels:
      ci.openshift.io/generator: prowgen
      pj-rehearse.openshift.io/can-be-rehearsed: "true"
    name: pull-ci-red-hat-storage-ocs-operator-release-4.14-images
    rerun_command: /test images
    spec:
      containers:
      - args:
        - --gcs-upload-secret=/secrets/gcs/service-account.json
        - --image-import-pull-secret=/etc/pull-secret/.dockerconfigjson
        - --report-credentials-file=/etc/report/credentials
        - --target=[images]
        command:
        - ci-operator
        image: ci-operator:latest
        imagePullPolicy: Always
        name: ""
        resources:
          requests:
            cpu: 10m
        volumeMounts:
        - mountPath: /secrets/gcs
          name: gcs-credentials
          readOnly: true
        - mountPath: /secrets/manifest-tool
          name: manifest-tool-local-pusher
          readOnly: true
        - mountPath: /etc/pull-secret
          name: pull-secret
          readOnly: true
        - mountPath: /etc/report
          name: result-aggregator
          readOnly: true
      serviceAccountName: ci-operator
      volumes:
      - name: manifest-tool-local-pusher
        secret:
          secretName: manifest-tool-local-pusher
      - name: pull-secret
        secret:
          secretName: registry-pull-credentials
      - name: result-aggregator
        secret:
          secretName: result-aggregator
    trigger: (?m)^/test( | .* )images,?($|\s.*)
  - agent: kubernetes
    always_run: true
    branches:
    - ^release-4\.14$
    - ^release-4\.14-
<<<<<<< HEAD
    cluster: build06
=======
    cluster: build10
>>>>>>> 635a2bef
    context: ci/prow/ocs-operator-bundle-e2e-aws
    decorate: true
    decoration_config:
      skip_cloning: true
    labels:
      ci-operator.openshift.io/cloud: aws
      ci-operator.openshift.io/cloud-cluster-profile: odf-aws
      ci.openshift.io/generator: prowgen
      pj-rehearse.openshift.io/can-be-rehearsed: "true"
    name: pull-ci-red-hat-storage-ocs-operator-release-4.14-ocs-operator-bundle-e2e-aws
    rerun_command: /test ocs-operator-bundle-e2e-aws
    spec:
      containers:
      - args:
        - --gcs-upload-secret=/secrets/gcs/service-account.json
        - --image-import-pull-secret=/etc/pull-secret/.dockerconfigjson
        - --lease-server-credentials-file=/etc/boskos/credentials
        - --report-credentials-file=/etc/report/credentials
        - --secret-dir=/secrets/ci-pull-credentials
        - --target=ocs-operator-bundle-e2e-aws
        command:
        - ci-operator
        image: ci-operator:latest
        imagePullPolicy: Always
        name: ""
        resources:
          requests:
            cpu: 10m
        volumeMounts:
        - mountPath: /etc/boskos
          name: boskos
          readOnly: true
        - mountPath: /secrets/ci-pull-credentials
          name: ci-pull-credentials
          readOnly: true
        - mountPath: /secrets/gcs
          name: gcs-credentials
          readOnly: true
        - mountPath: /secrets/manifest-tool
          name: manifest-tool-local-pusher
          readOnly: true
        - mountPath: /etc/pull-secret
          name: pull-secret
          readOnly: true
        - mountPath: /etc/report
          name: result-aggregator
          readOnly: true
      serviceAccountName: ci-operator
      volumes:
      - name: boskos
        secret:
          items:
          - key: credentials
            path: credentials
          secretName: boskos-credentials
      - name: ci-pull-credentials
        secret:
          secretName: ci-pull-credentials
      - name: manifest-tool-local-pusher
        secret:
          secretName: manifest-tool-local-pusher
      - name: pull-secret
        secret:
          secretName: registry-pull-credentials
      - name: result-aggregator
        secret:
          secretName: result-aggregator
    trigger: (?m)^/test( | .* )ocs-operator-bundle-e2e-aws,?($|\s.*)
  - agent: kubernetes
    always_run: true
    branches:
    - ^release-4\.14$
    - ^release-4\.14-
    cluster: build06
    context: ci/prow/ocs-operator-ci
    decorate: true
    decoration_config:
      skip_cloning: true
    labels:
      ci.openshift.io/generator: prowgen
      pj-rehearse.openshift.io/can-be-rehearsed: "true"
    name: pull-ci-red-hat-storage-ocs-operator-release-4.14-ocs-operator-ci
    rerun_command: /test ocs-operator-ci
    spec:
      containers:
      - args:
        - --gcs-upload-secret=/secrets/gcs/service-account.json
        - --image-import-pull-secret=/etc/pull-secret/.dockerconfigjson
        - --report-credentials-file=/etc/report/credentials
        - --target=ocs-operator-ci
        command:
        - ci-operator
        image: ci-operator:latest
        imagePullPolicy: Always
        name: ""
        resources:
          requests:
            cpu: 10m
        volumeMounts:
        - mountPath: /secrets/gcs
          name: gcs-credentials
          readOnly: true
        - mountPath: /secrets/manifest-tool
          name: manifest-tool-local-pusher
          readOnly: true
        - mountPath: /etc/pull-secret
          name: pull-secret
          readOnly: true
        - mountPath: /etc/report
          name: result-aggregator
          readOnly: true
      serviceAccountName: ci-operator
      volumes:
      - name: manifest-tool-local-pusher
        secret:
          secretName: manifest-tool-local-pusher
      - name: pull-secret
        secret:
          secretName: registry-pull-credentials
      - name: result-aggregator
        secret:
          secretName: result-aggregator
    trigger: (?m)^/test( | .* )ocs-operator-ci,?($|\s.*)<|MERGE_RESOLUTION|>--- conflicted
+++ resolved
@@ -5,7 +5,7 @@
     branches:
     - ^release-4\.14$
     - ^release-4\.14-
-    cluster: build06
+    cluster: build10
     context: ci/prow/ci-bundle-ocs-operator-bundle
     decorate: true
     decoration_config:
@@ -60,7 +60,7 @@
     branches:
     - ^release-4\.14$
     - ^release-4\.14-
-    cluster: build06
+    cluster: build10
     context: ci/prow/images
     decorate: true
     decoration_config:
@@ -115,11 +115,7 @@
     branches:
     - ^release-4\.14$
     - ^release-4\.14-
-<<<<<<< HEAD
-    cluster: build06
-=======
-    cluster: build10
->>>>>>> 635a2bef
+    cluster: build10
     context: ci/prow/ocs-operator-bundle-e2e-aws
     decorate: true
     decoration_config:
@@ -193,7 +189,7 @@
     branches:
     - ^release-4\.14$
     - ^release-4\.14-
-    cluster: build06
+    cluster: build10
     context: ci/prow/ocs-operator-ci
     decorate: true
     decoration_config:
