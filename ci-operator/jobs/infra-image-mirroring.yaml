periodics:
- agent: kubernetes
  cluster: app.ci
  cron: '@hourly'
  decorate: true
  decoration_config:
    timeout: 5h0m0s
  labels:
    ci.openshift.io/area: knative
    ci.openshift.io/role: image-mirroring
  name: periodic-image-mirroring-knative
  reporter_config:
    slack:
      channel: '#serverless-dev'
      job_states_to_report:
      - failure
      report_template: Job {{.Spec.Job}} failed
  spec:
    containers:
    - args:
      - -c
      - |
        set -o errexit
        failures=0
        for mapping in /etc/imagemirror/mapping_knative*; do
          echo "Running: oc image mirror --keep-manifest-list -f=$mapping --skip-multiple-scopes"
          if ! oc image mirror --keep-manifest-list -f="$mapping" --skip-multiple-scopes; then
            echo "ERROR: Failed to mirror images from $mapping"
            failures=$((failures+1))
          fi
        done
        exit $failures
      command:
      - /bin/bash
      env:
      - name: HOME
        value: /home/mirror
      image: registry.ci.openshift.org/ocp/4.12:cli
      imagePullPolicy: Always
      name: ""
      resources:
        requests:
          cpu: 500m
      volumeMounts:
      - mountPath: /home/mirror/.docker/config.json
        name: push
        readOnly: true
        subPath: config.json
      - mountPath: /etc/imagemirror
        name: config
    volumes:
    - name: push
      secret:
        secretName: registry-push-credentials-quay.io-openshift-knative
    - configMap:
        name: image-mirror-mappings
      name: config
- agent: kubernetes
  cluster: app.ci
  cron: 1 1 12 */12 *
  decorate: true
  labels:
    ci.openshift.io/area: open-cluster-management
    ci.openshift.io/role: image-mirroring
  name: periodic-image-mirroring-open-cluster-management
  spec:
    automountServiceAccountToken: true
    containers:
    - args:
      - -c
      - |
        set -o errexit
        cp ~/.docker/config.json /tmp/config.json
        oc registry login --to /tmp/config.json
        failures=0
        for mapping in /etc/imagemirror/mapping_open_cluster_management*; do
          echo "Running: oc image mirror --keep-manifest-list -f=$mapping --skip-multiple-scopes"
          if ! oc image mirror --keep-manifest-list -a /tmp/config.json -f="$mapping" --skip-multiple-scopes; then
            echo "ERROR: Failed to mirror images from $mapping"
            failures=$((failures+1))
          fi
        done
        exit $failures
      command:
      - /bin/bash
      env:
      - name: HOME
        value: /home/mirror
      image: registry.ci.openshift.org/ocp/4.12:cli
      imagePullPolicy: Always
      name: ""
      resources:
        requests:
          cpu: 500m
      volumeMounts:
      - mountPath: /home/mirror/.docker/config.json
        name: push
        readOnly: true
        subPath: config.json
      - mountPath: /etc/imagemirror
        name: config
    volumes:
    - name: push
      secret:
        secretName: registry-push-credentials-quay.io-open-cluster-management
    - configMap:
        name: image-mirror-mappings
      name: config
- agent: kubernetes
  cluster: app.ci
  cron: '@hourly'
  decorate: true
  labels:
    ci.openshift.io/area: openshift-azure
    ci.openshift.io/role: image-mirroring
  name: periodic-image-mirroring-openshift-azure
  spec:
    containers:
    - args:
      - -c
      - |
        set -o errexit
        failures=0
        for mapping in /etc/imagemirror/mapping_openshift_azure*; do
          echo "Running: oc image mirror -f=$mapping --skip-multiple-scopes"
          if ! oc image mirror --keep-manifest-list -f="$mapping" --skip-multiple-scopes; then
            echo "ERROR: Failed to mirror images from $mapping"
            failures=$((failures+1))
          fi
        done
        exit $failures
      command:
      - /bin/bash
      env:
      - name: HOME
        value: /home/mirror
      image: quay.io/openshift/origin-cli:4.3
      imagePullPolicy: Always
      name: ""
      resources:
        requests:
          cpu: 500m
      volumeMounts:
      - mountPath: /home/mirror/.docker/config.json
        name: push
        readOnly: true
        subPath: .dockerconfigjson
      - mountPath: /etc/imagemirror
        name: config
    volumes:
    - name: push
      secret:
        secretName: registry-push-credentials-quay.io-openshift-azure
    - configMap:
        name: image-mirror-mappings
      name: config
- agent: kubernetes
  cluster: app.ci
  cron: '@hourly'
  decorate: true
  labels:
    ci.openshift.io/area: openshift
    ci.openshift.io/role: image-mirroring
  name: periodic-image-mirroring-openshift
  spec:
    automountServiceAccountToken: true
    containers:
    - args:
      - -c
      - |
        set -o errexit
        cp ~/.docker/config.json /tmp/config.json
        oc registry login --to /tmp/config.json
        failures=0
        for mapping in /etc/imagemirror/mapping_origin*; do
          if [ ! -s "${mapping}" ]; then continue; fi
          attempts=3
          for attempt in $( seq $attempts ); do
            echo "Running: oc image mirror --keep-manifest-list -f=$mapping --skip-multiple-scopes --continue-on-error --max-per-registry=3"
            if oc image mirror --keep-manifest-list -a /tmp/config.json -f="$mapping" --skip-multiple-scopes --continue-on-error --max-per-registry=3; then
              break
            fi
            if [[ $attempt -eq $attempts ]]; then
              echo "ERROR: Failed to mirror images from $mapping after $attempts attempts"
              failures=$((failures+1))
            fi
          done
        done
        exit $failures
      command:
      - /bin/bash
      env:
      - name: HOME
        value: /home/mirror
      image: registry.ci.openshift.org/ocp/4.12:cli
      imagePullPolicy: Always
      name: ""
      resources:
        requests:
          cpu: 500m
      volumeMounts:
      - mountPath: /home/mirror/.docker/config.json
        name: push
        readOnly: true
        subPath: .dockerconfigjson
      - mountPath: /etc/imagemirror
        name: config
    volumes:
    - name: push
      secret:
        secretName: registry-push-credentials-openshift
    - configMap:
        name: image-mirror-mappings
      name: config
- agent: kubernetes
  cluster: app.ci
  cron: 13 3 28 */12 *
  decorate: true
  labels:
    ci.openshift.io/area: tekton
    ci.openshift.io/role: image-mirroring
  name: periodic-image-mirroring-tekton
  spec:
    containers:
    - args:
      - -c
      - |
        set -o errexit
        failures=0
        for mapping in /etc/imagemirror/mapping_tekton*; do
          echo "Running: oc image mirror --keep-manifest-list -f=$mapping --skip-multiple-scopes"
          if ! oc image mirror --keep-manifest-list -f="$mapping" --skip-multiple-scopes; then
            echo "ERROR: Failed to mirror images from $mapping"
            failures=$((failures+1))
          fi
        done
        exit $failures
      command:
      - /bin/bash
      env:
      - name: HOME
        value: /home/mirror
      image: registry.ci.openshift.org/ocp/4.12:cli
      imagePullPolicy: Always
      name: ""
      resources:
        requests:
          cpu: 500m
      volumeMounts:
      - mountPath: /home/mirror/.docker/config.json
        name: push
        readOnly: true
        subPath: config.json
      - mountPath: /etc/imagemirror
        name: config
    volumes:
    - name: push
      secret:
        secretName: registry-push-credentials-quay.io-openshift-pipeline
    - configMap:
        name: image-mirror-mappings
      name: config
- agent: kubernetes
  cluster: app.ci
  cron: 15 1 22 */12 *
  decorate: true
  labels:
    ci.openshift.io/area: toolchain
    ci.openshift.io/role: image-mirroring
  name: periodic-image-mirroring-toolchain
  spec:
    containers:
    - args:
      - -c
      - |
        set -o errexit
        failures=0
        for mapping in /etc/imagemirror/mapping_toolchain*; do
          echo "Running: oc image mirror --keep-manifest-list -f=$mapping --skip-multiple-scopes"
          if ! oc image mirror --keep-manifest-list -f="$mapping" --skip-multiple-scopes; then
            echo "ERROR: Failed to mirror images from $mapping"
            failures=$((failures+1))
          fi
        done
        exit $failures
      command:
      - /bin/bash
      env:
      - name: HOME
        value: /home/mirror
      image: registry.ci.openshift.org/ocp/4.12:cli
      imagePullPolicy: Always
      name: ""
      resources:
        requests:
          cpu: 500m
      volumeMounts:
      - mountPath: /home/mirror/.docker/config.json
        name: push
        readOnly: true
        subPath: config.json
      - mountPath: /etc/imagemirror
        name: config
    volumes:
    - name: push
      secret:
        secretName: registry-push-credentials-quay.io-openshiftio
    - configMap:
        name: image-mirror-mappings
      name: config
- agent: kubernetes
  cluster: app.ci
  cron: '@hourly'
  decorate: true
  labels:
    ci.openshift.io/area: kubefed
    ci.openshift.io/role: image-mirroring
  name: periodic-image-mirroring-kubefed
  spec:
    containers:
    - args:
      - -c
      - |
        set -o errexit
        failures=0
        for mapping in /etc/imagemirror/mapping_kubefed*; do
          echo "Running: oc image mirror --keep-manifest-list -f=$mapping --skip-multiple-scopes"
          if ! oc image mirror --keep-manifest-list -f="$mapping" --skip-multiple-scopes; then
            echo "ERROR: Failed to mirror images from $mapping"
            failures=$((failures+1))
          fi
        done
        exit $failures
      command:
      - /bin/bash
      env:
      - name: HOME
        value: /home/mirror
      image: registry.ci.openshift.org/ocp/4.12:cli
      imagePullPolicy: Always
      name: ""
      resources:
        requests:
          cpu: 500m
      volumeMounts:
      - mountPath: /home/mirror/.docker/config.json
        name: push
        readOnly: true
        subPath: config.json
      - mountPath: /etc/imagemirror
        name: config
    volumes:
    - name: push
      secret:
        secretName: registry-push-credentials-quay.io
    - configMap:
        name: image-mirror-mappings
      name: config
- agent: kubernetes
  cluster: app.ci
  cron: 13 21 19 */12 *
  decorate: true
  labels:
    ci.openshift.io/area: codeready-toolchain
    ci.openshift.io/role: image-mirroring
  name: periodic-image-mirroring-codeready-toolchain
  spec:
    containers:
    - args:
      - -c
      - |
        set -o errexit
        failures=0
        for mapping in /etc/imagemirror/mapping_codeready_toolchain*; do
          echo "Running: oc image mirror --keep-manifest-list -f=$mapping --skip-multiple-scopes"
          if ! oc image mirror --keep-manifest-list -f="$mapping" --skip-multiple-scopes; then
            echo "ERROR: Failed to mirror images from $mapping"
            failures=$((failures+1))
          fi
        done
        exit $failures
      command:
      - /bin/bash
      env:
      - name: HOME
        value: /home/mirror
      image: registry.ci.openshift.org/ocp/4.12:cli
      imagePullPolicy: Always
      name: ""
      resources:
        requests:
          cpu: 500m
      volumeMounts:
      - mountPath: /home/mirror/.docker/config.json
        name: push
        readOnly: true
        subPath: config.json
      - mountPath: /etc/imagemirror
        name: config
    volumes:
    - name: push
      secret:
        secretName: registry-push-credentials-quay.io-codeready-toolchain
    - configMap:
        name: image-mirror-mappings
      name: config
- agent: kubernetes
  cluster: app.ci
  cron: '@hourly'
  decorate: true
  labels:
    ci.openshift.io/area: openshift-container-storage
    ci.openshift.io/role: image-mirroring
  name: periodic-image-mirroring-red-hat-storage
  spec:
    containers:
    - args:
      - -c
      - |
        set -o errexit
        failures=0
        for mapping in /etc/imagemirror/mapping_red-hat-storage_*; do
          echo "Running: oc image mirror --keep-manifest-list -f=$mapping --skip-multiple-scopes"
          if ! oc image mirror --keep-manifest-list -f="$mapping" --skip-multiple-scopes; then
            echo "ERROR: Failed to mirror images from $mapping"
            failures=$((failures+1))
          fi
        done
        exit $failures
      command:
      - /bin/bash
      env:
      - name: HOME
        value: /home/mirror
      image: registry.ci.openshift.org/ocp/4.12:cli
      imagePullPolicy: Always
      name: ""
      resources:
        requests:
          cpu: 500m
      volumeMounts:
      - mountPath: /home/mirror/.docker/config.json
        name: push
        readOnly: true
        subPath: .dockerconfigjson
      - mountPath: /etc/imagemirror
        name: config
    volumes:
    - name: push
      secret:
        secretName: registry-push-credentials-quay.io-ocs-dev
    - configMap:
        name: image-mirror-mappings
      name: config
- agent: kubernetes
  cluster: app.ci
  cron: 15 2 12 */12 *
  decorate: true
  labels:
    ci.openshift.io/area: openshift-container-storage
    ci.openshift.io/role: image-mirroring
  name: periodic-image-mirroring-ceph-csi
  spec:
    containers:
    - args:
      - -c
      - |
        set -o errexit
        failures=0
        for mapping in /etc/imagemirror/mapping_ceph-csi*; do
          echo "Running: oc image mirror --keep-manifest-list -f=$mapping --skip-multiple-scopes"
          if ! oc image mirror --keep-manifest-list -f="$mapping" --skip-multiple-scopes; then
            echo "ERROR: Failed to mirror images from $mapping"
            failures=$((failures+1))
          fi
        done
        exit $failures
      command:
      - /bin/bash
      env:
      - name: HOME
        value: /home/mirror
      image: registry.ci.openshift.org/ocp/4.12:cli
      imagePullPolicy: Always
      name: ""
      resources:
        requests:
          cpu: 500m
      volumeMounts:
      - mountPath: /home/mirror/.docker/config.json
        name: push
        readOnly: true
        subPath: .dockerconfigjson
      - mountPath: /etc/imagemirror
        name: config
    volumes:
    - name: push
      secret:
        secretName: registry-push-credentials-quay.io-ocs-dev
    - configMap:
        name: image-mirror-mappings
      name: config
- agent: kubernetes
  cluster: app.ci
  cron: '@hourly'
  decorate: true
  labels:
    ci.openshift.io/area: integr8ly
    ci.openshift.io/role: image-mirroring
  name: periodic-image-mirroring-integr8ly
  spec:
    containers:
    - args:
      - -c
      - |
        set -o errexit
        failures=0
        for mapping in /etc/imagemirror/mapping_integr8ly*; do
          echo "Running: oc image mirror --keep-manifest-list -f=$mapping --skip-multiple-scopes"
          if ! oc image mirror --keep-manifest-list -f="$mapping" --skip-multiple-scopes; then
            echo "ERROR: Failed to mirror images from $mapping"
            failures=$((failures+1))
          fi
        done
        exit $failures
      command:
      - /bin/bash
      env:
      - name: HOME
        value: /home/mirror
      image: registry.ci.openshift.org/ocp/4.12:cli
      imagePullPolicy: Always
      name: ""
      resources:
        requests:
          cpu: 500m
      volumeMounts:
      - mountPath: /home/mirror/.docker/config.json
        name: push
        readOnly: true
        subPath: config.json
      - mountPath: /etc/imagemirror
        name: config
    volumes:
    - name: push
      secret:
        secretName: registry-push-credentials-quay.io-integr8ly
    - configMap:
        name: image-mirror-mappings
      name: config
- agent: kubernetes
  cluster: app.ci
  cron: '@hourly'
  decorate: true
  labels:
    ci.openshift.io/area: openshift-kni
    ci.openshift.io/role: image-mirroring
  name: periodic-image-mirroring-openshift-kni
  spec:
    containers:
    - args:
      - -c
      - |
        set -o errexit
        failures=0
        for mapping in /etc/imagemirror/mapping_openshift-kni*; do
          echo "Running: oc image mirror --keep-manifest-list -f=$mapping --skip-multiple-scopes"
          if ! oc image mirror --keep-manifest-list -f="$mapping" --skip-multiple-scopes; then
            echo "ERROR: Failed to mirror images from $mapping"
            failures=$((failures+1))
          fi
        done
        exit $failures
      command:
      - /bin/bash
      env:
      - name: HOME
        value: /home/mirror
      image: registry.ci.openshift.org/ocp/4.12:cli
      imagePullPolicy: Always
      name: ""
      resources:
        requests:
          cpu: 500m
      volumeMounts:
      - mountPath: /home/mirror/.docker/config.json
        name: push
        readOnly: true
        subPath: config.json
      - mountPath: /etc/imagemirror
        name: config
    volumes:
    - name: push
      secret:
        secretName: registry-push-credentials-quay.io-openshift-kni
    - configMap:
        name: image-mirror-mappings
      name: config
- agent: kubernetes
  cluster: app.ci
  cron: '@hourly'
  decorate: true
  labels:
    ci.openshift.io/area: openshift-psap
    ci.openshift.io/role: image-mirroring
  name: periodic-image-mirroring-openshift-psap
  spec:
    automountServiceAccountToken: true
    containers:
    - args:
      - -c
      - |
        set -o errexit
        cp ~/.docker/config.json /tmp/config.json
        oc registry login --to /tmp/config.json
        failures=0
        for mapping in /etc/imagemirror/mapping_openshift-psap*; do
          echo "Running: oc image mirror --keep-manifest-list -f=$mapping --skip-multiple-scopes"
          if ! oc image mirror --keep-manifest-list -f="$mapping" --skip-multiple-scopes; then
            echo "ERROR: Failed to mirror images from $mapping"
            failures=$((failures+1))
          fi
        done
        exit $failures
      command:
      - /bin/bash
      env:
      - name: HOME
        value: /home/mirror
      image: registry.ci.openshift.org/ocp/4.12:cli
      imagePullPolicy: Always
      name: ""
      resources:
        requests:
          cpu: 500m
      volumeMounts:
      - mountPath: /home/mirror/.docker/config.json
        name: push
        readOnly: true
        subPath: .dockerconfigjson
      - mountPath: /etc/imagemirror
        name: config
    volumes:
    - name: push
      secret:
        secretName: registry-push-credentials-quay.io-openshift-psap
    - configMap:
        name: image-mirror-mappings
      name: config
- agent: kubernetes
  cluster: app.ci
  cron: '@hourly'
  decorate: true
  labels:
    ci.openshift.io/area: ovirt
    ci.openshift.io/role: image-mirroring
  name: periodic-image-mirroring-ovirt
  spec:
    automountServiceAccountToken: true
    containers:
    - args:
      - -c
      - |
        set -euxo pipefail
        cp ~/.docker/config.json /tmp/config.json
        oc registry login --to /tmp/config.json
        failures=0
        for mapping in /etc/imagemirror/mapping_ovirt_*; do
          echo "Running: oc image mirror --keep-manifest-list -f=$mapping --skip-multiple-scopes"
          if ! oc image mirror --keep-manifest-list -f="$mapping" --skip-multiple-scopes; then
            echo "ERROR: Failed to mirror images from $mapping"
            failures=$((failures+1))
          fi
        done
        exit $failures
      command:
      - /bin/bash
      env:
      - name: HOME
        value: /home/mirror
      image: registry.ci.openshift.org/ocp/4.12:cli
      imagePullPolicy: Always
      name: ""
      resources:
        requests:
          cpu: 500m
      volumeMounts:
      - mountPath: /home/mirror/.docker/config.json
        name: push
        readOnly: true
        subPath: config.json
      - mountPath: /etc/imagemirror
        name: config
    volumes:
    - name: push
      secret:
        secretName: registry-push-credentials-quay.io-ovirt
    - configMap:
        name: image-mirror-mappings
      name: config
- agent: kubernetes
  cluster: app.ci
  cron: '@every 20m'
  decorate: true
  labels:
    ci.openshift.io/area: redhat-developer
    ci.openshift.io/role: image-mirroring
  name: periodic-image-mirroring-redhat-developer
  spec:
    automountServiceAccountToken: true
    containers:
    - args:
      - -c
      - |
        set -o errexit
        cp ~/.docker/config.json /tmp/config.json
        oc registry login --to /tmp/config.json
        failures=0
        for mapping in /etc/imagemirror/mapping_redhat-developer*; do
          echo "Running: oc image mirror --keep-manifest-list -f=$mapping --skip-multiple-scopes"
          if ! oc image mirror --keep-manifest-list -f="$mapping" --skip-multiple-scopes; then
            echo "ERROR: Failed to mirror images from $mapping"
            failures=$((failures+1))
          fi
        done
        exit $failures
      command:
      - /bin/bash
      env:
      - name: HOME
        value: /home/mirror
      image: registry.ci.openshift.org/ocp/4.12:cli
      imagePullPolicy: Always
      name: ""
      resources:
        requests:
          cpu: 500m
      volumeMounts:
      - mountPath: /home/mirror/.docker/config.json
        name: push
        readOnly: true
        subPath: config.json
      - mountPath: /etc/imagemirror
        name: config
    volumes:
    - name: push
      secret:
        secretName: registry-push-credentials-quay.io-redhat-developer
    - configMap:
        name: image-mirror-mappings
      name: config
- agent: kubernetes
  cluster: app.ci
  cron: '@hourly'
  decorate: true
  labels:
    ci.openshift.io/area: openshift-logging
    ci.openshift.io/role: image-mirroring
  name: periodic-image-mirroring-openshift-logging
  reporter_config:
    slack:
      channel: '#announce-logging'
      job_states_to_report:
      - failure
      report_template: Job {{.Spec.Job}} failed
  spec:
    containers:
    - args:
      - -c
      - |
        set -o errexit
        failures=0
        for mapping in /etc/imagemirror/mapping_logging*; do
          echo "Running: oc image mirror --keep-manifest-list -f=$mapping --skip-multiple-scopes"
          if ! oc image mirror --keep-manifest-list -f="$mapping" --skip-multiple-scopes; then
            echo "ERROR: Failed to mirror images from $mapping"
            failures=$((failures+1))
          fi
        done
        exit $failures
      command:
      - /bin/bash
      env:
      - name: HOME
        value: /home/mirror
      image: registry.ci.openshift.org/ocp/4.12:cli
      imagePullPolicy: Always
      name: ""
      resources:
        requests:
          cpu: 500m
      volumeMounts:
      - mountPath: /home/mirror/.docker/config.json
        name: push
        readOnly: true
        subPath: config.json
      - mountPath: /etc/imagemirror
        name: config
    volumes:
    - name: push
      secret:
        secretName: openshiftlogging-ci-to-quay
    - configMap:
        name: image-mirror-mappings
      name: config
- agent: kubernetes
  cluster: app.ci
  cron: '@hourly'
  decorate: true
  labels:
    ci.openshift.io/area: addon-operator-dev
    ci.openshift.io/role: image-mirroring
  name: periodic-image-mirroring-addon-operator
  spec:
    containers:
    - args:
      - -c
      - |
        set -o errexit
        failures=0
        for mapping in /etc/imagemirror/mapping_addon_operator*; do
          echo "Running: oc image mirror --keep-manifest-list -f=$mapping --skip-multiple-scopes"
          if ! oc image mirror --keep-manifest-list -f="$mapping" --skip-multiple-scopes; then
            echo "ERROR: Failed to mirror images from $mapping"
            failures=$((failures+1))
          fi
        done
        exit $failures
      command:
      - /bin/bash
      env:
      - name: HOME
        value: /home/mirror
      image: registry.ci.openshift.org/ocp/4.12:cli
      imagePullPolicy: Always
      name: ""
      resources:
        requests:
          cpu: 500m
      volumeMounts:
      - mountPath: /home/mirror/.docker/config.json
        name: push
        readOnly: true
        subPath: config.json
      - mountPath: /etc/imagemirror
        name: config
    volumes:
    - name: push
      secret:
        secretName: app-sre-push-pull-secret
    - configMap:
        name: image-mirror-mappings
      name: config
- agent: kubernetes
  cluster: app.ci
  cron: '@hourly'
  decorate: true
  labels:
    ci.openshift.io/area: reference-addon-dev
    ci.openshift.io/role: image-mirroring
  name: periodic-image-mirroring-reference-addon
  spec:
    containers:
    - args:
      - -c
      - |
        set -o errexit
        failures=0
        for mapping in /etc/imagemirror/mapping_reference_addon*; do
          echo "Running: oc image mirror --keep-manifest-list -f=$mapping --skip-multiple-scopes"
          if ! oc image mirror --keep-manifest-list -f="$mapping" --skip-multiple-scopes; then
            echo "ERROR: Failed to mirror images from $mapping"
            failures=$((failures+1))
          fi
        done
        exit $failures
      command:
      - /bin/bash
      env:
      - name: HOME
        value: /home/mirror
      image: registry.ci.openshift.org/ocp/4.12:cli
      imagePullPolicy: Always
      name: ""
      resources:
        requests:
          cpu: 500m
      volumeMounts:
      - mountPath: /home/mirror/.docker/config.json
        name: push
        readOnly: true
        subPath: config.json
      - mountPath: /etc/imagemirror
        name: config
    volumes:
    - name: push
      secret:
        secretName: app-sre-push-pull-secret
    - configMap:
        name: image-mirror-mappings
      name: config
- agent: kubernetes
  cluster: app.ci
  cron: '@hourly'
  decorate: true
  labels:
    ci.openshift.io/area: supplemental-ci-images
    ci.openshift.io/role: infra
  name: periodic-image-mirroring-supplemental-ci-images
  spec:
    containers:
    - args:
      - -c
      - |
        set -o errexit
        failures=0
        for mapping in /etc/imagemirror/mapping_supplemental_ci_images_*; do
          echo "Running: oc image mirror --keep-manifest-list -f=$mapping --skip-multiple-scopes"
          attempts=3
          for attempt in $( seq $attempts ); do
            if oc image mirror --keep-manifest-list -f="$mapping" --skip-multiple-scopes; then
              break
            fi
            if [[ $attempt -eq $attempts ]]; then
              echo "ERROR: Failed to mirror images from $mapping after $attempts attempts"
              failures=$((failures+1))
            fi
          done
        done
        exit $failures
      command:
      - /bin/bash
      env:
      - name: HOME
        value: /home/mirror
      image: registry.ci.openshift.org/ocp/4.12:cli
      imagePullPolicy: Always
      name: ""
      resources:
        requests:
          cpu: 500m
      volumeMounts:
      - mountPath: /home/mirror/.docker/config.json
        name: push
        readOnly: true
        subPath: .dockerconfigjson
      - mountPath: /etc/imagemirror
        name: config
    volumes:
    - name: push
      secret:
        secretName: registry-push-credentials-ci-central
    - configMap:
        name: image-mirror-mappings
      name: config
- agent: kubernetes
  cluster: app.ci
  cron: '@hourly'
  decorate: true
  labels:
    ci.openshift.io/area: supplemental-ci-private-images-redhat
    ci.openshift.io/role: infra
  name: periodic-image-mirroring-supplemental-ci-private-images-redhat
  spec:
    containers:
    - args:
      - -c
      - |
        set -o errexit
        failures=0
        for mapping in /etc/imagemirror/mapping_supplemental_ci_private_images_redhat_*; do
          echo "Running: oc image mirror -f=$mapping --skip-multiple-scopes"
          if ! oc image mirror --keep-manifest-list -f="$mapping" --skip-multiple-scopes; then
            echo "ERROR: Failed to mirror images from $mapping"
            failures=$((failures+1))
          fi
        done
        exit $failures
      command:
      - /bin/bash
      env:
      - name: HOME
        value: /home/mirror
      image: registry.ci.openshift.org/ocp/4.12:cli
      imagePullPolicy: Always
      name: ""
      resources:
        requests:
          cpu: 500m
      volumeMounts:
      - mountPath: /home/mirror/.docker/config.json
        name: push
        readOnly: true
        subPath: .dockerconfigjson
      - mountPath: /etc/imagemirror
        name: config
    volumes:
    - name: push
      secret:
        secretName: mirror-redhat-io-to-ci-central-registry-credentials
    - configMap:
        name: image-mirror-mappings
      name: config
- agent: kubernetes
  cluster: app.ci
  cron: '@hourly'
  decorate: true
  labels:
    ci.openshift.io/area: edge-infrastructure
    ci.openshift.io/role: image-mirroring
  name: periodic-image-mirroring-edge-infrastructure
  reporter_config:
    slack:
      channel: '#forum-edge-infra-alerts'
      job_states_to_report:
      - failure
      - error
      report_template: '<@here> :red_jenkins_circle: Job *{{.Spec.Job}}* ended with
        *{{.Status.State}}*. <{{.Status.URL}}|View logs>'
  spec:
    containers:
    - args:
      - -c
      - |
        set -o errexit
        failures=0
        for mapping in /etc/imagemirror/mapping_edge_infrastructure*; do
          echo "Running: oc image mirror --keep-manifest-list -f=$mapping --skip-multiple-scopes"
          if ! oc image mirror --keep-manifest-list -f="$mapping" --skip-multiple-scopes; then
            echo "ERROR: Failed to mirror images from $mapping"
            failures=$((failures+1))
          fi
        done
        exit $failures
      command:
      - /bin/bash
      env:
      - name: HOME
        value: /home/mirror
      image: registry.ci.openshift.org/ocp/4.12:cli
      imagePullPolicy: Always
      name: ""
      resources:
        requests:
          cpu: 500m
      volumeMounts:
      - mountPath: /home/mirror/.docker/config.json
        name: push
        readOnly: true
        subPath: config.json
      - mountPath: /etc/imagemirror
        name: config
    volumes:
    - name: push
      secret:
        secretName: registry-push-credentials-quay-openshift-edge-infrastructure
    - configMap:
        name: image-mirror-mappings
      name: config
- agent: kubernetes
  cluster: app.ci
  cron: '@hourly'
  decorate: true
  labels:
    ci.openshift.io/area: hypershift
    ci.openshift.io/role: image-mirroring
  name: periodic-image-mirroring-hypershift
  spec:
    automountServiceAccountToken: true
    containers:
    - args:
      - -c
      - |
        set -o errexit
        cp ~/.docker/config.json /tmp/config.json
        oc registry login --to /tmp/config.json
        failures=0
        for mapping in /etc/imagemirror/mapping_hypershift*; do
          echo "Running: oc image mirror --keep-manifest-list -f=$mapping --skip-multiple-scopes"
          if ! oc image mirror --keep-manifest-list -a /tmp/config.json -f="$mapping" --skip-multiple-scopes; then
            echo "ERROR: Failed to mirror images from $mapping"
            failures=$((failures+1))
          fi
        done
        exit $failures
      command:
      - /bin/bash
      env:
      - name: HOME
        value: /home/mirror
      image: registry.ci.openshift.org/ocp/4.12:cli
      imagePullPolicy: Always
      name: ""
      resources:
        requests:
          cpu: 500m
      volumeMounts:
      - mountPath: /home/mirror/.docker/config.json
        name: push
        readOnly: true
        subPath: config.json
      - mountPath: /etc/imagemirror
        name: config
    volumes:
    - name: push
      secret:
        secretName: registry-push-credentials-quayio-hypershift
    - configMap:
        name: image-mirror-mappings
      name: config
- agent: kubernetes
  cluster: app.ci
  cron: '@hourly'
  decorate: true
  labels:
    ci.openshift.io/area: coreos
    ci.openshift.io/role: image-mirroring
  name: periodic-image-mirroring-cosa
  spec:
    automountServiceAccountToken: true
    containers:
    - args:
      - -c
      - |
        set -o errexit
        failures=0
        for mapping in /etc/imagemirror/mapping_coreos_assembler*; do
          # Remove --keep-manifest-list option for now until the internal
          # registry supports it. https://issues.redhat.com/browse/IR-192
          echo "Running: oc image mirror -f=$mapping --skip-multiple-scopes"
          if ! oc image mirror --keep-manifest-list -f="$mapping" --skip-multiple-scopes; then
            echo "ERROR: Failed to mirror images from $mapping"
            failures=$((failures+1))
          fi
        done
        exit $failures
      command:
      - /bin/bash
      env:
      - name: HOME
        value: /home/mirror
      image: registry.ci.openshift.org/ocp/4.12:cli
      imagePullPolicy: Always
      name: ""
      resources:
        requests:
          cpu: 500m
      volumeMounts:
      - mountPath: /home/mirror/.docker/config.json
        name: push
        readOnly: true
        subPath: .dockerconfigjson
      - mountPath: /etc/imagemirror
        name: config
    volumes:
    - name: push
      secret:
        secretName: registry-push-credentials-ci-central
    - configMap:
        name: image-mirror-mappings
      name: config
- agent: kubernetes
  cluster: app.ci
  cron: '@hourly'
  decorate: true
  labels:
    ci.openshift.io/area: konveyor
    ci.openshift.io/role: image-mirroring
  name: periodic-image-mirroring-konveyor
  spec:
    containers:
    - args:
      - -c
      - |
        set -o errexit
        failures=0
        for mapping in /etc/imagemirror/mapping_konveyor*; do
          echo "Running: oc image mirror --keep-manifest-list -f=$mapping --skip-multiple-scopes"
          if ! oc image mirror --keep-manifest-list -f="$mapping" --skip-multiple-scopes; then
            echo "ERROR: Failed to mirror images from $mapping"
            failures=$((failures+1))
          fi
        done
        exit $failures
      command:
      - /bin/bash
      env:
      - name: HOME
        value: /home/mirror
      image: registry.ci.openshift.org/ocp/4.12:cli
      imagePullPolicy: Always
      name: ""
      resources:
        requests:
          cpu: 500m
      volumeMounts:
      - mountPath: /home/mirror/.docker/config.json
        name: push
        readOnly: true
        subPath: config.json
      - mountPath: /etc/imagemirror
        name: config
    volumes:
    - name: push
      secret:
        secretName: registry-push-credentials-quay-io-konveyor
    - configMap:
        name: image-mirror-mappings
      name: config
- agent: kubernetes
  cluster: app.ci
  cron: '@hourly'
  decorate: true
  labels:
    ci.openshift.io/area: node-observability-operator
    ci.openshift.io/role: image-mirroring
  name: periodic-image-mirroring-node-observability-operator
  spec:
    containers:
    - args:
      - -c
      - |
        set -o errexit
        failures=0
        for mapping in /etc/imagemirror/mapping_node_observability_operator*; do
          ciimage=$(cat ${mapping} | cut -d ' ' -f1)
          quayimage=$(cat ${mapping} | cut -d ' ' -f2)
          digest=$(oc image info ${ciimage} | grep 'Digest:' | tr -d ' ' | cut -d ':' -f2-)
          shorttag=$(echo ${digest} | cut -d: -f2 | grep -oP '^.{12}')
          quayimageshort=${quayimage/:*/:${shorttag}}
          echo "Running: oc image mirror --keep-manifest-list ${ciimage}=${quayimageshort} --skip-multiple-scopes"
          if ! oc image mirror --keep-manifest-list ${ciimage}=${quayimageshort} --skip-multiple-scopes; then
            echo "ERROR: Failed to mirror images from $mapping to ${quayimageshort}"
            failures=$((failures+1))
          fi
          echo "Running: oc image mirror --keep-manifest-list -f=$mapping --skip-multiple-scopes"
          if ! oc image mirror --keep-manifest-list -f="$mapping" --skip-multiple-scopes; then
            echo "ERROR: Failed to mirror images from $mapping"
            failures=$((failures+1))
          fi
        done
        exit $failures
      command:
      - /bin/bash
      env:
      - name: HOME
        value: /home/mirror
      image: registry.ci.openshift.org/ocp/4.12:cli
      imagePullPolicy: Always
      name: ""
      resources:
        requests:
          cpu: 500m
      volumeMounts:
      - mountPath: /home/mirror/.docker/config.json
        name: push
        readOnly: true
        subPath: config.json
      - mountPath: /etc/imagemirror
        name: config
    volumes:
    - name: push
      secret:
        secretName: registry-push-credentials-quay-io-node-observability-optr
    - configMap:
        name: image-mirror-mappings
      name: config
- agent: kubernetes
  cluster: app.ci
  cron: '@hourly'
  decorate: true
  labels:
    ci.openshift.io/area: external-dns-operator
    ci.openshift.io/role: image-mirroring
  name: periodic-image-mirroring-external-dns-operator
  spec:
    containers:
    - args:
      - -c
      - |
        set -o errexit
        failures=0
        for mapping in /etc/imagemirror/mapping_external_dns_operator*; do
          ciimage=$(cat ${mapping} | cut -d ' ' -f1)
          quayimage=$(cat ${mapping} | cut -d ' ' -f2)
          digest=$(oc image info ${ciimage} | grep 'Digest:' | tr -d ' ' | cut -d ':' -f2-)
          shorttag=$(echo ${digest} | cut -d: -f2 | grep -oP '^.{12}')
          quayimageshort=${quayimage/:*/:${shorttag}}
          echo "Running: oc image mirror --keep-manifest-list ${ciimage}=${quayimageshort} --skip-multiple-scopes"
          if ! oc image mirror --keep-manifest-list ${ciimage}=${quayimageshort} --skip-multiple-scopes; then
            echo "ERROR: Failed to mirror images from $mapping to ${quayimageshort}"
            failures=$((failures+1))
          fi
          echo "Running: oc image mirror --keep-manifest-list -f=$mapping --skip-multiple-scopes"
          if ! oc image mirror --keep-manifest-list -f="$mapping" --skip-multiple-scopes; then
            echo "ERROR: Failed to mirror images from $mapping"
            failures=$((failures+1))
          fi
        done
        exit $failures
      command:
      - /bin/bash
      env:
      - name: HOME
        value: /home/mirror
      image: registry.ci.openshift.org/ocp/4.12:cli
      imagePullPolicy: Always
      name: ""
      resources:
        requests:
          cpu: 500m
      volumeMounts:
      - mountPath: /home/mirror/.docker/config.json
        name: push
        readOnly: true
        subPath: config.json
      - mountPath: /etc/imagemirror
        name: config
    volumes:
    - name: push
      secret:
        secretName: registry-push-credentials-quay-io-external-dns-optr
    - configMap:
        name: image-mirror-mappings
      name: config
- agent: kubernetes
  cluster: app.ci
  cron: '@hourly'
  decorate: true
  labels:
    ci.openshift.io/area: aws-load-balancer-operator
    ci.openshift.io/role: image-mirroring
  name: periodic-image-mirroring-aws-load-balancer-operator
  spec:
    containers:
    - args:
      - -c
      - |
        set -o errexit
        failures=0
        for mapping in /etc/imagemirror/mapping_aws_load_balancer_operator*; do
          ciimage=$(cat ${mapping} | cut -d ' ' -f1)
          quayimage=$(cat ${mapping} | cut -d ' ' -f2)
          digest=$(oc image info ${ciimage} | grep 'Digest:' | tr -d ' ' | cut -d ':' -f2-)
          shorttag=$(echo ${digest} | cut -d: -f2 | grep -oP '^.{12}')
          quayimageshort=${quayimage/:*/:${shorttag}}
          echo "Running: oc image mirror --keep-manifest-list ${ciimage}=${quayimageshort} --skip-multiple-scopes"
          if ! oc image mirror --keep-manifest-list ${ciimage}=${quayimageshort} --skip-multiple-scopes; then
            echo "ERROR: Failed to mirror images from $mapping to ${quayimageshort}"
            failures=$((failures+1))
          fi
          echo "Running: oc image mirror --keep-manifest-list -f=$mapping --skip-multiple-scopes"
          if ! oc image mirror --keep-manifest-list -f="$mapping" --skip-multiple-scopes; then
            echo "ERROR: Failed to mirror images from $mapping"
            failures=$((failures+1))
          fi
        done
        exit $failures
      command:
      - /bin/bash
      env:
      - name: HOME
        value: /home/mirror
      image: registry.ci.openshift.org/ocp/4.12:cli
      imagePullPolicy: Always
      name: ""
      resources:
        requests:
          cpu: 500m
      volumeMounts:
      - mountPath: /home/mirror/.docker/config.json
        name: push
        readOnly: true
        subPath: config.json
      - mountPath: /etc/imagemirror
        name: config
    volumes:
    - name: push
      secret:
        secretName: registry-push-credentials-quay-io-albo
    - configMap:
        name: image-mirror-mappings
      name: config
- agent: kubernetes
  cluster: app.ci
  cron: '@hourly'
  decorate: true
<<<<<<< HEAD
  decoration_config:
    timeout: 2h0m0s
  labels:
    ci.openshift.io/area: osa
    ci.openshift.io/role: image-mirroring
  name: periodic-image-mirroring-osa
  reporter_config:
    slack:
      channel: '#forum-osa-infra-alerts'
      job_states_to_report:
      - failure
      - error
      report_template: Job *{{.Spec.Job}}* ended with *{{.Status.State}}*. <{{.Status.URL}}|View
        logs>
=======
  labels:
    ci.openshift.io/area: lvms
    ci.openshift.io/role: image-mirroring
  name: periodic-image-mirroring-lvms
>>>>>>> 966cf729
  spec:
    containers:
    - args:
      - -c
      - |
        set -o errexit
        failures=0
<<<<<<< HEAD
        for mapping in /etc/imagemirror/mapping_osa*; do
=======
        for mapping in /etc/imagemirror/mapping_lvms*; do
>>>>>>> 966cf729
          echo "Running: oc image mirror --keep-manifest-list -f=$mapping --skip-multiple-scopes"
          if ! oc image mirror --keep-manifest-list -f="$mapping" --skip-multiple-scopes; then
            echo "ERROR: Failed to mirror images from $mapping"
            failures=$((failures+1))
          fi
        done
        exit $failures
      command:
      - /bin/bash
      env:
      - name: HOME
        value: /home/mirror
      image: registry.ci.openshift.org/ocp/4.12:cli
      imagePullPolicy: Always
      name: ""
      resources:
        requests:
          cpu: 500m
      volumeMounts:
      - mountPath: /home/mirror/.docker/config.json
        name: push
        readOnly: true
        subPath: config.json
      - mountPath: /etc/imagemirror
        name: config
    volumes:
    - name: push
      secret:
<<<<<<< HEAD
        secretName: registry-push-credentials-quay-io-osa
=======
        secretName: registry-push-credentials-quay-io-lvms-dev
>>>>>>> 966cf729
    - configMap:
        name: image-mirror-mappings
      name: config<|MERGE_RESOLUTION|>--- conflicted
+++ resolved
@@ -1,1456 +1,1491 @@
 periodics:
-- agent: kubernetes
-  cluster: app.ci
-  cron: '@hourly'
-  decorate: true
-  decoration_config:
-    timeout: 5h0m0s
-  labels:
-    ci.openshift.io/area: knative
-    ci.openshift.io/role: image-mirroring
-  name: periodic-image-mirroring-knative
-  reporter_config:
-    slack:
-      channel: '#serverless-dev'
-      job_states_to_report:
-      - failure
-      report_template: Job {{.Spec.Job}} failed
-  spec:
-    containers:
-    - args:
-      - -c
-      - |
-        set -o errexit
-        failures=0
-        for mapping in /etc/imagemirror/mapping_knative*; do
-          echo "Running: oc image mirror --keep-manifest-list -f=$mapping --skip-multiple-scopes"
-          if ! oc image mirror --keep-manifest-list -f="$mapping" --skip-multiple-scopes; then
-            echo "ERROR: Failed to mirror images from $mapping"
-            failures=$((failures+1))
-          fi
-        done
-        exit $failures
-      command:
-      - /bin/bash
-      env:
-      - name: HOME
-        value: /home/mirror
-      image: registry.ci.openshift.org/ocp/4.12:cli
-      imagePullPolicy: Always
-      name: ""
-      resources:
-        requests:
-          cpu: 500m
-      volumeMounts:
-      - mountPath: /home/mirror/.docker/config.json
-        name: push
-        readOnly: true
-        subPath: config.json
-      - mountPath: /etc/imagemirror
-        name: config
-    volumes:
-    - name: push
-      secret:
-        secretName: registry-push-credentials-quay.io-openshift-knative
-    - configMap:
-        name: image-mirror-mappings
-      name: config
-- agent: kubernetes
-  cluster: app.ci
-  cron: 1 1 12 */12 *
-  decorate: true
-  labels:
-    ci.openshift.io/area: open-cluster-management
-    ci.openshift.io/role: image-mirroring
-  name: periodic-image-mirroring-open-cluster-management
-  spec:
-    automountServiceAccountToken: true
-    containers:
-    - args:
-      - -c
-      - |
-        set -o errexit
-        cp ~/.docker/config.json /tmp/config.json
-        oc registry login --to /tmp/config.json
-        failures=0
-        for mapping in /etc/imagemirror/mapping_open_cluster_management*; do
-          echo "Running: oc image mirror --keep-manifest-list -f=$mapping --skip-multiple-scopes"
-          if ! oc image mirror --keep-manifest-list -a /tmp/config.json -f="$mapping" --skip-multiple-scopes; then
-            echo "ERROR: Failed to mirror images from $mapping"
-            failures=$((failures+1))
-          fi
-        done
-        exit $failures
-      command:
-      - /bin/bash
-      env:
-      - name: HOME
-        value: /home/mirror
-      image: registry.ci.openshift.org/ocp/4.12:cli
-      imagePullPolicy: Always
-      name: ""
-      resources:
-        requests:
-          cpu: 500m
-      volumeMounts:
-      - mountPath: /home/mirror/.docker/config.json
-        name: push
-        readOnly: true
-        subPath: config.json
-      - mountPath: /etc/imagemirror
-        name: config
-    volumes:
-    - name: push
-      secret:
-        secretName: registry-push-credentials-quay.io-open-cluster-management
-    - configMap:
-        name: image-mirror-mappings
-      name: config
-- agent: kubernetes
-  cluster: app.ci
-  cron: '@hourly'
-  decorate: true
-  labels:
-    ci.openshift.io/area: openshift-azure
-    ci.openshift.io/role: image-mirroring
-  name: periodic-image-mirroring-openshift-azure
-  spec:
-    containers:
-    - args:
-      - -c
-      - |
-        set -o errexit
-        failures=0
-        for mapping in /etc/imagemirror/mapping_openshift_azure*; do
-          echo "Running: oc image mirror -f=$mapping --skip-multiple-scopes"
-          if ! oc image mirror --keep-manifest-list -f="$mapping" --skip-multiple-scopes; then
-            echo "ERROR: Failed to mirror images from $mapping"
-            failures=$((failures+1))
-          fi
-        done
-        exit $failures
-      command:
-      - /bin/bash
-      env:
-      - name: HOME
-        value: /home/mirror
-      image: quay.io/openshift/origin-cli:4.3
-      imagePullPolicy: Always
-      name: ""
-      resources:
-        requests:
-          cpu: 500m
-      volumeMounts:
-      - mountPath: /home/mirror/.docker/config.json
-        name: push
-        readOnly: true
-        subPath: .dockerconfigjson
-      - mountPath: /etc/imagemirror
-        name: config
-    volumes:
-    - name: push
-      secret:
-        secretName: registry-push-credentials-quay.io-openshift-azure
-    - configMap:
-        name: image-mirror-mappings
-      name: config
-- agent: kubernetes
-  cluster: app.ci
-  cron: '@hourly'
-  decorate: true
-  labels:
-    ci.openshift.io/area: openshift
-    ci.openshift.io/role: image-mirroring
-  name: periodic-image-mirroring-openshift
-  spec:
-    automountServiceAccountToken: true
-    containers:
-    - args:
-      - -c
-      - |
-        set -o errexit
-        cp ~/.docker/config.json /tmp/config.json
-        oc registry login --to /tmp/config.json
-        failures=0
-        for mapping in /etc/imagemirror/mapping_origin*; do
-          if [ ! -s "${mapping}" ]; then continue; fi
-          attempts=3
-          for attempt in $( seq $attempts ); do
-            echo "Running: oc image mirror --keep-manifest-list -f=$mapping --skip-multiple-scopes --continue-on-error --max-per-registry=3"
-            if oc image mirror --keep-manifest-list -a /tmp/config.json -f="$mapping" --skip-multiple-scopes --continue-on-error --max-per-registry=3; then
-              break
-            fi
-            if [[ $attempt -eq $attempts ]]; then
-              echo "ERROR: Failed to mirror images from $mapping after $attempts attempts"
-              failures=$((failures+1))
-            fi
-          done
-        done
-        exit $failures
-      command:
-      - /bin/bash
-      env:
-      - name: HOME
-        value: /home/mirror
-      image: registry.ci.openshift.org/ocp/4.12:cli
-      imagePullPolicy: Always
-      name: ""
-      resources:
-        requests:
-          cpu: 500m
-      volumeMounts:
-      - mountPath: /home/mirror/.docker/config.json
-        name: push
-        readOnly: true
-        subPath: .dockerconfigjson
-      - mountPath: /etc/imagemirror
-        name: config
-    volumes:
-    - name: push
-      secret:
-        secretName: registry-push-credentials-openshift
-    - configMap:
-        name: image-mirror-mappings
-      name: config
-- agent: kubernetes
-  cluster: app.ci
-  cron: 13 3 28 */12 *
-  decorate: true
-  labels:
-    ci.openshift.io/area: tekton
-    ci.openshift.io/role: image-mirroring
-  name: periodic-image-mirroring-tekton
-  spec:
-    containers:
-    - args:
-      - -c
-      - |
-        set -o errexit
-        failures=0
-        for mapping in /etc/imagemirror/mapping_tekton*; do
-          echo "Running: oc image mirror --keep-manifest-list -f=$mapping --skip-multiple-scopes"
-          if ! oc image mirror --keep-manifest-list -f="$mapping" --skip-multiple-scopes; then
-            echo "ERROR: Failed to mirror images from $mapping"
-            failures=$((failures+1))
-          fi
-        done
-        exit $failures
-      command:
-      - /bin/bash
-      env:
-      - name: HOME
-        value: /home/mirror
-      image: registry.ci.openshift.org/ocp/4.12:cli
-      imagePullPolicy: Always
-      name: ""
-      resources:
-        requests:
-          cpu: 500m
-      volumeMounts:
-      - mountPath: /home/mirror/.docker/config.json
-        name: push
-        readOnly: true
-        subPath: config.json
-      - mountPath: /etc/imagemirror
-        name: config
-    volumes:
-    - name: push
-      secret:
-        secretName: registry-push-credentials-quay.io-openshift-pipeline
-    - configMap:
-        name: image-mirror-mappings
-      name: config
-- agent: kubernetes
-  cluster: app.ci
-  cron: 15 1 22 */12 *
-  decorate: true
-  labels:
-    ci.openshift.io/area: toolchain
-    ci.openshift.io/role: image-mirroring
-  name: periodic-image-mirroring-toolchain
-  spec:
-    containers:
-    - args:
-      - -c
-      - |
-        set -o errexit
-        failures=0
-        for mapping in /etc/imagemirror/mapping_toolchain*; do
-          echo "Running: oc image mirror --keep-manifest-list -f=$mapping --skip-multiple-scopes"
-          if ! oc image mirror --keep-manifest-list -f="$mapping" --skip-multiple-scopes; then
-            echo "ERROR: Failed to mirror images from $mapping"
-            failures=$((failures+1))
-          fi
-        done
-        exit $failures
-      command:
-      - /bin/bash
-      env:
-      - name: HOME
-        value: /home/mirror
-      image: registry.ci.openshift.org/ocp/4.12:cli
-      imagePullPolicy: Always
-      name: ""
-      resources:
-        requests:
-          cpu: 500m
-      volumeMounts:
-      - mountPath: /home/mirror/.docker/config.json
-        name: push
-        readOnly: true
-        subPath: config.json
-      - mountPath: /etc/imagemirror
-        name: config
-    volumes:
-    - name: push
-      secret:
-        secretName: registry-push-credentials-quay.io-openshiftio
-    - configMap:
-        name: image-mirror-mappings
-      name: config
-- agent: kubernetes
-  cluster: app.ci
-  cron: '@hourly'
-  decorate: true
-  labels:
-    ci.openshift.io/area: kubefed
-    ci.openshift.io/role: image-mirroring
-  name: periodic-image-mirroring-kubefed
-  spec:
-    containers:
-    - args:
-      - -c
-      - |
-        set -o errexit
-        failures=0
-        for mapping in /etc/imagemirror/mapping_kubefed*; do
-          echo "Running: oc image mirror --keep-manifest-list -f=$mapping --skip-multiple-scopes"
-          if ! oc image mirror --keep-manifest-list -f="$mapping" --skip-multiple-scopes; then
-            echo "ERROR: Failed to mirror images from $mapping"
-            failures=$((failures+1))
-          fi
-        done
-        exit $failures
-      command:
-      - /bin/bash
-      env:
-      - name: HOME
-        value: /home/mirror
-      image: registry.ci.openshift.org/ocp/4.12:cli
-      imagePullPolicy: Always
-      name: ""
-      resources:
-        requests:
-          cpu: 500m
-      volumeMounts:
-      - mountPath: /home/mirror/.docker/config.json
-        name: push
-        readOnly: true
-        subPath: config.json
-      - mountPath: /etc/imagemirror
-        name: config
-    volumes:
-    - name: push
-      secret:
-        secretName: registry-push-credentials-quay.io
-    - configMap:
-        name: image-mirror-mappings
-      name: config
-- agent: kubernetes
-  cluster: app.ci
-  cron: 13 21 19 */12 *
-  decorate: true
-  labels:
-    ci.openshift.io/area: codeready-toolchain
-    ci.openshift.io/role: image-mirroring
-  name: periodic-image-mirroring-codeready-toolchain
-  spec:
-    containers:
-    - args:
-      - -c
-      - |
-        set -o errexit
-        failures=0
-        for mapping in /etc/imagemirror/mapping_codeready_toolchain*; do
-          echo "Running: oc image mirror --keep-manifest-list -f=$mapping --skip-multiple-scopes"
-          if ! oc image mirror --keep-manifest-list -f="$mapping" --skip-multiple-scopes; then
-            echo "ERROR: Failed to mirror images from $mapping"
-            failures=$((failures+1))
-          fi
-        done
-        exit $failures
-      command:
-      - /bin/bash
-      env:
-      - name: HOME
-        value: /home/mirror
-      image: registry.ci.openshift.org/ocp/4.12:cli
-      imagePullPolicy: Always
-      name: ""
-      resources:
-        requests:
-          cpu: 500m
-      volumeMounts:
-      - mountPath: /home/mirror/.docker/config.json
-        name: push
-        readOnly: true
-        subPath: config.json
-      - mountPath: /etc/imagemirror
-        name: config
-    volumes:
-    - name: push
-      secret:
-        secretName: registry-push-credentials-quay.io-codeready-toolchain
-    - configMap:
-        name: image-mirror-mappings
-      name: config
-- agent: kubernetes
-  cluster: app.ci
-  cron: '@hourly'
-  decorate: true
-  labels:
-    ci.openshift.io/area: openshift-container-storage
-    ci.openshift.io/role: image-mirroring
-  name: periodic-image-mirroring-red-hat-storage
-  spec:
-    containers:
-    - args:
-      - -c
-      - |
-        set -o errexit
-        failures=0
-        for mapping in /etc/imagemirror/mapping_red-hat-storage_*; do
-          echo "Running: oc image mirror --keep-manifest-list -f=$mapping --skip-multiple-scopes"
-          if ! oc image mirror --keep-manifest-list -f="$mapping" --skip-multiple-scopes; then
-            echo "ERROR: Failed to mirror images from $mapping"
-            failures=$((failures+1))
-          fi
-        done
-        exit $failures
-      command:
-      - /bin/bash
-      env:
-      - name: HOME
-        value: /home/mirror
-      image: registry.ci.openshift.org/ocp/4.12:cli
-      imagePullPolicy: Always
-      name: ""
-      resources:
-        requests:
-          cpu: 500m
-      volumeMounts:
-      - mountPath: /home/mirror/.docker/config.json
-        name: push
-        readOnly: true
-        subPath: .dockerconfigjson
-      - mountPath: /etc/imagemirror
-        name: config
-    volumes:
-    - name: push
-      secret:
-        secretName: registry-push-credentials-quay.io-ocs-dev
-    - configMap:
-        name: image-mirror-mappings
-      name: config
-- agent: kubernetes
-  cluster: app.ci
-  cron: 15 2 12 */12 *
-  decorate: true
-  labels:
-    ci.openshift.io/area: openshift-container-storage
-    ci.openshift.io/role: image-mirroring
-  name: periodic-image-mirroring-ceph-csi
-  spec:
-    containers:
-    - args:
-      - -c
-      - |
-        set -o errexit
-        failures=0
-        for mapping in /etc/imagemirror/mapping_ceph-csi*; do
-          echo "Running: oc image mirror --keep-manifest-list -f=$mapping --skip-multiple-scopes"
-          if ! oc image mirror --keep-manifest-list -f="$mapping" --skip-multiple-scopes; then
-            echo "ERROR: Failed to mirror images from $mapping"
-            failures=$((failures+1))
-          fi
-        done
-        exit $failures
-      command:
-      - /bin/bash
-      env:
-      - name: HOME
-        value: /home/mirror
-      image: registry.ci.openshift.org/ocp/4.12:cli
-      imagePullPolicy: Always
-      name: ""
-      resources:
-        requests:
-          cpu: 500m
-      volumeMounts:
-      - mountPath: /home/mirror/.docker/config.json
-        name: push
-        readOnly: true
-        subPath: .dockerconfigjson
-      - mountPath: /etc/imagemirror
-        name: config
-    volumes:
-    - name: push
-      secret:
-        secretName: registry-push-credentials-quay.io-ocs-dev
-    - configMap:
-        name: image-mirror-mappings
-      name: config
-- agent: kubernetes
-  cluster: app.ci
-  cron: '@hourly'
-  decorate: true
-  labels:
-    ci.openshift.io/area: integr8ly
-    ci.openshift.io/role: image-mirroring
-  name: periodic-image-mirroring-integr8ly
-  spec:
-    containers:
-    - args:
-      - -c
-      - |
-        set -o errexit
-        failures=0
-        for mapping in /etc/imagemirror/mapping_integr8ly*; do
-          echo "Running: oc image mirror --keep-manifest-list -f=$mapping --skip-multiple-scopes"
-          if ! oc image mirror --keep-manifest-list -f="$mapping" --skip-multiple-scopes; then
-            echo "ERROR: Failed to mirror images from $mapping"
-            failures=$((failures+1))
-          fi
-        done
-        exit $failures
-      command:
-      - /bin/bash
-      env:
-      - name: HOME
-        value: /home/mirror
-      image: registry.ci.openshift.org/ocp/4.12:cli
-      imagePullPolicy: Always
-      name: ""
-      resources:
-        requests:
-          cpu: 500m
-      volumeMounts:
-      - mountPath: /home/mirror/.docker/config.json
-        name: push
-        readOnly: true
-        subPath: config.json
-      - mountPath: /etc/imagemirror
-        name: config
-    volumes:
-    - name: push
-      secret:
-        secretName: registry-push-credentials-quay.io-integr8ly
-    - configMap:
-        name: image-mirror-mappings
-      name: config
-- agent: kubernetes
-  cluster: app.ci
-  cron: '@hourly'
-  decorate: true
-  labels:
-    ci.openshift.io/area: openshift-kni
-    ci.openshift.io/role: image-mirroring
-  name: periodic-image-mirroring-openshift-kni
-  spec:
-    containers:
-    - args:
-      - -c
-      - |
-        set -o errexit
-        failures=0
-        for mapping in /etc/imagemirror/mapping_openshift-kni*; do
-          echo "Running: oc image mirror --keep-manifest-list -f=$mapping --skip-multiple-scopes"
-          if ! oc image mirror --keep-manifest-list -f="$mapping" --skip-multiple-scopes; then
-            echo "ERROR: Failed to mirror images from $mapping"
-            failures=$((failures+1))
-          fi
-        done
-        exit $failures
-      command:
-      - /bin/bash
-      env:
-      - name: HOME
-        value: /home/mirror
-      image: registry.ci.openshift.org/ocp/4.12:cli
-      imagePullPolicy: Always
-      name: ""
-      resources:
-        requests:
-          cpu: 500m
-      volumeMounts:
-      - mountPath: /home/mirror/.docker/config.json
-        name: push
-        readOnly: true
-        subPath: config.json
-      - mountPath: /etc/imagemirror
-        name: config
-    volumes:
-    - name: push
-      secret:
-        secretName: registry-push-credentials-quay.io-openshift-kni
-    - configMap:
-        name: image-mirror-mappings
-      name: config
-- agent: kubernetes
-  cluster: app.ci
-  cron: '@hourly'
-  decorate: true
-  labels:
-    ci.openshift.io/area: openshift-psap
-    ci.openshift.io/role: image-mirroring
-  name: periodic-image-mirroring-openshift-psap
-  spec:
-    automountServiceAccountToken: true
-    containers:
-    - args:
-      - -c
-      - |
-        set -o errexit
-        cp ~/.docker/config.json /tmp/config.json
-        oc registry login --to /tmp/config.json
-        failures=0
-        for mapping in /etc/imagemirror/mapping_openshift-psap*; do
-          echo "Running: oc image mirror --keep-manifest-list -f=$mapping --skip-multiple-scopes"
-          if ! oc image mirror --keep-manifest-list -f="$mapping" --skip-multiple-scopes; then
-            echo "ERROR: Failed to mirror images from $mapping"
-            failures=$((failures+1))
-          fi
-        done
-        exit $failures
-      command:
-      - /bin/bash
-      env:
-      - name: HOME
-        value: /home/mirror
-      image: registry.ci.openshift.org/ocp/4.12:cli
-      imagePullPolicy: Always
-      name: ""
-      resources:
-        requests:
-          cpu: 500m
-      volumeMounts:
-      - mountPath: /home/mirror/.docker/config.json
-        name: push
-        readOnly: true
-        subPath: .dockerconfigjson
-      - mountPath: /etc/imagemirror
-        name: config
-    volumes:
-    - name: push
-      secret:
-        secretName: registry-push-credentials-quay.io-openshift-psap
-    - configMap:
-        name: image-mirror-mappings
-      name: config
-- agent: kubernetes
-  cluster: app.ci
-  cron: '@hourly'
-  decorate: true
-  labels:
-    ci.openshift.io/area: ovirt
-    ci.openshift.io/role: image-mirroring
-  name: periodic-image-mirroring-ovirt
-  spec:
-    automountServiceAccountToken: true
-    containers:
-    - args:
-      - -c
-      - |
-        set -euxo pipefail
-        cp ~/.docker/config.json /tmp/config.json
-        oc registry login --to /tmp/config.json
-        failures=0
-        for mapping in /etc/imagemirror/mapping_ovirt_*; do
-          echo "Running: oc image mirror --keep-manifest-list -f=$mapping --skip-multiple-scopes"
-          if ! oc image mirror --keep-manifest-list -f="$mapping" --skip-multiple-scopes; then
-            echo "ERROR: Failed to mirror images from $mapping"
-            failures=$((failures+1))
-          fi
-        done
-        exit $failures
-      command:
-      - /bin/bash
-      env:
-      - name: HOME
-        value: /home/mirror
-      image: registry.ci.openshift.org/ocp/4.12:cli
-      imagePullPolicy: Always
-      name: ""
-      resources:
-        requests:
-          cpu: 500m
-      volumeMounts:
-      - mountPath: /home/mirror/.docker/config.json
-        name: push
-        readOnly: true
-        subPath: config.json
-      - mountPath: /etc/imagemirror
-        name: config
-    volumes:
-    - name: push
-      secret:
-        secretName: registry-push-credentials-quay.io-ovirt
-    - configMap:
-        name: image-mirror-mappings
-      name: config
-- agent: kubernetes
-  cluster: app.ci
-  cron: '@every 20m'
-  decorate: true
-  labels:
-    ci.openshift.io/area: redhat-developer
-    ci.openshift.io/role: image-mirroring
-  name: periodic-image-mirroring-redhat-developer
-  spec:
-    automountServiceAccountToken: true
-    containers:
-    - args:
-      - -c
-      - |
-        set -o errexit
-        cp ~/.docker/config.json /tmp/config.json
-        oc registry login --to /tmp/config.json
-        failures=0
-        for mapping in /etc/imagemirror/mapping_redhat-developer*; do
-          echo "Running: oc image mirror --keep-manifest-list -f=$mapping --skip-multiple-scopes"
-          if ! oc image mirror --keep-manifest-list -f="$mapping" --skip-multiple-scopes; then
-            echo "ERROR: Failed to mirror images from $mapping"
-            failures=$((failures+1))
-          fi
-        done
-        exit $failures
-      command:
-      - /bin/bash
-      env:
-      - name: HOME
-        value: /home/mirror
-      image: registry.ci.openshift.org/ocp/4.12:cli
-      imagePullPolicy: Always
-      name: ""
-      resources:
-        requests:
-          cpu: 500m
-      volumeMounts:
-      - mountPath: /home/mirror/.docker/config.json
-        name: push
-        readOnly: true
-        subPath: config.json
-      - mountPath: /etc/imagemirror
-        name: config
-    volumes:
-    - name: push
-      secret:
-        secretName: registry-push-credentials-quay.io-redhat-developer
-    - configMap:
-        name: image-mirror-mappings
-      name: config
-- agent: kubernetes
-  cluster: app.ci
-  cron: '@hourly'
-  decorate: true
-  labels:
-    ci.openshift.io/area: openshift-logging
-    ci.openshift.io/role: image-mirroring
-  name: periodic-image-mirroring-openshift-logging
-  reporter_config:
-    slack:
-      channel: '#announce-logging'
-      job_states_to_report:
-      - failure
-      report_template: Job {{.Spec.Job}} failed
-  spec:
-    containers:
-    - args:
-      - -c
-      - |
-        set -o errexit
-        failures=0
-        for mapping in /etc/imagemirror/mapping_logging*; do
-          echo "Running: oc image mirror --keep-manifest-list -f=$mapping --skip-multiple-scopes"
-          if ! oc image mirror --keep-manifest-list -f="$mapping" --skip-multiple-scopes; then
-            echo "ERROR: Failed to mirror images from $mapping"
-            failures=$((failures+1))
-          fi
-        done
-        exit $failures
-      command:
-      - /bin/bash
-      env:
-      - name: HOME
-        value: /home/mirror
-      image: registry.ci.openshift.org/ocp/4.12:cli
-      imagePullPolicy: Always
-      name: ""
-      resources:
-        requests:
-          cpu: 500m
-      volumeMounts:
-      - mountPath: /home/mirror/.docker/config.json
-        name: push
-        readOnly: true
-        subPath: config.json
-      - mountPath: /etc/imagemirror
-        name: config
-    volumes:
-    - name: push
-      secret:
-        secretName: openshiftlogging-ci-to-quay
-    - configMap:
-        name: image-mirror-mappings
-      name: config
-- agent: kubernetes
-  cluster: app.ci
-  cron: '@hourly'
-  decorate: true
-  labels:
-    ci.openshift.io/area: addon-operator-dev
-    ci.openshift.io/role: image-mirroring
-  name: periodic-image-mirroring-addon-operator
-  spec:
-    containers:
-    - args:
-      - -c
-      - |
-        set -o errexit
-        failures=0
-        for mapping in /etc/imagemirror/mapping_addon_operator*; do
-          echo "Running: oc image mirror --keep-manifest-list -f=$mapping --skip-multiple-scopes"
-          if ! oc image mirror --keep-manifest-list -f="$mapping" --skip-multiple-scopes; then
-            echo "ERROR: Failed to mirror images from $mapping"
-            failures=$((failures+1))
-          fi
-        done
-        exit $failures
-      command:
-      - /bin/bash
-      env:
-      - name: HOME
-        value: /home/mirror
-      image: registry.ci.openshift.org/ocp/4.12:cli
-      imagePullPolicy: Always
-      name: ""
-      resources:
-        requests:
-          cpu: 500m
-      volumeMounts:
-      - mountPath: /home/mirror/.docker/config.json
-        name: push
-        readOnly: true
-        subPath: config.json
-      - mountPath: /etc/imagemirror
-        name: config
-    volumes:
-    - name: push
-      secret:
-        secretName: app-sre-push-pull-secret
-    - configMap:
-        name: image-mirror-mappings
-      name: config
-- agent: kubernetes
-  cluster: app.ci
-  cron: '@hourly'
-  decorate: true
-  labels:
-    ci.openshift.io/area: reference-addon-dev
-    ci.openshift.io/role: image-mirroring
-  name: periodic-image-mirroring-reference-addon
-  spec:
-    containers:
-    - args:
-      - -c
-      - |
-        set -o errexit
-        failures=0
-        for mapping in /etc/imagemirror/mapping_reference_addon*; do
-          echo "Running: oc image mirror --keep-manifest-list -f=$mapping --skip-multiple-scopes"
-          if ! oc image mirror --keep-manifest-list -f="$mapping" --skip-multiple-scopes; then
-            echo "ERROR: Failed to mirror images from $mapping"
-            failures=$((failures+1))
-          fi
-        done
-        exit $failures
-      command:
-      - /bin/bash
-      env:
-      - name: HOME
-        value: /home/mirror
-      image: registry.ci.openshift.org/ocp/4.12:cli
-      imagePullPolicy: Always
-      name: ""
-      resources:
-        requests:
-          cpu: 500m
-      volumeMounts:
-      - mountPath: /home/mirror/.docker/config.json
-        name: push
-        readOnly: true
-        subPath: config.json
-      - mountPath: /etc/imagemirror
-        name: config
-    volumes:
-    - name: push
-      secret:
-        secretName: app-sre-push-pull-secret
-    - configMap:
-        name: image-mirror-mappings
-      name: config
-- agent: kubernetes
-  cluster: app.ci
-  cron: '@hourly'
-  decorate: true
-  labels:
-    ci.openshift.io/area: supplemental-ci-images
-    ci.openshift.io/role: infra
-  name: periodic-image-mirroring-supplemental-ci-images
-  spec:
-    containers:
-    - args:
-      - -c
-      - |
-        set -o errexit
-        failures=0
-        for mapping in /etc/imagemirror/mapping_supplemental_ci_images_*; do
-          echo "Running: oc image mirror --keep-manifest-list -f=$mapping --skip-multiple-scopes"
-          attempts=3
-          for attempt in $( seq $attempts ); do
-            if oc image mirror --keep-manifest-list -f="$mapping" --skip-multiple-scopes; then
-              break
-            fi
-            if [[ $attempt -eq $attempts ]]; then
-              echo "ERROR: Failed to mirror images from $mapping after $attempts attempts"
-              failures=$((failures+1))
-            fi
-          done
-        done
-        exit $failures
-      command:
-      - /bin/bash
-      env:
-      - name: HOME
-        value: /home/mirror
-      image: registry.ci.openshift.org/ocp/4.12:cli
-      imagePullPolicy: Always
-      name: ""
-      resources:
-        requests:
-          cpu: 500m
-      volumeMounts:
-      - mountPath: /home/mirror/.docker/config.json
-        name: push
-        readOnly: true
-        subPath: .dockerconfigjson
-      - mountPath: /etc/imagemirror
-        name: config
-    volumes:
-    - name: push
-      secret:
-        secretName: registry-push-credentials-ci-central
-    - configMap:
-        name: image-mirror-mappings
-      name: config
-- agent: kubernetes
-  cluster: app.ci
-  cron: '@hourly'
-  decorate: true
-  labels:
-    ci.openshift.io/area: supplemental-ci-private-images-redhat
-    ci.openshift.io/role: infra
-  name: periodic-image-mirroring-supplemental-ci-private-images-redhat
-  spec:
-    containers:
-    - args:
-      - -c
-      - |
-        set -o errexit
-        failures=0
-        for mapping in /etc/imagemirror/mapping_supplemental_ci_private_images_redhat_*; do
-          echo "Running: oc image mirror -f=$mapping --skip-multiple-scopes"
-          if ! oc image mirror --keep-manifest-list -f="$mapping" --skip-multiple-scopes; then
-            echo "ERROR: Failed to mirror images from $mapping"
-            failures=$((failures+1))
-          fi
-        done
-        exit $failures
-      command:
-      - /bin/bash
-      env:
-      - name: HOME
-        value: /home/mirror
-      image: registry.ci.openshift.org/ocp/4.12:cli
-      imagePullPolicy: Always
-      name: ""
-      resources:
-        requests:
-          cpu: 500m
-      volumeMounts:
-      - mountPath: /home/mirror/.docker/config.json
-        name: push
-        readOnly: true
-        subPath: .dockerconfigjson
-      - mountPath: /etc/imagemirror
-        name: config
-    volumes:
-    - name: push
-      secret:
-        secretName: mirror-redhat-io-to-ci-central-registry-credentials
-    - configMap:
-        name: image-mirror-mappings
-      name: config
-- agent: kubernetes
-  cluster: app.ci
-  cron: '@hourly'
-  decorate: true
-  labels:
-    ci.openshift.io/area: edge-infrastructure
-    ci.openshift.io/role: image-mirroring
-  name: periodic-image-mirroring-edge-infrastructure
-  reporter_config:
-    slack:
-      channel: '#forum-edge-infra-alerts'
-      job_states_to_report:
-      - failure
-      - error
-      report_template: '<@here> :red_jenkins_circle: Job *{{.Spec.Job}}* ended with
-        *{{.Status.State}}*. <{{.Status.URL}}|View logs>'
-  spec:
-    containers:
-    - args:
-      - -c
-      - |
-        set -o errexit
-        failures=0
-        for mapping in /etc/imagemirror/mapping_edge_infrastructure*; do
-          echo "Running: oc image mirror --keep-manifest-list -f=$mapping --skip-multiple-scopes"
-          if ! oc image mirror --keep-manifest-list -f="$mapping" --skip-multiple-scopes; then
-            echo "ERROR: Failed to mirror images from $mapping"
-            failures=$((failures+1))
-          fi
-        done
-        exit $failures
-      command:
-      - /bin/bash
-      env:
-      - name: HOME
-        value: /home/mirror
-      image: registry.ci.openshift.org/ocp/4.12:cli
-      imagePullPolicy: Always
-      name: ""
-      resources:
-        requests:
-          cpu: 500m
-      volumeMounts:
-      - mountPath: /home/mirror/.docker/config.json
-        name: push
-        readOnly: true
-        subPath: config.json
-      - mountPath: /etc/imagemirror
-        name: config
-    volumes:
-    - name: push
-      secret:
-        secretName: registry-push-credentials-quay-openshift-edge-infrastructure
-    - configMap:
-        name: image-mirror-mappings
-      name: config
-- agent: kubernetes
-  cluster: app.ci
-  cron: '@hourly'
-  decorate: true
-  labels:
-    ci.openshift.io/area: hypershift
-    ci.openshift.io/role: image-mirroring
-  name: periodic-image-mirroring-hypershift
-  spec:
-    automountServiceAccountToken: true
-    containers:
-    - args:
-      - -c
-      - |
-        set -o errexit
-        cp ~/.docker/config.json /tmp/config.json
-        oc registry login --to /tmp/config.json
-        failures=0
-        for mapping in /etc/imagemirror/mapping_hypershift*; do
-          echo "Running: oc image mirror --keep-manifest-list -f=$mapping --skip-multiple-scopes"
-          if ! oc image mirror --keep-manifest-list -a /tmp/config.json -f="$mapping" --skip-multiple-scopes; then
-            echo "ERROR: Failed to mirror images from $mapping"
-            failures=$((failures+1))
-          fi
-        done
-        exit $failures
-      command:
-      - /bin/bash
-      env:
-      - name: HOME
-        value: /home/mirror
-      image: registry.ci.openshift.org/ocp/4.12:cli
-      imagePullPolicy: Always
-      name: ""
-      resources:
-        requests:
-          cpu: 500m
-      volumeMounts:
-      - mountPath: /home/mirror/.docker/config.json
-        name: push
-        readOnly: true
-        subPath: config.json
-      - mountPath: /etc/imagemirror
-        name: config
-    volumes:
-    - name: push
-      secret:
-        secretName: registry-push-credentials-quayio-hypershift
-    - configMap:
-        name: image-mirror-mappings
-      name: config
-- agent: kubernetes
-  cluster: app.ci
-  cron: '@hourly'
-  decorate: true
-  labels:
-    ci.openshift.io/area: coreos
-    ci.openshift.io/role: image-mirroring
-  name: periodic-image-mirroring-cosa
-  spec:
-    automountServiceAccountToken: true
-    containers:
-    - args:
-      - -c
-      - |
-        set -o errexit
-        failures=0
-        for mapping in /etc/imagemirror/mapping_coreos_assembler*; do
-          # Remove --keep-manifest-list option for now until the internal
-          # registry supports it. https://issues.redhat.com/browse/IR-192
-          echo "Running: oc image mirror -f=$mapping --skip-multiple-scopes"
-          if ! oc image mirror --keep-manifest-list -f="$mapping" --skip-multiple-scopes; then
-            echo "ERROR: Failed to mirror images from $mapping"
-            failures=$((failures+1))
-          fi
-        done
-        exit $failures
-      command:
-      - /bin/bash
-      env:
-      - name: HOME
-        value: /home/mirror
-      image: registry.ci.openshift.org/ocp/4.12:cli
-      imagePullPolicy: Always
-      name: ""
-      resources:
-        requests:
-          cpu: 500m
-      volumeMounts:
-      - mountPath: /home/mirror/.docker/config.json
-        name: push
-        readOnly: true
-        subPath: .dockerconfigjson
-      - mountPath: /etc/imagemirror
-        name: config
-    volumes:
-    - name: push
-      secret:
-        secretName: registry-push-credentials-ci-central
-    - configMap:
-        name: image-mirror-mappings
-      name: config
-- agent: kubernetes
-  cluster: app.ci
-  cron: '@hourly'
-  decorate: true
-  labels:
-    ci.openshift.io/area: konveyor
-    ci.openshift.io/role: image-mirroring
-  name: periodic-image-mirroring-konveyor
-  spec:
-    containers:
-    - args:
-      - -c
-      - |
-        set -o errexit
-        failures=0
-        for mapping in /etc/imagemirror/mapping_konveyor*; do
-          echo "Running: oc image mirror --keep-manifest-list -f=$mapping --skip-multiple-scopes"
-          if ! oc image mirror --keep-manifest-list -f="$mapping" --skip-multiple-scopes; then
-            echo "ERROR: Failed to mirror images from $mapping"
-            failures=$((failures+1))
-          fi
-        done
-        exit $failures
-      command:
-      - /bin/bash
-      env:
-      - name: HOME
-        value: /home/mirror
-      image: registry.ci.openshift.org/ocp/4.12:cli
-      imagePullPolicy: Always
-      name: ""
-      resources:
-        requests:
-          cpu: 500m
-      volumeMounts:
-      - mountPath: /home/mirror/.docker/config.json
-        name: push
-        readOnly: true
-        subPath: config.json
-      - mountPath: /etc/imagemirror
-        name: config
-    volumes:
-    - name: push
-      secret:
-        secretName: registry-push-credentials-quay-io-konveyor
-    - configMap:
-        name: image-mirror-mappings
-      name: config
-- agent: kubernetes
-  cluster: app.ci
-  cron: '@hourly'
-  decorate: true
-  labels:
-    ci.openshift.io/area: node-observability-operator
-    ci.openshift.io/role: image-mirroring
-  name: periodic-image-mirroring-node-observability-operator
-  spec:
-    containers:
-    - args:
-      - -c
-      - |
-        set -o errexit
-        failures=0
-        for mapping in /etc/imagemirror/mapping_node_observability_operator*; do
-          ciimage=$(cat ${mapping} | cut -d ' ' -f1)
-          quayimage=$(cat ${mapping} | cut -d ' ' -f2)
-          digest=$(oc image info ${ciimage} | grep 'Digest:' | tr -d ' ' | cut -d ':' -f2-)
-          shorttag=$(echo ${digest} | cut -d: -f2 | grep -oP '^.{12}')
-          quayimageshort=${quayimage/:*/:${shorttag}}
-          echo "Running: oc image mirror --keep-manifest-list ${ciimage}=${quayimageshort} --skip-multiple-scopes"
-          if ! oc image mirror --keep-manifest-list ${ciimage}=${quayimageshort} --skip-multiple-scopes; then
-            echo "ERROR: Failed to mirror images from $mapping to ${quayimageshort}"
-            failures=$((failures+1))
-          fi
-          echo "Running: oc image mirror --keep-manifest-list -f=$mapping --skip-multiple-scopes"
-          if ! oc image mirror --keep-manifest-list -f="$mapping" --skip-multiple-scopes; then
-            echo "ERROR: Failed to mirror images from $mapping"
-            failures=$((failures+1))
-          fi
-        done
-        exit $failures
-      command:
-      - /bin/bash
-      env:
-      - name: HOME
-        value: /home/mirror
-      image: registry.ci.openshift.org/ocp/4.12:cli
-      imagePullPolicy: Always
-      name: ""
-      resources:
-        requests:
-          cpu: 500m
-      volumeMounts:
-      - mountPath: /home/mirror/.docker/config.json
-        name: push
-        readOnly: true
-        subPath: config.json
-      - mountPath: /etc/imagemirror
-        name: config
-    volumes:
-    - name: push
-      secret:
-        secretName: registry-push-credentials-quay-io-node-observability-optr
-    - configMap:
-        name: image-mirror-mappings
-      name: config
-- agent: kubernetes
-  cluster: app.ci
-  cron: '@hourly'
-  decorate: true
-  labels:
-    ci.openshift.io/area: external-dns-operator
-    ci.openshift.io/role: image-mirroring
-  name: periodic-image-mirroring-external-dns-operator
-  spec:
-    containers:
-    - args:
-      - -c
-      - |
-        set -o errexit
-        failures=0
-        for mapping in /etc/imagemirror/mapping_external_dns_operator*; do
-          ciimage=$(cat ${mapping} | cut -d ' ' -f1)
-          quayimage=$(cat ${mapping} | cut -d ' ' -f2)
-          digest=$(oc image info ${ciimage} | grep 'Digest:' | tr -d ' ' | cut -d ':' -f2-)
-          shorttag=$(echo ${digest} | cut -d: -f2 | grep -oP '^.{12}')
-          quayimageshort=${quayimage/:*/:${shorttag}}
-          echo "Running: oc image mirror --keep-manifest-list ${ciimage}=${quayimageshort} --skip-multiple-scopes"
-          if ! oc image mirror --keep-manifest-list ${ciimage}=${quayimageshort} --skip-multiple-scopes; then
-            echo "ERROR: Failed to mirror images from $mapping to ${quayimageshort}"
-            failures=$((failures+1))
-          fi
-          echo "Running: oc image mirror --keep-manifest-list -f=$mapping --skip-multiple-scopes"
-          if ! oc image mirror --keep-manifest-list -f="$mapping" --skip-multiple-scopes; then
-            echo "ERROR: Failed to mirror images from $mapping"
-            failures=$((failures+1))
-          fi
-        done
-        exit $failures
-      command:
-      - /bin/bash
-      env:
-      - name: HOME
-        value: /home/mirror
-      image: registry.ci.openshift.org/ocp/4.12:cli
-      imagePullPolicy: Always
-      name: ""
-      resources:
-        requests:
-          cpu: 500m
-      volumeMounts:
-      - mountPath: /home/mirror/.docker/config.json
-        name: push
-        readOnly: true
-        subPath: config.json
-      - mountPath: /etc/imagemirror
-        name: config
-    volumes:
-    - name: push
-      secret:
-        secretName: registry-push-credentials-quay-io-external-dns-optr
-    - configMap:
-        name: image-mirror-mappings
-      name: config
-- agent: kubernetes
-  cluster: app.ci
-  cron: '@hourly'
-  decorate: true
-  labels:
-    ci.openshift.io/area: aws-load-balancer-operator
-    ci.openshift.io/role: image-mirroring
-  name: periodic-image-mirroring-aws-load-balancer-operator
-  spec:
-    containers:
-    - args:
-      - -c
-      - |
-        set -o errexit
-        failures=0
-        for mapping in /etc/imagemirror/mapping_aws_load_balancer_operator*; do
-          ciimage=$(cat ${mapping} | cut -d ' ' -f1)
-          quayimage=$(cat ${mapping} | cut -d ' ' -f2)
-          digest=$(oc image info ${ciimage} | grep 'Digest:' | tr -d ' ' | cut -d ':' -f2-)
-          shorttag=$(echo ${digest} | cut -d: -f2 | grep -oP '^.{12}')
-          quayimageshort=${quayimage/:*/:${shorttag}}
-          echo "Running: oc image mirror --keep-manifest-list ${ciimage}=${quayimageshort} --skip-multiple-scopes"
-          if ! oc image mirror --keep-manifest-list ${ciimage}=${quayimageshort} --skip-multiple-scopes; then
-            echo "ERROR: Failed to mirror images from $mapping to ${quayimageshort}"
-            failures=$((failures+1))
-          fi
-          echo "Running: oc image mirror --keep-manifest-list -f=$mapping --skip-multiple-scopes"
-          if ! oc image mirror --keep-manifest-list -f="$mapping" --skip-multiple-scopes; then
-            echo "ERROR: Failed to mirror images from $mapping"
-            failures=$((failures+1))
-          fi
-        done
-        exit $failures
-      command:
-      - /bin/bash
-      env:
-      - name: HOME
-        value: /home/mirror
-      image: registry.ci.openshift.org/ocp/4.12:cli
-      imagePullPolicy: Always
-      name: ""
-      resources:
-        requests:
-          cpu: 500m
-      volumeMounts:
-      - mountPath: /home/mirror/.docker/config.json
-        name: push
-        readOnly: true
-        subPath: config.json
-      - mountPath: /etc/imagemirror
-        name: config
-    volumes:
-    - name: push
-      secret:
-        secretName: registry-push-credentials-quay-io-albo
-    - configMap:
-        name: image-mirror-mappings
-      name: config
-- agent: kubernetes
-  cluster: app.ci
-  cron: '@hourly'
-  decorate: true
-<<<<<<< HEAD
-  decoration_config:
-    timeout: 2h0m0s
-  labels:
-    ci.openshift.io/area: osa
-    ci.openshift.io/role: image-mirroring
-  name: periodic-image-mirroring-osa
-  reporter_config:
-    slack:
-      channel: '#forum-osa-infra-alerts'
-      job_states_to_report:
-      - failure
-      - error
-      report_template: Job *{{.Spec.Job}}* ended with *{{.Status.State}}*. <{{.Status.URL}}|View
-        logs>
-=======
-  labels:
-    ci.openshift.io/area: lvms
-    ci.openshift.io/role: image-mirroring
-  name: periodic-image-mirroring-lvms
->>>>>>> 966cf729
-  spec:
-    containers:
-    - args:
-      - -c
-      - |
-        set -o errexit
-        failures=0
-<<<<<<< HEAD
-        for mapping in /etc/imagemirror/mapping_osa*; do
-=======
-        for mapping in /etc/imagemirror/mapping_lvms*; do
->>>>>>> 966cf729
-          echo "Running: oc image mirror --keep-manifest-list -f=$mapping --skip-multiple-scopes"
-          if ! oc image mirror --keep-manifest-list -f="$mapping" --skip-multiple-scopes; then
-            echo "ERROR: Failed to mirror images from $mapping"
-            failures=$((failures+1))
-          fi
-        done
-        exit $failures
-      command:
-      - /bin/bash
-      env:
-      - name: HOME
-        value: /home/mirror
-      image: registry.ci.openshift.org/ocp/4.12:cli
-      imagePullPolicy: Always
-      name: ""
-      resources:
-        requests:
-          cpu: 500m
-      volumeMounts:
-      - mountPath: /home/mirror/.docker/config.json
-        name: push
-        readOnly: true
-        subPath: config.json
-      - mountPath: /etc/imagemirror
-        name: config
-    volumes:
-    - name: push
-      secret:
-<<<<<<< HEAD
-        secretName: registry-push-credentials-quay-io-osa
-=======
-        secretName: registry-push-credentials-quay-io-lvms-dev
->>>>>>> 966cf729
-    - configMap:
-        name: image-mirror-mappings
-      name: config+  - agent: kubernetes
+    cluster: app.ci
+    cron: "@hourly"
+    decorate: true
+    decoration_config:
+      timeout: 5h0m0s
+    labels:
+      ci.openshift.io/area: knative
+      ci.openshift.io/role: image-mirroring
+    name: periodic-image-mirroring-knative
+    reporter_config:
+      slack:
+        channel: "#serverless-dev"
+        job_states_to_report:
+          - failure
+        report_template: Job {{.Spec.Job}} failed
+    spec:
+      containers:
+        - args:
+            - -c
+            - |
+              set -o errexit
+              failures=0
+              for mapping in /etc/imagemirror/mapping_knative*; do
+                echo "Running: oc image mirror --keep-manifest-list -f=$mapping --skip-multiple-scopes"
+                if ! oc image mirror --keep-manifest-list -f="$mapping" --skip-multiple-scopes; then
+                  echo "ERROR: Failed to mirror images from $mapping"
+                  failures=$((failures+1))
+                fi
+              done
+              exit $failures
+          command:
+            - /bin/bash
+          env:
+            - name: HOME
+              value: /home/mirror
+          image: registry.ci.openshift.org/ocp/4.12:cli
+          imagePullPolicy: Always
+          name: ""
+          resources:
+            requests:
+              cpu: 500m
+          volumeMounts:
+            - mountPath: /home/mirror/.docker/config.json
+              name: push
+              readOnly: true
+              subPath: config.json
+            - mountPath: /etc/imagemirror
+              name: config
+      volumes:
+        - name: push
+          secret:
+            secretName: registry-push-credentials-quay.io-openshift-knative
+        - configMap:
+            name: image-mirror-mappings
+          name: config
+  - agent: kubernetes
+    cluster: app.ci
+    cron: 1 1 12 */12 *
+    decorate: true
+    labels:
+      ci.openshift.io/area: open-cluster-management
+      ci.openshift.io/role: image-mirroring
+    name: periodic-image-mirroring-open-cluster-management
+    spec:
+      automountServiceAccountToken: true
+      containers:
+        - args:
+            - -c
+            - |
+              set -o errexit
+              cp ~/.docker/config.json /tmp/config.json
+              oc registry login --to /tmp/config.json
+              failures=0
+              for mapping in /etc/imagemirror/mapping_open_cluster_management*; do
+                echo "Running: oc image mirror --keep-manifest-list -f=$mapping --skip-multiple-scopes"
+                if ! oc image mirror --keep-manifest-list -a /tmp/config.json -f="$mapping" --skip-multiple-scopes; then
+                  echo "ERROR: Failed to mirror images from $mapping"
+                  failures=$((failures+1))
+                fi
+              done
+              exit $failures
+          command:
+            - /bin/bash
+          env:
+            - name: HOME
+              value: /home/mirror
+          image: registry.ci.openshift.org/ocp/4.12:cli
+          imagePullPolicy: Always
+          name: ""
+          resources:
+            requests:
+              cpu: 500m
+          volumeMounts:
+            - mountPath: /home/mirror/.docker/config.json
+              name: push
+              readOnly: true
+              subPath: config.json
+            - mountPath: /etc/imagemirror
+              name: config
+      volumes:
+        - name: push
+          secret:
+            secretName: registry-push-credentials-quay.io-open-cluster-management
+        - configMap:
+            name: image-mirror-mappings
+          name: config
+  - agent: kubernetes
+    cluster: app.ci
+    cron: "@hourly"
+    decorate: true
+    labels:
+      ci.openshift.io/area: openshift-azure
+      ci.openshift.io/role: image-mirroring
+    name: periodic-image-mirroring-openshift-azure
+    spec:
+      containers:
+        - args:
+            - -c
+            - |
+              set -o errexit
+              failures=0
+              for mapping in /etc/imagemirror/mapping_openshift_azure*; do
+                echo "Running: oc image mirror -f=$mapping --skip-multiple-scopes"
+                if ! oc image mirror --keep-manifest-list -f="$mapping" --skip-multiple-scopes; then
+                  echo "ERROR: Failed to mirror images from $mapping"
+                  failures=$((failures+1))
+                fi
+              done
+              exit $failures
+          command:
+            - /bin/bash
+          env:
+            - name: HOME
+              value: /home/mirror
+          image: quay.io/openshift/origin-cli:4.3
+          imagePullPolicy: Always
+          name: ""
+          resources:
+            requests:
+              cpu: 500m
+          volumeMounts:
+            - mountPath: /home/mirror/.docker/config.json
+              name: push
+              readOnly: true
+              subPath: .dockerconfigjson
+            - mountPath: /etc/imagemirror
+              name: config
+      volumes:
+        - name: push
+          secret:
+            secretName: registry-push-credentials-quay.io-openshift-azure
+        - configMap:
+            name: image-mirror-mappings
+          name: config
+  - agent: kubernetes
+    cluster: app.ci
+    cron: "@hourly"
+    decorate: true
+    labels:
+      ci.openshift.io/area: openshift
+      ci.openshift.io/role: image-mirroring
+    name: periodic-image-mirroring-openshift
+    spec:
+      automountServiceAccountToken: true
+      containers:
+        - args:
+            - -c
+            - |
+              set -o errexit
+              cp ~/.docker/config.json /tmp/config.json
+              oc registry login --to /tmp/config.json
+              failures=0
+              for mapping in /etc/imagemirror/mapping_origin*; do
+                if [ ! -s "${mapping}" ]; then continue; fi
+                attempts=3
+                for attempt in $( seq $attempts ); do
+                  echo "Running: oc image mirror --keep-manifest-list -f=$mapping --skip-multiple-scopes --continue-on-error --max-per-registry=3"
+                  if oc image mirror --keep-manifest-list -a /tmp/config.json -f="$mapping" --skip-multiple-scopes --continue-on-error --max-per-registry=3; then
+                    break
+                  fi
+                  if [[ $attempt -eq $attempts ]]; then
+                    echo "ERROR: Failed to mirror images from $mapping after $attempts attempts"
+                    failures=$((failures+1))
+                  fi
+                done
+              done
+              exit $failures
+          command:
+            - /bin/bash
+          env:
+            - name: HOME
+              value: /home/mirror
+          image: registry.ci.openshift.org/ocp/4.12:cli
+          imagePullPolicy: Always
+          name: ""
+          resources:
+            requests:
+              cpu: 500m
+          volumeMounts:
+            - mountPath: /home/mirror/.docker/config.json
+              name: push
+              readOnly: true
+              subPath: .dockerconfigjson
+            - mountPath: /etc/imagemirror
+              name: config
+      volumes:
+        - name: push
+          secret:
+            secretName: registry-push-credentials-openshift
+        - configMap:
+            name: image-mirror-mappings
+          name: config
+  - agent: kubernetes
+    cluster: app.ci
+    cron: 13 3 28 */12 *
+    decorate: true
+    labels:
+      ci.openshift.io/area: tekton
+      ci.openshift.io/role: image-mirroring
+    name: periodic-image-mirroring-tekton
+    spec:
+      containers:
+        - args:
+            - -c
+            - |
+              set -o errexit
+              failures=0
+              for mapping in /etc/imagemirror/mapping_tekton*; do
+                echo "Running: oc image mirror --keep-manifest-list -f=$mapping --skip-multiple-scopes"
+                if ! oc image mirror --keep-manifest-list -f="$mapping" --skip-multiple-scopes; then
+                  echo "ERROR: Failed to mirror images from $mapping"
+                  failures=$((failures+1))
+                fi
+              done
+              exit $failures
+          command:
+            - /bin/bash
+          env:
+            - name: HOME
+              value: /home/mirror
+          image: registry.ci.openshift.org/ocp/4.12:cli
+          imagePullPolicy: Always
+          name: ""
+          resources:
+            requests:
+              cpu: 500m
+          volumeMounts:
+            - mountPath: /home/mirror/.docker/config.json
+              name: push
+              readOnly: true
+              subPath: config.json
+            - mountPath: /etc/imagemirror
+              name: config
+      volumes:
+        - name: push
+          secret:
+            secretName: registry-push-credentials-quay.io-openshift-pipeline
+        - configMap:
+            name: image-mirror-mappings
+          name: config
+  - agent: kubernetes
+    cluster: app.ci
+    cron: 15 1 22 */12 *
+    decorate: true
+    labels:
+      ci.openshift.io/area: toolchain
+      ci.openshift.io/role: image-mirroring
+    name: periodic-image-mirroring-toolchain
+    spec:
+      containers:
+        - args:
+            - -c
+            - |
+              set -o errexit
+              failures=0
+              for mapping in /etc/imagemirror/mapping_toolchain*; do
+                echo "Running: oc image mirror --keep-manifest-list -f=$mapping --skip-multiple-scopes"
+                if ! oc image mirror --keep-manifest-list -f="$mapping" --skip-multiple-scopes; then
+                  echo "ERROR: Failed to mirror images from $mapping"
+                  failures=$((failures+1))
+                fi
+              done
+              exit $failures
+          command:
+            - /bin/bash
+          env:
+            - name: HOME
+              value: /home/mirror
+          image: registry.ci.openshift.org/ocp/4.12:cli
+          imagePullPolicy: Always
+          name: ""
+          resources:
+            requests:
+              cpu: 500m
+          volumeMounts:
+            - mountPath: /home/mirror/.docker/config.json
+              name: push
+              readOnly: true
+              subPath: config.json
+            - mountPath: /etc/imagemirror
+              name: config
+      volumes:
+        - name: push
+          secret:
+            secretName: registry-push-credentials-quay.io-openshiftio
+        - configMap:
+            name: image-mirror-mappings
+          name: config
+  - agent: kubernetes
+    cluster: app.ci
+    cron: "@hourly"
+    decorate: true
+    labels:
+      ci.openshift.io/area: kubefed
+      ci.openshift.io/role: image-mirroring
+    name: periodic-image-mirroring-kubefed
+    spec:
+      containers:
+        - args:
+            - -c
+            - |
+              set -o errexit
+              failures=0
+              for mapping in /etc/imagemirror/mapping_kubefed*; do
+                echo "Running: oc image mirror --keep-manifest-list -f=$mapping --skip-multiple-scopes"
+                if ! oc image mirror --keep-manifest-list -f="$mapping" --skip-multiple-scopes; then
+                  echo "ERROR: Failed to mirror images from $mapping"
+                  failures=$((failures+1))
+                fi
+              done
+              exit $failures
+          command:
+            - /bin/bash
+          env:
+            - name: HOME
+              value: /home/mirror
+          image: registry.ci.openshift.org/ocp/4.12:cli
+          imagePullPolicy: Always
+          name: ""
+          resources:
+            requests:
+              cpu: 500m
+          volumeMounts:
+            - mountPath: /home/mirror/.docker/config.json
+              name: push
+              readOnly: true
+              subPath: config.json
+            - mountPath: /etc/imagemirror
+              name: config
+      volumes:
+        - name: push
+          secret:
+            secretName: registry-push-credentials-quay.io
+        - configMap:
+            name: image-mirror-mappings
+          name: config
+  - agent: kubernetes
+    cluster: app.ci
+    cron: 13 21 19 */12 *
+    decorate: true
+    labels:
+      ci.openshift.io/area: codeready-toolchain
+      ci.openshift.io/role: image-mirroring
+    name: periodic-image-mirroring-codeready-toolchain
+    spec:
+      containers:
+        - args:
+            - -c
+            - |
+              set -o errexit
+              failures=0
+              for mapping in /etc/imagemirror/mapping_codeready_toolchain*; do
+                echo "Running: oc image mirror --keep-manifest-list -f=$mapping --skip-multiple-scopes"
+                if ! oc image mirror --keep-manifest-list -f="$mapping" --skip-multiple-scopes; then
+                  echo "ERROR: Failed to mirror images from $mapping"
+                  failures=$((failures+1))
+                fi
+              done
+              exit $failures
+          command:
+            - /bin/bash
+          env:
+            - name: HOME
+              value: /home/mirror
+          image: registry.ci.openshift.org/ocp/4.12:cli
+          imagePullPolicy: Always
+          name: ""
+          resources:
+            requests:
+              cpu: 500m
+          volumeMounts:
+            - mountPath: /home/mirror/.docker/config.json
+              name: push
+              readOnly: true
+              subPath: config.json
+            - mountPath: /etc/imagemirror
+              name: config
+      volumes:
+        - name: push
+          secret:
+            secretName: registry-push-credentials-quay.io-codeready-toolchain
+        - configMap:
+            name: image-mirror-mappings
+          name: config
+  - agent: kubernetes
+    cluster: app.ci
+    cron: "@hourly"
+    decorate: true
+    labels:
+      ci.openshift.io/area: openshift-container-storage
+      ci.openshift.io/role: image-mirroring
+    name: periodic-image-mirroring-red-hat-storage
+    spec:
+      containers:
+        - args:
+            - -c
+            - |
+              set -o errexit
+              failures=0
+              for mapping in /etc/imagemirror/mapping_red-hat-storage_*; do
+                echo "Running: oc image mirror --keep-manifest-list -f=$mapping --skip-multiple-scopes"
+                if ! oc image mirror --keep-manifest-list -f="$mapping" --skip-multiple-scopes; then
+                  echo "ERROR: Failed to mirror images from $mapping"
+                  failures=$((failures+1))
+                fi
+              done
+              exit $failures
+          command:
+            - /bin/bash
+          env:
+            - name: HOME
+              value: /home/mirror
+          image: registry.ci.openshift.org/ocp/4.12:cli
+          imagePullPolicy: Always
+          name: ""
+          resources:
+            requests:
+              cpu: 500m
+          volumeMounts:
+            - mountPath: /home/mirror/.docker/config.json
+              name: push
+              readOnly: true
+              subPath: .dockerconfigjson
+            - mountPath: /etc/imagemirror
+              name: config
+      volumes:
+        - name: push
+          secret:
+            secretName: registry-push-credentials-quay.io-ocs-dev
+        - configMap:
+            name: image-mirror-mappings
+          name: config
+  - agent: kubernetes
+    cluster: app.ci
+    cron: 15 2 12 */12 *
+    decorate: true
+    labels:
+      ci.openshift.io/area: openshift-container-storage
+      ci.openshift.io/role: image-mirroring
+    name: periodic-image-mirroring-ceph-csi
+    spec:
+      containers:
+        - args:
+            - -c
+            - |
+              set -o errexit
+              failures=0
+              for mapping in /etc/imagemirror/mapping_ceph-csi*; do
+                echo "Running: oc image mirror --keep-manifest-list -f=$mapping --skip-multiple-scopes"
+                if ! oc image mirror --keep-manifest-list -f="$mapping" --skip-multiple-scopes; then
+                  echo "ERROR: Failed to mirror images from $mapping"
+                  failures=$((failures+1))
+                fi
+              done
+              exit $failures
+          command:
+            - /bin/bash
+          env:
+            - name: HOME
+              value: /home/mirror
+          image: registry.ci.openshift.org/ocp/4.12:cli
+          imagePullPolicy: Always
+          name: ""
+          resources:
+            requests:
+              cpu: 500m
+          volumeMounts:
+            - mountPath: /home/mirror/.docker/config.json
+              name: push
+              readOnly: true
+              subPath: .dockerconfigjson
+            - mountPath: /etc/imagemirror
+              name: config
+      volumes:
+        - name: push
+          secret:
+            secretName: registry-push-credentials-quay.io-ocs-dev
+        - configMap:
+            name: image-mirror-mappings
+          name: config
+  - agent: kubernetes
+    cluster: app.ci
+    cron: "@hourly"
+    decorate: true
+    labels:
+      ci.openshift.io/area: integr8ly
+      ci.openshift.io/role: image-mirroring
+    name: periodic-image-mirroring-integr8ly
+    spec:
+      containers:
+        - args:
+            - -c
+            - |
+              set -o errexit
+              failures=0
+              for mapping in /etc/imagemirror/mapping_integr8ly*; do
+                echo "Running: oc image mirror --keep-manifest-list -f=$mapping --skip-multiple-scopes"
+                if ! oc image mirror --keep-manifest-list -f="$mapping" --skip-multiple-scopes; then
+                  echo "ERROR: Failed to mirror images from $mapping"
+                  failures=$((failures+1))
+                fi
+              done
+              exit $failures
+          command:
+            - /bin/bash
+          env:
+            - name: HOME
+              value: /home/mirror
+          image: registry.ci.openshift.org/ocp/4.12:cli
+          imagePullPolicy: Always
+          name: ""
+          resources:
+            requests:
+              cpu: 500m
+          volumeMounts:
+            - mountPath: /home/mirror/.docker/config.json
+              name: push
+              readOnly: true
+              subPath: config.json
+            - mountPath: /etc/imagemirror
+              name: config
+      volumes:
+        - name: push
+          secret:
+            secretName: registry-push-credentials-quay.io-integr8ly
+        - configMap:
+            name: image-mirror-mappings
+          name: config
+  - agent: kubernetes
+    cluster: app.ci
+    cron: "@hourly"
+    decorate: true
+    labels:
+      ci.openshift.io/area: openshift-kni
+      ci.openshift.io/role: image-mirroring
+    name: periodic-image-mirroring-openshift-kni
+    spec:
+      containers:
+        - args:
+            - -c
+            - |
+              set -o errexit
+              failures=0
+              for mapping in /etc/imagemirror/mapping_openshift-kni*; do
+                echo "Running: oc image mirror --keep-manifest-list -f=$mapping --skip-multiple-scopes"
+                if ! oc image mirror --keep-manifest-list -f="$mapping" --skip-multiple-scopes; then
+                  echo "ERROR: Failed to mirror images from $mapping"
+                  failures=$((failures+1))
+                fi
+              done
+              exit $failures
+          command:
+            - /bin/bash
+          env:
+            - name: HOME
+              value: /home/mirror
+          image: registry.ci.openshift.org/ocp/4.12:cli
+          imagePullPolicy: Always
+          name: ""
+          resources:
+            requests:
+              cpu: 500m
+          volumeMounts:
+            - mountPath: /home/mirror/.docker/config.json
+              name: push
+              readOnly: true
+              subPath: config.json
+            - mountPath: /etc/imagemirror
+              name: config
+      volumes:
+        - name: push
+          secret:
+            secretName: registry-push-credentials-quay.io-openshift-kni
+        - configMap:
+            name: image-mirror-mappings
+          name: config
+  - agent: kubernetes
+    cluster: app.ci
+    cron: "@hourly"
+    decorate: true
+    labels:
+      ci.openshift.io/area: openshift-psap
+      ci.openshift.io/role: image-mirroring
+    name: periodic-image-mirroring-openshift-psap
+    spec:
+      automountServiceAccountToken: true
+      containers:
+        - args:
+            - -c
+            - |
+              set -o errexit
+              cp ~/.docker/config.json /tmp/config.json
+              oc registry login --to /tmp/config.json
+              failures=0
+              for mapping in /etc/imagemirror/mapping_openshift-psap*; do
+                echo "Running: oc image mirror --keep-manifest-list -f=$mapping --skip-multiple-scopes"
+                if ! oc image mirror --keep-manifest-list -f="$mapping" --skip-multiple-scopes; then
+                  echo "ERROR: Failed to mirror images from $mapping"
+                  failures=$((failures+1))
+                fi
+              done
+              exit $failures
+          command:
+            - /bin/bash
+          env:
+            - name: HOME
+              value: /home/mirror
+          image: registry.ci.openshift.org/ocp/4.12:cli
+          imagePullPolicy: Always
+          name: ""
+          resources:
+            requests:
+              cpu: 500m
+          volumeMounts:
+            - mountPath: /home/mirror/.docker/config.json
+              name: push
+              readOnly: true
+              subPath: .dockerconfigjson
+            - mountPath: /etc/imagemirror
+              name: config
+      volumes:
+        - name: push
+          secret:
+            secretName: registry-push-credentials-quay.io-openshift-psap
+        - configMap:
+            name: image-mirror-mappings
+          name: config
+  - agent: kubernetes
+    cluster: app.ci
+    cron: "@hourly"
+    decorate: true
+    labels:
+      ci.openshift.io/area: ovirt
+      ci.openshift.io/role: image-mirroring
+    name: periodic-image-mirroring-ovirt
+    spec:
+      automountServiceAccountToken: true
+      containers:
+        - args:
+            - -c
+            - |
+              set -euxo pipefail
+              cp ~/.docker/config.json /tmp/config.json
+              oc registry login --to /tmp/config.json
+              failures=0
+              for mapping in /etc/imagemirror/mapping_ovirt_*; do
+                echo "Running: oc image mirror --keep-manifest-list -f=$mapping --skip-multiple-scopes"
+                if ! oc image mirror --keep-manifest-list -f="$mapping" --skip-multiple-scopes; then
+                  echo "ERROR: Failed to mirror images from $mapping"
+                  failures=$((failures+1))
+                fi
+              done
+              exit $failures
+          command:
+            - /bin/bash
+          env:
+            - name: HOME
+              value: /home/mirror
+          image: registry.ci.openshift.org/ocp/4.12:cli
+          imagePullPolicy: Always
+          name: ""
+          resources:
+            requests:
+              cpu: 500m
+          volumeMounts:
+            - mountPath: /home/mirror/.docker/config.json
+              name: push
+              readOnly: true
+              subPath: config.json
+            - mountPath: /etc/imagemirror
+              name: config
+      volumes:
+        - name: push
+          secret:
+            secretName: registry-push-credentials-quay.io-ovirt
+        - configMap:
+            name: image-mirror-mappings
+          name: config
+  - agent: kubernetes
+    cluster: app.ci
+    cron: "@every 20m"
+    decorate: true
+    labels:
+      ci.openshift.io/area: redhat-developer
+      ci.openshift.io/role: image-mirroring
+    name: periodic-image-mirroring-redhat-developer
+    spec:
+      automountServiceAccountToken: true
+      containers:
+        - args:
+            - -c
+            - |
+              set -o errexit
+              cp ~/.docker/config.json /tmp/config.json
+              oc registry login --to /tmp/config.json
+              failures=0
+              for mapping in /etc/imagemirror/mapping_redhat-developer*; do
+                echo "Running: oc image mirror --keep-manifest-list -f=$mapping --skip-multiple-scopes"
+                if ! oc image mirror --keep-manifest-list -f="$mapping" --skip-multiple-scopes; then
+                  echo "ERROR: Failed to mirror images from $mapping"
+                  failures=$((failures+1))
+                fi
+              done
+              exit $failures
+          command:
+            - /bin/bash
+          env:
+            - name: HOME
+              value: /home/mirror
+          image: registry.ci.openshift.org/ocp/4.12:cli
+          imagePullPolicy: Always
+          name: ""
+          resources:
+            requests:
+              cpu: 500m
+          volumeMounts:
+            - mountPath: /home/mirror/.docker/config.json
+              name: push
+              readOnly: true
+              subPath: config.json
+            - mountPath: /etc/imagemirror
+              name: config
+      volumes:
+        - name: push
+          secret:
+            secretName: registry-push-credentials-quay.io-redhat-developer
+        - configMap:
+            name: image-mirror-mappings
+          name: config
+  - agent: kubernetes
+    cluster: app.ci
+    cron: "@hourly"
+    decorate: true
+    labels:
+      ci.openshift.io/area: openshift-logging
+      ci.openshift.io/role: image-mirroring
+    name: periodic-image-mirroring-openshift-logging
+    reporter_config:
+      slack:
+        channel: "#announce-logging"
+        job_states_to_report:
+          - failure
+        report_template: Job {{.Spec.Job}} failed
+    spec:
+      containers:
+        - args:
+            - -c
+            - |
+              set -o errexit
+              failures=0
+              for mapping in /etc/imagemirror/mapping_logging*; do
+                echo "Running: oc image mirror --keep-manifest-list -f=$mapping --skip-multiple-scopes"
+                if ! oc image mirror --keep-manifest-list -f="$mapping" --skip-multiple-scopes; then
+                  echo "ERROR: Failed to mirror images from $mapping"
+                  failures=$((failures+1))
+                fi
+              done
+              exit $failures
+          command:
+            - /bin/bash
+          env:
+            - name: HOME
+              value: /home/mirror
+          image: registry.ci.openshift.org/ocp/4.12:cli
+          imagePullPolicy: Always
+          name: ""
+          resources:
+            requests:
+              cpu: 500m
+          volumeMounts:
+            - mountPath: /home/mirror/.docker/config.json
+              name: push
+              readOnly: true
+              subPath: config.json
+            - mountPath: /etc/imagemirror
+              name: config
+      volumes:
+        - name: push
+          secret:
+            secretName: openshiftlogging-ci-to-quay
+        - configMap:
+            name: image-mirror-mappings
+          name: config
+  - agent: kubernetes
+    cluster: app.ci
+    cron: "@hourly"
+    decorate: true
+    labels:
+      ci.openshift.io/area: addon-operator-dev
+      ci.openshift.io/role: image-mirroring
+    name: periodic-image-mirroring-addon-operator
+    spec:
+      containers:
+        - args:
+            - -c
+            - |
+              set -o errexit
+              failures=0
+              for mapping in /etc/imagemirror/mapping_addon_operator*; do
+                echo "Running: oc image mirror --keep-manifest-list -f=$mapping --skip-multiple-scopes"
+                if ! oc image mirror --keep-manifest-list -f="$mapping" --skip-multiple-scopes; then
+                  echo "ERROR: Failed to mirror images from $mapping"
+                  failures=$((failures+1))
+                fi
+              done
+              exit $failures
+          command:
+            - /bin/bash
+          env:
+            - name: HOME
+              value: /home/mirror
+          image: registry.ci.openshift.org/ocp/4.12:cli
+          imagePullPolicy: Always
+          name: ""
+          resources:
+            requests:
+              cpu: 500m
+          volumeMounts:
+            - mountPath: /home/mirror/.docker/config.json
+              name: push
+              readOnly: true
+              subPath: config.json
+            - mountPath: /etc/imagemirror
+              name: config
+      volumes:
+        - name: push
+          secret:
+            secretName: app-sre-push-pull-secret
+        - configMap:
+            name: image-mirror-mappings
+          name: config
+  - agent: kubernetes
+    cluster: app.ci
+    cron: "@hourly"
+    decorate: true
+    labels:
+      ci.openshift.io/area: reference-addon-dev
+      ci.openshift.io/role: image-mirroring
+    name: periodic-image-mirroring-reference-addon
+    spec:
+      containers:
+        - args:
+            - -c
+            - |
+              set -o errexit
+              failures=0
+              for mapping in /etc/imagemirror/mapping_reference_addon*; do
+                echo "Running: oc image mirror --keep-manifest-list -f=$mapping --skip-multiple-scopes"
+                if ! oc image mirror --keep-manifest-list -f="$mapping" --skip-multiple-scopes; then
+                  echo "ERROR: Failed to mirror images from $mapping"
+                  failures=$((failures+1))
+                fi
+              done
+              exit $failures
+          command:
+            - /bin/bash
+          env:
+            - name: HOME
+              value: /home/mirror
+          image: registry.ci.openshift.org/ocp/4.12:cli
+          imagePullPolicy: Always
+          name: ""
+          resources:
+            requests:
+              cpu: 500m
+          volumeMounts:
+            - mountPath: /home/mirror/.docker/config.json
+              name: push
+              readOnly: true
+              subPath: config.json
+            - mountPath: /etc/imagemirror
+              name: config
+      volumes:
+        - name: push
+          secret:
+            secretName: app-sre-push-pull-secret
+        - configMap:
+            name: image-mirror-mappings
+          name: config
+  - agent: kubernetes
+    cluster: app.ci
+    cron: "@hourly"
+    decorate: true
+    labels:
+      ci.openshift.io/area: supplemental-ci-images
+      ci.openshift.io/role: infra
+    name: periodic-image-mirroring-supplemental-ci-images
+    spec:
+      containers:
+        - args:
+            - -c
+            - |
+              set -o errexit
+              failures=0
+              for mapping in /etc/imagemirror/mapping_supplemental_ci_images_*; do
+                echo "Running: oc image mirror --keep-manifest-list -f=$mapping --skip-multiple-scopes"
+                attempts=3
+                for attempt in $( seq $attempts ); do
+                  if oc image mirror --keep-manifest-list -f="$mapping" --skip-multiple-scopes; then
+                    break
+                  fi
+                  if [[ $attempt -eq $attempts ]]; then
+                    echo "ERROR: Failed to mirror images from $mapping after $attempts attempts"
+                    failures=$((failures+1))
+                  fi
+                done
+              done
+              exit $failures
+          command:
+            - /bin/bash
+          env:
+            - name: HOME
+              value: /home/mirror
+          image: registry.ci.openshift.org/ocp/4.12:cli
+          imagePullPolicy: Always
+          name: ""
+          resources:
+            requests:
+              cpu: 500m
+          volumeMounts:
+            - mountPath: /home/mirror/.docker/config.json
+              name: push
+              readOnly: true
+              subPath: .dockerconfigjson
+            - mountPath: /etc/imagemirror
+              name: config
+      volumes:
+        - name: push
+          secret:
+            secretName: registry-push-credentials-ci-central
+        - configMap:
+            name: image-mirror-mappings
+          name: config
+  - agent: kubernetes
+    cluster: app.ci
+    cron: "@hourly"
+    decorate: true
+    labels:
+      ci.openshift.io/area: supplemental-ci-private-images-redhat
+      ci.openshift.io/role: infra
+    name: periodic-image-mirroring-supplemental-ci-private-images-redhat
+    spec:
+      containers:
+        - args:
+            - -c
+            - |
+              set -o errexit
+              failures=0
+              for mapping in /etc/imagemirror/mapping_supplemental_ci_private_images_redhat_*; do
+                echo "Running: oc image mirror -f=$mapping --skip-multiple-scopes"
+                if ! oc image mirror --keep-manifest-list -f="$mapping" --skip-multiple-scopes; then
+                  echo "ERROR: Failed to mirror images from $mapping"
+                  failures=$((failures+1))
+                fi
+              done
+              exit $failures
+          command:
+            - /bin/bash
+          env:
+            - name: HOME
+              value: /home/mirror
+          image: registry.ci.openshift.org/ocp/4.12:cli
+          imagePullPolicy: Always
+          name: ""
+          resources:
+            requests:
+              cpu: 500m
+          volumeMounts:
+            - mountPath: /home/mirror/.docker/config.json
+              name: push
+              readOnly: true
+              subPath: .dockerconfigjson
+            - mountPath: /etc/imagemirror
+              name: config
+      volumes:
+        - name: push
+          secret:
+            secretName: mirror-redhat-io-to-ci-central-registry-credentials
+        - configMap:
+            name: image-mirror-mappings
+          name: config
+  - agent: kubernetes
+    cluster: app.ci
+    cron: "@hourly"
+    decorate: true
+    labels:
+      ci.openshift.io/area: edge-infrastructure
+      ci.openshift.io/role: image-mirroring
+    name: periodic-image-mirroring-edge-infrastructure
+    reporter_config:
+      slack:
+        channel: "#forum-edge-infra-alerts"
+        job_states_to_report:
+          - failure
+          - error
+        report_template:
+          "<@here> :red_jenkins_circle: Job *{{.Spec.Job}}* ended with
+          *{{.Status.State}}*. <{{.Status.URL}}|View logs>"
+    spec:
+      containers:
+        - args:
+            - -c
+            - |
+              set -o errexit
+              failures=0
+              for mapping in /etc/imagemirror/mapping_edge_infrastructure*; do
+                echo "Running: oc image mirror --keep-manifest-list -f=$mapping --skip-multiple-scopes"
+                if ! oc image mirror --keep-manifest-list -f="$mapping" --skip-multiple-scopes; then
+                  echo "ERROR: Failed to mirror images from $mapping"
+                  failures=$((failures+1))
+                fi
+              done
+              exit $failures
+          command:
+            - /bin/bash
+          env:
+            - name: HOME
+              value: /home/mirror
+          image: registry.ci.openshift.org/ocp/4.12:cli
+          imagePullPolicy: Always
+          name: ""
+          resources:
+            requests:
+              cpu: 500m
+          volumeMounts:
+            - mountPath: /home/mirror/.docker/config.json
+              name: push
+              readOnly: true
+              subPath: config.json
+            - mountPath: /etc/imagemirror
+              name: config
+      volumes:
+        - name: push
+          secret:
+            secretName: registry-push-credentials-quay-openshift-edge-infrastructure
+        - configMap:
+            name: image-mirror-mappings
+          name: config
+  - agent: kubernetes
+    cluster: app.ci
+    cron: "@hourly"
+    decorate: true
+    labels:
+      ci.openshift.io/area: hypershift
+      ci.openshift.io/role: image-mirroring
+    name: periodic-image-mirroring-hypershift
+    spec:
+      automountServiceAccountToken: true
+      containers:
+        - args:
+            - -c
+            - |
+              set -o errexit
+              cp ~/.docker/config.json /tmp/config.json
+              oc registry login --to /tmp/config.json
+              failures=0
+              for mapping in /etc/imagemirror/mapping_hypershift*; do
+                echo "Running: oc image mirror --keep-manifest-list -f=$mapping --skip-multiple-scopes"
+                if ! oc image mirror --keep-manifest-list -a /tmp/config.json -f="$mapping" --skip-multiple-scopes; then
+                  echo "ERROR: Failed to mirror images from $mapping"
+                  failures=$((failures+1))
+                fi
+              done
+              exit $failures
+          command:
+            - /bin/bash
+          env:
+            - name: HOME
+              value: /home/mirror
+          image: registry.ci.openshift.org/ocp/4.12:cli
+          imagePullPolicy: Always
+          name: ""
+          resources:
+            requests:
+              cpu: 500m
+          volumeMounts:
+            - mountPath: /home/mirror/.docker/config.json
+              name: push
+              readOnly: true
+              subPath: config.json
+            - mountPath: /etc/imagemirror
+              name: config
+      volumes:
+        - name: push
+          secret:
+            secretName: registry-push-credentials-quayio-hypershift
+        - configMap:
+            name: image-mirror-mappings
+          name: config
+  - agent: kubernetes
+    cluster: app.ci
+    cron: "@hourly"
+    decorate: true
+    labels:
+      ci.openshift.io/area: coreos
+      ci.openshift.io/role: image-mirroring
+    name: periodic-image-mirroring-cosa
+    spec:
+      automountServiceAccountToken: true
+      containers:
+        - args:
+            - -c
+            - |
+              set -o errexit
+              failures=0
+              for mapping in /etc/imagemirror/mapping_coreos_assembler*; do
+                # Remove --keep-manifest-list option for now until the internal
+                # registry supports it. https://issues.redhat.com/browse/IR-192
+                echo "Running: oc image mirror -f=$mapping --skip-multiple-scopes"
+                if ! oc image mirror --keep-manifest-list -f="$mapping" --skip-multiple-scopes; then
+                  echo "ERROR: Failed to mirror images from $mapping"
+                  failures=$((failures+1))
+                fi
+              done
+              exit $failures
+          command:
+            - /bin/bash
+          env:
+            - name: HOME
+              value: /home/mirror
+          image: registry.ci.openshift.org/ocp/4.12:cli
+          imagePullPolicy: Always
+          name: ""
+          resources:
+            requests:
+              cpu: 500m
+          volumeMounts:
+            - mountPath: /home/mirror/.docker/config.json
+              name: push
+              readOnly: true
+              subPath: .dockerconfigjson
+            - mountPath: /etc/imagemirror
+              name: config
+      volumes:
+        - name: push
+          secret:
+            secretName: registry-push-credentials-ci-central
+        - configMap:
+            name: image-mirror-mappings
+          name: config
+  - agent: kubernetes
+    cluster: app.ci
+    cron: "@hourly"
+    decorate: true
+    labels:
+      ci.openshift.io/area: konveyor
+      ci.openshift.io/role: image-mirroring
+    name: periodic-image-mirroring-konveyor
+    spec:
+      containers:
+        - args:
+            - -c
+            - |
+              set -o errexit
+              failures=0
+              for mapping in /etc/imagemirror/mapping_konveyor*; do
+                echo "Running: oc image mirror --keep-manifest-list -f=$mapping --skip-multiple-scopes"
+                if ! oc image mirror --keep-manifest-list -f="$mapping" --skip-multiple-scopes; then
+                  echo "ERROR: Failed to mirror images from $mapping"
+                  failures=$((failures+1))
+                fi
+              done
+              exit $failures
+          command:
+            - /bin/bash
+          env:
+            - name: HOME
+              value: /home/mirror
+          image: registry.ci.openshift.org/ocp/4.12:cli
+          imagePullPolicy: Always
+          name: ""
+          resources:
+            requests:
+              cpu: 500m
+          volumeMounts:
+            - mountPath: /home/mirror/.docker/config.json
+              name: push
+              readOnly: true
+              subPath: config.json
+            - mountPath: /etc/imagemirror
+              name: config
+      volumes:
+        - name: push
+          secret:
+            secretName: registry-push-credentials-quay-io-konveyor
+        - configMap:
+            name: image-mirror-mappings
+          name: config
+  - agent: kubernetes
+    cluster: app.ci
+    cron: "@hourly"
+    decorate: true
+    labels:
+      ci.openshift.io/area: node-observability-operator
+      ci.openshift.io/role: image-mirroring
+    name: periodic-image-mirroring-node-observability-operator
+    spec:
+      containers:
+        - args:
+            - -c
+            - |
+              set -o errexit
+              failures=0
+              for mapping in /etc/imagemirror/mapping_node_observability_operator*; do
+                ciimage=$(cat ${mapping} | cut -d ' ' -f1)
+                quayimage=$(cat ${mapping} | cut -d ' ' -f2)
+                digest=$(oc image info ${ciimage} | grep 'Digest:' | tr -d ' ' | cut -d ':' -f2-)
+                shorttag=$(echo ${digest} | cut -d: -f2 | grep -oP '^.{12}')
+                quayimageshort=${quayimage/:*/:${shorttag}}
+                echo "Running: oc image mirror --keep-manifest-list ${ciimage}=${quayimageshort} --skip-multiple-scopes"
+                if ! oc image mirror --keep-manifest-list ${ciimage}=${quayimageshort} --skip-multiple-scopes; then
+                  echo "ERROR: Failed to mirror images from $mapping to ${quayimageshort}"
+                  failures=$((failures+1))
+                fi
+                echo "Running: oc image mirror --keep-manifest-list -f=$mapping --skip-multiple-scopes"
+                if ! oc image mirror --keep-manifest-list -f="$mapping" --skip-multiple-scopes; then
+                  echo "ERROR: Failed to mirror images from $mapping"
+                  failures=$((failures+1))
+                fi
+              done
+              exit $failures
+          command:
+            - /bin/bash
+          env:
+            - name: HOME
+              value: /home/mirror
+          image: registry.ci.openshift.org/ocp/4.12:cli
+          imagePullPolicy: Always
+          name: ""
+          resources:
+            requests:
+              cpu: 500m
+          volumeMounts:
+            - mountPath: /home/mirror/.docker/config.json
+              name: push
+              readOnly: true
+              subPath: config.json
+            - mountPath: /etc/imagemirror
+              name: config
+      volumes:
+        - name: push
+          secret:
+            secretName: registry-push-credentials-quay-io-node-observability-optr
+        - configMap:
+            name: image-mirror-mappings
+          name: config
+  - agent: kubernetes
+    cluster: app.ci
+    cron: "@hourly"
+    decorate: true
+    labels:
+      ci.openshift.io/area: external-dns-operator
+      ci.openshift.io/role: image-mirroring
+    name: periodic-image-mirroring-external-dns-operator
+    spec:
+      containers:
+        - args:
+            - -c
+            - |
+              set -o errexit
+              failures=0
+              for mapping in /etc/imagemirror/mapping_external_dns_operator*; do
+                ciimage=$(cat ${mapping} | cut -d ' ' -f1)
+                quayimage=$(cat ${mapping} | cut -d ' ' -f2)
+                digest=$(oc image info ${ciimage} | grep 'Digest:' | tr -d ' ' | cut -d ':' -f2-)
+                shorttag=$(echo ${digest} | cut -d: -f2 | grep -oP '^.{12}')
+                quayimageshort=${quayimage/:*/:${shorttag}}
+                echo "Running: oc image mirror --keep-manifest-list ${ciimage}=${quayimageshort} --skip-multiple-scopes"
+                if ! oc image mirror --keep-manifest-list ${ciimage}=${quayimageshort} --skip-multiple-scopes; then
+                  echo "ERROR: Failed to mirror images from $mapping to ${quayimageshort}"
+                  failures=$((failures+1))
+                fi
+                echo "Running: oc image mirror --keep-manifest-list -f=$mapping --skip-multiple-scopes"
+                if ! oc image mirror --keep-manifest-list -f="$mapping" --skip-multiple-scopes; then
+                  echo "ERROR: Failed to mirror images from $mapping"
+                  failures=$((failures+1))
+                fi
+              done
+              exit $failures
+          command:
+            - /bin/bash
+          env:
+            - name: HOME
+              value: /home/mirror
+          image: registry.ci.openshift.org/ocp/4.12:cli
+          imagePullPolicy: Always
+          name: ""
+          resources:
+            requests:
+              cpu: 500m
+          volumeMounts:
+            - mountPath: /home/mirror/.docker/config.json
+              name: push
+              readOnly: true
+              subPath: config.json
+            - mountPath: /etc/imagemirror
+              name: config
+      volumes:
+        - name: push
+          secret:
+            secretName: registry-push-credentials-quay-io-external-dns-optr
+        - configMap:
+            name: image-mirror-mappings
+          name: config
+  - agent: kubernetes
+    cluster: app.ci
+    cron: "@hourly"
+    decorate: true
+    labels:
+      ci.openshift.io/area: aws-load-balancer-operator
+      ci.openshift.io/role: image-mirroring
+    name: periodic-image-mirroring-aws-load-balancer-operator
+    spec:
+      containers:
+        - args:
+            - -c
+            - |
+              set -o errexit
+              failures=0
+              for mapping in /etc/imagemirror/mapping_aws_load_balancer_operator*; do
+                ciimage=$(cat ${mapping} | cut -d ' ' -f1)
+                quayimage=$(cat ${mapping} | cut -d ' ' -f2)
+                digest=$(oc image info ${ciimage} | grep 'Digest:' | tr -d ' ' | cut -d ':' -f2-)
+                shorttag=$(echo ${digest} | cut -d: -f2 | grep -oP '^.{12}')
+                quayimageshort=${quayimage/:*/:${shorttag}}
+                echo "Running: oc image mirror --keep-manifest-list ${ciimage}=${quayimageshort} --skip-multiple-scopes"
+                if ! oc image mirror --keep-manifest-list ${ciimage}=${quayimageshort} --skip-multiple-scopes; then
+                  echo "ERROR: Failed to mirror images from $mapping to ${quayimageshort}"
+                  failures=$((failures+1))
+                fi
+                echo "Running: oc image mirror --keep-manifest-list -f=$mapping --skip-multiple-scopes"
+                if ! oc image mirror --keep-manifest-list -f="$mapping" --skip-multiple-scopes; then
+                  echo "ERROR: Failed to mirror images from $mapping"
+                  failures=$((failures+1))
+                fi
+              done
+              exit $failures
+          command:
+            - /bin/bash
+          env:
+            - name: HOME
+              value: /home/mirror
+          image: registry.ci.openshift.org/ocp/4.12:cli
+          imagePullPolicy: Always
+          name: ""
+          resources:
+            requests:
+              cpu: 500m
+          volumeMounts:
+            - mountPath: /home/mirror/.docker/config.json
+              name: push
+              readOnly: true
+              subPath: config.json
+            - mountPath: /etc/imagemirror
+              name: config
+      volumes:
+        - name: push
+          secret:
+            secretName: registry-push-credentials-quay-io-albo
+        - configMap:
+            name: image-mirror-mappings
+          name: config
+  - agent: kubernetes
+    cluster: app.ci
+    cron: "@hourly"
+    decorate: true
+    labels:
+      ci.openshift.io/area: lvms
+      ci.openshift.io/role: image-mirroring
+    name: periodic-image-mirroring-lvms
+    spec:
+      containers:
+        - args:
+            - -c
+            - |
+              set -o errexit
+              failures=0
+              for mapping in /etc/imagemirror/mapping_lvms*; do
+                echo "Running: oc image mirror --keep-manifest-list -f=$mapping --skip-multiple-scopes"
+                if ! oc image mirror --keep-manifest-list -f="$mapping" --skip-multiple-scopes; then
+                  echo "ERROR: Failed to mirror images from $mapping"
+                  failures=$((failures+1))
+                fi
+              done
+              exit $failures
+          command:
+            - /bin/bash
+          env:
+            - name: HOME
+              value: /home/mirror
+          image: registry.ci.openshift.org/ocp/4.12:cli
+          imagePullPolicy: Always
+          name: ""
+          resources:
+            requests:
+              cpu: 500m
+          volumeMounts:
+            - mountPath: /home/mirror/.docker/config.json
+              name: push
+              readOnly: true
+              subPath: config.json
+            - mountPath: /etc/imagemirror
+              name: config
+      volumes:
+        - name: push
+          secret:
+            secretName: registry-push-credentials-quay-io-lvms-dev
+        - configMap:
+            name: image-mirror-mappings
+          name: config
+  - agent: kubernetes
+    cluster: app.ci
+    cron: "@hourly"
+    decorate: true
+    decoration_config:
+      timeout: 2h0m0s
+    labels:
+      ci.openshift.io/area: osa
+      ci.openshift.io/role: image-mirroring
+    name: periodic-image-mirroring-osa
+    reporter_config:
+      slack:
+        channel: "#forum-osa-infra-alerts"
+        job_states_to_report:
+          - failure
+          - error
+        report_template:
+          Job *{{.Spec.Job}}* ended with *{{.Status.State}}*. <{{.Status.URL}}|View
+          logs>
+    spec:
+      containers:
+        - args:
+            - -c
+            - |
+              set -o errexit
+              failures=0
+              for mapping in /etc/imagemirror/mapping_osa*; do
+                echo "Running: oc image mirror --keep-manifest-list -f=$mapping --skip-multiple-scopes"
+                if ! oc image mirror --keep-manifest-list -f="$mapping" --skip-multiple-scopes; then
+                  echo "ERROR: Failed to mirror images from $mapping"
+                  failures=$((failures+1))
+                fi
+              done
+              exit $failures
+          command:
+            - /bin/bash
+          env:
+            - name: HOME
+              value: /home/mirror
+          image: registry.ci.openshift.org/ocp/4.12:cli
+          imagePullPolicy: Always
+          name: ""
+          resources:
+            requests:
+              cpu: 500m
+          volumeMounts:
+            - mountPath: /home/mirror/.docker/config.json
+              name: push
+              readOnly: true
+              subPath: config.json
+            - mountPath: /etc/imagemirror
+              name: config
+      volumes:
+        - name: push
+          secret:
+            secretName: registry-push-credentials-quay-io-osa
+        - configMap:
+            name: image-mirror-mappings
+          name: config