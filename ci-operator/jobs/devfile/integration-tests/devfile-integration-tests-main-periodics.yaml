periodics:
- agent: kubernetes
<<<<<<< HEAD
  cluster: build01
  cron: 0 3 * * 2,6
=======
  cluster: build03
  cron: 0 2 * * *
>>>>>>> 2f3ef3a5
  decorate: true
  decoration_config:
    skip_cloning: true
  extra_refs:
  - base_ref: main
    org: devfile
    repo: integration-tests
  labels:
    ci-operator.openshift.io/cloud: gcp
    ci-operator.openshift.io/cloud-cluster-profile: gcp
    ci-operator.openshift.io/variant: v4.7.console
    ci.openshift.io/generator: prowgen
    pj-rehearse.openshift.io/can-be-rehearsed: "true"
  name: periodic-ci-devfile-integration-tests-main-v4.7.console-e2e-gcp-console-periodic
  spec:
    containers:
    - args:
      - --gcs-upload-secret=/secrets/gcs/service-account.json
      - --image-import-pull-secret=/etc/pull-secret/.dockerconfigjson
      - --lease-server-credentials-file=/etc/boskos/credentials
      - --report-credentials-file=/etc/report/credentials
      - --secret-dir=/secrets/ci-pull-credentials
      - --secret-dir=/usr/local/e2e-gcp-console-periodic-cluster-profile
      - --target=e2e-gcp-console-periodic
      - --variant=v4.7.console
      command:
      - ci-operator
      image: ci-operator:latest
      imagePullPolicy: Always
      name: ""
      resources:
        requests:
          cpu: 10m
      volumeMounts:
      - mountPath: /etc/boskos
        name: boskos
        readOnly: true
      - mountPath: /secrets/ci-pull-credentials
        name: ci-pull-credentials
        readOnly: true
      - mountPath: /usr/local/e2e-gcp-console-periodic-cluster-profile
        name: cluster-profile
      - mountPath: /secrets/gcs
        name: gcs-credentials
        readOnly: true
      - mountPath: /etc/pull-secret
        name: pull-secret
        readOnly: true
      - mountPath: /etc/report
        name: result-aggregator
        readOnly: true
    serviceAccountName: ci-operator
    volumes:
    - name: boskos
      secret:
        items:
        - key: credentials
          path: credentials
        secretName: boskos-credentials
    - name: ci-pull-credentials
      secret:
        secretName: ci-pull-credentials
    - name: cluster-profile
      projected:
        sources:
        - secret:
            name: cluster-secrets-gcp
        - configMap:
            name: cluster-profile-gcp
    - name: pull-secret
      secret:
        secretName: registry-pull-credentials
    - name: result-aggregator
      secret:
        secretName: result-aggregator
- agent: kubernetes
<<<<<<< HEAD
  cluster: build01
  cron: 0 3 * * 2,6
=======
  cluster: build03
  cron: 0 2 * * *
>>>>>>> 2f3ef3a5
  decorate: true
  decoration_config:
    skip_cloning: true
  extra_refs:
  - base_ref: main
    org: devfile
    repo: integration-tests
  labels:
    ci-operator.openshift.io/cloud: aws
    ci-operator.openshift.io/cloud-cluster-profile: aws
    ci-operator.openshift.io/variant: v4.7.odo
    ci.openshift.io/generator: prowgen
    pj-rehearse.openshift.io/can-be-rehearsed: "true"
  name: periodic-ci-devfile-integration-tests-main-v4.7.odo-integration-devfile-odo-periodic
  spec:
    containers:
    - args:
      - --gcs-upload-secret=/secrets/gcs/service-account.json
      - --image-import-pull-secret=/etc/pull-secret/.dockerconfigjson
      - --lease-server-credentials-file=/etc/boskos/credentials
      - --report-credentials-file=/etc/report/credentials
      - --secret-dir=/secrets/ci-pull-credentials
      - --secret-dir=/usr/local/integration-devfile-odo-periodic-cluster-profile
      - --target=integration-devfile-odo-periodic
      - --variant=v4.7.odo
      command:
      - ci-operator
      image: ci-operator:latest
      imagePullPolicy: Always
      name: ""
      resources:
        requests:
          cpu: 10m
      volumeMounts:
      - mountPath: /etc/boskos
        name: boskos
        readOnly: true
      - mountPath: /secrets/ci-pull-credentials
        name: ci-pull-credentials
        readOnly: true
      - mountPath: /usr/local/integration-devfile-odo-periodic-cluster-profile
        name: cluster-profile
      - mountPath: /secrets/gcs
        name: gcs-credentials
        readOnly: true
      - mountPath: /etc/pull-secret
        name: pull-secret
        readOnly: true
      - mountPath: /etc/report
        name: result-aggregator
        readOnly: true
    serviceAccountName: ci-operator
    volumes:
    - name: boskos
      secret:
        items:
        - key: credentials
          path: credentials
        secretName: boskos-credentials
    - name: ci-pull-credentials
      secret:
        secretName: ci-pull-credentials
    - name: cluster-profile
      secret:
        secretName: cluster-secrets-aws
    - name: pull-secret
      secret:
        secretName: registry-pull-credentials
    - name: result-aggregator
      secret:
        secretName: result-aggregator
- agent: kubernetes
  cluster: build03
  cron: 0 2 * * *
  decorate: true
  decoration_config:
    skip_cloning: true
  extra_refs:
  - base_ref: main
    org: devfile
    repo: integration-tests
  labels:
    ci-operator.openshift.io/cloud: gcp
    ci-operator.openshift.io/cloud-cluster-profile: gcp
    ci-operator.openshift.io/variant: v4.8.console
    ci.openshift.io/generator: prowgen
    pj-rehearse.openshift.io/can-be-rehearsed: "true"
  name: periodic-ci-devfile-integration-tests-main-v4.8.console-e2e-gcp-console-periodic
  spec:
    containers:
    - args:
      - --gcs-upload-secret=/secrets/gcs/service-account.json
      - --image-import-pull-secret=/etc/pull-secret/.dockerconfigjson
      - --lease-server-credentials-file=/etc/boskos/credentials
      - --report-credentials-file=/etc/report/credentials
      - --secret-dir=/secrets/ci-pull-credentials
      - --secret-dir=/usr/local/e2e-gcp-console-periodic-cluster-profile
      - --target=e2e-gcp-console-periodic
      - --variant=v4.8.console
      command:
      - ci-operator
      image: ci-operator:latest
      imagePullPolicy: Always
      name: ""
      resources:
        requests:
          cpu: 10m
      volumeMounts:
      - mountPath: /etc/boskos
        name: boskos
        readOnly: true
      - mountPath: /secrets/ci-pull-credentials
        name: ci-pull-credentials
        readOnly: true
      - mountPath: /usr/local/e2e-gcp-console-periodic-cluster-profile
        name: cluster-profile
      - mountPath: /secrets/gcs
        name: gcs-credentials
        readOnly: true
      - mountPath: /etc/pull-secret
        name: pull-secret
        readOnly: true
      - mountPath: /etc/report
        name: result-aggregator
        readOnly: true
    serviceAccountName: ci-operator
    volumes:
    - name: boskos
      secret:
        items:
        - key: credentials
          path: credentials
        secretName: boskos-credentials
    - name: ci-pull-credentials
      secret:
        secretName: ci-pull-credentials
    - name: cluster-profile
      projected:
        sources:
        - secret:
            name: cluster-secrets-gcp
        - configMap:
            name: cluster-profile-gcp
    - name: pull-secret
      secret:
        secretName: registry-pull-credentials
    - name: result-aggregator
      secret:
        secretName: result-aggregator
- agent: kubernetes
  cluster: build03
  cron: 0 2 * * *
  decorate: true
  decoration_config:
    skip_cloning: true
  extra_refs:
  - base_ref: main
    org: devfile
    repo: integration-tests
  labels:
    ci-operator.openshift.io/cloud: aws
    ci-operator.openshift.io/cloud-cluster-profile: aws
    ci-operator.openshift.io/variant: v4.8.odo
    ci.openshift.io/generator: prowgen
    pj-rehearse.openshift.io/can-be-rehearsed: "true"
  name: periodic-ci-devfile-integration-tests-main-v4.8.odo-integration-devfile-odo-periodic
  spec:
    containers:
    - args:
      - --gcs-upload-secret=/secrets/gcs/service-account.json
      - --image-import-pull-secret=/etc/pull-secret/.dockerconfigjson
      - --lease-server-credentials-file=/etc/boskos/credentials
      - --report-credentials-file=/etc/report/credentials
      - --secret-dir=/secrets/ci-pull-credentials
      - --secret-dir=/usr/local/integration-devfile-odo-periodic-cluster-profile
      - --target=integration-devfile-odo-periodic
      - --variant=v4.8.odo
      command:
      - ci-operator
      image: ci-operator:latest
      imagePullPolicy: Always
      name: ""
      resources:
        requests:
          cpu: 10m
      volumeMounts:
      - mountPath: /etc/boskos
        name: boskos
        readOnly: true
      - mountPath: /secrets/ci-pull-credentials
        name: ci-pull-credentials
        readOnly: true
      - mountPath: /usr/local/integration-devfile-odo-periodic-cluster-profile
        name: cluster-profile
      - mountPath: /secrets/gcs
        name: gcs-credentials
        readOnly: true
      - mountPath: /etc/pull-secret
        name: pull-secret
        readOnly: true
      - mountPath: /etc/report
        name: result-aggregator
        readOnly: true
    serviceAccountName: ci-operator
    volumes:
    - name: boskos
      secret:
        items:
        - key: credentials
          path: credentials
        secretName: boskos-credentials
    - name: ci-pull-credentials
      secret:
        secretName: ci-pull-credentials
    - name: cluster-profile
      secret:
        secretName: cluster-secrets-aws
    - name: pull-secret
      secret:
        secretName: registry-pull-credentials
    - name: result-aggregator
      secret:
        secretName: result-aggregator
- agent: kubernetes
  cluster: build01
  cron: 0 2 * * *
  decorate: true
  decoration_config:
    skip_cloning: true
  extra_refs:
  - base_ref: main
    org: devfile
    repo: integration-tests
  labels:
    ci-operator.openshift.io/cloud: gcp
    ci-operator.openshift.io/cloud-cluster-profile: gcp
    ci-operator.openshift.io/variant: v4.9.console
    ci.openshift.io/generator: prowgen
    pj-rehearse.openshift.io/can-be-rehearsed: "true"
  name: periodic-ci-devfile-integration-tests-main-v4.9.console-e2e-gcp-console-periodic
  spec:
    containers:
    - args:
      - --gcs-upload-secret=/secrets/gcs/service-account.json
      - --image-import-pull-secret=/etc/pull-secret/.dockerconfigjson
      - --lease-server-credentials-file=/etc/boskos/credentials
      - --report-credentials-file=/etc/report/credentials
      - --secret-dir=/secrets/ci-pull-credentials
      - --secret-dir=/usr/local/e2e-gcp-console-periodic-cluster-profile
      - --target=e2e-gcp-console-periodic
      - --variant=v4.9.console
      command:
      - ci-operator
      image: ci-operator:latest
      imagePullPolicy: Always
      name: ""
      resources:
        requests:
          cpu: 10m
      volumeMounts:
      - mountPath: /etc/boskos
        name: boskos
        readOnly: true
      - mountPath: /secrets/ci-pull-credentials
        name: ci-pull-credentials
        readOnly: true
      - mountPath: /usr/local/e2e-gcp-console-periodic-cluster-profile
        name: cluster-profile
      - mountPath: /secrets/gcs
        name: gcs-credentials
        readOnly: true
      - mountPath: /etc/pull-secret
        name: pull-secret
        readOnly: true
      - mountPath: /etc/report
        name: result-aggregator
        readOnly: true
    serviceAccountName: ci-operator
    volumes:
    - name: boskos
      secret:
        items:
        - key: credentials
          path: credentials
        secretName: boskos-credentials
    - name: ci-pull-credentials
      secret:
        secretName: ci-pull-credentials
    - name: cluster-profile
      projected:
        sources:
        - secret:
            name: cluster-secrets-gcp
        - configMap:
            name: cluster-profile-gcp
    - name: pull-secret
      secret:
        secretName: registry-pull-credentials
    - name: result-aggregator
      secret:
        secretName: result-aggregator
- agent: kubernetes
  cluster: build01
  cron: 0 2 * * *
  decorate: true
  decoration_config:
    skip_cloning: true
  extra_refs:
  - base_ref: main
    org: devfile
    repo: integration-tests
  labels:
    ci-operator.openshift.io/cloud: aws
    ci-operator.openshift.io/cloud-cluster-profile: aws
    ci-operator.openshift.io/variant: v4.9.odo
    ci.openshift.io/generator: prowgen
    pj-rehearse.openshift.io/can-be-rehearsed: "true"
  name: periodic-ci-devfile-integration-tests-main-v4.9.odo-integration-devfile-odo-periodic
  spec:
    containers:
    - args:
      - --gcs-upload-secret=/secrets/gcs/service-account.json
      - --image-import-pull-secret=/etc/pull-secret/.dockerconfigjson
      - --lease-server-credentials-file=/etc/boskos/credentials
      - --report-credentials-file=/etc/report/credentials
      - --secret-dir=/secrets/ci-pull-credentials
      - --secret-dir=/usr/local/integration-devfile-odo-periodic-cluster-profile
      - --target=integration-devfile-odo-periodic
      - --variant=v4.9.odo
      command:
      - ci-operator
      image: ci-operator:latest
      imagePullPolicy: Always
      name: ""
      resources:
        requests:
          cpu: 10m
      volumeMounts:
      - mountPath: /etc/boskos
        name: boskos
        readOnly: true
      - mountPath: /secrets/ci-pull-credentials
        name: ci-pull-credentials
        readOnly: true
      - mountPath: /usr/local/integration-devfile-odo-periodic-cluster-profile
        name: cluster-profile
      - mountPath: /secrets/gcs
        name: gcs-credentials
        readOnly: true
      - mountPath: /etc/pull-secret
        name: pull-secret
        readOnly: true
      - mountPath: /etc/report
        name: result-aggregator
        readOnly: true
    serviceAccountName: ci-operator
    volumes:
    - name: boskos
      secret:
        items:
        - key: credentials
          path: credentials
        secretName: boskos-credentials
    - name: ci-pull-credentials
      secret:
        secretName: ci-pull-credentials
    - name: cluster-profile
      secret:
        secretName: cluster-secrets-aws
    - name: pull-secret
      secret:
        secretName: registry-pull-credentials
    - name: result-aggregator
      secret:
        secretName: result-aggregator<|MERGE_RESOLUTION|>--- conflicted
+++ resolved
@@ -1,12 +1,7 @@
 periodics:
 - agent: kubernetes
-<<<<<<< HEAD
   cluster: build01
   cron: 0 3 * * 2,6
-=======
-  cluster: build03
-  cron: 0 2 * * *
->>>>>>> 2f3ef3a5
   decorate: true
   decoration_config:
     skip_cloning: true
@@ -83,13 +78,8 @@
       secret:
         secretName: result-aggregator
 - agent: kubernetes
-<<<<<<< HEAD
   cluster: build01
   cron: 0 3 * * 2,6
-=======
-  cluster: build03
-  cron: 0 2 * * *
->>>>>>> 2f3ef3a5
   decorate: true
   decoration_config:
     skip_cloning: true
