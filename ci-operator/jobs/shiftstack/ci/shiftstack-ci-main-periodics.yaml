--- conflicted
+++ resolved
@@ -1,10 +1,6 @@
 periodics:
 - agent: kubernetes
-<<<<<<< HEAD
-  cluster: build06
-=======
-  cluster: build03
->>>>>>> 635a2bef
+  cluster: build03
   cron: 0 8 * * 1-5
   decorate: true
   decoration_config:
@@ -64,11 +60,7 @@
       secret:
         secretName: result-aggregator
 - agent: kubernetes
-<<<<<<< HEAD
-  cluster: build06
-=======
-  cluster: build03
->>>>>>> 635a2bef
+  cluster: build03
   cron: 0 7 * * *
   decorate: true
   decoration_config:
@@ -128,11 +120,7 @@
       secret:
         secretName: result-aggregator
 - agent: kubernetes
-<<<<<<< HEAD
-  cluster: build06
-=======
-  cluster: build03
->>>>>>> 635a2bef
+  cluster: build03
   cron: '*/30 * * * *'
   decorate: true
   decoration_config:
@@ -192,11 +180,7 @@
       secret:
         secretName: result-aggregator
 - agent: kubernetes
-<<<<<<< HEAD
-  cluster: build06
-=======
-  cluster: build03
->>>>>>> 635a2bef
+  cluster: build03
   cron: 0 8 * * 3
   decorate: true
   decoration_config:
@@ -255,11 +239,7 @@
       secret:
         secretName: result-aggregator
 - agent: kubernetes
-<<<<<<< HEAD
-  cluster: build06
-=======
-  cluster: build03
->>>>>>> 635a2bef
+  cluster: build03
   decorate: true
   decoration_config:
     skip_cloning: true
@@ -319,11 +299,7 @@
       secret:
         secretName: result-aggregator
 - agent: kubernetes
-<<<<<<< HEAD
-  cluster: build06
-=======
-  cluster: build03
->>>>>>> 635a2bef
+  cluster: build03
   decorate: true
   decoration_config:
     skip_cloning: true
@@ -383,11 +359,7 @@
       secret:
         secretName: result-aggregator
 - agent: kubernetes
-<<<<<<< HEAD
-  cluster: build06
-=======
-  cluster: build03
->>>>>>> 635a2bef
+  cluster: build03
   decorate: true
   decoration_config:
     skip_cloning: true
@@ -447,11 +419,7 @@
       secret:
         secretName: result-aggregator
 - agent: kubernetes
-<<<<<<< HEAD
-  cluster: build06
-=======
-  cluster: build03
->>>>>>> 635a2bef
+  cluster: build03
   decorate: true
   decoration_config:
     skip_cloning: true
@@ -511,11 +479,7 @@
       secret:
         secretName: result-aggregator
 - agent: kubernetes
-<<<<<<< HEAD
-  cluster: build06
-=======
-  cluster: build03
->>>>>>> 635a2bef
+  cluster: build03
   decorate: true
   decoration_config:
     skip_cloning: true
@@ -575,11 +539,7 @@
       secret:
         secretName: result-aggregator
 - agent: kubernetes
-<<<<<<< HEAD
-  cluster: build06
-=======
-  cluster: build03
->>>>>>> 635a2bef
+  cluster: build03
   decorate: true
   decoration_config:
     skip_cloning: true
@@ -639,11 +599,7 @@
       secret:
         secretName: result-aggregator
 - agent: kubernetes
-<<<<<<< HEAD
-  cluster: build06
-=======
-  cluster: build03
->>>>>>> 635a2bef
+  cluster: build03
   decorate: true
   decoration_config:
     skip_cloning: true
@@ -703,11 +659,7 @@
       secret:
         secretName: result-aggregator
 - agent: kubernetes
-<<<<<<< HEAD
-  cluster: build06
-=======
-  cluster: build03
->>>>>>> 635a2bef
+  cluster: build03
   decorate: true
   decoration_config:
     skip_cloning: true
@@ -767,11 +719,7 @@
       secret:
         secretName: result-aggregator
 - agent: kubernetes
-<<<<<<< HEAD
-  cluster: build06
-=======
-  cluster: build03
->>>>>>> 635a2bef
+  cluster: build03
   decorate: true
   decoration_config:
     skip_cloning: true
@@ -831,11 +779,7 @@
       secret:
         secretName: result-aggregator
 - agent: kubernetes
-<<<<<<< HEAD
-  cluster: build06
-=======
-  cluster: build03
->>>>>>> 635a2bef
+  cluster: build03
   decorate: true
   decoration_config:
     skip_cloning: true
@@ -895,11 +839,7 @@
       secret:
         secretName: result-aggregator
 - agent: kubernetes
-<<<<<<< HEAD
-  cluster: build06
-=======
-  cluster: build03
->>>>>>> 635a2bef
+  cluster: build03
   decorate: true
   decoration_config:
     skip_cloning: true
@@ -959,11 +899,7 @@
       secret:
         secretName: result-aggregator
 - agent: kubernetes
-<<<<<<< HEAD
-  cluster: build06
-=======
-  cluster: build03
->>>>>>> 635a2bef
+  cluster: build03
   decorate: true
   decoration_config:
     skip_cloning: true
