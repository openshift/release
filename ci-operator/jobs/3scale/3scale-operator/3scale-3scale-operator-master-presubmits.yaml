presubmits:
  3scale/3scale-operator:
  - agent: kubernetes
    always_run: true
    branches:
    - ^master$
    - ^master-
<<<<<<< HEAD
    cluster: build06
=======
    cluster: build03
>>>>>>> 635a2bef
    context: ci/prow/test-e2e
    decorate: true
    decoration_config:
      skip_cloning: true
    labels:
      ci-operator.openshift.io/cloud: aws
      ci-operator.openshift.io/cloud-cluster-profile: aws
      ci.openshift.io/generator: prowgen
      pj-rehearse.openshift.io/can-be-rehearsed: "true"
    name: pull-ci-3scale-3scale-operator-master-test-e2e
    rerun_command: /test test-e2e
    spec:
      containers:
      - args:
        - --gcs-upload-secret=/secrets/gcs/service-account.json
        - --image-import-pull-secret=/etc/pull-secret/.dockerconfigjson
        - --lease-server-credentials-file=/etc/boskos/credentials
        - --report-credentials-file=/etc/report/credentials
        - --secret-dir=/secrets/ci-pull-credentials
        - --target=test-e2e
        command:
        - ci-operator
        image: ci-operator:latest
        imagePullPolicy: Always
        name: ""
        resources:
          requests:
            cpu: 10m
        volumeMounts:
        - mountPath: /etc/boskos
          name: boskos
          readOnly: true
        - mountPath: /secrets/ci-pull-credentials
          name: ci-pull-credentials
          readOnly: true
        - mountPath: /secrets/gcs
          name: gcs-credentials
          readOnly: true
        - mountPath: /secrets/manifest-tool
          name: manifest-tool-local-pusher
          readOnly: true
        - mountPath: /etc/pull-secret
          name: pull-secret
          readOnly: true
        - mountPath: /etc/report
          name: result-aggregator
          readOnly: true
      serviceAccountName: ci-operator
      volumes:
      - name: boskos
        secret:
          items:
          - key: credentials
            path: credentials
          secretName: boskos-credentials
      - name: ci-pull-credentials
        secret:
          secretName: ci-pull-credentials
      - name: manifest-tool-local-pusher
        secret:
          secretName: manifest-tool-local-pusher
      - name: pull-secret
        secret:
          secretName: registry-pull-credentials
      - name: result-aggregator
        secret:
          secretName: result-aggregator
    trigger: (?m)^/test( | .* )test-e2e,?($|\s.*)
  - agent: kubernetes
    always_run: true
    branches:
    - ^master$
    - ^master-
    cluster: build06
    context: ci/prow/test-unit
    decorate: true
    decoration_config:
      skip_cloning: true
    labels:
      ci.openshift.io/generator: prowgen
      pj-rehearse.openshift.io/can-be-rehearsed: "true"
    name: pull-ci-3scale-3scale-operator-master-test-unit
    rerun_command: /test test-unit
    spec:
      containers:
      - args:
        - --gcs-upload-secret=/secrets/gcs/service-account.json
        - --image-import-pull-secret=/etc/pull-secret/.dockerconfigjson
        - --report-credentials-file=/etc/report/credentials
        - --target=test-unit
        command:
        - ci-operator
        image: ci-operator:latest
        imagePullPolicy: Always
        name: ""
        resources:
          requests:
            cpu: 10m
        volumeMounts:
        - mountPath: /secrets/gcs
          name: gcs-credentials
          readOnly: true
        - mountPath: /secrets/manifest-tool
          name: manifest-tool-local-pusher
          readOnly: true
        - mountPath: /etc/pull-secret
          name: pull-secret
          readOnly: true
        - mountPath: /etc/report
          name: result-aggregator
          readOnly: true
      serviceAccountName: ci-operator
      volumes:
      - name: manifest-tool-local-pusher
        secret:
          secretName: manifest-tool-local-pusher
      - name: pull-secret
        secret:
          secretName: registry-pull-credentials
      - name: result-aggregator
        secret:
          secretName: result-aggregator
    trigger: (?m)^/test( | .* )test-unit,?($|\s.*)<|MERGE_RESOLUTION|>--- conflicted
+++ resolved
@@ -5,11 +5,7 @@
     branches:
     - ^master$
     - ^master-
-<<<<<<< HEAD
-    cluster: build06
-=======
     cluster: build03
->>>>>>> 635a2bef
     context: ci/prow/test-e2e
     decorate: true
     decoration_config:
@@ -83,7 +79,7 @@
     branches:
     - ^master$
     - ^master-
-    cluster: build06
+    cluster: build05
     context: ci/prow/test-unit
     decorate: true
     decoration_config:
