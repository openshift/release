--- conflicted
+++ resolved
@@ -60,8 +60,7 @@
     branches:
     - ^main$
     - ^main-
-<<<<<<< HEAD
-    cluster: build01
+    cluster: build03
     context: ci/prow/odh-dashboard-multiarch-build
     decorate: true
     decoration_config:
@@ -123,10 +122,7 @@
     branches:
     - ^main$
     - ^main-
-    cluster: build01
-=======
     cluster: build03
->>>>>>> f0440728
     context: ci/prow/odh-dashboard-pr-image-mirror
     decorate: true
     decoration_config:
