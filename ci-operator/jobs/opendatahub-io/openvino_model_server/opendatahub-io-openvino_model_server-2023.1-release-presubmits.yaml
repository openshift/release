--- conflicted
+++ resolved
@@ -60,7 +60,6 @@
     branches:
     - ^2023\.1-release$
     - ^2023\.1-release-
-<<<<<<< HEAD
     cluster: build04
     context: ci/prow/openvino-model-server-unit
     decorate: true
@@ -118,9 +117,6 @@
     - ^2023\.1-release$
     - ^2023\.1-release-
     cluster: build04
-=======
-    cluster: build05
->>>>>>> 3090b243
     context: ci/prow/pr-image-mirror
     decorate: true
     decoration_config:
