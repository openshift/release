presubmits:
  opendatahub-io/kserve:
  - agent: kubernetes
    always_run: true
    branches:
    - ^release-v0\.11$
    - ^release-v0\.11-
<<<<<<< HEAD
    cluster: build06
=======
    cluster: build03
>>>>>>> 635a2bef
    context: ci/prow/e2e-fast
    decorate: true
    decoration_config:
      skip_cloning: true
    labels:
      ci-operator.openshift.io/cloud: aws
      ci-operator.openshift.io/cloud-cluster-profile: aws-opendatahub
      ci.openshift.io/generator: prowgen
      pj-rehearse.openshift.io/can-be-rehearsed: "true"
    name: pull-ci-opendatahub-io-kserve-release-v0.11-e2e-fast
    rerun_command: /test e2e-fast
    spec:
      containers:
      - args:
        - --gcs-upload-secret=/secrets/gcs/service-account.json
        - --image-import-pull-secret=/etc/pull-secret/.dockerconfigjson
        - --lease-server-credentials-file=/etc/boskos/credentials
        - --report-credentials-file=/etc/report/credentials
        - --secret-dir=/secrets/ci-pull-credentials
        - --target=e2e-fast
        command:
        - ci-operator
        image: ci-operator:latest
        imagePullPolicy: Always
        name: ""
        resources:
          requests:
            cpu: 10m
        volumeMounts:
        - mountPath: /etc/boskos
          name: boskos
          readOnly: true
        - mountPath: /secrets/ci-pull-credentials
          name: ci-pull-credentials
          readOnly: true
        - mountPath: /secrets/gcs
          name: gcs-credentials
          readOnly: true
        - mountPath: /secrets/manifest-tool
          name: manifest-tool-local-pusher
          readOnly: true
        - mountPath: /etc/pull-secret
          name: pull-secret
          readOnly: true
        - mountPath: /etc/report
          name: result-aggregator
          readOnly: true
      serviceAccountName: ci-operator
      volumes:
      - name: boskos
        secret:
          items:
          - key: credentials
            path: credentials
          secretName: boskos-credentials
      - name: ci-pull-credentials
        secret:
          secretName: ci-pull-credentials
      - name: manifest-tool-local-pusher
        secret:
          secretName: manifest-tool-local-pusher
      - name: pull-secret
        secret:
          secretName: registry-pull-credentials
      - name: result-aggregator
        secret:
          secretName: result-aggregator
    trigger: (?m)^/test( | .* )e2e-fast,?($|\s.*)
  - agent: kubernetes
    always_run: true
    branches:
    - ^release-v0\.11$
    - ^release-v0\.11-
<<<<<<< HEAD
    cluster: build06
=======
    cluster: build03
>>>>>>> 635a2bef
    context: ci/prow/e2e-slow
    decorate: true
    decoration_config:
      skip_cloning: true
    labels:
      ci-operator.openshift.io/cloud: aws
      ci-operator.openshift.io/cloud-cluster-profile: aws-opendatahub
      ci.openshift.io/generator: prowgen
      pj-rehearse.openshift.io/can-be-rehearsed: "true"
    name: pull-ci-opendatahub-io-kserve-release-v0.11-e2e-slow
    rerun_command: /test e2e-slow
    spec:
      containers:
      - args:
        - --gcs-upload-secret=/secrets/gcs/service-account.json
        - --image-import-pull-secret=/etc/pull-secret/.dockerconfigjson
        - --lease-server-credentials-file=/etc/boskos/credentials
        - --report-credentials-file=/etc/report/credentials
        - --secret-dir=/secrets/ci-pull-credentials
        - --target=e2e-slow
        command:
        - ci-operator
        image: ci-operator:latest
        imagePullPolicy: Always
        name: ""
        resources:
          requests:
            cpu: 10m
        volumeMounts:
        - mountPath: /etc/boskos
          name: boskos
          readOnly: true
        - mountPath: /secrets/ci-pull-credentials
          name: ci-pull-credentials
          readOnly: true
        - mountPath: /secrets/gcs
          name: gcs-credentials
          readOnly: true
        - mountPath: /secrets/manifest-tool
          name: manifest-tool-local-pusher
          readOnly: true
        - mountPath: /etc/pull-secret
          name: pull-secret
          readOnly: true
        - mountPath: /etc/report
          name: result-aggregator
          readOnly: true
      serviceAccountName: ci-operator
      volumes:
      - name: boskos
        secret:
          items:
          - key: credentials
            path: credentials
          secretName: boskos-credentials
      - name: ci-pull-credentials
        secret:
          secretName: ci-pull-credentials
      - name: manifest-tool-local-pusher
        secret:
          secretName: manifest-tool-local-pusher
      - name: pull-secret
        secret:
          secretName: registry-pull-credentials
      - name: result-aggregator
        secret:
          secretName: result-aggregator
    trigger: (?m)^/test( | .* )e2e-slow,?($|\s.*)
  - agent: kubernetes
    always_run: true
    branches:
    - ^release-v0\.11$
    - ^release-v0\.11-
    cluster: build06
    context: ci/prow/images
    decorate: true
    decoration_config:
      skip_cloning: true
    labels:
      ci.openshift.io/generator: prowgen
      pj-rehearse.openshift.io/can-be-rehearsed: "true"
    name: pull-ci-opendatahub-io-kserve-release-v0.11-images
    rerun_command: /test images
    spec:
      containers:
      - args:
        - --gcs-upload-secret=/secrets/gcs/service-account.json
        - --image-import-pull-secret=/etc/pull-secret/.dockerconfigjson
        - --report-credentials-file=/etc/report/credentials
        - --target=[images]
        command:
        - ci-operator
        image: ci-operator:latest
        imagePullPolicy: Always
        name: ""
        resources:
          requests:
            cpu: 10m
        volumeMounts:
        - mountPath: /secrets/gcs
          name: gcs-credentials
          readOnly: true
        - mountPath: /secrets/manifest-tool
          name: manifest-tool-local-pusher
          readOnly: true
        - mountPath: /etc/pull-secret
          name: pull-secret
          readOnly: true
        - mountPath: /etc/report
          name: result-aggregator
          readOnly: true
      serviceAccountName: ci-operator
      volumes:
      - name: manifest-tool-local-pusher
        secret:
          secretName: manifest-tool-local-pusher
      - name: pull-secret
        secret:
          secretName: registry-pull-credentials
      - name: result-aggregator
        secret:
          secretName: result-aggregator
    trigger: (?m)^/test( | .* )images,?($|\s.*)<|MERGE_RESOLUTION|>--- conflicted
+++ resolved
@@ -5,11 +5,7 @@
     branches:
     - ^release-v0\.11$
     - ^release-v0\.11-
-<<<<<<< HEAD
-    cluster: build06
-=======
     cluster: build03
->>>>>>> 635a2bef
     context: ci/prow/e2e-fast
     decorate: true
     decoration_config:
@@ -83,11 +79,7 @@
     branches:
     - ^release-v0\.11$
     - ^release-v0\.11-
-<<<<<<< HEAD
-    cluster: build06
-=======
     cluster: build03
->>>>>>> 635a2bef
     context: ci/prow/e2e-slow
     decorate: true
     decoration_config:
@@ -161,7 +153,7 @@
     branches:
     - ^release-v0\.11$
     - ^release-v0\.11-
-    cluster: build06
+    cluster: build05
     context: ci/prow/images
     decorate: true
     decoration_config:
