--- conflicted
+++ resolved
@@ -10,11 +10,7 @@
       ci.openshift.io/generator: prowgen
     max_concurrency: 1
     name: branch-ci-opendatahub-io-opendatahub-operator-incubation-opendatahub-operator-image-mirror
-<<<<<<< HEAD
-    skip_if_only_changed: ^(?:docs|\.github)/|\.md$|^(?:\.gitignore|OWNERS|PROJECT|LICENSE)$
-=======
     skip_if_only_changed: ^\.github/|^docs/|\.[mM][dD]$|^.gitignore$|^golangci|^crd-ref-docs\.config|^OWNERS$|^PROJECT$|^LICENSE$|^OWNERS_ALIASES$
->>>>>>> d42c340a
     spec:
       containers:
       - args:
