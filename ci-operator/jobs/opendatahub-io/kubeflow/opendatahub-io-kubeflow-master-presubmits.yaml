presubmits:
  opendatahub-io/kubeflow:
  - agent: kubernetes
    always_run: true
    branches:
    - ^master$
    - ^master-
    cluster: build02
    context: ci/prow/images
    decorate: true
    decoration_config:
      skip_cloning: true
    labels:
      ci.openshift.io/generator: prowgen
      pj-rehearse.openshift.io/can-be-rehearsed: "true"
    name: pull-ci-opendatahub-io-kubeflow-master-images
    rerun_command: /test images
    spec:
      containers:
      - args:
        - --gcs-upload-secret=/secrets/gcs/service-account.json
        - --image-import-pull-secret=/etc/pull-secret/.dockerconfigjson
        - --report-credentials-file=/etc/report/credentials
        - --target=[images]
        command:
        - ci-operator
        image: ci-operator:latest
        imagePullPolicy: Always
        name: ""
        resources:
          requests:
            cpu: 10m
        volumeMounts:
        - mountPath: /secrets/gcs
          name: gcs-credentials
          readOnly: true
        - mountPath: /etc/pull-secret
          name: pull-secret
          readOnly: true
        - mountPath: /etc/report
          name: result-aggregator
          readOnly: true
      serviceAccountName: ci-operator
      volumes:
      - name: pull-secret
        secret:
          secretName: registry-pull-credentials
      - name: result-aggregator
        secret:
          secretName: result-aggregator
    trigger: (?m)^/test( | .* )images,?($|\s.*)
  - agent: kubernetes
    always_run: true
    branches:
    - ^master$
    - ^master-
    cluster: build02
    context: ci/prow/kf-notebook-controller-pr-image-mirror
    decorate: true
    decoration_config:
      skip_cloning: true
    labels:
      ci.openshift.io/generator: prowgen
      pj-rehearse.openshift.io/can-be-rehearsed: "true"
    name: pull-ci-opendatahub-io-kubeflow-master-kf-notebook-controller-pr-image-mirror
    rerun_command: /test kf-notebook-controller-pr-image-mirror
    spec:
      containers:
      - args:
        - --gcs-upload-secret=/secrets/gcs/service-account.json
        - --image-import-pull-secret=/etc/pull-secret/.dockerconfigjson
        - --report-credentials-file=/etc/report/credentials
        - --secret-dir=/secrets/ci-pull-credentials
        - --target=kf-notebook-controller-pr-image-mirror
        command:
        - ci-operator
        image: ci-operator:latest
        imagePullPolicy: Always
        name: ""
        resources:
          requests:
            cpu: 10m
        volumeMounts:
        - mountPath: /secrets/ci-pull-credentials
          name: ci-pull-credentials
          readOnly: true
        - mountPath: /secrets/gcs
          name: gcs-credentials
          readOnly: true
        - mountPath: /etc/pull-secret
          name: pull-secret
          readOnly: true
        - mountPath: /etc/report
          name: result-aggregator
          readOnly: true
      serviceAccountName: ci-operator
      volumes:
      - name: ci-pull-credentials
        secret:
          secretName: ci-pull-credentials
      - name: pull-secret
        secret:
          secretName: registry-pull-credentials
      - name: result-aggregator
        secret:
          secretName: result-aggregator
    trigger: (?m)^/test( | .* )kf-notebook-controller-pr-image-mirror,?($|\s.*)
  - agent: kubernetes
    always_run: false
    branches:
    - ^master$
    - ^master-
    cluster: build02
    context: ci/prow/kf-notebook-controller-unit
    decorate: true
    decoration_config:
      skip_cloning: true
    labels:
      ci.openshift.io/generator: prowgen
      pj-rehearse.openshift.io/can-be-rehearsed: "true"
    name: pull-ci-opendatahub-io-kubeflow-master-kf-notebook-controller-unit
    rerun_command: /test kf-notebook-controller-unit
    run_if_changed: ^(components/common/.*|components/notebook-controller/.*)
    spec:
      containers:
      - args:
        - --gcs-upload-secret=/secrets/gcs/service-account.json
        - --image-import-pull-secret=/etc/pull-secret/.dockerconfigjson
        - --report-credentials-file=/etc/report/credentials
        - --secret-dir=/secrets/ci-pull-credentials
        - --target=kf-notebook-controller-unit
        command:
        - ci-operator
        image: ci-operator:latest
        imagePullPolicy: Always
        name: ""
        resources:
          requests:
            cpu: 10m
        volumeMounts:
        - mountPath: /secrets/ci-pull-credentials
          name: ci-pull-credentials
          readOnly: true
        - mountPath: /secrets/gcs
          name: gcs-credentials
          readOnly: true
        - mountPath: /etc/pull-secret
          name: pull-secret
          readOnly: true
        - mountPath: /etc/report
          name: result-aggregator
          readOnly: true
      serviceAccountName: ci-operator
      volumes:
      - name: ci-pull-credentials
        secret:
          secretName: ci-pull-credentials
      - name: pull-secret
        secret:
          secretName: registry-pull-credentials
      - name: result-aggregator
        secret:
          secretName: result-aggregator
    trigger: (?m)^/test( | .* )kf-notebook-controller-unit,?($|\s.*)
  - agent: kubernetes
    always_run: true
    branches:
    - ^master$
    - ^master-
    cluster: build02
<<<<<<< HEAD
    context: ci/prow/odh-notebook-controller-e2e
    decorate: true
    decoration_config:
      skip_cloning: true
    labels:
      ci-operator.openshift.io/cloud: gcp
      ci-operator.openshift.io/cloud-cluster-profile: gcp
      ci.openshift.io/generator: prowgen
      pj-rehearse.openshift.io/can-be-rehearsed: "true"
    name: pull-ci-opendatahub-io-kubeflow-master-odh-notebook-controller-e2e
    rerun_command: /test odh-notebook-controller-e2e
    spec:
      containers:
      - args:
        - --gcs-upload-secret=/secrets/gcs/service-account.json
        - --image-import-pull-secret=/etc/pull-secret/.dockerconfigjson
        - --lease-server-credentials-file=/etc/boskos/credentials
        - --report-credentials-file=/etc/report/credentials
        - --secret-dir=/secrets/ci-pull-credentials
        - --secret-dir=/usr/local/odh-notebook-controller-e2e-cluster-profile
        - --target=odh-notebook-controller-e2e
        command:
        - ci-operator
        image: ci-operator:latest
        imagePullPolicy: Always
        name: ""
        resources:
          requests:
            cpu: 10m
        volumeMounts:
        - mountPath: /etc/boskos
          name: boskos
          readOnly: true
        - mountPath: /secrets/ci-pull-credentials
          name: ci-pull-credentials
          readOnly: true
        - mountPath: /usr/local/odh-notebook-controller-e2e-cluster-profile
          name: cluster-profile
        - mountPath: /secrets/gcs
          name: gcs-credentials
          readOnly: true
        - mountPath: /etc/pull-secret
          name: pull-secret
          readOnly: true
        - mountPath: /etc/report
          name: result-aggregator
          readOnly: true
      serviceAccountName: ci-operator
      volumes:
      - name: boskos
        secret:
          items:
          - key: credentials
            path: credentials
          secretName: boskos-credentials
      - name: ci-pull-credentials
        secret:
          secretName: ci-pull-credentials
      - name: cluster-profile
        projected:
          sources:
          - secret:
              name: cluster-secrets-gcp
          - configMap:
              name: cluster-profile-gcp
      - name: pull-secret
        secret:
          secretName: registry-pull-credentials
      - name: result-aggregator
        secret:
          secretName: result-aggregator
    trigger: (?m)^/test( | .* )odh-notebook-controller-e2e,?($|\s.*)
  - agent: kubernetes
    always_run: true
    branches:
    - ^master$
    - ^master-
    cluster: build04
=======
>>>>>>> 9958a8e8
    context: ci/prow/odh-notebook-controller-pr-image-mirror
    decorate: true
    decoration_config:
      skip_cloning: true
    labels:
      ci.openshift.io/generator: prowgen
      pj-rehearse.openshift.io/can-be-rehearsed: "true"
    name: pull-ci-opendatahub-io-kubeflow-master-odh-notebook-controller-pr-image-mirror
    rerun_command: /test odh-notebook-controller-pr-image-mirror
    spec:
      containers:
      - args:
        - --gcs-upload-secret=/secrets/gcs/service-account.json
        - --image-import-pull-secret=/etc/pull-secret/.dockerconfigjson
        - --report-credentials-file=/etc/report/credentials
        - --secret-dir=/secrets/ci-pull-credentials
        - --target=odh-notebook-controller-pr-image-mirror
        command:
        - ci-operator
        image: ci-operator:latest
        imagePullPolicy: Always
        name: ""
        resources:
          requests:
            cpu: 10m
        volumeMounts:
        - mountPath: /secrets/ci-pull-credentials
          name: ci-pull-credentials
          readOnly: true
        - mountPath: /secrets/gcs
          name: gcs-credentials
          readOnly: true
        - mountPath: /etc/pull-secret
          name: pull-secret
          readOnly: true
        - mountPath: /etc/report
          name: result-aggregator
          readOnly: true
      serviceAccountName: ci-operator
      volumes:
      - name: ci-pull-credentials
        secret:
          secretName: ci-pull-credentials
      - name: pull-secret
        secret:
          secretName: registry-pull-credentials
      - name: result-aggregator
        secret:
          secretName: result-aggregator
    trigger: (?m)^/test( | .* )odh-notebook-controller-pr-image-mirror,?($|\s.*)
  - agent: kubernetes
    always_run: false
    branches:
    - ^master$
    - ^master-
    cluster: build02
    context: ci/prow/odh-notebook-controller-unit
    decorate: true
    decoration_config:
      skip_cloning: true
    labels:
      ci.openshift.io/generator: prowgen
      pj-rehearse.openshift.io/can-be-rehearsed: "true"
    name: pull-ci-opendatahub-io-kubeflow-master-odh-notebook-controller-unit
    rerun_command: /test odh-notebook-controller-unit
    run_if_changed: ^(components/common/.*|components/notebook-controller/.*|components/odh-notebook-controller/.*)
    spec:
      containers:
      - args:
        - --gcs-upload-secret=/secrets/gcs/service-account.json
        - --image-import-pull-secret=/etc/pull-secret/.dockerconfigjson
        - --report-credentials-file=/etc/report/credentials
        - --secret-dir=/secrets/ci-pull-credentials
        - --target=odh-notebook-controller-unit
        command:
        - ci-operator
        image: ci-operator:latest
        imagePullPolicy: Always
        name: ""
        resources:
          requests:
            cpu: 10m
        volumeMounts:
        - mountPath: /secrets/ci-pull-credentials
          name: ci-pull-credentials
          readOnly: true
        - mountPath: /secrets/gcs
          name: gcs-credentials
          readOnly: true
        - mountPath: /etc/pull-secret
          name: pull-secret
          readOnly: true
        - mountPath: /etc/report
          name: result-aggregator
          readOnly: true
      serviceAccountName: ci-operator
      volumes:
      - name: ci-pull-credentials
        secret:
          secretName: ci-pull-credentials
      - name: pull-secret
        secret:
          secretName: registry-pull-credentials
      - name: result-aggregator
        secret:
          secretName: result-aggregator
    trigger: (?m)^/test( | .* )odh-notebook-controller-unit,?($|\s.*)<|MERGE_RESOLUTION|>--- conflicted
+++ resolved
@@ -168,7 +168,6 @@
     - ^master$
     - ^master-
     cluster: build02
-<<<<<<< HEAD
     context: ci/prow/odh-notebook-controller-e2e
     decorate: true
     decoration_config:
@@ -247,8 +246,6 @@
     - ^master$
     - ^master-
     cluster: build04
-=======
->>>>>>> 9958a8e8
     context: ci/prow/odh-notebook-controller-pr-image-mirror
     decorate: true
     decoration_config:
