periodics:
- agent: kubernetes
<<<<<<< HEAD
  cluster: build06
=======
  cluster: build03
>>>>>>> 635a2bef
  cron: 0 23 31 2 *
  decorate: true
  decoration_config:
    skip_cloning: true
  extra_refs:
  - base_ref: main
    org: rh-openjdk
    repo: jdkContainerOcpTests
  labels:
    ci-operator.openshift.io/cloud: aws
    ci-operator.openshift.io/cloud-cluster-profile: aws-cspi-qe
    ci-operator.openshift.io/variant: openjdk-ocp4.14-lp-interop
    ci.openshift.io/generator: prowgen
    pj-rehearse.openshift.io/can-be-rehearsed: "true"
  name: periodic-ci-rh-openjdk-jdkContainerOcpTests-main-openjdk-ocp4.14-lp-interop-openjdk-interop-aws
  reporter_config:
    slack:
      channel: '#java-qe-infrastructure-monitoring'
      job_states_to_report:
      - success
      - failure
      - error
      report_template: '{{if eq .Status.State "success"}} :slack-green: Job *{{.Spec.Job}}*
        ended with *{{.Status.State}}*. <{{.Status.URL}}|View logs> {{else}} :failed:
        Job *{{.Spec.Job}}* ended with *{{.Status.State}}*. <{{.Status.URL}}|View
        logs> {{end}}'
  spec:
    containers:
    - args:
      - --gcs-upload-secret=/secrets/gcs/service-account.json
      - --image-import-pull-secret=/etc/pull-secret/.dockerconfigjson
      - --lease-server-credentials-file=/etc/boskos/credentials
      - --report-credentials-file=/etc/report/credentials
      - --secret-dir=/secrets/ci-pull-credentials
      - --target=openjdk-interop-aws
      - --variant=openjdk-ocp4.14-lp-interop
      command:
      - ci-operator
      image: ci-operator:latest
      imagePullPolicy: Always
      name: ""
      resources:
        requests:
          cpu: 10m
      volumeMounts:
      - mountPath: /etc/boskos
        name: boskos
        readOnly: true
      - mountPath: /secrets/ci-pull-credentials
        name: ci-pull-credentials
        readOnly: true
      - mountPath: /secrets/gcs
        name: gcs-credentials
        readOnly: true
      - mountPath: /secrets/manifest-tool
        name: manifest-tool-local-pusher
        readOnly: true
      - mountPath: /etc/pull-secret
        name: pull-secret
        readOnly: true
      - mountPath: /etc/report
        name: result-aggregator
        readOnly: true
    serviceAccountName: ci-operator
    volumes:
    - name: boskos
      secret:
        items:
        - key: credentials
          path: credentials
        secretName: boskos-credentials
    - name: ci-pull-credentials
      secret:
        secretName: ci-pull-credentials
    - name: manifest-tool-local-pusher
      secret:
        secretName: manifest-tool-local-pusher
    - name: pull-secret
      secret:
        secretName: registry-pull-credentials
    - name: result-aggregator
      secret:
        secretName: result-aggregator
- agent: kubernetes
  cluster: build11
  cron: 0 23 31 2 *
  decorate: true
  decoration_config:
    skip_cloning: true
  extra_refs:
  - base_ref: main
    org: rh-openjdk
    repo: jdkContainerOcpTests
  labels:
    ci-operator.openshift.io/cloud: ibmcloud
    ci-operator.openshift.io/cloud-cluster-profile: ibmcloud-cspi-qe
    ci-operator.openshift.io/variant: openjdk-ocp4.14-lp-interop
    ci.openshift.io/generator: prowgen
    pj-rehearse.openshift.io/can-be-rehearsed: "true"
  name: periodic-ci-rh-openjdk-jdkContainerOcpTests-main-openjdk-ocp4.14-lp-interop-openjdk-interop-ibmcloud
  reporter_config:
    slack:
      channel: '#java-qe-infrastructure-monitoring'
      job_states_to_report:
      - success
      - failure
      - error
      report_template: '{{if eq .Status.State "success"}} :green_jenkins_circle: Job
        *{{.Spec.Job}}* ended with *{{.Status.State}}*. <{{.Status.URL}}|View logs>
        {{else}} :red_jenkins_circle: Job *{{.Spec.Job}}* ended with *{{.Status.State}}*.
        <{{.Status.URL}}|View logs> {{end}}'
  spec:
    containers:
    - args:
      - --gcs-upload-secret=/secrets/gcs/service-account.json
      - --image-import-pull-secret=/etc/pull-secret/.dockerconfigjson
      - --lease-server-credentials-file=/etc/boskos/credentials
      - --report-credentials-file=/etc/report/credentials
      - --secret-dir=/secrets/ci-pull-credentials
      - --target=openjdk-interop-ibmcloud
      - --variant=openjdk-ocp4.14-lp-interop
      command:
      - ci-operator
      image: ci-operator:latest
      imagePullPolicy: Always
      name: ""
      resources:
        requests:
          cpu: 10m
      volumeMounts:
      - mountPath: /etc/boskos
        name: boskos
        readOnly: true
      - mountPath: /secrets/ci-pull-credentials
        name: ci-pull-credentials
        readOnly: true
      - mountPath: /secrets/gcs
        name: gcs-credentials
        readOnly: true
      - mountPath: /secrets/manifest-tool
        name: manifest-tool-local-pusher
        readOnly: true
      - mountPath: /etc/pull-secret
        name: pull-secret
        readOnly: true
      - mountPath: /etc/report
        name: result-aggregator
        readOnly: true
    serviceAccountName: ci-operator
    volumes:
    - name: boskos
      secret:
        items:
        - key: credentials
          path: credentials
        secretName: boskos-credentials
    - name: ci-pull-credentials
      secret:
        secretName: ci-pull-credentials
    - name: manifest-tool-local-pusher
      secret:
        secretName: manifest-tool-local-pusher
    - name: pull-secret
      secret:
        secretName: registry-pull-credentials
    - name: result-aggregator
      secret:
        secretName: result-aggregator
- agent: kubernetes
<<<<<<< HEAD
  cluster: build06
=======
  cluster: build03
>>>>>>> 635a2bef
  cron: 0 23 31 2 *
  decorate: true
  decoration_config:
    skip_cloning: true
  extra_refs:
  - base_ref: main
    org: rh-openjdk
    repo: jdkContainerOcpTests
  labels:
    ci-operator.openshift.io/cloud: aws
    ci-operator.openshift.io/cloud-cluster-profile: aws-cspi-qe
    ci-operator.openshift.io/variant: openjdk-ocp4.15-lp-interop
    ci.openshift.io/generator: prowgen
    pj-rehearse.openshift.io/can-be-rehearsed: "true"
  name: periodic-ci-rh-openjdk-jdkContainerOcpTests-main-openjdk-ocp4.15-lp-interop-openjdk-interop-aws
  reporter_config:
    slack:
      channel: '#java-qe-infrastructure-monitoring'
      job_states_to_report:
      - success
      - failure
      - error
      report_template: '{{if eq .Status.State "success"}} :slack-green: Job *{{.Spec.Job}}*
        ended with *{{.Status.State}}*. <{{.Status.URL}}|View logs> {{else}} :failed:
        Job *{{.Spec.Job}}* ended with *{{.Status.State}}*. <{{.Status.URL}}|View
        logs> {{end}}'
  spec:
    containers:
    - args:
      - --gcs-upload-secret=/secrets/gcs/service-account.json
      - --image-import-pull-secret=/etc/pull-secret/.dockerconfigjson
      - --lease-server-credentials-file=/etc/boskos/credentials
      - --report-credentials-file=/etc/report/credentials
      - --secret-dir=/secrets/ci-pull-credentials
      - --target=openjdk-interop-aws
      - --variant=openjdk-ocp4.15-lp-interop
      command:
      - ci-operator
      image: ci-operator:latest
      imagePullPolicy: Always
      name: ""
      resources:
        requests:
          cpu: 10m
      volumeMounts:
      - mountPath: /etc/boskos
        name: boskos
        readOnly: true
      - mountPath: /secrets/ci-pull-credentials
        name: ci-pull-credentials
        readOnly: true
      - mountPath: /secrets/gcs
        name: gcs-credentials
        readOnly: true
      - mountPath: /secrets/manifest-tool
        name: manifest-tool-local-pusher
        readOnly: true
      - mountPath: /etc/pull-secret
        name: pull-secret
        readOnly: true
      - mountPath: /etc/report
        name: result-aggregator
        readOnly: true
    serviceAccountName: ci-operator
    volumes:
    - name: boskos
      secret:
        items:
        - key: credentials
          path: credentials
        secretName: boskos-credentials
    - name: ci-pull-credentials
      secret:
        secretName: ci-pull-credentials
    - name: manifest-tool-local-pusher
      secret:
        secretName: manifest-tool-local-pusher
    - name: pull-secret
      secret:
        secretName: registry-pull-credentials
    - name: result-aggregator
      secret:
        secretName: result-aggregator
- agent: kubernetes
  cluster: build11
  cron: 0 23 31 2 *
  decorate: true
  decoration_config:
    skip_cloning: true
  extra_refs:
  - base_ref: main
    org: rh-openjdk
    repo: jdkContainerOcpTests
  labels:
    ci-operator.openshift.io/cloud: ibmcloud
    ci-operator.openshift.io/cloud-cluster-profile: ibmcloud-cspi-qe
    ci-operator.openshift.io/variant: openjdk-ocp4.15-lp-interop
    ci.openshift.io/generator: prowgen
    pj-rehearse.openshift.io/can-be-rehearsed: "true"
  name: periodic-ci-rh-openjdk-jdkContainerOcpTests-main-openjdk-ocp4.15-lp-interop-openjdk-interop-ibmcloud
  reporter_config:
    slack:
      channel: '#java-qe-infrastructure-monitoring'
      job_states_to_report:
      - success
      - failure
      - error
      report_template: '{{if eq .Status.State "success"}} :green_jenkins_circle: Job
        *{{.Spec.Job}}* ended with *{{.Status.State}}*. <{{.Status.URL}}|View logs>
        {{else}} :red_jenkins_circle: Job *{{.Spec.Job}}* ended with *{{.Status.State}}*.
        <{{.Status.URL}}|View logs> {{end}}'
  spec:
    containers:
    - args:
      - --gcs-upload-secret=/secrets/gcs/service-account.json
      - --image-import-pull-secret=/etc/pull-secret/.dockerconfigjson
      - --lease-server-credentials-file=/etc/boskos/credentials
      - --report-credentials-file=/etc/report/credentials
      - --secret-dir=/secrets/ci-pull-credentials
      - --target=openjdk-interop-ibmcloud
      - --variant=openjdk-ocp4.15-lp-interop
      command:
      - ci-operator
      image: ci-operator:latest
      imagePullPolicy: Always
      name: ""
      resources:
        requests:
          cpu: 10m
      volumeMounts:
      - mountPath: /etc/boskos
        name: boskos
        readOnly: true
      - mountPath: /secrets/ci-pull-credentials
        name: ci-pull-credentials
        readOnly: true
      - mountPath: /secrets/gcs
        name: gcs-credentials
        readOnly: true
      - mountPath: /secrets/manifest-tool
        name: manifest-tool-local-pusher
        readOnly: true
      - mountPath: /etc/pull-secret
        name: pull-secret
        readOnly: true
      - mountPath: /etc/report
        name: result-aggregator
        readOnly: true
    serviceAccountName: ci-operator
    volumes:
    - name: boskos
      secret:
        items:
        - key: credentials
          path: credentials
        secretName: boskos-credentials
    - name: ci-pull-credentials
      secret:
        secretName: ci-pull-credentials
    - name: manifest-tool-local-pusher
      secret:
        secretName: manifest-tool-local-pusher
    - name: pull-secret
      secret:
        secretName: registry-pull-credentials
    - name: result-aggregator
      secret:
        secretName: result-aggregator
- agent: kubernetes
<<<<<<< HEAD
  cluster: build06
=======
  cluster: build03
>>>>>>> 635a2bef
  cron: 0 23 31 2 *
  decorate: true
  decoration_config:
    skip_cloning: true
  extra_refs:
  - base_ref: main
    org: rh-openjdk
    repo: jdkContainerOcpTests
  labels:
    ci-operator.openshift.io/cloud: aws
    ci-operator.openshift.io/cloud-cluster-profile: aws-cspi-qe
    ci-operator.openshift.io/variant: openjdk-ocp4.16-lp-interop
    ci.openshift.io/generator: prowgen
    pj-rehearse.openshift.io/can-be-rehearsed: "true"
  name: periodic-ci-rh-openjdk-jdkContainerOcpTests-main-openjdk-ocp4.16-lp-interop-openjdk-interop-aws
  reporter_config:
    slack:
      channel: '#java-qe-infrastructure-monitoring'
      job_states_to_report:
      - success
      - failure
      - error
      report_template: '{{if eq .Status.State "success"}} :slack-green: Job *{{.Spec.Job}}*
        ended with *{{.Status.State}}*. <{{.Status.URL}}|View logs> {{else}} :failed:
        Job *{{.Spec.Job}}* ended with *{{.Status.State}}*. <{{.Status.URL}}|View
        logs> {{end}}'
  spec:
    containers:
    - args:
      - --gcs-upload-secret=/secrets/gcs/service-account.json
      - --image-import-pull-secret=/etc/pull-secret/.dockerconfigjson
      - --lease-server-credentials-file=/etc/boskos/credentials
      - --report-credentials-file=/etc/report/credentials
      - --secret-dir=/secrets/ci-pull-credentials
      - --target=openjdk-interop-aws
      - --variant=openjdk-ocp4.16-lp-interop
      command:
      - ci-operator
      image: ci-operator:latest
      imagePullPolicy: Always
      name: ""
      resources:
        requests:
          cpu: 10m
      volumeMounts:
      - mountPath: /etc/boskos
        name: boskos
        readOnly: true
      - mountPath: /secrets/ci-pull-credentials
        name: ci-pull-credentials
        readOnly: true
      - mountPath: /secrets/gcs
        name: gcs-credentials
        readOnly: true
      - mountPath: /secrets/manifest-tool
        name: manifest-tool-local-pusher
        readOnly: true
      - mountPath: /etc/pull-secret
        name: pull-secret
        readOnly: true
      - mountPath: /etc/report
        name: result-aggregator
        readOnly: true
    serviceAccountName: ci-operator
    volumes:
    - name: boskos
      secret:
        items:
        - key: credentials
          path: credentials
        secretName: boskos-credentials
    - name: ci-pull-credentials
      secret:
        secretName: ci-pull-credentials
    - name: manifest-tool-local-pusher
      secret:
        secretName: manifest-tool-local-pusher
    - name: pull-secret
      secret:
        secretName: registry-pull-credentials
    - name: result-aggregator
      secret:
        secretName: result-aggregator
- agent: kubernetes
  cluster: build11
  cron: 0 23 31 2 *
  decorate: true
  decoration_config:
    skip_cloning: true
  extra_refs:
  - base_ref: main
    org: rh-openjdk
    repo: jdkContainerOcpTests
  labels:
    ci-operator.openshift.io/cloud: ibmcloud
    ci-operator.openshift.io/cloud-cluster-profile: ibmcloud-cspi-qe
    ci-operator.openshift.io/variant: openjdk-ocp4.16-lp-interop
    ci.openshift.io/generator: prowgen
    pj-rehearse.openshift.io/can-be-rehearsed: "true"
  name: periodic-ci-rh-openjdk-jdkContainerOcpTests-main-openjdk-ocp4.16-lp-interop-openjdk-interop-ibmcloud
  reporter_config:
    slack:
      channel: '#java-qe-infrastructure-monitoring'
      job_states_to_report:
      - success
      - failure
      - error
      report_template: '{{if eq .Status.State "success"}} :green_jenkins_circle: Job
        *{{.Spec.Job}}* ended with *{{.Status.State}}*. <{{.Status.URL}}|View logs>
        {{else}} :red_jenkins_circle: Job *{{.Spec.Job}}* ended with *{{.Status.State}}*.
        <{{.Status.URL}}|View logs> {{end}}'
  spec:
    containers:
    - args:
      - --gcs-upload-secret=/secrets/gcs/service-account.json
      - --image-import-pull-secret=/etc/pull-secret/.dockerconfigjson
      - --lease-server-credentials-file=/etc/boskos/credentials
      - --report-credentials-file=/etc/report/credentials
      - --secret-dir=/secrets/ci-pull-credentials
      - --target=openjdk-interop-ibmcloud
      - --variant=openjdk-ocp4.16-lp-interop
      command:
      - ci-operator
      image: ci-operator:latest
      imagePullPolicy: Always
      name: ""
      resources:
        requests:
          cpu: 10m
      volumeMounts:
      - mountPath: /etc/boskos
        name: boskos
        readOnly: true
      - mountPath: /secrets/ci-pull-credentials
        name: ci-pull-credentials
        readOnly: true
      - mountPath: /secrets/gcs
        name: gcs-credentials
        readOnly: true
      - mountPath: /secrets/manifest-tool
        name: manifest-tool-local-pusher
        readOnly: true
      - mountPath: /etc/pull-secret
        name: pull-secret
        readOnly: true
      - mountPath: /etc/report
        name: result-aggregator
        readOnly: true
    serviceAccountName: ci-operator
    volumes:
    - name: boskos
      secret:
        items:
        - key: credentials
          path: credentials
        secretName: boskos-credentials
    - name: ci-pull-credentials
      secret:
        secretName: ci-pull-credentials
    - name: manifest-tool-local-pusher
      secret:
        secretName: manifest-tool-local-pusher
    - name: pull-secret
      secret:
        secretName: registry-pull-credentials
    - name: result-aggregator
      secret:
        secretName: result-aggregator
- agent: kubernetes
  cluster: build11
  cron: 0 23 31 2 *
  decorate: true
  decoration_config:
    skip_cloning: true
  extra_refs:
  - base_ref: main
    org: rh-openjdk
    repo: jdkContainerOcpTests
  labels:
    ci-operator.openshift.io/cloud: ibmcloud
    ci-operator.openshift.io/cloud-cluster-profile: ibmcloud-cspi-qe
    ci-operator.openshift.io/variant: openjdk-ocp4.17-lp-interop
    ci.openshift.io/generator: prowgen
    pj-rehearse.openshift.io/can-be-rehearsed: "true"
  name: periodic-ci-rh-openjdk-jdkContainerOcpTests-main-openjdk-ocp4.17-lp-interop-openjdk-interop-ibmcloud
  reporter_config:
    slack:
      channel: '#java-qe-infrastructure-monitoring'
      job_states_to_report:
      - success
      - failure
      - error
      report_template: '{{if eq .Status.State "success"}} :slack-green: Job *{{.Spec.Job}}*
        ended with *{{.Status.State}}*. <{{.Status.URL}}|View logs> {{else}} :failed:
        Job *{{.Spec.Job}}* ended with *{{.Status.State}}*. <{{.Status.URL}}|View
        logs> {{end}}'
  spec:
    containers:
    - args:
      - --gcs-upload-secret=/secrets/gcs/service-account.json
      - --image-import-pull-secret=/etc/pull-secret/.dockerconfigjson
      - --lease-server-credentials-file=/etc/boskos/credentials
      - --report-credentials-file=/etc/report/credentials
      - --secret-dir=/secrets/ci-pull-credentials
      - --target=openjdk-interop-ibmcloud
      - --variant=openjdk-ocp4.17-lp-interop
      command:
      - ci-operator
      image: ci-operator:latest
      imagePullPolicy: Always
      name: ""
      resources:
        requests:
          cpu: 10m
      volumeMounts:
      - mountPath: /etc/boskos
        name: boskos
        readOnly: true
      - mountPath: /secrets/ci-pull-credentials
        name: ci-pull-credentials
        readOnly: true
      - mountPath: /secrets/gcs
        name: gcs-credentials
        readOnly: true
      - mountPath: /secrets/manifest-tool
        name: manifest-tool-local-pusher
        readOnly: true
      - mountPath: /etc/pull-secret
        name: pull-secret
        readOnly: true
      - mountPath: /etc/report
        name: result-aggregator
        readOnly: true
    serviceAccountName: ci-operator
    volumes:
    - name: boskos
      secret:
        items:
        - key: credentials
          path: credentials
        secretName: boskos-credentials
    - name: ci-pull-credentials
      secret:
        secretName: ci-pull-credentials
    - name: manifest-tool-local-pusher
      secret:
        secretName: manifest-tool-local-pusher
    - name: pull-secret
      secret:
        secretName: registry-pull-credentials
    - name: result-aggregator
      secret:
        secretName: result-aggregator
- agent: kubernetes
<<<<<<< HEAD
  cluster: build06
=======
  cluster: build03
>>>>>>> 635a2bef
  cron: 0 23 31 2 *
  decorate: true
  decoration_config:
    skip_cloning: true
  extra_refs:
  - base_ref: main
    org: rh-openjdk
    repo: jdkContainerOcpTests
  labels:
    ci-operator.openshift.io/cloud: aws
    ci-operator.openshift.io/cloud-cluster-profile: aws-cspi-qe
    ci-operator.openshift.io/variant: openjdk-ocp4.18-lp-interop
    ci.openshift.io/generator: prowgen
    job-release: "4.18"
    pj-rehearse.openshift.io/can-be-rehearsed: "true"
  name: periodic-ci-rh-openjdk-jdkContainerOcpTests-main-openjdk-ocp4.18-lp-interop-openjdk-interop-aws
  reporter_config:
    slack:
      channel: '#java-qe-infrastructure-monitoring'
      job_states_to_report:
      - success
      - failure
      - error
      report_template: '{{if eq .Status.State "success"}} :slack-green: Job *{{.Spec.Job}}*
        ended with *{{.Status.State}}*. <{{.Status.URL}}|View logs> {{else}} :failed:
        Job *{{.Spec.Job}}* ended with *{{.Status.State}}*. <{{.Status.URL}}|View
        logs> {{end}}'
  spec:
    containers:
    - args:
      - --gcs-upload-secret=/secrets/gcs/service-account.json
      - --image-import-pull-secret=/etc/pull-secret/.dockerconfigjson
      - --lease-server-credentials-file=/etc/boskos/credentials
      - --report-credentials-file=/etc/report/credentials
      - --secret-dir=/secrets/ci-pull-credentials
      - --target=openjdk-interop-aws
      - --variant=openjdk-ocp4.18-lp-interop
      command:
      - ci-operator
      image: ci-operator:latest
      imagePullPolicy: Always
      name: ""
      resources:
        requests:
          cpu: 10m
      volumeMounts:
      - mountPath: /etc/boskos
        name: boskos
        readOnly: true
      - mountPath: /secrets/ci-pull-credentials
        name: ci-pull-credentials
        readOnly: true
      - mountPath: /secrets/gcs
        name: gcs-credentials
        readOnly: true
      - mountPath: /secrets/manifest-tool
        name: manifest-tool-local-pusher
        readOnly: true
      - mountPath: /etc/pull-secret
        name: pull-secret
        readOnly: true
      - mountPath: /etc/report
        name: result-aggregator
        readOnly: true
    serviceAccountName: ci-operator
    volumes:
    - name: boskos
      secret:
        items:
        - key: credentials
          path: credentials
        secretName: boskos-credentials
    - name: ci-pull-credentials
      secret:
        secretName: ci-pull-credentials
    - name: manifest-tool-local-pusher
      secret:
        secretName: manifest-tool-local-pusher
    - name: pull-secret
      secret:
        secretName: registry-pull-credentials
    - name: result-aggregator
      secret:
        secretName: result-aggregator
- agent: kubernetes
<<<<<<< HEAD
  cluster: build06
=======
  cluster: build03
>>>>>>> 635a2bef
  cron: 0 23 31 2 *
  decorate: true
  decoration_config:
    skip_cloning: true
  extra_refs:
  - base_ref: main
    org: rh-openjdk
    repo: jdkContainerOcpTests
  labels:
    ci-operator.openshift.io/cloud: aws
    ci-operator.openshift.io/cloud-cluster-profile: aws-cspi-qe
    ci-operator.openshift.io/variant: openjdk-ocp4.18-lp-interop
    ci.openshift.io/generator: prowgen
    job-release: "4.18"
    pj-rehearse.openshift.io/can-be-rehearsed: "true"
  name: periodic-ci-rh-openjdk-jdkContainerOcpTests-main-openjdk-ocp4.18-lp-interop-openjdk-interop-aws-fips
  reporter_config:
    slack:
      channel: '#java-qe-infrastructure-monitoring'
      job_states_to_report:
      - success
      - failure
      - error
      report_template: '{{if eq .Status.State "success"}} :slack-green: Job *{{.Spec.Job}}*
        ended with *{{.Status.State}}*. <{{.Status.URL}}|View logs> {{else}} :failed:
        Job *{{.Spec.Job}}* ended with *{{.Status.State}}*. <{{.Status.URL}}|View
        logs> {{end}}'
  spec:
    containers:
    - args:
      - --gcs-upload-secret=/secrets/gcs/service-account.json
      - --image-import-pull-secret=/etc/pull-secret/.dockerconfigjson
      - --lease-server-credentials-file=/etc/boskos/credentials
      - --report-credentials-file=/etc/report/credentials
      - --secret-dir=/secrets/ci-pull-credentials
      - --target=openjdk-interop-aws-fips
      - --variant=openjdk-ocp4.18-lp-interop
      command:
      - ci-operator
      image: ci-operator:latest
      imagePullPolicy: Always
      name: ""
      resources:
        requests:
          cpu: 10m
      volumeMounts:
      - mountPath: /etc/boskos
        name: boskos
        readOnly: true
      - mountPath: /secrets/ci-pull-credentials
        name: ci-pull-credentials
        readOnly: true
      - mountPath: /secrets/gcs
        name: gcs-credentials
        readOnly: true
      - mountPath: /secrets/manifest-tool
        name: manifest-tool-local-pusher
        readOnly: true
      - mountPath: /etc/pull-secret
        name: pull-secret
        readOnly: true
      - mountPath: /etc/report
        name: result-aggregator
        readOnly: true
    serviceAccountName: ci-operator
    volumes:
    - name: boskos
      secret:
        items:
        - key: credentials
          path: credentials
        secretName: boskos-credentials
    - name: ci-pull-credentials
      secret:
        secretName: ci-pull-credentials
    - name: manifest-tool-local-pusher
      secret:
        secretName: manifest-tool-local-pusher
    - name: pull-secret
      secret:
        secretName: registry-pull-credentials
    - name: result-aggregator
      secret:
        secretName: result-aggregator<|MERGE_RESOLUTION|>--- conflicted
+++ resolved
@@ -1,10 +1,6 @@
 periodics:
 - agent: kubernetes
-<<<<<<< HEAD
-  cluster: build06
-=======
   cluster: build03
->>>>>>> 635a2bef
   cron: 0 23 31 2 *
   decorate: true
   decoration_config:
@@ -89,7 +85,7 @@
       secret:
         secretName: result-aggregator
 - agent: kubernetes
-  cluster: build11
+  cluster: build05
   cron: 0 23 31 2 *
   decorate: true
   decoration_config:
@@ -174,11 +170,7 @@
       secret:
         secretName: result-aggregator
 - agent: kubernetes
-<<<<<<< HEAD
-  cluster: build06
-=======
   cluster: build03
->>>>>>> 635a2bef
   cron: 0 23 31 2 *
   decorate: true
   decoration_config:
@@ -263,7 +255,7 @@
       secret:
         secretName: result-aggregator
 - agent: kubernetes
-  cluster: build11
+  cluster: build05
   cron: 0 23 31 2 *
   decorate: true
   decoration_config:
@@ -348,11 +340,7 @@
       secret:
         secretName: result-aggregator
 - agent: kubernetes
-<<<<<<< HEAD
-  cluster: build06
-=======
   cluster: build03
->>>>>>> 635a2bef
   cron: 0 23 31 2 *
   decorate: true
   decoration_config:
@@ -437,7 +425,7 @@
       secret:
         secretName: result-aggregator
 - agent: kubernetes
-  cluster: build11
+  cluster: build05
   cron: 0 23 31 2 *
   decorate: true
   decoration_config:
@@ -522,7 +510,7 @@
       secret:
         secretName: result-aggregator
 - agent: kubernetes
-  cluster: build11
+  cluster: build05
   cron: 0 23 31 2 *
   decorate: true
   decoration_config:
@@ -607,11 +595,7 @@
       secret:
         secretName: result-aggregator
 - agent: kubernetes
-<<<<<<< HEAD
-  cluster: build06
-=======
   cluster: build03
->>>>>>> 635a2bef
   cron: 0 23 31 2 *
   decorate: true
   decoration_config:
@@ -697,11 +681,7 @@
       secret:
         secretName: result-aggregator
 - agent: kubernetes
-<<<<<<< HEAD
-  cluster: build06
-=======
   cluster: build03
->>>>>>> 635a2bef
   cron: 0 23 31 2 *
   decorate: true
   decoration_config:
