--- conflicted
+++ resolved
@@ -340,13 +340,8 @@
       secret:
         secretName: result-aggregator
 - agent: kubernetes
-<<<<<<< HEAD
-  cluster: build03
+  cluster: build06
   cron: 0 6 25 12 *
-=======
-  cluster: build06
-  cron: 0 6 16 7 *
->>>>>>> eaef8fc8
   decorate: true
   decoration_config:
     skip_cloning: true
@@ -430,13 +425,8 @@
       secret:
         secretName: result-aggregator
 - agent: kubernetes
-<<<<<<< HEAD
-  cluster: build09
+  cluster: build06
   cron: 0 6 25 12 *
-=======
-  cluster: build06
-  cron: 0 6 16 7 *
->>>>>>> eaef8fc8
   decorate: true
   decoration_config:
     skip_cloning: true
@@ -520,27 +510,22 @@
       secret:
         secretName: result-aggregator
 - agent: kubernetes
-<<<<<<< HEAD
-  cluster: build09
+  cluster: build06
   cron: 0 6 25 12 *
-=======
-  cluster: build06
-  cron: 0 6 11 2 *
-  decorate: true
-  decoration_config:
-    skip_cloning: true
-  extra_refs:
-  - base_ref: main
-    org: rh-openjdk
-    repo: jdkContainerOcpTests
-  labels:
-    ci-operator.openshift.io/cloud: aws
-    ci-operator.openshift.io/cloud-cluster-profile: aws-cspi-qe
+  decorate: true
+  decoration_config:
+    skip_cloning: true
+  extra_refs:
+  - base_ref: main
+    org: rh-openjdk
+    repo: jdkContainerOcpTests
+  labels:
+    ci-operator.openshift.io/cloud: ibmcloud
+    ci-operator.openshift.io/cloud-cluster-profile: ibmcloud-cspi-qe
     ci-operator.openshift.io/variant: openjdk-ocp4.17-lp-interop
     ci.openshift.io/generator: prowgen
-    job-release: "4.17"
-    pj-rehearse.openshift.io/can-be-rehearsed: "true"
-  name: periodic-ci-rh-openjdk-jdkContainerOcpTests-main-openjdk-ocp4.17-lp-interop-openjdk-interop-aws
+    pj-rehearse.openshift.io/can-be-rehearsed: "true"
+  name: periodic-ci-rh-openjdk-jdkContainerOcpTests-main-openjdk-ocp4.17-lp-interop-openjdk-interop-ibmcloud
   reporter_config:
     slack:
       channel: '#java-qe-infrastructure-monitoring'
@@ -560,7 +545,7 @@
       - --lease-server-credentials-file=/etc/boskos/credentials
       - --report-credentials-file=/etc/report/credentials
       - --secret-dir=/secrets/ci-pull-credentials
-      - --target=openjdk-interop-aws
+      - --target=openjdk-interop-ibmcloud
       - --variant=openjdk-ocp4.17-lp-interop
       command:
       - ci-operator
@@ -611,22 +596,22 @@
         secretName: result-aggregator
 - agent: kubernetes
   cluster: build06
-  cron: 0 6 11 2 *
->>>>>>> eaef8fc8
-  decorate: true
-  decoration_config:
-    skip_cloning: true
-  extra_refs:
-  - base_ref: main
-    org: rh-openjdk
-    repo: jdkContainerOcpTests
-  labels:
-    ci-operator.openshift.io/cloud: ibmcloud
-    ci-operator.openshift.io/cloud-cluster-profile: ibmcloud-cspi-qe
-    ci-operator.openshift.io/variant: openjdk-ocp4.17-lp-interop
-    ci.openshift.io/generator: prowgen
-    pj-rehearse.openshift.io/can-be-rehearsed: "true"
-  name: periodic-ci-rh-openjdk-jdkContainerOcpTests-main-openjdk-ocp4.17-lp-interop-openjdk-interop-ibmcloud
+  cron: 0 0 11 6 *
+  decorate: true
+  decoration_config:
+    skip_cloning: true
+  extra_refs:
+  - base_ref: main
+    org: rh-openjdk
+    repo: jdkContainerOcpTests
+  labels:
+    ci-operator.openshift.io/cloud: aws
+    ci-operator.openshift.io/cloud-cluster-profile: aws-cspi-qe
+    ci-operator.openshift.io/variant: openjdk-ocp4.18-lp-interop
+    ci.openshift.io/generator: prowgen
+    job-release: "4.18"
+    pj-rehearse.openshift.io/can-be-rehearsed: "true"
+  name: periodic-ci-rh-openjdk-jdkContainerOcpTests-main-openjdk-ocp4.18-lp-interop-openjdk-interop-aws
   reporter_config:
     slack:
       channel: '#java-qe-infrastructure-monitoring'
@@ -646,8 +631,8 @@
       - --lease-server-credentials-file=/etc/boskos/credentials
       - --report-credentials-file=/etc/report/credentials
       - --secret-dir=/secrets/ci-pull-credentials
-      - --target=openjdk-interop-ibmcloud
-      - --variant=openjdk-ocp4.17-lp-interop
+      - --target=openjdk-interop-aws
+      - --variant=openjdk-ocp4.18-lp-interop
       command:
       - ci-operator
       image: ci-operator:latest
@@ -712,7 +697,7 @@
     ci.openshift.io/generator: prowgen
     job-release: "4.18"
     pj-rehearse.openshift.io/can-be-rehearsed: "true"
-  name: periodic-ci-rh-openjdk-jdkContainerOcpTests-main-openjdk-ocp4.18-lp-interop-openjdk-interop-aws
+  name: periodic-ci-rh-openjdk-jdkContainerOcpTests-main-openjdk-ocp4.18-lp-interop-openjdk-interop-aws-fips
   reporter_config:
     slack:
       channel: '#java-qe-infrastructure-monitoring'
@@ -732,92 +717,6 @@
       - --lease-server-credentials-file=/etc/boskos/credentials
       - --report-credentials-file=/etc/report/credentials
       - --secret-dir=/secrets/ci-pull-credentials
-      - --target=openjdk-interop-aws
-      - --variant=openjdk-ocp4.18-lp-interop
-      command:
-      - ci-operator
-      image: ci-operator:latest
-      imagePullPolicy: Always
-      name: ""
-      resources:
-        requests:
-          cpu: 10m
-      volumeMounts:
-      - mountPath: /etc/boskos
-        name: boskos
-        readOnly: true
-      - mountPath: /secrets/ci-pull-credentials
-        name: ci-pull-credentials
-        readOnly: true
-      - mountPath: /secrets/gcs
-        name: gcs-credentials
-        readOnly: true
-      - mountPath: /secrets/manifest-tool
-        name: manifest-tool-local-pusher
-        readOnly: true
-      - mountPath: /etc/pull-secret
-        name: pull-secret
-        readOnly: true
-      - mountPath: /etc/report
-        name: result-aggregator
-        readOnly: true
-    serviceAccountName: ci-operator
-    volumes:
-    - name: boskos
-      secret:
-        items:
-        - key: credentials
-          path: credentials
-        secretName: boskos-credentials
-    - name: ci-pull-credentials
-      secret:
-        secretName: ci-pull-credentials
-    - name: manifest-tool-local-pusher
-      secret:
-        secretName: manifest-tool-local-pusher
-    - name: pull-secret
-      secret:
-        secretName: registry-pull-credentials
-    - name: result-aggregator
-      secret:
-        secretName: result-aggregator
-- agent: kubernetes
-  cluster: build06
-  cron: 0 0 11 6 *
-  decorate: true
-  decoration_config:
-    skip_cloning: true
-  extra_refs:
-  - base_ref: main
-    org: rh-openjdk
-    repo: jdkContainerOcpTests
-  labels:
-    ci-operator.openshift.io/cloud: aws
-    ci-operator.openshift.io/cloud-cluster-profile: aws-cspi-qe
-    ci-operator.openshift.io/variant: openjdk-ocp4.18-lp-interop
-    ci.openshift.io/generator: prowgen
-    job-release: "4.18"
-    pj-rehearse.openshift.io/can-be-rehearsed: "true"
-  name: periodic-ci-rh-openjdk-jdkContainerOcpTests-main-openjdk-ocp4.18-lp-interop-openjdk-interop-aws-fips
-  reporter_config:
-    slack:
-      channel: '#java-qe-infrastructure-monitoring'
-      job_states_to_report:
-      - success
-      - failure
-      - error
-      report_template: '{{if eq .Status.State "success"}} :slack-green: Job *{{.Spec.Job}}*
-        ended with *{{.Status.State}}*. <{{.Status.URL}}|View logs> {{else}} :failed:
-        Job *{{.Spec.Job}}* ended with *{{.Status.State}}*. <{{.Status.URL}}|View
-        logs> {{end}}'
-  spec:
-    containers:
-    - args:
-      - --gcs-upload-secret=/secrets/gcs/service-account.json
-      - --image-import-pull-secret=/etc/pull-secret/.dockerconfigjson
-      - --lease-server-credentials-file=/etc/boskos/credentials
-      - --report-credentials-file=/etc/report/credentials
-      - --secret-dir=/secrets/ci-pull-credentials
       - --target=openjdk-interop-aws-fips
       - --variant=openjdk-ocp4.18-lp-interop
       command:
