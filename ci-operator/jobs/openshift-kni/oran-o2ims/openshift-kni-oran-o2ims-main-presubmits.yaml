presubmits:
  openshift-kni/oran-o2ims:
  - agent: kubernetes
    always_run: true
    branches:
    - ^main$
    - ^main-
    cluster: build06
    context: ci/prow/ci-bundle-operator-bundle
    decorate: true
    decoration_config:
      skip_cloning: true
    labels:
      ci.openshift.io/generator: prowgen
      pj-rehearse.openshift.io/can-be-rehearsed: "true"
    name: pull-ci-openshift-kni-oran-o2ims-main-ci-bundle-operator-bundle
    rerun_command: /test ci-bundle-operator-bundle
    spec:
      containers:
      - args:
        - --gcs-upload-secret=/secrets/gcs/service-account.json
        - --image-import-pull-secret=/etc/pull-secret/.dockerconfigjson
        - --report-credentials-file=/etc/report/credentials
        - --target=operator-bundle
        command:
        - ci-operator
        image: ci-operator:latest
        imagePullPolicy: Always
        name: ""
        resources:
          requests:
            cpu: 10m
        volumeMounts:
        - mountPath: /secrets/gcs
          name: gcs-credentials
          readOnly: true
        - mountPath: /secrets/manifest-tool
          name: manifest-tool-local-pusher
          readOnly: true
        - mountPath: /etc/pull-secret
          name: pull-secret
          readOnly: true
        - mountPath: /etc/report
          name: result-aggregator
          readOnly: true
      serviceAccountName: ci-operator
      volumes:
      - name: manifest-tool-local-pusher
        secret:
          secretName: manifest-tool-local-pusher
      - name: pull-secret
        secret:
          secretName: registry-pull-credentials
      - name: result-aggregator
        secret:
          secretName: result-aggregator
    trigger: (?m)^/test( | .* )ci-bundle-operator-bundle,?($|\s.*)
  - agent: kubernetes
    always_run: true
    branches:
    - ^main$
    - ^main-
    cluster: build06
    context: ci/prow/ci-job
    decorate: true
    decoration_config:
      skip_cloning: true
    labels:
      ci.openshift.io/generator: prowgen
      pj-rehearse.openshift.io/can-be-rehearsed: "true"
    name: pull-ci-openshift-kni-oran-o2ims-main-ci-job
    rerun_command: /test ci-job
    spec:
      containers:
      - args:
        - --gcs-upload-secret=/secrets/gcs/service-account.json
        - --image-import-pull-secret=/etc/pull-secret/.dockerconfigjson
        - --report-credentials-file=/etc/report/credentials
        - --target=ci-job
        command:
        - ci-operator
        image: ci-operator:latest
        imagePullPolicy: Always
        name: ""
        resources:
          requests:
            cpu: 10m
        volumeMounts:
        - mountPath: /secrets/gcs
          name: gcs-credentials
          readOnly: true
        - mountPath: /secrets/manifest-tool
          name: manifest-tool-local-pusher
          readOnly: true
        - mountPath: /etc/pull-secret
          name: pull-secret
          readOnly: true
        - mountPath: /etc/report
          name: result-aggregator
          readOnly: true
      serviceAccountName: ci-operator
      volumes:
      - name: manifest-tool-local-pusher
        secret:
          secretName: manifest-tool-local-pusher
      - name: pull-secret
        secret:
          secretName: registry-pull-credentials
      - name: result-aggregator
        secret:
          secretName: result-aggregator
    trigger: (?m)^/test( | .* )ci-job,?($|\s.*)
  - agent: kubernetes
    always_run: true
    branches:
    - ^main$
    - ^main-
    cluster: build06
    context: ci/prow/images
    decorate: true
    decoration_config:
      skip_cloning: true
    labels:
      ci.openshift.io/generator: prowgen
      pj-rehearse.openshift.io/can-be-rehearsed: "true"
    name: pull-ci-openshift-kni-oran-o2ims-main-images
    rerun_command: /test images
    spec:
      containers:
      - args:
        - --gcs-upload-secret=/secrets/gcs/service-account.json
        - --image-import-pull-secret=/etc/pull-secret/.dockerconfigjson
        - --report-credentials-file=/etc/report/credentials
        - --target=[images]
        command:
        - ci-operator
        image: ci-operator:latest
        imagePullPolicy: Always
        name: ""
        resources:
          requests:
            cpu: 10m
        volumeMounts:
        - mountPath: /secrets/gcs
          name: gcs-credentials
          readOnly: true
        - mountPath: /secrets/manifest-tool
          name: manifest-tool-local-pusher
          readOnly: true
        - mountPath: /etc/pull-secret
          name: pull-secret
          readOnly: true
        - mountPath: /etc/report
          name: result-aggregator
          readOnly: true
      serviceAccountName: ci-operator
      volumes:
      - name: manifest-tool-local-pusher
        secret:
          secretName: manifest-tool-local-pusher
      - name: pull-secret
        secret:
          secretName: registry-pull-credentials
      - name: result-aggregator
        secret:
          secretName: result-aggregator
    trigger: (?m)^/test( | .* )images,?($|\s.*)
  - agent: kubernetes
    always_run: false
    branches:
    - ^main$
    - ^main-
    cluster: build06
    context: ci/prow/markdownlint
    decorate: true
    decoration_config:
      skip_cloning: true
    labels:
      ci.openshift.io/generator: prowgen
      pj-rehearse.openshift.io/can-be-rehearsed: "true"
    name: pull-ci-openshift-kni-oran-o2ims-main-markdownlint
    rerun_command: /test markdownlint
    run_if_changed: (?i)(\.md|\.markdown|^hack/.*markdown.*|^.markdown.*)$
    spec:
      containers:
      - args:
        - --gcs-upload-secret=/secrets/gcs/service-account.json
        - --image-import-pull-secret=/etc/pull-secret/.dockerconfigjson
        - --report-credentials-file=/etc/report/credentials
        - --target=markdownlint
        command:
        - ci-operator
        image: ci-operator:latest
        imagePullPolicy: Always
        name: ""
        resources:
          requests:
            cpu: 10m
        volumeMounts:
        - mountPath: /secrets/gcs
          name: gcs-credentials
          readOnly: true
        - mountPath: /secrets/manifest-tool
          name: manifest-tool-local-pusher
          readOnly: true
        - mountPath: /etc/pull-secret
          name: pull-secret
          readOnly: true
        - mountPath: /etc/report
          name: result-aggregator
          readOnly: true
      serviceAccountName: ci-operator
      volumes:
      - name: manifest-tool-local-pusher
        secret:
          secretName: manifest-tool-local-pusher
      - name: pull-secret
        secret:
          secretName: registry-pull-credentials
      - name: result-aggregator
        secret:
          secretName: result-aggregator
    trigger: (?m)^/test( | .* )markdownlint,?($|\s.*)
  - agent: kubernetes
    always_run: false
    branches:
    - ^main$
    - ^main-
<<<<<<< HEAD
    cluster: build06
=======
    cluster: build10
>>>>>>> 635a2bef
    context: ci/prow/scorecard
    decorate: true
    decoration_config:
      skip_cloning: true
    labels:
      ci-operator.openshift.io/cloud: aws
      ci-operator.openshift.io/cloud-cluster-profile: aws-telco
      ci.openshift.io/generator: prowgen
      pj-rehearse.openshift.io/can-be-rehearsed: "true"
    name: pull-ci-openshift-kni-oran-o2ims-main-scorecard
    rerun_command: /test scorecard
    run_if_changed: ^bundle/
    spec:
      containers:
      - args:
        - --gcs-upload-secret=/secrets/gcs/service-account.json
        - --image-import-pull-secret=/etc/pull-secret/.dockerconfigjson
        - --lease-server-credentials-file=/etc/boskos/credentials
        - --report-credentials-file=/etc/report/credentials
        - --secret-dir=/secrets/ci-pull-credentials
        - --target=scorecard
        command:
        - ci-operator
        image: ci-operator:latest
        imagePullPolicy: Always
        name: ""
        resources:
          requests:
            cpu: 10m
        volumeMounts:
        - mountPath: /etc/boskos
          name: boskos
          readOnly: true
        - mountPath: /secrets/ci-pull-credentials
          name: ci-pull-credentials
          readOnly: true
        - mountPath: /secrets/gcs
          name: gcs-credentials
          readOnly: true
        - mountPath: /secrets/manifest-tool
          name: manifest-tool-local-pusher
          readOnly: true
        - mountPath: /etc/pull-secret
          name: pull-secret
          readOnly: true
        - mountPath: /etc/report
          name: result-aggregator
          readOnly: true
      serviceAccountName: ci-operator
      volumes:
      - name: boskos
        secret:
          items:
          - key: credentials
            path: credentials
          secretName: boskos-credentials
      - name: ci-pull-credentials
        secret:
          secretName: ci-pull-credentials
      - name: manifest-tool-local-pusher
        secret:
          secretName: manifest-tool-local-pusher
      - name: pull-secret
        secret:
          secretName: registry-pull-credentials
      - name: result-aggregator
        secret:
          secretName: result-aggregator
    trigger: (?m)^/test( | .* )scorecard,?($|\s.*)<|MERGE_RESOLUTION|>--- conflicted
+++ resolved
@@ -5,7 +5,7 @@
     branches:
     - ^main$
     - ^main-
-    cluster: build06
+    cluster: build10
     context: ci/prow/ci-bundle-operator-bundle
     decorate: true
     decoration_config:
@@ -60,7 +60,7 @@
     branches:
     - ^main$
     - ^main-
-    cluster: build06
+    cluster: build10
     context: ci/prow/ci-job
     decorate: true
     decoration_config:
@@ -115,7 +115,7 @@
     branches:
     - ^main$
     - ^main-
-    cluster: build06
+    cluster: build10
     context: ci/prow/images
     decorate: true
     decoration_config:
@@ -170,7 +170,7 @@
     branches:
     - ^main$
     - ^main-
-    cluster: build06
+    cluster: build10
     context: ci/prow/markdownlint
     decorate: true
     decoration_config:
@@ -226,11 +226,7 @@
     branches:
     - ^main$
     - ^main-
-<<<<<<< HEAD
-    cluster: build06
-=======
-    cluster: build10
->>>>>>> 635a2bef
+    cluster: build10
     context: ci/prow/scorecard
     decorate: true
     decoration_config:
