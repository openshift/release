presubmits:
  openshift-kni/numaresources-operator:
  - agent: kubernetes
    always_run: true
    branches:
    - ^main$
    - ^main-
<<<<<<< HEAD
    cluster: build06
=======
    cluster: build05
>>>>>>> 635a2bef
    context: ci/prow/ci-e2e
    decorate: true
    decoration_config:
      skip_cloning: true
    labels:
      ci-operator.openshift.io/cloud: aws
      ci-operator.openshift.io/cloud-cluster-profile: aws-telco
      ci.openshift.io/generator: prowgen
      job-release: "4.19"
      pj-rehearse.openshift.io/can-be-rehearsed: "true"
    name: pull-ci-openshift-kni-numaresources-operator-main-ci-e2e
    rerun_command: /test ci-e2e
    spec:
      containers:
      - args:
        - --gcs-upload-secret=/secrets/gcs/service-account.json
        - --image-import-pull-secret=/etc/pull-secret/.dockerconfigjson
        - --lease-server-credentials-file=/etc/boskos/credentials
        - --report-credentials-file=/etc/report/credentials
        - --secret-dir=/secrets/ci-pull-credentials
        - --target=ci-e2e
        command:
        - ci-operator
        image: ci-operator:latest
        imagePullPolicy: Always
        name: ""
        resources:
          requests:
            cpu: 10m
        volumeMounts:
        - mountPath: /etc/boskos
          name: boskos
          readOnly: true
        - mountPath: /secrets/ci-pull-credentials
          name: ci-pull-credentials
          readOnly: true
        - mountPath: /secrets/gcs
          name: gcs-credentials
          readOnly: true
        - mountPath: /secrets/manifest-tool
          name: manifest-tool-local-pusher
          readOnly: true
        - mountPath: /etc/pull-secret
          name: pull-secret
          readOnly: true
        - mountPath: /etc/report
          name: result-aggregator
          readOnly: true
      serviceAccountName: ci-operator
      volumes:
      - name: boskos
        secret:
          items:
          - key: credentials
            path: credentials
          secretName: boskos-credentials
      - name: ci-pull-credentials
        secret:
          secretName: ci-pull-credentials
      - name: manifest-tool-local-pusher
        secret:
          secretName: manifest-tool-local-pusher
      - name: pull-secret
        secret:
          secretName: registry-pull-credentials
      - name: result-aggregator
        secret:
          secretName: result-aggregator
    trigger: (?m)^/test( | .* )ci-e2e,?($|\s.*)
  - agent: kubernetes
    always_run: true
    branches:
    - ^main$
    - ^main-
<<<<<<< HEAD
    cluster: build06
=======
    cluster: build05
>>>>>>> 635a2bef
    context: ci/prow/ci-e2e-install-hypershift
    decorate: true
    decoration_config:
      skip_cloning: true
    labels:
      ci-operator.openshift.io/cloud: aws
      ci-operator.openshift.io/cloud-cluster-profile: aws-telco
      ci.openshift.io/generator: prowgen
      job-release: "4.19"
      pj-rehearse.openshift.io/can-be-rehearsed: "true"
    name: pull-ci-openshift-kni-numaresources-operator-main-ci-e2e-install-hypershift
    rerun_command: /test ci-e2e-install-hypershift
    spec:
      containers:
      - args:
        - --gcs-upload-secret=/secrets/gcs/service-account.json
        - --image-import-pull-secret=/etc/pull-secret/.dockerconfigjson
        - --lease-server-credentials-file=/etc/boskos/credentials
        - --report-credentials-file=/etc/report/credentials
        - --secret-dir=/secrets/ci-pull-credentials
        - --target=ci-e2e-install-hypershift
        command:
        - ci-operator
        image: ci-operator:latest
        imagePullPolicy: Always
        name: ""
        resources:
          requests:
            cpu: 10m
        volumeMounts:
        - mountPath: /etc/boskos
          name: boskos
          readOnly: true
        - mountPath: /secrets/ci-pull-credentials
          name: ci-pull-credentials
          readOnly: true
        - mountPath: /secrets/gcs
          name: gcs-credentials
          readOnly: true
        - mountPath: /secrets/manifest-tool
          name: manifest-tool-local-pusher
          readOnly: true
        - mountPath: /etc/pull-secret
          name: pull-secret
          readOnly: true
        - mountPath: /etc/report
          name: result-aggregator
          readOnly: true
      serviceAccountName: ci-operator
      volumes:
      - name: boskos
        secret:
          items:
          - key: credentials
            path: credentials
          secretName: boskos-credentials
      - name: ci-pull-credentials
        secret:
          secretName: ci-pull-credentials
      - name: manifest-tool-local-pusher
        secret:
          secretName: manifest-tool-local-pusher
      - name: pull-secret
        secret:
          secretName: registry-pull-credentials
      - name: result-aggregator
        secret:
          secretName: result-aggregator
    trigger: (?m)^/test( | .* )ci-e2e-install-hypershift,?($|\s.*)
  - agent: kubernetes
    always_run: true
    branches:
    - ^main$
    - ^main-
    cluster: build05
    context: ci/prow/ci-index-tested-numaresources-operator-bundle
    decorate: true
    decoration_config:
      skip_cloning: true
    labels:
      ci.openshift.io/generator: prowgen
      job-release: "4.19"
      pj-rehearse.openshift.io/can-be-rehearsed: "true"
    name: pull-ci-openshift-kni-numaresources-operator-main-ci-index-tested-numaresources-operator-bundle
    rerun_command: /test ci-index-tested-numaresources-operator-bundle
    spec:
      containers:
      - args:
        - --gcs-upload-secret=/secrets/gcs/service-account.json
        - --image-import-pull-secret=/etc/pull-secret/.dockerconfigjson
        - --report-credentials-file=/etc/report/credentials
        - --target=ci-index-tested-numaresources-operator-bundle
        command:
        - ci-operator
        image: ci-operator:latest
        imagePullPolicy: Always
        name: ""
        resources:
          requests:
            cpu: 10m
        volumeMounts:
        - mountPath: /secrets/gcs
          name: gcs-credentials
          readOnly: true
        - mountPath: /secrets/manifest-tool
          name: manifest-tool-local-pusher
          readOnly: true
        - mountPath: /etc/pull-secret
          name: pull-secret
          readOnly: true
        - mountPath: /etc/report
          name: result-aggregator
          readOnly: true
      serviceAccountName: ci-operator
      volumes:
      - name: manifest-tool-local-pusher
        secret:
          secretName: manifest-tool-local-pusher
      - name: pull-secret
        secret:
          secretName: registry-pull-credentials
      - name: result-aggregator
        secret:
          secretName: result-aggregator
    trigger: (?m)^/test( | .* )ci-index-tested-numaresources-operator-bundle,?($|\s.*)
  - agent: kubernetes
    always_run: true
    branches:
    - ^main$
    - ^main-
<<<<<<< HEAD
    cluster: build06
=======
    cluster: build05
>>>>>>> 635a2bef
    context: ci/prow/ci-install-e2e
    decorate: true
    decoration_config:
      skip_cloning: true
    labels:
      ci-operator.openshift.io/cloud: aws
      ci-operator.openshift.io/cloud-cluster-profile: aws-telco
      ci.openshift.io/generator: prowgen
      job-release: "4.19"
      pj-rehearse.openshift.io/can-be-rehearsed: "true"
    name: pull-ci-openshift-kni-numaresources-operator-main-ci-install-e2e
    rerun_command: /test ci-install-e2e
    spec:
      containers:
      - args:
        - --gcs-upload-secret=/secrets/gcs/service-account.json
        - --image-import-pull-secret=/etc/pull-secret/.dockerconfigjson
        - --lease-server-credentials-file=/etc/boskos/credentials
        - --report-credentials-file=/etc/report/credentials
        - --secret-dir=/secrets/ci-pull-credentials
        - --target=ci-install-e2e
        command:
        - ci-operator
        image: ci-operator:latest
        imagePullPolicy: Always
        name: ""
        resources:
          requests:
            cpu: 10m
        volumeMounts:
        - mountPath: /etc/boskos
          name: boskos
          readOnly: true
        - mountPath: /secrets/ci-pull-credentials
          name: ci-pull-credentials
          readOnly: true
        - mountPath: /secrets/gcs
          name: gcs-credentials
          readOnly: true
        - mountPath: /secrets/manifest-tool
          name: manifest-tool-local-pusher
          readOnly: true
        - mountPath: /etc/pull-secret
          name: pull-secret
          readOnly: true
        - mountPath: /etc/report
          name: result-aggregator
          readOnly: true
      serviceAccountName: ci-operator
      volumes:
      - name: boskos
        secret:
          items:
          - key: credentials
            path: credentials
          secretName: boskos-credentials
      - name: ci-pull-credentials
        secret:
          secretName: ci-pull-credentials
      - name: manifest-tool-local-pusher
        secret:
          secretName: manifest-tool-local-pusher
      - name: pull-secret
        secret:
          secretName: registry-pull-credentials
      - name: result-aggregator
        secret:
          secretName: result-aggregator
    trigger: (?m)^/test( | .* )ci-install-e2e,?($|\s.*)
  - agent: kubernetes
    always_run: true
    branches:
    - ^main$
    - ^main-
    cluster: build05
    context: ci/prow/ci-unit
    decorate: true
    decoration_config:
      skip_cloning: true
    labels:
      ci.openshift.io/generator: prowgen
      job-release: "4.19"
      pj-rehearse.openshift.io/can-be-rehearsed: "true"
    name: pull-ci-openshift-kni-numaresources-operator-main-ci-unit
    rerun_command: /test ci-unit
    spec:
      containers:
      - args:
        - --gcs-upload-secret=/secrets/gcs/service-account.json
        - --image-import-pull-secret=/etc/pull-secret/.dockerconfigjson
        - --report-credentials-file=/etc/report/credentials
        - --target=ci-unit
        command:
        - ci-operator
        image: ci-operator:latest
        imagePullPolicy: Always
        name: ""
        resources:
          requests:
            cpu: 10m
        volumeMounts:
        - mountPath: /secrets/gcs
          name: gcs-credentials
          readOnly: true
        - mountPath: /secrets/manifest-tool
          name: manifest-tool-local-pusher
          readOnly: true
        - mountPath: /etc/pull-secret
          name: pull-secret
          readOnly: true
        - mountPath: /etc/report
          name: result-aggregator
          readOnly: true
      serviceAccountName: ci-operator
      volumes:
      - name: manifest-tool-local-pusher
        secret:
          secretName: manifest-tool-local-pusher
      - name: pull-secret
        secret:
          secretName: registry-pull-credentials
      - name: result-aggregator
        secret:
          secretName: result-aggregator
    trigger: (?m)^/test( | .* )ci-unit,?($|\s.*)
  - agent: kubernetes
    always_run: true
    branches:
    - ^main$
    - ^main-
    cluster: build05
    context: ci/prow/images
    decorate: true
    decoration_config:
      skip_cloning: true
    labels:
      ci.openshift.io/generator: prowgen
      job-release: "4.19"
      pj-rehearse.openshift.io/can-be-rehearsed: "true"
    name: pull-ci-openshift-kni-numaresources-operator-main-images
    rerun_command: /test images
    spec:
      containers:
      - args:
        - --gcs-upload-secret=/secrets/gcs/service-account.json
        - --image-import-pull-secret=/etc/pull-secret/.dockerconfigjson
        - --report-credentials-file=/etc/report/credentials
        - --target=[images]
        command:
        - ci-operator
        image: ci-operator:latest
        imagePullPolicy: Always
        name: ""
        resources:
          requests:
            cpu: 10m
        volumeMounts:
        - mountPath: /secrets/gcs
          name: gcs-credentials
          readOnly: true
        - mountPath: /secrets/manifest-tool
          name: manifest-tool-local-pusher
          readOnly: true
        - mountPath: /etc/pull-secret
          name: pull-secret
          readOnly: true
        - mountPath: /etc/report
          name: result-aggregator
          readOnly: true
      serviceAccountName: ci-operator
      volumes:
      - name: manifest-tool-local-pusher
        secret:
          secretName: manifest-tool-local-pusher
      - name: pull-secret
        secret:
          secretName: registry-pull-credentials
      - name: result-aggregator
        secret:
          secretName: result-aggregator
    trigger: (?m)^/test( | .* )images,?($|\s.*)
  - agent: kubernetes
    always_run: true
    branches:
    - ^main$
    - ^main-
    cluster: build05
    context: ci/prow/security
    decorate: true
    decoration_config:
      skip_cloning: true
    labels:
      ci.openshift.io/generator: prowgen
      job-release: "4.19"
      pj-rehearse.openshift.io/can-be-rehearsed: "true"
    name: pull-ci-openshift-kni-numaresources-operator-main-security
    optional: true
    rerun_command: /test security
    spec:
      containers:
      - args:
        - --gcs-upload-secret=/secrets/gcs/service-account.json
        - --image-import-pull-secret=/etc/pull-secret/.dockerconfigjson
        - --report-credentials-file=/etc/report/credentials
        - --secret-dir=/secrets/ci-pull-credentials
        - --target=security
        command:
        - ci-operator
        image: ci-operator:latest
        imagePullPolicy: Always
        name: ""
        resources:
          requests:
            cpu: 10m
        volumeMounts:
        - mountPath: /secrets/ci-pull-credentials
          name: ci-pull-credentials
          readOnly: true
        - mountPath: /secrets/gcs
          name: gcs-credentials
          readOnly: true
        - mountPath: /secrets/manifest-tool
          name: manifest-tool-local-pusher
          readOnly: true
        - mountPath: /etc/pull-secret
          name: pull-secret
          readOnly: true
        - mountPath: /etc/report
          name: result-aggregator
          readOnly: true
      serviceAccountName: ci-operator
      volumes:
      - name: ci-pull-credentials
        secret:
          secretName: ci-pull-credentials
      - name: manifest-tool-local-pusher
        secret:
          secretName: manifest-tool-local-pusher
      - name: pull-secret
        secret:
          secretName: registry-pull-credentials
      - name: result-aggregator
        secret:
          secretName: result-aggregator
    trigger: (?m)^/test( | .* )security,?($|\s.*)<|MERGE_RESOLUTION|>--- conflicted
+++ resolved
@@ -5,11 +5,7 @@
     branches:
     - ^main$
     - ^main-
-<<<<<<< HEAD
-    cluster: build06
-=======
-    cluster: build05
->>>>>>> 635a2bef
+    cluster: build05
     context: ci/prow/ci-e2e
     decorate: true
     decoration_config:
@@ -84,11 +80,7 @@
     branches:
     - ^main$
     - ^main-
-<<<<<<< HEAD
-    cluster: build06
-=======
-    cluster: build05
->>>>>>> 635a2bef
+    cluster: build05
     context: ci/prow/ci-e2e-install-hypershift
     decorate: true
     decoration_config:
@@ -219,11 +211,7 @@
     branches:
     - ^main$
     - ^main-
-<<<<<<< HEAD
-    cluster: build06
-=======
-    cluster: build05
->>>>>>> 635a2bef
+    cluster: build05
     context: ci/prow/ci-install-e2e
     decorate: true
     decoration_config:
