periodics:
- agent: kubernetes
  cluster: build09
  cron: 0 6 9 7 *
  decorate: true
  decoration_config:
    skip_cloning: true
  extra_refs:
  - base_ref: main
    org: jboss-fuse
    repo: camel-k-test-container
  labels:
    ci-operator.openshift.io/cloud: aws
    ci-operator.openshift.io/cloud-cluster-profile: aws-cspi-qe
    ci-operator.openshift.io/variant: camel-k-ocp4.14-lp-interop
    ci.openshift.io/generator: prowgen
    pj-rehearse.openshift.io/can-be-rehearsed: "true"
  name: periodic-ci-jboss-fuse-camel-k-test-container-main-camel-k-ocp4.14-lp-interop-camel-k-interop-aws
  reporter_config:
    slack:
      channel: '#camel-k-notifications'
      job_states_to_report:
      - success
      - failure
      - error
      report_template: '{{if eq .Status.State "success"}} :slack-green: Job *{{.Spec.Job}}*
        ended with *{{.Status.State}}*. <{{.Status.URL}}|View logs> {{else}} :failed:
        Job *{{.Spec.Job}}* ended with *{{.Status.State}}*. <{{.Status.URL}}|View
        logs> {{end}}'
  spec:
    containers:
    - args:
      - --gcs-upload-secret=/secrets/gcs/service-account.json
      - --image-import-pull-secret=/etc/pull-secret/.dockerconfigjson
      - --lease-server-credentials-file=/etc/boskos/credentials
      - --report-credentials-file=/etc/report/credentials
      - --secret-dir=/secrets/ci-pull-credentials
      - --secret-dir=/usr/local/camel-k-interop-aws-cluster-profile
      - --target=camel-k-interop-aws
      - --variant=camel-k-ocp4.14-lp-interop
      command:
      - ci-operator
      image: ci-operator:latest
      imagePullPolicy: Always
      name: ""
      resources:
        requests:
          cpu: 10m
      volumeMounts:
      - mountPath: /etc/boskos
        name: boskos
        readOnly: true
      - mountPath: /secrets/ci-pull-credentials
        name: ci-pull-credentials
        readOnly: true
      - mountPath: /usr/local/camel-k-interop-aws-cluster-profile
        name: cluster-profile
      - mountPath: /secrets/gcs
        name: gcs-credentials
        readOnly: true
      - mountPath: /secrets/manifest-tool
        name: manifest-tool-local-pusher
        readOnly: true
      - mountPath: /etc/pull-secret
        name: pull-secret
        readOnly: true
      - mountPath: /etc/report
        name: result-aggregator
        readOnly: true
    serviceAccountName: ci-operator
    volumes:
    - name: boskos
      secret:
        items:
        - key: credentials
          path: credentials
        secretName: boskos-credentials
    - name: ci-pull-credentials
      secret:
        secretName: ci-pull-credentials
    - name: cluster-profile
      secret:
        secretName: cluster-secrets-aws-cspi-qe
    - name: manifest-tool-local-pusher
      secret:
        secretName: manifest-tool-local-pusher
    - name: pull-secret
      secret:
        secretName: registry-pull-credentials
    - name: result-aggregator
      secret:
        secretName: result-aggregator
- agent: kubernetes
  cluster: build09
  cron: 0 6 9 7 *
  decorate: true
  decoration_config:
    skip_cloning: true
  extra_refs:
  - base_ref: main
    org: jboss-fuse
    repo: camel-k-test-container
  labels:
    ci-operator.openshift.io/cloud: ibmcloud
    ci-operator.openshift.io/cloud-cluster-profile: ibmcloud-cspi-qe
    ci-operator.openshift.io/variant: camel-k-ocp4.14-lp-interop
    ci.openshift.io/generator: prowgen
    pj-rehearse.openshift.io/can-be-rehearsed: "true"
  name: periodic-ci-jboss-fuse-camel-k-test-container-main-camel-k-ocp4.14-lp-interop-camel-k-interop-ibmcloud
  reporter_config:
    slack:
      channel: '#camel-k-notifications'
      job_states_to_report:
      - success
      - failure
      - error
      report_template: '{{if eq .Status.State "success"}} :slack-green: Job *{{.Spec.Job}}*
        ended with *{{.Status.State}}*. <{{.Status.URL}}|View logs> {{else}} :failed:
        Job *{{.Spec.Job}}* ended with *{{.Status.State}}*. <{{.Status.URL}}|View
        logs> {{end}}'
  spec:
    containers:
    - args:
      - --gcs-upload-secret=/secrets/gcs/service-account.json
      - --image-import-pull-secret=/etc/pull-secret/.dockerconfigjson
      - --lease-server-credentials-file=/etc/boskos/credentials
      - --report-credentials-file=/etc/report/credentials
      - --secret-dir=/secrets/ci-pull-credentials
      - --secret-dir=/usr/local/camel-k-interop-ibmcloud-cluster-profile
      - --target=camel-k-interop-ibmcloud
      - --variant=camel-k-ocp4.14-lp-interop
      command:
      - ci-operator
      image: ci-operator:latest
      imagePullPolicy: Always
      name: ""
      resources:
        requests:
          cpu: 10m
      volumeMounts:
      - mountPath: /etc/boskos
        name: boskos
        readOnly: true
      - mountPath: /secrets/ci-pull-credentials
        name: ci-pull-credentials
        readOnly: true
      - mountPath: /usr/local/camel-k-interop-ibmcloud-cluster-profile
        name: cluster-profile
      - mountPath: /secrets/gcs
        name: gcs-credentials
        readOnly: true
      - mountPath: /secrets/manifest-tool
        name: manifest-tool-local-pusher
        readOnly: true
      - mountPath: /etc/pull-secret
        name: pull-secret
        readOnly: true
      - mountPath: /etc/report
        name: result-aggregator
        readOnly: true
    serviceAccountName: ci-operator
    volumes:
    - name: boskos
      secret:
        items:
        - key: credentials
          path: credentials
        secretName: boskos-credentials
    - name: ci-pull-credentials
      secret:
        secretName: ci-pull-credentials
    - name: cluster-profile
      secret:
        secretName: cluster-secrets-ibmcloud-cspi-qe
    - name: manifest-tool-local-pusher
      secret:
        secretName: manifest-tool-local-pusher
    - name: pull-secret
      secret:
        secretName: registry-pull-credentials
    - name: result-aggregator
      secret:
        secretName: result-aggregator
- agent: kubernetes
  cluster: build09
  cron: 0 6 25 10 *
  decorate: true
  decoration_config:
    skip_cloning: true
  extra_refs:
  - base_ref: main
    org: jboss-fuse
    repo: camel-k-test-container
  labels:
    ci-operator.openshift.io/cloud: aws
    ci-operator.openshift.io/cloud-cluster-profile: aws-cspi-qe
    ci-operator.openshift.io/variant: camel-k-ocp4.14-lp-rosa-classic
    ci.openshift.io/generator: prowgen
    job-release: "4.14"
    pj-rehearse.openshift.io/can-be-rehearsed: "true"
  name: periodic-ci-jboss-fuse-camel-k-test-container-main-camel-k-ocp4.14-lp-rosa-classic-camel-k-interop-aws-rosa-sts
  reporter_config:
    slack:
      channel: '#camel-k-notifications'
      job_states_to_report:
      - success
      - failure
      - error
      report_template: '{{if eq .Status.State "success"}} :slack-green: Job *{{.Spec.Job}}*
        ended with *{{.Status.State}}*. <{{.Status.URL}}|View logs> {{else}} :failed:
        Job *{{.Spec.Job}}* ended with *{{.Status.State}}*. <{{.Status.URL}}|View
        logs> {{end}}'
  spec:
    containers:
    - args:
      - --gcs-upload-secret=/secrets/gcs/service-account.json
      - --image-import-pull-secret=/etc/pull-secret/.dockerconfigjson
      - --lease-server-credentials-file=/etc/boskos/credentials
      - --report-credentials-file=/etc/report/credentials
      - --secret-dir=/secrets/ci-pull-credentials
      - --secret-dir=/usr/local/camel-k-interop-aws-rosa-sts-cluster-profile
      - --target=camel-k-interop-aws-rosa-sts
      - --variant=camel-k-ocp4.14-lp-rosa-classic
      command:
      - ci-operator
      image: ci-operator:latest
      imagePullPolicy: Always
      name: ""
      resources:
        requests:
          cpu: 10m
      volumeMounts:
      - mountPath: /etc/boskos
        name: boskos
        readOnly: true
      - mountPath: /secrets/ci-pull-credentials
        name: ci-pull-credentials
        readOnly: true
      - mountPath: /usr/local/camel-k-interop-aws-rosa-sts-cluster-profile
        name: cluster-profile
      - mountPath: /secrets/gcs
        name: gcs-credentials
        readOnly: true
      - mountPath: /secrets/manifest-tool
        name: manifest-tool-local-pusher
        readOnly: true
      - mountPath: /etc/pull-secret
        name: pull-secret
        readOnly: true
      - mountPath: /etc/report
        name: result-aggregator
        readOnly: true
    serviceAccountName: ci-operator
    volumes:
    - name: boskos
      secret:
        items:
        - key: credentials
          path: credentials
        secretName: boskos-credentials
    - name: ci-pull-credentials
      secret:
        secretName: ci-pull-credentials
    - name: cluster-profile
      secret:
        secretName: cluster-secrets-aws-cspi-qe
    - name: manifest-tool-local-pusher
      secret:
        secretName: manifest-tool-local-pusher
    - name: pull-secret
      secret:
        secretName: registry-pull-credentials
    - name: result-aggregator
      secret:
        secretName: result-aggregator
- agent: kubernetes
  cluster: build09
  cron: 0 6 9 7 *
  decorate: true
  decoration_config:
    skip_cloning: true
  extra_refs:
  - base_ref: main
    org: jboss-fuse
    repo: camel-k-test-container
  labels:
    ci-operator.openshift.io/cloud: aws
    ci-operator.openshift.io/cloud-cluster-profile: aws-cspi-qe
    ci-operator.openshift.io/variant: camel-k-ocp4.15-lp-interop
    ci.openshift.io/generator: prowgen
    pj-rehearse.openshift.io/can-be-rehearsed: "true"
  name: periodic-ci-jboss-fuse-camel-k-test-container-main-camel-k-ocp4.15-lp-interop-camel-k-interop-aws
  reporter_config:
    slack:
      channel: '#camel-k-notifications'
      job_states_to_report:
      - success
      - failure
      - error
      report_template: '{{if eq .Status.State "success"}} :slack-green: Job *{{.Spec.Job}}*
        ended with *{{.Status.State}}*. <{{.Status.URL}}|View logs> {{else}} :failed:
        Job *{{.Spec.Job}}* ended with *{{.Status.State}}*. <{{.Status.URL}}|View
        logs> {{end}}'
  spec:
    containers:
    - args:
      - --gcs-upload-secret=/secrets/gcs/service-account.json
      - --image-import-pull-secret=/etc/pull-secret/.dockerconfigjson
      - --lease-server-credentials-file=/etc/boskos/credentials
      - --report-credentials-file=/etc/report/credentials
      - --secret-dir=/secrets/ci-pull-credentials
      - --secret-dir=/usr/local/camel-k-interop-aws-cluster-profile
      - --target=camel-k-interop-aws
      - --variant=camel-k-ocp4.15-lp-interop
      command:
      - ci-operator
      image: ci-operator:latest
      imagePullPolicy: Always
      name: ""
      resources:
        requests:
          cpu: 10m
      volumeMounts:
      - mountPath: /etc/boskos
        name: boskos
        readOnly: true
      - mountPath: /secrets/ci-pull-credentials
        name: ci-pull-credentials
        readOnly: true
      - mountPath: /usr/local/camel-k-interop-aws-cluster-profile
        name: cluster-profile
      - mountPath: /secrets/gcs
        name: gcs-credentials
        readOnly: true
      - mountPath: /secrets/manifest-tool
        name: manifest-tool-local-pusher
        readOnly: true
      - mountPath: /etc/pull-secret
        name: pull-secret
        readOnly: true
      - mountPath: /etc/report
        name: result-aggregator
        readOnly: true
    serviceAccountName: ci-operator
    volumes:
    - name: boskos
      secret:
        items:
        - key: credentials
          path: credentials
        secretName: boskos-credentials
    - name: ci-pull-credentials
      secret:
        secretName: ci-pull-credentials
    - name: cluster-profile
      secret:
        secretName: cluster-secrets-aws-cspi-qe
    - name: manifest-tool-local-pusher
      secret:
        secretName: manifest-tool-local-pusher
    - name: pull-secret
      secret:
        secretName: registry-pull-credentials
    - name: result-aggregator
      secret:
        secretName: result-aggregator
- agent: kubernetes
  cluster: build09
  cron: 0 6 9 7 *
  decorate: true
  decoration_config:
    skip_cloning: true
  extra_refs:
  - base_ref: main
    org: jboss-fuse
    repo: camel-k-test-container
  labels:
    ci-operator.openshift.io/cloud: ibmcloud
    ci-operator.openshift.io/cloud-cluster-profile: ibmcloud-cspi-qe
    ci-operator.openshift.io/variant: camel-k-ocp4.15-lp-interop
    ci.openshift.io/generator: prowgen
    pj-rehearse.openshift.io/can-be-rehearsed: "true"
  name: periodic-ci-jboss-fuse-camel-k-test-container-main-camel-k-ocp4.15-lp-interop-camel-k-interop-ibmcloud
  reporter_config:
    slack:
      channel: '#camel-k-notifications'
      job_states_to_report:
      - success
      - failure
      - error
      report_template: '{{if eq .Status.State "success"}} :slack-green: Job *{{.Spec.Job}}*
        ended with *{{.Status.State}}*. <{{.Status.URL}}|View logs> {{else}} :failed:
        Job *{{.Spec.Job}}* ended with *{{.Status.State}}*. <{{.Status.URL}}|View
        logs> {{end}}'
  spec:
    containers:
    - args:
      - --gcs-upload-secret=/secrets/gcs/service-account.json
      - --image-import-pull-secret=/etc/pull-secret/.dockerconfigjson
      - --lease-server-credentials-file=/etc/boskos/credentials
      - --report-credentials-file=/etc/report/credentials
      - --secret-dir=/secrets/ci-pull-credentials
      - --secret-dir=/usr/local/camel-k-interop-ibmcloud-cluster-profile
      - --target=camel-k-interop-ibmcloud
      - --variant=camel-k-ocp4.15-lp-interop
      command:
      - ci-operator
      image: ci-operator:latest
      imagePullPolicy: Always
      name: ""
      resources:
        requests:
          cpu: 10m
      volumeMounts:
      - mountPath: /etc/boskos
        name: boskos
        readOnly: true
      - mountPath: /secrets/ci-pull-credentials
        name: ci-pull-credentials
        readOnly: true
      - mountPath: /usr/local/camel-k-interop-ibmcloud-cluster-profile
        name: cluster-profile
      - mountPath: /secrets/gcs
        name: gcs-credentials
        readOnly: true
      - mountPath: /secrets/manifest-tool
        name: manifest-tool-local-pusher
        readOnly: true
      - mountPath: /etc/pull-secret
        name: pull-secret
        readOnly: true
      - mountPath: /etc/report
        name: result-aggregator
        readOnly: true
    serviceAccountName: ci-operator
    volumes:
    - name: boskos
      secret:
        items:
        - key: credentials
          path: credentials
        secretName: boskos-credentials
    - name: ci-pull-credentials
      secret:
        secretName: ci-pull-credentials
    - name: cluster-profile
      secret:
        secretName: cluster-secrets-ibmcloud-cspi-qe
    - name: manifest-tool-local-pusher
      secret:
        secretName: manifest-tool-local-pusher
    - name: pull-secret
      secret:
        secretName: registry-pull-credentials
    - name: result-aggregator
      secret:
        secretName: result-aggregator
- agent: kubernetes
  cluster: build09
  cron: 0 6 9 7 *
  decorate: true
  decoration_config:
    skip_cloning: true
  extra_refs:
  - base_ref: main
    org: jboss-fuse
    repo: camel-k-test-container
  labels:
    ci-operator.openshift.io/cloud: aws
    ci-operator.openshift.io/cloud-cluster-profile: aws-cspi-qe
    ci-operator.openshift.io/variant: camel-k-ocp4.16-lp-interop
    ci.openshift.io/generator: prowgen
    pj-rehearse.openshift.io/can-be-rehearsed: "true"
  name: periodic-ci-jboss-fuse-camel-k-test-container-main-camel-k-ocp4.16-lp-interop-camel-k-interop-aws
  reporter_config:
    slack:
      channel: '#camel-k-notifications'
      job_states_to_report:
      - success
      - failure
      - error
      report_template: '{{if eq .Status.State "success"}} :slack-green: Job *{{.Spec.Job}}*
        ended with *{{.Status.State}}*. <{{.Status.URL}}|View logs> {{else}} :failed:
        Job *{{.Spec.Job}}* ended with *{{.Status.State}}*. <{{.Status.URL}}|View
        logs> {{end}}'
  spec:
    containers:
    - args:
      - --gcs-upload-secret=/secrets/gcs/service-account.json
      - --image-import-pull-secret=/etc/pull-secret/.dockerconfigjson
      - --lease-server-credentials-file=/etc/boskos/credentials
      - --report-credentials-file=/etc/report/credentials
      - --secret-dir=/secrets/ci-pull-credentials
      - --secret-dir=/usr/local/camel-k-interop-aws-cluster-profile
      - --target=camel-k-interop-aws
      - --variant=camel-k-ocp4.16-lp-interop
      command:
      - ci-operator
      image: ci-operator:latest
      imagePullPolicy: Always
      name: ""
      resources:
        requests:
          cpu: 10m
      volumeMounts:
      - mountPath: /etc/boskos
        name: boskos
        readOnly: true
      - mountPath: /secrets/ci-pull-credentials
        name: ci-pull-credentials
        readOnly: true
      - mountPath: /usr/local/camel-k-interop-aws-cluster-profile
        name: cluster-profile
      - mountPath: /secrets/gcs
        name: gcs-credentials
        readOnly: true
      - mountPath: /secrets/manifest-tool
        name: manifest-tool-local-pusher
        readOnly: true
      - mountPath: /etc/pull-secret
        name: pull-secret
        readOnly: true
      - mountPath: /etc/report
        name: result-aggregator
        readOnly: true
    serviceAccountName: ci-operator
    volumes:
    - name: boskos
      secret:
        items:
        - key: credentials
          path: credentials
        secretName: boskos-credentials
    - name: ci-pull-credentials
      secret:
        secretName: ci-pull-credentials
    - name: cluster-profile
      secret:
        secretName: cluster-secrets-aws-cspi-qe
    - name: manifest-tool-local-pusher
      secret:
        secretName: manifest-tool-local-pusher
    - name: pull-secret
      secret:
        secretName: registry-pull-credentials
    - name: result-aggregator
      secret:
        secretName: result-aggregator
- agent: kubernetes
  cluster: build09
  cron: 0 6 9 7 *
  decorate: true
  decoration_config:
    skip_cloning: true
  extra_refs:
  - base_ref: main
    org: jboss-fuse
    repo: camel-k-test-container
  labels:
    ci-operator.openshift.io/cloud: ibmcloud
    ci-operator.openshift.io/cloud-cluster-profile: ibmcloud-cspi-qe
    ci-operator.openshift.io/variant: camel-k-ocp4.16-lp-interop
    ci.openshift.io/generator: prowgen
    pj-rehearse.openshift.io/can-be-rehearsed: "true"
  name: periodic-ci-jboss-fuse-camel-k-test-container-main-camel-k-ocp4.16-lp-interop-camel-k-interop-ibmcloud
  spec:
    containers:
    - args:
      - --gcs-upload-secret=/secrets/gcs/service-account.json
      - --image-import-pull-secret=/etc/pull-secret/.dockerconfigjson
      - --lease-server-credentials-file=/etc/boskos/credentials
      - --report-credentials-file=/etc/report/credentials
      - --secret-dir=/secrets/ci-pull-credentials
      - --secret-dir=/usr/local/camel-k-interop-ibmcloud-cluster-profile
      - --target=camel-k-interop-ibmcloud
      - --variant=camel-k-ocp4.16-lp-interop
      command:
      - ci-operator
      image: ci-operator:latest
      imagePullPolicy: Always
      name: ""
      resources:
        requests:
          cpu: 10m
      volumeMounts:
      - mountPath: /etc/boskos
        name: boskos
        readOnly: true
      - mountPath: /secrets/ci-pull-credentials
        name: ci-pull-credentials
        readOnly: true
      - mountPath: /usr/local/camel-k-interop-ibmcloud-cluster-profile
        name: cluster-profile
      - mountPath: /secrets/gcs
        name: gcs-credentials
        readOnly: true
      - mountPath: /secrets/manifest-tool
        name: manifest-tool-local-pusher
        readOnly: true
      - mountPath: /etc/pull-secret
        name: pull-secret
        readOnly: true
      - mountPath: /etc/report
        name: result-aggregator
        readOnly: true
    serviceAccountName: ci-operator
    volumes:
    - name: boskos
      secret:
        items:
        - key: credentials
          path: credentials
        secretName: boskos-credentials
    - name: ci-pull-credentials
      secret:
        secretName: ci-pull-credentials
    - name: cluster-profile
      secret:
        secretName: cluster-secrets-ibmcloud-cspi-qe
    - name: manifest-tool-local-pusher
      secret:
        secretName: manifest-tool-local-pusher
    - name: pull-secret
      secret:
        secretName: registry-pull-credentials
    - name: result-aggregator
      secret:
        secretName: result-aggregator
- agent: kubernetes
  cluster: build09
  cron: 0 6 25 10 *
  decorate: true
  decoration_config:
    skip_cloning: true
  extra_refs:
  - base_ref: main
    org: jboss-fuse
    repo: camel-k-test-container
  labels:
    ci-operator.openshift.io/cloud: aws
    ci-operator.openshift.io/cloud-cluster-profile: aws-cspi-qe
    ci-operator.openshift.io/variant: camel-k-ocp4.16-lp-rosa-classic
    ci.openshift.io/generator: prowgen
    job-release: "4.16"
    pj-rehearse.openshift.io/can-be-rehearsed: "true"
  name: periodic-ci-jboss-fuse-camel-k-test-container-main-camel-k-ocp4.16-lp-rosa-classic-camel-k-interop-aws-rosa-sts
  reporter_config:
    slack:
      channel: '#camel-k-notifications'
      job_states_to_report:
      - success
      - failure
      - error
      report_template: '{{if eq .Status.State "success"}} :slack-green: Job *{{.Spec.Job}}*
        ended with *{{.Status.State}}*. <{{.Status.URL}}|View logs> {{else}} :failed:
        Job *{{.Spec.Job}}* ended with *{{.Status.State}}*. <{{.Status.URL}}|View
        logs> {{end}}'
  spec:
    containers:
    - args:
      - --gcs-upload-secret=/secrets/gcs/service-account.json
      - --image-import-pull-secret=/etc/pull-secret/.dockerconfigjson
      - --lease-server-credentials-file=/etc/boskos/credentials
      - --report-credentials-file=/etc/report/credentials
      - --secret-dir=/secrets/ci-pull-credentials
      - --secret-dir=/usr/local/camel-k-interop-aws-rosa-sts-cluster-profile
      - --target=camel-k-interop-aws-rosa-sts
      - --variant=camel-k-ocp4.16-lp-rosa-classic
      command:
      - ci-operator
      image: ci-operator:latest
      imagePullPolicy: Always
      name: ""
      resources:
        requests:
          cpu: 10m
      volumeMounts:
      - mountPath: /etc/boskos
        name: boskos
        readOnly: true
      - mountPath: /secrets/ci-pull-credentials
        name: ci-pull-credentials
        readOnly: true
      - mountPath: /usr/local/camel-k-interop-aws-rosa-sts-cluster-profile
        name: cluster-profile
      - mountPath: /secrets/gcs
        name: gcs-credentials
        readOnly: true
      - mountPath: /secrets/manifest-tool
        name: manifest-tool-local-pusher
        readOnly: true
      - mountPath: /etc/pull-secret
        name: pull-secret
        readOnly: true
      - mountPath: /etc/report
        name: result-aggregator
        readOnly: true
    serviceAccountName: ci-operator
    volumes:
    - name: boskos
      secret:
        items:
        - key: credentials
          path: credentials
        secretName: boskos-credentials
    - name: ci-pull-credentials
      secret:
        secretName: ci-pull-credentials
    - name: cluster-profile
      secret:
        secretName: cluster-secrets-aws-cspi-qe
    - name: manifest-tool-local-pusher
      secret:
        secretName: manifest-tool-local-pusher
    - name: pull-secret
      secret:
        secretName: registry-pull-credentials
    - name: result-aggregator
      secret:
        secretName: result-aggregator
- agent: kubernetes
  cluster: build09
  cron: 0 6 11 2 *
  decorate: true
  decoration_config:
    skip_cloning: true
  extra_refs:
  - base_ref: main
    org: jboss-fuse
    repo: camel-k-test-container
  labels:
    ci-operator.openshift.io/cloud: aws
    ci-operator.openshift.io/cloud-cluster-profile: aws-cspi-qe
    ci-operator.openshift.io/variant: camel-k-ocp4.17-lp-interop
    ci.openshift.io/generator: prowgen
    job-release: "4.17"
    pj-rehearse.openshift.io/can-be-rehearsed: "true"
  name: periodic-ci-jboss-fuse-camel-k-test-container-main-camel-k-ocp4.17-lp-interop-camel-k-interop-aws
  reporter_config:
    slack:
      channel: '#camel-k-notifications'
      job_states_to_report:
      - success
      - failure
      - error
      report_template: '{{if eq .Status.State "success"}} :slack-green: Job *{{.Spec.Job}}*
        ended with *{{.Status.State}}*. <{{.Status.URL}}|View logs> {{else}} :failed:
        Job *{{.Spec.Job}}* ended with *{{.Status.State}}*. <{{.Status.URL}}|View
        logs> {{end}}'
  spec:
    containers:
    - args:
      - --gcs-upload-secret=/secrets/gcs/service-account.json
      - --image-import-pull-secret=/etc/pull-secret/.dockerconfigjson
      - --lease-server-credentials-file=/etc/boskos/credentials
      - --report-credentials-file=/etc/report/credentials
      - --secret-dir=/secrets/ci-pull-credentials
      - --secret-dir=/usr/local/camel-k-interop-aws-cluster-profile
      - --target=camel-k-interop-aws
      - --variant=camel-k-ocp4.17-lp-interop
      command:
      - ci-operator
      image: ci-operator:latest
      imagePullPolicy: Always
      name: ""
      resources:
        requests:
          cpu: 10m
      volumeMounts:
      - mountPath: /etc/boskos
        name: boskos
        readOnly: true
      - mountPath: /secrets/ci-pull-credentials
        name: ci-pull-credentials
        readOnly: true
      - mountPath: /usr/local/camel-k-interop-aws-cluster-profile
        name: cluster-profile
      - mountPath: /secrets/gcs
        name: gcs-credentials
        readOnly: true
      - mountPath: /secrets/manifest-tool
        name: manifest-tool-local-pusher
        readOnly: true
      - mountPath: /etc/pull-secret
        name: pull-secret
        readOnly: true
      - mountPath: /etc/report
        name: result-aggregator
        readOnly: true
    serviceAccountName: ci-operator
    volumes:
    - name: boskos
      secret:
        items:
        - key: credentials
          path: credentials
        secretName: boskos-credentials
    - name: ci-pull-credentials
      secret:
        secretName: ci-pull-credentials
    - name: cluster-profile
      secret:
        secretName: cluster-secrets-aws-cspi-qe
    - name: manifest-tool-local-pusher
      secret:
        secretName: manifest-tool-local-pusher
    - name: pull-secret
      secret:
        secretName: registry-pull-credentials
    - name: result-aggregator
      secret:
        secretName: result-aggregator
- agent: kubernetes
  cluster: build09
  cron: 0 6 11 2 *
  decorate: true
  decoration_config:
    skip_cloning: true
  extra_refs:
  - base_ref: main
    org: jboss-fuse
    repo: camel-k-test-container
  labels:
    ci-operator.openshift.io/cloud: aws
    ci-operator.openshift.io/cloud-cluster-profile: aws-cspi-qe
    ci-operator.openshift.io/variant: camel-k-ocp4.17-lp-interop
    ci.openshift.io/generator: prowgen
    job-release: "4.17"
    pj-rehearse.openshift.io/can-be-rehearsed: "true"
  name: periodic-ci-jboss-fuse-camel-k-test-container-main-camel-k-ocp4.17-lp-interop-camel-k-interop-aws-fips
  reporter_config:
    slack:
      channel: '#camel-k-notifications'
      job_states_to_report:
      - success
      - failure
      - error
      report_template: '{{if eq .Status.State "success"}} :slack-green: Job *{{.Spec.Job}}*
        ended with *{{.Status.State}}*. <{{.Status.URL}}|View logs> {{else}} :failed:
        Job *{{.Spec.Job}}* ended with *{{.Status.State}}*. <{{.Status.URL}}|View
        logs> {{end}}'
  spec:
    containers:
    - args:
      - --gcs-upload-secret=/secrets/gcs/service-account.json
      - --image-import-pull-secret=/etc/pull-secret/.dockerconfigjson
      - --lease-server-credentials-file=/etc/boskos/credentials
      - --report-credentials-file=/etc/report/credentials
      - --secret-dir=/secrets/ci-pull-credentials
      - --secret-dir=/usr/local/camel-k-interop-aws-fips-cluster-profile
      - --target=camel-k-interop-aws-fips
      - --variant=camel-k-ocp4.17-lp-interop
      command:
      - ci-operator
      image: ci-operator:latest
      imagePullPolicy: Always
      name: ""
      resources:
        requests:
          cpu: 10m
      volumeMounts:
      - mountPath: /etc/boskos
        name: boskos
        readOnly: true
      - mountPath: /secrets/ci-pull-credentials
        name: ci-pull-credentials
        readOnly: true
      - mountPath: /usr/local/camel-k-interop-aws-fips-cluster-profile
        name: cluster-profile
      - mountPath: /secrets/gcs
        name: gcs-credentials
        readOnly: true
      - mountPath: /secrets/manifest-tool
        name: manifest-tool-local-pusher
        readOnly: true
      - mountPath: /etc/pull-secret
        name: pull-secret
        readOnly: true
      - mountPath: /etc/report
        name: result-aggregator
        readOnly: true
    serviceAccountName: ci-operator
    volumes:
    - name: boskos
      secret:
        items:
        - key: credentials
          path: credentials
        secretName: boskos-credentials
    - name: ci-pull-credentials
      secret:
        secretName: ci-pull-credentials
    - name: cluster-profile
      secret:
        secretName: cluster-secrets-aws-cspi-qe
    - name: manifest-tool-local-pusher
      secret:
        secretName: manifest-tool-local-pusher
    - name: pull-secret
      secret:
        secretName: registry-pull-credentials
    - name: result-aggregator
      secret:
        secretName: result-aggregator
- agent: kubernetes
  cluster: build09
<<<<<<< HEAD
  cron: 0 6 25 10 *
=======
  cron: 0 0 11 6 *
>>>>>>> 467f9b12
  decorate: true
  decoration_config:
    skip_cloning: true
  extra_refs:
  - base_ref: main
    org: jboss-fuse
    repo: camel-k-test-container
  labels:
    ci-operator.openshift.io/cloud: aws
    ci-operator.openshift.io/cloud-cluster-profile: aws-cspi-qe
<<<<<<< HEAD
    ci-operator.openshift.io/variant: camel-k-ocp4.17-lp-rosa-classic
    ci.openshift.io/generator: prowgen
    job-release: "4.17"
    pj-rehearse.openshift.io/can-be-rehearsed: "true"
  name: periodic-ci-jboss-fuse-camel-k-test-container-main-camel-k-ocp4.17-lp-rosa-classic-camel-k-interop-aws-rosa-sts
=======
    ci-operator.openshift.io/variant: camel-k-ocp4.18-lp-interop
    ci.openshift.io/generator: prowgen
    job-release: "4.18"
    pj-rehearse.openshift.io/can-be-rehearsed: "true"
  name: periodic-ci-jboss-fuse-camel-k-test-container-main-camel-k-ocp4.18-lp-interop-camel-k-interop-aws
  reporter_config:
    slack:
      channel: '#camel-k-notifications'
      job_states_to_report:
      - success
      - failure
      - error
      report_template: '{{if eq .Status.State "success"}} :slack-green: Job *{{.Spec.Job}}*
        ended with *{{.Status.State}}*. <{{.Status.URL}}|View logs> {{else}} :failed:
        Job *{{.Spec.Job}}* ended with *{{.Status.State}}*. <{{.Status.URL}}|View
        logs> {{end}}'
>>>>>>> 467f9b12
  spec:
    containers:
    - args:
      - --gcs-upload-secret=/secrets/gcs/service-account.json
      - --image-import-pull-secret=/etc/pull-secret/.dockerconfigjson
      - --lease-server-credentials-file=/etc/boskos/credentials
      - --report-credentials-file=/etc/report/credentials
      - --secret-dir=/secrets/ci-pull-credentials
<<<<<<< HEAD
      - --secret-dir=/usr/local/camel-k-interop-aws-rosa-sts-cluster-profile
      - --target=camel-k-interop-aws-rosa-sts
      - --variant=camel-k-ocp4.17-lp-rosa-classic
=======
      - --secret-dir=/usr/local/camel-k-interop-aws-cluster-profile
      - --target=camel-k-interop-aws
      - --variant=camel-k-ocp4.18-lp-interop
>>>>>>> 467f9b12
      command:
      - ci-operator
      image: ci-operator:latest
      imagePullPolicy: Always
      name: ""
      resources:
        requests:
          cpu: 10m
      volumeMounts:
      - mountPath: /etc/boskos
        name: boskos
        readOnly: true
      - mountPath: /secrets/ci-pull-credentials
        name: ci-pull-credentials
        readOnly: true
<<<<<<< HEAD
      - mountPath: /usr/local/camel-k-interop-aws-rosa-sts-cluster-profile
=======
      - mountPath: /usr/local/camel-k-interop-aws-cluster-profile
        name: cluster-profile
      - mountPath: /secrets/gcs
        name: gcs-credentials
        readOnly: true
      - mountPath: /secrets/manifest-tool
        name: manifest-tool-local-pusher
        readOnly: true
      - mountPath: /etc/pull-secret
        name: pull-secret
        readOnly: true
      - mountPath: /etc/report
        name: result-aggregator
        readOnly: true
    serviceAccountName: ci-operator
    volumes:
    - name: boskos
      secret:
        items:
        - key: credentials
          path: credentials
        secretName: boskos-credentials
    - name: ci-pull-credentials
      secret:
        secretName: ci-pull-credentials
    - name: cluster-profile
      secret:
        secretName: cluster-secrets-aws-cspi-qe
    - name: manifest-tool-local-pusher
      secret:
        secretName: manifest-tool-local-pusher
    - name: pull-secret
      secret:
        secretName: registry-pull-credentials
    - name: result-aggregator
      secret:
        secretName: result-aggregator
- agent: kubernetes
  cluster: build09
  cron: 0 0 11 6 *
  decorate: true
  decoration_config:
    skip_cloning: true
  extra_refs:
  - base_ref: main
    org: jboss-fuse
    repo: camel-k-test-container
  labels:
    ci-operator.openshift.io/cloud: aws
    ci-operator.openshift.io/cloud-cluster-profile: aws-cspi-qe
    ci-operator.openshift.io/variant: camel-k-ocp4.18-lp-interop
    ci.openshift.io/generator: prowgen
    job-release: "4.18"
    pj-rehearse.openshift.io/can-be-rehearsed: "true"
  name: periodic-ci-jboss-fuse-camel-k-test-container-main-camel-k-ocp4.18-lp-interop-camel-k-interop-aws-fips
  reporter_config:
    slack:
      channel: '#camel-k-notifications'
      job_states_to_report:
      - success
      - failure
      - error
      report_template: '{{if eq .Status.State "success"}} :slack-green: Job *{{.Spec.Job}}*
        ended with *{{.Status.State}}*. <{{.Status.URL}}|View logs> {{else}} :failed:
        Job *{{.Spec.Job}}* ended with *{{.Status.State}}*. <{{.Status.URL}}|View
        logs> {{end}}'
  spec:
    containers:
    - args:
      - --gcs-upload-secret=/secrets/gcs/service-account.json
      - --image-import-pull-secret=/etc/pull-secret/.dockerconfigjson
      - --lease-server-credentials-file=/etc/boskos/credentials
      - --report-credentials-file=/etc/report/credentials
      - --secret-dir=/secrets/ci-pull-credentials
      - --secret-dir=/usr/local/camel-k-interop-aws-fips-cluster-profile
      - --target=camel-k-interop-aws-fips
      - --variant=camel-k-ocp4.18-lp-interop
      command:
      - ci-operator
      image: ci-operator:latest
      imagePullPolicy: Always
      name: ""
      resources:
        requests:
          cpu: 10m
      volumeMounts:
      - mountPath: /etc/boskos
        name: boskos
        readOnly: true
      - mountPath: /secrets/ci-pull-credentials
        name: ci-pull-credentials
        readOnly: true
      - mountPath: /usr/local/camel-k-interop-aws-fips-cluster-profile
>>>>>>> 467f9b12
        name: cluster-profile
      - mountPath: /secrets/gcs
        name: gcs-credentials
        readOnly: true
      - mountPath: /secrets/manifest-tool
        name: manifest-tool-local-pusher
        readOnly: true
      - mountPath: /etc/pull-secret
        name: pull-secret
        readOnly: true
      - mountPath: /etc/report
        name: result-aggregator
        readOnly: true
    serviceAccountName: ci-operator
    volumes:
    - name: boskos
      secret:
        items:
        - key: credentials
          path: credentials
        secretName: boskos-credentials
    - name: ci-pull-credentials
      secret:
        secretName: ci-pull-credentials
    - name: cluster-profile
      secret:
        secretName: cluster-secrets-aws-cspi-qe
    - name: manifest-tool-local-pusher
      secret:
        secretName: manifest-tool-local-pusher
    - name: pull-secret
      secret:
        secretName: registry-pull-credentials
    - name: result-aggregator
      secret:
        secretName: result-aggregator<|MERGE_RESOLUTION|>--- conflicted
+++ resolved
@@ -904,11 +904,7 @@
         secretName: result-aggregator
 - agent: kubernetes
   cluster: build09
-<<<<<<< HEAD
   cron: 0 6 25 10 *
-=======
-  cron: 0 0 11 6 *
->>>>>>> 467f9b12
   decorate: true
   decoration_config:
     skip_cloning: true
@@ -919,13 +915,87 @@
   labels:
     ci-operator.openshift.io/cloud: aws
     ci-operator.openshift.io/cloud-cluster-profile: aws-cspi-qe
-<<<<<<< HEAD
     ci-operator.openshift.io/variant: camel-k-ocp4.17-lp-rosa-classic
     ci.openshift.io/generator: prowgen
     job-release: "4.17"
     pj-rehearse.openshift.io/can-be-rehearsed: "true"
   name: periodic-ci-jboss-fuse-camel-k-test-container-main-camel-k-ocp4.17-lp-rosa-classic-camel-k-interop-aws-rosa-sts
-=======
+  spec:
+    containers:
+    - args:
+      - --gcs-upload-secret=/secrets/gcs/service-account.json
+      - --image-import-pull-secret=/etc/pull-secret/.dockerconfigjson
+      - --lease-server-credentials-file=/etc/boskos/credentials
+      - --report-credentials-file=/etc/report/credentials
+      - --secret-dir=/secrets/ci-pull-credentials
+      - --secret-dir=/usr/local/camel-k-interop-aws-rosa-sts-cluster-profile
+      - --target=camel-k-interop-aws-rosa-sts
+      - --variant=camel-k-ocp4.17-lp-rosa-classic
+      command:
+      - ci-operator
+      image: ci-operator:latest
+      imagePullPolicy: Always
+      name: ""
+      resources:
+        requests:
+          cpu: 10m
+      volumeMounts:
+      - mountPath: /etc/boskos
+        name: boskos
+        readOnly: true
+      - mountPath: /secrets/ci-pull-credentials
+        name: ci-pull-credentials
+        readOnly: true
+      - mountPath: /usr/local/camel-k-interop-aws-rosa-sts-cluster-profile
+        name: cluster-profile
+      - mountPath: /secrets/gcs
+        name: gcs-credentials
+        readOnly: true
+      - mountPath: /secrets/manifest-tool
+        name: manifest-tool-local-pusher
+        readOnly: true
+      - mountPath: /etc/pull-secret
+        name: pull-secret
+        readOnly: true
+      - mountPath: /etc/report
+        name: result-aggregator
+        readOnly: true
+    serviceAccountName: ci-operator
+    volumes:
+    - name: boskos
+      secret:
+        items:
+        - key: credentials
+          path: credentials
+        secretName: boskos-credentials
+    - name: ci-pull-credentials
+      secret:
+        secretName: ci-pull-credentials
+    - name: cluster-profile
+      secret:
+        secretName: cluster-secrets-aws-cspi-qe
+    - name: manifest-tool-local-pusher
+      secret:
+        secretName: manifest-tool-local-pusher
+    - name: pull-secret
+      secret:
+        secretName: registry-pull-credentials
+    - name: result-aggregator
+      secret:
+        secretName: result-aggregator
+- agent: kubernetes
+  cluster: build09
+  cron: 0 0 11 6 *
+  decorate: true
+  decoration_config:
+    skip_cloning: true
+  extra_refs:
+  - base_ref: main
+    org: jboss-fuse
+    repo: camel-k-test-container
+  labels:
+    ci-operator.openshift.io/cloud: aws
+    ci-operator.openshift.io/cloud-cluster-profile: aws-cspi-qe
     ci-operator.openshift.io/variant: camel-k-ocp4.18-lp-interop
     ci.openshift.io/generator: prowgen
     job-release: "4.18"
@@ -942,42 +1012,32 @@
         ended with *{{.Status.State}}*. <{{.Status.URL}}|View logs> {{else}} :failed:
         Job *{{.Spec.Job}}* ended with *{{.Status.State}}*. <{{.Status.URL}}|View
         logs> {{end}}'
->>>>>>> 467f9b12
-  spec:
-    containers:
-    - args:
-      - --gcs-upload-secret=/secrets/gcs/service-account.json
-      - --image-import-pull-secret=/etc/pull-secret/.dockerconfigjson
-      - --lease-server-credentials-file=/etc/boskos/credentials
-      - --report-credentials-file=/etc/report/credentials
-      - --secret-dir=/secrets/ci-pull-credentials
-<<<<<<< HEAD
-      - --secret-dir=/usr/local/camel-k-interop-aws-rosa-sts-cluster-profile
-      - --target=camel-k-interop-aws-rosa-sts
-      - --variant=camel-k-ocp4.17-lp-rosa-classic
-=======
+  spec:
+    containers:
+    - args:
+      - --gcs-upload-secret=/secrets/gcs/service-account.json
+      - --image-import-pull-secret=/etc/pull-secret/.dockerconfigjson
+      - --lease-server-credentials-file=/etc/boskos/credentials
+      - --report-credentials-file=/etc/report/credentials
+      - --secret-dir=/secrets/ci-pull-credentials
       - --secret-dir=/usr/local/camel-k-interop-aws-cluster-profile
       - --target=camel-k-interop-aws
       - --variant=camel-k-ocp4.18-lp-interop
->>>>>>> 467f9b12
-      command:
-      - ci-operator
-      image: ci-operator:latest
-      imagePullPolicy: Always
-      name: ""
-      resources:
-        requests:
-          cpu: 10m
-      volumeMounts:
-      - mountPath: /etc/boskos
-        name: boskos
-        readOnly: true
-      - mountPath: /secrets/ci-pull-credentials
-        name: ci-pull-credentials
-        readOnly: true
-<<<<<<< HEAD
-      - mountPath: /usr/local/camel-k-interop-aws-rosa-sts-cluster-profile
-=======
+      command:
+      - ci-operator
+      image: ci-operator:latest
+      imagePullPolicy: Always
+      name: ""
+      resources:
+        requests:
+          cpu: 10m
+      volumeMounts:
+      - mountPath: /etc/boskos
+        name: boskos
+        readOnly: true
+      - mountPath: /secrets/ci-pull-credentials
+        name: ci-pull-credentials
+        readOnly: true
       - mountPath: /usr/local/camel-k-interop-aws-cluster-profile
         name: cluster-profile
       - mountPath: /secrets/gcs
@@ -1071,7 +1131,6 @@
         name: ci-pull-credentials
         readOnly: true
       - mountPath: /usr/local/camel-k-interop-aws-fips-cluster-profile
->>>>>>> 467f9b12
         name: cluster-profile
       - mountPath: /secrets/gcs
         name: gcs-credentials
