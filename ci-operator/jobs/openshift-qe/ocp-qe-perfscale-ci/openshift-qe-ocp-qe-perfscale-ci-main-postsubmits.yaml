--- conflicted
+++ resolved
@@ -238,527 +238,523 @@
       skip_cloning: true
     labels:
       ci-operator.openshift.io/is-promotion: "true"
-<<<<<<< HEAD
+      ci-operator.openshift.io/variant: aws-sno-4.13
+      ci.openshift.io/generator: prowgen
+      job-release: "4.13"
+    max_concurrency: 1
+    name: branch-ci-openshift-qe-ocp-qe-perfscale-ci-main-aws-sno-4.13-images
+    spec:
+      containers:
+      - args:
+        - --gcs-upload-secret=/secrets/gcs/service-account.json
+        - --image-import-pull-secret=/etc/pull-secret/.dockerconfigjson
+        - --image-mirror-push-secret=/etc/push-secret/.dockerconfigjson
+        - --promote
+        - --report-credentials-file=/etc/report/credentials
+        - --target=[images]
+        - --variant=aws-sno-4.13
+        command:
+        - ci-operator
+        image: ci-operator:latest
+        imagePullPolicy: Always
+        name: ""
+        resources:
+          requests:
+            cpu: 10m
+        volumeMounts:
+        - mountPath: /secrets/gcs
+          name: gcs-credentials
+          readOnly: true
+        - mountPath: /etc/pull-secret
+          name: pull-secret
+          readOnly: true
+        - mountPath: /etc/push-secret
+          name: push-secret
+          readOnly: true
+        - mountPath: /etc/report
+          name: result-aggregator
+          readOnly: true
+      serviceAccountName: ci-operator
+      volumes:
+      - name: pull-secret
+        secret:
+          secretName: registry-pull-credentials
+      - name: push-secret
+        secret:
+          secretName: registry-push-credentials-ci-central
+      - name: result-aggregator
+        secret:
+          secretName: result-aggregator
+  - agent: kubernetes
+    always_run: true
+    branches:
+    - ^main$
+    cluster: build05
+    decorate: true
+    decoration_config:
+      skip_cloning: true
+    labels:
+      ci-operator.openshift.io/is-promotion: "true"
+      ci-operator.openshift.io/variant: aws-sno-4.14
+      ci.openshift.io/generator: prowgen
+      job-release: "4.14"
+    max_concurrency: 1
+    name: branch-ci-openshift-qe-ocp-qe-perfscale-ci-main-aws-sno-4.14-images
+    spec:
+      containers:
+      - args:
+        - --gcs-upload-secret=/secrets/gcs/service-account.json
+        - --image-import-pull-secret=/etc/pull-secret/.dockerconfigjson
+        - --image-mirror-push-secret=/etc/push-secret/.dockerconfigjson
+        - --promote
+        - --report-credentials-file=/etc/report/credentials
+        - --target=[images]
+        - --variant=aws-sno-4.14
+        command:
+        - ci-operator
+        image: ci-operator:latest
+        imagePullPolicy: Always
+        name: ""
+        resources:
+          requests:
+            cpu: 10m
+        volumeMounts:
+        - mountPath: /secrets/gcs
+          name: gcs-credentials
+          readOnly: true
+        - mountPath: /etc/pull-secret
+          name: pull-secret
+          readOnly: true
+        - mountPath: /etc/push-secret
+          name: push-secret
+          readOnly: true
+        - mountPath: /etc/report
+          name: result-aggregator
+          readOnly: true
+      serviceAccountName: ci-operator
+      volumes:
+      - name: pull-secret
+        secret:
+          secretName: registry-pull-credentials
+      - name: push-secret
+        secret:
+          secretName: registry-push-credentials-ci-central
+      - name: result-aggregator
+        secret:
+          secretName: result-aggregator
+  - agent: kubernetes
+    always_run: true
+    branches:
+    - ^main$
+    cluster: build05
+    decorate: true
+    decoration_config:
+      skip_cloning: true
+    labels:
+      ci-operator.openshift.io/is-promotion: "true"
       ci-operator.openshift.io/variant: gcp-4.12-nightly
-=======
-      ci-operator.openshift.io/variant: aws-sno-4.13
+      ci.openshift.io/generator: prowgen
+      job-release: "4.12"
+    max_concurrency: 1
+    name: branch-ci-openshift-qe-ocp-qe-perfscale-ci-main-gcp-4.12-nightly-images
+    spec:
+      containers:
+      - args:
+        - --gcs-upload-secret=/secrets/gcs/service-account.json
+        - --image-import-pull-secret=/etc/pull-secret/.dockerconfigjson
+        - --image-mirror-push-secret=/etc/push-secret/.dockerconfigjson
+        - --promote
+        - --report-credentials-file=/etc/report/credentials
+        - --target=[images]
+        - --variant=gcp-4.12-nightly
+        command:
+        - ci-operator
+        image: ci-operator:latest
+        imagePullPolicy: Always
+        name: ""
+        resources:
+          requests:
+            cpu: 10m
+        volumeMounts:
+        - mountPath: /secrets/gcs
+          name: gcs-credentials
+          readOnly: true
+        - mountPath: /etc/pull-secret
+          name: pull-secret
+          readOnly: true
+        - mountPath: /etc/push-secret
+          name: push-secret
+          readOnly: true
+        - mountPath: /etc/report
+          name: result-aggregator
+          readOnly: true
+      serviceAccountName: ci-operator
+      volumes:
+      - name: pull-secret
+        secret:
+          secretName: registry-pull-credentials
+      - name: push-secret
+        secret:
+          secretName: registry-push-credentials-ci-central
+      - name: result-aggregator
+        secret:
+          secretName: result-aggregator
+  - agent: kubernetes
+    always_run: true
+    branches:
+    - ^main$
+    cluster: build05
+    decorate: true
+    decoration_config:
+      skip_cloning: true
+    labels:
+      ci-operator.openshift.io/is-promotion: "true"
+      ci-operator.openshift.io/variant: gcp-4.13-nightly
       ci.openshift.io/generator: prowgen
       job-release: "4.13"
     max_concurrency: 1
-    name: branch-ci-openshift-qe-ocp-qe-perfscale-ci-main-aws-sno-4.13-images
-    spec:
-      containers:
-      - args:
-        - --gcs-upload-secret=/secrets/gcs/service-account.json
-        - --image-import-pull-secret=/etc/pull-secret/.dockerconfigjson
-        - --image-mirror-push-secret=/etc/push-secret/.dockerconfigjson
-        - --promote
-        - --report-credentials-file=/etc/report/credentials
-        - --target=[images]
-        - --variant=aws-sno-4.13
-        command:
-        - ci-operator
-        image: ci-operator:latest
-        imagePullPolicy: Always
-        name: ""
-        resources:
-          requests:
-            cpu: 10m
-        volumeMounts:
-        - mountPath: /secrets/gcs
-          name: gcs-credentials
-          readOnly: true
-        - mountPath: /etc/pull-secret
-          name: pull-secret
-          readOnly: true
-        - mountPath: /etc/push-secret
-          name: push-secret
-          readOnly: true
-        - mountPath: /etc/report
-          name: result-aggregator
-          readOnly: true
-      serviceAccountName: ci-operator
-      volumes:
-      - name: pull-secret
-        secret:
-          secretName: registry-pull-credentials
-      - name: push-secret
-        secret:
-          secretName: registry-push-credentials-ci-central
-      - name: result-aggregator
-        secret:
-          secretName: result-aggregator
-  - agent: kubernetes
-    always_run: true
-    branches:
-    - ^main$
-    cluster: build05
-    decorate: true
-    decoration_config:
-      skip_cloning: true
-    labels:
-      ci-operator.openshift.io/is-promotion: "true"
-      ci-operator.openshift.io/variant: aws-sno-4.14
+    name: branch-ci-openshift-qe-ocp-qe-perfscale-ci-main-gcp-4.13-nightly-images
+    spec:
+      containers:
+      - args:
+        - --gcs-upload-secret=/secrets/gcs/service-account.json
+        - --image-import-pull-secret=/etc/pull-secret/.dockerconfigjson
+        - --image-mirror-push-secret=/etc/push-secret/.dockerconfigjson
+        - --promote
+        - --report-credentials-file=/etc/report/credentials
+        - --target=[images]
+        - --variant=gcp-4.13-nightly
+        command:
+        - ci-operator
+        image: ci-operator:latest
+        imagePullPolicy: Always
+        name: ""
+        resources:
+          requests:
+            cpu: 10m
+        volumeMounts:
+        - mountPath: /secrets/gcs
+          name: gcs-credentials
+          readOnly: true
+        - mountPath: /etc/pull-secret
+          name: pull-secret
+          readOnly: true
+        - mountPath: /etc/push-secret
+          name: push-secret
+          readOnly: true
+        - mountPath: /etc/report
+          name: result-aggregator
+          readOnly: true
+      serviceAccountName: ci-operator
+      volumes:
+      - name: pull-secret
+        secret:
+          secretName: registry-pull-credentials
+      - name: push-secret
+        secret:
+          secretName: registry-push-credentials-ci-central
+      - name: result-aggregator
+        secret:
+          secretName: result-aggregator
+  - agent: kubernetes
+    always_run: true
+    branches:
+    - ^main$
+    cluster: build05
+    decorate: true
+    decoration_config:
+      skip_cloning: true
+    labels:
+      ci-operator.openshift.io/is-promotion: "true"
+      ci-operator.openshift.io/variant: nightly-4.13-loaded-upgrade-from-stable-4.12
+      ci.openshift.io/generator: prowgen
+      job-release: "4.13"
+    max_concurrency: 1
+    name: branch-ci-openshift-qe-ocp-qe-perfscale-ci-main-nightly-4.13-loaded-upgrade-from-stable-4.12-images
+    spec:
+      containers:
+      - args:
+        - --gcs-upload-secret=/secrets/gcs/service-account.json
+        - --image-import-pull-secret=/etc/pull-secret/.dockerconfigjson
+        - --image-mirror-push-secret=/etc/push-secret/.dockerconfigjson
+        - --promote
+        - --report-credentials-file=/etc/report/credentials
+        - --target=[images]
+        - --variant=nightly-4.13-loaded-upgrade-from-stable-4.12
+        command:
+        - ci-operator
+        image: ci-operator:latest
+        imagePullPolicy: Always
+        name: ""
+        resources:
+          requests:
+            cpu: 10m
+        volumeMounts:
+        - mountPath: /secrets/gcs
+          name: gcs-credentials
+          readOnly: true
+        - mountPath: /etc/pull-secret
+          name: pull-secret
+          readOnly: true
+        - mountPath: /etc/push-secret
+          name: push-secret
+          readOnly: true
+        - mountPath: /etc/report
+          name: result-aggregator
+          readOnly: true
+      serviceAccountName: ci-operator
+      volumes:
+      - name: pull-secret
+        secret:
+          secretName: registry-pull-credentials
+      - name: push-secret
+        secret:
+          secretName: registry-push-credentials-ci-central
+      - name: result-aggregator
+        secret:
+          secretName: result-aggregator
+  - agent: kubernetes
+    always_run: true
+    branches:
+    - ^main$
+    cluster: build05
+    decorate: true
+    decoration_config:
+      skip_cloning: true
+    labels:
+      ci-operator.openshift.io/is-promotion: "true"
+      ci-operator.openshift.io/variant: nightly-4.14-loaded-upgrade-from-stable-4.12
       ci.openshift.io/generator: prowgen
       job-release: "4.14"
     max_concurrency: 1
-    name: branch-ci-openshift-qe-ocp-qe-perfscale-ci-main-aws-sno-4.14-images
-    spec:
-      containers:
-      - args:
-        - --gcs-upload-secret=/secrets/gcs/service-account.json
-        - --image-import-pull-secret=/etc/pull-secret/.dockerconfigjson
-        - --image-mirror-push-secret=/etc/push-secret/.dockerconfigjson
-        - --promote
-        - --report-credentials-file=/etc/report/credentials
-        - --target=[images]
-        - --variant=aws-sno-4.14
-        command:
-        - ci-operator
-        image: ci-operator:latest
-        imagePullPolicy: Always
-        name: ""
-        resources:
-          requests:
-            cpu: 10m
-        volumeMounts:
-        - mountPath: /secrets/gcs
-          name: gcs-credentials
-          readOnly: true
-        - mountPath: /etc/pull-secret
-          name: pull-secret
-          readOnly: true
-        - mountPath: /etc/push-secret
-          name: push-secret
-          readOnly: true
-        - mountPath: /etc/report
-          name: result-aggregator
-          readOnly: true
-      serviceAccountName: ci-operator
-      volumes:
-      - name: pull-secret
-        secret:
-          secretName: registry-pull-credentials
-      - name: push-secret
-        secret:
-          secretName: registry-push-credentials-ci-central
-      - name: result-aggregator
-        secret:
-          secretName: result-aggregator
-  - agent: kubernetes
-    always_run: true
-    branches:
-    - ^main$
-    cluster: build05
-    decorate: true
-    decoration_config:
-      skip_cloning: true
-    labels:
-      ci-operator.openshift.io/is-promotion: "true"
-      ci-operator.openshift.io/variant: gcp-4.13
->>>>>>> 41a6bb77
+    name: branch-ci-openshift-qe-ocp-qe-perfscale-ci-main-nightly-4.14-loaded-upgrade-from-stable-4.12-images
+    spec:
+      containers:
+      - args:
+        - --gcs-upload-secret=/secrets/gcs/service-account.json
+        - --image-import-pull-secret=/etc/pull-secret/.dockerconfigjson
+        - --image-mirror-push-secret=/etc/push-secret/.dockerconfigjson
+        - --promote
+        - --report-credentials-file=/etc/report/credentials
+        - --target=[images]
+        - --variant=nightly-4.14-loaded-upgrade-from-stable-4.12
+        command:
+        - ci-operator
+        image: ci-operator:latest
+        imagePullPolicy: Always
+        name: ""
+        resources:
+          requests:
+            cpu: 10m
+        volumeMounts:
+        - mountPath: /secrets/gcs
+          name: gcs-credentials
+          readOnly: true
+        - mountPath: /etc/pull-secret
+          name: pull-secret
+          readOnly: true
+        - mountPath: /etc/push-secret
+          name: push-secret
+          readOnly: true
+        - mountPath: /etc/report
+          name: result-aggregator
+          readOnly: true
+      serviceAccountName: ci-operator
+      volumes:
+      - name: pull-secret
+        secret:
+          secretName: registry-pull-credentials
+      - name: push-secret
+        secret:
+          secretName: registry-push-credentials-ci-central
+      - name: result-aggregator
+        secret:
+          secretName: result-aggregator
+  - agent: kubernetes
+    always_run: true
+    branches:
+    - ^main$
+    cluster: build05
+    decorate: true
+    decoration_config:
+      skip_cloning: true
+    labels:
+      ci-operator.openshift.io/is-promotion: "true"
+      ci-operator.openshift.io/variant: rosa-4.12-nightly
       ci.openshift.io/generator: prowgen
       job-release: "4.12"
     max_concurrency: 1
-    name: branch-ci-openshift-qe-ocp-qe-perfscale-ci-main-gcp-4.12-nightly-images
-    spec:
-      containers:
-      - args:
-        - --gcs-upload-secret=/secrets/gcs/service-account.json
-        - --image-import-pull-secret=/etc/pull-secret/.dockerconfigjson
-        - --image-mirror-push-secret=/etc/push-secret/.dockerconfigjson
-        - --promote
-        - --report-credentials-file=/etc/report/credentials
-        - --target=[images]
-        - --variant=gcp-4.12-nightly
-        command:
-        - ci-operator
-        image: ci-operator:latest
-        imagePullPolicy: Always
-        name: ""
-        resources:
-          requests:
-            cpu: 10m
-        volumeMounts:
-        - mountPath: /secrets/gcs
-          name: gcs-credentials
-          readOnly: true
-        - mountPath: /etc/pull-secret
-          name: pull-secret
-          readOnly: true
-        - mountPath: /etc/push-secret
-          name: push-secret
-          readOnly: true
-        - mountPath: /etc/report
-          name: result-aggregator
-          readOnly: true
-      serviceAccountName: ci-operator
-      volumes:
-      - name: pull-secret
-        secret:
-          secretName: registry-pull-credentials
-      - name: push-secret
-        secret:
-          secretName: registry-push-credentials-ci-central
-      - name: result-aggregator
-        secret:
-          secretName: result-aggregator
-  - agent: kubernetes
-    always_run: true
-    branches:
-    - ^main$
-    cluster: build05
-    decorate: true
-    decoration_config:
-      skip_cloning: true
-    labels:
-      ci-operator.openshift.io/is-promotion: "true"
-      ci-operator.openshift.io/variant: gcp-4.13-nightly
+    name: branch-ci-openshift-qe-ocp-qe-perfscale-ci-main-rosa-4.12-nightly-images
+    spec:
+      containers:
+      - args:
+        - --gcs-upload-secret=/secrets/gcs/service-account.json
+        - --image-import-pull-secret=/etc/pull-secret/.dockerconfigjson
+        - --image-mirror-push-secret=/etc/push-secret/.dockerconfigjson
+        - --promote
+        - --report-credentials-file=/etc/report/credentials
+        - --target=[images]
+        - --variant=rosa-4.12-nightly
+        command:
+        - ci-operator
+        image: ci-operator:latest
+        imagePullPolicy: Always
+        name: ""
+        resources:
+          requests:
+            cpu: 10m
+        volumeMounts:
+        - mountPath: /secrets/gcs
+          name: gcs-credentials
+          readOnly: true
+        - mountPath: /etc/pull-secret
+          name: pull-secret
+          readOnly: true
+        - mountPath: /etc/push-secret
+          name: push-secret
+          readOnly: true
+        - mountPath: /etc/report
+          name: result-aggregator
+          readOnly: true
+      serviceAccountName: ci-operator
+      volumes:
+      - name: pull-secret
+        secret:
+          secretName: registry-pull-credentials
+      - name: push-secret
+        secret:
+          secretName: registry-push-credentials-ci-central
+      - name: result-aggregator
+        secret:
+          secretName: result-aggregator
+  - agent: kubernetes
+    always_run: true
+    branches:
+    - ^main$
+    cluster: build05
+    decorate: true
+    decoration_config:
+      skip_cloning: true
+    labels:
+      ci-operator.openshift.io/is-promotion: "true"
+      ci-operator.openshift.io/variant: rosa-4.13-nightly
       ci.openshift.io/generator: prowgen
       job-release: "4.13"
     max_concurrency: 1
-    name: branch-ci-openshift-qe-ocp-qe-perfscale-ci-main-gcp-4.13-nightly-images
-    spec:
-      containers:
-      - args:
-        - --gcs-upload-secret=/secrets/gcs/service-account.json
-        - --image-import-pull-secret=/etc/pull-secret/.dockerconfigjson
-        - --image-mirror-push-secret=/etc/push-secret/.dockerconfigjson
-        - --promote
-        - --report-credentials-file=/etc/report/credentials
-        - --target=[images]
-        - --variant=gcp-4.13-nightly
-        command:
-        - ci-operator
-        image: ci-operator:latest
-        imagePullPolicy: Always
-        name: ""
-        resources:
-          requests:
-            cpu: 10m
-        volumeMounts:
-        - mountPath: /secrets/gcs
-          name: gcs-credentials
-          readOnly: true
-        - mountPath: /etc/pull-secret
-          name: pull-secret
-          readOnly: true
-        - mountPath: /etc/push-secret
-          name: push-secret
-          readOnly: true
-        - mountPath: /etc/report
-          name: result-aggregator
-          readOnly: true
-      serviceAccountName: ci-operator
-      volumes:
-      - name: pull-secret
-        secret:
-          secretName: registry-pull-credentials
-      - name: push-secret
-        secret:
-          secretName: registry-push-credentials-ci-central
-      - name: result-aggregator
-        secret:
-          secretName: result-aggregator
-  - agent: kubernetes
-    always_run: true
-    branches:
-    - ^main$
-    cluster: build05
-    decorate: true
-    decoration_config:
-      skip_cloning: true
-    labels:
-      ci-operator.openshift.io/is-promotion: "true"
-      ci-operator.openshift.io/variant: nightly-4.13-loaded-upgrade-from-stable-4.12
-      ci.openshift.io/generator: prowgen
-      job-release: "4.13"
-    max_concurrency: 1
-    name: branch-ci-openshift-qe-ocp-qe-perfscale-ci-main-nightly-4.13-loaded-upgrade-from-stable-4.12-images
-    spec:
-      containers:
-      - args:
-        - --gcs-upload-secret=/secrets/gcs/service-account.json
-        - --image-import-pull-secret=/etc/pull-secret/.dockerconfigjson
-        - --image-mirror-push-secret=/etc/push-secret/.dockerconfigjson
-        - --promote
-        - --report-credentials-file=/etc/report/credentials
-        - --target=[images]
-        - --variant=nightly-4.13-loaded-upgrade-from-stable-4.12
-        command:
-        - ci-operator
-        image: ci-operator:latest
-        imagePullPolicy: Always
-        name: ""
-        resources:
-          requests:
-            cpu: 10m
-        volumeMounts:
-        - mountPath: /secrets/gcs
-          name: gcs-credentials
-          readOnly: true
-        - mountPath: /etc/pull-secret
-          name: pull-secret
-          readOnly: true
-        - mountPath: /etc/push-secret
-          name: push-secret
-          readOnly: true
-        - mountPath: /etc/report
-          name: result-aggregator
-          readOnly: true
-      serviceAccountName: ci-operator
-      volumes:
-      - name: pull-secret
-        secret:
-          secretName: registry-pull-credentials
-      - name: push-secret
-        secret:
-          secretName: registry-push-credentials-ci-central
-      - name: result-aggregator
-        secret:
-          secretName: result-aggregator
-  - agent: kubernetes
-    always_run: true
-    branches:
-    - ^main$
-    cluster: build05
-    decorate: true
-    decoration_config:
-      skip_cloning: true
-    labels:
-      ci-operator.openshift.io/is-promotion: "true"
-      ci-operator.openshift.io/variant: nightly-4.14-loaded-upgrade-from-stable-4.12
+    name: branch-ci-openshift-qe-ocp-qe-perfscale-ci-main-rosa-4.13-nightly-images
+    spec:
+      containers:
+      - args:
+        - --gcs-upload-secret=/secrets/gcs/service-account.json
+        - --image-import-pull-secret=/etc/pull-secret/.dockerconfigjson
+        - --image-mirror-push-secret=/etc/push-secret/.dockerconfigjson
+        - --promote
+        - --report-credentials-file=/etc/report/credentials
+        - --target=[images]
+        - --variant=rosa-4.13-nightly
+        command:
+        - ci-operator
+        image: ci-operator:latest
+        imagePullPolicy: Always
+        name: ""
+        resources:
+          requests:
+            cpu: 10m
+        volumeMounts:
+        - mountPath: /secrets/gcs
+          name: gcs-credentials
+          readOnly: true
+        - mountPath: /etc/pull-secret
+          name: pull-secret
+          readOnly: true
+        - mountPath: /etc/push-secret
+          name: push-secret
+          readOnly: true
+        - mountPath: /etc/report
+          name: result-aggregator
+          readOnly: true
+      serviceAccountName: ci-operator
+      volumes:
+      - name: pull-secret
+        secret:
+          secretName: registry-pull-credentials
+      - name: push-secret
+        secret:
+          secretName: registry-push-credentials-ci-central
+      - name: result-aggregator
+        secret:
+          secretName: result-aggregator
+  - agent: kubernetes
+    always_run: true
+    branches:
+    - ^main$
+    cluster: build05
+    decorate: true
+    decoration_config:
+      skip_cloning: true
+    labels:
+      ci-operator.openshift.io/is-promotion: "true"
+      ci-operator.openshift.io/variant: rosa-4.14-ec
       ci.openshift.io/generator: prowgen
       job-release: "4.14"
     max_concurrency: 1
-    name: branch-ci-openshift-qe-ocp-qe-perfscale-ci-main-nightly-4.14-loaded-upgrade-from-stable-4.12-images
-    spec:
-      containers:
-      - args:
-        - --gcs-upload-secret=/secrets/gcs/service-account.json
-        - --image-import-pull-secret=/etc/pull-secret/.dockerconfigjson
-        - --image-mirror-push-secret=/etc/push-secret/.dockerconfigjson
-        - --promote
-        - --report-credentials-file=/etc/report/credentials
-        - --target=[images]
-        - --variant=nightly-4.14-loaded-upgrade-from-stable-4.12
-        command:
-        - ci-operator
-        image: ci-operator:latest
-        imagePullPolicy: Always
-        name: ""
-        resources:
-          requests:
-            cpu: 10m
-        volumeMounts:
-        - mountPath: /secrets/gcs
-          name: gcs-credentials
-          readOnly: true
-        - mountPath: /etc/pull-secret
-          name: pull-secret
-          readOnly: true
-        - mountPath: /etc/push-secret
-          name: push-secret
-          readOnly: true
-        - mountPath: /etc/report
-          name: result-aggregator
-          readOnly: true
-      serviceAccountName: ci-operator
-      volumes:
-      - name: pull-secret
-        secret:
-          secretName: registry-pull-credentials
-      - name: push-secret
-        secret:
-          secretName: registry-push-credentials-ci-central
-      - name: result-aggregator
-        secret:
-          secretName: result-aggregator
-  - agent: kubernetes
-    always_run: true
-    branches:
-    - ^main$
-    cluster: build05
-    decorate: true
-    decoration_config:
-      skip_cloning: true
-    labels:
-      ci-operator.openshift.io/is-promotion: "true"
-      ci-operator.openshift.io/variant: rosa-4.12-nightly
-      ci.openshift.io/generator: prowgen
-      job-release: "4.12"
-    max_concurrency: 1
-    name: branch-ci-openshift-qe-ocp-qe-perfscale-ci-main-rosa-4.12-nightly-images
-    spec:
-      containers:
-      - args:
-        - --gcs-upload-secret=/secrets/gcs/service-account.json
-        - --image-import-pull-secret=/etc/pull-secret/.dockerconfigjson
-        - --image-mirror-push-secret=/etc/push-secret/.dockerconfigjson
-        - --promote
-        - --report-credentials-file=/etc/report/credentials
-        - --target=[images]
-        - --variant=rosa-4.12-nightly
-        command:
-        - ci-operator
-        image: ci-operator:latest
-        imagePullPolicy: Always
-        name: ""
-        resources:
-          requests:
-            cpu: 10m
-        volumeMounts:
-        - mountPath: /secrets/gcs
-          name: gcs-credentials
-          readOnly: true
-        - mountPath: /etc/pull-secret
-          name: pull-secret
-          readOnly: true
-        - mountPath: /etc/push-secret
-          name: push-secret
-          readOnly: true
-        - mountPath: /etc/report
-          name: result-aggregator
-          readOnly: true
-      serviceAccountName: ci-operator
-      volumes:
-      - name: pull-secret
-        secret:
-          secretName: registry-pull-credentials
-      - name: push-secret
-        secret:
-          secretName: registry-push-credentials-ci-central
-      - name: result-aggregator
-        secret:
-          secretName: result-aggregator
-  - agent: kubernetes
-    always_run: true
-    branches:
-    - ^main$
-    cluster: build05
-    decorate: true
-    decoration_config:
-      skip_cloning: true
-    labels:
-      ci-operator.openshift.io/is-promotion: "true"
-      ci-operator.openshift.io/variant: rosa-4.13-nightly
-      ci.openshift.io/generator: prowgen
-      job-release: "4.13"
-    max_concurrency: 1
-    name: branch-ci-openshift-qe-ocp-qe-perfscale-ci-main-rosa-4.13-nightly-images
-    spec:
-      containers:
-      - args:
-        - --gcs-upload-secret=/secrets/gcs/service-account.json
-        - --image-import-pull-secret=/etc/pull-secret/.dockerconfigjson
-        - --image-mirror-push-secret=/etc/push-secret/.dockerconfigjson
-        - --promote
-        - --report-credentials-file=/etc/report/credentials
-        - --target=[images]
-        - --variant=rosa-4.13-nightly
-        command:
-        - ci-operator
-        image: ci-operator:latest
-        imagePullPolicy: Always
-        name: ""
-        resources:
-          requests:
-            cpu: 10m
-        volumeMounts:
-        - mountPath: /secrets/gcs
-          name: gcs-credentials
-          readOnly: true
-        - mountPath: /etc/pull-secret
-          name: pull-secret
-          readOnly: true
-        - mountPath: /etc/push-secret
-          name: push-secret
-          readOnly: true
-        - mountPath: /etc/report
-          name: result-aggregator
-          readOnly: true
-      serviceAccountName: ci-operator
-      volumes:
-      - name: pull-secret
-        secret:
-          secretName: registry-pull-credentials
-      - name: push-secret
-        secret:
-          secretName: registry-push-credentials-ci-central
-      - name: result-aggregator
-        secret:
-          secretName: result-aggregator
-  - agent: kubernetes
-    always_run: true
-    branches:
-    - ^main$
-    cluster: build05
-    decorate: true
-    decoration_config:
-      skip_cloning: true
-    labels:
-      ci-operator.openshift.io/is-promotion: "true"
-      ci-operator.openshift.io/variant: rosa-4.14-ec
+    name: branch-ci-openshift-qe-ocp-qe-perfscale-ci-main-rosa-4.14-ec-images
+    spec:
+      containers:
+      - args:
+        - --gcs-upload-secret=/secrets/gcs/service-account.json
+        - --image-import-pull-secret=/etc/pull-secret/.dockerconfigjson
+        - --image-mirror-push-secret=/etc/push-secret/.dockerconfigjson
+        - --promote
+        - --report-credentials-file=/etc/report/credentials
+        - --target=[images]
+        - --variant=rosa-4.14-ec
+        command:
+        - ci-operator
+        image: ci-operator:latest
+        imagePullPolicy: Always
+        name: ""
+        resources:
+          requests:
+            cpu: 10m
+        volumeMounts:
+        - mountPath: /secrets/gcs
+          name: gcs-credentials
+          readOnly: true
+        - mountPath: /etc/pull-secret
+          name: pull-secret
+          readOnly: true
+        - mountPath: /etc/push-secret
+          name: push-secret
+          readOnly: true
+        - mountPath: /etc/report
+          name: result-aggregator
+          readOnly: true
+      serviceAccountName: ci-operator
+      volumes:
+      - name: pull-secret
+        secret:
+          secretName: registry-pull-credentials
+      - name: push-secret
+        secret:
+          secretName: registry-push-credentials-ci-central
+      - name: result-aggregator
+        secret:
+          secretName: result-aggregator
+  - agent: kubernetes
+    always_run: true
+    branches:
+    - ^main$
+    cluster: build05
+    decorate: true
+    decoration_config:
+      skip_cloning: true
+    labels:
+      ci-operator.openshift.io/is-promotion: "true"
+      ci-operator.openshift.io/variant: rosa-4.14-nightly
       ci.openshift.io/generator: prowgen
       job-release: "4.14"
     max_concurrency: 1
-    name: branch-ci-openshift-qe-ocp-qe-perfscale-ci-main-rosa-4.14-ec-images
-    spec:
-      containers:
-      - args:
-        - --gcs-upload-secret=/secrets/gcs/service-account.json
-        - --image-import-pull-secret=/etc/pull-secret/.dockerconfigjson
-        - --image-mirror-push-secret=/etc/push-secret/.dockerconfigjson
-        - --promote
-        - --report-credentials-file=/etc/report/credentials
-        - --target=[images]
-        - --variant=rosa-4.14-ec
-        command:
-        - ci-operator
-        image: ci-operator:latest
-        imagePullPolicy: Always
-        name: ""
-        resources:
-          requests:
-            cpu: 10m
-        volumeMounts:
-        - mountPath: /secrets/gcs
-          name: gcs-credentials
-          readOnly: true
-        - mountPath: /etc/pull-secret
-          name: pull-secret
-          readOnly: true
-        - mountPath: /etc/push-secret
-          name: push-secret
-          readOnly: true
-        - mountPath: /etc/report
-          name: result-aggregator
-          readOnly: true
-      serviceAccountName: ci-operator
-      volumes:
-      - name: pull-secret
-        secret:
-          secretName: registry-pull-credentials
-      - name: push-secret
-        secret:
-          secretName: registry-push-credentials-ci-central
-      - name: result-aggregator
-        secret:
-          secretName: result-aggregator
-  - agent: kubernetes
-    always_run: true
-    branches:
-    - ^main$
-    cluster: build05
-    decorate: true
-    decoration_config:
-      skip_cloning: true
-    labels:
-      ci-operator.openshift.io/is-promotion: "true"
-      ci-operator.openshift.io/variant: rosa-4.14-nightly
-      ci.openshift.io/generator: prowgen
-      job-release: "4.14"
-    max_concurrency: 1
     name: branch-ci-openshift-qe-ocp-qe-perfscale-ci-main-rosa-4.14-nightly-images
     spec:
       containers:
