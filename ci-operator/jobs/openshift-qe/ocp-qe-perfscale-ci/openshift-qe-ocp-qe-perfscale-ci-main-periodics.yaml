periodics:
- agent: kubernetes
  cluster: build05
  cron: 0 16 18 * *
  decorate: true
  decoration_config:
    skip_cloning: true
    timeout: 7h0m0s
  extra_refs:
  - base_ref: main
    org: openshift-qe
    repo: ocp-qe-perfscale-ci
  labels:
    ci-operator.openshift.io/cloud: aws
    ci-operator.openshift.io/cloud-cluster-profile: aws-perfscale
    ci-operator.openshift.io/variant: aws-4.14-nightly-x86
    ci.openshift.io/generator: prowgen
    job-release: "4.14"
    pj-rehearse.openshift.io/can-be-rehearsed: "true"
  name: periodic-ci-openshift-qe-ocp-qe-perfscale-ci-main-aws-4.14-nightly-x86-control-plane-120nodes
  reporter_config:
    slack:
      channel: '#ocp-qe-scale-ci-results'
      job_states_to_report:
      - success
      - failure
      - error
      report_template: '{{if eq .Status.State "success"}} :white_check_mark: Job *{{.Spec.Job}}*
        ended with *{{.Status.State}}*. <{{.Status.URL}}|View logs> :white_check_mark:
        {{else}} :warning:  Job *{{.Spec.Job}}* ended with *{{.Status.State}}*. <{{.Status.URL}}|View
        logs> :warning: {{end}}'
  spec:
    containers:
    - args:
      - --gcs-upload-secret=/secrets/gcs/service-account.json
      - --image-import-pull-secret=/etc/pull-secret/.dockerconfigjson
      - --lease-server-credentials-file=/etc/boskos/credentials
      - --report-credentials-file=/etc/report/credentials
      - --secret-dir=/secrets/ci-pull-credentials
      - --target=control-plane-120nodes
      - --variant=aws-4.14-nightly-x86
      command:
      - ci-operator
      image: ci-operator:latest
      imagePullPolicy: Always
      name: ""
      resources:
        requests:
          cpu: 10m
      volumeMounts:
      - mountPath: /etc/boskos
        name: boskos
        readOnly: true
      - mountPath: /secrets/ci-pull-credentials
        name: ci-pull-credentials
        readOnly: true
      - mountPath: /secrets/gcs
        name: gcs-credentials
        readOnly: true
      - mountPath: /secrets/manifest-tool
        name: manifest-tool-local-pusher
        readOnly: true
      - mountPath: /etc/pull-secret
        name: pull-secret
        readOnly: true
      - mountPath: /etc/report
        name: result-aggregator
        readOnly: true
    serviceAccountName: ci-operator
    volumes:
    - name: boskos
      secret:
        items:
        - key: credentials
          path: credentials
        secretName: boskos-credentials
    - name: ci-pull-credentials
      secret:
        secretName: ci-pull-credentials
    - name: manifest-tool-local-pusher
      secret:
        secretName: manifest-tool-local-pusher
    - name: pull-secret
      secret:
        secretName: registry-pull-credentials
    - name: result-aggregator
      secret:
        secretName: result-aggregator
- agent: kubernetes
  cluster: build05
  cron: 0 17 23 * *
  decorate: true
  decoration_config:
    skip_cloning: true
    timeout: 5h0m0s
  extra_refs:
  - base_ref: main
    org: openshift-qe
    repo: ocp-qe-perfscale-ci
  labels:
    ci-operator.openshift.io/cloud: aws
    ci-operator.openshift.io/cloud-cluster-profile: aws-perfscale-qe
    ci-operator.openshift.io/variant: aws-4.14-nightly-x86
    ci.openshift.io/generator: prowgen
    job-release: "4.14"
    pj-rehearse.openshift.io/can-be-rehearsed: "true"
  name: periodic-ci-openshift-qe-ocp-qe-perfscale-ci-main-aws-4.14-nightly-x86-control-plane-24nodes
  reporter_config:
    slack:
      channel: '#ocp-qe-scale-ci-results'
      job_states_to_report:
      - success
      - failure
      - error
      report_template: '{{if eq .Status.State "success"}} :white_check_mark: Job *{{.Spec.Job}}*
        ended with *{{.Status.State}}*. <{{.Status.URL}}|View logs> :white_check_mark:
        {{else}} :warning:  Job *{{.Spec.Job}}* ended with *{{.Status.State}}*. <{{.Status.URL}}|View
        logs> :warning: {{end}}'
  spec:
    containers:
    - args:
      - --gcs-upload-secret=/secrets/gcs/service-account.json
      - --image-import-pull-secret=/etc/pull-secret/.dockerconfigjson
      - --lease-server-credentials-file=/etc/boskos/credentials
      - --report-credentials-file=/etc/report/credentials
      - --secret-dir=/secrets/ci-pull-credentials
      - --target=control-plane-24nodes
      - --variant=aws-4.14-nightly-x86
      command:
      - ci-operator
      image: ci-operator:latest
      imagePullPolicy: Always
      name: ""
      resources:
        requests:
          cpu: 10m
      volumeMounts:
      - mountPath: /etc/boskos
        name: boskos
        readOnly: true
      - mountPath: /secrets/ci-pull-credentials
        name: ci-pull-credentials
        readOnly: true
      - mountPath: /secrets/gcs
        name: gcs-credentials
        readOnly: true
      - mountPath: /secrets/manifest-tool
        name: manifest-tool-local-pusher
        readOnly: true
      - mountPath: /etc/pull-secret
        name: pull-secret
        readOnly: true
      - mountPath: /etc/report
        name: result-aggregator
        readOnly: true
    serviceAccountName: ci-operator
    volumes:
    - name: boskos
      secret:
        items:
        - key: credentials
          path: credentials
        secretName: boskos-credentials
    - name: ci-pull-credentials
      secret:
        secretName: ci-pull-credentials
    - name: manifest-tool-local-pusher
      secret:
        secretName: manifest-tool-local-pusher
    - name: pull-secret
      secret:
        secretName: registry-pull-credentials
    - name: result-aggregator
      secret:
        secretName: result-aggregator
- agent: kubernetes
  cluster: build05
  cron: 0 10 8 * *
  decorate: true
  decoration_config:
    skip_cloning: true
    timeout: 5h0m0s
  extra_refs:
  - base_ref: main
    org: openshift-qe
    repo: ocp-qe-perfscale-ci
  labels:
    ci-operator.openshift.io/cloud: aws
    ci-operator.openshift.io/cloud-cluster-profile: aws-perfscale
    ci-operator.openshift.io/variant: aws-4.14-nightly-x86
    ci.openshift.io/generator: prowgen
    job-release: "4.14"
    pj-rehearse.openshift.io/can-be-rehearsed: "true"
  name: periodic-ci-openshift-qe-ocp-qe-perfscale-ci-main-aws-4.14-nightly-x86-data-path-9nodes
  reporter_config:
    slack:
      channel: '#ocp-qe-scale-ci-results'
      job_states_to_report:
      - success
      - failure
      - error
      report_template: '{{if eq .Status.State "success"}} :white_check_mark: Job *{{.Spec.Job}}*
        ended with *{{.Status.State}}*. <{{.Status.URL}}|View logs> :white_check_mark:
        {{else}} :warning:  Job *{{.Spec.Job}}* ended with *{{.Status.State}}*. <{{.Status.URL}}|View
        logs> :warning: {{end}}'
  spec:
    containers:
    - args:
      - --gcs-upload-secret=/secrets/gcs/service-account.json
      - --image-import-pull-secret=/etc/pull-secret/.dockerconfigjson
      - --lease-server-credentials-file=/etc/boskos/credentials
      - --report-credentials-file=/etc/report/credentials
      - --secret-dir=/secrets/ci-pull-credentials
      - --target=data-path-9nodes
      - --variant=aws-4.14-nightly-x86
      command:
      - ci-operator
      image: ci-operator:latest
      imagePullPolicy: Always
      name: ""
      resources:
        requests:
          cpu: 10m
      volumeMounts:
      - mountPath: /etc/boskos
        name: boskos
        readOnly: true
      - mountPath: /secrets/ci-pull-credentials
        name: ci-pull-credentials
        readOnly: true
      - mountPath: /secrets/gcs
        name: gcs-credentials
        readOnly: true
      - mountPath: /secrets/manifest-tool
        name: manifest-tool-local-pusher
        readOnly: true
      - mountPath: /etc/pull-secret
        name: pull-secret
        readOnly: true
      - mountPath: /etc/report
        name: result-aggregator
        readOnly: true
    serviceAccountName: ci-operator
    volumes:
    - name: boskos
      secret:
        items:
        - key: credentials
          path: credentials
        secretName: boskos-credentials
    - name: ci-pull-credentials
      secret:
        secretName: ci-pull-credentials
    - name: manifest-tool-local-pusher
      secret:
        secretName: manifest-tool-local-pusher
    - name: pull-secret
      secret:
        secretName: registry-pull-credentials
    - name: result-aggregator
      secret:
        secretName: result-aggregator
- agent: kubernetes
  cluster: build05
  cron: 0 12 5 * *
  decorate: true
  decoration_config:
    skip_cloning: true
    timeout: 5h0m0s
  extra_refs:
  - base_ref: main
    org: openshift-qe
    repo: ocp-qe-perfscale-ci
  labels:
    ci-operator.openshift.io/cloud: aws
    ci-operator.openshift.io/cloud-cluster-profile: aws-perfscale-qe
    ci-operator.openshift.io/variant: aws-4.14-nightly-x86
    ci.openshift.io/generator: prowgen
    job-release: "4.14"
    pj-rehearse.openshift.io/can-be-rehearsed: "true"
  name: periodic-ci-openshift-qe-ocp-qe-perfscale-ci-main-aws-4.14-nightly-x86-node-density-heavy-24nodes
  reporter_config:
    slack:
      channel: '#ocp-qe-scale-ci-results'
      job_states_to_report:
      - success
      - failure
      - error
      report_template: '{{if eq .Status.State "success"}} :white_check_mark: Job *{{.Spec.Job}}*
        ended with *{{.Status.State}}*. <{{.Status.URL}}|View logs> :white_check_mark:
        {{else}} :warning:  Job *{{.Spec.Job}}* ended with *{{.Status.State}}*. <{{.Status.URL}}|View
        logs> :warning: {{end}}'
  spec:
    containers:
    - args:
      - --gcs-upload-secret=/secrets/gcs/service-account.json
      - --image-import-pull-secret=/etc/pull-secret/.dockerconfigjson
      - --lease-server-credentials-file=/etc/boskos/credentials
      - --report-credentials-file=/etc/report/credentials
      - --secret-dir=/secrets/ci-pull-credentials
      - --target=node-density-heavy-24nodes
      - --variant=aws-4.14-nightly-x86
      command:
      - ci-operator
      image: ci-operator:latest
      imagePullPolicy: Always
      name: ""
      resources:
        requests:
          cpu: 10m
      volumeMounts:
      - mountPath: /etc/boskos
        name: boskos
        readOnly: true
      - mountPath: /secrets/ci-pull-credentials
        name: ci-pull-credentials
        readOnly: true
      - mountPath: /secrets/gcs
        name: gcs-credentials
        readOnly: true
      - mountPath: /secrets/manifest-tool
        name: manifest-tool-local-pusher
        readOnly: true
      - mountPath: /etc/pull-secret
        name: pull-secret
        readOnly: true
      - mountPath: /etc/report
        name: result-aggregator
        readOnly: true
    serviceAccountName: ci-operator
    volumes:
    - name: boskos
      secret:
        items:
        - key: credentials
          path: credentials
        secretName: boskos-credentials
    - name: ci-pull-credentials
      secret:
        secretName: ci-pull-credentials
    - name: manifest-tool-local-pusher
      secret:
        secretName: manifest-tool-local-pusher
    - name: pull-secret
      secret:
        secretName: registry-pull-credentials
    - name: result-aggregator
      secret:
        secretName: result-aggregator
- agent: kubernetes
  cluster: build05
  cron: 0 8 4,18 * *
  decorate: true
  decoration_config:
    skip_cloning: true
    timeout: 7h0m0s
  extra_refs:
  - base_ref: main
    org: openshift-qe
    repo: ocp-qe-perfscale-ci
  labels:
    ci-operator.openshift.io/cloud: aws
    ci-operator.openshift.io/cloud-cluster-profile: aws-perfscale
    ci-operator.openshift.io/variant: aws-4.15-nightly-x86
    ci.openshift.io/generator: prowgen
    job-release: "4.15"
    pj-rehearse.openshift.io/can-be-rehearsed: "true"
  name: periodic-ci-openshift-qe-ocp-qe-perfscale-ci-main-aws-4.15-nightly-x86-control-plane-120nodes
  reporter_config:
    slack:
      channel: '#ocp-qe-scale-ci-results'
      job_states_to_report:
      - success
      - failure
      - error
      report_template: '{{if eq .Status.State "success"}} :white_check_mark: Job *{{.Spec.Job}}*
        ended with *{{.Status.State}}*. <{{.Status.URL}}|View logs> :white_check_mark:
        {{else}} :warning:  Job *{{.Spec.Job}}* ended with *{{.Status.State}}*. <{{.Status.URL}}|View
        logs> :warning: {{end}}'
  spec:
    containers:
    - args:
      - --gcs-upload-secret=/secrets/gcs/service-account.json
      - --image-import-pull-secret=/etc/pull-secret/.dockerconfigjson
      - --lease-server-credentials-file=/etc/boskos/credentials
      - --report-credentials-file=/etc/report/credentials
      - --secret-dir=/secrets/ci-pull-credentials
      - --target=control-plane-120nodes
      - --variant=aws-4.15-nightly-x86
      command:
      - ci-operator
      image: ci-operator:latest
      imagePullPolicy: Always
      name: ""
      resources:
        requests:
          cpu: 10m
      volumeMounts:
      - mountPath: /etc/boskos
        name: boskos
        readOnly: true
      - mountPath: /secrets/ci-pull-credentials
        name: ci-pull-credentials
        readOnly: true
      - mountPath: /secrets/gcs
        name: gcs-credentials
        readOnly: true
      - mountPath: /secrets/manifest-tool
        name: manifest-tool-local-pusher
        readOnly: true
      - mountPath: /etc/pull-secret
        name: pull-secret
        readOnly: true
      - mountPath: /etc/report
        name: result-aggregator
        readOnly: true
    serviceAccountName: ci-operator
    volumes:
    - name: boskos
      secret:
        items:
        - key: credentials
          path: credentials
        secretName: boskos-credentials
    - name: ci-pull-credentials
      secret:
        secretName: ci-pull-credentials
    - name: manifest-tool-local-pusher
      secret:
        secretName: manifest-tool-local-pusher
    - name: pull-secret
      secret:
        secretName: registry-pull-credentials
    - name: result-aggregator
      secret:
        secretName: result-aggregator
- agent: kubernetes
  cluster: build05
  cron: 0 12 9,23 * *
  decorate: true
  decoration_config:
    skip_cloning: true
  extra_refs:
  - base_ref: main
    org: openshift-qe
    repo: ocp-qe-perfscale-ci
  labels:
    ci-operator.openshift.io/cloud: aws
    ci-operator.openshift.io/cloud-cluster-profile: aws-perfscale-qe
    ci-operator.openshift.io/variant: aws-4.15-nightly-x86
    ci.openshift.io/generator: prowgen
    job-release: "4.15"
    pj-rehearse.openshift.io/can-be-rehearsed: "true"
  name: periodic-ci-openshift-qe-ocp-qe-perfscale-ci-main-aws-4.15-nightly-x86-control-plane-24nodes
  reporter_config:
    slack:
      channel: '#ocp-qe-scale-ci-results'
      job_states_to_report:
      - success
      - failure
      - error
      report_template: '{{if eq .Status.State "success"}} :white_check_mark: Job *{{.Spec.Job}}*
        ended with *{{.Status.State}}*. <{{.Status.URL}}|View logs> :white_check_mark:
        {{else}} :warning:  Job *{{.Spec.Job}}* ended with *{{.Status.State}}*. <{{.Status.URL}}|View
        logs> :warning: {{end}}'
  spec:
    containers:
    - args:
      - --gcs-upload-secret=/secrets/gcs/service-account.json
      - --image-import-pull-secret=/etc/pull-secret/.dockerconfigjson
      - --lease-server-credentials-file=/etc/boskos/credentials
      - --report-credentials-file=/etc/report/credentials
      - --secret-dir=/secrets/ci-pull-credentials
      - --target=control-plane-24nodes
      - --variant=aws-4.15-nightly-x86
      command:
      - ci-operator
      image: ci-operator:latest
      imagePullPolicy: Always
      name: ""
      resources:
        requests:
          cpu: 10m
      volumeMounts:
      - mountPath: /etc/boskos
        name: boskos
        readOnly: true
      - mountPath: /secrets/ci-pull-credentials
        name: ci-pull-credentials
        readOnly: true
      - mountPath: /secrets/gcs
        name: gcs-credentials
        readOnly: true
      - mountPath: /secrets/manifest-tool
        name: manifest-tool-local-pusher
        readOnly: true
      - mountPath: /etc/pull-secret
        name: pull-secret
        readOnly: true
      - mountPath: /etc/report
        name: result-aggregator
        readOnly: true
    serviceAccountName: ci-operator
    volumes:
    - name: boskos
      secret:
        items:
        - key: credentials
          path: credentials
        secretName: boskos-credentials
    - name: ci-pull-credentials
      secret:
        secretName: ci-pull-credentials
    - name: manifest-tool-local-pusher
      secret:
        secretName: manifest-tool-local-pusher
    - name: pull-secret
      secret:
        secretName: registry-pull-credentials
    - name: result-aggregator
      secret:
        secretName: result-aggregator
- agent: kubernetes
  cluster: build05
  cron: 0 14 9,23 * *
  decorate: true
  decoration_config:
    skip_cloning: true
    timeout: 5h0m0s
  extra_refs:
  - base_ref: main
    org: openshift-qe
    repo: ocp-qe-perfscale-ci
  labels:
    ci-operator.openshift.io/cloud: aws
    ci-operator.openshift.io/cloud-cluster-profile: aws-perfscale-qe
    ci-operator.openshift.io/variant: aws-4.15-nightly-x86
    ci.openshift.io/generator: prowgen
    job-release: "4.15"
    pj-rehearse.openshift.io/can-be-rehearsed: "true"
  name: periodic-ci-openshift-qe-ocp-qe-perfscale-ci-main-aws-4.15-nightly-x86-control-plane-etcdencrypt-24nodes
  reporter_config:
    slack:
      channel: '#ocp-qe-scale-ci-results'
      job_states_to_report:
      - success
      - failure
      - error
      report_template: '{{if eq .Status.State "success"}} :white_check_mark: Job *{{.Spec.Job}}*
        ended with *{{.Status.State}}*. <{{.Status.URL}}|View logs> :white_check_mark:
        {{else}} :warning:  Job *{{.Spec.Job}}* ended with *{{.Status.State}}*. <{{.Status.URL}}|View
        logs> :warning: {{end}}'
  spec:
    containers:
    - args:
      - --gcs-upload-secret=/secrets/gcs/service-account.json
      - --image-import-pull-secret=/etc/pull-secret/.dockerconfigjson
      - --lease-server-credentials-file=/etc/boskos/credentials
      - --report-credentials-file=/etc/report/credentials
      - --secret-dir=/secrets/ci-pull-credentials
      - --target=control-plane-etcdencrypt-24nodes
      - --variant=aws-4.15-nightly-x86
      command:
      - ci-operator
      image: ci-operator:latest
      imagePullPolicy: Always
      name: ""
      resources:
        requests:
          cpu: 10m
      volumeMounts:
      - mountPath: /etc/boskos
        name: boskos
        readOnly: true
      - mountPath: /secrets/ci-pull-credentials
        name: ci-pull-credentials
        readOnly: true
      - mountPath: /secrets/gcs
        name: gcs-credentials
        readOnly: true
      - mountPath: /secrets/manifest-tool
        name: manifest-tool-local-pusher
        readOnly: true
      - mountPath: /etc/pull-secret
        name: pull-secret
        readOnly: true
      - mountPath: /etc/report
        name: result-aggregator
        readOnly: true
    serviceAccountName: ci-operator
    volumes:
    - name: boskos
      secret:
        items:
        - key: credentials
          path: credentials
        secretName: boskos-credentials
    - name: ci-pull-credentials
      secret:
        secretName: ci-pull-credentials
    - name: manifest-tool-local-pusher
      secret:
        secretName: manifest-tool-local-pusher
    - name: pull-secret
      secret:
        secretName: registry-pull-credentials
    - name: result-aggregator
      secret:
        secretName: result-aggregator
- agent: kubernetes
  cluster: build05
  cron: 0 22 8,22 * *
  decorate: true
  decoration_config:
    skip_cloning: true
    timeout: 5h0m0s
  extra_refs:
  - base_ref: main
    org: openshift-qe
    repo: ocp-qe-perfscale-ci
  labels:
    ci-operator.openshift.io/cloud: aws
    ci-operator.openshift.io/cloud-cluster-profile: aws-perfscale
    ci-operator.openshift.io/variant: aws-4.15-nightly-x86
    ci.openshift.io/generator: prowgen
    job-release: "4.15"
    pj-rehearse.openshift.io/can-be-rehearsed: "true"
  name: periodic-ci-openshift-qe-ocp-qe-perfscale-ci-main-aws-4.15-nightly-x86-data-path-9nodes
  reporter_config:
    slack:
      channel: '#ocp-qe-scale-ci-results'
      job_states_to_report:
      - success
      - failure
      - error
      report_template: '{{if eq .Status.State "success"}} :white_check_mark: Job *{{.Spec.Job}}*
        ended with *{{.Status.State}}*. <{{.Status.URL}}|View logs> :white_check_mark:
        {{else}} :warning:  Job *{{.Spec.Job}}* ended with *{{.Status.State}}*. <{{.Status.URL}}|View
        logs> :warning: {{end}}'
  spec:
    containers:
    - args:
      - --gcs-upload-secret=/secrets/gcs/service-account.json
      - --image-import-pull-secret=/etc/pull-secret/.dockerconfigjson
      - --lease-server-credentials-file=/etc/boskos/credentials
      - --report-credentials-file=/etc/report/credentials
      - --secret-dir=/secrets/ci-pull-credentials
      - --target=data-path-9nodes
      - --variant=aws-4.15-nightly-x86
      command:
      - ci-operator
      image: ci-operator:latest
      imagePullPolicy: Always
      name: ""
      resources:
        requests:
          cpu: 10m
      volumeMounts:
      - mountPath: /etc/boskos
        name: boskos
        readOnly: true
      - mountPath: /secrets/ci-pull-credentials
        name: ci-pull-credentials
        readOnly: true
      - mountPath: /secrets/gcs
        name: gcs-credentials
        readOnly: true
      - mountPath: /secrets/manifest-tool
        name: manifest-tool-local-pusher
        readOnly: true
      - mountPath: /etc/pull-secret
        name: pull-secret
        readOnly: true
      - mountPath: /etc/report
        name: result-aggregator
        readOnly: true
    serviceAccountName: ci-operator
    volumes:
    - name: boskos
      secret:
        items:
        - key: credentials
          path: credentials
        secretName: boskos-credentials
    - name: ci-pull-credentials
      secret:
        secretName: ci-pull-credentials
    - name: manifest-tool-local-pusher
      secret:
        secretName: manifest-tool-local-pusher
    - name: pull-secret
      secret:
        secretName: registry-pull-credentials
    - name: result-aggregator
      secret:
        secretName: result-aggregator
- agent: kubernetes
  cluster: build05
  cron: 0 8 3 * *
  decorate: true
  decoration_config:
    skip_cloning: true
    timeout: 8h0m0s
  extra_refs:
  - base_ref: main
    org: openshift-qe
    repo: ocp-qe-perfscale-ci
  labels:
    ci-operator.openshift.io/cloud: aws
    ci-operator.openshift.io/cloud-cluster-profile: aws-perfscale-qe
    ci-operator.openshift.io/variant: aws-4.15-nightly-x86-loaded-upgrade-from-4.14
    ci.openshift.io/generator: prowgen
    job-release: "4.15"
    pj-rehearse.openshift.io/can-be-rehearsed: "true"
  name: periodic-ci-openshift-qe-ocp-qe-perfscale-ci-main-aws-4.15-nightly-x86-loaded-upgrade-from-4.14-loaded-upgrade-414to415-24nodes
  reporter_config:
    slack:
      channel: '#ocp-qe-scale-ci-results'
      job_states_to_report:
      - success
      - failure
      - error
      report_template: '{{if eq .Status.State "success"}} :white_check_mark: Job *{{.Spec.Job}}*
        ended with *{{.Status.State}}*. <{{.Status.URL}}|View logs> :white_check_mark:
        {{else}} :warning:  Job *{{.Spec.Job}}* ended with *{{.Status.State}}*. <{{.Status.URL}}|View
        logs> :warning: {{end}}'
  spec:
    containers:
    - args:
      - --gcs-upload-secret=/secrets/gcs/service-account.json
      - --image-import-pull-secret=/etc/pull-secret/.dockerconfigjson
      - --lease-server-credentials-file=/etc/boskos/credentials
      - --report-credentials-file=/etc/report/credentials
      - --secret-dir=/secrets/ci-pull-credentials
      - --target=loaded-upgrade-414to415-24nodes
      - --variant=aws-4.15-nightly-x86-loaded-upgrade-from-4.14
      command:
      - ci-operator
      image: ci-operator:latest
      imagePullPolicy: Always
      name: ""
      resources:
        requests:
          cpu: 10m
      volumeMounts:
      - mountPath: /etc/boskos
        name: boskos
        readOnly: true
      - mountPath: /secrets/ci-pull-credentials
        name: ci-pull-credentials
        readOnly: true
      - mountPath: /secrets/gcs
        name: gcs-credentials
        readOnly: true
      - mountPath: /secrets/manifest-tool
        name: manifest-tool-local-pusher
        readOnly: true
      - mountPath: /etc/pull-secret
        name: pull-secret
        readOnly: true
      - mountPath: /etc/report
        name: result-aggregator
        readOnly: true
    serviceAccountName: ci-operator
    volumes:
    - name: boskos
      secret:
        items:
        - key: credentials
          path: credentials
        secretName: boskos-credentials
    - name: ci-pull-credentials
      secret:
        secretName: ci-pull-credentials
    - name: manifest-tool-local-pusher
      secret:
        secretName: manifest-tool-local-pusher
    - name: pull-secret
      secret:
        secretName: registry-pull-credentials
    - name: result-aggregator
      secret:
        secretName: result-aggregator
- agent: kubernetes
  cluster: build05
  cron: 0 6 5,19 * *
  decorate: true
  decoration_config:
    skip_cloning: true
    timeout: 5h0m0s
  extra_refs:
  - base_ref: main
    org: openshift-qe
    repo: ocp-qe-perfscale-ci
  labels:
    ci-operator.openshift.io/cloud: aws
    ci-operator.openshift.io/cloud-cluster-profile: aws-perfscale-qe
    ci-operator.openshift.io/variant: aws-4.15-nightly-x86
    ci.openshift.io/generator: prowgen
    job-release: "4.15"
    pj-rehearse.openshift.io/can-be-rehearsed: "true"
  name: periodic-ci-openshift-qe-ocp-qe-perfscale-ci-main-aws-4.15-nightly-x86-node-density-heavy-24nodes
  reporter_config:
    slack:
      channel: '#ocp-qe-scale-ci-results'
      job_states_to_report:
      - success
      - failure
      - error
      report_template: '{{if eq .Status.State "success"}} :white_check_mark: Job *{{.Spec.Job}}*
        ended with *{{.Status.State}}*. <{{.Status.URL}}|View logs> :white_check_mark:
        {{else}} :warning:  Job *{{.Spec.Job}}* ended with *{{.Status.State}}*. <{{.Status.URL}}|View
        logs> :warning: {{end}}'
  spec:
    containers:
    - args:
      - --gcs-upload-secret=/secrets/gcs/service-account.json
      - --image-import-pull-secret=/etc/pull-secret/.dockerconfigjson
      - --lease-server-credentials-file=/etc/boskos/credentials
      - --report-credentials-file=/etc/report/credentials
      - --secret-dir=/secrets/ci-pull-credentials
      - --target=node-density-heavy-24nodes
      - --variant=aws-4.15-nightly-x86
      command:
      - ci-operator
      image: ci-operator:latest
      imagePullPolicy: Always
      name: ""
      resources:
        requests:
          cpu: 10m
      volumeMounts:
      - mountPath: /etc/boskos
        name: boskos
        readOnly: true
      - mountPath: /secrets/ci-pull-credentials
        name: ci-pull-credentials
        readOnly: true
      - mountPath: /secrets/gcs
        name: gcs-credentials
        readOnly: true
      - mountPath: /secrets/manifest-tool
        name: manifest-tool-local-pusher
        readOnly: true
      - mountPath: /etc/pull-secret
        name: pull-secret
        readOnly: true
      - mountPath: /etc/report
        name: result-aggregator
        readOnly: true
    serviceAccountName: ci-operator
    volumes:
    - name: boskos
      secret:
        items:
        - key: credentials
          path: credentials
        secretName: boskos-credentials
    - name: ci-pull-credentials
      secret:
        secretName: ci-pull-credentials
    - name: manifest-tool-local-pusher
      secret:
        secretName: manifest-tool-local-pusher
    - name: pull-secret
      secret:
        secretName: registry-pull-credentials
    - name: result-aggregator
      secret:
        secretName: result-aggregator
- agent: kubernetes
  cluster: build05
  cron: '@yearly'
  decorate: true
  decoration_config:
    skip_cloning: true
    timeout: 3h30m0s
  extra_refs:
  - base_ref: main
    org: openshift-qe
    repo: ocp-qe-perfscale-ci
  labels:
    ci-operator.openshift.io/cloud: aws
    ci-operator.openshift.io/cloud-cluster-profile: aws-perfscale-qe
    ci-operator.openshift.io/variant: aws-4.15-nightly-x86
    ci.openshift.io/generator: prowgen
    job-release: "4.15"
    pj-rehearse.openshift.io/can-be-rehearsed: "true"
  name: periodic-ci-openshift-qe-ocp-qe-perfscale-ci-main-aws-4.15-nightly-x86-payload-control-plane-6nodes
  reporter_config:
    slack:
      channel: '#ocp-qe-scale-ci-results'
      job_states_to_report:
      - success
      - failure
      - error
      report_template: '{{if eq .Status.State "success"}} :white_check_mark: Job *{{.Spec.Job}}*
        ended with *{{.Status.State}}*. <{{.Status.URL}}|View logs> :white_check_mark:
        {{else}} :warning:  Job *{{.Spec.Job}}* ended with *{{.Status.State}}*. <{{.Status.URL}}|View
        logs> :warning: {{end}}'
  spec:
    containers:
    - args:
      - --gcs-upload-secret=/secrets/gcs/service-account.json
      - --image-import-pull-secret=/etc/pull-secret/.dockerconfigjson
      - --lease-server-credentials-file=/etc/boskos/credentials
      - --report-credentials-file=/etc/report/credentials
      - --secret-dir=/secrets/ci-pull-credentials
      - --target=payload-control-plane-6nodes
      - --variant=aws-4.15-nightly-x86
      command:
      - ci-operator
      image: ci-operator:latest
      imagePullPolicy: Always
      name: ""
      resources:
        requests:
          cpu: 10m
      volumeMounts:
      - mountPath: /etc/boskos
        name: boskos
        readOnly: true
      - mountPath: /secrets/ci-pull-credentials
        name: ci-pull-credentials
        readOnly: true
      - mountPath: /secrets/gcs
        name: gcs-credentials
        readOnly: true
      - mountPath: /secrets/manifest-tool
        name: manifest-tool-local-pusher
        readOnly: true
      - mountPath: /etc/pull-secret
        name: pull-secret
        readOnly: true
      - mountPath: /etc/report
        name: result-aggregator
        readOnly: true
    serviceAccountName: ci-operator
    volumes:
    - name: boskos
      secret:
        items:
        - key: credentials
          path: credentials
        secretName: boskos-credentials
    - name: ci-pull-credentials
      secret:
        secretName: ci-pull-credentials
    - name: manifest-tool-local-pusher
      secret:
        secretName: manifest-tool-local-pusher
    - name: pull-secret
      secret:
        secretName: registry-pull-credentials
    - name: result-aggregator
      secret:
        secretName: result-aggregator
- agent: kubernetes
  cluster: build05
  cron: 0 16 11,25 * *
  decorate: true
  decoration_config:
    skip_cloning: true
    timeout: 7h0m0s
  extra_refs:
  - base_ref: main
    org: openshift-qe
    repo: ocp-qe-perfscale-ci
  labels:
    ci-operator.openshift.io/cloud: aws
    ci-operator.openshift.io/cloud-cluster-profile: aws-perfscale
    ci-operator.openshift.io/variant: aws-4.16-nightly-x86
    ci.openshift.io/generator: prowgen
    job-release: "4.16"
    pj-rehearse.openshift.io/can-be-rehearsed: "true"
  name: periodic-ci-openshift-qe-ocp-qe-perfscale-ci-main-aws-4.16-nightly-x86-control-plane-120nodes
  reporter_config:
    slack:
      channel: '#ocp-qe-scale-ci-results'
      job_states_to_report:
      - success
      - failure
      - error
      report_template: '{{if eq .Status.State "success"}} :white_check_mark: Job *{{.Spec.Job}}*
        ended with *{{.Status.State}}*. <{{.Status.URL}}|View logs> :white_check_mark:
        {{else}} :warning:  Job *{{.Spec.Job}}* ended with *{{.Status.State}}*. <{{.Status.URL}}|View
        logs> :warning: {{end}}'
  spec:
    containers:
    - args:
      - --gcs-upload-secret=/secrets/gcs/service-account.json
      - --image-import-pull-secret=/etc/pull-secret/.dockerconfigjson
      - --lease-server-credentials-file=/etc/boskos/credentials
      - --report-credentials-file=/etc/report/credentials
      - --secret-dir=/secrets/ci-pull-credentials
      - --target=control-plane-120nodes
      - --variant=aws-4.16-nightly-x86
      command:
      - ci-operator
      image: ci-operator:latest
      imagePullPolicy: Always
      name: ""
      resources:
        requests:
          cpu: 10m
      volumeMounts:
      - mountPath: /etc/boskos
        name: boskos
        readOnly: true
      - mountPath: /secrets/ci-pull-credentials
        name: ci-pull-credentials
        readOnly: true
      - mountPath: /secrets/gcs
        name: gcs-credentials
        readOnly: true
      - mountPath: /secrets/manifest-tool
        name: manifest-tool-local-pusher
        readOnly: true
      - mountPath: /etc/pull-secret
        name: pull-secret
        readOnly: true
      - mountPath: /etc/report
        name: result-aggregator
        readOnly: true
    serviceAccountName: ci-operator
    volumes:
    - name: boskos
      secret:
        items:
        - key: credentials
          path: credentials
        secretName: boskos-credentials
    - name: ci-pull-credentials
      secret:
        secretName: ci-pull-credentials
    - name: manifest-tool-local-pusher
      secret:
        secretName: manifest-tool-local-pusher
    - name: pull-secret
      secret:
        secretName: registry-pull-credentials
    - name: result-aggregator
      secret:
        secretName: result-aggregator
- agent: kubernetes
  cluster: build05
  cron: 0 12 2,16 * *
  decorate: true
  decoration_config:
    skip_cloning: true
  extra_refs:
  - base_ref: main
    org: openshift-qe
    repo: ocp-qe-perfscale-ci
  labels:
    ci-operator.openshift.io/cloud: aws
    ci-operator.openshift.io/cloud-cluster-profile: aws-perfscale-qe
    ci-operator.openshift.io/variant: aws-4.16-nightly-x86
    ci.openshift.io/generator: prowgen
    job-release: "4.16"
    pj-rehearse.openshift.io/can-be-rehearsed: "true"
  name: periodic-ci-openshift-qe-ocp-qe-perfscale-ci-main-aws-4.16-nightly-x86-control-plane-24nodes
  reporter_config:
    slack:
      channel: '#ocp-qe-scale-ci-results'
      job_states_to_report:
      - success
      - failure
      - error
      report_template: '{{if eq .Status.State "success"}} :white_check_mark: Job *{{.Spec.Job}}*
        ended with *{{.Status.State}}*. <{{.Status.URL}}|View logs> :white_check_mark:
        {{else}} :warning:  Job *{{.Spec.Job}}* ended with *{{.Status.State}}*. <{{.Status.URL}}|View
        logs> :warning: {{end}}'
  spec:
    containers:
    - args:
      - --gcs-upload-secret=/secrets/gcs/service-account.json
      - --image-import-pull-secret=/etc/pull-secret/.dockerconfigjson
      - --lease-server-credentials-file=/etc/boskos/credentials
      - --report-credentials-file=/etc/report/credentials
      - --secret-dir=/secrets/ci-pull-credentials
      - --target=control-plane-24nodes
      - --variant=aws-4.16-nightly-x86
      command:
      - ci-operator
      image: ci-operator:latest
      imagePullPolicy: Always
      name: ""
      resources:
        requests:
          cpu: 10m
      volumeMounts:
      - mountPath: /etc/boskos
        name: boskos
        readOnly: true
      - mountPath: /secrets/ci-pull-credentials
        name: ci-pull-credentials
        readOnly: true
      - mountPath: /secrets/gcs
        name: gcs-credentials
        readOnly: true
      - mountPath: /secrets/manifest-tool
        name: manifest-tool-local-pusher
        readOnly: true
      - mountPath: /etc/pull-secret
        name: pull-secret
        readOnly: true
      - mountPath: /etc/report
        name: result-aggregator
        readOnly: true
    serviceAccountName: ci-operator
    volumes:
    - name: boskos
      secret:
        items:
        - key: credentials
          path: credentials
        secretName: boskos-credentials
    - name: ci-pull-credentials
      secret:
        secretName: ci-pull-credentials
    - name: manifest-tool-local-pusher
      secret:
        secretName: manifest-tool-local-pusher
    - name: pull-secret
      secret:
        secretName: registry-pull-credentials
    - name: result-aggregator
      secret:
        secretName: result-aggregator
- agent: kubernetes
  cluster: build05
  cron: 0 12 2,16 * *
  decorate: true
  decoration_config:
    skip_cloning: true
    timeout: 5h0m0s
  extra_refs:
  - base_ref: main
    org: openshift-qe
    repo: ocp-qe-perfscale-ci
  labels:
    ci-operator.openshift.io/cloud: aws
    ci-operator.openshift.io/cloud-cluster-profile: aws-stackrox
    ci-operator.openshift.io/variant: aws-4.16-nightly-x86
    ci.openshift.io/generator: prowgen
    job-release: "4.16"
    pj-rehearse.openshift.io/can-be-rehearsed: "true"
  name: periodic-ci-openshift-qe-ocp-qe-perfscale-ci-main-aws-4.16-nightly-x86-control-plane-24nodes-acs
  reporter_config:
    slack:
      channel: '#ocp-qe-scale-ci-results'
      job_states_to_report:
      - success
      - failure
      - error
      report_template: '{{if eq .Status.State "success"}} :white_check_mark: Job *{{.Spec.Job}}*
        ended with *{{.Status.State}}*. <{{.Status.URL}}|View logs> :white_check_mark:
        {{else}} :warning:  Job *{{.Spec.Job}}* ended with *{{.Status.State}}*. <{{.Status.URL}}|View
        logs> :warning: {{end}}'
  spec:
    containers:
    - args:
      - --gcs-upload-secret=/secrets/gcs/service-account.json
      - --image-import-pull-secret=/etc/pull-secret/.dockerconfigjson
      - --lease-server-credentials-file=/etc/boskos/credentials
      - --report-credentials-file=/etc/report/credentials
      - --secret-dir=/secrets/ci-pull-credentials
      - --target=control-plane-24nodes-acs
      - --variant=aws-4.16-nightly-x86
      command:
      - ci-operator
      image: ci-operator:latest
      imagePullPolicy: Always
      name: ""
      resources:
        requests:
          cpu: 10m
      volumeMounts:
      - mountPath: /etc/boskos
        name: boskos
        readOnly: true
      - mountPath: /secrets/ci-pull-credentials
        name: ci-pull-credentials
        readOnly: true
      - mountPath: /secrets/gcs
        name: gcs-credentials
        readOnly: true
      - mountPath: /secrets/manifest-tool
        name: manifest-tool-local-pusher
        readOnly: true
      - mountPath: /etc/pull-secret
        name: pull-secret
        readOnly: true
      - mountPath: /etc/report
        name: result-aggregator
        readOnly: true
    serviceAccountName: ci-operator
    volumes:
    - name: boskos
      secret:
        items:
        - key: credentials
          path: credentials
        secretName: boskos-credentials
    - name: ci-pull-credentials
      secret:
        secretName: ci-pull-credentials
    - name: manifest-tool-local-pusher
      secret:
        secretName: manifest-tool-local-pusher
    - name: pull-secret
      secret:
        secretName: registry-pull-credentials
    - name: result-aggregator
      secret:
        secretName: result-aggregator
- agent: kubernetes
  cluster: build05
  cron: 0 8 2,16 * *
  decorate: true
  decoration_config:
    skip_cloning: true
    timeout: 5h0m0s
  extra_refs:
  - base_ref: main
    org: openshift-qe
    repo: ocp-qe-perfscale-ci
  labels:
    ci-operator.openshift.io/cloud: aws
    ci-operator.openshift.io/cloud-cluster-profile: aws-perfscale-qe
    ci-operator.openshift.io/variant: aws-4.16-nightly-x86
    ci.openshift.io/generator: prowgen
    job-release: "4.16"
    pj-rehearse.openshift.io/can-be-rehearsed: "true"
  name: periodic-ci-openshift-qe-ocp-qe-perfscale-ci-main-aws-4.16-nightly-x86-control-plane-etcdencrypt-24nodes
  reporter_config:
    slack:
      channel: '#ocp-qe-scale-ci-results'
      job_states_to_report:
      - success
      - failure
      - error
      report_template: '{{if eq .Status.State "success"}} :white_check_mark: Job *{{.Spec.Job}}*
        ended with *{{.Status.State}}*. <{{.Status.URL}}|View logs> :white_check_mark:
        {{else}} :warning:  Job *{{.Spec.Job}}* ended with *{{.Status.State}}*. <{{.Status.URL}}|View
        logs> :warning: {{end}}'
  spec:
    containers:
    - args:
      - --gcs-upload-secret=/secrets/gcs/service-account.json
      - --image-import-pull-secret=/etc/pull-secret/.dockerconfigjson
      - --lease-server-credentials-file=/etc/boskos/credentials
      - --report-credentials-file=/etc/report/credentials
      - --secret-dir=/secrets/ci-pull-credentials
      - --target=control-plane-etcdencrypt-24nodes
      - --variant=aws-4.16-nightly-x86
      command:
      - ci-operator
      image: ci-operator:latest
      imagePullPolicy: Always
      name: ""
      resources:
        requests:
          cpu: 10m
      volumeMounts:
      - mountPath: /etc/boskos
        name: boskos
        readOnly: true
      - mountPath: /secrets/ci-pull-credentials
        name: ci-pull-credentials
        readOnly: true
      - mountPath: /secrets/gcs
        name: gcs-credentials
        readOnly: true
      - mountPath: /secrets/manifest-tool
        name: manifest-tool-local-pusher
        readOnly: true
      - mountPath: /etc/pull-secret
        name: pull-secret
        readOnly: true
      - mountPath: /etc/report
        name: result-aggregator
        readOnly: true
    serviceAccountName: ci-operator
    volumes:
    - name: boskos
      secret:
        items:
        - key: credentials
          path: credentials
        secretName: boskos-credentials
    - name: ci-pull-credentials
      secret:
        secretName: ci-pull-credentials
    - name: manifest-tool-local-pusher
      secret:
        secretName: manifest-tool-local-pusher
    - name: pull-secret
      secret:
        secretName: registry-pull-credentials
    - name: result-aggregator
      secret:
        secretName: result-aggregator
- agent: kubernetes
  cluster: build05
  cron: 0 10 1,15 * *
  decorate: true
  decoration_config:
    skip_cloning: true
    timeout: 5h0m0s
  extra_refs:
  - base_ref: main
    org: openshift-qe
    repo: ocp-qe-perfscale-ci
  labels:
    ci-operator.openshift.io/cloud: aws
    ci-operator.openshift.io/cloud-cluster-profile: aws-perfscale
    ci-operator.openshift.io/variant: aws-4.16-nightly-x86
    ci.openshift.io/generator: prowgen
    job-release: "4.16"
    pj-rehearse.openshift.io/can-be-rehearsed: "true"
  name: periodic-ci-openshift-qe-ocp-qe-perfscale-ci-main-aws-4.16-nightly-x86-data-path-9nodes
  reporter_config:
    slack:
      channel: '#ocp-qe-scale-ci-results'
      job_states_to_report:
      - success
      - failure
      - error
      report_template: '{{if eq .Status.State "success"}} :white_check_mark: Job *{{.Spec.Job}}*
        ended with *{{.Status.State}}*. <{{.Status.URL}}|View logs> :white_check_mark:
        {{else}} :warning:  Job *{{.Spec.Job}}* ended with *{{.Status.State}}*. <{{.Status.URL}}|View
        logs> :warning: {{end}}'
  spec:
    containers:
    - args:
      - --gcs-upload-secret=/secrets/gcs/service-account.json
      - --image-import-pull-secret=/etc/pull-secret/.dockerconfigjson
      - --lease-server-credentials-file=/etc/boskos/credentials
      - --report-credentials-file=/etc/report/credentials
      - --secret-dir=/secrets/ci-pull-credentials
      - --target=data-path-9nodes
      - --variant=aws-4.16-nightly-x86
      command:
      - ci-operator
      image: ci-operator:latest
      imagePullPolicy: Always
      name: ""
      resources:
        requests:
          cpu: 10m
      volumeMounts:
      - mountPath: /etc/boskos
        name: boskos
        readOnly: true
      - mountPath: /secrets/ci-pull-credentials
        name: ci-pull-credentials
        readOnly: true
      - mountPath: /secrets/gcs
        name: gcs-credentials
        readOnly: true
      - mountPath: /secrets/manifest-tool
        name: manifest-tool-local-pusher
        readOnly: true
      - mountPath: /etc/pull-secret
        name: pull-secret
        readOnly: true
      - mountPath: /etc/report
        name: result-aggregator
        readOnly: true
    serviceAccountName: ci-operator
    volumes:
    - name: boskos
      secret:
        items:
        - key: credentials
          path: credentials
        secretName: boskos-credentials
    - name: ci-pull-credentials
      secret:
        secretName: ci-pull-credentials
    - name: manifest-tool-local-pusher
      secret:
        secretName: manifest-tool-local-pusher
    - name: pull-secret
      secret:
        secretName: registry-pull-credentials
    - name: result-aggregator
      secret:
        secretName: result-aggregator
- agent: kubernetes
  cluster: build05
  cron: 0 20 27 * *
  decorate: true
  decoration_config:
    skip_cloning: true
    timeout: 7h0m0s
  extra_refs:
  - base_ref: main
    org: openshift-qe
    repo: ocp-qe-perfscale-ci
  labels:
    ci-operator.openshift.io/cloud: aws
    ci-operator.openshift.io/cloud-cluster-profile: aws-perfscale
    ci-operator.openshift.io/variant: aws-4.16-nightly-x86
    ci.openshift.io/generator: prowgen
    job-release: "4.16"
    pj-rehearse.openshift.io/can-be-rehearsed: "true"
  name: periodic-ci-openshift-qe-ocp-qe-perfscale-ci-main-aws-4.16-nightly-x86-kube-burner-workers-autoscale-120nodes
  spec:
    containers:
    - args:
      - --gcs-upload-secret=/secrets/gcs/service-account.json
      - --image-import-pull-secret=/etc/pull-secret/.dockerconfigjson
      - --lease-server-credentials-file=/etc/boskos/credentials
      - --report-credentials-file=/etc/report/credentials
      - --secret-dir=/secrets/ci-pull-credentials
      - --target=kube-burner-workers-autoscale-120nodes
      - --variant=aws-4.16-nightly-x86
      command:
      - ci-operator
      image: ci-operator:latest
      imagePullPolicy: Always
      name: ""
      resources:
        requests:
          cpu: 10m
      volumeMounts:
      - mountPath: /etc/boskos
        name: boskos
        readOnly: true
      - mountPath: /secrets/ci-pull-credentials
        name: ci-pull-credentials
        readOnly: true
      - mountPath: /secrets/gcs
        name: gcs-credentials
        readOnly: true
      - mountPath: /secrets/manifest-tool
        name: manifest-tool-local-pusher
        readOnly: true
      - mountPath: /etc/pull-secret
        name: pull-secret
        readOnly: true
      - mountPath: /etc/report
        name: result-aggregator
        readOnly: true
    serviceAccountName: ci-operator
    volumes:
    - name: boskos
      secret:
        items:
        - key: credentials
          path: credentials
        secretName: boskos-credentials
    - name: ci-pull-credentials
      secret:
        secretName: ci-pull-credentials
    - name: manifest-tool-local-pusher
      secret:
        secretName: manifest-tool-local-pusher
    - name: pull-secret
      secret:
        secretName: registry-pull-credentials
    - name: result-aggregator
      secret:
        secretName: result-aggregator
- agent: kubernetes
  cluster: build05
  cron: 0 16 27 * *
  decorate: true
  decoration_config:
    skip_cloning: true
  extra_refs:
  - base_ref: main
    org: openshift-qe
    repo: ocp-qe-perfscale-ci
  labels:
    ci-operator.openshift.io/cloud: aws
    ci-operator.openshift.io/cloud-cluster-profile: aws-perfscale-qe
    ci-operator.openshift.io/variant: aws-4.16-nightly-x86
    ci.openshift.io/generator: prowgen
    job-release: "4.16"
    pj-rehearse.openshift.io/can-be-rehearsed: "true"
  name: periodic-ci-openshift-qe-ocp-qe-perfscale-ci-main-aws-4.16-nightly-x86-kube-burner-workers-autoscale-24nodes
  spec:
    containers:
    - args:
      - --gcs-upload-secret=/secrets/gcs/service-account.json
      - --image-import-pull-secret=/etc/pull-secret/.dockerconfigjson
      - --lease-server-credentials-file=/etc/boskos/credentials
      - --report-credentials-file=/etc/report/credentials
      - --secret-dir=/secrets/ci-pull-credentials
      - --target=kube-burner-workers-autoscale-24nodes
      - --variant=aws-4.16-nightly-x86
      command:
      - ci-operator
      image: ci-operator:latest
      imagePullPolicy: Always
      name: ""
      resources:
        requests:
          cpu: 10m
      volumeMounts:
      - mountPath: /etc/boskos
        name: boskos
        readOnly: true
      - mountPath: /secrets/ci-pull-credentials
        name: ci-pull-credentials
        readOnly: true
      - mountPath: /secrets/gcs
        name: gcs-credentials
        readOnly: true
      - mountPath: /secrets/manifest-tool
        name: manifest-tool-local-pusher
        readOnly: true
      - mountPath: /etc/pull-secret
        name: pull-secret
        readOnly: true
      - mountPath: /etc/report
        name: result-aggregator
        readOnly: true
    serviceAccountName: ci-operator
    volumes:
    - name: boskos
      secret:
        items:
        - key: credentials
          path: credentials
        secretName: boskos-credentials
    - name: ci-pull-credentials
      secret:
        secretName: ci-pull-credentials
    - name: manifest-tool-local-pusher
      secret:
        secretName: manifest-tool-local-pusher
    - name: pull-secret
      secret:
        secretName: registry-pull-credentials
    - name: result-aggregator
      secret:
        secretName: result-aggregator
- agent: kubernetes
  cluster: build05
  cron: 0 9 10,24 * *
  decorate: true
  decoration_config:
    skip_cloning: true
    timeout: 8h0m0s
  extra_refs:
  - base_ref: main
    org: openshift-qe
    repo: ocp-qe-perfscale-ci
  labels:
    ci-operator.openshift.io/cloud: aws
    ci-operator.openshift.io/cloud-cluster-profile: aws-perfscale-qe
    ci-operator.openshift.io/variant: aws-4.16-nightly-x86-loaded-upgrade-from-4.15
    ci.openshift.io/generator: prowgen
    job-release: "4.16"
    pj-rehearse.openshift.io/can-be-rehearsed: "true"
  name: periodic-ci-openshift-qe-ocp-qe-perfscale-ci-main-aws-4.16-nightly-x86-loaded-upgrade-from-4.15-loaded-upgrade-415to416-24nodes
  reporter_config:
    slack:
      channel: '#ocp-qe-scale-ci-results'
      job_states_to_report:
      - success
      - failure
      - error
      report_template: '{{if eq .Status.State "success"}} :white_check_mark: Job *{{.Spec.Job}}*
        ended with *{{.Status.State}}*. <{{.Status.URL}}|View logs> :white_check_mark:
        {{else}} :warning:  Job *{{.Spec.Job}}* ended with *{{.Status.State}}*. <{{.Status.URL}}|View
        logs> :warning: {{end}}'
  spec:
    containers:
    - args:
      - --gcs-upload-secret=/secrets/gcs/service-account.json
      - --image-import-pull-secret=/etc/pull-secret/.dockerconfigjson
      - --lease-server-credentials-file=/etc/boskos/credentials
      - --report-credentials-file=/etc/report/credentials
      - --secret-dir=/secrets/ci-pull-credentials
      - --target=loaded-upgrade-415to416-24nodes
      - --variant=aws-4.16-nightly-x86-loaded-upgrade-from-4.15
      command:
      - ci-operator
      image: ci-operator:latest
      imagePullPolicy: Always
      name: ""
      resources:
        requests:
          cpu: 10m
      volumeMounts:
      - mountPath: /etc/boskos
        name: boskos
        readOnly: true
      - mountPath: /secrets/ci-pull-credentials
        name: ci-pull-credentials
        readOnly: true
      - mountPath: /secrets/gcs
        name: gcs-credentials
        readOnly: true
      - mountPath: /secrets/manifest-tool
        name: manifest-tool-local-pusher
        readOnly: true
      - mountPath: /etc/pull-secret
        name: pull-secret
        readOnly: true
      - mountPath: /etc/report
        name: result-aggregator
        readOnly: true
    serviceAccountName: ci-operator
    volumes:
    - name: boskos
      secret:
        items:
        - key: credentials
          path: credentials
        secretName: boskos-credentials
    - name: ci-pull-credentials
      secret:
        secretName: ci-pull-credentials
    - name: manifest-tool-local-pusher
      secret:
        secretName: manifest-tool-local-pusher
    - name: pull-secret
      secret:
        secretName: registry-pull-credentials
    - name: result-aggregator
      secret:
        secretName: result-aggregator
- agent: kubernetes
  cluster: build05
<<<<<<< HEAD
  cron: 0 12 12,26 * *
=======
  cron: 0 20 27 * *
  decorate: true
  decoration_config:
    skip_cloning: true
    timeout: 7h0m0s
  extra_refs:
  - base_ref: main
    org: openshift-qe
    repo: ocp-qe-perfscale-ci
  labels:
    ci-operator.openshift.io/cloud: aws
    ci-operator.openshift.io/cloud-cluster-profile: aws-perfscale
    ci-operator.openshift.io/variant: aws-4.16-nightly-x86
    ci.openshift.io/generator: prowgen
    job-release: "4.16"
    pj-rehearse.openshift.io/can-be-rehearsed: "true"
  name: periodic-ci-openshift-qe-ocp-qe-perfscale-ci-main-aws-4.16-nightly-x86-workers-autoscale-120nodes
  spec:
    containers:
    - args:
      - --gcs-upload-secret=/secrets/gcs/service-account.json
      - --image-import-pull-secret=/etc/pull-secret/.dockerconfigjson
      - --lease-server-credentials-file=/etc/boskos/credentials
      - --report-credentials-file=/etc/report/credentials
      - --secret-dir=/secrets/ci-pull-credentials
      - --target=workers-autoscale-120nodes
      - --variant=aws-4.16-nightly-x86
      command:
      - ci-operator
      image: ci-operator:latest
      imagePullPolicy: Always
      name: ""
      resources:
        requests:
          cpu: 10m
      volumeMounts:
      - mountPath: /etc/boskos
        name: boskos
        readOnly: true
      - mountPath: /secrets/ci-pull-credentials
        name: ci-pull-credentials
        readOnly: true
      - mountPath: /secrets/gcs
        name: gcs-credentials
        readOnly: true
      - mountPath: /secrets/manifest-tool
        name: manifest-tool-local-pusher
        readOnly: true
      - mountPath: /etc/pull-secret
        name: pull-secret
        readOnly: true
      - mountPath: /etc/report
        name: result-aggregator
        readOnly: true
    serviceAccountName: ci-operator
    volumes:
    - name: boskos
      secret:
        items:
        - key: credentials
          path: credentials
        secretName: boskos-credentials
    - name: ci-pull-credentials
      secret:
        secretName: ci-pull-credentials
    - name: manifest-tool-local-pusher
      secret:
        secretName: manifest-tool-local-pusher
    - name: pull-secret
      secret:
        secretName: registry-pull-credentials
    - name: result-aggregator
      secret:
        secretName: result-aggregator
- agent: kubernetes
  cluster: build05
  cron: 0 16 27 * *
  decorate: true
  decoration_config:
    skip_cloning: true
  extra_refs:
  - base_ref: main
    org: openshift-qe
    repo: ocp-qe-perfscale-ci
  labels:
    ci-operator.openshift.io/cloud: aws
    ci-operator.openshift.io/cloud-cluster-profile: aws-perfscale-qe
    ci-operator.openshift.io/variant: aws-4.16-nightly-x86
    ci.openshift.io/generator: prowgen
    job-release: "4.16"
    pj-rehearse.openshift.io/can-be-rehearsed: "true"
  name: periodic-ci-openshift-qe-ocp-qe-perfscale-ci-main-aws-4.16-nightly-x86-workers-autoscale-24nodes
  spec:
    containers:
    - args:
      - --gcs-upload-secret=/secrets/gcs/service-account.json
      - --image-import-pull-secret=/etc/pull-secret/.dockerconfigjson
      - --lease-server-credentials-file=/etc/boskos/credentials
      - --report-credentials-file=/etc/report/credentials
      - --secret-dir=/secrets/ci-pull-credentials
      - --target=workers-autoscale-24nodes
      - --variant=aws-4.16-nightly-x86
      command:
      - ci-operator
      image: ci-operator:latest
      imagePullPolicy: Always
      name: ""
      resources:
        requests:
          cpu: 10m
      volumeMounts:
      - mountPath: /etc/boskos
        name: boskos
        readOnly: true
      - mountPath: /secrets/ci-pull-credentials
        name: ci-pull-credentials
        readOnly: true
      - mountPath: /secrets/gcs
        name: gcs-credentials
        readOnly: true
      - mountPath: /secrets/manifest-tool
        name: manifest-tool-local-pusher
        readOnly: true
      - mountPath: /etc/pull-secret
        name: pull-secret
        readOnly: true
      - mountPath: /etc/report
        name: result-aggregator
        readOnly: true
    serviceAccountName: ci-operator
    volumes:
    - name: boskos
      secret:
        items:
        - key: credentials
          path: credentials
        secretName: boskos-credentials
    - name: ci-pull-credentials
      secret:
        secretName: ci-pull-credentials
    - name: manifest-tool-local-pusher
      secret:
        secretName: manifest-tool-local-pusher
    - name: pull-secret
      secret:
        secretName: registry-pull-credentials
    - name: result-aggregator
      secret:
        secretName: result-aggregator
- agent: kubernetes
  cluster: build05
  cron: '@yearly'
  decorate: true
  decoration_config:
    skip_cloning: true
    timeout: 3h30m0s
  extra_refs:
  - base_ref: main
    org: openshift-qe
    repo: ocp-qe-perfscale-ci
  labels:
    ci-operator.openshift.io/cloud: aws
    ci-operator.openshift.io/cloud-cluster-profile: aws-perfscale-qe
    ci-operator.openshift.io/variant: aws-4.16-nightly-x86
    ci.openshift.io/generator: prowgen
    job-release: "4.16"
    pj-rehearse.openshift.io/can-be-rehearsed: "true"
  name: periodic-ci-openshift-qe-ocp-qe-perfscale-ci-main-aws-4.16-nightly-x86-workers-autoscale-6nodes
  spec:
    containers:
    - args:
      - --gcs-upload-secret=/secrets/gcs/service-account.json
      - --image-import-pull-secret=/etc/pull-secret/.dockerconfigjson
      - --lease-server-credentials-file=/etc/boskos/credentials
      - --report-credentials-file=/etc/report/credentials
      - --secret-dir=/secrets/ci-pull-credentials
      - --target=workers-autoscale-6nodes
      - --variant=aws-4.16-nightly-x86
      command:
      - ci-operator
      image: ci-operator:latest
      imagePullPolicy: Always
      name: ""
      resources:
        requests:
          cpu: 10m
      volumeMounts:
      - mountPath: /etc/boskos
        name: boskos
        readOnly: true
      - mountPath: /secrets/ci-pull-credentials
        name: ci-pull-credentials
        readOnly: true
      - mountPath: /secrets/gcs
        name: gcs-credentials
        readOnly: true
      - mountPath: /secrets/manifest-tool
        name: manifest-tool-local-pusher
        readOnly: true
      - mountPath: /etc/pull-secret
        name: pull-secret
        readOnly: true
      - mountPath: /etc/report
        name: result-aggregator
        readOnly: true
    serviceAccountName: ci-operator
    volumes:
    - name: boskos
      secret:
        items:
        - key: credentials
          path: credentials
        secretName: boskos-credentials
    - name: ci-pull-credentials
      secret:
        secretName: ci-pull-credentials
    - name: manifest-tool-local-pusher
      secret:
        secretName: manifest-tool-local-pusher
    - name: pull-secret
      secret:
        secretName: registry-pull-credentials
    - name: result-aggregator
      secret:
        secretName: result-aggregator
- agent: kubernetes
  cluster: build05
  cron: 0 0 4,18 * *
>>>>>>> 30bdeeb6
  decorate: true
  decoration_config:
    skip_cloning: true
    timeout: 5h0m0s
  extra_refs:
  - base_ref: main
    org: openshift-qe
    repo: ocp-qe-perfscale-ci
  labels:
    ci-operator.openshift.io/cloud: aws
    ci-operator.openshift.io/cloud-cluster-profile: aws-perfscale-qe
    ci-operator.openshift.io/variant: aws-4.16-nightly-x86
    ci.openshift.io/generator: prowgen
    job-release: "4.16"
    pj-rehearse.openshift.io/can-be-rehearsed: "true"
  name: periodic-ci-openshift-qe-ocp-qe-perfscale-ci-main-aws-4.16-nightly-x86-node-density-heavy-24nodes
  reporter_config:
    slack:
      channel: '#ocp-qe-scale-ci-results'
      job_states_to_report:
      - success
      - failure
      - error
      report_template: '{{if eq .Status.State "success"}} :white_check_mark: Job *{{.Spec.Job}}*
        ended with *{{.Status.State}}*. <{{.Status.URL}}|View logs> :white_check_mark:
        {{else}} :warning:  Job *{{.Spec.Job}}* ended with *{{.Status.State}}*. <{{.Status.URL}}|View
        logs> :warning: {{end}}'
  spec:
    containers:
    - args:
      - --gcs-upload-secret=/secrets/gcs/service-account.json
      - --image-import-pull-secret=/etc/pull-secret/.dockerconfigjson
      - --lease-server-credentials-file=/etc/boskos/credentials
      - --report-credentials-file=/etc/report/credentials
      - --secret-dir=/secrets/ci-pull-credentials
      - --target=node-density-heavy-24nodes
      - --variant=aws-4.16-nightly-x86
      command:
      - ci-operator
      image: ci-operator:latest
      imagePullPolicy: Always
      name: ""
      resources:
        requests:
          cpu: 10m
      volumeMounts:
      - mountPath: /etc/boskos
        name: boskos
        readOnly: true
      - mountPath: /secrets/ci-pull-credentials
        name: ci-pull-credentials
        readOnly: true
      - mountPath: /secrets/gcs
        name: gcs-credentials
        readOnly: true
      - mountPath: /secrets/manifest-tool
        name: manifest-tool-local-pusher
        readOnly: true
      - mountPath: /etc/pull-secret
        name: pull-secret
        readOnly: true
      - mountPath: /etc/report
        name: result-aggregator
        readOnly: true
    serviceAccountName: ci-operator
    volumes:
    - name: boskos
      secret:
        items:
        - key: credentials
          path: credentials
        secretName: boskos-credentials
    - name: ci-pull-credentials
      secret:
        secretName: ci-pull-credentials
    - name: manifest-tool-local-pusher
      secret:
        secretName: manifest-tool-local-pusher
    - name: pull-secret
      secret:
        secretName: registry-pull-credentials
    - name: result-aggregator
      secret:
        secretName: result-aggregator
- agent: kubernetes
  cluster: build05
  cron: '@yearly'
  decorate: true
  decoration_config:
    skip_cloning: true
    timeout: 3h30m0s
  extra_refs:
  - base_ref: main
    org: openshift-qe
    repo: ocp-qe-perfscale-ci
  labels:
    ci-operator.openshift.io/cloud: aws
    ci-operator.openshift.io/cloud-cluster-profile: aws-perfscale-qe
    ci-operator.openshift.io/variant: aws-4.16-nightly-x86
    ci.openshift.io/generator: prowgen
    job-release: "4.16"
    pj-rehearse.openshift.io/can-be-rehearsed: "true"
  name: periodic-ci-openshift-qe-ocp-qe-perfscale-ci-main-aws-4.16-nightly-x86-payload-control-plane-6nodes
  reporter_config:
    slack:
      channel: '#ocp-qe-scale-ci-results'
      job_states_to_report:
      - success
      - failure
      - error
      report_template: '{{if eq .Status.State "success"}} :white_check_mark: Job *{{.Spec.Job}}*
        ended with *{{.Status.State}}*. <{{.Status.URL}}|View logs> :white_check_mark:
        {{else}} :warning:  Job *{{.Spec.Job}}* ended with *{{.Status.State}}*. <{{.Status.URL}}|View
        logs> :warning: {{end}}'
  spec:
    containers:
    - args:
      - --gcs-upload-secret=/secrets/gcs/service-account.json
      - --image-import-pull-secret=/etc/pull-secret/.dockerconfigjson
      - --lease-server-credentials-file=/etc/boskos/credentials
      - --report-credentials-file=/etc/report/credentials
      - --secret-dir=/secrets/ci-pull-credentials
      - --target=payload-control-plane-6nodes
      - --variant=aws-4.16-nightly-x86
      command:
      - ci-operator
      image: ci-operator:latest
      imagePullPolicy: Always
      name: ""
      resources:
        requests:
          cpu: 10m
      volumeMounts:
      - mountPath: /etc/boskos
        name: boskos
        readOnly: true
      - mountPath: /secrets/ci-pull-credentials
        name: ci-pull-credentials
        readOnly: true
      - mountPath: /secrets/gcs
        name: gcs-credentials
        readOnly: true
      - mountPath: /secrets/manifest-tool
        name: manifest-tool-local-pusher
        readOnly: true
      - mountPath: /etc/pull-secret
        name: pull-secret
        readOnly: true
      - mountPath: /etc/report
        name: result-aggregator
        readOnly: true
    serviceAccountName: ci-operator
    volumes:
    - name: boskos
      secret:
        items:
        - key: credentials
          path: credentials
        secretName: boskos-credentials
    - name: ci-pull-credentials
      secret:
        secretName: ci-pull-credentials
    - name: manifest-tool-local-pusher
      secret:
        secretName: manifest-tool-local-pusher
    - name: pull-secret
      secret:
        secretName: registry-pull-credentials
    - name: result-aggregator
      secret:
        secretName: result-aggregator
- agent: kubernetes
  cluster: build05
  cron: 0 0 4,18 * *
  decorate: true
  decoration_config:
    skip_cloning: true
    timeout: 7h0m0s
  extra_refs:
  - base_ref: main
    org: openshift-qe
    repo: ocp-qe-perfscale-ci
  labels:
    ci-operator.openshift.io/cloud: aws
    ci-operator.openshift.io/cloud-cluster-profile: aws-perfscale
    ci-operator.openshift.io/variant: aws-4.17-nightly-x86
    ci.openshift.io/generator: prowgen
    job-release: "4.17"
    pj-rehearse.openshift.io/can-be-rehearsed: "true"
  name: periodic-ci-openshift-qe-ocp-qe-perfscale-ci-main-aws-4.17-nightly-x86-control-plane-120nodes
  reporter_config:
    slack:
      channel: '#ocp-qe-scale-ci-results'
      job_states_to_report:
      - success
      - failure
      - error
      report_template: '{{if eq .Status.State "success"}} :white_check_mark: Job *{{.Spec.Job}}*
        ended with *{{.Status.State}}*. <{{.Status.URL}}|View logs> :white_check_mark:
        {{else}} :warning:  Job *{{.Spec.Job}}* ended with *{{.Status.State}}*. <{{.Status.URL}}|View
        logs> :warning: {{end}}'
  spec:
    containers:
    - args:
      - --gcs-upload-secret=/secrets/gcs/service-account.json
      - --image-import-pull-secret=/etc/pull-secret/.dockerconfigjson
      - --lease-server-credentials-file=/etc/boskos/credentials
      - --report-credentials-file=/etc/report/credentials
      - --secret-dir=/secrets/ci-pull-credentials
      - --target=control-plane-120nodes
      - --variant=aws-4.17-nightly-x86
      command:
      - ci-operator
      image: ci-operator:latest
      imagePullPolicy: Always
      name: ""
      resources:
        requests:
          cpu: 10m
      volumeMounts:
      - mountPath: /etc/boskos
        name: boskos
        readOnly: true
      - mountPath: /secrets/ci-pull-credentials
        name: ci-pull-credentials
        readOnly: true
      - mountPath: /secrets/gcs
        name: gcs-credentials
        readOnly: true
      - mountPath: /secrets/manifest-tool
        name: manifest-tool-local-pusher
        readOnly: true
      - mountPath: /etc/pull-secret
        name: pull-secret
        readOnly: true
      - mountPath: /etc/report
        name: result-aggregator
        readOnly: true
    serviceAccountName: ci-operator
    volumes:
    - name: boskos
      secret:
        items:
        - key: credentials
          path: credentials
        secretName: boskos-credentials
    - name: ci-pull-credentials
      secret:
        secretName: ci-pull-credentials
    - name: manifest-tool-local-pusher
      secret:
        secretName: manifest-tool-local-pusher
    - name: pull-secret
      secret:
        secretName: registry-pull-credentials
    - name: result-aggregator
      secret:
        secretName: result-aggregator
- agent: kubernetes
  cluster: build05
  cron: 0 20 9,23 * *
  decorate: true
  decoration_config:
    skip_cloning: true
  extra_refs:
  - base_ref: main
    org: openshift-qe
    repo: ocp-qe-perfscale-ci
  labels:
    ci-operator.openshift.io/cloud: aws
    ci-operator.openshift.io/cloud-cluster-profile: aws-perfscale-qe
    ci-operator.openshift.io/variant: aws-4.17-nightly-x86
    ci.openshift.io/generator: prowgen
    job-release: "4.17"
    pj-rehearse.openshift.io/can-be-rehearsed: "true"
  name: periodic-ci-openshift-qe-ocp-qe-perfscale-ci-main-aws-4.17-nightly-x86-control-plane-24nodes
  reporter_config:
    slack:
      channel: '#ocp-qe-scale-ci-results'
      job_states_to_report:
      - success
      - failure
      - error
      report_template: '{{if eq .Status.State "success"}} :white_check_mark: Job *{{.Spec.Job}}*
        ended with *{{.Status.State}}*. <{{.Status.URL}}|View logs> :white_check_mark:
        {{else}} :warning:  Job *{{.Spec.Job}}* ended with *{{.Status.State}}*. <{{.Status.URL}}|View
        logs> :warning: {{end}}'
  spec:
    containers:
    - args:
      - --gcs-upload-secret=/secrets/gcs/service-account.json
      - --image-import-pull-secret=/etc/pull-secret/.dockerconfigjson
      - --lease-server-credentials-file=/etc/boskos/credentials
      - --report-credentials-file=/etc/report/credentials
      - --secret-dir=/secrets/ci-pull-credentials
      - --target=control-plane-24nodes
      - --variant=aws-4.17-nightly-x86
      command:
      - ci-operator
      image: ci-operator:latest
      imagePullPolicy: Always
      name: ""
      resources:
        requests:
          cpu: 10m
      volumeMounts:
      - mountPath: /etc/boskos
        name: boskos
        readOnly: true
      - mountPath: /secrets/ci-pull-credentials
        name: ci-pull-credentials
        readOnly: true
      - mountPath: /secrets/gcs
        name: gcs-credentials
        readOnly: true
      - mountPath: /secrets/manifest-tool
        name: manifest-tool-local-pusher
        readOnly: true
      - mountPath: /etc/pull-secret
        name: pull-secret
        readOnly: true
      - mountPath: /etc/report
        name: result-aggregator
        readOnly: true
    serviceAccountName: ci-operator
    volumes:
    - name: boskos
      secret:
        items:
        - key: credentials
          path: credentials
        secretName: boskos-credentials
    - name: ci-pull-credentials
      secret:
        secretName: ci-pull-credentials
    - name: manifest-tool-local-pusher
      secret:
        secretName: manifest-tool-local-pusher
    - name: pull-secret
      secret:
        secretName: registry-pull-credentials
    - name: result-aggregator
      secret:
        secretName: result-aggregator
- agent: kubernetes
  cluster: build05
  cron: 0 19 2,16 * *
  decorate: true
  decoration_config:
    skip_cloning: true
<<<<<<< HEAD
    timeout: 5h0m0s
=======
    timeout: 8h0m0s
  extra_refs:
  - base_ref: main
    org: openshift-qe
    repo: ocp-qe-perfscale-ci
  labels:
    ci-operator.openshift.io/cloud: aws
    ci-operator.openshift.io/cloud-cluster-profile: aws-perfscale
    ci-operator.openshift.io/variant: aws-4.17-nightly-x86-loaded-upgrade-from-4.16
    ci.openshift.io/generator: prowgen
    job-release: "4.17"
    pj-rehearse.openshift.io/can-be-rehearsed: "true"
  name: periodic-ci-openshift-qe-ocp-qe-perfscale-ci-main-aws-4.17-nightly-x86-loaded-upgrade-from-4.16-loaded-upgrade-416to417-120nodes
  reporter_config:
    slack:
      channel: '#ocp-qe-scale-ci-results'
      job_states_to_report:
      - success
      - failure
      - error
      report_template: '{{if eq .Status.State "success"}} :white_check_mark: Job *{{.Spec.Job}}*
        ended with *{{.Status.State}}*. <{{.Status.URL}}|View logs> :white_check_mark:
        {{else}} :warning:  Job *{{.Spec.Job}}* ended with *{{.Status.State}}*. <{{.Status.URL}}|View
        logs> :warning: {{end}}'
  spec:
    containers:
    - args:
      - --gcs-upload-secret=/secrets/gcs/service-account.json
      - --image-import-pull-secret=/etc/pull-secret/.dockerconfigjson
      - --lease-server-credentials-file=/etc/boskos/credentials
      - --report-credentials-file=/etc/report/credentials
      - --secret-dir=/secrets/ci-pull-credentials
      - --target=loaded-upgrade-416to417-120nodes
      - --variant=aws-4.17-nightly-x86-loaded-upgrade-from-4.16
      command:
      - ci-operator
      image: ci-operator:latest
      imagePullPolicy: Always
      name: ""
      resources:
        requests:
          cpu: 10m
      volumeMounts:
      - mountPath: /etc/boskos
        name: boskos
        readOnly: true
      - mountPath: /secrets/ci-pull-credentials
        name: ci-pull-credentials
        readOnly: true
      - mountPath: /secrets/gcs
        name: gcs-credentials
        readOnly: true
      - mountPath: /secrets/manifest-tool
        name: manifest-tool-local-pusher
        readOnly: true
      - mountPath: /etc/pull-secret
        name: pull-secret
        readOnly: true
      - mountPath: /etc/report
        name: result-aggregator
        readOnly: true
    serviceAccountName: ci-operator
    volumes:
    - name: boskos
      secret:
        items:
        - key: credentials
          path: credentials
        secretName: boskos-credentials
    - name: ci-pull-credentials
      secret:
        secretName: ci-pull-credentials
    - name: manifest-tool-local-pusher
      secret:
        secretName: manifest-tool-local-pusher
    - name: pull-secret
      secret:
        secretName: registry-pull-credentials
    - name: result-aggregator
      secret:
        secretName: result-aggregator
- agent: kubernetes
  cluster: build05
  cron: 0 1 10,24 * *
  decorate: true
  decoration_config:
    skip_cloning: true
    timeout: 8h0m0s
  extra_refs:
  - base_ref: main
    org: openshift-qe
    repo: ocp-qe-perfscale-ci
  labels:
    ci-operator.openshift.io/cloud: aws
    ci-operator.openshift.io/cloud-cluster-profile: aws-perfscale-qe
    ci-operator.openshift.io/variant: aws-4.17-nightly-x86-loaded-upgrade-from-4.16
    ci.openshift.io/generator: prowgen
    job-release: "4.17"
    pj-rehearse.openshift.io/can-be-rehearsed: "true"
  name: periodic-ci-openshift-qe-ocp-qe-perfscale-ci-main-aws-4.17-nightly-x86-loaded-upgrade-from-4.16-loaded-upgrade-416to417-24nodes
  reporter_config:
    slack:
      channel: '#ocp-qe-scale-ci-results'
      job_states_to_report:
      - success
      - failure
      - error
      report_template: '{{if eq .Status.State "success"}} :white_check_mark: Job *{{.Spec.Job}}*
        ended with *{{.Status.State}}*. <{{.Status.URL}}|View logs> :white_check_mark:
        {{else}} :warning:  Job *{{.Spec.Job}}* ended with *{{.Status.State}}*. <{{.Status.URL}}|View
        logs> :warning: {{end}}'
  spec:
    containers:
    - args:
      - --gcs-upload-secret=/secrets/gcs/service-account.json
      - --image-import-pull-secret=/etc/pull-secret/.dockerconfigjson
      - --lease-server-credentials-file=/etc/boskos/credentials
      - --report-credentials-file=/etc/report/credentials
      - --secret-dir=/secrets/ci-pull-credentials
      - --target=loaded-upgrade-416to417-24nodes
      - --variant=aws-4.17-nightly-x86-loaded-upgrade-from-4.16
      command:
      - ci-operator
      image: ci-operator:latest
      imagePullPolicy: Always
      name: ""
      resources:
        requests:
          cpu: 10m
      volumeMounts:
      - mountPath: /etc/boskos
        name: boskos
        readOnly: true
      - mountPath: /secrets/ci-pull-credentials
        name: ci-pull-credentials
        readOnly: true
      - mountPath: /secrets/gcs
        name: gcs-credentials
        readOnly: true
      - mountPath: /secrets/manifest-tool
        name: manifest-tool-local-pusher
        readOnly: true
      - mountPath: /etc/pull-secret
        name: pull-secret
        readOnly: true
      - mountPath: /etc/report
        name: result-aggregator
        readOnly: true
    serviceAccountName: ci-operator
    volumes:
    - name: boskos
      secret:
        items:
        - key: credentials
          path: credentials
        secretName: boskos-credentials
    - name: ci-pull-credentials
      secret:
        secretName: ci-pull-credentials
    - name: manifest-tool-local-pusher
      secret:
        secretName: manifest-tool-local-pusher
    - name: pull-secret
      secret:
        secretName: registry-pull-credentials
    - name: result-aggregator
      secret:
        secretName: result-aggregator
- agent: kubernetes
  cluster: build05
  cron: 0 4 10 * *
  decorate: true
  decoration_config:
    skip_cloning: true
    timeout: 8h0m0s
  extra_refs:
  - base_ref: main
    org: openshift-qe
    repo: ocp-qe-perfscale-ci
  labels:
    ci-operator.openshift.io/cloud: aws
    ci-operator.openshift.io/cloud-cluster-profile: aws-perfscale
    ci-operator.openshift.io/variant: aws-4.17-nightly-x86-loaded-upgrade-from-4.16
    ci.openshift.io/generator: prowgen
    job-release: "4.17"
    pj-rehearse.openshift.io/can-be-rehearsed: "true"
  name: periodic-ci-openshift-qe-ocp-qe-perfscale-ci-main-aws-4.17-nightly-x86-loaded-upgrade-from-4.16-loaded-upgrade-416to417-252nodes
  reporter_config:
    slack:
      channel: '#ocp-qe-scale-ci-results'
      job_states_to_report:
      - success
      - failure
      - error
      report_template: '{{if eq .Status.State "success"}} :white_check_mark: Job *{{.Spec.Job}}*
        ended with *{{.Status.State}}*. <{{.Status.URL}}|View logs> :white_check_mark:
        {{else}} :warning:  Job *{{.Spec.Job}}* ended with *{{.Status.State}}*. <{{.Status.URL}}|View
        logs> :warning: {{end}}'
  spec:
    containers:
    - args:
      - --gcs-upload-secret=/secrets/gcs/service-account.json
      - --image-import-pull-secret=/etc/pull-secret/.dockerconfigjson
      - --lease-server-credentials-file=/etc/boskos/credentials
      - --report-credentials-file=/etc/report/credentials
      - --secret-dir=/secrets/ci-pull-credentials
      - --target=loaded-upgrade-416to417-252nodes
      - --variant=aws-4.17-nightly-x86-loaded-upgrade-from-4.16
      command:
      - ci-operator
      image: ci-operator:latest
      imagePullPolicy: Always
      name: ""
      resources:
        requests:
          cpu: 10m
      volumeMounts:
      - mountPath: /etc/boskos
        name: boskos
        readOnly: true
      - mountPath: /secrets/ci-pull-credentials
        name: ci-pull-credentials
        readOnly: true
      - mountPath: /secrets/gcs
        name: gcs-credentials
        readOnly: true
      - mountPath: /secrets/manifest-tool
        name: manifest-tool-local-pusher
        readOnly: true
      - mountPath: /etc/pull-secret
        name: pull-secret
        readOnly: true
      - mountPath: /etc/report
        name: result-aggregator
        readOnly: true
    serviceAccountName: ci-operator
    volumes:
    - name: boskos
      secret:
        items:
        - key: credentials
          path: credentials
        secretName: boskos-credentials
    - name: ci-pull-credentials
      secret:
        secretName: ci-pull-credentials
    - name: manifest-tool-local-pusher
      secret:
        secretName: manifest-tool-local-pusher
    - name: pull-secret
      secret:
        secretName: registry-pull-credentials
    - name: result-aggregator
      secret:
        secretName: result-aggregator
- agent: kubernetes
  cluster: build05
  cron: 0 0 5,19 * *
  decorate: true
  decoration_config:
    skip_cloning: true
    timeout: 5h0m0s
  extra_refs:
  - base_ref: main
    org: openshift-qe
    repo: ocp-qe-perfscale-ci
  labels:
    ci-operator.openshift.io/cloud: aws
    ci-operator.openshift.io/cloud-cluster-profile: aws-perfscale-qe
    ci-operator.openshift.io/variant: aws-4.17-nightly-x86
    ci.openshift.io/generator: prowgen
    job-release: "4.17"
    pj-rehearse.openshift.io/can-be-rehearsed: "true"
  name: periodic-ci-openshift-qe-ocp-qe-perfscale-ci-main-aws-4.17-nightly-x86-node-density-heavy-24nodes
  reporter_config:
    slack:
      channel: '#ocp-qe-scale-ci-results'
      job_states_to_report:
      - success
      - failure
      - error
      report_template: '{{if eq .Status.State "success"}} :white_check_mark: Job *{{.Spec.Job}}*
        ended with *{{.Status.State}}*. <{{.Status.URL}}|View logs> :white_check_mark:
        {{else}} :warning:  Job *{{.Spec.Job}}* ended with *{{.Status.State}}*. <{{.Status.URL}}|View
        logs> :warning: {{end}}'
  spec:
    containers:
    - args:
      - --gcs-upload-secret=/secrets/gcs/service-account.json
      - --image-import-pull-secret=/etc/pull-secret/.dockerconfigjson
      - --lease-server-credentials-file=/etc/boskos/credentials
      - --report-credentials-file=/etc/report/credentials
      - --secret-dir=/secrets/ci-pull-credentials
      - --target=node-density-heavy-24nodes
      - --variant=aws-4.17-nightly-x86
      command:
      - ci-operator
      image: ci-operator:latest
      imagePullPolicy: Always
      name: ""
      resources:
        requests:
          cpu: 10m
      volumeMounts:
      - mountPath: /etc/boskos
        name: boskos
        readOnly: true
      - mountPath: /secrets/ci-pull-credentials
        name: ci-pull-credentials
        readOnly: true
      - mountPath: /secrets/gcs
        name: gcs-credentials
        readOnly: true
      - mountPath: /secrets/manifest-tool
        name: manifest-tool-local-pusher
        readOnly: true
      - mountPath: /etc/pull-secret
        name: pull-secret
        readOnly: true
      - mountPath: /etc/report
        name: result-aggregator
        readOnly: true
    serviceAccountName: ci-operator
    volumes:
    - name: boskos
      secret:
        items:
        - key: credentials
          path: credentials
        secretName: boskos-credentials
    - name: ci-pull-credentials
      secret:
        secretName: ci-pull-credentials
    - name: manifest-tool-local-pusher
      secret:
        secretName: manifest-tool-local-pusher
    - name: pull-secret
      secret:
        secretName: registry-pull-credentials
    - name: result-aggregator
      secret:
        secretName: result-aggregator
- agent: kubernetes
  cluster: build05
  cron: '@yearly'
  decorate: true
  decoration_config:
    skip_cloning: true
    timeout: 3h30m0s
  extra_refs:
  - base_ref: main
    org: openshift-qe
    repo: ocp-qe-perfscale-ci
  labels:
    ci-operator.openshift.io/cloud: aws
    ci-operator.openshift.io/cloud-cluster-profile: aws-perfscale-qe
    ci-operator.openshift.io/variant: aws-4.17-nightly-x86
    ci.openshift.io/generator: prowgen
    job-release: "4.17"
    pj-rehearse.openshift.io/can-be-rehearsed: "true"
  name: periodic-ci-openshift-qe-ocp-qe-perfscale-ci-main-aws-4.17-nightly-x86-payload-control-plane-6nodes
  reporter_config:
    slack:
      channel: '#ocp-qe-scale-ci-results'
      job_states_to_report:
      - success
      - failure
      - error
      report_template: '{{if eq .Status.State "success"}} :white_check_mark: Job *{{.Spec.Job}}*
        ended with *{{.Status.State}}*. <{{.Status.URL}}|View logs> :white_check_mark:
        {{else}} :warning:  Job *{{.Spec.Job}}* ended with *{{.Status.State}}*. <{{.Status.URL}}|View
        logs> :warning: {{end}}'
  spec:
    containers:
    - args:
      - --gcs-upload-secret=/secrets/gcs/service-account.json
      - --image-import-pull-secret=/etc/pull-secret/.dockerconfigjson
      - --lease-server-credentials-file=/etc/boskos/credentials
      - --report-credentials-file=/etc/report/credentials
      - --secret-dir=/secrets/ci-pull-credentials
      - --target=payload-control-plane-6nodes
      - --variant=aws-4.17-nightly-x86
      command:
      - ci-operator
      image: ci-operator:latest
      imagePullPolicy: Always
      name: ""
      resources:
        requests:
          cpu: 10m
      volumeMounts:
      - mountPath: /etc/boskos
        name: boskos
        readOnly: true
      - mountPath: /secrets/ci-pull-credentials
        name: ci-pull-credentials
        readOnly: true
      - mountPath: /secrets/gcs
        name: gcs-credentials
        readOnly: true
      - mountPath: /secrets/manifest-tool
        name: manifest-tool-local-pusher
        readOnly: true
      - mountPath: /etc/pull-secret
        name: pull-secret
        readOnly: true
      - mountPath: /etc/report
        name: result-aggregator
        readOnly: true
    serviceAccountName: ci-operator
    volumes:
    - name: boskos
      secret:
        items:
        - key: credentials
          path: credentials
        secretName: boskos-credentials
    - name: ci-pull-credentials
      secret:
        secretName: ci-pull-credentials
    - name: manifest-tool-local-pusher
      secret:
        secretName: manifest-tool-local-pusher
    - name: pull-secret
      secret:
        secretName: registry-pull-credentials
    - name: result-aggregator
      secret:
        secretName: result-aggregator
- agent: kubernetes
  cluster: build05
  cron: 0 8 27 * *
  decorate: true
  decoration_config:
    skip_cloning: true
    timeout: 7h0m0s
  extra_refs:
  - base_ref: main
    org: openshift-qe
    repo: ocp-qe-perfscale-ci
  labels:
    ci-operator.openshift.io/cloud: aws
    ci-operator.openshift.io/cloud-cluster-profile: aws-perfscale
    ci-operator.openshift.io/variant: aws-4.17-nightly-x86
    ci.openshift.io/generator: prowgen
    job-release: "4.17"
    pj-rehearse.openshift.io/can-be-rehearsed: "true"
  name: periodic-ci-openshift-qe-ocp-qe-perfscale-ci-main-aws-4.17-nightly-x86-workers-autoscale-120nodes
  spec:
    containers:
    - args:
      - --gcs-upload-secret=/secrets/gcs/service-account.json
      - --image-import-pull-secret=/etc/pull-secret/.dockerconfigjson
      - --lease-server-credentials-file=/etc/boskos/credentials
      - --report-credentials-file=/etc/report/credentials
      - --secret-dir=/secrets/ci-pull-credentials
      - --target=workers-autoscale-120nodes
      - --variant=aws-4.17-nightly-x86
      command:
      - ci-operator
      image: ci-operator:latest
      imagePullPolicy: Always
      name: ""
      resources:
        requests:
          cpu: 10m
      volumeMounts:
      - mountPath: /etc/boskos
        name: boskos
        readOnly: true
      - mountPath: /secrets/ci-pull-credentials
        name: ci-pull-credentials
        readOnly: true
      - mountPath: /secrets/gcs
        name: gcs-credentials
        readOnly: true
      - mountPath: /secrets/manifest-tool
        name: manifest-tool-local-pusher
        readOnly: true
      - mountPath: /etc/pull-secret
        name: pull-secret
        readOnly: true
      - mountPath: /etc/report
        name: result-aggregator
        readOnly: true
    serviceAccountName: ci-operator
    volumes:
    - name: boskos
      secret:
        items:
        - key: credentials
          path: credentials
        secretName: boskos-credentials
    - name: ci-pull-credentials
      secret:
        secretName: ci-pull-credentials
    - name: manifest-tool-local-pusher
      secret:
        secretName: manifest-tool-local-pusher
    - name: pull-secret
      secret:
        secretName: registry-pull-credentials
    - name: result-aggregator
      secret:
        secretName: result-aggregator
- agent: kubernetes
  cluster: build05
  cron: 0 2 27 * *
  decorate: true
  decoration_config:
    skip_cloning: true
  extra_refs:
  - base_ref: main
    org: openshift-qe
    repo: ocp-qe-perfscale-ci
  labels:
    ci-operator.openshift.io/cloud: aws
    ci-operator.openshift.io/cloud-cluster-profile: aws-perfscale-qe
    ci-operator.openshift.io/variant: aws-4.17-nightly-x86
    ci.openshift.io/generator: prowgen
    job-release: "4.17"
    pj-rehearse.openshift.io/can-be-rehearsed: "true"
  name: periodic-ci-openshift-qe-ocp-qe-perfscale-ci-main-aws-4.17-nightly-x86-workers-autoscale-24nodes
  spec:
    containers:
    - args:
      - --gcs-upload-secret=/secrets/gcs/service-account.json
      - --image-import-pull-secret=/etc/pull-secret/.dockerconfigjson
      - --lease-server-credentials-file=/etc/boskos/credentials
      - --report-credentials-file=/etc/report/credentials
      - --secret-dir=/secrets/ci-pull-credentials
      - --target=workers-autoscale-24nodes
      - --variant=aws-4.17-nightly-x86
      command:
      - ci-operator
      image: ci-operator:latest
      imagePullPolicy: Always
      name: ""
      resources:
        requests:
          cpu: 10m
      volumeMounts:
      - mountPath: /etc/boskos
        name: boskos
        readOnly: true
      - mountPath: /secrets/ci-pull-credentials
        name: ci-pull-credentials
        readOnly: true
      - mountPath: /secrets/gcs
        name: gcs-credentials
        readOnly: true
      - mountPath: /secrets/manifest-tool
        name: manifest-tool-local-pusher
        readOnly: true
      - mountPath: /etc/pull-secret
        name: pull-secret
        readOnly: true
      - mountPath: /etc/report
        name: result-aggregator
        readOnly: true
    serviceAccountName: ci-operator
    volumes:
    - name: boskos
      secret:
        items:
        - key: credentials
          path: credentials
        secretName: boskos-credentials
    - name: ci-pull-credentials
      secret:
        secretName: ci-pull-credentials
    - name: manifest-tool-local-pusher
      secret:
        secretName: manifest-tool-local-pusher
    - name: pull-secret
      secret:
        secretName: registry-pull-credentials
    - name: result-aggregator
      secret:
        secretName: result-aggregator
- agent: kubernetes
  cluster: build05
  cron: '@yearly'
  decorate: true
  decoration_config:
    skip_cloning: true
    timeout: 3h30m0s
>>>>>>> 30bdeeb6
  extra_refs:
  - base_ref: main
    org: openshift-qe
    repo: ocp-qe-perfscale-ci
  labels:
    ci-operator.openshift.io/cloud: aws
    ci-operator.openshift.io/cloud-cluster-profile: aws-perfscale-qe
    ci-operator.openshift.io/variant: aws-4.17-nightly-x86
    ci.openshift.io/generator: prowgen
    job-release: "4.17"
    pj-rehearse.openshift.io/can-be-rehearsed: "true"
<<<<<<< HEAD
  name: periodic-ci-openshift-qe-ocp-qe-perfscale-ci-main-aws-4.17-nightly-x86-control-plane-etcdencrypt-24nodes
  reporter_config:
    slack:
      channel: '#ocp-qe-scale-ci-results'
      job_states_to_report:
      - success
      - failure
      - error
      report_template: '{{if eq .Status.State "success"}} :white_check_mark: Job *{{.Spec.Job}}*
        ended with *{{.Status.State}}*. <{{.Status.URL}}|View logs> :white_check_mark:
        {{else}} :warning:  Job *{{.Spec.Job}}* ended with *{{.Status.State}}*. <{{.Status.URL}}|View
        logs> :warning: {{end}}'
=======
  name: periodic-ci-openshift-qe-ocp-qe-perfscale-ci-main-aws-4.17-nightly-x86-workers-autoscale-6nodes
>>>>>>> 30bdeeb6
  spec:
    containers:
    - args:
      - --gcs-upload-secret=/secrets/gcs/service-account.json
      - --image-import-pull-secret=/etc/pull-secret/.dockerconfigjson
      - --lease-server-credentials-file=/etc/boskos/credentials
      - --report-credentials-file=/etc/report/credentials
      - --secret-dir=/secrets/ci-pull-credentials
<<<<<<< HEAD
      - --target=control-plane-etcdencrypt-24nodes
=======
      - --target=workers-autoscale-6nodes
>>>>>>> 30bdeeb6
      - --variant=aws-4.17-nightly-x86
      command:
      - ci-operator
      image: ci-operator:latest
      imagePullPolicy: Always
      name: ""
      resources:
        requests:
          cpu: 10m
      volumeMounts:
      - mountPath: /etc/boskos
        name: boskos
        readOnly: true
      - mountPath: /secrets/ci-pull-credentials
        name: ci-pull-credentials
        readOnly: true
      - mountPath: /secrets/gcs
        name: gcs-credentials
        readOnly: true
      - mountPath: /secrets/manifest-tool
        name: manifest-tool-local-pusher
        readOnly: true
      - mountPath: /etc/pull-secret
        name: pull-secret
        readOnly: true
      - mountPath: /etc/report
        name: result-aggregator
        readOnly: true
    serviceAccountName: ci-operator
    volumes:
    - name: boskos
      secret:
        items:
        - key: credentials
          path: credentials
        secretName: boskos-credentials
    - name: ci-pull-credentials
      secret:
        secretName: ci-pull-credentials
    - name: manifest-tool-local-pusher
      secret:
        secretName: manifest-tool-local-pusher
    - name: pull-secret
      secret:
        secretName: registry-pull-credentials
    - name: result-aggregator
      secret:
        secretName: result-aggregator
- agent: kubernetes
  cluster: build05
<<<<<<< HEAD
  cron: 0 13 1,15 * *
  decorate: true
  decoration_config:
    skip_cloning: true
    timeout: 5h0m0s
=======
  cron: 0 2 4,11,18,25 * *
  decorate: true
  decoration_config:
    skip_cloning: true
    timeout: 7h0m0s
>>>>>>> 30bdeeb6
  extra_refs:
  - base_ref: main
    org: openshift-qe
    repo: ocp-qe-perfscale-ci
  labels:
    ci-operator.openshift.io/cloud: aws
    ci-operator.openshift.io/cloud-cluster-profile: aws-perfscale
<<<<<<< HEAD
    ci-operator.openshift.io/variant: aws-4.17-nightly-x86
=======
    ci-operator.openshift.io/variant: aws-4.18-nightly-x86
>>>>>>> 30bdeeb6
    ci.openshift.io/generator: prowgen
    job-release: "4.18"
    pj-rehearse.openshift.io/can-be-rehearsed: "true"
<<<<<<< HEAD
  name: periodic-ci-openshift-qe-ocp-qe-perfscale-ci-main-aws-4.17-nightly-x86-data-path-9nodes
=======
  name: periodic-ci-openshift-qe-ocp-qe-perfscale-ci-main-aws-4.18-nightly-x86-control-plane-120nodes
>>>>>>> 30bdeeb6
  reporter_config:
    slack:
      channel: '#ocp-qe-scale-ci-results'
      job_states_to_report:
      - success
      - failure
      - error
      report_template: '{{if eq .Status.State "success"}} :white_check_mark: Job *{{.Spec.Job}}*
        ended with *{{.Status.State}}*. <{{.Status.URL}}|View logs> :white_check_mark:
        {{else}} :warning:  Job *{{.Spec.Job}}* ended with *{{.Status.State}}*. <{{.Status.URL}}|View
        logs> :warning: {{end}}'
  spec:
    containers:
    - args:
      - --gcs-upload-secret=/secrets/gcs/service-account.json
      - --image-import-pull-secret=/etc/pull-secret/.dockerconfigjson
      - --lease-server-credentials-file=/etc/boskos/credentials
      - --report-credentials-file=/etc/report/credentials
      - --secret-dir=/secrets/ci-pull-credentials
<<<<<<< HEAD
      - --target=data-path-9nodes
      - --variant=aws-4.17-nightly-x86
=======
      - --target=control-plane-120nodes
      - --variant=aws-4.18-nightly-x86
>>>>>>> 30bdeeb6
      command:
      - ci-operator
      image: ci-operator:latest
      imagePullPolicy: Always
      name: ""
      resources:
        requests:
          cpu: 10m
      volumeMounts:
      - mountPath: /etc/boskos
        name: boskos
        readOnly: true
      - mountPath: /secrets/ci-pull-credentials
        name: ci-pull-credentials
        readOnly: true
      - mountPath: /secrets/gcs
        name: gcs-credentials
        readOnly: true
      - mountPath: /secrets/manifest-tool
        name: manifest-tool-local-pusher
        readOnly: true
      - mountPath: /etc/pull-secret
        name: pull-secret
        readOnly: true
      - mountPath: /etc/report
        name: result-aggregator
        readOnly: true
    serviceAccountName: ci-operator
    volumes:
    - name: boskos
      secret:
        items:
        - key: credentials
          path: credentials
        secretName: boskos-credentials
    - name: ci-pull-credentials
      secret:
        secretName: ci-pull-credentials
    - name: manifest-tool-local-pusher
      secret:
        secretName: manifest-tool-local-pusher
    - name: pull-secret
      secret:
        secretName: registry-pull-credentials
    - name: result-aggregator
      secret:
        secretName: result-aggregator
- agent: kubernetes
  cluster: build05
<<<<<<< HEAD
  cron: 0 8 27 * *
  decorate: true
  decoration_config:
    skip_cloning: true
    timeout: 7h0m0s
=======
  cron: 0 5 2,9,16,23 * *
  decorate: true
  decoration_config:
    skip_cloning: true
>>>>>>> 30bdeeb6
  extra_refs:
  - base_ref: main
    org: openshift-qe
    repo: ocp-qe-perfscale-ci
  labels:
    ci-operator.openshift.io/cloud: aws
<<<<<<< HEAD
    ci-operator.openshift.io/cloud-cluster-profile: aws-perfscale
    ci-operator.openshift.io/variant: aws-4.17-nightly-x86
=======
    ci-operator.openshift.io/cloud-cluster-profile: aws-perfscale-qe
    ci-operator.openshift.io/variant: aws-4.18-nightly-x86
>>>>>>> 30bdeeb6
    ci.openshift.io/generator: prowgen
    job-release: "4.18"
    pj-rehearse.openshift.io/can-be-rehearsed: "true"
<<<<<<< HEAD
  name: periodic-ci-openshift-qe-ocp-qe-perfscale-ci-main-aws-4.17-nightly-x86-kube-burner-workers-autoscale-120nodes
=======
  name: periodic-ci-openshift-qe-ocp-qe-perfscale-ci-main-aws-4.18-nightly-x86-control-plane-24nodes
  reporter_config:
    slack:
      channel: '#ocp-qe-scale-ci-results'
      job_states_to_report:
      - success
      - failure
      - error
      report_template: '{{if eq .Status.State "success"}} :white_check_mark: Job *{{.Spec.Job}}*
        ended with *{{.Status.State}}*. <{{.Status.URL}}|View logs> :white_check_mark:
        {{else}} :warning:  Job *{{.Spec.Job}}* ended with *{{.Status.State}}*. <{{.Status.URL}}|View
        logs> :warning: {{end}}'
>>>>>>> 30bdeeb6
  spec:
    containers:
    - args:
      - --gcs-upload-secret=/secrets/gcs/service-account.json
      - --image-import-pull-secret=/etc/pull-secret/.dockerconfigjson
      - --lease-server-credentials-file=/etc/boskos/credentials
      - --report-credentials-file=/etc/report/credentials
      - --secret-dir=/secrets/ci-pull-credentials
<<<<<<< HEAD
      - --target=kube-burner-workers-autoscale-120nodes
      - --variant=aws-4.17-nightly-x86
=======
      - --target=control-plane-24nodes
      - --variant=aws-4.18-nightly-x86
>>>>>>> 30bdeeb6
      command:
      - ci-operator
      image: ci-operator:latest
      imagePullPolicy: Always
      name: ""
      resources:
        requests:
          cpu: 10m
      volumeMounts:
      - mountPath: /etc/boskos
        name: boskos
        readOnly: true
      - mountPath: /secrets/ci-pull-credentials
        name: ci-pull-credentials
        readOnly: true
      - mountPath: /secrets/gcs
        name: gcs-credentials
        readOnly: true
      - mountPath: /secrets/manifest-tool
        name: manifest-tool-local-pusher
        readOnly: true
      - mountPath: /etc/pull-secret
        name: pull-secret
        readOnly: true
      - mountPath: /etc/report
        name: result-aggregator
        readOnly: true
    serviceAccountName: ci-operator
    volumes:
    - name: boskos
      secret:
        items:
        - key: credentials
          path: credentials
        secretName: boskos-credentials
    - name: ci-pull-credentials
      secret:
        secretName: ci-pull-credentials
    - name: manifest-tool-local-pusher
      secret:
        secretName: manifest-tool-local-pusher
    - name: pull-secret
      secret:
        secretName: registry-pull-credentials
    - name: result-aggregator
      secret:
        secretName: result-aggregator
- agent: kubernetes
  cluster: build05
<<<<<<< HEAD
  cron: 0 2 27 * *
  decorate: true
  decoration_config:
    skip_cloning: true
=======
  cron: 0 0 25 * *
  decorate: true
  decoration_config:
    skip_cloning: true
    timeout: 7h0m0s
>>>>>>> 30bdeeb6
  extra_refs:
  - base_ref: main
    org: openshift-qe
    repo: ocp-qe-perfscale-ci
  labels:
    ci-operator.openshift.io/cloud: aws
    ci-operator.openshift.io/cloud-cluster-profile: aws-perfscale
    ci-operator.openshift.io/variant: aws-4.18-nightly-x86
    ci.openshift.io/generator: prowgen
    job-release: "4.18"
    pj-rehearse.openshift.io/can-be-rehearsed: "true"
<<<<<<< HEAD
  name: periodic-ci-openshift-qe-ocp-qe-perfscale-ci-main-aws-4.17-nightly-x86-kube-burner-workers-autoscale-24nodes
=======
  name: periodic-ci-openshift-qe-ocp-qe-perfscale-ci-main-aws-4.18-nightly-x86-control-plane-252nodes
  reporter_config:
    slack:
      channel: '#ocp-qe-scale-ci-results'
      job_states_to_report:
      - success
      - failure
      - error
      report_template: '{{if eq .Status.State "success"}} :white_check_mark: Job *{{.Spec.Job}}*
        ended with *{{.Status.State}}*. <{{.Status.URL}}|View logs> :white_check_mark:
        {{else}} :warning:  Job *{{.Spec.Job}}* ended with *{{.Status.State}}*. <{{.Status.URL}}|View
        logs> :warning: {{end}}'
>>>>>>> 30bdeeb6
  spec:
    containers:
    - args:
      - --gcs-upload-secret=/secrets/gcs/service-account.json
      - --image-import-pull-secret=/etc/pull-secret/.dockerconfigjson
      - --lease-server-credentials-file=/etc/boskos/credentials
      - --report-credentials-file=/etc/report/credentials
      - --secret-dir=/secrets/ci-pull-credentials
<<<<<<< HEAD
      - --target=kube-burner-workers-autoscale-24nodes
      - --variant=aws-4.17-nightly-x86
=======
      - --target=control-plane-252nodes
      - --variant=aws-4.18-nightly-x86
>>>>>>> 30bdeeb6
      command:
      - ci-operator
      image: ci-operator:latest
      imagePullPolicy: Always
      name: ""
      resources:
        requests:
          cpu: 10m
      volumeMounts:
      - mountPath: /etc/boskos
        name: boskos
        readOnly: true
      - mountPath: /secrets/ci-pull-credentials
        name: ci-pull-credentials
        readOnly: true
      - mountPath: /secrets/gcs
        name: gcs-credentials
        readOnly: true
      - mountPath: /secrets/manifest-tool
        name: manifest-tool-local-pusher
        readOnly: true
      - mountPath: /etc/pull-secret
        name: pull-secret
        readOnly: true
      - mountPath: /etc/report
        name: result-aggregator
        readOnly: true
    serviceAccountName: ci-operator
    volumes:
    - name: boskos
      secret:
        items:
        - key: credentials
          path: credentials
        secretName: boskos-credentials
    - name: ci-pull-credentials
      secret:
        secretName: ci-pull-credentials
    - name: manifest-tool-local-pusher
      secret:
        secretName: manifest-tool-local-pusher
    - name: pull-secret
      secret:
        secretName: registry-pull-credentials
    - name: result-aggregator
      secret:
        secretName: result-aggregator
- agent: kubernetes
  cluster: build05
<<<<<<< HEAD
  cron: 0 11 10 * *
  decorate: true
  decoration_config:
    skip_cloning: true
    timeout: 8h0m0s
=======
  cron: 0 3 2,9,16,23 * *
  decorate: true
  decoration_config:
    skip_cloning: true
    timeout: 5h0m0s
>>>>>>> 30bdeeb6
  extra_refs:
  - base_ref: main
    org: openshift-qe
    repo: ocp-qe-perfscale-ci
  labels:
    ci-operator.openshift.io/cloud: aws
<<<<<<< HEAD
    ci-operator.openshift.io/cloud-cluster-profile: aws-perfscale
    ci-operator.openshift.io/variant: aws-4.17-nightly-x86-loaded-upgrade-from-4.16
=======
    ci-operator.openshift.io/cloud-cluster-profile: aws-perfscale-qe
    ci-operator.openshift.io/variant: aws-4.18-nightly-x86
>>>>>>> 30bdeeb6
    ci.openshift.io/generator: prowgen
    job-release: "4.18"
    pj-rehearse.openshift.io/can-be-rehearsed: "true"
<<<<<<< HEAD
  name: periodic-ci-openshift-qe-ocp-qe-perfscale-ci-main-aws-4.17-nightly-x86-loaded-upgrade-from-4.16-loaded-upgrade-416to417-120nodes
=======
  name: periodic-ci-openshift-qe-ocp-qe-perfscale-ci-main-aws-4.18-nightly-x86-control-plane-etcdencrypt-24nodes
>>>>>>> 30bdeeb6
  reporter_config:
    slack:
      channel: '#ocp-qe-scale-ci-results'
      job_states_to_report:
      - success
      - failure
      - error
      report_template: '{{if eq .Status.State "success"}} :white_check_mark: Job *{{.Spec.Job}}*
        ended with *{{.Status.State}}*. <{{.Status.URL}}|View logs> :white_check_mark:
        {{else}} :warning:  Job *{{.Spec.Job}}* ended with *{{.Status.State}}*. <{{.Status.URL}}|View
        logs> :warning: {{end}}'
  spec:
    containers:
    - args:
      - --gcs-upload-secret=/secrets/gcs/service-account.json
      - --image-import-pull-secret=/etc/pull-secret/.dockerconfigjson
      - --lease-server-credentials-file=/etc/boskos/credentials
      - --report-credentials-file=/etc/report/credentials
      - --secret-dir=/secrets/ci-pull-credentials
<<<<<<< HEAD
      - --target=loaded-upgrade-416to417-120nodes
      - --variant=aws-4.17-nightly-x86-loaded-upgrade-from-4.16
=======
      - --target=control-plane-etcdencrypt-24nodes
      - --variant=aws-4.18-nightly-x86
>>>>>>> 30bdeeb6
      command:
      - ci-operator
      image: ci-operator:latest
      imagePullPolicy: Always
      name: ""
      resources:
        requests:
          cpu: 10m
      volumeMounts:
      - mountPath: /etc/boskos
        name: boskos
        readOnly: true
      - mountPath: /secrets/ci-pull-credentials
        name: ci-pull-credentials
        readOnly: true
      - mountPath: /secrets/gcs
        name: gcs-credentials
        readOnly: true
      - mountPath: /secrets/manifest-tool
        name: manifest-tool-local-pusher
        readOnly: true
      - mountPath: /etc/pull-secret
        name: pull-secret
        readOnly: true
      - mountPath: /etc/report
        name: result-aggregator
        readOnly: true
    serviceAccountName: ci-operator
    volumes:
    - name: boskos
      secret:
        items:
        - key: credentials
          path: credentials
        secretName: boskos-credentials
    - name: ci-pull-credentials
      secret:
        secretName: ci-pull-credentials
    - name: manifest-tool-local-pusher
      secret:
        secretName: manifest-tool-local-pusher
    - name: pull-secret
      secret:
        secretName: registry-pull-credentials
    - name: result-aggregator
      secret:
        secretName: result-aggregator
- agent: kubernetes
  cluster: build05
<<<<<<< HEAD
  cron: 0 1 10,24 * *
=======
  cron: 0 10 11,25 * *
>>>>>>> 30bdeeb6
  decorate: true
  decoration_config:
    skip_cloning: true
    timeout: 8h0m0s
  extra_refs:
  - base_ref: main
    org: openshift-qe
    repo: ocp-qe-perfscale-ci
  labels:
    ci-operator.openshift.io/cloud: aws
    ci-operator.openshift.io/cloud-cluster-profile: aws-perfscale-qe
    ci-operator.openshift.io/variant: aws-4.17-nightly-x86-loaded-upgrade-from-4.16
    ci.openshift.io/generator: prowgen
    job-release: "4.17"
    pj-rehearse.openshift.io/can-be-rehearsed: "true"
<<<<<<< HEAD
  name: periodic-ci-openshift-qe-ocp-qe-perfscale-ci-main-aws-4.17-nightly-x86-loaded-upgrade-from-4.16-loaded-upgrade-416to417-24nodes
=======
  name: periodic-ci-openshift-qe-ocp-qe-perfscale-ci-main-aws-4.18-nightly-x86-control-plane-ipsec-120nodes
>>>>>>> 30bdeeb6
  reporter_config:
    slack:
      channel: '#ocp-qe-scale-ci-results'
      job_states_to_report:
      - success
      - failure
      - error
      report_template: '{{if eq .Status.State "success"}} :white_check_mark: Job *{{.Spec.Job}}*
        ended with *{{.Status.State}}*. <{{.Status.URL}}|View logs> :white_check_mark:
        {{else}} :warning:  Job *{{.Spec.Job}}* ended with *{{.Status.State}}*. <{{.Status.URL}}|View
        logs> :warning: {{end}}'
  spec:
    containers:
    - args:
      - --gcs-upload-secret=/secrets/gcs/service-account.json
      - --image-import-pull-secret=/etc/pull-secret/.dockerconfigjson
      - --lease-server-credentials-file=/etc/boskos/credentials
      - --report-credentials-file=/etc/report/credentials
      - --secret-dir=/secrets/ci-pull-credentials
<<<<<<< HEAD
      - --target=loaded-upgrade-416to417-24nodes
      - --variant=aws-4.17-nightly-x86-loaded-upgrade-from-4.16
=======
      - --target=control-plane-ipsec-120nodes
      - --variant=aws-4.18-nightly-x86
>>>>>>> 30bdeeb6
      command:
      - ci-operator
      image: ci-operator:latest
      imagePullPolicy: Always
      name: ""
      resources:
        requests:
          cpu: 10m
      volumeMounts:
      - mountPath: /etc/boskos
        name: boskos
        readOnly: true
      - mountPath: /secrets/ci-pull-credentials
        name: ci-pull-credentials
        readOnly: true
      - mountPath: /secrets/gcs
        name: gcs-credentials
        readOnly: true
      - mountPath: /secrets/manifest-tool
        name: manifest-tool-local-pusher
        readOnly: true
      - mountPath: /etc/pull-secret
        name: pull-secret
        readOnly: true
      - mountPath: /etc/report
        name: result-aggregator
        readOnly: true
    serviceAccountName: ci-operator
    volumes:
    - name: boskos
      secret:
        items:
        - key: credentials
          path: credentials
        secretName: boskos-credentials
    - name: ci-pull-credentials
      secret:
        secretName: ci-pull-credentials
    - name: manifest-tool-local-pusher
      secret:
        secretName: manifest-tool-local-pusher
    - name: pull-secret
      secret:
        secretName: registry-pull-credentials
    - name: result-aggregator
      secret:
        secretName: result-aggregator
- agent: kubernetes
  cluster: build05
<<<<<<< HEAD
  cron: 0 4 10 * *
=======
  cron: 0 14 11,25 * *
>>>>>>> 30bdeeb6
  decorate: true
  decoration_config:
    skip_cloning: true
    timeout: 8h0m0s
  extra_refs:
  - base_ref: main
    org: openshift-qe
    repo: ocp-qe-perfscale-ci
  labels:
    ci-operator.openshift.io/cloud: aws
    ci-operator.openshift.io/cloud-cluster-profile: aws-perfscale
<<<<<<< HEAD
    ci-operator.openshift.io/variant: aws-4.17-nightly-x86-loaded-upgrade-from-4.16
=======
    ci-operator.openshift.io/variant: aws-4.18-nightly-x86
>>>>>>> 30bdeeb6
    ci.openshift.io/generator: prowgen
    job-release: "4.17"
    pj-rehearse.openshift.io/can-be-rehearsed: "true"
<<<<<<< HEAD
  name: periodic-ci-openshift-qe-ocp-qe-perfscale-ci-main-aws-4.17-nightly-x86-loaded-upgrade-from-4.16-loaded-upgrade-416to417-252nodes
=======
  name: periodic-ci-openshift-qe-ocp-qe-perfscale-ci-main-aws-4.18-nightly-x86-control-plane-ipsec-252nodes
>>>>>>> 30bdeeb6
  reporter_config:
    slack:
      channel: '#ocp-qe-scale-ci-results'
      job_states_to_report:
      - success
      - failure
      - error
      report_template: '{{if eq .Status.State "success"}} :white_check_mark: Job *{{.Spec.Job}}*
        ended with *{{.Status.State}}*. <{{.Status.URL}}|View logs> :white_check_mark:
        {{else}} :warning:  Job *{{.Spec.Job}}* ended with *{{.Status.State}}*. <{{.Status.URL}}|View
        logs> :warning: {{end}}'
  spec:
    containers:
    - args:
      - --gcs-upload-secret=/secrets/gcs/service-account.json
      - --image-import-pull-secret=/etc/pull-secret/.dockerconfigjson
      - --lease-server-credentials-file=/etc/boskos/credentials
      - --report-credentials-file=/etc/report/credentials
      - --secret-dir=/secrets/ci-pull-credentials
<<<<<<< HEAD
      - --target=loaded-upgrade-416to417-252nodes
      - --variant=aws-4.17-nightly-x86-loaded-upgrade-from-4.16
=======
      - --target=control-plane-ipsec-252nodes
      - --variant=aws-4.18-nightly-x86
>>>>>>> 30bdeeb6
      command:
      - ci-operator
      image: ci-operator:latest
      imagePullPolicy: Always
      name: ""
      resources:
        requests:
          cpu: 10m
      volumeMounts:
      - mountPath: /etc/boskos
        name: boskos
        readOnly: true
      - mountPath: /secrets/ci-pull-credentials
        name: ci-pull-credentials
        readOnly: true
      - mountPath: /secrets/gcs
        name: gcs-credentials
        readOnly: true
      - mountPath: /secrets/manifest-tool
        name: manifest-tool-local-pusher
        readOnly: true
      - mountPath: /etc/pull-secret
        name: pull-secret
        readOnly: true
      - mountPath: /etc/report
        name: result-aggregator
        readOnly: true
    serviceAccountName: ci-operator
    volumes:
    - name: boskos
      secret:
        items:
        - key: credentials
          path: credentials
        secretName: boskos-credentials
    - name: ci-pull-credentials
      secret:
        secretName: ci-pull-credentials
    - name: manifest-tool-local-pusher
      secret:
        secretName: manifest-tool-local-pusher
    - name: pull-secret
      secret:
        secretName: registry-pull-credentials
    - name: result-aggregator
      secret:
        secretName: result-aggregator
- agent: kubernetes
  cluster: build05
<<<<<<< HEAD
  cron: 0 0 5,19 * *
=======
  cron: 0 3 1,8,15,22 * *
>>>>>>> 30bdeeb6
  decorate: true
  decoration_config:
    skip_cloning: true
    timeout: 5h0m0s
  extra_refs:
  - base_ref: main
    org: openshift-qe
    repo: ocp-qe-perfscale-ci
  labels:
    ci-operator.openshift.io/cloud: aws
    ci-operator.openshift.io/cloud-cluster-profile: aws-perfscale-qe
    ci-operator.openshift.io/variant: aws-4.17-nightly-x86
    ci.openshift.io/generator: prowgen
    job-release: "4.17"
    pj-rehearse.openshift.io/can-be-rehearsed: "true"
<<<<<<< HEAD
  name: periodic-ci-openshift-qe-ocp-qe-perfscale-ci-main-aws-4.17-nightly-x86-node-density-heavy-24nodes
=======
  name: periodic-ci-openshift-qe-ocp-qe-perfscale-ci-main-aws-4.18-nightly-x86-data-path-9nodes
>>>>>>> 30bdeeb6
  reporter_config:
    slack:
      channel: '#ocp-qe-scale-ci-results'
      job_states_to_report:
      - success
      - failure
      - error
      report_template: '{{if eq .Status.State "success"}} :white_check_mark: Job *{{.Spec.Job}}*
        ended with *{{.Status.State}}*. <{{.Status.URL}}|View logs> :white_check_mark:
        {{else}} :warning:  Job *{{.Spec.Job}}* ended with *{{.Status.State}}*. <{{.Status.URL}}|View
        logs> :warning: {{end}}'
  spec:
    containers:
    - args:
      - --gcs-upload-secret=/secrets/gcs/service-account.json
      - --image-import-pull-secret=/etc/pull-secret/.dockerconfigjson
      - --lease-server-credentials-file=/etc/boskos/credentials
      - --report-credentials-file=/etc/report/credentials
      - --secret-dir=/secrets/ci-pull-credentials
<<<<<<< HEAD
      - --target=node-density-heavy-24nodes
      - --variant=aws-4.17-nightly-x86
=======
      - --target=data-path-9nodes
      - --variant=aws-4.18-nightly-x86
>>>>>>> 30bdeeb6
      command:
      - ci-operator
      image: ci-operator:latest
      imagePullPolicy: Always
      name: ""
      resources:
        requests:
          cpu: 10m
      volumeMounts:
      - mountPath: /etc/boskos
        name: boskos
        readOnly: true
      - mountPath: /secrets/ci-pull-credentials
        name: ci-pull-credentials
        readOnly: true
      - mountPath: /secrets/gcs
        name: gcs-credentials
        readOnly: true
      - mountPath: /secrets/manifest-tool
        name: manifest-tool-local-pusher
        readOnly: true
      - mountPath: /etc/pull-secret
        name: pull-secret
        readOnly: true
      - mountPath: /etc/report
        name: result-aggregator
        readOnly: true
    serviceAccountName: ci-operator
    volumes:
    - name: boskos
      secret:
        items:
        - key: credentials
          path: credentials
        secretName: boskos-credentials
    - name: ci-pull-credentials
      secret:
        secretName: ci-pull-credentials
    - name: manifest-tool-local-pusher
      secret:
        secretName: manifest-tool-local-pusher
    - name: pull-secret
      secret:
        secretName: registry-pull-credentials
    - name: result-aggregator
      secret:
        secretName: result-aggregator
- agent: kubernetes
  cluster: build05
<<<<<<< HEAD
  cron: '@yearly'
  decorate: true
  decoration_config:
    skip_cloning: true
    timeout: 3h30m0s
=======
  cron: 0 0 24 * *
  decorate: true
  decoration_config:
    skip_cloning: true
    timeout: 8h0m0s
>>>>>>> 30bdeeb6
  extra_refs:
  - base_ref: main
    org: openshift-qe
    repo: ocp-qe-perfscale-ci
  labels:
    ci-operator.openshift.io/cloud: aws
<<<<<<< HEAD
    ci-operator.openshift.io/cloud-cluster-profile: aws-perfscale-qe
    ci-operator.openshift.io/variant: aws-4.17-nightly-x86
=======
    ci-operator.openshift.io/cloud-cluster-profile: aws-perfscale
    ci-operator.openshift.io/variant: aws-4.18-nightly-x86-loaded-upgrade-from-4.17
>>>>>>> 30bdeeb6
    ci.openshift.io/generator: prowgen
    job-release: "4.17"
    pj-rehearse.openshift.io/can-be-rehearsed: "true"
<<<<<<< HEAD
  name: periodic-ci-openshift-qe-ocp-qe-perfscale-ci-main-aws-4.17-nightly-x86-payload-control-plane-6nodes
=======
  name: periodic-ci-openshift-qe-ocp-qe-perfscale-ci-main-aws-4.18-nightly-x86-loaded-upgrade-from-4.17-loaded-upgrade-417to418-120nodes
>>>>>>> 30bdeeb6
  reporter_config:
    slack:
      channel: '#ocp-qe-scale-ci-results'
      job_states_to_report:
      - success
      - failure
      - error
      report_template: '{{if eq .Status.State "success"}} :white_check_mark: Job *{{.Spec.Job}}*
        ended with *{{.Status.State}}*. <{{.Status.URL}}|View logs> :white_check_mark:
        {{else}} :warning:  Job *{{.Spec.Job}}* ended with *{{.Status.State}}*. <{{.Status.URL}}|View
        logs> :warning: {{end}}'
  spec:
    containers:
    - args:
      - --gcs-upload-secret=/secrets/gcs/service-account.json
      - --image-import-pull-secret=/etc/pull-secret/.dockerconfigjson
      - --lease-server-credentials-file=/etc/boskos/credentials
      - --report-credentials-file=/etc/report/credentials
      - --secret-dir=/secrets/ci-pull-credentials
<<<<<<< HEAD
      - --target=payload-control-plane-6nodes
      - --variant=aws-4.17-nightly-x86
=======
      - --target=loaded-upgrade-417to418-120nodes
      - --variant=aws-4.18-nightly-x86-loaded-upgrade-from-4.17
>>>>>>> 30bdeeb6
      command:
      - ci-operator
      image: ci-operator:latest
      imagePullPolicy: Always
      name: ""
      resources:
        requests:
          cpu: 10m
      volumeMounts:
      - mountPath: /etc/boskos
        name: boskos
        readOnly: true
      - mountPath: /secrets/ci-pull-credentials
        name: ci-pull-credentials
        readOnly: true
      - mountPath: /secrets/gcs
        name: gcs-credentials
        readOnly: true
      - mountPath: /secrets/manifest-tool
        name: manifest-tool-local-pusher
        readOnly: true
      - mountPath: /etc/pull-secret
        name: pull-secret
        readOnly: true
      - mountPath: /etc/report
        name: result-aggregator
        readOnly: true
    serviceAccountName: ci-operator
    volumes:
    - name: boskos
      secret:
        items:
        - key: credentials
          path: credentials
        secretName: boskos-credentials
    - name: ci-pull-credentials
      secret:
        secretName: ci-pull-credentials
    - name: manifest-tool-local-pusher
      secret:
        secretName: manifest-tool-local-pusher
    - name: pull-secret
      secret:
        secretName: registry-pull-credentials
    - name: result-aggregator
      secret:
        secretName: result-aggregator
- agent: kubernetes
  cluster: build05
<<<<<<< HEAD
  cron: 0 2 4,11,18,25 * *
=======
  cron: 0 10 3,10,17,24 * *
>>>>>>> 30bdeeb6
  decorate: true
  decoration_config:
    skip_cloning: true
    timeout: 7h0m0s
  extra_refs:
  - base_ref: main
    org: openshift-qe
    repo: ocp-qe-perfscale-ci
  labels:
    ci-operator.openshift.io/cloud: aws
    ci-operator.openshift.io/cloud-cluster-profile: aws-perfscale-qe
    ci-operator.openshift.io/variant: aws-4.18-nightly-x86-loaded-upgrade-from-4.17
    ci.openshift.io/generator: prowgen
    job-release: "4.18"
    pj-rehearse.openshift.io/can-be-rehearsed: "true"
<<<<<<< HEAD
  name: periodic-ci-openshift-qe-ocp-qe-perfscale-ci-main-aws-4.18-nightly-x86-control-plane-120nodes
=======
  name: periodic-ci-openshift-qe-ocp-qe-perfscale-ci-main-aws-4.18-nightly-x86-loaded-upgrade-from-4.17-loaded-upgrade-417to418-24nodes
>>>>>>> 30bdeeb6
  reporter_config:
    slack:
      channel: '#ocp-qe-scale-ci-results'
      job_states_to_report:
      - success
      - failure
      - error
      report_template: '{{if eq .Status.State "success"}} :white_check_mark: Job *{{.Spec.Job}}*
        ended with *{{.Status.State}}*. <{{.Status.URL}}|View logs> :white_check_mark:
        {{else}} :warning:  Job *{{.Spec.Job}}* ended with *{{.Status.State}}*. <{{.Status.URL}}|View
        logs> :warning: {{end}}'
  spec:
    containers:
    - args:
      - --gcs-upload-secret=/secrets/gcs/service-account.json
      - --image-import-pull-secret=/etc/pull-secret/.dockerconfigjson
      - --lease-server-credentials-file=/etc/boskos/credentials
      - --report-credentials-file=/etc/report/credentials
      - --secret-dir=/secrets/ci-pull-credentials
<<<<<<< HEAD
      - --target=control-plane-120nodes
      - --variant=aws-4.18-nightly-x86
=======
      - --target=loaded-upgrade-417to418-24nodes
      - --variant=aws-4.18-nightly-x86-loaded-upgrade-from-4.17
>>>>>>> 30bdeeb6
      command:
      - ci-operator
      image: ci-operator:latest
      imagePullPolicy: Always
      name: ""
      resources:
        requests:
          cpu: 10m
      volumeMounts:
      - mountPath: /etc/boskos
        name: boskos
        readOnly: true
      - mountPath: /secrets/ci-pull-credentials
        name: ci-pull-credentials
        readOnly: true
      - mountPath: /secrets/gcs
        name: gcs-credentials
        readOnly: true
      - mountPath: /secrets/manifest-tool
        name: manifest-tool-local-pusher
        readOnly: true
      - mountPath: /etc/pull-secret
        name: pull-secret
        readOnly: true
      - mountPath: /etc/report
        name: result-aggregator
        readOnly: true
    serviceAccountName: ci-operator
    volumes:
    - name: boskos
      secret:
        items:
        - key: credentials
          path: credentials
        secretName: boskos-credentials
    - name: ci-pull-credentials
      secret:
        secretName: ci-pull-credentials
    - name: manifest-tool-local-pusher
      secret:
        secretName: manifest-tool-local-pusher
    - name: pull-secret
      secret:
        secretName: registry-pull-credentials
    - name: result-aggregator
      secret:
        secretName: result-aggregator
- agent: kubernetes
  cluster: build05
<<<<<<< HEAD
  cron: 0 5 2,9,16,23 * *
=======
  cron: 0 6 24 * *
>>>>>>> 30bdeeb6
  decorate: true
  decoration_config:
    skip_cloning: true
  extra_refs:
  - base_ref: main
    org: openshift-qe
    repo: ocp-qe-perfscale-ci
  labels:
    ci-operator.openshift.io/cloud: aws
<<<<<<< HEAD
    ci-operator.openshift.io/cloud-cluster-profile: aws-perfscale-qe
    ci-operator.openshift.io/variant: aws-4.18-nightly-x86
    ci.openshift.io/generator: prowgen
    job-release: "4.18"
    pj-rehearse.openshift.io/can-be-rehearsed: "true"
  name: periodic-ci-openshift-qe-ocp-qe-perfscale-ci-main-aws-4.18-nightly-x86-control-plane-24nodes
=======
    ci-operator.openshift.io/cloud-cluster-profile: aws-perfscale
    ci-operator.openshift.io/variant: aws-4.18-nightly-x86-loaded-upgrade-from-4.17
    ci.openshift.io/generator: prowgen
    job-release: "4.18"
    pj-rehearse.openshift.io/can-be-rehearsed: "true"
  name: periodic-ci-openshift-qe-ocp-qe-perfscale-ci-main-aws-4.18-nightly-x86-loaded-upgrade-from-4.17-loaded-upgrade-417to418-252nodes
>>>>>>> 30bdeeb6
  reporter_config:
    slack:
      channel: '#ocp-qe-scale-ci-results'
      job_states_to_report:
      - success
      - failure
      - error
      report_template: '{{if eq .Status.State "success"}} :white_check_mark: Job *{{.Spec.Job}}*
        ended with *{{.Status.State}}*. <{{.Status.URL}}|View logs> :white_check_mark:
        {{else}} :warning:  Job *{{.Spec.Job}}* ended with *{{.Status.State}}*. <{{.Status.URL}}|View
        logs> :warning: {{end}}'
  spec:
    containers:
    - args:
      - --gcs-upload-secret=/secrets/gcs/service-account.json
      - --image-import-pull-secret=/etc/pull-secret/.dockerconfigjson
      - --lease-server-credentials-file=/etc/boskos/credentials
      - --report-credentials-file=/etc/report/credentials
      - --secret-dir=/secrets/ci-pull-credentials
<<<<<<< HEAD
      - --target=control-plane-24nodes
      - --variant=aws-4.18-nightly-x86
=======
      - --target=loaded-upgrade-417to418-252nodes
      - --variant=aws-4.18-nightly-x86-loaded-upgrade-from-4.17
>>>>>>> 30bdeeb6
      command:
      - ci-operator
      image: ci-operator:latest
      imagePullPolicy: Always
      name: ""
      resources:
        requests:
          cpu: 10m
      volumeMounts:
      - mountPath: /etc/boskos
        name: boskos
        readOnly: true
      - mountPath: /secrets/ci-pull-credentials
        name: ci-pull-credentials
        readOnly: true
      - mountPath: /secrets/gcs
        name: gcs-credentials
        readOnly: true
      - mountPath: /secrets/manifest-tool
        name: manifest-tool-local-pusher
        readOnly: true
      - mountPath: /etc/pull-secret
        name: pull-secret
        readOnly: true
      - mountPath: /etc/report
        name: result-aggregator
        readOnly: true
    serviceAccountName: ci-operator
    volumes:
    - name: boskos
      secret:
        items:
        - key: credentials
          path: credentials
        secretName: boskos-credentials
    - name: ci-pull-credentials
      secret:
        secretName: ci-pull-credentials
    - name: manifest-tool-local-pusher
      secret:
        secretName: manifest-tool-local-pusher
    - name: pull-secret
      secret:
        secretName: registry-pull-credentials
    - name: result-aggregator
      secret:
        secretName: result-aggregator
- agent: kubernetes
  cluster: build05
<<<<<<< HEAD
  cron: 0 0 25 * *
=======
  cron: 0 3 5,12,19,26 * *
>>>>>>> 30bdeeb6
  decorate: true
  decoration_config:
    skip_cloning: true
    timeout: 7h0m0s
  extra_refs:
  - base_ref: main
    org: openshift-qe
    repo: ocp-qe-perfscale-ci
  labels:
    ci-operator.openshift.io/cloud: aws
    ci-operator.openshift.io/cloud-cluster-profile: aws-perfscale-qe
    ci-operator.openshift.io/variant: aws-4.18-nightly-x86
    ci.openshift.io/generator: prowgen
    job-release: "4.18"
    pj-rehearse.openshift.io/can-be-rehearsed: "true"
<<<<<<< HEAD
  name: periodic-ci-openshift-qe-ocp-qe-perfscale-ci-main-aws-4.18-nightly-x86-control-plane-252nodes
=======
  name: periodic-ci-openshift-qe-ocp-qe-perfscale-ci-main-aws-4.18-nightly-x86-node-density-heavy-24nodes
>>>>>>> 30bdeeb6
  reporter_config:
    slack:
      channel: '#ocp-qe-scale-ci-results'
      job_states_to_report:
      - success
      - failure
      - error
      report_template: '{{if eq .Status.State "success"}} :white_check_mark: Job *{{.Spec.Job}}*
        ended with *{{.Status.State}}*. <{{.Status.URL}}|View logs> :white_check_mark:
        {{else}} :warning:  Job *{{.Spec.Job}}* ended with *{{.Status.State}}*. <{{.Status.URL}}|View
        logs> :warning: {{end}}'
  spec:
    containers:
    - args:
      - --gcs-upload-secret=/secrets/gcs/service-account.json
      - --image-import-pull-secret=/etc/pull-secret/.dockerconfigjson
      - --lease-server-credentials-file=/etc/boskos/credentials
      - --report-credentials-file=/etc/report/credentials
      - --secret-dir=/secrets/ci-pull-credentials
<<<<<<< HEAD
      - --target=control-plane-252nodes
=======
      - --target=node-density-heavy-24nodes
>>>>>>> 30bdeeb6
      - --variant=aws-4.18-nightly-x86
      command:
      - ci-operator
      image: ci-operator:latest
      imagePullPolicy: Always
      name: ""
      resources:
        requests:
          cpu: 10m
      volumeMounts:
      - mountPath: /etc/boskos
        name: boskos
        readOnly: true
      - mountPath: /secrets/ci-pull-credentials
        name: ci-pull-credentials
        readOnly: true
      - mountPath: /secrets/gcs
        name: gcs-credentials
        readOnly: true
      - mountPath: /secrets/manifest-tool
        name: manifest-tool-local-pusher
        readOnly: true
      - mountPath: /etc/pull-secret
        name: pull-secret
        readOnly: true
      - mountPath: /etc/report
        name: result-aggregator
        readOnly: true
    serviceAccountName: ci-operator
    volumes:
    - name: boskos
      secret:
        items:
        - key: credentials
          path: credentials
        secretName: boskos-credentials
    - name: ci-pull-credentials
      secret:
        secretName: ci-pull-credentials
    - name: manifest-tool-local-pusher
      secret:
        secretName: manifest-tool-local-pusher
    - name: pull-secret
      secret:
        secretName: registry-pull-credentials
    - name: result-aggregator
      secret:
        secretName: result-aggregator
- agent: kubernetes
  cluster: build05
<<<<<<< HEAD
  cron: 0 3 2,9,16,23 * *
  decorate: true
  decoration_config:
    skip_cloning: true
    timeout: 5h0m0s
=======
  cron: '@yearly'
  decorate: true
  decoration_config:
    skip_cloning: true
    timeout: 3h30m0s
>>>>>>> 30bdeeb6
  extra_refs:
  - base_ref: main
    org: openshift-qe
    repo: ocp-qe-perfscale-ci
  labels:
    ci-operator.openshift.io/cloud: aws
    ci-operator.openshift.io/cloud-cluster-profile: aws-perfscale-qe
    ci-operator.openshift.io/variant: aws-4.18-nightly-x86
    ci.openshift.io/generator: prowgen
    job-release: "4.18"
    pj-rehearse.openshift.io/can-be-rehearsed: "true"
<<<<<<< HEAD
  name: periodic-ci-openshift-qe-ocp-qe-perfscale-ci-main-aws-4.18-nightly-x86-control-plane-etcdencrypt-24nodes
=======
  name: periodic-ci-openshift-qe-ocp-qe-perfscale-ci-main-aws-4.18-nightly-x86-payload-control-plane-6nodes
>>>>>>> 30bdeeb6
  reporter_config:
    slack:
      channel: '#ocp-qe-scale-ci-results'
      job_states_to_report:
      - success
      - failure
      - error
      report_template: '{{if eq .Status.State "success"}} :white_check_mark: Job *{{.Spec.Job}}*
        ended with *{{.Status.State}}*. <{{.Status.URL}}|View logs> :white_check_mark:
        {{else}} :warning:  Job *{{.Spec.Job}}* ended with *{{.Status.State}}*. <{{.Status.URL}}|View
        logs> :warning: {{end}}'
  spec:
    containers:
    - args:
      - --gcs-upload-secret=/secrets/gcs/service-account.json
      - --image-import-pull-secret=/etc/pull-secret/.dockerconfigjson
      - --lease-server-credentials-file=/etc/boskos/credentials
      - --report-credentials-file=/etc/report/credentials
      - --secret-dir=/secrets/ci-pull-credentials
<<<<<<< HEAD
      - --target=control-plane-etcdencrypt-24nodes
=======
      - --target=payload-control-plane-6nodes
>>>>>>> 30bdeeb6
      - --variant=aws-4.18-nightly-x86
      command:
      - ci-operator
      image: ci-operator:latest
      imagePullPolicy: Always
      name: ""
      resources:
        requests:
          cpu: 10m
      volumeMounts:
      - mountPath: /etc/boskos
        name: boskos
        readOnly: true
      - mountPath: /secrets/ci-pull-credentials
        name: ci-pull-credentials
        readOnly: true
      - mountPath: /secrets/gcs
        name: gcs-credentials
        readOnly: true
      - mountPath: /secrets/manifest-tool
        name: manifest-tool-local-pusher
        readOnly: true
      - mountPath: /etc/pull-secret
        name: pull-secret
        readOnly: true
      - mountPath: /etc/report
        name: result-aggregator
        readOnly: true
    serviceAccountName: ci-operator
    volumes:
    - name: boskos
      secret:
        items:
        - key: credentials
          path: credentials
        secretName: boskos-credentials
    - name: ci-pull-credentials
      secret:
        secretName: ci-pull-credentials
    - name: manifest-tool-local-pusher
      secret:
        secretName: manifest-tool-local-pusher
    - name: pull-secret
      secret:
        secretName: registry-pull-credentials
    - name: result-aggregator
      secret:
        secretName: result-aggregator
- agent: kubernetes
  cluster: build05
<<<<<<< HEAD
  cron: 0 10 11,25 * *
=======
  cron: 0 4 * * *
>>>>>>> 30bdeeb6
  decorate: true
  decoration_config:
    skip_cloning: true
    timeout: 8h0m0s
  extra_refs:
  - base_ref: main
    org: openshift-qe
    repo: ocp-qe-perfscale-ci
  labels:
    ci-operator.openshift.io/cloud: aws
<<<<<<< HEAD
    ci-operator.openshift.io/cloud-cluster-profile: aws-perfscale
=======
    ci-operator.openshift.io/cloud-cluster-profile: aws-perfscale-qe
>>>>>>> 30bdeeb6
    ci-operator.openshift.io/variant: aws-4.18-nightly-x86
    ci.openshift.io/generator: prowgen
    job-release: "4.18"
    pj-rehearse.openshift.io/can-be-rehearsed: "true"
<<<<<<< HEAD
  name: periodic-ci-openshift-qe-ocp-qe-perfscale-ci-main-aws-4.18-nightly-x86-control-plane-ipsec-120nodes
=======
  name: periodic-ci-openshift-qe-ocp-qe-perfscale-ci-main-aws-4.18-nightly-x86-udn-density-l2-24nodes
>>>>>>> 30bdeeb6
  reporter_config:
    slack:
      channel: '#ocp-qe-scale-ci-results'
      job_states_to_report:
      - success
      - failure
      - error
      report_template: '{{if eq .Status.State "success"}} :white_check_mark: Job *{{.Spec.Job}}*
        ended with *{{.Status.State}}*. <{{.Status.URL}}|View logs> :white_check_mark:
        {{else}} :warning:  Job *{{.Spec.Job}}* ended with *{{.Status.State}}*. <{{.Status.URL}}|View
        logs> :warning: {{end}}'
  spec:
    containers:
    - args:
      - --gcs-upload-secret=/secrets/gcs/service-account.json
      - --image-import-pull-secret=/etc/pull-secret/.dockerconfigjson
      - --lease-server-credentials-file=/etc/boskos/credentials
      - --report-credentials-file=/etc/report/credentials
      - --secret-dir=/secrets/ci-pull-credentials
<<<<<<< HEAD
      - --target=control-plane-ipsec-120nodes
=======
      - --target=udn-density-l2-24nodes
>>>>>>> 30bdeeb6
      - --variant=aws-4.18-nightly-x86
      command:
      - ci-operator
      image: ci-operator:latest
      imagePullPolicy: Always
      name: ""
      resources:
        requests:
          cpu: 10m
      volumeMounts:
      - mountPath: /etc/boskos
        name: boskos
        readOnly: true
      - mountPath: /secrets/ci-pull-credentials
        name: ci-pull-credentials
        readOnly: true
      - mountPath: /secrets/gcs
        name: gcs-credentials
        readOnly: true
      - mountPath: /secrets/manifest-tool
        name: manifest-tool-local-pusher
        readOnly: true
      - mountPath: /etc/pull-secret
        name: pull-secret
        readOnly: true
      - mountPath: /etc/report
        name: result-aggregator
        readOnly: true
    serviceAccountName: ci-operator
    volumes:
    - name: boskos
      secret:
        items:
        - key: credentials
          path: credentials
        secretName: boskos-credentials
    - name: ci-pull-credentials
      secret:
        secretName: ci-pull-credentials
    - name: manifest-tool-local-pusher
      secret:
        secretName: manifest-tool-local-pusher
    - name: pull-secret
      secret:
        secretName: registry-pull-credentials
    - name: result-aggregator
      secret:
        secretName: result-aggregator
- agent: kubernetes
  cluster: build05
<<<<<<< HEAD
  cron: 0 14 11,25 * *
=======
  cron: 0 2 * * *
>>>>>>> 30bdeeb6
  decorate: true
  decoration_config:
    skip_cloning: true
    timeout: 8h0m0s
  extra_refs:
  - base_ref: main
    org: openshift-qe
    repo: ocp-qe-perfscale-ci
  labels:
    ci-operator.openshift.io/cloud: aws
<<<<<<< HEAD
    ci-operator.openshift.io/cloud-cluster-profile: aws-perfscale
=======
    ci-operator.openshift.io/cloud-cluster-profile: aws-perfscale-qe
>>>>>>> 30bdeeb6
    ci-operator.openshift.io/variant: aws-4.18-nightly-x86
    ci.openshift.io/generator: prowgen
    job-release: "4.18"
    pj-rehearse.openshift.io/can-be-rehearsed: "true"
<<<<<<< HEAD
  name: periodic-ci-openshift-qe-ocp-qe-perfscale-ci-main-aws-4.18-nightly-x86-control-plane-ipsec-252nodes
=======
  name: periodic-ci-openshift-qe-ocp-qe-perfscale-ci-main-aws-4.18-nightly-x86-udn-density-l3-24nodes
>>>>>>> 30bdeeb6
  reporter_config:
    slack:
      channel: '#ocp-qe-scale-ci-results'
      job_states_to_report:
      - success
      - failure
      - error
      report_template: '{{if eq .Status.State "success"}} :white_check_mark: Job *{{.Spec.Job}}*
        ended with *{{.Status.State}}*. <{{.Status.URL}}|View logs> :white_check_mark:
        {{else}} :warning:  Job *{{.Spec.Job}}* ended with *{{.Status.State}}*. <{{.Status.URL}}|View
        logs> :warning: {{end}}'
  spec:
    containers:
    - args:
      - --gcs-upload-secret=/secrets/gcs/service-account.json
      - --image-import-pull-secret=/etc/pull-secret/.dockerconfigjson
      - --lease-server-credentials-file=/etc/boskos/credentials
      - --report-credentials-file=/etc/report/credentials
      - --secret-dir=/secrets/ci-pull-credentials
<<<<<<< HEAD
      - --target=control-plane-ipsec-252nodes
=======
      - --target=udn-density-l3-24nodes
>>>>>>> 30bdeeb6
      - --variant=aws-4.18-nightly-x86
      command:
      - ci-operator
      image: ci-operator:latest
      imagePullPolicy: Always
      name: ""
      resources:
        requests:
          cpu: 10m
      volumeMounts:
      - mountPath: /etc/boskos
        name: boskos
        readOnly: true
      - mountPath: /secrets/ci-pull-credentials
        name: ci-pull-credentials
        readOnly: true
      - mountPath: /secrets/gcs
        name: gcs-credentials
        readOnly: true
      - mountPath: /secrets/manifest-tool
        name: manifest-tool-local-pusher
        readOnly: true
      - mountPath: /etc/pull-secret
        name: pull-secret
        readOnly: true
      - mountPath: /etc/report
        name: result-aggregator
        readOnly: true
    serviceAccountName: ci-operator
    volumes:
    - name: boskos
      secret:
        items:
        - key: credentials
          path: credentials
        secretName: boskos-credentials
    - name: ci-pull-credentials
      secret:
        secretName: ci-pull-credentials
    - name: manifest-tool-local-pusher
      secret:
        secretName: manifest-tool-local-pusher
    - name: pull-secret
      secret:
        secretName: registry-pull-credentials
    - name: result-aggregator
      secret:
        secretName: result-aggregator
- agent: kubernetes
  cluster: build05
<<<<<<< HEAD
  cron: 0 3 1,8,15,22 * *
=======
  cron: 0 4 27 * *
>>>>>>> 30bdeeb6
  decorate: true
  decoration_config:
    skip_cloning: true
    timeout: 7h0m0s
  extra_refs:
  - base_ref: main
    org: openshift-qe
    repo: ocp-qe-perfscale-ci
  labels:
    ci-operator.openshift.io/cloud: aws
    ci-operator.openshift.io/cloud-cluster-profile: aws-perfscale
    ci-operator.openshift.io/variant: aws-4.18-nightly-x86
    ci.openshift.io/generator: prowgen
    job-release: "4.18"
    pj-rehearse.openshift.io/can-be-rehearsed: "true"
<<<<<<< HEAD
  name: periodic-ci-openshift-qe-ocp-qe-perfscale-ci-main-aws-4.18-nightly-x86-data-path-9nodes
  reporter_config:
    slack:
      channel: '#ocp-qe-scale-ci-results'
      job_states_to_report:
      - success
      - failure
      - error
      report_template: '{{if eq .Status.State "success"}} :white_check_mark: Job *{{.Spec.Job}}*
        ended with *{{.Status.State}}*. <{{.Status.URL}}|View logs> :white_check_mark:
        {{else}} :warning:  Job *{{.Spec.Job}}* ended with *{{.Status.State}}*. <{{.Status.URL}}|View
        logs> :warning: {{end}}'
=======
  name: periodic-ci-openshift-qe-ocp-qe-perfscale-ci-main-aws-4.18-nightly-x86-workers-autoscale-120nodes
>>>>>>> 30bdeeb6
  spec:
    containers:
    - args:
      - --gcs-upload-secret=/secrets/gcs/service-account.json
      - --image-import-pull-secret=/etc/pull-secret/.dockerconfigjson
      - --lease-server-credentials-file=/etc/boskos/credentials
      - --report-credentials-file=/etc/report/credentials
      - --secret-dir=/secrets/ci-pull-credentials
<<<<<<< HEAD
      - --target=data-path-9nodes
=======
      - --target=workers-autoscale-120nodes
>>>>>>> 30bdeeb6
      - --variant=aws-4.18-nightly-x86
      command:
      - ci-operator
      image: ci-operator:latest
      imagePullPolicy: Always
      name: ""
      resources:
        requests:
          cpu: 10m
      volumeMounts:
      - mountPath: /etc/boskos
        name: boskos
        readOnly: true
      - mountPath: /secrets/ci-pull-credentials
        name: ci-pull-credentials
        readOnly: true
      - mountPath: /secrets/gcs
        name: gcs-credentials
        readOnly: true
      - mountPath: /secrets/manifest-tool
        name: manifest-tool-local-pusher
        readOnly: true
      - mountPath: /etc/pull-secret
        name: pull-secret
        readOnly: true
      - mountPath: /etc/report
        name: result-aggregator
        readOnly: true
    serviceAccountName: ci-operator
    volumes:
    - name: boskos
      secret:
        items:
        - key: credentials
          path: credentials
        secretName: boskos-credentials
    - name: ci-pull-credentials
      secret:
        secretName: ci-pull-credentials
    - name: manifest-tool-local-pusher
      secret:
        secretName: manifest-tool-local-pusher
    - name: pull-secret
      secret:
        secretName: registry-pull-credentials
    - name: result-aggregator
      secret:
        secretName: result-aggregator
- agent: kubernetes
  cluster: build05
<<<<<<< HEAD
  cron: 0 4 27 * *
  decorate: true
  decoration_config:
    skip_cloning: true
    timeout: 7h0m0s
=======
  cron: 0 0 27 * *
  decorate: true
  decoration_config:
    skip_cloning: true
>>>>>>> 30bdeeb6
  extra_refs:
  - base_ref: main
    org: openshift-qe
    repo: ocp-qe-perfscale-ci
  labels:
    ci-operator.openshift.io/cloud: aws
    ci-operator.openshift.io/cloud-cluster-profile: aws-perfscale
    ci-operator.openshift.io/variant: aws-4.18-nightly-x86
    ci.openshift.io/generator: prowgen
    job-release: "4.18"
    pj-rehearse.openshift.io/can-be-rehearsed: "true"
<<<<<<< HEAD
  name: periodic-ci-openshift-qe-ocp-qe-perfscale-ci-main-aws-4.18-nightly-x86-kube-burner-workers-autoscale-120nodes
=======
  name: periodic-ci-openshift-qe-ocp-qe-perfscale-ci-main-aws-4.18-nightly-x86-workers-autoscale-24nodes
>>>>>>> 30bdeeb6
  spec:
    containers:
    - args:
      - --gcs-upload-secret=/secrets/gcs/service-account.json
      - --image-import-pull-secret=/etc/pull-secret/.dockerconfigjson
      - --lease-server-credentials-file=/etc/boskos/credentials
      - --report-credentials-file=/etc/report/credentials
      - --secret-dir=/secrets/ci-pull-credentials
<<<<<<< HEAD
      - --target=kube-burner-workers-autoscale-120nodes
=======
      - --target=workers-autoscale-24nodes
>>>>>>> 30bdeeb6
      - --variant=aws-4.18-nightly-x86
      command:
      - ci-operator
      image: ci-operator:latest
      imagePullPolicy: Always
      name: ""
      resources:
        requests:
          cpu: 10m
      volumeMounts:
      - mountPath: /etc/boskos
        name: boskos
        readOnly: true
      - mountPath: /secrets/ci-pull-credentials
        name: ci-pull-credentials
        readOnly: true
      - mountPath: /secrets/gcs
        name: gcs-credentials
        readOnly: true
      - mountPath: /secrets/manifest-tool
        name: manifest-tool-local-pusher
        readOnly: true
      - mountPath: /etc/pull-secret
        name: pull-secret
        readOnly: true
      - mountPath: /etc/report
        name: result-aggregator
        readOnly: true
    serviceAccountName: ci-operator
    volumes:
    - name: boskos
      secret:
        items:
        - key: credentials
          path: credentials
        secretName: boskos-credentials
    - name: ci-pull-credentials
      secret:
        secretName: ci-pull-credentials
    - name: manifest-tool-local-pusher
      secret:
        secretName: manifest-tool-local-pusher
    - name: pull-secret
      secret:
        secretName: registry-pull-credentials
    - name: result-aggregator
      secret:
        secretName: result-aggregator
- agent: kubernetes
  cluster: build05
<<<<<<< HEAD
  cron: 0 0 27 * *
  decorate: true
  decoration_config:
    skip_cloning: true
=======
  cron: 0 12 27 * *
  decorate: true
  decoration_config:
    skip_cloning: true
    timeout: 7h0m0s
>>>>>>> 30bdeeb6
  extra_refs:
  - base_ref: main
    org: openshift-qe
    repo: ocp-qe-perfscale-ci
  labels:
    ci-operator.openshift.io/cloud: aws
    ci-operator.openshift.io/cloud-cluster-profile: aws-perfscale
    ci-operator.openshift.io/variant: aws-4.18-nightly-x86
    ci.openshift.io/generator: prowgen
    job-release: "4.18"
    pj-rehearse.openshift.io/can-be-rehearsed: "true"
<<<<<<< HEAD
  name: periodic-ci-openshift-qe-ocp-qe-perfscale-ci-main-aws-4.18-nightly-x86-kube-burner-workers-autoscale-24nodes
  spec:
    containers:
    - args:
      - --gcs-upload-secret=/secrets/gcs/service-account.json
      - --image-import-pull-secret=/etc/pull-secret/.dockerconfigjson
      - --lease-server-credentials-file=/etc/boskos/credentials
      - --report-credentials-file=/etc/report/credentials
      - --secret-dir=/secrets/ci-pull-credentials
      - --target=kube-burner-workers-autoscale-24nodes
      - --variant=aws-4.18-nightly-x86
      command:
      - ci-operator
      image: ci-operator:latest
      imagePullPolicy: Always
      name: ""
      resources:
        requests:
          cpu: 10m
      volumeMounts:
      - mountPath: /etc/boskos
        name: boskos
        readOnly: true
      - mountPath: /secrets/ci-pull-credentials
        name: ci-pull-credentials
        readOnly: true
      - mountPath: /secrets/gcs
        name: gcs-credentials
        readOnly: true
      - mountPath: /secrets/manifest-tool
        name: manifest-tool-local-pusher
        readOnly: true
      - mountPath: /etc/pull-secret
        name: pull-secret
        readOnly: true
      - mountPath: /etc/report
        name: result-aggregator
        readOnly: true
    serviceAccountName: ci-operator
    volumes:
    - name: boskos
      secret:
        items:
        - key: credentials
          path: credentials
        secretName: boskos-credentials
    - name: ci-pull-credentials
      secret:
        secretName: ci-pull-credentials
    - name: manifest-tool-local-pusher
      secret:
        secretName: manifest-tool-local-pusher
    - name: pull-secret
      secret:
        secretName: registry-pull-credentials
    - name: result-aggregator
      secret:
        secretName: result-aggregator
- agent: kubernetes
  cluster: build05
  cron: 0 12 27 * *
  decorate: true
  decoration_config:
    skip_cloning: true
    timeout: 7h0m0s
  extra_refs:
  - base_ref: main
    org: openshift-qe
    repo: ocp-qe-perfscale-ci
  labels:
    ci-operator.openshift.io/cloud: aws
    ci-operator.openshift.io/cloud-cluster-profile: aws-perfscale
    ci-operator.openshift.io/variant: aws-4.18-nightly-x86
    ci.openshift.io/generator: prowgen
    job-release: "4.18"
    pj-rehearse.openshift.io/can-be-rehearsed: "true"
  name: periodic-ci-openshift-qe-ocp-qe-perfscale-ci-main-aws-4.18-nightly-x86-kube-burner-workers-autoscale-252nodes
  spec:
    containers:
    - args:
      - --gcs-upload-secret=/secrets/gcs/service-account.json
      - --image-import-pull-secret=/etc/pull-secret/.dockerconfigjson
      - --lease-server-credentials-file=/etc/boskos/credentials
      - --report-credentials-file=/etc/report/credentials
      - --secret-dir=/secrets/ci-pull-credentials
      - --target=kube-burner-workers-autoscale-252nodes
      - --variant=aws-4.18-nightly-x86
      command:
      - ci-operator
      image: ci-operator:latest
      imagePullPolicy: Always
      name: ""
      resources:
        requests:
          cpu: 10m
      volumeMounts:
      - mountPath: /etc/boskos
        name: boskos
        readOnly: true
      - mountPath: /secrets/ci-pull-credentials
        name: ci-pull-credentials
        readOnly: true
      - mountPath: /secrets/gcs
        name: gcs-credentials
        readOnly: true
      - mountPath: /secrets/manifest-tool
        name: manifest-tool-local-pusher
        readOnly: true
      - mountPath: /etc/pull-secret
        name: pull-secret
        readOnly: true
      - mountPath: /etc/report
        name: result-aggregator
        readOnly: true
    serviceAccountName: ci-operator
    volumes:
    - name: boskos
      secret:
        items:
        - key: credentials
          path: credentials
        secretName: boskos-credentials
    - name: ci-pull-credentials
      secret:
        secretName: ci-pull-credentials
    - name: manifest-tool-local-pusher
      secret:
        secretName: manifest-tool-local-pusher
    - name: pull-secret
      secret:
        secretName: registry-pull-credentials
    - name: result-aggregator
      secret:
        secretName: result-aggregator
- agent: kubernetes
  cluster: build05
  cron: 0 0 24 * *
  decorate: true
  decoration_config:
    skip_cloning: true
    timeout: 8h0m0s
  extra_refs:
  - base_ref: main
    org: openshift-qe
    repo: ocp-qe-perfscale-ci
  labels:
    ci-operator.openshift.io/cloud: aws
    ci-operator.openshift.io/cloud-cluster-profile: aws-perfscale
    ci-operator.openshift.io/variant: aws-4.18-nightly-x86-loaded-upgrade-from-4.17
    ci.openshift.io/generator: prowgen
    job-release: "4.18"
    pj-rehearse.openshift.io/can-be-rehearsed: "true"
  name: periodic-ci-openshift-qe-ocp-qe-perfscale-ci-main-aws-4.18-nightly-x86-loaded-upgrade-from-4.17-loaded-upgrade-417to418-120nodes
  reporter_config:
    slack:
      channel: '#ocp-qe-scale-ci-results'
      job_states_to_report:
      - success
      - failure
      - error
      report_template: '{{if eq .Status.State "success"}} :white_check_mark: Job *{{.Spec.Job}}*
        ended with *{{.Status.State}}*. <{{.Status.URL}}|View logs> :white_check_mark:
        {{else}} :warning:  Job *{{.Spec.Job}}* ended with *{{.Status.State}}*. <{{.Status.URL}}|View
        logs> :warning: {{end}}'
=======
  name: periodic-ci-openshift-qe-ocp-qe-perfscale-ci-main-aws-4.18-nightly-x86-workers-autoscale-252nodes
>>>>>>> 30bdeeb6
  spec:
    containers:
    - args:
      - --gcs-upload-secret=/secrets/gcs/service-account.json
      - --image-import-pull-secret=/etc/pull-secret/.dockerconfigjson
      - --lease-server-credentials-file=/etc/boskos/credentials
      - --report-credentials-file=/etc/report/credentials
      - --secret-dir=/secrets/ci-pull-credentials
<<<<<<< HEAD
      - --target=loaded-upgrade-417to418-120nodes
      - --variant=aws-4.18-nightly-x86-loaded-upgrade-from-4.17
=======
      - --target=workers-autoscale-252nodes
      - --variant=aws-4.18-nightly-x86
>>>>>>> 30bdeeb6
      command:
      - ci-operator
      image: ci-operator:latest
      imagePullPolicy: Always
      name: ""
      resources:
        requests:
          cpu: 10m
      volumeMounts:
      - mountPath: /etc/boskos
        name: boskos
        readOnly: true
      - mountPath: /secrets/ci-pull-credentials
        name: ci-pull-credentials
        readOnly: true
      - mountPath: /secrets/gcs
        name: gcs-credentials
        readOnly: true
      - mountPath: /secrets/manifest-tool
        name: manifest-tool-local-pusher
        readOnly: true
      - mountPath: /etc/pull-secret
        name: pull-secret
        readOnly: true
      - mountPath: /etc/report
        name: result-aggregator
        readOnly: true
    serviceAccountName: ci-operator
    volumes:
    - name: boskos
      secret:
        items:
        - key: credentials
          path: credentials
        secretName: boskos-credentials
    - name: ci-pull-credentials
      secret:
        secretName: ci-pull-credentials
    - name: manifest-tool-local-pusher
      secret:
        secretName: manifest-tool-local-pusher
    - name: pull-secret
      secret:
        secretName: registry-pull-credentials
    - name: result-aggregator
      secret:
        secretName: result-aggregator
- agent: kubernetes
  cluster: build05
<<<<<<< HEAD
  cron: 0 10 3,10,17,24 * *
=======
  cron: '@yearly'
>>>>>>> 30bdeeb6
  decorate: true
  decoration_config:
    skip_cloning: true
    timeout: 3h30m0s
  extra_refs:
  - base_ref: main
    org: openshift-qe
    repo: ocp-qe-perfscale-ci
  labels:
    ci-operator.openshift.io/cloud: aws
    ci-operator.openshift.io/cloud-cluster-profile: aws-perfscale-qe
    ci-operator.openshift.io/variant: aws-4.18-nightly-x86-loaded-upgrade-from-4.17
    ci.openshift.io/generator: prowgen
    job-release: "4.18"
    pj-rehearse.openshift.io/can-be-rehearsed: "true"
<<<<<<< HEAD
  name: periodic-ci-openshift-qe-ocp-qe-perfscale-ci-main-aws-4.18-nightly-x86-loaded-upgrade-from-4.17-loaded-upgrade-417to418-24nodes
  reporter_config:
    slack:
      channel: '#ocp-qe-scale-ci-results'
      job_states_to_report:
      - success
      - failure
      - error
      report_template: '{{if eq .Status.State "success"}} :white_check_mark: Job *{{.Spec.Job}}*
        ended with *{{.Status.State}}*. <{{.Status.URL}}|View logs> :white_check_mark:
        {{else}} :warning:  Job *{{.Spec.Job}}* ended with *{{.Status.State}}*. <{{.Status.URL}}|View
        logs> :warning: {{end}}'
=======
  name: periodic-ci-openshift-qe-ocp-qe-perfscale-ci-main-aws-4.18-nightly-x86-workers-autoscale-6nodes
>>>>>>> 30bdeeb6
  spec:
    containers:
    - args:
      - --gcs-upload-secret=/secrets/gcs/service-account.json
      - --image-import-pull-secret=/etc/pull-secret/.dockerconfigjson
      - --lease-server-credentials-file=/etc/boskos/credentials
      - --report-credentials-file=/etc/report/credentials
      - --secret-dir=/secrets/ci-pull-credentials
<<<<<<< HEAD
      - --target=loaded-upgrade-417to418-24nodes
      - --variant=aws-4.18-nightly-x86-loaded-upgrade-from-4.17
      command:
      - ci-operator
      image: ci-operator:latest
      imagePullPolicy: Always
      name: ""
      resources:
        requests:
          cpu: 10m
      volumeMounts:
      - mountPath: /etc/boskos
        name: boskos
        readOnly: true
      - mountPath: /secrets/ci-pull-credentials
        name: ci-pull-credentials
        readOnly: true
      - mountPath: /secrets/gcs
        name: gcs-credentials
        readOnly: true
      - mountPath: /secrets/manifest-tool
        name: manifest-tool-local-pusher
        readOnly: true
      - mountPath: /etc/pull-secret
        name: pull-secret
        readOnly: true
      - mountPath: /etc/report
        name: result-aggregator
        readOnly: true
    serviceAccountName: ci-operator
    volumes:
    - name: boskos
      secret:
        items:
        - key: credentials
          path: credentials
        secretName: boskos-credentials
    - name: ci-pull-credentials
      secret:
        secretName: ci-pull-credentials
    - name: manifest-tool-local-pusher
      secret:
        secretName: manifest-tool-local-pusher
    - name: pull-secret
      secret:
        secretName: registry-pull-credentials
    - name: result-aggregator
      secret:
        secretName: result-aggregator
- agent: kubernetes
  cluster: build05
  cron: 0 6 24 * *
  decorate: true
  decoration_config:
    skip_cloning: true
    timeout: 8h0m0s
  extra_refs:
  - base_ref: main
    org: openshift-qe
    repo: ocp-qe-perfscale-ci
  labels:
    ci-operator.openshift.io/cloud: aws
    ci-operator.openshift.io/cloud-cluster-profile: aws-perfscale
    ci-operator.openshift.io/variant: aws-4.18-nightly-x86-loaded-upgrade-from-4.17
    ci.openshift.io/generator: prowgen
    job-release: "4.18"
    pj-rehearse.openshift.io/can-be-rehearsed: "true"
  name: periodic-ci-openshift-qe-ocp-qe-perfscale-ci-main-aws-4.18-nightly-x86-loaded-upgrade-from-4.17-loaded-upgrade-417to418-252nodes
  reporter_config:
    slack:
      channel: '#ocp-qe-scale-ci-results'
      job_states_to_report:
      - success
      - failure
      - error
      report_template: '{{if eq .Status.State "success"}} :white_check_mark: Job *{{.Spec.Job}}*
        ended with *{{.Status.State}}*. <{{.Status.URL}}|View logs> :white_check_mark:
        {{else}} :warning:  Job *{{.Spec.Job}}* ended with *{{.Status.State}}*. <{{.Status.URL}}|View
        logs> :warning: {{end}}'
  spec:
    containers:
    - args:
      - --gcs-upload-secret=/secrets/gcs/service-account.json
      - --image-import-pull-secret=/etc/pull-secret/.dockerconfigjson
      - --lease-server-credentials-file=/etc/boskos/credentials
      - --report-credentials-file=/etc/report/credentials
      - --secret-dir=/secrets/ci-pull-credentials
      - --target=loaded-upgrade-417to418-252nodes
      - --variant=aws-4.18-nightly-x86-loaded-upgrade-from-4.17
      command:
      - ci-operator
      image: ci-operator:latest
      imagePullPolicy: Always
      name: ""
      resources:
        requests:
          cpu: 10m
      volumeMounts:
      - mountPath: /etc/boskos
        name: boskos
        readOnly: true
      - mountPath: /secrets/ci-pull-credentials
        name: ci-pull-credentials
        readOnly: true
      - mountPath: /secrets/gcs
        name: gcs-credentials
        readOnly: true
      - mountPath: /secrets/manifest-tool
        name: manifest-tool-local-pusher
        readOnly: true
      - mountPath: /etc/pull-secret
        name: pull-secret
        readOnly: true
      - mountPath: /etc/report
        name: result-aggregator
        readOnly: true
    serviceAccountName: ci-operator
    volumes:
    - name: boskos
      secret:
        items:
        - key: credentials
          path: credentials
        secretName: boskos-credentials
    - name: ci-pull-credentials
      secret:
        secretName: ci-pull-credentials
    - name: manifest-tool-local-pusher
      secret:
        secretName: manifest-tool-local-pusher
    - name: pull-secret
      secret:
        secretName: registry-pull-credentials
    - name: result-aggregator
      secret:
        secretName: result-aggregator
- agent: kubernetes
  cluster: build05
  cron: 0 3 5,12,19,26 * *
  decorate: true
  decoration_config:
    skip_cloning: true
    timeout: 5h0m0s
  extra_refs:
  - base_ref: main
    org: openshift-qe
    repo: ocp-qe-perfscale-ci
  labels:
    ci-operator.openshift.io/cloud: aws
    ci-operator.openshift.io/cloud-cluster-profile: aws-perfscale-qe
    ci-operator.openshift.io/variant: aws-4.18-nightly-x86
    ci.openshift.io/generator: prowgen
    job-release: "4.18"
    pj-rehearse.openshift.io/can-be-rehearsed: "true"
  name: periodic-ci-openshift-qe-ocp-qe-perfscale-ci-main-aws-4.18-nightly-x86-node-density-heavy-24nodes
  reporter_config:
    slack:
      channel: '#ocp-qe-scale-ci-results'
      job_states_to_report:
      - success
      - failure
      - error
      report_template: '{{if eq .Status.State "success"}} :white_check_mark: Job *{{.Spec.Job}}*
        ended with *{{.Status.State}}*. <{{.Status.URL}}|View logs> :white_check_mark:
        {{else}} :warning:  Job *{{.Spec.Job}}* ended with *{{.Status.State}}*. <{{.Status.URL}}|View
        logs> :warning: {{end}}'
  spec:
    containers:
    - args:
      - --gcs-upload-secret=/secrets/gcs/service-account.json
      - --image-import-pull-secret=/etc/pull-secret/.dockerconfigjson
      - --lease-server-credentials-file=/etc/boskos/credentials
      - --report-credentials-file=/etc/report/credentials
      - --secret-dir=/secrets/ci-pull-credentials
      - --target=node-density-heavy-24nodes
      - --variant=aws-4.18-nightly-x86
      command:
      - ci-operator
      image: ci-operator:latest
      imagePullPolicy: Always
      name: ""
      resources:
        requests:
          cpu: 10m
      volumeMounts:
      - mountPath: /etc/boskos
        name: boskos
        readOnly: true
      - mountPath: /secrets/ci-pull-credentials
        name: ci-pull-credentials
        readOnly: true
      - mountPath: /secrets/gcs
        name: gcs-credentials
        readOnly: true
      - mountPath: /secrets/manifest-tool
        name: manifest-tool-local-pusher
        readOnly: true
      - mountPath: /etc/pull-secret
        name: pull-secret
        readOnly: true
      - mountPath: /etc/report
        name: result-aggregator
        readOnly: true
    serviceAccountName: ci-operator
    volumes:
    - name: boskos
      secret:
        items:
        - key: credentials
          path: credentials
        secretName: boskos-credentials
    - name: ci-pull-credentials
      secret:
        secretName: ci-pull-credentials
    - name: manifest-tool-local-pusher
      secret:
        secretName: manifest-tool-local-pusher
    - name: pull-secret
      secret:
        secretName: registry-pull-credentials
    - name: result-aggregator
      secret:
        secretName: result-aggregator
- agent: kubernetes
  cluster: build05
  cron: '@yearly'
  decorate: true
  decoration_config:
    skip_cloning: true
    timeout: 3h30m0s
  extra_refs:
  - base_ref: main
    org: openshift-qe
    repo: ocp-qe-perfscale-ci
  labels:
    ci-operator.openshift.io/cloud: aws
    ci-operator.openshift.io/cloud-cluster-profile: aws-perfscale-qe
    ci-operator.openshift.io/variant: aws-4.18-nightly-x86
    ci.openshift.io/generator: prowgen
    job-release: "4.18"
    pj-rehearse.openshift.io/can-be-rehearsed: "true"
  name: periodic-ci-openshift-qe-ocp-qe-perfscale-ci-main-aws-4.18-nightly-x86-payload-control-plane-6nodes
  reporter_config:
    slack:
      channel: '#ocp-qe-scale-ci-results'
      job_states_to_report:
      - success
      - failure
      - error
      report_template: '{{if eq .Status.State "success"}} :white_check_mark: Job *{{.Spec.Job}}*
        ended with *{{.Status.State}}*. <{{.Status.URL}}|View logs> :white_check_mark:
        {{else}} :warning:  Job *{{.Spec.Job}}* ended with *{{.Status.State}}*. <{{.Status.URL}}|View
        logs> :warning: {{end}}'
  spec:
    containers:
    - args:
      - --gcs-upload-secret=/secrets/gcs/service-account.json
      - --image-import-pull-secret=/etc/pull-secret/.dockerconfigjson
      - --lease-server-credentials-file=/etc/boskos/credentials
      - --report-credentials-file=/etc/report/credentials
      - --secret-dir=/secrets/ci-pull-credentials
      - --target=payload-control-plane-6nodes
      - --variant=aws-4.18-nightly-x86
      command:
      - ci-operator
      image: ci-operator:latest
      imagePullPolicy: Always
      name: ""
      resources:
        requests:
          cpu: 10m
      volumeMounts:
      - mountPath: /etc/boskos
        name: boskos
        readOnly: true
      - mountPath: /secrets/ci-pull-credentials
        name: ci-pull-credentials
        readOnly: true
      - mountPath: /secrets/gcs
        name: gcs-credentials
        readOnly: true
      - mountPath: /secrets/manifest-tool
        name: manifest-tool-local-pusher
        readOnly: true
      - mountPath: /etc/pull-secret
        name: pull-secret
        readOnly: true
      - mountPath: /etc/report
        name: result-aggregator
        readOnly: true
    serviceAccountName: ci-operator
    volumes:
    - name: boskos
      secret:
        items:
        - key: credentials
          path: credentials
        secretName: boskos-credentials
    - name: ci-pull-credentials
      secret:
        secretName: ci-pull-credentials
    - name: manifest-tool-local-pusher
      secret:
        secretName: manifest-tool-local-pusher
    - name: pull-secret
      secret:
        secretName: registry-pull-credentials
    - name: result-aggregator
      secret:
        secretName: result-aggregator
- agent: kubernetes
  cluster: build05
  cron: 0 4 * * *
  decorate: true
  decoration_config:
    skip_cloning: true
    timeout: 8h0m0s
  extra_refs:
  - base_ref: main
    org: openshift-qe
    repo: ocp-qe-perfscale-ci
  labels:
    ci-operator.openshift.io/cloud: aws
    ci-operator.openshift.io/cloud-cluster-profile: aws-perfscale-qe
    ci-operator.openshift.io/variant: aws-4.18-nightly-x86
    ci.openshift.io/generator: prowgen
    job-release: "4.18"
    pj-rehearse.openshift.io/can-be-rehearsed: "true"
  name: periodic-ci-openshift-qe-ocp-qe-perfscale-ci-main-aws-4.18-nightly-x86-udn-density-l2-24nodes
  reporter_config:
    slack:
      channel: '#ocp-qe-scale-ci-results'
      job_states_to_report:
      - success
      - failure
      - error
      report_template: '{{if eq .Status.State "success"}} :white_check_mark: Job *{{.Spec.Job}}*
        ended with *{{.Status.State}}*. <{{.Status.URL}}|View logs> :white_check_mark:
        {{else}} :warning:  Job *{{.Spec.Job}}* ended with *{{.Status.State}}*. <{{.Status.URL}}|View
        logs> :warning: {{end}}'
  spec:
    containers:
    - args:
      - --gcs-upload-secret=/secrets/gcs/service-account.json
      - --image-import-pull-secret=/etc/pull-secret/.dockerconfigjson
      - --lease-server-credentials-file=/etc/boskos/credentials
      - --report-credentials-file=/etc/report/credentials
      - --secret-dir=/secrets/ci-pull-credentials
      - --target=udn-density-l2-24nodes
      - --variant=aws-4.18-nightly-x86
      command:
      - ci-operator
      image: ci-operator:latest
      imagePullPolicy: Always
      name: ""
      resources:
        requests:
          cpu: 10m
      volumeMounts:
      - mountPath: /etc/boskos
        name: boskos
        readOnly: true
      - mountPath: /secrets/ci-pull-credentials
        name: ci-pull-credentials
        readOnly: true
      - mountPath: /secrets/gcs
        name: gcs-credentials
        readOnly: true
      - mountPath: /secrets/manifest-tool
        name: manifest-tool-local-pusher
        readOnly: true
      - mountPath: /etc/pull-secret
        name: pull-secret
        readOnly: true
      - mountPath: /etc/report
        name: result-aggregator
        readOnly: true
    serviceAccountName: ci-operator
    volumes:
    - name: boskos
      secret:
        items:
        - key: credentials
          path: credentials
        secretName: boskos-credentials
    - name: ci-pull-credentials
      secret:
        secretName: ci-pull-credentials
    - name: manifest-tool-local-pusher
      secret:
        secretName: manifest-tool-local-pusher
    - name: pull-secret
      secret:
        secretName: registry-pull-credentials
    - name: result-aggregator
      secret:
        secretName: result-aggregator
- agent: kubernetes
  cluster: build05
  cron: 0 2 * * *
  decorate: true
  decoration_config:
    skip_cloning: true
    timeout: 8h0m0s
  extra_refs:
  - base_ref: main
    org: openshift-qe
    repo: ocp-qe-perfscale-ci
  labels:
    ci-operator.openshift.io/cloud: aws
    ci-operator.openshift.io/cloud-cluster-profile: aws-perfscale-qe
    ci-operator.openshift.io/variant: aws-4.18-nightly-x86
    ci.openshift.io/generator: prowgen
    job-release: "4.18"
    pj-rehearse.openshift.io/can-be-rehearsed: "true"
  name: periodic-ci-openshift-qe-ocp-qe-perfscale-ci-main-aws-4.18-nightly-x86-udn-density-l3-24nodes
  reporter_config:
    slack:
      channel: '#ocp-qe-scale-ci-results'
      job_states_to_report:
      - success
      - failure
      - error
      report_template: '{{if eq .Status.State "success"}} :white_check_mark: Job *{{.Spec.Job}}*
        ended with *{{.Status.State}}*. <{{.Status.URL}}|View logs> :white_check_mark:
        {{else}} :warning:  Job *{{.Spec.Job}}* ended with *{{.Status.State}}*. <{{.Status.URL}}|View
        logs> :warning: {{end}}'
  spec:
    containers:
    - args:
      - --gcs-upload-secret=/secrets/gcs/service-account.json
      - --image-import-pull-secret=/etc/pull-secret/.dockerconfigjson
      - --lease-server-credentials-file=/etc/boskos/credentials
      - --report-credentials-file=/etc/report/credentials
      - --secret-dir=/secrets/ci-pull-credentials
      - --target=udn-density-l3-24nodes
      - --variant=aws-4.18-nightly-x86
      command:
      - ci-operator
      image: ci-operator:latest
      imagePullPolicy: Always
      name: ""
      resources:
        requests:
          cpu: 10m
      volumeMounts:
      - mountPath: /etc/boskos
        name: boskos
        readOnly: true
      - mountPath: /secrets/ci-pull-credentials
        name: ci-pull-credentials
        readOnly: true
      - mountPath: /secrets/gcs
        name: gcs-credentials
        readOnly: true
      - mountPath: /secrets/manifest-tool
        name: manifest-tool-local-pusher
        readOnly: true
      - mountPath: /etc/pull-secret
        name: pull-secret
        readOnly: true
      - mountPath: /etc/report
        name: result-aggregator
        readOnly: true
    serviceAccountName: ci-operator
    volumes:
    - name: boskos
      secret:
        items:
        - key: credentials
          path: credentials
        secretName: boskos-credentials
    - name: ci-pull-credentials
      secret:
        secretName: ci-pull-credentials
    - name: manifest-tool-local-pusher
      secret:
        secretName: manifest-tool-local-pusher
    - name: pull-secret
      secret:
        secretName: registry-pull-credentials
    - name: result-aggregator
      secret:
        secretName: result-aggregator
- agent: kubernetes
  cluster: build05
  cron: 0 2 4,11,18,25 * *
  decorate: true
  decoration_config:
    skip_cloning: true
    timeout: 7h0m0s
  extra_refs:
  - base_ref: main
    org: openshift-qe
    repo: ocp-qe-perfscale-ci
  labels:
    ci-operator.openshift.io/cloud: aws
    ci-operator.openshift.io/cloud-cluster-profile: aws-perfscale
    ci-operator.openshift.io/variant: aws-4.19-nightly-x86
    ci.openshift.io/generator: prowgen
    job-release: "4.19"
    pj-rehearse.openshift.io/can-be-rehearsed: "true"
  name: periodic-ci-openshift-qe-ocp-qe-perfscale-ci-main-aws-4.19-nightly-x86-control-plane-120nodes
  spec:
    containers:
    - args:
      - --gcs-upload-secret=/secrets/gcs/service-account.json
      - --image-import-pull-secret=/etc/pull-secret/.dockerconfigjson
      - --lease-server-credentials-file=/etc/boskos/credentials
      - --report-credentials-file=/etc/report/credentials
      - --secret-dir=/secrets/ci-pull-credentials
      - --target=control-plane-120nodes
      - --variant=aws-4.19-nightly-x86
      command:
      - ci-operator
      image: ci-operator:latest
      imagePullPolicy: Always
      name: ""
      resources:
        requests:
          cpu: 10m
      volumeMounts:
      - mountPath: /etc/boskos
        name: boskos
        readOnly: true
      - mountPath: /secrets/ci-pull-credentials
        name: ci-pull-credentials
        readOnly: true
      - mountPath: /secrets/gcs
        name: gcs-credentials
        readOnly: true
      - mountPath: /secrets/manifest-tool
        name: manifest-tool-local-pusher
        readOnly: true
      - mountPath: /etc/pull-secret
        name: pull-secret
        readOnly: true
      - mountPath: /etc/report
        name: result-aggregator
        readOnly: true
    serviceAccountName: ci-operator
    volumes:
    - name: boskos
      secret:
        items:
        - key: credentials
          path: credentials
        secretName: boskos-credentials
    - name: ci-pull-credentials
      secret:
        secretName: ci-pull-credentials
    - name: manifest-tool-local-pusher
      secret:
        secretName: manifest-tool-local-pusher
    - name: pull-secret
      secret:
        secretName: registry-pull-credentials
    - name: result-aggregator
      secret:
        secretName: result-aggregator
- agent: kubernetes
  cluster: build05
  cron: 0 5 2,9,16,23 * *
  decorate: true
  decoration_config:
    skip_cloning: true
  extra_refs:
  - base_ref: main
    org: openshift-qe
    repo: ocp-qe-perfscale-ci
  labels:
    ci-operator.openshift.io/cloud: aws
    ci-operator.openshift.io/cloud-cluster-profile: aws-perfscale-qe
    ci-operator.openshift.io/variant: aws-4.19-nightly-x86
    ci.openshift.io/generator: prowgen
    job-release: "4.19"
    pj-rehearse.openshift.io/can-be-rehearsed: "true"
  name: periodic-ci-openshift-qe-ocp-qe-perfscale-ci-main-aws-4.19-nightly-x86-control-plane-24nodes
  spec:
    containers:
    - args:
      - --gcs-upload-secret=/secrets/gcs/service-account.json
      - --image-import-pull-secret=/etc/pull-secret/.dockerconfigjson
      - --lease-server-credentials-file=/etc/boskos/credentials
      - --report-credentials-file=/etc/report/credentials
      - --secret-dir=/secrets/ci-pull-credentials
      - --target=control-plane-24nodes
      - --variant=aws-4.19-nightly-x86
      command:
      - ci-operator
      image: ci-operator:latest
      imagePullPolicy: Always
      name: ""
      resources:
        requests:
          cpu: 10m
      volumeMounts:
      - mountPath: /etc/boskos
        name: boskos
        readOnly: true
      - mountPath: /secrets/ci-pull-credentials
        name: ci-pull-credentials
        readOnly: true
      - mountPath: /secrets/gcs
        name: gcs-credentials
        readOnly: true
      - mountPath: /secrets/manifest-tool
        name: manifest-tool-local-pusher
        readOnly: true
      - mountPath: /etc/pull-secret
        name: pull-secret
        readOnly: true
      - mountPath: /etc/report
        name: result-aggregator
        readOnly: true
    serviceAccountName: ci-operator
    volumes:
    - name: boskos
      secret:
        items:
        - key: credentials
          path: credentials
        secretName: boskos-credentials
    - name: ci-pull-credentials
      secret:
        secretName: ci-pull-credentials
    - name: manifest-tool-local-pusher
      secret:
        secretName: manifest-tool-local-pusher
    - name: pull-secret
      secret:
        secretName: registry-pull-credentials
    - name: result-aggregator
      secret:
        secretName: result-aggregator
- agent: kubernetes
  cluster: build05
  cron: 0 0 25 * *
  decorate: true
  decoration_config:
    skip_cloning: true
    timeout: 7h0m0s
  extra_refs:
  - base_ref: main
    org: openshift-qe
    repo: ocp-qe-perfscale-ci
  labels:
    ci-operator.openshift.io/cloud: aws
    ci-operator.openshift.io/cloud-cluster-profile: aws-perfscale
    ci-operator.openshift.io/variant: aws-4.19-nightly-x86
    ci.openshift.io/generator: prowgen
    job-release: "4.19"
    pj-rehearse.openshift.io/can-be-rehearsed: "true"
  name: periodic-ci-openshift-qe-ocp-qe-perfscale-ci-main-aws-4.19-nightly-x86-control-plane-252nodes
  spec:
    containers:
    - args:
      - --gcs-upload-secret=/secrets/gcs/service-account.json
      - --image-import-pull-secret=/etc/pull-secret/.dockerconfigjson
      - --lease-server-credentials-file=/etc/boskos/credentials
      - --report-credentials-file=/etc/report/credentials
      - --secret-dir=/secrets/ci-pull-credentials
      - --target=control-plane-252nodes
      - --variant=aws-4.19-nightly-x86
      command:
      - ci-operator
      image: ci-operator:latest
      imagePullPolicy: Always
      name: ""
      resources:
        requests:
          cpu: 10m
      volumeMounts:
      - mountPath: /etc/boskos
        name: boskos
        readOnly: true
      - mountPath: /secrets/ci-pull-credentials
        name: ci-pull-credentials
        readOnly: true
      - mountPath: /secrets/gcs
        name: gcs-credentials
        readOnly: true
      - mountPath: /secrets/manifest-tool
        name: manifest-tool-local-pusher
        readOnly: true
      - mountPath: /etc/pull-secret
        name: pull-secret
        readOnly: true
      - mountPath: /etc/report
        name: result-aggregator
        readOnly: true
    serviceAccountName: ci-operator
    volumes:
    - name: boskos
      secret:
        items:
        - key: credentials
          path: credentials
        secretName: boskos-credentials
    - name: ci-pull-credentials
      secret:
        secretName: ci-pull-credentials
    - name: manifest-tool-local-pusher
      secret:
        secretName: manifest-tool-local-pusher
    - name: pull-secret
      secret:
        secretName: registry-pull-credentials
    - name: result-aggregator
      secret:
        secretName: result-aggregator
- agent: kubernetes
  cluster: build05
  cron: 0 3 2,9,16,23 * *
  decorate: true
  decoration_config:
    skip_cloning: true
    timeout: 5h0m0s
  extra_refs:
  - base_ref: main
    org: openshift-qe
    repo: ocp-qe-perfscale-ci
  labels:
    ci-operator.openshift.io/cloud: aws
    ci-operator.openshift.io/cloud-cluster-profile: aws-perfscale-qe
    ci-operator.openshift.io/variant: aws-4.19-nightly-x86
    ci.openshift.io/generator: prowgen
    job-release: "4.19"
    pj-rehearse.openshift.io/can-be-rehearsed: "true"
  name: periodic-ci-openshift-qe-ocp-qe-perfscale-ci-main-aws-4.19-nightly-x86-control-plane-etcdencrypt-24nodes
  spec:
    containers:
    - args:
      - --gcs-upload-secret=/secrets/gcs/service-account.json
      - --image-import-pull-secret=/etc/pull-secret/.dockerconfigjson
      - --lease-server-credentials-file=/etc/boskos/credentials
      - --report-credentials-file=/etc/report/credentials
      - --secret-dir=/secrets/ci-pull-credentials
      - --target=control-plane-etcdencrypt-24nodes
      - --variant=aws-4.19-nightly-x86
      command:
      - ci-operator
      image: ci-operator:latest
      imagePullPolicy: Always
      name: ""
      resources:
        requests:
          cpu: 10m
      volumeMounts:
      - mountPath: /etc/boskos
        name: boskos
        readOnly: true
      - mountPath: /secrets/ci-pull-credentials
        name: ci-pull-credentials
        readOnly: true
      - mountPath: /secrets/gcs
        name: gcs-credentials
        readOnly: true
      - mountPath: /secrets/manifest-tool
        name: manifest-tool-local-pusher
        readOnly: true
      - mountPath: /etc/pull-secret
        name: pull-secret
        readOnly: true
      - mountPath: /etc/report
        name: result-aggregator
        readOnly: true
    serviceAccountName: ci-operator
    volumes:
    - name: boskos
      secret:
        items:
        - key: credentials
          path: credentials
        secretName: boskos-credentials
    - name: ci-pull-credentials
      secret:
        secretName: ci-pull-credentials
    - name: manifest-tool-local-pusher
      secret:
        secretName: manifest-tool-local-pusher
    - name: pull-secret
      secret:
        secretName: registry-pull-credentials
    - name: result-aggregator
      secret:
        secretName: result-aggregator
- agent: kubernetes
  cluster: build05
  cron: 0 10 11,25 * *
  decorate: true
  decoration_config:
    skip_cloning: true
    timeout: 8h0m0s
  extra_refs:
  - base_ref: main
    org: openshift-qe
    repo: ocp-qe-perfscale-ci
  labels:
    ci-operator.openshift.io/cloud: aws
    ci-operator.openshift.io/cloud-cluster-profile: aws-perfscale
    ci-operator.openshift.io/variant: aws-4.19-nightly-x86
    ci.openshift.io/generator: prowgen
    job-release: "4.19"
    pj-rehearse.openshift.io/can-be-rehearsed: "true"
  name: periodic-ci-openshift-qe-ocp-qe-perfscale-ci-main-aws-4.19-nightly-x86-control-plane-ipsec-120nodes
  spec:
    containers:
    - args:
      - --gcs-upload-secret=/secrets/gcs/service-account.json
      - --image-import-pull-secret=/etc/pull-secret/.dockerconfigjson
      - --lease-server-credentials-file=/etc/boskos/credentials
      - --report-credentials-file=/etc/report/credentials
      - --secret-dir=/secrets/ci-pull-credentials
      - --target=control-plane-ipsec-120nodes
      - --variant=aws-4.19-nightly-x86
      command:
      - ci-operator
      image: ci-operator:latest
      imagePullPolicy: Always
      name: ""
      resources:
        requests:
          cpu: 10m
      volumeMounts:
      - mountPath: /etc/boskos
        name: boskos
        readOnly: true
      - mountPath: /secrets/ci-pull-credentials
        name: ci-pull-credentials
        readOnly: true
      - mountPath: /secrets/gcs
        name: gcs-credentials
        readOnly: true
      - mountPath: /secrets/manifest-tool
        name: manifest-tool-local-pusher
        readOnly: true
      - mountPath: /etc/pull-secret
        name: pull-secret
        readOnly: true
      - mountPath: /etc/report
        name: result-aggregator
        readOnly: true
    serviceAccountName: ci-operator
    volumes:
    - name: boskos
      secret:
        items:
        - key: credentials
          path: credentials
        secretName: boskos-credentials
    - name: ci-pull-credentials
      secret:
        secretName: ci-pull-credentials
    - name: manifest-tool-local-pusher
      secret:
        secretName: manifest-tool-local-pusher
    - name: pull-secret
      secret:
        secretName: registry-pull-credentials
    - name: result-aggregator
      secret:
        secretName: result-aggregator
- agent: kubernetes
  cluster: build05
  cron: 0 14 11,25 * *
  decorate: true
  decoration_config:
    skip_cloning: true
    timeout: 8h0m0s
  extra_refs:
  - base_ref: main
    org: openshift-qe
    repo: ocp-qe-perfscale-ci
  labels:
    ci-operator.openshift.io/cloud: aws
    ci-operator.openshift.io/cloud-cluster-profile: aws-perfscale
    ci-operator.openshift.io/variant: aws-4.19-nightly-x86
    ci.openshift.io/generator: prowgen
    job-release: "4.19"
    pj-rehearse.openshift.io/can-be-rehearsed: "true"
  name: periodic-ci-openshift-qe-ocp-qe-perfscale-ci-main-aws-4.19-nightly-x86-control-plane-ipsec-252nodes
  spec:
    containers:
    - args:
      - --gcs-upload-secret=/secrets/gcs/service-account.json
      - --image-import-pull-secret=/etc/pull-secret/.dockerconfigjson
      - --lease-server-credentials-file=/etc/boskos/credentials
      - --report-credentials-file=/etc/report/credentials
      - --secret-dir=/secrets/ci-pull-credentials
      - --target=control-plane-ipsec-252nodes
      - --variant=aws-4.19-nightly-x86
=======
      - --target=workers-autoscale-6nodes
      - --variant=aws-4.18-nightly-x86
>>>>>>> 30bdeeb6
      command:
      - ci-operator
      image: ci-operator:latest
      imagePullPolicy: Always
      name: ""
      resources:
        requests:
          cpu: 10m
      volumeMounts:
      - mountPath: /etc/boskos
        name: boskos
        readOnly: true
      - mountPath: /secrets/ci-pull-credentials
        name: ci-pull-credentials
        readOnly: true
      - mountPath: /secrets/gcs
        name: gcs-credentials
        readOnly: true
      - mountPath: /secrets/manifest-tool
        name: manifest-tool-local-pusher
        readOnly: true
      - mountPath: /etc/pull-secret
        name: pull-secret
        readOnly: true
      - mountPath: /etc/report
        name: result-aggregator
        readOnly: true
    serviceAccountName: ci-operator
    volumes:
    - name: boskos
      secret:
        items:
        - key: credentials
          path: credentials
        secretName: boskos-credentials
    - name: ci-pull-credentials
      secret:
        secretName: ci-pull-credentials
    - name: manifest-tool-local-pusher
      secret:
        secretName: manifest-tool-local-pusher
    - name: pull-secret
      secret:
        secretName: registry-pull-credentials
    - name: result-aggregator
      secret:
        secretName: result-aggregator
- agent: kubernetes
  cluster: build05
  cron: 0 3 1,8,15,22 * *
  decorate: true
  decoration_config:
    skip_cloning: true
    timeout: 5h0m0s
  extra_refs:
  - base_ref: main
    org: openshift-qe
    repo: ocp-qe-perfscale-ci
  labels:
    ci-operator.openshift.io/cloud: aws
    ci-operator.openshift.io/cloud-cluster-profile: aws-perfscale
    ci-operator.openshift.io/variant: aws-4.19-nightly-x86
    ci.openshift.io/generator: prowgen
    job-release: "4.19"
    pj-rehearse.openshift.io/can-be-rehearsed: "true"
  name: periodic-ci-openshift-qe-ocp-qe-perfscale-ci-main-aws-4.19-nightly-x86-data-path-9nodes
  spec:
    containers:
    - args:
      - --gcs-upload-secret=/secrets/gcs/service-account.json
      - --image-import-pull-secret=/etc/pull-secret/.dockerconfigjson
      - --lease-server-credentials-file=/etc/boskos/credentials
      - --report-credentials-file=/etc/report/credentials
      - --secret-dir=/secrets/ci-pull-credentials
      - --target=data-path-9nodes
      - --variant=aws-4.19-nightly-x86
      command:
      - ci-operator
      image: ci-operator:latest
      imagePullPolicy: Always
      name: ""
      resources:
        requests:
          cpu: 10m
      volumeMounts:
      - mountPath: /etc/boskos
        name: boskos
        readOnly: true
      - mountPath: /secrets/ci-pull-credentials
        name: ci-pull-credentials
        readOnly: true
      - mountPath: /secrets/gcs
        name: gcs-credentials
        readOnly: true
      - mountPath: /secrets/manifest-tool
        name: manifest-tool-local-pusher
        readOnly: true
      - mountPath: /etc/pull-secret
        name: pull-secret
        readOnly: true
      - mountPath: /etc/report
        name: result-aggregator
        readOnly: true
    serviceAccountName: ci-operator
    volumes:
    - name: boskos
      secret:
        items:
        - key: credentials
          path: credentials
        secretName: boskos-credentials
    - name: ci-pull-credentials
      secret:
        secretName: ci-pull-credentials
    - name: manifest-tool-local-pusher
      secret:
        secretName: manifest-tool-local-pusher
    - name: pull-secret
      secret:
        secretName: registry-pull-credentials
    - name: result-aggregator
      secret:
        secretName: result-aggregator
- agent: kubernetes
  cluster: build05
  cron: 0 0 24 * *
  decorate: true
  decoration_config:
    skip_cloning: true
    timeout: 8h0m0s
  extra_refs:
  - base_ref: main
    org: openshift-qe
    repo: ocp-qe-perfscale-ci
  labels:
    ci-operator.openshift.io/cloud: aws
    ci-operator.openshift.io/cloud-cluster-profile: aws-perfscale
    ci-operator.openshift.io/variant: aws-4.19-nightly-x86-loaded-upgrade-from-4.18
    ci.openshift.io/generator: prowgen
    job-release: "4.19"
    pj-rehearse.openshift.io/can-be-rehearsed: "true"
  name: periodic-ci-openshift-qe-ocp-qe-perfscale-ci-main-aws-4.19-nightly-x86-loaded-upgrade-from-4.18-loaded-upgrade-417to418-120nodes
  spec:
    containers:
    - args:
      - --gcs-upload-secret=/secrets/gcs/service-account.json
      - --image-import-pull-secret=/etc/pull-secret/.dockerconfigjson
      - --lease-server-credentials-file=/etc/boskos/credentials
      - --report-credentials-file=/etc/report/credentials
      - --secret-dir=/secrets/ci-pull-credentials
      - --target=loaded-upgrade-417to418-120nodes
      - --variant=aws-4.19-nightly-x86-loaded-upgrade-from-4.18
      command:
      - ci-operator
      image: ci-operator:latest
      imagePullPolicy: Always
      name: ""
      resources:
        requests:
          cpu: 10m
      volumeMounts:
      - mountPath: /etc/boskos
        name: boskos
        readOnly: true
      - mountPath: /secrets/ci-pull-credentials
        name: ci-pull-credentials
        readOnly: true
      - mountPath: /secrets/gcs
        name: gcs-credentials
        readOnly: true
      - mountPath: /secrets/manifest-tool
        name: manifest-tool-local-pusher
        readOnly: true
      - mountPath: /etc/pull-secret
        name: pull-secret
        readOnly: true
      - mountPath: /etc/report
        name: result-aggregator
        readOnly: true
    serviceAccountName: ci-operator
    volumes:
    - name: boskos
      secret:
        items:
        - key: credentials
          path: credentials
        secretName: boskos-credentials
    - name: ci-pull-credentials
      secret:
        secretName: ci-pull-credentials
    - name: manifest-tool-local-pusher
      secret:
        secretName: manifest-tool-local-pusher
    - name: pull-secret
      secret:
        secretName: registry-pull-credentials
    - name: result-aggregator
      secret:
        secretName: result-aggregator
- agent: kubernetes
  cluster: build05
  cron: 0 10 3,10,17,24 * *
  decorate: true
  decoration_config:
    skip_cloning: true
    timeout: 8h0m0s
  extra_refs:
  - base_ref: main
    org: openshift-qe
    repo: ocp-qe-perfscale-ci
  labels:
    ci-operator.openshift.io/cloud: aws
    ci-operator.openshift.io/cloud-cluster-profile: aws-perfscale-qe
    ci-operator.openshift.io/variant: aws-4.19-nightly-x86-loaded-upgrade-from-4.18
    ci.openshift.io/generator: prowgen
    job-release: "4.19"
    pj-rehearse.openshift.io/can-be-rehearsed: "true"
  name: periodic-ci-openshift-qe-ocp-qe-perfscale-ci-main-aws-4.19-nightly-x86-loaded-upgrade-from-4.18-loaded-upgrade-417to418-24nodes
  spec:
    containers:
    - args:
      - --gcs-upload-secret=/secrets/gcs/service-account.json
      - --image-import-pull-secret=/etc/pull-secret/.dockerconfigjson
      - --lease-server-credentials-file=/etc/boskos/credentials
      - --report-credentials-file=/etc/report/credentials
      - --secret-dir=/secrets/ci-pull-credentials
      - --target=loaded-upgrade-417to418-24nodes
      - --variant=aws-4.19-nightly-x86-loaded-upgrade-from-4.18
      command:
      - ci-operator
      image: ci-operator:latest
      imagePullPolicy: Always
      name: ""
      resources:
        requests:
          cpu: 10m
      volumeMounts:
      - mountPath: /etc/boskos
        name: boskos
        readOnly: true
      - mountPath: /secrets/ci-pull-credentials
        name: ci-pull-credentials
        readOnly: true
      - mountPath: /secrets/gcs
        name: gcs-credentials
        readOnly: true
      - mountPath: /secrets/manifest-tool
        name: manifest-tool-local-pusher
        readOnly: true
      - mountPath: /etc/pull-secret
        name: pull-secret
        readOnly: true
      - mountPath: /etc/report
        name: result-aggregator
        readOnly: true
    serviceAccountName: ci-operator
    volumes:
    - name: boskos
      secret:
        items:
        - key: credentials
          path: credentials
        secretName: boskos-credentials
    - name: ci-pull-credentials
      secret:
        secretName: ci-pull-credentials
    - name: manifest-tool-local-pusher
      secret:
        secretName: manifest-tool-local-pusher
    - name: pull-secret
      secret:
        secretName: registry-pull-credentials
    - name: result-aggregator
      secret:
        secretName: result-aggregator
- agent: kubernetes
  cluster: build05
  cron: 0 6 24 * *
  decorate: true
  decoration_config:
    skip_cloning: true
    timeout: 8h0m0s
  extra_refs:
  - base_ref: main
    org: openshift-qe
    repo: ocp-qe-perfscale-ci
  labels:
    ci-operator.openshift.io/cloud: aws
    ci-operator.openshift.io/cloud-cluster-profile: aws-perfscale
    ci-operator.openshift.io/variant: aws-4.19-nightly-x86-loaded-upgrade-from-4.18
    ci.openshift.io/generator: prowgen
    job-release: "4.19"
    pj-rehearse.openshift.io/can-be-rehearsed: "true"
  name: periodic-ci-openshift-qe-ocp-qe-perfscale-ci-main-aws-4.19-nightly-x86-loaded-upgrade-from-4.18-loaded-upgrade-417to418-252nodes
  spec:
    containers:
    - args:
      - --gcs-upload-secret=/secrets/gcs/service-account.json
      - --image-import-pull-secret=/etc/pull-secret/.dockerconfigjson
      - --lease-server-credentials-file=/etc/boskos/credentials
      - --report-credentials-file=/etc/report/credentials
      - --secret-dir=/secrets/ci-pull-credentials
      - --target=loaded-upgrade-417to418-252nodes
      - --variant=aws-4.19-nightly-x86-loaded-upgrade-from-4.18
      command:
      - ci-operator
      image: ci-operator:latest
      imagePullPolicy: Always
      name: ""
      resources:
        requests:
          cpu: 10m
      volumeMounts:
      - mountPath: /etc/boskos
        name: boskos
        readOnly: true
      - mountPath: /secrets/ci-pull-credentials
        name: ci-pull-credentials
        readOnly: true
      - mountPath: /secrets/gcs
        name: gcs-credentials
        readOnly: true
      - mountPath: /secrets/manifest-tool
        name: manifest-tool-local-pusher
        readOnly: true
      - mountPath: /etc/pull-secret
        name: pull-secret
        readOnly: true
      - mountPath: /etc/report
        name: result-aggregator
        readOnly: true
    serviceAccountName: ci-operator
    volumes:
    - name: boskos
      secret:
        items:
        - key: credentials
          path: credentials
        secretName: boskos-credentials
    - name: ci-pull-credentials
      secret:
        secretName: ci-pull-credentials
    - name: manifest-tool-local-pusher
      secret:
        secretName: manifest-tool-local-pusher
    - name: pull-secret
      secret:
        secretName: registry-pull-credentials
    - name: result-aggregator
      secret:
        secretName: result-aggregator
- agent: kubernetes
  cluster: build05
  cron: 0 3 5,12,19,26 * *
  decorate: true
  decoration_config:
    skip_cloning: true
    timeout: 5h0m0s
  extra_refs:
  - base_ref: main
    org: openshift-qe
    repo: ocp-qe-perfscale-ci
  labels:
    ci-operator.openshift.io/cloud: aws
    ci-operator.openshift.io/cloud-cluster-profile: aws-perfscale-qe
    ci-operator.openshift.io/variant: aws-4.19-nightly-x86
    ci.openshift.io/generator: prowgen
    job-release: "4.19"
    pj-rehearse.openshift.io/can-be-rehearsed: "true"
  name: periodic-ci-openshift-qe-ocp-qe-perfscale-ci-main-aws-4.19-nightly-x86-node-density-heavy-24nodes
  spec:
    containers:
    - args:
      - --gcs-upload-secret=/secrets/gcs/service-account.json
      - --image-import-pull-secret=/etc/pull-secret/.dockerconfigjson
      - --lease-server-credentials-file=/etc/boskos/credentials
      - --report-credentials-file=/etc/report/credentials
      - --secret-dir=/secrets/ci-pull-credentials
      - --target=node-density-heavy-24nodes
      - --variant=aws-4.19-nightly-x86
      command:
      - ci-operator
      image: ci-operator:latest
      imagePullPolicy: Always
      name: ""
      resources:
        requests:
          cpu: 10m
      volumeMounts:
      - mountPath: /etc/boskos
        name: boskos
        readOnly: true
      - mountPath: /secrets/ci-pull-credentials
        name: ci-pull-credentials
        readOnly: true
      - mountPath: /secrets/gcs
        name: gcs-credentials
        readOnly: true
      - mountPath: /secrets/manifest-tool
        name: manifest-tool-local-pusher
        readOnly: true
      - mountPath: /etc/pull-secret
        name: pull-secret
        readOnly: true
      - mountPath: /etc/report
        name: result-aggregator
        readOnly: true
    serviceAccountName: ci-operator
    volumes:
    - name: boskos
      secret:
        items:
        - key: credentials
          path: credentials
        secretName: boskos-credentials
    - name: ci-pull-credentials
      secret:
        secretName: ci-pull-credentials
    - name: manifest-tool-local-pusher
      secret:
        secretName: manifest-tool-local-pusher
    - name: pull-secret
      secret:
        secretName: registry-pull-credentials
    - name: result-aggregator
      secret:
        secretName: result-aggregator
- agent: kubernetes
  cluster: build05
  cron: '@yearly'
  decorate: true
  decoration_config:
    skip_cloning: true
    timeout: 3h30m0s
  extra_refs:
  - base_ref: main
    org: openshift-qe
    repo: ocp-qe-perfscale-ci
  labels:
    ci-operator.openshift.io/cloud: aws
    ci-operator.openshift.io/cloud-cluster-profile: aws-perfscale-qe
    ci-operator.openshift.io/variant: aws-4.19-nightly-x86
    ci.openshift.io/generator: prowgen
    job-release: "4.19"
    pj-rehearse.openshift.io/can-be-rehearsed: "true"
  name: periodic-ci-openshift-qe-ocp-qe-perfscale-ci-main-aws-4.19-nightly-x86-payload-control-plane-6nodes
  spec:
    containers:
    - args:
      - --gcs-upload-secret=/secrets/gcs/service-account.json
      - --image-import-pull-secret=/etc/pull-secret/.dockerconfigjson
      - --lease-server-credentials-file=/etc/boskos/credentials
      - --report-credentials-file=/etc/report/credentials
      - --secret-dir=/secrets/ci-pull-credentials
      - --target=payload-control-plane-6nodes
      - --variant=aws-4.19-nightly-x86
      command:
      - ci-operator
      image: ci-operator:latest
      imagePullPolicy: Always
      name: ""
      resources:
        requests:
          cpu: 10m
      volumeMounts:
      - mountPath: /etc/boskos
        name: boskos
        readOnly: true
      - mountPath: /secrets/ci-pull-credentials
        name: ci-pull-credentials
        readOnly: true
      - mountPath: /secrets/gcs
        name: gcs-credentials
        readOnly: true
      - mountPath: /secrets/manifest-tool
        name: manifest-tool-local-pusher
        readOnly: true
      - mountPath: /etc/pull-secret
        name: pull-secret
        readOnly: true
      - mountPath: /etc/report
        name: result-aggregator
        readOnly: true
    serviceAccountName: ci-operator
    volumes:
    - name: boskos
      secret:
        items:
        - key: credentials
          path: credentials
        secretName: boskos-credentials
    - name: ci-pull-credentials
      secret:
        secretName: ci-pull-credentials
    - name: manifest-tool-local-pusher
      secret:
        secretName: manifest-tool-local-pusher
    - name: pull-secret
      secret:
        secretName: registry-pull-credentials
    - name: result-aggregator
      secret:
        secretName: result-aggregator
- agent: kubernetes
  cluster: build05
  cron: 0 2 * * *
  decorate: true
  decoration_config:
    skip_cloning: true
    timeout: 8h0m0s
  extra_refs:
  - base_ref: main
    org: openshift-qe
    repo: ocp-qe-perfscale-ci
  labels:
    ci-operator.openshift.io/cloud: aws
    ci-operator.openshift.io/cloud-cluster-profile: aws-perfscale-qe
    ci-operator.openshift.io/variant: aws-4.19-nightly-x86
    ci.openshift.io/generator: prowgen
    job-release: "4.19"
    pj-rehearse.openshift.io/can-be-rehearsed: "true"
  name: periodic-ci-openshift-qe-ocp-qe-perfscale-ci-main-aws-4.19-nightly-x86-udn-density-l3-24nodes
  spec:
    containers:
    - args:
      - --gcs-upload-secret=/secrets/gcs/service-account.json
      - --image-import-pull-secret=/etc/pull-secret/.dockerconfigjson
      - --lease-server-credentials-file=/etc/boskos/credentials
      - --report-credentials-file=/etc/report/credentials
      - --secret-dir=/secrets/ci-pull-credentials
      - --target=udn-density-l3-24nodes
      - --variant=aws-4.19-nightly-x86
      command:
      - ci-operator
      image: ci-operator:latest
      imagePullPolicy: Always
      name: ""
      resources:
        requests:
          cpu: 10m
      volumeMounts:
      - mountPath: /etc/boskos
        name: boskos
        readOnly: true
      - mountPath: /secrets/ci-pull-credentials
        name: ci-pull-credentials
        readOnly: true
      - mountPath: /secrets/gcs
        name: gcs-credentials
        readOnly: true
      - mountPath: /secrets/manifest-tool
        name: manifest-tool-local-pusher
        readOnly: true
      - mountPath: /etc/pull-secret
        name: pull-secret
        readOnly: true
      - mountPath: /etc/report
        name: result-aggregator
        readOnly: true
    serviceAccountName: ci-operator
    volumes:
    - name: boskos
      secret:
        items:
        - key: credentials
          path: credentials
        secretName: boskos-credentials
    - name: ci-pull-credentials
      secret:
        secretName: ci-pull-credentials
    - name: manifest-tool-local-pusher
      secret:
        secretName: manifest-tool-local-pusher
    - name: pull-secret
      secret:
        secretName: registry-pull-credentials
    - name: result-aggregator
      secret:
        secretName: result-aggregator
- agent: kubernetes
  cluster: build05
  cron: 0 4 24 * *
  decorate: true
  decoration_config:
    skip_cloning: true
    timeout: 8h0m0s
  extra_refs:
  - base_ref: main
    org: openshift-qe
    repo: ocp-qe-perfscale-ci
  labels:
    ci-operator.openshift.io/cloud: aws
    ci-operator.openshift.io/cloud-cluster-profile: aws-perfscale-qe
    ci-operator.openshift.io/variant: aws-ipsec-4.15-nightly-x86-loaded-upgrade-from-4.14
    ci.openshift.io/generator: prowgen
    pj-rehearse.openshift.io/can-be-rehearsed: "true"
  name: periodic-ci-openshift-qe-ocp-qe-perfscale-ci-main-aws-ipsec-4.15-nightly-x86-loaded-upgrade-from-4.14-loaded-upgrade-414to415-24nodes
  reporter_config:
    slack:
      channel: '#ocp-qe-scale-ci-results'
      job_states_to_report:
      - success
      - failure
      - error
      report_template: '{{if eq .Status.State "success"}} :white_check_mark: Job *{{.Spec.Job}}*
        ended with *{{.Status.State}}*. <{{.Status.URL}}|View logs> :white_check_mark:
        {{else}} :warning:  Job *{{.Spec.Job}}* ended with *{{.Status.State}}*. <{{.Status.URL}}|View
        logs> :warning: {{end}}'
  spec:
    containers:
    - args:
      - --gcs-upload-secret=/secrets/gcs/service-account.json
      - --image-import-pull-secret=/etc/pull-secret/.dockerconfigjson
      - --lease-server-credentials-file=/etc/boskos/credentials
      - --report-credentials-file=/etc/report/credentials
      - --secret-dir=/secrets/ci-pull-credentials
      - --target=loaded-upgrade-414to415-24nodes
      - --variant=aws-ipsec-4.15-nightly-x86-loaded-upgrade-from-4.14
      command:
      - ci-operator
      image: ci-operator:latest
      imagePullPolicy: Always
      name: ""
      resources:
        requests:
          cpu: 10m
      volumeMounts:
      - mountPath: /etc/boskos
        name: boskos
        readOnly: true
      - mountPath: /secrets/ci-pull-credentials
        name: ci-pull-credentials
        readOnly: true
      - mountPath: /secrets/gcs
        name: gcs-credentials
        readOnly: true
      - mountPath: /secrets/manifest-tool
        name: manifest-tool-local-pusher
        readOnly: true
      - mountPath: /etc/pull-secret
        name: pull-secret
        readOnly: true
      - mountPath: /etc/report
        name: result-aggregator
        readOnly: true
    serviceAccountName: ci-operator
    volumes:
    - name: boskos
      secret:
        items:
        - key: credentials
          path: credentials
        secretName: boskos-credentials
    - name: ci-pull-credentials
      secret:
        secretName: ci-pull-credentials
    - name: manifest-tool-local-pusher
      secret:
        secretName: manifest-tool-local-pusher
    - name: pull-secret
      secret:
        secretName: registry-pull-credentials
    - name: result-aggregator
      secret:
        secretName: result-aggregator
- agent: kubernetes
  cluster: build05
  cron: 0 6 10 * *
  decorate: true
  decoration_config:
    skip_cloning: true
    timeout: 8h0m0s
  extra_refs:
  - base_ref: main
    org: openshift-qe
    repo: ocp-qe-perfscale-ci
  labels:
    ci-operator.openshift.io/cloud: aws
    ci-operator.openshift.io/cloud-cluster-profile: aws-perfscale-qe
    ci-operator.openshift.io/variant: aws-ipsec-4.16-nightly-x86-loaded-upgrade-from-4.15
    ci.openshift.io/generator: prowgen
    pj-rehearse.openshift.io/can-be-rehearsed: "true"
  name: periodic-ci-openshift-qe-ocp-qe-perfscale-ci-main-aws-ipsec-4.16-nightly-x86-loaded-upgrade-from-4.15-loaded-upgrade-415to416-24nodes
  reporter_config:
    slack:
      channel: '#ocp-qe-scale-ci-results'
      job_states_to_report:
      - success
      - failure
      - error
      report_template: '{{if eq .Status.State "success"}} :white_check_mark: Job *{{.Spec.Job}}*
        ended with *{{.Status.State}}*. <{{.Status.URL}}|View logs> :white_check_mark:
        {{else}} :warning:  Job *{{.Spec.Job}}* ended with *{{.Status.State}}*. <{{.Status.URL}}|View
        logs> :warning: {{end}}'
  spec:
    containers:
    - args:
      - --gcs-upload-secret=/secrets/gcs/service-account.json
      - --image-import-pull-secret=/etc/pull-secret/.dockerconfigjson
      - --lease-server-credentials-file=/etc/boskos/credentials
      - --report-credentials-file=/etc/report/credentials
      - --secret-dir=/secrets/ci-pull-credentials
      - --target=loaded-upgrade-415to416-24nodes
      - --variant=aws-ipsec-4.16-nightly-x86-loaded-upgrade-from-4.15
      command:
      - ci-operator
      image: ci-operator:latest
      imagePullPolicy: Always
      name: ""
      resources:
        requests:
          cpu: 10m
      volumeMounts:
      - mountPath: /etc/boskos
        name: boskos
        readOnly: true
      - mountPath: /secrets/ci-pull-credentials
        name: ci-pull-credentials
        readOnly: true
      - mountPath: /secrets/gcs
        name: gcs-credentials
        readOnly: true
      - mountPath: /secrets/manifest-tool
        name: manifest-tool-local-pusher
        readOnly: true
      - mountPath: /etc/pull-secret
        name: pull-secret
        readOnly: true
      - mountPath: /etc/report
        name: result-aggregator
        readOnly: true
    serviceAccountName: ci-operator
    volumes:
    - name: boskos
      secret:
        items:
        - key: credentials
          path: credentials
        secretName: boskos-credentials
    - name: ci-pull-credentials
      secret:
        secretName: ci-pull-credentials
    - name: manifest-tool-local-pusher
      secret:
        secretName: manifest-tool-local-pusher
    - name: pull-secret
      secret:
        secretName: registry-pull-credentials
    - name: result-aggregator
      secret:
        secretName: result-aggregator
- agent: kubernetes
  cluster: build05
  cron: 0 4 17 * *
  decorate: true
  decoration_config:
    skip_cloning: true
    timeout: 8h0m0s
  extra_refs:
  - base_ref: main
    org: openshift-qe
    repo: ocp-qe-perfscale-ci
  labels:
    ci-operator.openshift.io/cloud: aws
    ci-operator.openshift.io/cloud-cluster-profile: aws-perfscale-qe
    ci-operator.openshift.io/variant: aws-ipsec-4.17-nightly-x86-loaded-upgrade-from-4.16
    ci.openshift.io/generator: prowgen
    pj-rehearse.openshift.io/can-be-rehearsed: "true"
  name: periodic-ci-openshift-qe-ocp-qe-perfscale-ci-main-aws-ipsec-4.17-nightly-x86-loaded-upgrade-from-4.16-loaded-upgrade-416to417-24nodes
  reporter_config:
    slack:
      channel: '#ocp-qe-scale-ci-results'
      job_states_to_report:
      - success
      - failure
      - error
      report_template: '{{if eq .Status.State "success"}} :white_check_mark: Job *{{.Spec.Job}}*
        ended with *{{.Status.State}}*. <{{.Status.URL}}|View logs> :white_check_mark:
        {{else}} :warning:  Job *{{.Spec.Job}}* ended with *{{.Status.State}}*. <{{.Status.URL}}|View
        logs> :warning: {{end}}'
  spec:
    containers:
    - args:
      - --gcs-upload-secret=/secrets/gcs/service-account.json
      - --image-import-pull-secret=/etc/pull-secret/.dockerconfigjson
      - --lease-server-credentials-file=/etc/boskos/credentials
      - --report-credentials-file=/etc/report/credentials
      - --secret-dir=/secrets/ci-pull-credentials
      - --target=loaded-upgrade-416to417-24nodes
      - --variant=aws-ipsec-4.17-nightly-x86-loaded-upgrade-from-4.16
      command:
      - ci-operator
      image: ci-operator:latest
      imagePullPolicy: Always
      name: ""
      resources:
        requests:
          cpu: 10m
      volumeMounts:
      - mountPath: /etc/boskos
        name: boskos
        readOnly: true
      - mountPath: /secrets/ci-pull-credentials
        name: ci-pull-credentials
        readOnly: true
      - mountPath: /secrets/gcs
        name: gcs-credentials
        readOnly: true
      - mountPath: /secrets/manifest-tool
        name: manifest-tool-local-pusher
        readOnly: true
      - mountPath: /etc/pull-secret
        name: pull-secret
        readOnly: true
      - mountPath: /etc/report
        name: result-aggregator
        readOnly: true
    serviceAccountName: ci-operator
    volumes:
    - name: boskos
      secret:
        items:
        - key: credentials
          path: credentials
        secretName: boskos-credentials
    - name: ci-pull-credentials
      secret:
        secretName: ci-pull-credentials
    - name: manifest-tool-local-pusher
      secret:
        secretName: manifest-tool-local-pusher
    - name: pull-secret
      secret:
        secretName: registry-pull-credentials
    - name: result-aggregator
      secret:
        secretName: result-aggregator
- agent: kubernetes
  cluster: build05
  cron: 0 4 3 * *
  decorate: true
  decoration_config:
    skip_cloning: true
    timeout: 8h0m0s
  extra_refs:
  - base_ref: main
    org: openshift-qe
    repo: ocp-qe-perfscale-ci
  labels:
    ci-operator.openshift.io/cloud: aws
    ci-operator.openshift.io/cloud-cluster-profile: aws-perfscale-qe
    ci-operator.openshift.io/variant: aws-ipsec-4.18-nightly-x86-loaded-upgrade-from-4.17
    ci.openshift.io/generator: prowgen
    pj-rehearse.openshift.io/can-be-rehearsed: "true"
  name: periodic-ci-openshift-qe-ocp-qe-perfscale-ci-main-aws-ipsec-4.18-nightly-x86-loaded-upgrade-from-4.17-loaded-upgrade-417to418-24nodes
  reporter_config:
    slack:
      channel: '#ocp-qe-scale-ci-results'
      job_states_to_report:
      - success
      - failure
      - error
      report_template: '{{if eq .Status.State "success"}} :white_check_mark: Job *{{.Spec.Job}}*
        ended with *{{.Status.State}}*. <{{.Status.URL}}|View logs> :white_check_mark:
        {{else}} :warning:  Job *{{.Spec.Job}}* ended with *{{.Status.State}}*. <{{.Status.URL}}|View
        logs> :warning: {{end}}'
  spec:
    containers:
    - args:
      - --gcs-upload-secret=/secrets/gcs/service-account.json
      - --image-import-pull-secret=/etc/pull-secret/.dockerconfigjson
      - --lease-server-credentials-file=/etc/boskos/credentials
      - --report-credentials-file=/etc/report/credentials
      - --secret-dir=/secrets/ci-pull-credentials
      - --target=loaded-upgrade-417to418-24nodes
      - --variant=aws-ipsec-4.18-nightly-x86-loaded-upgrade-from-4.17
      command:
      - ci-operator
      image: ci-operator:latest
      imagePullPolicy: Always
      name: ""
      resources:
        requests:
          cpu: 10m
      volumeMounts:
      - mountPath: /etc/boskos
        name: boskos
        readOnly: true
      - mountPath: /secrets/ci-pull-credentials
        name: ci-pull-credentials
        readOnly: true
      - mountPath: /secrets/gcs
        name: gcs-credentials
        readOnly: true
      - mountPath: /secrets/manifest-tool
        name: manifest-tool-local-pusher
        readOnly: true
      - mountPath: /etc/pull-secret
        name: pull-secret
        readOnly: true
      - mountPath: /etc/report
        name: result-aggregator
        readOnly: true
    serviceAccountName: ci-operator
    volumes:
    - name: boskos
      secret:
        items:
        - key: credentials
          path: credentials
        secretName: boskos-credentials
    - name: ci-pull-credentials
      secret:
        secretName: ci-pull-credentials
    - name: manifest-tool-local-pusher
      secret:
        secretName: manifest-tool-local-pusher
    - name: pull-secret
      secret:
        secretName: registry-pull-credentials
    - name: result-aggregator
      secret:
        secretName: result-aggregator
- agent: kubernetes
  cluster: build09
  cron: 0 2 8,22 * *
  decorate: true
  decoration_config:
    skip_cloning: true
    timeout: 7h0m0s
  extra_refs:
  - base_ref: main
    org: openshift-qe
    repo: ocp-qe-perfscale-ci
  labels:
    ci-operator.openshift.io/cloud: azure4
    ci-operator.openshift.io/cloud-cluster-profile: azure-qe
    ci-operator.openshift.io/variant: azure-4.18-nightly-x86
    ci.openshift.io/generator: prowgen
    job-release: "4.18"
    pj-rehearse.openshift.io/can-be-rehearsed: "true"
  name: periodic-ci-openshift-qe-ocp-qe-perfscale-ci-main-azure-4.18-nightly-x86-data-path-ipsec-9nodes
  reporter_config:
    slack:
      channel: '#ocp-qe-scale-ci-results'
      job_states_to_report:
      - success
      - failure
      - error
      report_template: '{{if eq .Status.State "success"}} :white_check_mark: Job *{{.Spec.Job}}*
        ended with *{{.Status.State}}*. <{{.Status.URL}}|View logs> :white_check_mark:
        {{else}} :warning:  Job *{{.Spec.Job}}* ended with *{{.Status.State}}*. <{{.Status.URL}}|View
        logs> :warning: {{end}}'
  spec:
    containers:
    - args:
      - --gcs-upload-secret=/secrets/gcs/service-account.json
      - --image-import-pull-secret=/etc/pull-secret/.dockerconfigjson
      - --lease-server-credentials-file=/etc/boskos/credentials
      - --report-credentials-file=/etc/report/credentials
      - --secret-dir=/secrets/ci-pull-credentials
      - --target=data-path-ipsec-9nodes
      - --variant=azure-4.18-nightly-x86
      command:
      - ci-operator
      image: ci-operator:latest
      imagePullPolicy: Always
      name: ""
      resources:
        requests:
          cpu: 10m
      volumeMounts:
      - mountPath: /etc/boskos
        name: boskos
        readOnly: true
      - mountPath: /secrets/ci-pull-credentials
        name: ci-pull-credentials
        readOnly: true
      - mountPath: /secrets/gcs
        name: gcs-credentials
        readOnly: true
      - mountPath: /secrets/manifest-tool
        name: manifest-tool-local-pusher
        readOnly: true
      - mountPath: /etc/pull-secret
        name: pull-secret
        readOnly: true
      - mountPath: /etc/report
        name: result-aggregator
        readOnly: true
    serviceAccountName: ci-operator
    volumes:
    - name: boskos
      secret:
        items:
        - key: credentials
          path: credentials
        secretName: boskos-credentials
    - name: ci-pull-credentials
      secret:
        secretName: ci-pull-credentials
    - name: manifest-tool-local-pusher
      secret:
        secretName: manifest-tool-local-pusher
    - name: pull-secret
      secret:
        secretName: registry-pull-credentials
    - name: result-aggregator
      secret:
        secretName: result-aggregator
- agent: kubernetes
  cluster: build09
  cron: 0 2 8,22 * *
  decorate: true
  decoration_config:
    skip_cloning: true
    timeout: 7h0m0s
  extra_refs:
  - base_ref: main
    org: openshift-qe
    repo: ocp-qe-perfscale-ci
  labels:
    ci-operator.openshift.io/cloud: azure4
    ci-operator.openshift.io/cloud-cluster-profile: azure-qe
    ci-operator.openshift.io/variant: azure-4.19-nightly-x86
    ci.openshift.io/generator: prowgen
    job-release: "4.19"
    pj-rehearse.openshift.io/can-be-rehearsed: "true"
  name: periodic-ci-openshift-qe-ocp-qe-perfscale-ci-main-azure-4.19-nightly-x86-data-path-ipsec-9nodes
  spec:
    containers:
    - args:
      - --gcs-upload-secret=/secrets/gcs/service-account.json
      - --image-import-pull-secret=/etc/pull-secret/.dockerconfigjson
      - --lease-server-credentials-file=/etc/boskos/credentials
      - --report-credentials-file=/etc/report/credentials
      - --secret-dir=/secrets/ci-pull-credentials
      - --target=data-path-ipsec-9nodes
      - --variant=azure-4.19-nightly-x86
      command:
      - ci-operator
      image: ci-operator:latest
      imagePullPolicy: Always
      name: ""
      resources:
        requests:
          cpu: 10m
      volumeMounts:
      - mountPath: /etc/boskos
        name: boskos
        readOnly: true
      - mountPath: /secrets/ci-pull-credentials
        name: ci-pull-credentials
        readOnly: true
      - mountPath: /secrets/gcs
        name: gcs-credentials
        readOnly: true
      - mountPath: /secrets/manifest-tool
        name: manifest-tool-local-pusher
        readOnly: true
      - mountPath: /etc/pull-secret
        name: pull-secret
        readOnly: true
      - mountPath: /etc/report
        name: result-aggregator
        readOnly: true
    serviceAccountName: ci-operator
    volumes:
    - name: boskos
      secret:
        items:
        - key: credentials
          path: credentials
        secretName: boskos-credentials
    - name: ci-pull-credentials
      secret:
        secretName: ci-pull-credentials
    - name: manifest-tool-local-pusher
      secret:
        secretName: manifest-tool-local-pusher
    - name: pull-secret
      secret:
        secretName: registry-pull-credentials
    - name: result-aggregator
      secret:
        secretName: result-aggregator
- agent: kubernetes
  cluster: build02
  cron: 0 13 16 * *
  decorate: true
  decoration_config:
    skip_cloning: true
    timeout: 5h0m0s
  extra_refs:
  - base_ref: main
    org: openshift-qe
    repo: ocp-qe-perfscale-ci
  labels:
    ci-operator.openshift.io/cloud: gcp
    ci-operator.openshift.io/cloud-cluster-profile: gcp-qe
    ci-operator.openshift.io/variant: gcp-4.14-nightly-x86
    ci.openshift.io/generator: prowgen
    job-release: "4.14"
    pj-rehearse.openshift.io/can-be-rehearsed: "true"
  name: periodic-ci-openshift-qe-ocp-qe-perfscale-ci-main-gcp-4.14-nightly-x86-control-plane-etcd-fips-24nodes
  reporter_config:
    slack:
      channel: '#ocp-qe-scale-ci-results'
      job_states_to_report:
      - success
      - failure
      - error
      report_template: '{{if eq .Status.State "success"}} :white_check_mark: Job *{{.Spec.Job}}*
        ended with *{{.Status.State}}*. <{{.Status.URL}}|View logs> :white_check_mark:
        {{else}} :warning:  Job *{{.Spec.Job}}* ended with *{{.Status.State}}*. <{{.Status.URL}}|View
        logs> :warning: {{end}}'
  spec:
    containers:
    - args:
      - --gcs-upload-secret=/secrets/gcs/service-account.json
      - --image-import-pull-secret=/etc/pull-secret/.dockerconfigjson
      - --lease-server-credentials-file=/etc/boskos/credentials
      - --report-credentials-file=/etc/report/credentials
      - --secret-dir=/secrets/ci-pull-credentials
      - --target=control-plane-etcd-fips-24nodes
      - --variant=gcp-4.14-nightly-x86
      command:
      - ci-operator
      image: ci-operator:latest
      imagePullPolicy: Always
      name: ""
      resources:
        requests:
          cpu: 10m
      volumeMounts:
      - mountPath: /etc/boskos
        name: boskos
        readOnly: true
      - mountPath: /secrets/ci-pull-credentials
        name: ci-pull-credentials
        readOnly: true
      - mountPath: /secrets/gcs
        name: gcs-credentials
        readOnly: true
      - mountPath: /secrets/manifest-tool
        name: manifest-tool-local-pusher
        readOnly: true
      - mountPath: /etc/pull-secret
        name: pull-secret
        readOnly: true
      - mountPath: /etc/report
        name: result-aggregator
        readOnly: true
    serviceAccountName: ci-operator
    volumes:
    - name: boskos
      secret:
        items:
        - key: credentials
          path: credentials
        secretName: boskos-credentials
    - name: ci-pull-credentials
      secret:
        secretName: ci-pull-credentials
    - name: manifest-tool-local-pusher
      secret:
        secretName: manifest-tool-local-pusher
    - name: pull-secret
      secret:
        secretName: registry-pull-credentials
    - name: result-aggregator
      secret:
        secretName: result-aggregator
- agent: kubernetes
  cluster: build02
  cron: 0 6 15 * *
  decorate: true
  decoration_config:
    skip_cloning: true
    timeout: 5h0m0s
  extra_refs:
  - base_ref: main
    org: openshift-qe
    repo: ocp-qe-perfscale-ci
  labels:
    ci-operator.openshift.io/cloud: gcp
    ci-operator.openshift.io/cloud-cluster-profile: gcp-qe
    ci-operator.openshift.io/variant: gcp-4.14-nightly-x86
    ci.openshift.io/generator: prowgen
    job-release: "4.14"
    pj-rehearse.openshift.io/can-be-rehearsed: "true"
  name: periodic-ci-openshift-qe-ocp-qe-perfscale-ci-main-gcp-4.14-nightly-x86-data-path-etcd-fips-9nodes
  reporter_config:
    slack:
      channel: '#ocp-qe-scale-ci-results'
      job_states_to_report:
      - success
      - failure
      - error
      report_template: '{{if eq .Status.State "success"}} :white_check_mark: Job *{{.Spec.Job}}*
        ended with *{{.Status.State}}*. <{{.Status.URL}}|View logs> :white_check_mark:
        {{else}} :warning:  Job *{{.Spec.Job}}* ended with *{{.Status.State}}*. <{{.Status.URL}}|View
        logs> :warning: {{end}}'
  spec:
    containers:
    - args:
      - --gcs-upload-secret=/secrets/gcs/service-account.json
      - --image-import-pull-secret=/etc/pull-secret/.dockerconfigjson
      - --lease-server-credentials-file=/etc/boskos/credentials
      - --report-credentials-file=/etc/report/credentials
      - --secret-dir=/secrets/ci-pull-credentials
      - --target=data-path-etcd-fips-9nodes
      - --variant=gcp-4.14-nightly-x86
      command:
      - ci-operator
      image: ci-operator:latest
      imagePullPolicy: Always
      name: ""
      resources:
        requests:
          cpu: 10m
      volumeMounts:
      - mountPath: /etc/boskos
        name: boskos
        readOnly: true
      - mountPath: /secrets/ci-pull-credentials
        name: ci-pull-credentials
        readOnly: true
      - mountPath: /secrets/gcs
        name: gcs-credentials
        readOnly: true
      - mountPath: /secrets/manifest-tool
        name: manifest-tool-local-pusher
        readOnly: true
      - mountPath: /etc/pull-secret
        name: pull-secret
        readOnly: true
      - mountPath: /etc/report
        name: result-aggregator
        readOnly: true
    serviceAccountName: ci-operator
    volumes:
    - name: boskos
      secret:
        items:
        - key: credentials
          path: credentials
        secretName: boskos-credentials
    - name: ci-pull-credentials
      secret:
        secretName: ci-pull-credentials
    - name: manifest-tool-local-pusher
      secret:
        secretName: manifest-tool-local-pusher
    - name: pull-secret
      secret:
        secretName: registry-pull-credentials
    - name: result-aggregator
      secret:
        secretName: result-aggregator
- agent: kubernetes
  cluster: build02
  cron: 0 10 9 * *
  decorate: true
  decoration_config:
    skip_cloning: true
    timeout: 5h0m0s
  extra_refs:
  - base_ref: main
    org: openshift-qe
    repo: ocp-qe-perfscale-ci
  labels:
    ci-operator.openshift.io/cloud: gcp
    ci-operator.openshift.io/cloud-cluster-profile: gcp-qe
    ci-operator.openshift.io/variant: gcp-4.15-nightly-x86
    ci.openshift.io/generator: prowgen
    job-release: "4.15"
    pj-rehearse.openshift.io/can-be-rehearsed: "true"
  name: periodic-ci-openshift-qe-ocp-qe-perfscale-ci-main-gcp-4.15-nightly-x86-control-plane-etcd-fips-24nodes
  reporter_config:
    slack:
      channel: '#ocp-qe-scale-ci-results'
      job_states_to_report:
      - success
      - failure
      - error
      report_template: '{{if eq .Status.State "success"}} :white_check_mark: Job *{{.Spec.Job}}*
        ended with *{{.Status.State}}*. <{{.Status.URL}}|View logs> :white_check_mark:
        {{else}} :warning:  Job *{{.Spec.Job}}* ended with *{{.Status.State}}*. <{{.Status.URL}}|View
        logs> :warning: {{end}}'
  spec:
    containers:
    - args:
      - --gcs-upload-secret=/secrets/gcs/service-account.json
      - --image-import-pull-secret=/etc/pull-secret/.dockerconfigjson
      - --lease-server-credentials-file=/etc/boskos/credentials
      - --report-credentials-file=/etc/report/credentials
      - --secret-dir=/secrets/ci-pull-credentials
      - --target=control-plane-etcd-fips-24nodes
      - --variant=gcp-4.15-nightly-x86
      command:
      - ci-operator
      image: ci-operator:latest
      imagePullPolicy: Always
      name: ""
      resources:
        requests:
          cpu: 10m
      volumeMounts:
      - mountPath: /etc/boskos
        name: boskos
        readOnly: true
      - mountPath: /secrets/ci-pull-credentials
        name: ci-pull-credentials
        readOnly: true
      - mountPath: /secrets/gcs
        name: gcs-credentials
        readOnly: true
      - mountPath: /secrets/manifest-tool
        name: manifest-tool-local-pusher
        readOnly: true
      - mountPath: /etc/pull-secret
        name: pull-secret
        readOnly: true
      - mountPath: /etc/report
        name: result-aggregator
        readOnly: true
    serviceAccountName: ci-operator
    volumes:
    - name: boskos
      secret:
        items:
        - key: credentials
          path: credentials
        secretName: boskos-credentials
    - name: ci-pull-credentials
      secret:
        secretName: ci-pull-credentials
    - name: manifest-tool-local-pusher
      secret:
        secretName: manifest-tool-local-pusher
    - name: pull-secret
      secret:
        secretName: registry-pull-credentials
    - name: result-aggregator
      secret:
        secretName: result-aggregator
- agent: kubernetes
  cluster: build02
  cron: 0 4 8 * *
  decorate: true
  decoration_config:
    skip_cloning: true
    timeout: 5h0m0s
  extra_refs:
  - base_ref: main
    org: openshift-qe
    repo: ocp-qe-perfscale-ci
  labels:
    ci-operator.openshift.io/cloud: gcp
    ci-operator.openshift.io/cloud-cluster-profile: gcp-qe
    ci-operator.openshift.io/variant: gcp-4.15-nightly-x86
    ci.openshift.io/generator: prowgen
    job-release: "4.15"
    pj-rehearse.openshift.io/can-be-rehearsed: "true"
  name: periodic-ci-openshift-qe-ocp-qe-perfscale-ci-main-gcp-4.15-nightly-x86-data-path-etcd-fips-9nodes
  reporter_config:
    slack:
      channel: '#ocp-qe-scale-ci-results'
      job_states_to_report:
      - success
      - failure
      - error
      report_template: '{{if eq .Status.State "success"}} :white_check_mark: Job *{{.Spec.Job}}*
        ended with *{{.Status.State}}*. <{{.Status.URL}}|View logs> :white_check_mark:
        {{else}} :warning:  Job *{{.Spec.Job}}* ended with *{{.Status.State}}*. <{{.Status.URL}}|View
        logs> :warning: {{end}}'
  spec:
    containers:
    - args:
      - --gcs-upload-secret=/secrets/gcs/service-account.json
      - --image-import-pull-secret=/etc/pull-secret/.dockerconfigjson
      - --lease-server-credentials-file=/etc/boskos/credentials
      - --report-credentials-file=/etc/report/credentials
      - --secret-dir=/secrets/ci-pull-credentials
      - --target=data-path-etcd-fips-9nodes
      - --variant=gcp-4.15-nightly-x86
      command:
      - ci-operator
      image: ci-operator:latest
      imagePullPolicy: Always
      name: ""
      resources:
        requests:
          cpu: 10m
      volumeMounts:
      - mountPath: /etc/boskos
        name: boskos
        readOnly: true
      - mountPath: /secrets/ci-pull-credentials
        name: ci-pull-credentials
        readOnly: true
      - mountPath: /secrets/gcs
        name: gcs-credentials
        readOnly: true
      - mountPath: /secrets/manifest-tool
        name: manifest-tool-local-pusher
        readOnly: true
      - mountPath: /etc/pull-secret
        name: pull-secret
        readOnly: true
      - mountPath: /etc/report
        name: result-aggregator
        readOnly: true
    serviceAccountName: ci-operator
    volumes:
    - name: boskos
      secret:
        items:
        - key: credentials
          path: credentials
        secretName: boskos-credentials
    - name: ci-pull-credentials
      secret:
        secretName: ci-pull-credentials
    - name: manifest-tool-local-pusher
      secret:
        secretName: manifest-tool-local-pusher
    - name: pull-secret
      secret:
        secretName: registry-pull-credentials
    - name: result-aggregator
      secret:
        secretName: result-aggregator
- agent: kubernetes
  cluster: build02
  cron: 0 6 2 * *
  decorate: true
  decoration_config:
    skip_cloning: true
    timeout: 5h0m0s
  extra_refs:
  - base_ref: main
    org: openshift-qe
    repo: ocp-qe-perfscale-ci
  labels:
    ci-operator.openshift.io/cloud: gcp
    ci-operator.openshift.io/cloud-cluster-profile: gcp-qe
    ci-operator.openshift.io/variant: gcp-4.16-nightly-x86
    ci.openshift.io/generator: prowgen
    job-release: "4.16"
    pj-rehearse.openshift.io/can-be-rehearsed: "true"
  name: periodic-ci-openshift-qe-ocp-qe-perfscale-ci-main-gcp-4.16-nightly-x86-control-plane-etcd-fips-24nodes
  reporter_config:
    slack:
      channel: '#ocp-qe-scale-ci-results'
      job_states_to_report:
      - success
      - failure
      - error
      report_template: '{{if eq .Status.State "success"}} :white_check_mark: Job *{{.Spec.Job}}*
        ended with *{{.Status.State}}*. <{{.Status.URL}}|View logs> :white_check_mark:
        {{else}} :warning:  Job *{{.Spec.Job}}* ended with *{{.Status.State}}*. <{{.Status.URL}}|View
        logs> :warning: {{end}}'
  spec:
    containers:
    - args:
      - --gcs-upload-secret=/secrets/gcs/service-account.json
      - --image-import-pull-secret=/etc/pull-secret/.dockerconfigjson
      - --lease-server-credentials-file=/etc/boskos/credentials
      - --report-credentials-file=/etc/report/credentials
      - --secret-dir=/secrets/ci-pull-credentials
      - --target=control-plane-etcd-fips-24nodes
      - --variant=gcp-4.16-nightly-x86
      command:
      - ci-operator
      image: ci-operator:latest
      imagePullPolicy: Always
      name: ""
      resources:
        requests:
          cpu: 10m
      volumeMounts:
      - mountPath: /etc/boskos
        name: boskos
        readOnly: true
      - mountPath: /secrets/ci-pull-credentials
        name: ci-pull-credentials
        readOnly: true
      - mountPath: /secrets/gcs
        name: gcs-credentials
        readOnly: true
      - mountPath: /secrets/manifest-tool
        name: manifest-tool-local-pusher
        readOnly: true
      - mountPath: /etc/pull-secret
        name: pull-secret
        readOnly: true
      - mountPath: /etc/report
        name: result-aggregator
        readOnly: true
    serviceAccountName: ci-operator
    volumes:
    - name: boskos
      secret:
        items:
        - key: credentials
          path: credentials
        secretName: boskos-credentials
    - name: ci-pull-credentials
      secret:
        secretName: ci-pull-credentials
    - name: manifest-tool-local-pusher
      secret:
        secretName: manifest-tool-local-pusher
    - name: pull-secret
      secret:
        secretName: registry-pull-credentials
    - name: result-aggregator
      secret:
        secretName: result-aggregator
- agent: kubernetes
  cluster: build02
  cron: 0 4 1 * *
  decorate: true
  decoration_config:
    skip_cloning: true
    timeout: 5h0m0s
  extra_refs:
  - base_ref: main
    org: openshift-qe
    repo: ocp-qe-perfscale-ci
  labels:
    ci-operator.openshift.io/cloud: gcp
    ci-operator.openshift.io/cloud-cluster-profile: gcp-qe
    ci-operator.openshift.io/variant: gcp-4.16-nightly-x86
    ci.openshift.io/generator: prowgen
    job-release: "4.16"
    pj-rehearse.openshift.io/can-be-rehearsed: "true"
  name: periodic-ci-openshift-qe-ocp-qe-perfscale-ci-main-gcp-4.16-nightly-x86-data-path-etcd-fips-9nodes
  reporter_config:
    slack:
      channel: '#ocp-qe-scale-ci-results'
      job_states_to_report:
      - success
      - failure
      - error
      report_template: '{{if eq .Status.State "success"}} :white_check_mark: Job *{{.Spec.Job}}*
        ended with *{{.Status.State}}*. <{{.Status.URL}}|View logs> :white_check_mark:
        {{else}} :warning:  Job *{{.Spec.Job}}* ended with *{{.Status.State}}*. <{{.Status.URL}}|View
        logs> :warning: {{end}}'
  spec:
    containers:
    - args:
      - --gcs-upload-secret=/secrets/gcs/service-account.json
      - --image-import-pull-secret=/etc/pull-secret/.dockerconfigjson
      - --lease-server-credentials-file=/etc/boskos/credentials
      - --report-credentials-file=/etc/report/credentials
      - --secret-dir=/secrets/ci-pull-credentials
      - --target=data-path-etcd-fips-9nodes
      - --variant=gcp-4.16-nightly-x86
      command:
      - ci-operator
      image: ci-operator:latest
      imagePullPolicy: Always
      name: ""
      resources:
        requests:
          cpu: 10m
      volumeMounts:
      - mountPath: /etc/boskos
        name: boskos
        readOnly: true
      - mountPath: /secrets/ci-pull-credentials
        name: ci-pull-credentials
        readOnly: true
      - mountPath: /secrets/gcs
        name: gcs-credentials
        readOnly: true
      - mountPath: /secrets/manifest-tool
        name: manifest-tool-local-pusher
        readOnly: true
      - mountPath: /etc/pull-secret
        name: pull-secret
        readOnly: true
      - mountPath: /etc/report
        name: result-aggregator
        readOnly: true
    serviceAccountName: ci-operator
    volumes:
    - name: boskos
      secret:
        items:
        - key: credentials
          path: credentials
        secretName: boskos-credentials
    - name: ci-pull-credentials
      secret:
        secretName: ci-pull-credentials
    - name: manifest-tool-local-pusher
      secret:
        secretName: manifest-tool-local-pusher
    - name: pull-secret
      secret:
        secretName: registry-pull-credentials
    - name: result-aggregator
      secret:
        secretName: result-aggregator
- agent: kubernetes
  cluster: build02
  cron: 0 4 9 * *
  decorate: true
  decoration_config:
    skip_cloning: true
    timeout: 5h0m0s
  extra_refs:
  - base_ref: main
    org: openshift-qe
    repo: ocp-qe-perfscale-ci
  labels:
    ci-operator.openshift.io/cloud: gcp
    ci-operator.openshift.io/cloud-cluster-profile: gcp-qe
    ci-operator.openshift.io/variant: gcp-4.17-nightly-x86
    ci.openshift.io/generator: prowgen
    job-release: "4.17"
    pj-rehearse.openshift.io/can-be-rehearsed: "true"
  name: periodic-ci-openshift-qe-ocp-qe-perfscale-ci-main-gcp-4.17-nightly-x86-control-plane-etcd-fips-24nodes
  reporter_config:
    slack:
      channel: '#ocp-qe-scale-ci-results'
      job_states_to_report:
      - success
      - failure
      - error
      report_template: '{{if eq .Status.State "success"}} :white_check_mark: Job *{{.Spec.Job}}*
        ended with *{{.Status.State}}*. <{{.Status.URL}}|View logs> :white_check_mark:
        {{else}} :warning:  Job *{{.Spec.Job}}* ended with *{{.Status.State}}*. <{{.Status.URL}}|View
        logs> :warning: {{end}}'
  spec:
    containers:
    - args:
      - --gcs-upload-secret=/secrets/gcs/service-account.json
      - --image-import-pull-secret=/etc/pull-secret/.dockerconfigjson
      - --lease-server-credentials-file=/etc/boskos/credentials
      - --report-credentials-file=/etc/report/credentials
      - --secret-dir=/secrets/ci-pull-credentials
      - --target=control-plane-etcd-fips-24nodes
      - --variant=gcp-4.17-nightly-x86
      command:
      - ci-operator
      image: ci-operator:latest
      imagePullPolicy: Always
      name: ""
      resources:
        requests:
          cpu: 10m
      volumeMounts:
      - mountPath: /etc/boskos
        name: boskos
        readOnly: true
      - mountPath: /secrets/ci-pull-credentials
        name: ci-pull-credentials
        readOnly: true
      - mountPath: /secrets/gcs
        name: gcs-credentials
        readOnly: true
      - mountPath: /secrets/manifest-tool
        name: manifest-tool-local-pusher
        readOnly: true
      - mountPath: /etc/pull-secret
        name: pull-secret
        readOnly: true
      - mountPath: /etc/report
        name: result-aggregator
        readOnly: true
    serviceAccountName: ci-operator
    volumes:
    - name: boskos
      secret:
        items:
        - key: credentials
          path: credentials
        secretName: boskos-credentials
    - name: ci-pull-credentials
      secret:
        secretName: ci-pull-credentials
    - name: manifest-tool-local-pusher
      secret:
        secretName: manifest-tool-local-pusher
    - name: pull-secret
      secret:
        secretName: registry-pull-credentials
    - name: result-aggregator
      secret:
        secretName: result-aggregator
- agent: kubernetes
  cluster: build02
  cron: 0 7 15 * *
  decorate: true
  decoration_config:
    skip_cloning: true
    timeout: 5h0m0s
  extra_refs:
  - base_ref: main
    org: openshift-qe
    repo: ocp-qe-perfscale-ci
  labels:
    ci-operator.openshift.io/cloud: gcp
    ci-operator.openshift.io/cloud-cluster-profile: gcp-qe
    ci-operator.openshift.io/variant: gcp-4.17-nightly-x86
    ci.openshift.io/generator: prowgen
    job-release: "4.17"
    pj-rehearse.openshift.io/can-be-rehearsed: "true"
  name: periodic-ci-openshift-qe-ocp-qe-perfscale-ci-main-gcp-4.17-nightly-x86-data-path-etcd-fips-9nodes
  reporter_config:
    slack:
      channel: '#ocp-qe-scale-ci-results'
      job_states_to_report:
      - success
      - failure
      - error
      report_template: '{{if eq .Status.State "success"}} :white_check_mark: Job *{{.Spec.Job}}*
        ended with *{{.Status.State}}*. <{{.Status.URL}}|View logs> :white_check_mark:
        {{else}} :warning:  Job *{{.Spec.Job}}* ended with *{{.Status.State}}*. <{{.Status.URL}}|View
        logs> :warning: {{end}}'
  spec:
    containers:
    - args:
      - --gcs-upload-secret=/secrets/gcs/service-account.json
      - --image-import-pull-secret=/etc/pull-secret/.dockerconfigjson
      - --lease-server-credentials-file=/etc/boskos/credentials
      - --report-credentials-file=/etc/report/credentials
      - --secret-dir=/secrets/ci-pull-credentials
      - --target=data-path-etcd-fips-9nodes
      - --variant=gcp-4.17-nightly-x86
      command:
      - ci-operator
      image: ci-operator:latest
      imagePullPolicy: Always
      name: ""
      resources:
        requests:
          cpu: 10m
      volumeMounts:
      - mountPath: /etc/boskos
        name: boskos
        readOnly: true
      - mountPath: /secrets/ci-pull-credentials
        name: ci-pull-credentials
        readOnly: true
      - mountPath: /secrets/gcs
        name: gcs-credentials
        readOnly: true
      - mountPath: /secrets/manifest-tool
        name: manifest-tool-local-pusher
        readOnly: true
      - mountPath: /etc/pull-secret
        name: pull-secret
        readOnly: true
      - mountPath: /etc/report
        name: result-aggregator
        readOnly: true
    serviceAccountName: ci-operator
    volumes:
    - name: boskos
      secret:
        items:
        - key: credentials
          path: credentials
        secretName: boskos-credentials
    - name: ci-pull-credentials
      secret:
        secretName: ci-pull-credentials
    - name: manifest-tool-local-pusher
      secret:
        secretName: manifest-tool-local-pusher
    - name: pull-secret
      secret:
        secretName: registry-pull-credentials
    - name: result-aggregator
      secret:
        secretName: result-aggregator
- agent: kubernetes
  cluster: build02
  cron: 0 4 2,16 * *
  decorate: true
  decoration_config:
    skip_cloning: true
    timeout: 5h0m0s
  extra_refs:
  - base_ref: main
    org: openshift-qe
    repo: ocp-qe-perfscale-ci
  labels:
    ci-operator.openshift.io/cloud: gcp
    ci-operator.openshift.io/cloud-cluster-profile: gcp-qe
    ci-operator.openshift.io/variant: gcp-4.18-nightly-x86
    ci.openshift.io/generator: prowgen
    job-release: "4.18"
    pj-rehearse.openshift.io/can-be-rehearsed: "true"
  name: periodic-ci-openshift-qe-ocp-qe-perfscale-ci-main-gcp-4.18-nightly-x86-control-plane-etcd-fips-24nodes
  reporter_config:
    slack:
      channel: '#ocp-qe-scale-ci-results'
      job_states_to_report:
      - success
      - failure
      - error
      report_template: '{{if eq .Status.State "success"}} :white_check_mark: Job *{{.Spec.Job}}*
        ended with *{{.Status.State}}*. <{{.Status.URL}}|View logs> :white_check_mark:
        {{else}} :warning:  Job *{{.Spec.Job}}* ended with *{{.Status.State}}*. <{{.Status.URL}}|View
        logs> :warning: {{end}}'
  spec:
    containers:
    - args:
      - --gcs-upload-secret=/secrets/gcs/service-account.json
      - --image-import-pull-secret=/etc/pull-secret/.dockerconfigjson
      - --lease-server-credentials-file=/etc/boskos/credentials
      - --report-credentials-file=/etc/report/credentials
      - --secret-dir=/secrets/ci-pull-credentials
      - --target=control-plane-etcd-fips-24nodes
      - --variant=gcp-4.18-nightly-x86
      command:
      - ci-operator
      image: ci-operator:latest
      imagePullPolicy: Always
      name: ""
      resources:
        requests:
          cpu: 10m
      volumeMounts:
      - mountPath: /etc/boskos
        name: boskos
        readOnly: true
      - mountPath: /secrets/ci-pull-credentials
        name: ci-pull-credentials
        readOnly: true
      - mountPath: /secrets/gcs
        name: gcs-credentials
        readOnly: true
      - mountPath: /secrets/manifest-tool
        name: manifest-tool-local-pusher
        readOnly: true
      - mountPath: /etc/pull-secret
        name: pull-secret
        readOnly: true
      - mountPath: /etc/report
        name: result-aggregator
        readOnly: true
    serviceAccountName: ci-operator
    volumes:
    - name: boskos
      secret:
        items:
        - key: credentials
          path: credentials
        secretName: boskos-credentials
    - name: ci-pull-credentials
      secret:
        secretName: ci-pull-credentials
    - name: manifest-tool-local-pusher
      secret:
        secretName: manifest-tool-local-pusher
    - name: pull-secret
      secret:
        secretName: registry-pull-credentials
    - name: result-aggregator
      secret:
        secretName: result-aggregator
- agent: kubernetes
  cluster: build02
  cron: 0 2 1,15 * *
  decorate: true
  decoration_config:
    skip_cloning: true
    timeout: 5h0m0s
  extra_refs:
  - base_ref: main
    org: openshift-qe
    repo: ocp-qe-perfscale-ci
  labels:
    ci-operator.openshift.io/cloud: gcp
    ci-operator.openshift.io/cloud-cluster-profile: gcp-qe
    ci-operator.openshift.io/variant: gcp-4.18-nightly-x86
    ci.openshift.io/generator: prowgen
    job-release: "4.18"
    pj-rehearse.openshift.io/can-be-rehearsed: "true"
  name: periodic-ci-openshift-qe-ocp-qe-perfscale-ci-main-gcp-4.18-nightly-x86-data-path-etcd-fips-9nodes
  reporter_config:
    slack:
      channel: '#ocp-qe-scale-ci-results'
      job_states_to_report:
      - success
      - failure
      - error
      report_template: '{{if eq .Status.State "success"}} :white_check_mark: Job *{{.Spec.Job}}*
        ended with *{{.Status.State}}*. <{{.Status.URL}}|View logs> :white_check_mark:
        {{else}} :warning:  Job *{{.Spec.Job}}* ended with *{{.Status.State}}*. <{{.Status.URL}}|View
        logs> :warning: {{end}}'
  spec:
    containers:
    - args:
      - --gcs-upload-secret=/secrets/gcs/service-account.json
      - --image-import-pull-secret=/etc/pull-secret/.dockerconfigjson
      - --lease-server-credentials-file=/etc/boskos/credentials
      - --report-credentials-file=/etc/report/credentials
      - --secret-dir=/secrets/ci-pull-credentials
      - --target=data-path-etcd-fips-9nodes
      - --variant=gcp-4.18-nightly-x86
      command:
      - ci-operator
      image: ci-operator:latest
      imagePullPolicy: Always
      name: ""
      resources:
        requests:
          cpu: 10m
      volumeMounts:
      - mountPath: /etc/boskos
        name: boskos
        readOnly: true
      - mountPath: /secrets/ci-pull-credentials
        name: ci-pull-credentials
        readOnly: true
      - mountPath: /secrets/gcs
        name: gcs-credentials
        readOnly: true
      - mountPath: /secrets/manifest-tool
        name: manifest-tool-local-pusher
        readOnly: true
      - mountPath: /etc/pull-secret
        name: pull-secret
        readOnly: true
      - mountPath: /etc/report
        name: result-aggregator
        readOnly: true
    serviceAccountName: ci-operator
    volumes:
    - name: boskos
      secret:
        items:
        - key: credentials
          path: credentials
        secretName: boskos-credentials
    - name: ci-pull-credentials
      secret:
        secretName: ci-pull-credentials
    - name: manifest-tool-local-pusher
      secret:
        secretName: manifest-tool-local-pusher
    - name: pull-secret
      secret:
        secretName: registry-pull-credentials
    - name: result-aggregator
      secret:
        secretName: result-aggregator
- agent: kubernetes
  cluster: build02
  cron: 0 4 2,16 * *
  decorate: true
  decoration_config:
    skip_cloning: true
    timeout: 5h0m0s
  extra_refs:
  - base_ref: main
    org: openshift-qe
    repo: ocp-qe-perfscale-ci
  labels:
    ci-operator.openshift.io/cloud: gcp
    ci-operator.openshift.io/cloud-cluster-profile: gcp-qe
    ci-operator.openshift.io/variant: gcp-4.19-nightly-x86
    ci.openshift.io/generator: prowgen
    job-release: "4.19"
    pj-rehearse.openshift.io/can-be-rehearsed: "true"
  name: periodic-ci-openshift-qe-ocp-qe-perfscale-ci-main-gcp-4.19-nightly-x86-control-plane-etcd-fips-24nodes
  spec:
    containers:
    - args:
      - --gcs-upload-secret=/secrets/gcs/service-account.json
      - --image-import-pull-secret=/etc/pull-secret/.dockerconfigjson
      - --lease-server-credentials-file=/etc/boskos/credentials
      - --report-credentials-file=/etc/report/credentials
      - --secret-dir=/secrets/ci-pull-credentials
      - --target=control-plane-etcd-fips-24nodes
      - --variant=gcp-4.19-nightly-x86
      command:
      - ci-operator
      image: ci-operator:latest
      imagePullPolicy: Always
      name: ""
      resources:
        requests:
          cpu: 10m
      volumeMounts:
      - mountPath: /etc/boskos
        name: boskos
        readOnly: true
      - mountPath: /secrets/ci-pull-credentials
        name: ci-pull-credentials
        readOnly: true
      - mountPath: /secrets/gcs
        name: gcs-credentials
        readOnly: true
      - mountPath: /secrets/manifest-tool
        name: manifest-tool-local-pusher
        readOnly: true
      - mountPath: /etc/pull-secret
        name: pull-secret
        readOnly: true
      - mountPath: /etc/report
        name: result-aggregator
        readOnly: true
    serviceAccountName: ci-operator
    volumes:
    - name: boskos
      secret:
        items:
        - key: credentials
          path: credentials
        secretName: boskos-credentials
    - name: ci-pull-credentials
      secret:
        secretName: ci-pull-credentials
    - name: manifest-tool-local-pusher
      secret:
        secretName: manifest-tool-local-pusher
    - name: pull-secret
      secret:
        secretName: registry-pull-credentials
    - name: result-aggregator
      secret:
        secretName: result-aggregator
- agent: kubernetes
  cluster: build02
  cron: 0 2 1,15 * *
  decorate: true
  decoration_config:
    skip_cloning: true
    timeout: 5h0m0s
  extra_refs:
  - base_ref: main
    org: openshift-qe
    repo: ocp-qe-perfscale-ci
  labels:
    ci-operator.openshift.io/cloud: gcp
    ci-operator.openshift.io/cloud-cluster-profile: gcp-qe
    ci-operator.openshift.io/variant: gcp-4.19-nightly-x86
    ci.openshift.io/generator: prowgen
    job-release: "4.19"
    pj-rehearse.openshift.io/can-be-rehearsed: "true"
  name: periodic-ci-openshift-qe-ocp-qe-perfscale-ci-main-gcp-4.19-nightly-x86-data-path-etcd-fips-9nodes
  spec:
    containers:
    - args:
      - --gcs-upload-secret=/secrets/gcs/service-account.json
      - --image-import-pull-secret=/etc/pull-secret/.dockerconfigjson
      - --lease-server-credentials-file=/etc/boskos/credentials
      - --report-credentials-file=/etc/report/credentials
      - --secret-dir=/secrets/ci-pull-credentials
      - --target=data-path-etcd-fips-9nodes
      - --variant=gcp-4.19-nightly-x86
      command:
      - ci-operator
      image: ci-operator:latest
      imagePullPolicy: Always
      name: ""
      resources:
        requests:
          cpu: 10m
      volumeMounts:
      - mountPath: /etc/boskos
        name: boskos
        readOnly: true
      - mountPath: /secrets/ci-pull-credentials
        name: ci-pull-credentials
        readOnly: true
      - mountPath: /secrets/gcs
        name: gcs-credentials
        readOnly: true
      - mountPath: /secrets/manifest-tool
        name: manifest-tool-local-pusher
        readOnly: true
      - mountPath: /etc/pull-secret
        name: pull-secret
        readOnly: true
      - mountPath: /etc/report
        name: result-aggregator
        readOnly: true
    serviceAccountName: ci-operator
    volumes:
    - name: boskos
      secret:
        items:
        - key: credentials
          path: credentials
        secretName: boskos-credentials
    - name: ci-pull-credentials
      secret:
        secretName: ci-pull-credentials
    - name: manifest-tool-local-pusher
      secret:
        secretName: manifest-tool-local-pusher
    - name: pull-secret
      secret:
        secretName: registry-pull-credentials
    - name: result-aggregator
      secret:
        secretName: result-aggregator
- agent: kubernetes
  cluster: build06
  cron: 0 0 * * 2
  decorate: true
  decoration_config:
    skip_cloning: true
    timeout: 8h0m0s
  extra_refs:
  - base_ref: main
    org: openshift-qe
    repo: ocp-qe-perfscale-ci
  labels:
    ci-operator.openshift.io/cloud: metal-perscale-cpt
    ci-operator.openshift.io/cloud-cluster-profile: metal-perscale-cpt
    ci-operator.openshift.io/cluster: build06
    ci-operator.openshift.io/variant: metal-4.14-latest-x86
    ci.openshift.io/generator: prowgen
    job-release: "4.14"
    pj-rehearse.openshift.io/can-be-rehearsed: "true"
  name: periodic-ci-openshift-qe-ocp-qe-perfscale-ci-main-metal-4.14-latest-x86-weekly-6nodes
  reporter_config:
    slack:
      channel: '#ocp-qe-scale-ci-results'
      job_states_to_report:
      - success
      - failure
      - error
      report_template: '{{if eq .Status.State "success"}} :white_check_mark: Job *{{.Spec.Job}}*
        ended with *{{.Status.State}}*. <{{.Status.URL}}|View logs> :white_check_mark:
        {{else}} :warning:  Job *{{.Spec.Job}}* ended with *{{.Status.State}}*. <{{.Status.URL}}|View
        logs> :warning: {{end}}'
  spec:
    containers:
    - args:
      - --gcs-upload-secret=/secrets/gcs/service-account.json
      - --image-import-pull-secret=/etc/pull-secret/.dockerconfigjson
      - --lease-server-credentials-file=/etc/boskos/credentials
      - --report-credentials-file=/etc/report/credentials
      - --secret-dir=/secrets/ci-pull-credentials
      - --target=weekly-6nodes
      - --variant=metal-4.14-latest-x86
      command:
      - ci-operator
      image: ci-operator:latest
      imagePullPolicy: Always
      name: ""
      resources:
        requests:
          cpu: 10m
      volumeMounts:
      - mountPath: /etc/boskos
        name: boskos
        readOnly: true
      - mountPath: /secrets/ci-pull-credentials
        name: ci-pull-credentials
        readOnly: true
      - mountPath: /secrets/gcs
        name: gcs-credentials
        readOnly: true
      - mountPath: /secrets/manifest-tool
        name: manifest-tool-local-pusher
        readOnly: true
      - mountPath: /etc/pull-secret
        name: pull-secret
        readOnly: true
      - mountPath: /etc/report
        name: result-aggregator
        readOnly: true
    serviceAccountName: ci-operator
    volumes:
    - name: boskos
      secret:
        items:
        - key: credentials
          path: credentials
        secretName: boskos-credentials
    - name: ci-pull-credentials
      secret:
        secretName: ci-pull-credentials
    - name: manifest-tool-local-pusher
      secret:
        secretName: manifest-tool-local-pusher
    - name: pull-secret
      secret:
        secretName: registry-pull-credentials
    - name: result-aggregator
      secret:
        secretName: result-aggregator
- agent: kubernetes
  cluster: build06
  cron: 0 0 * * 0
  decorate: true
  decoration_config:
    skip_cloning: true
    timeout: 8h0m0s
  extra_refs:
  - base_ref: main
    org: openshift-qe
    repo: ocp-qe-perfscale-ci
  labels:
    ci-operator.openshift.io/cloud: metal-perscale-cpt
    ci-operator.openshift.io/cloud-cluster-profile: metal-perscale-cpt
    ci-operator.openshift.io/cluster: build06
    ci-operator.openshift.io/variant: metal-4.16-latest-x86
    ci.openshift.io/generator: prowgen
    job-release: "4.16"
    pj-rehearse.openshift.io/can-be-rehearsed: "true"
  name: periodic-ci-openshift-qe-ocp-qe-perfscale-ci-main-metal-4.16-latest-x86-weekly-6nodes
  reporter_config:
    slack:
      channel: '#ocp-qe-scale-ci-results'
      job_states_to_report:
      - success
      - failure
      - error
      report_template: '{{if eq .Status.State "success"}} :white_check_mark: Job *{{.Spec.Job}}*
        ended with *{{.Status.State}}*. <{{.Status.URL}}|View logs> :white_check_mark:
        {{else}} :warning:  Job *{{.Spec.Job}}* ended with *{{.Status.State}}*. <{{.Status.URL}}|View
        logs> :warning: {{end}}'
  spec:
    containers:
    - args:
      - --gcs-upload-secret=/secrets/gcs/service-account.json
      - --image-import-pull-secret=/etc/pull-secret/.dockerconfigjson
      - --lease-server-credentials-file=/etc/boskos/credentials
      - --report-credentials-file=/etc/report/credentials
      - --secret-dir=/secrets/ci-pull-credentials
      - --target=weekly-6nodes
      - --variant=metal-4.16-latest-x86
      command:
      - ci-operator
      image: ci-operator:latest
      imagePullPolicy: Always
      name: ""
      resources:
        requests:
          cpu: 10m
      volumeMounts:
      - mountPath: /etc/boskos
        name: boskos
        readOnly: true
      - mountPath: /secrets/ci-pull-credentials
        name: ci-pull-credentials
        readOnly: true
      - mountPath: /secrets/gcs
        name: gcs-credentials
        readOnly: true
      - mountPath: /secrets/manifest-tool
        name: manifest-tool-local-pusher
        readOnly: true
      - mountPath: /etc/pull-secret
        name: pull-secret
        readOnly: true
      - mountPath: /etc/report
        name: result-aggregator
        readOnly: true
    serviceAccountName: ci-operator
    volumes:
    - name: boskos
      secret:
        items:
        - key: credentials
          path: credentials
        secretName: boskos-credentials
    - name: ci-pull-credentials
      secret:
        secretName: ci-pull-credentials
    - name: manifest-tool-local-pusher
      secret:
        secretName: manifest-tool-local-pusher
    - name: pull-secret
      secret:
        secretName: registry-pull-credentials
    - name: result-aggregator
      secret:
        secretName: result-aggregator
- agent: kubernetes
  cluster: build06
  cron: 0 0 * * 3
  decorate: true
  decoration_config:
    skip_cloning: true
    timeout: 8h0m0s
  extra_refs:
  - base_ref: main
    org: openshift-qe
    repo: ocp-qe-perfscale-ci
  labels:
    ci-operator.openshift.io/cloud: metal-perscale-cpt
    ci-operator.openshift.io/cloud-cluster-profile: metal-perscale-cpt
    ci-operator.openshift.io/cluster: build06
    ci-operator.openshift.io/variant: metal-4.17-latest-x86
    ci.openshift.io/generator: prowgen
    job-release: "4.17"
    pj-rehearse.openshift.io/can-be-rehearsed: "true"
  name: periodic-ci-openshift-qe-ocp-qe-perfscale-ci-main-metal-4.17-latest-x86-weekly-6nodes
  reporter_config:
    slack:
      channel: '#ocp-qe-scale-ci-results'
      job_states_to_report:
      - success
      - failure
      - error
      report_template: '{{if eq .Status.State "success"}} :white_check_mark: Job *{{.Spec.Job}}*
        ended with *{{.Status.State}}*. <{{.Status.URL}}|View logs> :white_check_mark:
        {{else}} :warning:  Job *{{.Spec.Job}}* ended with *{{.Status.State}}*. <{{.Status.URL}}|View
        logs> :warning: {{end}}'
  spec:
    containers:
    - args:
      - --gcs-upload-secret=/secrets/gcs/service-account.json
      - --image-import-pull-secret=/etc/pull-secret/.dockerconfigjson
      - --lease-server-credentials-file=/etc/boskos/credentials
      - --report-credentials-file=/etc/report/credentials
      - --secret-dir=/secrets/ci-pull-credentials
      - --target=weekly-6nodes
      - --variant=metal-4.17-latest-x86
      command:
      - ci-operator
      image: ci-operator:latest
      imagePullPolicy: Always
      name: ""
      resources:
        requests:
          cpu: 10m
      volumeMounts:
      - mountPath: /etc/boskos
        name: boskos
        readOnly: true
      - mountPath: /secrets/ci-pull-credentials
        name: ci-pull-credentials
        readOnly: true
      - mountPath: /secrets/gcs
        name: gcs-credentials
        readOnly: true
      - mountPath: /secrets/manifest-tool
        name: manifest-tool-local-pusher
        readOnly: true
      - mountPath: /etc/pull-secret
        name: pull-secret
        readOnly: true
      - mountPath: /etc/report
        name: result-aggregator
        readOnly: true
    serviceAccountName: ci-operator
    volumes:
    - name: boskos
      secret:
        items:
        - key: credentials
          path: credentials
        secretName: boskos-credentials
    - name: ci-pull-credentials
      secret:
        secretName: ci-pull-credentials
    - name: manifest-tool-local-pusher
      secret:
        secretName: manifest-tool-local-pusher
    - name: pull-secret
      secret:
        secretName: registry-pull-credentials
    - name: result-aggregator
      secret:
        secretName: result-aggregator
- agent: kubernetes
  cluster: build06
  cron: 0 0 * * 4
  decorate: true
  decoration_config:
    skip_cloning: true
    timeout: 8h0m0s
  extra_refs:
  - base_ref: main
    org: openshift-qe
    repo: ocp-qe-perfscale-ci
  labels:
    ci-operator.openshift.io/cloud: metal-perscale-cpt
    ci-operator.openshift.io/cloud-cluster-profile: metal-perscale-cpt
    ci-operator.openshift.io/cluster: build06
    ci-operator.openshift.io/variant: metal-dev-latest-x86
    ci.openshift.io/generator: prowgen
    job-release: "4.17"
    pj-rehearse.openshift.io/can-be-rehearsed: "true"
  name: periodic-ci-openshift-qe-ocp-qe-perfscale-ci-main-metal-dev-latest-x86-weekly-6nodes
  reporter_config:
    slack:
      channel: '#ocp-qe-scale-ci-results'
      job_states_to_report:
      - success
      - failure
      - error
      report_template: '{{if eq .Status.State "success"}} :white_check_mark: Job *{{.Spec.Job}}*
        ended with *{{.Status.State}}*. <{{.Status.URL}}|View logs> :white_check_mark:
        {{else}} :warning:  Job *{{.Spec.Job}}* ended with *{{.Status.State}}*. <{{.Status.URL}}|View
        logs> :warning: {{end}}'
  spec:
    containers:
    - args:
      - --gcs-upload-secret=/secrets/gcs/service-account.json
      - --image-import-pull-secret=/etc/pull-secret/.dockerconfigjson
      - --lease-server-credentials-file=/etc/boskos/credentials
      - --report-credentials-file=/etc/report/credentials
      - --secret-dir=/secrets/ci-pull-credentials
      - --target=weekly-6nodes
      - --variant=metal-dev-latest-x86
      command:
      - ci-operator
      image: ci-operator:latest
      imagePullPolicy: Always
      name: ""
      resources:
        requests:
          cpu: 10m
      volumeMounts:
      - mountPath: /etc/boskos
        name: boskos
        readOnly: true
      - mountPath: /secrets/ci-pull-credentials
        name: ci-pull-credentials
        readOnly: true
      - mountPath: /secrets/gcs
        name: gcs-credentials
        readOnly: true
      - mountPath: /secrets/manifest-tool
        name: manifest-tool-local-pusher
        readOnly: true
      - mountPath: /etc/pull-secret
        name: pull-secret
        readOnly: true
      - mountPath: /etc/report
        name: result-aggregator
        readOnly: true
    serviceAccountName: ci-operator
    volumes:
    - name: boskos
      secret:
        items:
        - key: credentials
          path: credentials
        secretName: boskos-credentials
    - name: ci-pull-credentials
      secret:
        secretName: ci-pull-credentials
    - name: manifest-tool-local-pusher
      secret:
        secretName: manifest-tool-local-pusher
    - name: pull-secret
      secret:
        secretName: registry-pull-credentials
    - name: result-aggregator
      secret:
        secretName: result-aggregator
- agent: kubernetes
  cluster: build05
  cron: 0 12 11,25 * *
  decorate: true
  decoration_config:
    skip_cloning: true
    timeout: 7h0m0s
  extra_refs:
  - base_ref: main
    org: openshift-qe
    repo: ocp-qe-perfscale-ci
  labels:
    ci-operator.openshift.io/cloud: aws
    ci-operator.openshift.io/cloud-cluster-profile: aws-perfscale
    ci-operator.openshift.io/variant: rosa-4.14-nightly-x86
    ci.openshift.io/generator: prowgen
    job-release: "4.14"
    pj-rehearse.openshift.io/can-be-rehearsed: "true"
  name: periodic-ci-openshift-qe-ocp-qe-perfscale-ci-main-rosa-4.14-nightly-x86-control-plane-120nodes
  reporter_config:
    slack:
      channel: '#ocp-qe-scale-ci-results'
      job_states_to_report:
      - success
      - failure
      - error
      report_template: '{{if eq .Status.State "success"}} :white_check_mark: Job *{{.Spec.Job}}*
        ended with *{{.Status.State}}*. <{{.Status.URL}}|View logs> :white_check_mark:
        {{else}} :warning:  Job *{{.Spec.Job}}* ended with *{{.Status.State}}*. <{{.Status.URL}}|View
        logs> :warning: {{end}}'
  spec:
    containers:
    - args:
      - --gcs-upload-secret=/secrets/gcs/service-account.json
      - --image-import-pull-secret=/etc/pull-secret/.dockerconfigjson
      - --lease-server-credentials-file=/etc/boskos/credentials
      - --report-credentials-file=/etc/report/credentials
      - --secret-dir=/secrets/ci-pull-credentials
      - --target=control-plane-120nodes
      - --variant=rosa-4.14-nightly-x86
      command:
      - ci-operator
      image: ci-operator:latest
      imagePullPolicy: Always
      name: ""
      resources:
        requests:
          cpu: 10m
      volumeMounts:
      - mountPath: /etc/boskos
        name: boskos
        readOnly: true
      - mountPath: /secrets/ci-pull-credentials
        name: ci-pull-credentials
        readOnly: true
      - mountPath: /secrets/gcs
        name: gcs-credentials
        readOnly: true
      - mountPath: /secrets/manifest-tool
        name: manifest-tool-local-pusher
        readOnly: true
      - mountPath: /etc/pull-secret
        name: pull-secret
        readOnly: true
      - mountPath: /etc/report
        name: result-aggregator
        readOnly: true
    serviceAccountName: ci-operator
    volumes:
    - name: boskos
      secret:
        items:
        - key: credentials
          path: credentials
        secretName: boskos-credentials
    - name: ci-pull-credentials
      secret:
        secretName: ci-pull-credentials
    - name: manifest-tool-local-pusher
      secret:
        secretName: manifest-tool-local-pusher
    - name: pull-secret
      secret:
        secretName: registry-pull-credentials
    - name: result-aggregator
      secret:
        secretName: result-aggregator
- agent: kubernetes
  cluster: build05
  cron: 0 8 2,16 * *
  decorate: true
  decoration_config:
    skip_cloning: true
    timeout: 5h0m0s
  extra_refs:
  - base_ref: main
    org: openshift-qe
    repo: ocp-qe-perfscale-ci
  labels:
    ci-operator.openshift.io/cloud: aws
    ci-operator.openshift.io/cloud-cluster-profile: aws-perfscale-qe
    ci-operator.openshift.io/variant: rosa-4.14-nightly-x86
    ci.openshift.io/generator: prowgen
    job-release: "4.14"
    pj-rehearse.openshift.io/can-be-rehearsed: "true"
  name: periodic-ci-openshift-qe-ocp-qe-perfscale-ci-main-rosa-4.14-nightly-x86-control-plane-24nodes
  reporter_config:
    slack:
      channel: '#ocp-qe-scale-ci-results'
      job_states_to_report:
      - success
      - failure
      - error
      report_template: '{{if eq .Status.State "success"}} :white_check_mark: Job *{{.Spec.Job}}*
        ended with *{{.Status.State}}*. <{{.Status.URL}}|View logs> :white_check_mark:
        {{else}} :warning:  Job *{{.Spec.Job}}* ended with *{{.Status.State}}*. <{{.Status.URL}}|View
        logs> :warning: {{end}}'
  spec:
    containers:
    - args:
      - --gcs-upload-secret=/secrets/gcs/service-account.json
      - --image-import-pull-secret=/etc/pull-secret/.dockerconfigjson
      - --lease-server-credentials-file=/etc/boskos/credentials
      - --report-credentials-file=/etc/report/credentials
      - --secret-dir=/secrets/ci-pull-credentials
      - --target=control-plane-24nodes
      - --variant=rosa-4.14-nightly-x86
      command:
      - ci-operator
      image: ci-operator:latest
      imagePullPolicy: Always
      name: ""
      resources:
        requests:
          cpu: 10m
      volumeMounts:
      - mountPath: /etc/boskos
        name: boskos
        readOnly: true
      - mountPath: /secrets/ci-pull-credentials
        name: ci-pull-credentials
        readOnly: true
      - mountPath: /secrets/gcs
        name: gcs-credentials
        readOnly: true
      - mountPath: /secrets/manifest-tool
        name: manifest-tool-local-pusher
        readOnly: true
      - mountPath: /etc/pull-secret
        name: pull-secret
        readOnly: true
      - mountPath: /etc/report
        name: result-aggregator
        readOnly: true
    serviceAccountName: ci-operator
    volumes:
    - name: boskos
      secret:
        items:
        - key: credentials
          path: credentials
        secretName: boskos-credentials
    - name: ci-pull-credentials
      secret:
        secretName: ci-pull-credentials
    - name: manifest-tool-local-pusher
      secret:
        secretName: manifest-tool-local-pusher
    - name: pull-secret
      secret:
        secretName: registry-pull-credentials
    - name: result-aggregator
      secret:
        secretName: result-aggregator
- agent: kubernetes
  cluster: build05
  cron: 0 12 1,15 * *
  decorate: true
  decoration_config:
    skip_cloning: true
    timeout: 6h0m0s
  extra_refs:
  - base_ref: main
    org: openshift-qe
    repo: ocp-qe-perfscale-ci
  labels:
    ci-operator.openshift.io/cloud: aws
    ci-operator.openshift.io/cloud-cluster-profile: aws-perfscale-qe
    ci-operator.openshift.io/variant: rosa-4.14-nightly-x86
    ci.openshift.io/generator: prowgen
    job-release: "4.14"
    pj-rehearse.openshift.io/can-be-rehearsed: "true"
  name: periodic-ci-openshift-qe-ocp-qe-perfscale-ci-main-rosa-4.14-nightly-x86-data-path-9nodes
  reporter_config:
    slack:
      channel: '#ocp-qe-scale-ci-results'
      job_states_to_report:
      - success
      - failure
      - error
      report_template: '{{if eq .Status.State "success"}} :white_check_mark: Job *{{.Spec.Job}}*
        ended with *{{.Status.State}}*. <{{.Status.URL}}|View logs> :white_check_mark:
        {{else}} :warning:  Job *{{.Spec.Job}}* ended with *{{.Status.State}}*. <{{.Status.URL}}|View
        logs> :warning: {{end}}'
  spec:
    containers:
    - args:
      - --gcs-upload-secret=/secrets/gcs/service-account.json
      - --image-import-pull-secret=/etc/pull-secret/.dockerconfigjson
      - --lease-server-credentials-file=/etc/boskos/credentials
      - --report-credentials-file=/etc/report/credentials
      - --secret-dir=/secrets/ci-pull-credentials
      - --target=data-path-9nodes
      - --variant=rosa-4.14-nightly-x86
      command:
      - ci-operator
      image: ci-operator:latest
      imagePullPolicy: Always
      name: ""
      resources:
        requests:
          cpu: 10m
      volumeMounts:
      - mountPath: /etc/boskos
        name: boskos
        readOnly: true
      - mountPath: /secrets/ci-pull-credentials
        name: ci-pull-credentials
        readOnly: true
      - mountPath: /secrets/gcs
        name: gcs-credentials
        readOnly: true
      - mountPath: /secrets/manifest-tool
        name: manifest-tool-local-pusher
        readOnly: true
      - mountPath: /etc/pull-secret
        name: pull-secret
        readOnly: true
      - mountPath: /etc/report
        name: result-aggregator
        readOnly: true
    serviceAccountName: ci-operator
    volumes:
    - name: boskos
      secret:
        items:
        - key: credentials
          path: credentials
        secretName: boskos-credentials
    - name: ci-pull-credentials
      secret:
        secretName: ci-pull-credentials
    - name: manifest-tool-local-pusher
      secret:
        secretName: manifest-tool-local-pusher
    - name: pull-secret
      secret:
        secretName: registry-pull-credentials
    - name: result-aggregator
      secret:
        secretName: result-aggregator
- agent: kubernetes
  cluster: build05
  cron: 0 8 12,26 * *
  decorate: true
  decoration_config:
    skip_cloning: true
    timeout: 5h0m0s
  extra_refs:
  - base_ref: main
    org: openshift-qe
    repo: ocp-qe-perfscale-ci
  labels:
    ci-operator.openshift.io/cloud: aws
    ci-operator.openshift.io/cloud-cluster-profile: aws-perfscale-qe
    ci-operator.openshift.io/variant: rosa-4.14-nightly-x86
    ci.openshift.io/generator: prowgen
    job-release: "4.14"
    pj-rehearse.openshift.io/can-be-rehearsed: "true"
  name: periodic-ci-openshift-qe-ocp-qe-perfscale-ci-main-rosa-4.14-nightly-x86-node-density-heavy-24nodes
  reporter_config:
    slack:
      channel: '#ocp-qe-scale-ci-results'
      job_states_to_report:
      - success
      - failure
      - error
      report_template: '{{if eq .Status.State "success"}} :white_check_mark: Job *{{.Spec.Job}}*
        ended with *{{.Status.State}}*. <{{.Status.URL}}|View logs> :white_check_mark:
        {{else}} :warning:  Job *{{.Spec.Job}}* ended with *{{.Status.State}}*. <{{.Status.URL}}|View
        logs> :warning: {{end}}'
  spec:
    containers:
    - args:
      - --gcs-upload-secret=/secrets/gcs/service-account.json
      - --image-import-pull-secret=/etc/pull-secret/.dockerconfigjson
      - --lease-server-credentials-file=/etc/boskos/credentials
      - --report-credentials-file=/etc/report/credentials
      - --secret-dir=/secrets/ci-pull-credentials
      - --target=node-density-heavy-24nodes
      - --variant=rosa-4.14-nightly-x86
      command:
      - ci-operator
      image: ci-operator:latest
      imagePullPolicy: Always
      name: ""
      resources:
        requests:
          cpu: 10m
      volumeMounts:
      - mountPath: /etc/boskos
        name: boskos
        readOnly: true
      - mountPath: /secrets/ci-pull-credentials
        name: ci-pull-credentials
        readOnly: true
      - mountPath: /secrets/gcs
        name: gcs-credentials
        readOnly: true
      - mountPath: /secrets/manifest-tool
        name: manifest-tool-local-pusher
        readOnly: true
      - mountPath: /etc/pull-secret
        name: pull-secret
        readOnly: true
      - mountPath: /etc/report
        name: result-aggregator
        readOnly: true
    serviceAccountName: ci-operator
    volumes:
    - name: boskos
      secret:
        items:
        - key: credentials
          path: credentials
        secretName: boskos-credentials
    - name: ci-pull-credentials
      secret:
        secretName: ci-pull-credentials
    - name: manifest-tool-local-pusher
      secret:
        secretName: manifest-tool-local-pusher
    - name: pull-secret
      secret:
        secretName: registry-pull-credentials
    - name: result-aggregator
      secret:
        secretName: result-aggregator
- agent: kubernetes
  cluster: build05
  cron: 0 14 3,17 * *
  decorate: true
  decoration_config:
    skip_cloning: true
    timeout: 8h0m0s
  extra_refs:
  - base_ref: main
    org: openshift-qe
    repo: ocp-qe-perfscale-ci
  labels:
    ci-operator.openshift.io/cloud: aws
    ci-operator.openshift.io/cloud-cluster-profile: aws-perfscale-qe
    ci-operator.openshift.io/variant: rosa-4.15-candidate-x86-loaded-upgrade-from-4.14
    ci.openshift.io/generator: prowgen
    pj-rehearse.openshift.io/can-be-rehearsed: "true"
  name: periodic-ci-openshift-qe-ocp-qe-perfscale-ci-main-rosa-4.15-candidate-x86-loaded-upgrade-from-4.14-loaded-upgrade415-24nodes
  reporter_config:
    slack:
      channel: '#ocp-qe-scale-ci-results'
      job_states_to_report:
      - success
      - failure
      - error
      report_template: '{{if eq .Status.State "success"}} :white_check_mark: Job *{{.Spec.Job}}*
        ended with *{{.Status.State}}*. <{{.Status.URL}}|View logs> :white_check_mark:
        {{else}} :warning:  Job *{{.Spec.Job}}* ended with *{{.Status.State}}*. <{{.Status.URL}}|View
        logs> :warning: {{end}}'
  spec:
    containers:
    - args:
      - --gcs-upload-secret=/secrets/gcs/service-account.json
      - --image-import-pull-secret=/etc/pull-secret/.dockerconfigjson
      - --lease-server-credentials-file=/etc/boskos/credentials
      - --report-credentials-file=/etc/report/credentials
      - --secret-dir=/secrets/ci-pull-credentials
      - --target=loaded-upgrade415-24nodes
      - --variant=rosa-4.15-candidate-x86-loaded-upgrade-from-4.14
      command:
      - ci-operator
      image: ci-operator:latest
      imagePullPolicy: Always
      name: ""
      resources:
        requests:
          cpu: 10m
      volumeMounts:
      - mountPath: /etc/boskos
        name: boskos
        readOnly: true
      - mountPath: /secrets/ci-pull-credentials
        name: ci-pull-credentials
        readOnly: true
      - mountPath: /secrets/gcs
        name: gcs-credentials
        readOnly: true
      - mountPath: /secrets/manifest-tool
        name: manifest-tool-local-pusher
        readOnly: true
      - mountPath: /etc/pull-secret
        name: pull-secret
        readOnly: true
      - mountPath: /etc/report
        name: result-aggregator
        readOnly: true
    serviceAccountName: ci-operator
    volumes:
    - name: boskos
      secret:
        items:
        - key: credentials
          path: credentials
        secretName: boskos-credentials
    - name: ci-pull-credentials
      secret:
        secretName: ci-pull-credentials
    - name: manifest-tool-local-pusher
      secret:
        secretName: manifest-tool-local-pusher
    - name: pull-secret
      secret:
        secretName: registry-pull-credentials
    - name: result-aggregator
      secret:
        secretName: result-aggregator
- agent: kubernetes
  cluster: build05
  cron: 0 4 4,18 * *
  decorate: true
  decoration_config:
    skip_cloning: true
    timeout: 7h0m0s
  extra_refs:
  - base_ref: main
    org: openshift-qe
    repo: ocp-qe-perfscale-ci
  labels:
    ci-operator.openshift.io/cloud: aws
    ci-operator.openshift.io/cloud-cluster-profile: aws-perfscale
    ci-operator.openshift.io/variant: rosa-4.15-nightly-x86
    ci.openshift.io/generator: prowgen
    job-release: "4.15"
    pj-rehearse.openshift.io/can-be-rehearsed: "true"
  name: periodic-ci-openshift-qe-ocp-qe-perfscale-ci-main-rosa-4.15-nightly-x86-control-plane-120nodes
  reporter_config:
    slack:
      channel: '#ocp-qe-scale-ci-results'
      job_states_to_report:
      - success
      - failure
      - error
      report_template: '{{if eq .Status.State "success"}} :white_check_mark: Job *{{.Spec.Job}}*
        ended with *{{.Status.State}}*. <{{.Status.URL}}|View logs> :white_check_mark:
        {{else}} :warning:  Job *{{.Spec.Job}}* ended with *{{.Status.State}}*. <{{.Status.URL}}|View
        logs> :warning: {{end}}'
  spec:
    containers:
    - args:
      - --gcs-upload-secret=/secrets/gcs/service-account.json
      - --image-import-pull-secret=/etc/pull-secret/.dockerconfigjson
      - --lease-server-credentials-file=/etc/boskos/credentials
      - --report-credentials-file=/etc/report/credentials
      - --secret-dir=/secrets/ci-pull-credentials
      - --target=control-plane-120nodes
      - --variant=rosa-4.15-nightly-x86
      command:
      - ci-operator
      image: ci-operator:latest
      imagePullPolicy: Always
      name: ""
      resources:
        requests:
          cpu: 10m
      volumeMounts:
      - mountPath: /etc/boskos
        name: boskos
        readOnly: true
      - mountPath: /secrets/ci-pull-credentials
        name: ci-pull-credentials
        readOnly: true
      - mountPath: /secrets/gcs
        name: gcs-credentials
        readOnly: true
      - mountPath: /secrets/manifest-tool
        name: manifest-tool-local-pusher
        readOnly: true
      - mountPath: /etc/pull-secret
        name: pull-secret
        readOnly: true
      - mountPath: /etc/report
        name: result-aggregator
        readOnly: true
    serviceAccountName: ci-operator
    volumes:
    - name: boskos
      secret:
        items:
        - key: credentials
          path: credentials
        secretName: boskos-credentials
    - name: ci-pull-credentials
      secret:
        secretName: ci-pull-credentials
    - name: manifest-tool-local-pusher
      secret:
        secretName: manifest-tool-local-pusher
    - name: pull-secret
      secret:
        secretName: registry-pull-credentials
    - name: result-aggregator
      secret:
        secretName: result-aggregator
- agent: kubernetes
  cluster: build05
  cron: 0 4 9,23 * *
  decorate: true
  decoration_config:
    skip_cloning: true
    timeout: 5h0m0s
  extra_refs:
  - base_ref: main
    org: openshift-qe
    repo: ocp-qe-perfscale-ci
  labels:
    ci-operator.openshift.io/cloud: aws
    ci-operator.openshift.io/cloud-cluster-profile: aws-perfscale-qe
    ci-operator.openshift.io/variant: rosa-4.15-nightly-x86
    ci.openshift.io/generator: prowgen
    job-release: "4.15"
    pj-rehearse.openshift.io/can-be-rehearsed: "true"
  name: periodic-ci-openshift-qe-ocp-qe-perfscale-ci-main-rosa-4.15-nightly-x86-control-plane-24nodes
  reporter_config:
    slack:
      channel: '#ocp-qe-scale-ci-results'
      job_states_to_report:
      - success
      - failure
      - error
      report_template: '{{if eq .Status.State "success"}} :white_check_mark: Job *{{.Spec.Job}}*
        ended with *{{.Status.State}}*. <{{.Status.URL}}|View logs> :white_check_mark:
        {{else}} :warning:  Job *{{.Spec.Job}}* ended with *{{.Status.State}}*. <{{.Status.URL}}|View
        logs> :warning: {{end}}'
  spec:
    containers:
    - args:
      - --gcs-upload-secret=/secrets/gcs/service-account.json
      - --image-import-pull-secret=/etc/pull-secret/.dockerconfigjson
      - --lease-server-credentials-file=/etc/boskos/credentials
      - --report-credentials-file=/etc/report/credentials
      - --secret-dir=/secrets/ci-pull-credentials
      - --target=control-plane-24nodes
      - --variant=rosa-4.15-nightly-x86
      command:
      - ci-operator
      image: ci-operator:latest
      imagePullPolicy: Always
      name: ""
      resources:
        requests:
          cpu: 10m
      volumeMounts:
      - mountPath: /etc/boskos
        name: boskos
        readOnly: true
      - mountPath: /secrets/ci-pull-credentials
        name: ci-pull-credentials
        readOnly: true
      - mountPath: /secrets/gcs
        name: gcs-credentials
        readOnly: true
      - mountPath: /secrets/manifest-tool
        name: manifest-tool-local-pusher
        readOnly: true
      - mountPath: /etc/pull-secret
        name: pull-secret
        readOnly: true
      - mountPath: /etc/report
        name: result-aggregator
        readOnly: true
    serviceAccountName: ci-operator
    volumes:
    - name: boskos
      secret:
        items:
        - key: credentials
          path: credentials
        secretName: boskos-credentials
    - name: ci-pull-credentials
      secret:
        secretName: ci-pull-credentials
    - name: manifest-tool-local-pusher
      secret:
        secretName: manifest-tool-local-pusher
    - name: pull-secret
      secret:
        secretName: registry-pull-credentials
    - name: result-aggregator
      secret:
        secretName: result-aggregator
- agent: kubernetes
  cluster: build05
  cron: 0 18 8,22 * *
  decorate: true
  decoration_config:
    skip_cloning: true
    timeout: 6h0m0s
  extra_refs:
  - base_ref: main
    org: openshift-qe
    repo: ocp-qe-perfscale-ci
  labels:
    ci-operator.openshift.io/cloud: aws
    ci-operator.openshift.io/cloud-cluster-profile: aws-perfscale-qe
    ci-operator.openshift.io/variant: rosa-4.15-nightly-x86
    ci.openshift.io/generator: prowgen
    job-release: "4.15"
    pj-rehearse.openshift.io/can-be-rehearsed: "true"
  name: periodic-ci-openshift-qe-ocp-qe-perfscale-ci-main-rosa-4.15-nightly-x86-data-path-9nodes
  reporter_config:
    slack:
      channel: '#ocp-qe-scale-ci-results'
      job_states_to_report:
      - success
      - failure
      - error
      report_template: '{{if eq .Status.State "success"}} :white_check_mark: Job *{{.Spec.Job}}*
        ended with *{{.Status.State}}*. <{{.Status.URL}}|View logs> :white_check_mark:
        {{else}} :warning:  Job *{{.Spec.Job}}* ended with *{{.Status.State}}*. <{{.Status.URL}}|View
        logs> :warning: {{end}}'
  spec:
    containers:
    - args:
      - --gcs-upload-secret=/secrets/gcs/service-account.json
      - --image-import-pull-secret=/etc/pull-secret/.dockerconfigjson
      - --lease-server-credentials-file=/etc/boskos/credentials
      - --report-credentials-file=/etc/report/credentials
      - --secret-dir=/secrets/ci-pull-credentials
      - --target=data-path-9nodes
      - --variant=rosa-4.15-nightly-x86
      command:
      - ci-operator
      image: ci-operator:latest
      imagePullPolicy: Always
      name: ""
      resources:
        requests:
          cpu: 10m
      volumeMounts:
      - mountPath: /etc/boskos
        name: boskos
        readOnly: true
      - mountPath: /secrets/ci-pull-credentials
        name: ci-pull-credentials
        readOnly: true
      - mountPath: /secrets/gcs
        name: gcs-credentials
        readOnly: true
      - mountPath: /secrets/manifest-tool
        name: manifest-tool-local-pusher
        readOnly: true
      - mountPath: /etc/pull-secret
        name: pull-secret
        readOnly: true
      - mountPath: /etc/report
        name: result-aggregator
        readOnly: true
    serviceAccountName: ci-operator
    volumes:
    - name: boskos
      secret:
        items:
        - key: credentials
          path: credentials
        secretName: boskos-credentials
    - name: ci-pull-credentials
      secret:
        secretName: ci-pull-credentials
    - name: manifest-tool-local-pusher
      secret:
        secretName: manifest-tool-local-pusher
    - name: pull-secret
      secret:
        secretName: registry-pull-credentials
    - name: result-aggregator
      secret:
        secretName: result-aggregator
- agent: kubernetes
  cluster: build05
  cron: 0 2 5,19 * *
  decorate: true
  decoration_config:
    skip_cloning: true
  extra_refs:
  - base_ref: main
    org: openshift-qe
    repo: ocp-qe-perfscale-ci
  labels:
    ci-operator.openshift.io/cloud: aws
    ci-operator.openshift.io/cloud-cluster-profile: aws-perfscale-qe
    ci-operator.openshift.io/variant: rosa-4.15-nightly-x86
    ci.openshift.io/generator: prowgen
    job-release: "4.15"
    pj-rehearse.openshift.io/can-be-rehearsed: "true"
  name: periodic-ci-openshift-qe-ocp-qe-perfscale-ci-main-rosa-4.15-nightly-x86-node-density-heavy-24nodes
  reporter_config:
    slack:
      channel: '#ocp-qe-scale-ci-results'
      job_states_to_report:
      - success
      - failure
      - error
      report_template: '{{if eq .Status.State "success"}} :white_check_mark: Job *{{.Spec.Job}}*
        ended with *{{.Status.State}}*. <{{.Status.URL}}|View logs> :white_check_mark:
        {{else}} :warning:  Job *{{.Spec.Job}}* ended with *{{.Status.State}}*. <{{.Status.URL}}|View
        logs> :warning: {{end}}'
  spec:
    containers:
    - args:
      - --gcs-upload-secret=/secrets/gcs/service-account.json
      - --image-import-pull-secret=/etc/pull-secret/.dockerconfigjson
      - --lease-server-credentials-file=/etc/boskos/credentials
      - --report-credentials-file=/etc/report/credentials
      - --secret-dir=/secrets/ci-pull-credentials
      - --target=node-density-heavy-24nodes
      - --variant=rosa-4.15-nightly-x86
      command:
      - ci-operator
      image: ci-operator:latest
      imagePullPolicy: Always
      name: ""
      resources:
        requests:
          cpu: 10m
      volumeMounts:
      - mountPath: /etc/boskos
        name: boskos
        readOnly: true
      - mountPath: /secrets/ci-pull-credentials
        name: ci-pull-credentials
        readOnly: true
      - mountPath: /secrets/gcs
        name: gcs-credentials
        readOnly: true
      - mountPath: /secrets/manifest-tool
        name: manifest-tool-local-pusher
        readOnly: true
      - mountPath: /etc/pull-secret
        name: pull-secret
        readOnly: true
      - mountPath: /etc/report
        name: result-aggregator
        readOnly: true
    serviceAccountName: ci-operator
    volumes:
    - name: boskos
      secret:
        items:
        - key: credentials
          path: credentials
        secretName: boskos-credentials
    - name: ci-pull-credentials
      secret:
        secretName: ci-pull-credentials
    - name: manifest-tool-local-pusher
      secret:
        secretName: manifest-tool-local-pusher
    - name: pull-secret
      secret:
        secretName: registry-pull-credentials
    - name: result-aggregator
      secret:
        secretName: result-aggregator
- agent: kubernetes
  cluster: build05
  cron: 0 18 3,17 * *
  decorate: true
  decoration_config:
    skip_cloning: true
    timeout: 8h0m0s
  extra_refs:
  - base_ref: main
    org: openshift-qe
    repo: ocp-qe-perfscale-ci
  labels:
    ci-operator.openshift.io/cloud: aws
    ci-operator.openshift.io/cloud-cluster-profile: aws-perfscale-qe
    ci-operator.openshift.io/variant: rosa-4.16-candidate-x86-loaded-upgrade-from-4.15
    ci.openshift.io/generator: prowgen
    pj-rehearse.openshift.io/can-be-rehearsed: "true"
  name: periodic-ci-openshift-qe-ocp-qe-perfscale-ci-main-rosa-4.16-candidate-x86-loaded-upgrade-from-4.15-loaded-upgrade416-24nodes
  reporter_config:
    slack:
      channel: '#ocp-qe-scale-ci-results'
      job_states_to_report:
      - success
      - failure
      - error
      report_template: '{{if eq .Status.State "success"}} :white_check_mark: Job *{{.Spec.Job}}*
        ended with *{{.Status.State}}*. <{{.Status.URL}}|View logs> :white_check_mark:
        {{else}} :warning:  Job *{{.Spec.Job}}* ended with *{{.Status.State}}*. <{{.Status.URL}}|View
        logs> :warning: {{end}}'
  spec:
    containers:
    - args:
      - --gcs-upload-secret=/secrets/gcs/service-account.json
      - --image-import-pull-secret=/etc/pull-secret/.dockerconfigjson
      - --lease-server-credentials-file=/etc/boskos/credentials
      - --report-credentials-file=/etc/report/credentials
      - --secret-dir=/secrets/ci-pull-credentials
      - --target=loaded-upgrade416-24nodes
      - --variant=rosa-4.16-candidate-x86-loaded-upgrade-from-4.15
      command:
      - ci-operator
      image: ci-operator:latest
      imagePullPolicy: Always
      name: ""
      resources:
        requests:
          cpu: 10m
      volumeMounts:
      - mountPath: /etc/boskos
        name: boskos
        readOnly: true
      - mountPath: /secrets/ci-pull-credentials
        name: ci-pull-credentials
        readOnly: true
      - mountPath: /secrets/gcs
        name: gcs-credentials
        readOnly: true
      - mountPath: /secrets/manifest-tool
        name: manifest-tool-local-pusher
        readOnly: true
      - mountPath: /etc/pull-secret
        name: pull-secret
        readOnly: true
      - mountPath: /etc/report
        name: result-aggregator
        readOnly: true
    serviceAccountName: ci-operator
    volumes:
    - name: boskos
      secret:
        items:
        - key: credentials
          path: credentials
        secretName: boskos-credentials
    - name: ci-pull-credentials
      secret:
        secretName: ci-pull-credentials
    - name: manifest-tool-local-pusher
      secret:
        secretName: manifest-tool-local-pusher
    - name: pull-secret
      secret:
        secretName: registry-pull-credentials
    - name: result-aggregator
      secret:
        secretName: result-aggregator
- agent: kubernetes
  cluster: build05
  cron: 0 6 4,18 * *
  decorate: true
  decoration_config:
    skip_cloning: true
    timeout: 7h0m0s
  extra_refs:
  - base_ref: main
    org: openshift-qe
    repo: ocp-qe-perfscale-ci
  labels:
    ci-operator.openshift.io/cloud: aws
    ci-operator.openshift.io/cloud-cluster-profile: aws-perfscale
    ci-operator.openshift.io/variant: rosa-4.16-nightly-x86
    ci.openshift.io/generator: prowgen
    job-release: "4.16"
    pj-rehearse.openshift.io/can-be-rehearsed: "true"
  name: periodic-ci-openshift-qe-ocp-qe-perfscale-ci-main-rosa-4.16-nightly-x86-control-plane-120nodes
  reporter_config:
    slack:
      channel: '#ocp-qe-scale-ci-results'
      job_states_to_report:
      - success
      - failure
      - error
      report_template: '{{if eq .Status.State "success"}} :white_check_mark: Job *{{.Spec.Job}}*
        ended with *{{.Status.State}}*. <{{.Status.URL}}|View logs> :white_check_mark:
        {{else}} :warning:  Job *{{.Spec.Job}}* ended with *{{.Status.State}}*. <{{.Status.URL}}|View
        logs> :warning: {{end}}'
  spec:
    containers:
    - args:
      - --gcs-upload-secret=/secrets/gcs/service-account.json
      - --image-import-pull-secret=/etc/pull-secret/.dockerconfigjson
      - --lease-server-credentials-file=/etc/boskos/credentials
      - --report-credentials-file=/etc/report/credentials
      - --secret-dir=/secrets/ci-pull-credentials
      - --target=control-plane-120nodes
      - --variant=rosa-4.16-nightly-x86
      command:
      - ci-operator
      image: ci-operator:latest
      imagePullPolicy: Always
      name: ""
      resources:
        requests:
          cpu: 10m
      volumeMounts:
      - mountPath: /etc/boskos
        name: boskos
        readOnly: true
      - mountPath: /secrets/ci-pull-credentials
        name: ci-pull-credentials
        readOnly: true
      - mountPath: /secrets/gcs
        name: gcs-credentials
        readOnly: true
      - mountPath: /secrets/manifest-tool
        name: manifest-tool-local-pusher
        readOnly: true
      - mountPath: /etc/pull-secret
        name: pull-secret
        readOnly: true
      - mountPath: /etc/report
        name: result-aggregator
        readOnly: true
    serviceAccountName: ci-operator
    volumes:
    - name: boskos
      secret:
        items:
        - key: credentials
          path: credentials
        secretName: boskos-credentials
    - name: ci-pull-credentials
      secret:
        secretName: ci-pull-credentials
    - name: manifest-tool-local-pusher
      secret:
        secretName: manifest-tool-local-pusher
    - name: pull-secret
      secret:
        secretName: registry-pull-credentials
    - name: result-aggregator
      secret:
        secretName: result-aggregator
- agent: kubernetes
  cluster: build05
  cron: 0 1 2,16 * *
  decorate: true
  decoration_config:
    skip_cloning: true
    timeout: 5h0m0s
  extra_refs:
  - base_ref: main
    org: openshift-qe
    repo: ocp-qe-perfscale-ci
  labels:
    ci-operator.openshift.io/cloud: aws
    ci-operator.openshift.io/cloud-cluster-profile: aws-perfscale-qe
    ci-operator.openshift.io/variant: rosa-4.16-nightly-x86
    ci.openshift.io/generator: prowgen
    job-release: "4.16"
    pj-rehearse.openshift.io/can-be-rehearsed: "true"
  name: periodic-ci-openshift-qe-ocp-qe-perfscale-ci-main-rosa-4.16-nightly-x86-control-plane-24nodes
  reporter_config:
    slack:
      channel: '#ocp-qe-scale-ci-results'
      job_states_to_report:
      - success
      - failure
      - error
      report_template: '{{if eq .Status.State "success"}} :white_check_mark: Job *{{.Spec.Job}}*
        ended with *{{.Status.State}}*. <{{.Status.URL}}|View logs> :white_check_mark:
        {{else}} :warning:  Job *{{.Spec.Job}}* ended with *{{.Status.State}}*. <{{.Status.URL}}|View
        logs> :warning: {{end}}'
  spec:
    containers:
    - args:
      - --gcs-upload-secret=/secrets/gcs/service-account.json
      - --image-import-pull-secret=/etc/pull-secret/.dockerconfigjson
      - --lease-server-credentials-file=/etc/boskos/credentials
      - --report-credentials-file=/etc/report/credentials
      - --secret-dir=/secrets/ci-pull-credentials
      - --target=control-plane-24nodes
      - --variant=rosa-4.16-nightly-x86
      command:
      - ci-operator
      image: ci-operator:latest
      imagePullPolicy: Always
      name: ""
      resources:
        requests:
          cpu: 10m
      volumeMounts:
      - mountPath: /etc/boskos
        name: boskos
        readOnly: true
      - mountPath: /secrets/ci-pull-credentials
        name: ci-pull-credentials
        readOnly: true
      - mountPath: /secrets/gcs
        name: gcs-credentials
        readOnly: true
      - mountPath: /secrets/manifest-tool
        name: manifest-tool-local-pusher
        readOnly: true
      - mountPath: /etc/pull-secret
        name: pull-secret
        readOnly: true
      - mountPath: /etc/report
        name: result-aggregator
        readOnly: true
    serviceAccountName: ci-operator
    volumes:
    - name: boskos
      secret:
        items:
        - key: credentials
          path: credentials
        secretName: boskos-credentials
    - name: ci-pull-credentials
      secret:
        secretName: ci-pull-credentials
    - name: manifest-tool-local-pusher
      secret:
        secretName: manifest-tool-local-pusher
    - name: pull-secret
      secret:
        secretName: registry-pull-credentials
    - name: result-aggregator
      secret:
        secretName: result-aggregator
- agent: kubernetes
  cluster: build05
  cron: 0 14 8,22 * *
  decorate: true
  decoration_config:
    skip_cloning: true
    timeout: 6h0m0s
  extra_refs:
  - base_ref: main
    org: openshift-qe
    repo: ocp-qe-perfscale-ci
  labels:
    ci-operator.openshift.io/cloud: aws
    ci-operator.openshift.io/cloud-cluster-profile: aws-perfscale-qe
    ci-operator.openshift.io/variant: rosa-4.16-nightly-x86
    ci.openshift.io/generator: prowgen
    job-release: "4.16"
    pj-rehearse.openshift.io/can-be-rehearsed: "true"
  name: periodic-ci-openshift-qe-ocp-qe-perfscale-ci-main-rosa-4.16-nightly-x86-data-path-9nodes
  reporter_config:
    slack:
      channel: '#ocp-qe-scale-ci-results'
      job_states_to_report:
      - success
      - failure
      - error
      report_template: '{{if eq .Status.State "success"}} :white_check_mark: Job *{{.Spec.Job}}*
        ended with *{{.Status.State}}*. <{{.Status.URL}}|View logs> :white_check_mark:
        {{else}} :warning:  Job *{{.Spec.Job}}* ended with *{{.Status.State}}*. <{{.Status.URL}}|View
        logs> :warning: {{end}}'
  spec:
    containers:
    - args:
      - --gcs-upload-secret=/secrets/gcs/service-account.json
      - --image-import-pull-secret=/etc/pull-secret/.dockerconfigjson
      - --lease-server-credentials-file=/etc/boskos/credentials
      - --report-credentials-file=/etc/report/credentials
      - --secret-dir=/secrets/ci-pull-credentials
      - --target=data-path-9nodes
      - --variant=rosa-4.16-nightly-x86
      command:
      - ci-operator
      image: ci-operator:latest
      imagePullPolicy: Always
      name: ""
      resources:
        requests:
          cpu: 10m
      volumeMounts:
      - mountPath: /etc/boskos
        name: boskos
        readOnly: true
      - mountPath: /secrets/ci-pull-credentials
        name: ci-pull-credentials
        readOnly: true
      - mountPath: /secrets/gcs
        name: gcs-credentials
        readOnly: true
      - mountPath: /secrets/manifest-tool
        name: manifest-tool-local-pusher
        readOnly: true
      - mountPath: /etc/pull-secret
        name: pull-secret
        readOnly: true
      - mountPath: /etc/report
        name: result-aggregator
        readOnly: true
    serviceAccountName: ci-operator
    volumes:
    - name: boskos
      secret:
        items:
        - key: credentials
          path: credentials
        secretName: boskos-credentials
    - name: ci-pull-credentials
      secret:
        secretName: ci-pull-credentials
    - name: manifest-tool-local-pusher
      secret:
        secretName: manifest-tool-local-pusher
    - name: pull-secret
      secret:
        secretName: registry-pull-credentials
    - name: result-aggregator
      secret:
        secretName: result-aggregator
- agent: kubernetes
  cluster: build05
  cron: 0 20 28 * *
  decorate: true
  decoration_config:
    skip_cloning: true
    timeout: 7h0m0s
  extra_refs:
  - base_ref: main
    org: openshift-qe
    repo: ocp-qe-perfscale-ci
  labels:
    ci-operator.openshift.io/cloud: aws
    ci-operator.openshift.io/cloud-cluster-profile: aws-perfscale
    ci-operator.openshift.io/variant: rosa-4.16-nightly-x86
    ci.openshift.io/generator: prowgen
    job-release: "4.16"
    pj-rehearse.openshift.io/can-be-rehearsed: "true"
  name: periodic-ci-openshift-qe-ocp-qe-perfscale-ci-main-rosa-4.16-nightly-x86-kube-burner-workers-autoscale-120nodes
  spec:
    containers:
    - args:
      - --gcs-upload-secret=/secrets/gcs/service-account.json
      - --image-import-pull-secret=/etc/pull-secret/.dockerconfigjson
      - --lease-server-credentials-file=/etc/boskos/credentials
      - --report-credentials-file=/etc/report/credentials
      - --secret-dir=/secrets/ci-pull-credentials
      - --target=kube-burner-workers-autoscale-120nodes
      - --variant=rosa-4.16-nightly-x86
      command:
      - ci-operator
      image: ci-operator:latest
      imagePullPolicy: Always
      name: ""
      resources:
        requests:
          cpu: 10m
      volumeMounts:
      - mountPath: /etc/boskos
        name: boskos
        readOnly: true
      - mountPath: /secrets/ci-pull-credentials
        name: ci-pull-credentials
        readOnly: true
      - mountPath: /secrets/gcs
        name: gcs-credentials
        readOnly: true
      - mountPath: /secrets/manifest-tool
        name: manifest-tool-local-pusher
        readOnly: true
      - mountPath: /etc/pull-secret
        name: pull-secret
        readOnly: true
      - mountPath: /etc/report
        name: result-aggregator
        readOnly: true
    serviceAccountName: ci-operator
    volumes:
    - name: boskos
      secret:
        items:
        - key: credentials
          path: credentials
        secretName: boskos-credentials
    - name: ci-pull-credentials
      secret:
        secretName: ci-pull-credentials
    - name: manifest-tool-local-pusher
      secret:
        secretName: manifest-tool-local-pusher
    - name: pull-secret
      secret:
        secretName: registry-pull-credentials
    - name: result-aggregator
      secret:
        secretName: result-aggregator
- agent: kubernetes
  cluster: build05
  cron: 0 16 28 * *
  decorate: true
  decoration_config:
    skip_cloning: true
    timeout: 5h0m0s
  extra_refs:
  - base_ref: main
    org: openshift-qe
    repo: ocp-qe-perfscale-ci
  labels:
    ci-operator.openshift.io/cloud: aws
    ci-operator.openshift.io/cloud-cluster-profile: aws-perfscale-qe
    ci-operator.openshift.io/variant: rosa-4.16-nightly-x86
    ci.openshift.io/generator: prowgen
    job-release: "4.16"
    pj-rehearse.openshift.io/can-be-rehearsed: "true"
  name: periodic-ci-openshift-qe-ocp-qe-perfscale-ci-main-rosa-4.16-nightly-x86-kube-burner-workers-autoscale-24nodes
  spec:
    containers:
    - args:
      - --gcs-upload-secret=/secrets/gcs/service-account.json
      - --image-import-pull-secret=/etc/pull-secret/.dockerconfigjson
      - --lease-server-credentials-file=/etc/boskos/credentials
      - --report-credentials-file=/etc/report/credentials
      - --secret-dir=/secrets/ci-pull-credentials
      - --target=kube-burner-workers-autoscale-24nodes
      - --variant=rosa-4.16-nightly-x86
      command:
      - ci-operator
      image: ci-operator:latest
      imagePullPolicy: Always
      name: ""
      resources:
        requests:
          cpu: 10m
      volumeMounts:
      - mountPath: /etc/boskos
        name: boskos
        readOnly: true
      - mountPath: /secrets/ci-pull-credentials
        name: ci-pull-credentials
        readOnly: true
      - mountPath: /secrets/gcs
        name: gcs-credentials
        readOnly: true
      - mountPath: /secrets/manifest-tool
        name: manifest-tool-local-pusher
        readOnly: true
      - mountPath: /etc/pull-secret
        name: pull-secret
        readOnly: true
      - mountPath: /etc/report
        name: result-aggregator
        readOnly: true
    serviceAccountName: ci-operator
    volumes:
    - name: boskos
      secret:
        items:
        - key: credentials
          path: credentials
        secretName: boskos-credentials
    - name: ci-pull-credentials
      secret:
        secretName: ci-pull-credentials
    - name: manifest-tool-local-pusher
      secret:
        secretName: manifest-tool-local-pusher
    - name: pull-secret
      secret:
        secretName: registry-pull-credentials
    - name: result-aggregator
      secret:
        secretName: result-aggregator
- agent: kubernetes
  cluster: build05
  cron: 0 18 12,26 * *
  decorate: true
  decoration_config:
    skip_cloning: true
  extra_refs:
  - base_ref: main
    org: openshift-qe
    repo: ocp-qe-perfscale-ci
  labels:
    ci-operator.openshift.io/cloud: aws
    ci-operator.openshift.io/cloud-cluster-profile: aws-perfscale-qe
    ci-operator.openshift.io/variant: rosa-4.16-nightly-x86
    ci.openshift.io/generator: prowgen
    job-release: "4.16"
    pj-rehearse.openshift.io/can-be-rehearsed: "true"
  name: periodic-ci-openshift-qe-ocp-qe-perfscale-ci-main-rosa-4.16-nightly-x86-node-density-heavy-24nodes
  reporter_config:
    slack:
      channel: '#ocp-qe-scale-ci-results'
      job_states_to_report:
      - success
      - failure
      - error
      report_template: '{{if eq .Status.State "success"}} :white_check_mark: Job *{{.Spec.Job}}*
        ended with *{{.Status.State}}*. <{{.Status.URL}}|View logs> :white_check_mark:
        {{else}} :warning:  Job *{{.Spec.Job}}* ended with *{{.Status.State}}*. <{{.Status.URL}}|View
        logs> :warning: {{end}}'
  spec:
    containers:
    - args:
      - --gcs-upload-secret=/secrets/gcs/service-account.json
      - --image-import-pull-secret=/etc/pull-secret/.dockerconfigjson
      - --lease-server-credentials-file=/etc/boskos/credentials
      - --report-credentials-file=/etc/report/credentials
      - --secret-dir=/secrets/ci-pull-credentials
      - --target=node-density-heavy-24nodes
      - --variant=rosa-4.16-nightly-x86
      command:
      - ci-operator
      image: ci-operator:latest
      imagePullPolicy: Always
      name: ""
      resources:
        requests:
          cpu: 10m
      volumeMounts:
      - mountPath: /etc/boskos
        name: boskos
        readOnly: true
      - mountPath: /secrets/ci-pull-credentials
        name: ci-pull-credentials
        readOnly: true
      - mountPath: /secrets/gcs
        name: gcs-credentials
        readOnly: true
      - mountPath: /secrets/manifest-tool
        name: manifest-tool-local-pusher
        readOnly: true
      - mountPath: /etc/pull-secret
        name: pull-secret
        readOnly: true
      - mountPath: /etc/report
        name: result-aggregator
        readOnly: true
    serviceAccountName: ci-operator
    volumes:
    - name: boskos
      secret:
        items:
        - key: credentials
          path: credentials
        secretName: boskos-credentials
    - name: ci-pull-credentials
      secret:
        secretName: ci-pull-credentials
    - name: manifest-tool-local-pusher
      secret:
        secretName: manifest-tool-local-pusher
    - name: pull-secret
      secret:
        secretName: registry-pull-credentials
    - name: result-aggregator
      secret:
        secretName: result-aggregator
- agent: kubernetes
  cluster: build05
  cron: 0 3 3,17 * *
  decorate: true
  decoration_config:
    skip_cloning: true
    timeout: 8h0m0s
  extra_refs:
  - base_ref: main
    org: openshift-qe
    repo: ocp-qe-perfscale-ci
  labels:
    ci-operator.openshift.io/cloud: aws
    ci-operator.openshift.io/cloud-cluster-profile: aws-perfscale-qe
    ci-operator.openshift.io/variant: rosa-4.17-candidate-x86-loaded-upgrade-from-4.16
    ci.openshift.io/generator: prowgen
    pj-rehearse.openshift.io/can-be-rehearsed: "true"
  name: periodic-ci-openshift-qe-ocp-qe-perfscale-ci-main-rosa-4.17-candidate-x86-loaded-upgrade-from-4.16-loaded-upgrade417-24nodes
  reporter_config:
    slack:
      channel: '#ocp-qe-scale-ci-results'
      job_states_to_report:
      - success
      - failure
      - error
      report_template: '{{if eq .Status.State "success"}} :white_check_mark: Job *{{.Spec.Job}}*
        ended with *{{.Status.State}}*. <{{.Status.URL}}|View logs> :white_check_mark:
        {{else}} :warning:  Job *{{.Spec.Job}}* ended with *{{.Status.State}}*. <{{.Status.URL}}|View
        logs> :warning: {{end}}'
  spec:
    containers:
    - args:
      - --gcs-upload-secret=/secrets/gcs/service-account.json
      - --image-import-pull-secret=/etc/pull-secret/.dockerconfigjson
      - --lease-server-credentials-file=/etc/boskos/credentials
      - --report-credentials-file=/etc/report/credentials
      - --secret-dir=/secrets/ci-pull-credentials
      - --target=loaded-upgrade417-24nodes
      - --variant=rosa-4.17-candidate-x86-loaded-upgrade-from-4.16
      command:
      - ci-operator
      image: ci-operator:latest
      imagePullPolicy: Always
      name: ""
      resources:
        requests:
          cpu: 10m
      volumeMounts:
      - mountPath: /etc/boskos
        name: boskos
        readOnly: true
      - mountPath: /secrets/ci-pull-credentials
        name: ci-pull-credentials
        readOnly: true
      - mountPath: /secrets/gcs
        name: gcs-credentials
        readOnly: true
      - mountPath: /secrets/manifest-tool
        name: manifest-tool-local-pusher
        readOnly: true
      - mountPath: /etc/pull-secret
        name: pull-secret
        readOnly: true
      - mountPath: /etc/report
        name: result-aggregator
        readOnly: true
    serviceAccountName: ci-operator
    volumes:
    - name: boskos
      secret:
        items:
        - key: credentials
          path: credentials
        secretName: boskos-credentials
    - name: ci-pull-credentials
      secret:
        secretName: ci-pull-credentials
    - name: manifest-tool-local-pusher
      secret:
        secretName: manifest-tool-local-pusher
    - name: pull-secret
      secret:
        secretName: registry-pull-credentials
    - name: result-aggregator
      secret:
        secretName: result-aggregator
- agent: kubernetes
  cluster: build05
  cron: 0 12 4,18 * *
  decorate: true
  decoration_config:
    skip_cloning: true
    timeout: 7h0m0s
  extra_refs:
  - base_ref: main
    org: openshift-qe
    repo: ocp-qe-perfscale-ci
  labels:
    ci-operator.openshift.io/cloud: aws
    ci-operator.openshift.io/cloud-cluster-profile: aws-perfscale
    ci-operator.openshift.io/variant: rosa-4.17-nightly-x86
    ci.openshift.io/generator: prowgen
    job-release: "4.17"
    pj-rehearse.openshift.io/can-be-rehearsed: "true"
  name: periodic-ci-openshift-qe-ocp-qe-perfscale-ci-main-rosa-4.17-nightly-x86-control-plane-120nodes
  reporter_config:
    slack:
      channel: '#ocp-qe-scale-ci-results'
      job_states_to_report:
      - success
      - failure
      - error
      report_template: '{{if eq .Status.State "success"}} :white_check_mark: Job *{{.Spec.Job}}*
        ended with *{{.Status.State}}*. <{{.Status.URL}}|View logs> :white_check_mark:
        {{else}} :warning:  Job *{{.Spec.Job}}* ended with *{{.Status.State}}*. <{{.Status.URL}}|View
        logs> :warning: {{end}}'
  spec:
    containers:
    - args:
      - --gcs-upload-secret=/secrets/gcs/service-account.json
      - --image-import-pull-secret=/etc/pull-secret/.dockerconfigjson
      - --lease-server-credentials-file=/etc/boskos/credentials
      - --report-credentials-file=/etc/report/credentials
      - --secret-dir=/secrets/ci-pull-credentials
      - --target=control-plane-120nodes
      - --variant=rosa-4.17-nightly-x86
      command:
      - ci-operator
      image: ci-operator:latest
      imagePullPolicy: Always
      name: ""
      resources:
        requests:
          cpu: 10m
      volumeMounts:
      - mountPath: /etc/boskos
        name: boskos
        readOnly: true
      - mountPath: /secrets/ci-pull-credentials
        name: ci-pull-credentials
        readOnly: true
      - mountPath: /secrets/gcs
        name: gcs-credentials
        readOnly: true
      - mountPath: /secrets/manifest-tool
        name: manifest-tool-local-pusher
        readOnly: true
      - mountPath: /etc/pull-secret
        name: pull-secret
        readOnly: true
      - mountPath: /etc/report
        name: result-aggregator
        readOnly: true
    serviceAccountName: ci-operator
    volumes:
    - name: boskos
      secret:
        items:
        - key: credentials
          path: credentials
        secretName: boskos-credentials
    - name: ci-pull-credentials
      secret:
        secretName: ci-pull-credentials
    - name: manifest-tool-local-pusher
      secret:
        secretName: manifest-tool-local-pusher
    - name: pull-secret
      secret:
        secretName: registry-pull-credentials
    - name: result-aggregator
      secret:
        secretName: result-aggregator
- agent: kubernetes
  cluster: build05
  cron: 0 18 9,23 * *
  decorate: true
  decoration_config:
    skip_cloning: true
    timeout: 5h0m0s
  extra_refs:
  - base_ref: main
    org: openshift-qe
    repo: ocp-qe-perfscale-ci
  labels:
    ci-operator.openshift.io/cloud: aws
    ci-operator.openshift.io/cloud-cluster-profile: aws-perfscale-qe
    ci-operator.openshift.io/variant: rosa-4.17-nightly-x86
    ci.openshift.io/generator: prowgen
    job-release: "4.17"
    pj-rehearse.openshift.io/can-be-rehearsed: "true"
  name: periodic-ci-openshift-qe-ocp-qe-perfscale-ci-main-rosa-4.17-nightly-x86-control-plane-24nodes
  reporter_config:
    slack:
      channel: '#ocp-qe-scale-ci-results'
      job_states_to_report:
      - success
      - failure
      - error
      report_template: '{{if eq .Status.State "success"}} :white_check_mark: Job *{{.Spec.Job}}*
        ended with *{{.Status.State}}*. <{{.Status.URL}}|View logs> :white_check_mark:
        {{else}} :warning:  Job *{{.Spec.Job}}* ended with *{{.Status.State}}*. <{{.Status.URL}}|View
        logs> :warning: {{end}}'
  spec:
    containers:
    - args:
      - --gcs-upload-secret=/secrets/gcs/service-account.json
      - --image-import-pull-secret=/etc/pull-secret/.dockerconfigjson
      - --lease-server-credentials-file=/etc/boskos/credentials
      - --report-credentials-file=/etc/report/credentials
      - --secret-dir=/secrets/ci-pull-credentials
      - --target=control-plane-24nodes
      - --variant=rosa-4.17-nightly-x86
      command:
      - ci-operator
      image: ci-operator:latest
      imagePullPolicy: Always
      name: ""
      resources:
        requests:
          cpu: 10m
      volumeMounts:
      - mountPath: /etc/boskos
        name: boskos
        readOnly: true
      - mountPath: /secrets/ci-pull-credentials
        name: ci-pull-credentials
        readOnly: true
      - mountPath: /secrets/gcs
        name: gcs-credentials
        readOnly: true
      - mountPath: /secrets/manifest-tool
        name: manifest-tool-local-pusher
        readOnly: true
      - mountPath: /etc/pull-secret
        name: pull-secret
        readOnly: true
      - mountPath: /etc/report
        name: result-aggregator
        readOnly: true
    serviceAccountName: ci-operator
    volumes:
    - name: boskos
      secret:
        items:
        - key: credentials
          path: credentials
        secretName: boskos-credentials
    - name: ci-pull-credentials
      secret:
        secretName: ci-pull-credentials
    - name: manifest-tool-local-pusher
      secret:
        secretName: manifest-tool-local-pusher
    - name: pull-secret
      secret:
        secretName: registry-pull-credentials
    - name: result-aggregator
      secret:
        secretName: result-aggregator
- agent: kubernetes
  cluster: build05
  cron: 0 5 1,15 * *
  decorate: true
  decoration_config:
    skip_cloning: true
    timeout: 6h0m0s
  extra_refs:
  - base_ref: main
    org: openshift-qe
    repo: ocp-qe-perfscale-ci
  labels:
    ci-operator.openshift.io/cloud: aws
    ci-operator.openshift.io/cloud-cluster-profile: aws-perfscale-qe
    ci-operator.openshift.io/variant: rosa-4.17-nightly-x86
    ci.openshift.io/generator: prowgen
    job-release: "4.17"
    pj-rehearse.openshift.io/can-be-rehearsed: "true"
  name: periodic-ci-openshift-qe-ocp-qe-perfscale-ci-main-rosa-4.17-nightly-x86-data-path-9nodes
  reporter_config:
    slack:
      channel: '#ocp-qe-scale-ci-results'
      job_states_to_report:
      - success
      - failure
      - error
      report_template: '{{if eq .Status.State "success"}} :white_check_mark: Job *{{.Spec.Job}}*
        ended with *{{.Status.State}}*. <{{.Status.URL}}|View logs> :white_check_mark:
        {{else}} :warning:  Job *{{.Spec.Job}}* ended with *{{.Status.State}}*. <{{.Status.URL}}|View
        logs> :warning: {{end}}'
  spec:
    containers:
    - args:
      - --gcs-upload-secret=/secrets/gcs/service-account.json
      - --image-import-pull-secret=/etc/pull-secret/.dockerconfigjson
      - --lease-server-credentials-file=/etc/boskos/credentials
      - --report-credentials-file=/etc/report/credentials
      - --secret-dir=/secrets/ci-pull-credentials
      - --target=data-path-9nodes
      - --variant=rosa-4.17-nightly-x86
      command:
      - ci-operator
      image: ci-operator:latest
      imagePullPolicy: Always
      name: ""
      resources:
        requests:
          cpu: 10m
      volumeMounts:
      - mountPath: /etc/boskos
        name: boskos
        readOnly: true
      - mountPath: /secrets/ci-pull-credentials
        name: ci-pull-credentials
        readOnly: true
      - mountPath: /secrets/gcs
        name: gcs-credentials
        readOnly: true
      - mountPath: /secrets/manifest-tool
        name: manifest-tool-local-pusher
        readOnly: true
      - mountPath: /etc/pull-secret
        name: pull-secret
        readOnly: true
      - mountPath: /etc/report
        name: result-aggregator
        readOnly: true
    serviceAccountName: ci-operator
    volumes:
    - name: boskos
      secret:
        items:
        - key: credentials
          path: credentials
        secretName: boskos-credentials
    - name: ci-pull-credentials
      secret:
        secretName: ci-pull-credentials
    - name: manifest-tool-local-pusher
      secret:
        secretName: manifest-tool-local-pusher
    - name: pull-secret
      secret:
        secretName: registry-pull-credentials
    - name: result-aggregator
      secret:
        secretName: result-aggregator
- agent: kubernetes
  cluster: build05
  cron: 0 8 28 * *
  decorate: true
  decoration_config:
    skip_cloning: true
    timeout: 7h0m0s
  extra_refs:
  - base_ref: main
    org: openshift-qe
    repo: ocp-qe-perfscale-ci
  labels:
    ci-operator.openshift.io/cloud: aws
    ci-operator.openshift.io/cloud-cluster-profile: aws-perfscale
    ci-operator.openshift.io/variant: rosa-4.17-nightly-x86
    ci.openshift.io/generator: prowgen
    job-release: "4.17"
    pj-rehearse.openshift.io/can-be-rehearsed: "true"
  name: periodic-ci-openshift-qe-ocp-qe-perfscale-ci-main-rosa-4.17-nightly-x86-kube-burner-workers-autoscale-120nodes
  spec:
    containers:
    - args:
      - --gcs-upload-secret=/secrets/gcs/service-account.json
      - --image-import-pull-secret=/etc/pull-secret/.dockerconfigjson
      - --lease-server-credentials-file=/etc/boskos/credentials
      - --report-credentials-file=/etc/report/credentials
      - --secret-dir=/secrets/ci-pull-credentials
      - --target=kube-burner-workers-autoscale-120nodes
      - --variant=rosa-4.17-nightly-x86
      command:
      - ci-operator
      image: ci-operator:latest
      imagePullPolicy: Always
      name: ""
      resources:
        requests:
          cpu: 10m
      volumeMounts:
      - mountPath: /etc/boskos
        name: boskos
        readOnly: true
      - mountPath: /secrets/ci-pull-credentials
        name: ci-pull-credentials
        readOnly: true
      - mountPath: /secrets/gcs
        name: gcs-credentials
        readOnly: true
      - mountPath: /secrets/manifest-tool
        name: manifest-tool-local-pusher
        readOnly: true
      - mountPath: /etc/pull-secret
        name: pull-secret
        readOnly: true
      - mountPath: /etc/report
        name: result-aggregator
        readOnly: true
    serviceAccountName: ci-operator
    volumes:
    - name: boskos
      secret:
        items:
        - key: credentials
          path: credentials
        secretName: boskos-credentials
    - name: ci-pull-credentials
      secret:
        secretName: ci-pull-credentials
    - name: manifest-tool-local-pusher
      secret:
        secretName: manifest-tool-local-pusher
    - name: pull-secret
      secret:
        secretName: registry-pull-credentials
    - name: result-aggregator
      secret:
        secretName: result-aggregator
- agent: kubernetes
  cluster: build05
  cron: 0 2 28 * *
  decorate: true
  decoration_config:
    skip_cloning: true
    timeout: 5h0m0s
  extra_refs:
  - base_ref: main
    org: openshift-qe
    repo: ocp-qe-perfscale-ci
  labels:
    ci-operator.openshift.io/cloud: aws
    ci-operator.openshift.io/cloud-cluster-profile: aws-perfscale-qe
    ci-operator.openshift.io/variant: rosa-4.17-nightly-x86
    ci.openshift.io/generator: prowgen
    job-release: "4.17"
    pj-rehearse.openshift.io/can-be-rehearsed: "true"
  name: periodic-ci-openshift-qe-ocp-qe-perfscale-ci-main-rosa-4.17-nightly-x86-kube-burner-workers-autoscale-24nodes
  spec:
    containers:
    - args:
      - --gcs-upload-secret=/secrets/gcs/service-account.json
      - --image-import-pull-secret=/etc/pull-secret/.dockerconfigjson
      - --lease-server-credentials-file=/etc/boskos/credentials
      - --report-credentials-file=/etc/report/credentials
      - --secret-dir=/secrets/ci-pull-credentials
      - --target=kube-burner-workers-autoscale-24nodes
      - --variant=rosa-4.17-nightly-x86
      command:
      - ci-operator
      image: ci-operator:latest
      imagePullPolicy: Always
      name: ""
      resources:
        requests:
          cpu: 10m
      volumeMounts:
      - mountPath: /etc/boskos
        name: boskos
        readOnly: true
      - mountPath: /secrets/ci-pull-credentials
        name: ci-pull-credentials
        readOnly: true
      - mountPath: /secrets/gcs
        name: gcs-credentials
        readOnly: true
      - mountPath: /secrets/manifest-tool
        name: manifest-tool-local-pusher
        readOnly: true
      - mountPath: /etc/pull-secret
        name: pull-secret
        readOnly: true
      - mountPath: /etc/report
        name: result-aggregator
        readOnly: true
    serviceAccountName: ci-operator
    volumes:
    - name: boskos
      secret:
        items:
        - key: credentials
          path: credentials
        secretName: boskos-credentials
    - name: ci-pull-credentials
      secret:
        secretName: ci-pull-credentials
    - name: manifest-tool-local-pusher
      secret:
        secretName: manifest-tool-local-pusher
    - name: pull-secret
      secret:
        secretName: registry-pull-credentials
    - name: result-aggregator
      secret:
        secretName: result-aggregator
- agent: kubernetes
  cluster: build05
  cron: 0 13 5,19 * *
  decorate: true
  decoration_config:
    skip_cloning: true
  extra_refs:
  - base_ref: main
    org: openshift-qe
    repo: ocp-qe-perfscale-ci
  labels:
    ci-operator.openshift.io/cloud: aws
    ci-operator.openshift.io/cloud-cluster-profile: aws-perfscale-qe
    ci-operator.openshift.io/variant: rosa-4.17-nightly-x86
    ci.openshift.io/generator: prowgen
    job-release: "4.17"
    pj-rehearse.openshift.io/can-be-rehearsed: "true"
  name: periodic-ci-openshift-qe-ocp-qe-perfscale-ci-main-rosa-4.17-nightly-x86-node-density-heavy-24nodes
  reporter_config:
    slack:
      channel: '#ocp-qe-scale-ci-results'
      job_states_to_report:
      - success
      - failure
      - error
      report_template: '{{if eq .Status.State "success"}} :white_check_mark: Job *{{.Spec.Job}}*
        ended with *{{.Status.State}}*. <{{.Status.URL}}|View logs> :white_check_mark:
        {{else}} :warning:  Job *{{.Spec.Job}}* ended with *{{.Status.State}}*. <{{.Status.URL}}|View
        logs> :warning: {{end}}'
  spec:
    containers:
    - args:
      - --gcs-upload-secret=/secrets/gcs/service-account.json
      - --image-import-pull-secret=/etc/pull-secret/.dockerconfigjson
      - --lease-server-credentials-file=/etc/boskos/credentials
      - --report-credentials-file=/etc/report/credentials
      - --secret-dir=/secrets/ci-pull-credentials
      - --target=node-density-heavy-24nodes
      - --variant=rosa-4.17-nightly-x86
      command:
      - ci-operator
      image: ci-operator:latest
      imagePullPolicy: Always
      name: ""
      resources:
        requests:
          cpu: 10m
      volumeMounts:
      - mountPath: /etc/boskos
        name: boskos
        readOnly: true
      - mountPath: /secrets/ci-pull-credentials
        name: ci-pull-credentials
        readOnly: true
      - mountPath: /secrets/gcs
        name: gcs-credentials
        readOnly: true
      - mountPath: /secrets/manifest-tool
        name: manifest-tool-local-pusher
        readOnly: true
      - mountPath: /etc/pull-secret
        name: pull-secret
        readOnly: true
      - mountPath: /etc/report
        name: result-aggregator
        readOnly: true
    serviceAccountName: ci-operator
    volumes:
    - name: boskos
      secret:
        items:
        - key: credentials
          path: credentials
        secretName: boskos-credentials
    - name: ci-pull-credentials
      secret:
        secretName: ci-pull-credentials
    - name: manifest-tool-local-pusher
      secret:
        secretName: manifest-tool-local-pusher
    - name: pull-secret
      secret:
        secretName: registry-pull-credentials
    - name: result-aggregator
      secret:
        secretName: result-aggregator
- agent: kubernetes
  cluster: build05
  cron: 0 6 4,11,18,25 * *
  decorate: true
  decoration_config:
    skip_cloning: true
    timeout: 7h0m0s
  extra_refs:
  - base_ref: main
    org: openshift-qe
    repo: ocp-qe-perfscale-ci
  labels:
    ci-operator.openshift.io/cloud: aws
    ci-operator.openshift.io/cloud-cluster-profile: aws-perfscale
    ci-operator.openshift.io/variant: rosa-4.18-nightly-x86
    ci.openshift.io/generator: prowgen
    job-release: "4.18"
    pj-rehearse.openshift.io/can-be-rehearsed: "true"
  name: periodic-ci-openshift-qe-ocp-qe-perfscale-ci-main-rosa-4.18-nightly-x86-control-plane-120nodes
  spec:
    containers:
    - args:
      - --gcs-upload-secret=/secrets/gcs/service-account.json
      - --image-import-pull-secret=/etc/pull-secret/.dockerconfigjson
      - --lease-server-credentials-file=/etc/boskos/credentials
      - --report-credentials-file=/etc/report/credentials
      - --secret-dir=/secrets/ci-pull-credentials
      - --target=control-plane-120nodes
      - --variant=rosa-4.18-nightly-x86
      command:
      - ci-operator
      image: ci-operator:latest
      imagePullPolicy: Always
      name: ""
      resources:
        requests:
          cpu: 10m
      volumeMounts:
      - mountPath: /etc/boskos
        name: boskos
        readOnly: true
      - mountPath: /secrets/ci-pull-credentials
        name: ci-pull-credentials
        readOnly: true
      - mountPath: /secrets/gcs
        name: gcs-credentials
        readOnly: true
      - mountPath: /secrets/manifest-tool
        name: manifest-tool-local-pusher
        readOnly: true
      - mountPath: /etc/pull-secret
        name: pull-secret
        readOnly: true
      - mountPath: /etc/report
        name: result-aggregator
        readOnly: true
    serviceAccountName: ci-operator
    volumes:
    - name: boskos
      secret:
        items:
        - key: credentials
          path: credentials
        secretName: boskos-credentials
    - name: ci-pull-credentials
      secret:
        secretName: ci-pull-credentials
    - name: manifest-tool-local-pusher
      secret:
        secretName: manifest-tool-local-pusher
    - name: pull-secret
      secret:
        secretName: registry-pull-credentials
    - name: result-aggregator
      secret:
        secretName: result-aggregator
- agent: kubernetes
  cluster: build05
  cron: 0 11 2,9,16,23 * *
  decorate: true
  decoration_config:
    skip_cloning: true
    timeout: 5h0m0s
  extra_refs:
  - base_ref: main
    org: openshift-qe
    repo: ocp-qe-perfscale-ci
  labels:
    ci-operator.openshift.io/cloud: aws
    ci-operator.openshift.io/cloud-cluster-profile: aws-perfscale-qe
    ci-operator.openshift.io/variant: rosa-4.18-nightly-x86
    ci.openshift.io/generator: prowgen
    job-release: "4.18"
    pj-rehearse.openshift.io/can-be-rehearsed: "true"
  name: periodic-ci-openshift-qe-ocp-qe-perfscale-ci-main-rosa-4.18-nightly-x86-control-plane-24nodes
  reporter_config:
    slack:
      channel: '#ocp-qe-scale-ci-results'
      job_states_to_report:
      - success
      - failure
      - error
      report_template: '{{if eq .Status.State "success"}} :white_check_mark: Job *{{.Spec.Job}}*
        ended with *{{.Status.State}}*. <{{.Status.URL}}|View logs> :white_check_mark:
        {{else}} :warning:  Job *{{.Spec.Job}}* ended with *{{.Status.State}}*. <{{.Status.URL}}|View
        logs> :warning: {{end}}'
  spec:
    containers:
    - args:
      - --gcs-upload-secret=/secrets/gcs/service-account.json
      - --image-import-pull-secret=/etc/pull-secret/.dockerconfigjson
      - --lease-server-credentials-file=/etc/boskos/credentials
      - --report-credentials-file=/etc/report/credentials
      - --secret-dir=/secrets/ci-pull-credentials
      - --target=control-plane-24nodes
      - --variant=rosa-4.18-nightly-x86
      command:
      - ci-operator
      image: ci-operator:latest
      imagePullPolicy: Always
      name: ""
      resources:
        requests:
          cpu: 10m
      volumeMounts:
      - mountPath: /etc/boskos
        name: boskos
        readOnly: true
      - mountPath: /secrets/ci-pull-credentials
        name: ci-pull-credentials
        readOnly: true
      - mountPath: /secrets/gcs
        name: gcs-credentials
        readOnly: true
      - mountPath: /secrets/manifest-tool
        name: manifest-tool-local-pusher
        readOnly: true
      - mountPath: /etc/pull-secret
        name: pull-secret
        readOnly: true
      - mountPath: /etc/report
        name: result-aggregator
        readOnly: true
    serviceAccountName: ci-operator
    volumes:
    - name: boskos
      secret:
        items:
        - key: credentials
          path: credentials
        secretName: boskos-credentials
    - name: ci-pull-credentials
      secret:
        secretName: ci-pull-credentials
    - name: manifest-tool-local-pusher
      secret:
        secretName: manifest-tool-local-pusher
    - name: pull-secret
      secret:
        secretName: registry-pull-credentials
    - name: result-aggregator
      secret:
        secretName: result-aggregator
- agent: kubernetes
  cluster: build05
  cron: 0 11 1,8,15,22 * *
  decorate: true
  decoration_config:
    skip_cloning: true
    timeout: 6h0m0s
  extra_refs:
  - base_ref: main
    org: openshift-qe
    repo: ocp-qe-perfscale-ci
  labels:
    ci-operator.openshift.io/cloud: aws
    ci-operator.openshift.io/cloud-cluster-profile: aws-perfscale-qe
    ci-operator.openshift.io/variant: rosa-4.18-nightly-x86
    ci.openshift.io/generator: prowgen
    job-release: "4.18"
    pj-rehearse.openshift.io/can-be-rehearsed: "true"
  name: periodic-ci-openshift-qe-ocp-qe-perfscale-ci-main-rosa-4.18-nightly-x86-data-path-9nodes
  reporter_config:
    slack:
      channel: '#ocp-qe-scale-ci-results'
      job_states_to_report:
      - success
      - failure
      - error
      report_template: '{{if eq .Status.State "success"}} :white_check_mark: Job *{{.Spec.Job}}*
        ended with *{{.Status.State}}*. <{{.Status.URL}}|View logs> :white_check_mark:
        {{else}} :warning:  Job *{{.Spec.Job}}* ended with *{{.Status.State}}*. <{{.Status.URL}}|View
        logs> :warning: {{end}}'
  spec:
    containers:
    - args:
      - --gcs-upload-secret=/secrets/gcs/service-account.json
      - --image-import-pull-secret=/etc/pull-secret/.dockerconfigjson
      - --lease-server-credentials-file=/etc/boskos/credentials
      - --report-credentials-file=/etc/report/credentials
      - --secret-dir=/secrets/ci-pull-credentials
      - --target=data-path-9nodes
      - --variant=rosa-4.18-nightly-x86
      command:
      - ci-operator
      image: ci-operator:latest
      imagePullPolicy: Always
      name: ""
      resources:
        requests:
          cpu: 10m
      volumeMounts:
      - mountPath: /etc/boskos
        name: boskos
        readOnly: true
      - mountPath: /secrets/ci-pull-credentials
        name: ci-pull-credentials
        readOnly: true
      - mountPath: /secrets/gcs
        name: gcs-credentials
        readOnly: true
      - mountPath: /secrets/manifest-tool
        name: manifest-tool-local-pusher
        readOnly: true
      - mountPath: /etc/pull-secret
        name: pull-secret
        readOnly: true
      - mountPath: /etc/report
        name: result-aggregator
        readOnly: true
    serviceAccountName: ci-operator
    volumes:
    - name: boskos
      secret:
        items:
        - key: credentials
          path: credentials
        secretName: boskos-credentials
    - name: ci-pull-credentials
      secret:
        secretName: ci-pull-credentials
    - name: manifest-tool-local-pusher
      secret:
        secretName: manifest-tool-local-pusher
    - name: pull-secret
      secret:
        secretName: registry-pull-credentials
    - name: result-aggregator
      secret:
        secretName: result-aggregator
- agent: kubernetes
  cluster: build05
  cron: 0 4 28 * *
  decorate: true
  decoration_config:
    skip_cloning: true
    timeout: 7h0m0s
  extra_refs:
  - base_ref: main
    org: openshift-qe
    repo: ocp-qe-perfscale-ci
  labels:
    ci-operator.openshift.io/cloud: aws
    ci-operator.openshift.io/cloud-cluster-profile: aws-perfscale
    ci-operator.openshift.io/variant: rosa-4.18-nightly-x86
    ci.openshift.io/generator: prowgen
    job-release: "4.18"
    pj-rehearse.openshift.io/can-be-rehearsed: "true"
  name: periodic-ci-openshift-qe-ocp-qe-perfscale-ci-main-rosa-4.18-nightly-x86-kube-burner-workers-autoscale-120nodes
  spec:
    containers:
    - args:
      - --gcs-upload-secret=/secrets/gcs/service-account.json
      - --image-import-pull-secret=/etc/pull-secret/.dockerconfigjson
      - --lease-server-credentials-file=/etc/boskos/credentials
      - --report-credentials-file=/etc/report/credentials
      - --secret-dir=/secrets/ci-pull-credentials
      - --target=kube-burner-workers-autoscale-120nodes
      - --variant=rosa-4.18-nightly-x86
      command:
      - ci-operator
      image: ci-operator:latest
      imagePullPolicy: Always
      name: ""
      resources:
        requests:
          cpu: 10m
      volumeMounts:
      - mountPath: /etc/boskos
        name: boskos
        readOnly: true
      - mountPath: /secrets/ci-pull-credentials
        name: ci-pull-credentials
        readOnly: true
      - mountPath: /secrets/gcs
        name: gcs-credentials
        readOnly: true
      - mountPath: /secrets/manifest-tool
        name: manifest-tool-local-pusher
        readOnly: true
      - mountPath: /etc/pull-secret
        name: pull-secret
        readOnly: true
      - mountPath: /etc/report
        name: result-aggregator
        readOnly: true
    serviceAccountName: ci-operator
    volumes:
    - name: boskos
      secret:
        items:
        - key: credentials
          path: credentials
        secretName: boskos-credentials
    - name: ci-pull-credentials
      secret:
        secretName: ci-pull-credentials
    - name: manifest-tool-local-pusher
      secret:
        secretName: manifest-tool-local-pusher
    - name: pull-secret
      secret:
        secretName: registry-pull-credentials
    - name: result-aggregator
      secret:
        secretName: result-aggregator
- agent: kubernetes
  cluster: build05
  cron: 0 0 28 * *
  decorate: true
  decoration_config:
    skip_cloning: true
    timeout: 5h0m0s
  extra_refs:
  - base_ref: main
    org: openshift-qe
    repo: ocp-qe-perfscale-ci
  labels:
    ci-operator.openshift.io/cloud: aws
    ci-operator.openshift.io/cloud-cluster-profile: aws-perfscale-qe
    ci-operator.openshift.io/variant: rosa-4.18-nightly-x86
    ci.openshift.io/generator: prowgen
    job-release: "4.18"
    pj-rehearse.openshift.io/can-be-rehearsed: "true"
  name: periodic-ci-openshift-qe-ocp-qe-perfscale-ci-main-rosa-4.18-nightly-x86-kube-burner-workers-autoscale-24nodes
  spec:
    containers:
    - args:
      - --gcs-upload-secret=/secrets/gcs/service-account.json
      - --image-import-pull-secret=/etc/pull-secret/.dockerconfigjson
      - --lease-server-credentials-file=/etc/boskos/credentials
      - --report-credentials-file=/etc/report/credentials
      - --secret-dir=/secrets/ci-pull-credentials
      - --target=kube-burner-workers-autoscale-24nodes
      - --variant=rosa-4.18-nightly-x86
      command:
      - ci-operator
      image: ci-operator:latest
      imagePullPolicy: Always
      name: ""
      resources:
        requests:
          cpu: 10m
      volumeMounts:
      - mountPath: /etc/boskos
        name: boskos
        readOnly: true
      - mountPath: /secrets/ci-pull-credentials
        name: ci-pull-credentials
        readOnly: true
      - mountPath: /secrets/gcs
        name: gcs-credentials
        readOnly: true
      - mountPath: /secrets/manifest-tool
        name: manifest-tool-local-pusher
        readOnly: true
      - mountPath: /etc/pull-secret
        name: pull-secret
        readOnly: true
      - mountPath: /etc/report
        name: result-aggregator
        readOnly: true
    serviceAccountName: ci-operator
    volumes:
    - name: boskos
      secret:
        items:
        - key: credentials
          path: credentials
        secretName: boskos-credentials
    - name: ci-pull-credentials
      secret:
        secretName: ci-pull-credentials
    - name: manifest-tool-local-pusher
      secret:
        secretName: manifest-tool-local-pusher
    - name: pull-secret
      secret:
        secretName: registry-pull-credentials
    - name: result-aggregator
      secret:
        secretName: result-aggregator
- agent: kubernetes
  cluster: build05
  cron: 0 7 5,12,19,26 * *
  decorate: true
  decoration_config:
    skip_cloning: true
  extra_refs:
  - base_ref: main
    org: openshift-qe
    repo: ocp-qe-perfscale-ci
  labels:
    ci-operator.openshift.io/cloud: aws
    ci-operator.openshift.io/cloud-cluster-profile: aws-perfscale-qe
    ci-operator.openshift.io/variant: rosa-4.18-nightly-x86
    ci.openshift.io/generator: prowgen
    job-release: "4.18"
    pj-rehearse.openshift.io/can-be-rehearsed: "true"
  name: periodic-ci-openshift-qe-ocp-qe-perfscale-ci-main-rosa-4.18-nightly-x86-node-density-heavy-24nodes
  reporter_config:
    slack:
      channel: '#ocp-qe-scale-ci-results'
      job_states_to_report:
      - success
      - failure
      - error
      report_template: '{{if eq .Status.State "success"}} :white_check_mark: Job *{{.Spec.Job}}*
        ended with *{{.Status.State}}*. <{{.Status.URL}}|View logs> :white_check_mark:
        {{else}} :warning:  Job *{{.Spec.Job}}* ended with *{{.Status.State}}*. <{{.Status.URL}}|View
        logs> :warning: {{end}}'
  spec:
    containers:
    - args:
      - --gcs-upload-secret=/secrets/gcs/service-account.json
      - --image-import-pull-secret=/etc/pull-secret/.dockerconfigjson
      - --lease-server-credentials-file=/etc/boskos/credentials
      - --report-credentials-file=/etc/report/credentials
      - --secret-dir=/secrets/ci-pull-credentials
      - --target=node-density-heavy-24nodes
      - --variant=rosa-4.18-nightly-x86
      command:
      - ci-operator
      image: ci-operator:latest
      imagePullPolicy: Always
      name: ""
      resources:
        requests:
          cpu: 10m
      volumeMounts:
      - mountPath: /etc/boskos
        name: boskos
        readOnly: true
      - mountPath: /secrets/ci-pull-credentials
        name: ci-pull-credentials
        readOnly: true
      - mountPath: /secrets/gcs
        name: gcs-credentials
        readOnly: true
      - mountPath: /secrets/manifest-tool
        name: manifest-tool-local-pusher
        readOnly: true
      - mountPath: /etc/pull-secret
        name: pull-secret
        readOnly: true
      - mountPath: /etc/report
        name: result-aggregator
        readOnly: true
    serviceAccountName: ci-operator
    volumes:
    - name: boskos
      secret:
        items:
        - key: credentials
          path: credentials
        secretName: boskos-credentials
    - name: ci-pull-credentials
      secret:
        secretName: ci-pull-credentials
    - name: manifest-tool-local-pusher
      secret:
        secretName: manifest-tool-local-pusher
    - name: pull-secret
      secret:
        secretName: registry-pull-credentials
    - name: result-aggregator
      secret:
        secretName: result-aggregator
- agent: kubernetes
  cluster: build05
  cron: 0 6 4,11,18,25 * *
  decorate: true
  decoration_config:
    skip_cloning: true
    timeout: 7h0m0s
  extra_refs:
  - base_ref: main
    org: openshift-qe
    repo: ocp-qe-perfscale-ci
  labels:
    ci-operator.openshift.io/cloud: aws
    ci-operator.openshift.io/cloud-cluster-profile: aws-perfscale
    ci-operator.openshift.io/variant: rosa-4.19-nightly-x86
    ci.openshift.io/generator: prowgen
    job-release: "4.19"
    pj-rehearse.openshift.io/can-be-rehearsed: "true"
  name: periodic-ci-openshift-qe-ocp-qe-perfscale-ci-main-rosa-4.19-nightly-x86-control-plane-120nodes
  spec:
    containers:
    - args:
      - --gcs-upload-secret=/secrets/gcs/service-account.json
      - --image-import-pull-secret=/etc/pull-secret/.dockerconfigjson
      - --lease-server-credentials-file=/etc/boskos/credentials
      - --report-credentials-file=/etc/report/credentials
      - --secret-dir=/secrets/ci-pull-credentials
      - --target=control-plane-120nodes
      - --variant=rosa-4.19-nightly-x86
      command:
      - ci-operator
      image: ci-operator:latest
      imagePullPolicy: Always
      name: ""
      resources:
        requests:
          cpu: 10m
      volumeMounts:
      - mountPath: /etc/boskos
        name: boskos
        readOnly: true
      - mountPath: /secrets/ci-pull-credentials
        name: ci-pull-credentials
        readOnly: true
      - mountPath: /secrets/gcs
        name: gcs-credentials
        readOnly: true
      - mountPath: /secrets/manifest-tool
        name: manifest-tool-local-pusher
        readOnly: true
      - mountPath: /etc/pull-secret
        name: pull-secret
        readOnly: true
      - mountPath: /etc/report
        name: result-aggregator
        readOnly: true
    serviceAccountName: ci-operator
    volumes:
    - name: boskos
      secret:
        items:
        - key: credentials
          path: credentials
        secretName: boskos-credentials
    - name: ci-pull-credentials
      secret:
        secretName: ci-pull-credentials
    - name: manifest-tool-local-pusher
      secret:
        secretName: manifest-tool-local-pusher
    - name: pull-secret
      secret:
        secretName: registry-pull-credentials
    - name: result-aggregator
      secret:
        secretName: result-aggregator
- agent: kubernetes
  cluster: build05
  cron: 0 11 2,9,16,23 * *
  decorate: true
  decoration_config:
    skip_cloning: true
    timeout: 5h0m0s
  extra_refs:
  - base_ref: main
    org: openshift-qe
    repo: ocp-qe-perfscale-ci
  labels:
    ci-operator.openshift.io/cloud: aws
    ci-operator.openshift.io/cloud-cluster-profile: aws-perfscale-qe
    ci-operator.openshift.io/variant: rosa-4.19-nightly-x86
    ci.openshift.io/generator: prowgen
    job-release: "4.19"
    pj-rehearse.openshift.io/can-be-rehearsed: "true"
  name: periodic-ci-openshift-qe-ocp-qe-perfscale-ci-main-rosa-4.19-nightly-x86-control-plane-24nodes
  spec:
    containers:
    - args:
      - --gcs-upload-secret=/secrets/gcs/service-account.json
      - --image-import-pull-secret=/etc/pull-secret/.dockerconfigjson
      - --lease-server-credentials-file=/etc/boskos/credentials
      - --report-credentials-file=/etc/report/credentials
      - --secret-dir=/secrets/ci-pull-credentials
      - --target=control-plane-24nodes
      - --variant=rosa-4.19-nightly-x86
      command:
      - ci-operator
      image: ci-operator:latest
      imagePullPolicy: Always
      name: ""
      resources:
        requests:
          cpu: 10m
      volumeMounts:
      - mountPath: /etc/boskos
        name: boskos
        readOnly: true
      - mountPath: /secrets/ci-pull-credentials
        name: ci-pull-credentials
        readOnly: true
      - mountPath: /secrets/gcs
        name: gcs-credentials
        readOnly: true
      - mountPath: /secrets/manifest-tool
        name: manifest-tool-local-pusher
        readOnly: true
      - mountPath: /etc/pull-secret
        name: pull-secret
        readOnly: true
      - mountPath: /etc/report
        name: result-aggregator
        readOnly: true
    serviceAccountName: ci-operator
    volumes:
    - name: boskos
      secret:
        items:
        - key: credentials
          path: credentials
        secretName: boskos-credentials
    - name: ci-pull-credentials
      secret:
        secretName: ci-pull-credentials
    - name: manifest-tool-local-pusher
      secret:
        secretName: manifest-tool-local-pusher
    - name: pull-secret
      secret:
        secretName: registry-pull-credentials
    - name: result-aggregator
      secret:
        secretName: result-aggregator
- agent: kubernetes
  cluster: build05
  cron: 0 11 1,8,15,22 * *
  decorate: true
  decoration_config:
    skip_cloning: true
    timeout: 6h0m0s
  extra_refs:
  - base_ref: main
    org: openshift-qe
    repo: ocp-qe-perfscale-ci
  labels:
    ci-operator.openshift.io/cloud: aws
    ci-operator.openshift.io/cloud-cluster-profile: aws-perfscale-qe
    ci-operator.openshift.io/variant: rosa-4.19-nightly-x86
    ci.openshift.io/generator: prowgen
    job-release: "4.19"
    pj-rehearse.openshift.io/can-be-rehearsed: "true"
  name: periodic-ci-openshift-qe-ocp-qe-perfscale-ci-main-rosa-4.19-nightly-x86-data-path-9nodes
  spec:
    containers:
    - args:
      - --gcs-upload-secret=/secrets/gcs/service-account.json
      - --image-import-pull-secret=/etc/pull-secret/.dockerconfigjson
      - --lease-server-credentials-file=/etc/boskos/credentials
      - --report-credentials-file=/etc/report/credentials
      - --secret-dir=/secrets/ci-pull-credentials
      - --target=data-path-9nodes
      - --variant=rosa-4.19-nightly-x86
      command:
      - ci-operator
      image: ci-operator:latest
      imagePullPolicy: Always
      name: ""
      resources:
        requests:
          cpu: 10m
      volumeMounts:
      - mountPath: /etc/boskos
        name: boskos
        readOnly: true
      - mountPath: /secrets/ci-pull-credentials
        name: ci-pull-credentials
        readOnly: true
      - mountPath: /secrets/gcs
        name: gcs-credentials
        readOnly: true
      - mountPath: /secrets/manifest-tool
        name: manifest-tool-local-pusher
        readOnly: true
      - mountPath: /etc/pull-secret
        name: pull-secret
        readOnly: true
      - mountPath: /etc/report
        name: result-aggregator
        readOnly: true
    serviceAccountName: ci-operator
    volumes:
    - name: boskos
      secret:
        items:
        - key: credentials
          path: credentials
        secretName: boskos-credentials
    - name: ci-pull-credentials
      secret:
        secretName: ci-pull-credentials
    - name: manifest-tool-local-pusher
      secret:
        secretName: manifest-tool-local-pusher
    - name: pull-secret
      secret:
        secretName: registry-pull-credentials
    - name: result-aggregator
      secret:
        secretName: result-aggregator
- agent: kubernetes
  cluster: build05
  cron: 0 7 5,12,19,26 * *
  decorate: true
  decoration_config:
    skip_cloning: true
  extra_refs:
  - base_ref: main
    org: openshift-qe
    repo: ocp-qe-perfscale-ci
  labels:
    ci-operator.openshift.io/cloud: aws
    ci-operator.openshift.io/cloud-cluster-profile: aws-perfscale-qe
    ci-operator.openshift.io/variant: rosa-4.19-nightly-x86
    ci.openshift.io/generator: prowgen
    job-release: "4.19"
    pj-rehearse.openshift.io/can-be-rehearsed: "true"
  name: periodic-ci-openshift-qe-ocp-qe-perfscale-ci-main-rosa-4.19-nightly-x86-node-density-heavy-24nodes
  spec:
    containers:
    - args:
      - --gcs-upload-secret=/secrets/gcs/service-account.json
      - --image-import-pull-secret=/etc/pull-secret/.dockerconfigjson
      - --lease-server-credentials-file=/etc/boskos/credentials
      - --report-credentials-file=/etc/report/credentials
      - --secret-dir=/secrets/ci-pull-credentials
      - --target=node-density-heavy-24nodes
      - --variant=rosa-4.19-nightly-x86
      command:
      - ci-operator
      image: ci-operator:latest
      imagePullPolicy: Always
      name: ""
      resources:
        requests:
          cpu: 10m
      volumeMounts:
      - mountPath: /etc/boskos
        name: boskos
        readOnly: true
      - mountPath: /secrets/ci-pull-credentials
        name: ci-pull-credentials
        readOnly: true
      - mountPath: /secrets/gcs
        name: gcs-credentials
        readOnly: true
      - mountPath: /secrets/manifest-tool
        name: manifest-tool-local-pusher
        readOnly: true
      - mountPath: /etc/pull-secret
        name: pull-secret
        readOnly: true
      - mountPath: /etc/report
        name: result-aggregator
        readOnly: true
    serviceAccountName: ci-operator
    volumes:
    - name: boskos
      secret:
        items:
        - key: credentials
          path: credentials
        secretName: boskos-credentials
    - name: ci-pull-credentials
      secret:
        secretName: ci-pull-credentials
    - name: manifest-tool-local-pusher
      secret:
        secretName: manifest-tool-local-pusher
    - name: pull-secret
      secret:
        secretName: registry-pull-credentials
    - name: result-aggregator
      secret:
        secretName: result-aggregator
- agent: kubernetes
  cluster: build05
  cron: 0 16 2,16 * *
  decorate: true
  decoration_config:
    skip_cloning: true
    timeout: 5h0m0s
  extra_refs:
  - base_ref: main
    org: openshift-qe
    repo: ocp-qe-perfscale-ci
  labels:
    ci-operator.openshift.io/cloud: aws
    ci-operator.openshift.io/cloud-cluster-profile: aws-perfscale-qe
    ci-operator.openshift.io/variant: rosa_hcp-4.14-nightly-x86
    ci.openshift.io/generator: prowgen
    job-release: "4.14"
    pj-rehearse.openshift.io/can-be-rehearsed: "true"
  name: periodic-ci-openshift-qe-ocp-qe-perfscale-ci-main-rosa_hcp-4.14-nightly-x86-control-plane-24nodes
  reporter_config:
    slack:
      channel: '#ocp-qe-scale-ci-results'
      job_states_to_report:
      - success
      - failure
      - error
      report_template: '{{if eq .Status.State "success"}} :white_check_mark: Job *{{.Spec.Job}}*
        ended with *{{.Status.State}}*. <{{.Status.URL}}|View logs> :white_check_mark:
        {{else}} :warning:  Job *{{.Spec.Job}}* ended with *{{.Status.State}}*. <{{.Status.URL}}|View
        logs> :warning: {{end}}'
  spec:
    containers:
    - args:
      - --gcs-upload-secret=/secrets/gcs/service-account.json
      - --image-import-pull-secret=/etc/pull-secret/.dockerconfigjson
      - --lease-server-credentials-file=/etc/boskos/credentials
      - --report-credentials-file=/etc/report/credentials
      - --secret-dir=/secrets/ci-pull-credentials
      - --target=control-plane-24nodes
      - --variant=rosa_hcp-4.14-nightly-x86
      command:
      - ci-operator
      image: ci-operator:latest
      imagePullPolicy: Always
      name: ""
      resources:
        requests:
          cpu: 10m
      volumeMounts:
      - mountPath: /etc/boskos
        name: boskos
        readOnly: true
      - mountPath: /secrets/ci-pull-credentials
        name: ci-pull-credentials
        readOnly: true
      - mountPath: /secrets/gcs
        name: gcs-credentials
        readOnly: true
      - mountPath: /secrets/manifest-tool
        name: manifest-tool-local-pusher
        readOnly: true
      - mountPath: /etc/pull-secret
        name: pull-secret
        readOnly: true
      - mountPath: /etc/report
        name: result-aggregator
        readOnly: true
    serviceAccountName: ci-operator
    volumes:
    - name: boskos
      secret:
        items:
        - key: credentials
          path: credentials
        secretName: boskos-credentials
    - name: ci-pull-credentials
      secret:
        secretName: ci-pull-credentials
    - name: manifest-tool-local-pusher
      secret:
        secretName: manifest-tool-local-pusher
    - name: pull-secret
      secret:
        secretName: registry-pull-credentials
    - name: result-aggregator
      secret:
        secretName: result-aggregator
- agent: kubernetes
  cluster: build05
  cron: 0 8 1,15 * *
  decorate: true
  decoration_config:
    skip_cloning: true
    timeout: 5h0m0s
  extra_refs:
  - base_ref: main
    org: openshift-qe
    repo: ocp-qe-perfscale-ci
  labels:
    ci-operator.openshift.io/cloud: aws
    ci-operator.openshift.io/cloud-cluster-profile: aws-perfscale-qe
    ci-operator.openshift.io/variant: rosa_hcp-4.14-nightly-x86
    ci.openshift.io/generator: prowgen
    job-release: "4.14"
    pj-rehearse.openshift.io/can-be-rehearsed: "true"
  name: periodic-ci-openshift-qe-ocp-qe-perfscale-ci-main-rosa_hcp-4.14-nightly-x86-data-path-9nodes
  reporter_config:
    slack:
      channel: '#ocp-qe-scale-ci-results'
      job_states_to_report:
      - success
      - failure
      - error
      report_template: '{{if eq .Status.State "success"}} :white_check_mark: Job *{{.Spec.Job}}*
        ended with *{{.Status.State}}*. <{{.Status.URL}}|View logs> :white_check_mark:
        {{else}} :warning:  Job *{{.Spec.Job}}* ended with *{{.Status.State}}*. <{{.Status.URL}}|View
        logs> :warning: {{end}}'
  spec:
    containers:
    - args:
      - --gcs-upload-secret=/secrets/gcs/service-account.json
      - --image-import-pull-secret=/etc/pull-secret/.dockerconfigjson
      - --lease-server-credentials-file=/etc/boskos/credentials
      - --report-credentials-file=/etc/report/credentials
      - --secret-dir=/secrets/ci-pull-credentials
      - --target=data-path-9nodes
      - --variant=rosa_hcp-4.14-nightly-x86
      command:
      - ci-operator
      image: ci-operator:latest
      imagePullPolicy: Always
      name: ""
      resources:
        requests:
          cpu: 10m
      volumeMounts:
      - mountPath: /etc/boskos
        name: boskos
        readOnly: true
      - mountPath: /secrets/ci-pull-credentials
        name: ci-pull-credentials
        readOnly: true
      - mountPath: /secrets/gcs
        name: gcs-credentials
        readOnly: true
      - mountPath: /secrets/manifest-tool
        name: manifest-tool-local-pusher
        readOnly: true
      - mountPath: /etc/pull-secret
        name: pull-secret
        readOnly: true
      - mountPath: /etc/report
        name: result-aggregator
        readOnly: true
    serviceAccountName: ci-operator
    volumes:
    - name: boskos
      secret:
        items:
        - key: credentials
          path: credentials
        secretName: boskos-credentials
    - name: ci-pull-credentials
      secret:
        secretName: ci-pull-credentials
    - name: manifest-tool-local-pusher
      secret:
        secretName: manifest-tool-local-pusher
    - name: pull-secret
      secret:
        secretName: registry-pull-credentials
    - name: result-aggregator
      secret:
        secretName: result-aggregator
- agent: kubernetes
  cluster: build05
  cron: 0 10 12,26 * *
  decorate: true
  decoration_config:
    skip_cloning: true
    timeout: 5h0m0s
  extra_refs:
  - base_ref: main
    org: openshift-qe
    repo: ocp-qe-perfscale-ci
  labels:
    ci-operator.openshift.io/cloud: aws
    ci-operator.openshift.io/cloud-cluster-profile: aws-perfscale-qe
    ci-operator.openshift.io/variant: rosa_hcp-4.14-nightly-x86
    ci.openshift.io/generator: prowgen
    job-release: "4.14"
    pj-rehearse.openshift.io/can-be-rehearsed: "true"
  name: periodic-ci-openshift-qe-ocp-qe-perfscale-ci-main-rosa_hcp-4.14-nightly-x86-node-density-heavy-24nodes
  reporter_config:
    slack:
      channel: '#ocp-qe-scale-ci-results'
      job_states_to_report:
      - success
      - failure
      - error
      report_template: '{{if eq .Status.State "success"}} :white_check_mark: Job *{{.Spec.Job}}*
        ended with *{{.Status.State}}*. <{{.Status.URL}}|View logs> :white_check_mark:
        {{else}} :warning:  Job *{{.Spec.Job}}* ended with *{{.Status.State}}*. <{{.Status.URL}}|View
        logs> :warning: {{end}}'
  spec:
    containers:
    - args:
      - --gcs-upload-secret=/secrets/gcs/service-account.json
      - --image-import-pull-secret=/etc/pull-secret/.dockerconfigjson
      - --lease-server-credentials-file=/etc/boskos/credentials
      - --report-credentials-file=/etc/report/credentials
      - --secret-dir=/secrets/ci-pull-credentials
      - --target=node-density-heavy-24nodes
      - --variant=rosa_hcp-4.14-nightly-x86
      command:
      - ci-operator
      image: ci-operator:latest
      imagePullPolicy: Always
      name: ""
      resources:
        requests:
          cpu: 10m
      volumeMounts:
      - mountPath: /etc/boskos
        name: boskos
        readOnly: true
      - mountPath: /secrets/ci-pull-credentials
        name: ci-pull-credentials
        readOnly: true
      - mountPath: /secrets/gcs
        name: gcs-credentials
        readOnly: true
      - mountPath: /secrets/manifest-tool
        name: manifest-tool-local-pusher
        readOnly: true
      - mountPath: /etc/pull-secret
        name: pull-secret
        readOnly: true
      - mountPath: /etc/report
        name: result-aggregator
        readOnly: true
    serviceAccountName: ci-operator
    volumes:
    - name: boskos
      secret:
        items:
        - key: credentials
          path: credentials
        secretName: boskos-credentials
    - name: ci-pull-credentials
      secret:
        secretName: ci-pull-credentials
    - name: manifest-tool-local-pusher
      secret:
        secretName: manifest-tool-local-pusher
    - name: pull-secret
      secret:
        secretName: registry-pull-credentials
    - name: result-aggregator
      secret:
        secretName: result-aggregator
- agent: kubernetes
  cluster: build05
  cron: 0 12 3,17 * *
  decorate: true
  decoration_config:
    skip_cloning: true
    timeout: 8h0m0s
  extra_refs:
  - base_ref: main
    org: openshift-qe
    repo: ocp-qe-perfscale-ci
  labels:
    ci-operator.openshift.io/cloud: aws
    ci-operator.openshift.io/cloud-cluster-profile: aws-perfscale-qe
    ci-operator.openshift.io/variant: rosa_hcp-4.14-stable-x86-loaded-upgrade-from-4.14
    ci.openshift.io/generator: prowgen
    pj-rehearse.openshift.io/can-be-rehearsed: "true"
  name: periodic-ci-openshift-qe-ocp-qe-perfscale-ci-main-rosa_hcp-4.14-stable-x86-loaded-upgrade-from-4.14-loaded-upgrade414-24nodes
  reporter_config:
    slack:
      channel: '#ocp-qe-scale-ci-results'
      job_states_to_report:
      - success
      - failure
      - error
      report_template: '{{if eq .Status.State "success"}} :white_check_mark: Job *{{.Spec.Job}}*
        ended with *{{.Status.State}}*. <{{.Status.URL}}|View logs> :white_check_mark:
        {{else}} :warning:  Job *{{.Spec.Job}}* ended with *{{.Status.State}}*. <{{.Status.URL}}|View
        logs> :warning: {{end}}'
  spec:
    containers:
    - args:
      - --gcs-upload-secret=/secrets/gcs/service-account.json
      - --image-import-pull-secret=/etc/pull-secret/.dockerconfigjson
      - --lease-server-credentials-file=/etc/boskos/credentials
      - --report-credentials-file=/etc/report/credentials
      - --secret-dir=/secrets/ci-pull-credentials
      - --target=loaded-upgrade414-24nodes
      - --variant=rosa_hcp-4.14-stable-x86-loaded-upgrade-from-4.14
      command:
      - ci-operator
      image: ci-operator:latest
      imagePullPolicy: Always
      name: ""
      resources:
        requests:
          cpu: 10m
      volumeMounts:
      - mountPath: /etc/boskos
        name: boskos
        readOnly: true
      - mountPath: /secrets/ci-pull-credentials
        name: ci-pull-credentials
        readOnly: true
      - mountPath: /secrets/gcs
        name: gcs-credentials
        readOnly: true
      - mountPath: /secrets/manifest-tool
        name: manifest-tool-local-pusher
        readOnly: true
      - mountPath: /etc/pull-secret
        name: pull-secret
        readOnly: true
      - mountPath: /etc/report
        name: result-aggregator
        readOnly: true
    serviceAccountName: ci-operator
    volumes:
    - name: boskos
      secret:
        items:
        - key: credentials
          path: credentials
        secretName: boskos-credentials
    - name: ci-pull-credentials
      secret:
        secretName: ci-pull-credentials
    - name: manifest-tool-local-pusher
      secret:
        secretName: manifest-tool-local-pusher
    - name: pull-secret
      secret:
        secretName: registry-pull-credentials
    - name: result-aggregator
      secret:
        secretName: result-aggregator
- agent: kubernetes
  cluster: build05
  cron: 0 20 10,24 * *
  decorate: true
  decoration_config:
    skip_cloning: true
    timeout: 8h0m0s
  extra_refs:
  - base_ref: main
    org: openshift-qe
    repo: ocp-qe-perfscale-ci
  labels:
    ci-operator.openshift.io/cloud: aws
    ci-operator.openshift.io/cloud-cluster-profile: aws-perfscale-qe
    ci-operator.openshift.io/variant: rosa_hcp-4.15-candidate-x86-loaded-upgrade-from-4.14
    ci.openshift.io/generator: prowgen
    pj-rehearse.openshift.io/can-be-rehearsed: "true"
  name: periodic-ci-openshift-qe-ocp-qe-perfscale-ci-main-rosa_hcp-4.15-candidate-x86-loaded-upgrade-from-4.14-loaded-upgrade415-24nodes
  reporter_config:
    slack:
      channel: '#ocp-qe-scale-ci-results'
      job_states_to_report:
      - success
      - failure
      - error
      report_template: '{{if eq .Status.State "success"}} :white_check_mark: Job *{{.Spec.Job}}*
        ended with *{{.Status.State}}*. <{{.Status.URL}}|View logs> :white_check_mark:
        {{else}} :warning:  Job *{{.Spec.Job}}* ended with *{{.Status.State}}*. <{{.Status.URL}}|View
        logs> :warning: {{end}}'
  spec:
    containers:
    - args:
      - --gcs-upload-secret=/secrets/gcs/service-account.json
      - --image-import-pull-secret=/etc/pull-secret/.dockerconfigjson
      - --lease-server-credentials-file=/etc/boskos/credentials
      - --report-credentials-file=/etc/report/credentials
      - --secret-dir=/secrets/ci-pull-credentials
      - --target=loaded-upgrade415-24nodes
      - --variant=rosa_hcp-4.15-candidate-x86-loaded-upgrade-from-4.14
      command:
      - ci-operator
      image: ci-operator:latest
      imagePullPolicy: Always
      name: ""
      resources:
        requests:
          cpu: 10m
      volumeMounts:
      - mountPath: /etc/boskos
        name: boskos
        readOnly: true
      - mountPath: /secrets/ci-pull-credentials
        name: ci-pull-credentials
        readOnly: true
      - mountPath: /secrets/gcs
        name: gcs-credentials
        readOnly: true
      - mountPath: /secrets/manifest-tool
        name: manifest-tool-local-pusher
        readOnly: true
      - mountPath: /etc/pull-secret
        name: pull-secret
        readOnly: true
      - mountPath: /etc/report
        name: result-aggregator
        readOnly: true
    serviceAccountName: ci-operator
    volumes:
    - name: boskos
      secret:
        items:
        - key: credentials
          path: credentials
        secretName: boskos-credentials
    - name: ci-pull-credentials
      secret:
        secretName: ci-pull-credentials
    - name: manifest-tool-local-pusher
      secret:
        secretName: manifest-tool-local-pusher
    - name: pull-secret
      secret:
        secretName: registry-pull-credentials
    - name: result-aggregator
      secret:
        secretName: result-aggregator
- agent: kubernetes
  cluster: build05
  cron: 0 6 9,23 * *
  decorate: true
  decoration_config:
    skip_cloning: true
    timeout: 5h0m0s
  extra_refs:
  - base_ref: main
    org: openshift-qe
    repo: ocp-qe-perfscale-ci
  labels:
    ci-operator.openshift.io/cloud: aws
    ci-operator.openshift.io/cloud-cluster-profile: aws-perfscale-qe
    ci-operator.openshift.io/variant: rosa_hcp-4.15-nightly-x86
    ci.openshift.io/generator: prowgen
    job-release: "4.15"
    pj-rehearse.openshift.io/can-be-rehearsed: "true"
  name: periodic-ci-openshift-qe-ocp-qe-perfscale-ci-main-rosa_hcp-4.15-nightly-x86-control-plane-24nodes
  reporter_config:
    slack:
      channel: '#ocp-qe-scale-ci-results'
      job_states_to_report:
      - success
      - failure
      - error
      report_template: '{{if eq .Status.State "success"}} :white_check_mark: Job *{{.Spec.Job}}*
        ended with *{{.Status.State}}*. <{{.Status.URL}}|View logs> :white_check_mark:
        {{else}} :warning:  Job *{{.Spec.Job}}* ended with *{{.Status.State}}*. <{{.Status.URL}}|View
        logs> :warning: {{end}}'
  spec:
    containers:
    - args:
      - --gcs-upload-secret=/secrets/gcs/service-account.json
      - --image-import-pull-secret=/etc/pull-secret/.dockerconfigjson
      - --lease-server-credentials-file=/etc/boskos/credentials
      - --report-credentials-file=/etc/report/credentials
      - --secret-dir=/secrets/ci-pull-credentials
      - --target=control-plane-24nodes
      - --variant=rosa_hcp-4.15-nightly-x86
      command:
      - ci-operator
      image: ci-operator:latest
      imagePullPolicy: Always
      name: ""
      resources:
        requests:
          cpu: 10m
      volumeMounts:
      - mountPath: /etc/boskos
        name: boskos
        readOnly: true
      - mountPath: /secrets/ci-pull-credentials
        name: ci-pull-credentials
        readOnly: true
      - mountPath: /secrets/gcs
        name: gcs-credentials
        readOnly: true
      - mountPath: /secrets/manifest-tool
        name: manifest-tool-local-pusher
        readOnly: true
      - mountPath: /etc/pull-secret
        name: pull-secret
        readOnly: true
      - mountPath: /etc/report
        name: result-aggregator
        readOnly: true
    serviceAccountName: ci-operator
    volumes:
    - name: boskos
      secret:
        items:
        - key: credentials
          path: credentials
        secretName: boskos-credentials
    - name: ci-pull-credentials
      secret:
        secretName: ci-pull-credentials
    - name: manifest-tool-local-pusher
      secret:
        secretName: manifest-tool-local-pusher
    - name: pull-secret
      secret:
        secretName: registry-pull-credentials
    - name: result-aggregator
      secret:
        secretName: result-aggregator
- agent: kubernetes
  cluster: build05
  cron: 0 16 8,22 * *
  decorate: true
  decoration_config:
    skip_cloning: true
    timeout: 5h0m0s
  extra_refs:
  - base_ref: main
    org: openshift-qe
    repo: ocp-qe-perfscale-ci
  labels:
    ci-operator.openshift.io/cloud: aws
    ci-operator.openshift.io/cloud-cluster-profile: aws-perfscale-qe
    ci-operator.openshift.io/variant: rosa_hcp-4.15-nightly-x86
    ci.openshift.io/generator: prowgen
    job-release: "4.15"
    pj-rehearse.openshift.io/can-be-rehearsed: "true"
  name: periodic-ci-openshift-qe-ocp-qe-perfscale-ci-main-rosa_hcp-4.15-nightly-x86-data-path-9nodes
  reporter_config:
    slack:
      channel: '#ocp-qe-scale-ci-results'
      job_states_to_report:
      - success
      - failure
      - error
      report_template: '{{if eq .Status.State "success"}} :white_check_mark: Job *{{.Spec.Job}}*
        ended with *{{.Status.State}}*. <{{.Status.URL}}|View logs> :white_check_mark:
        {{else}} :warning:  Job *{{.Spec.Job}}* ended with *{{.Status.State}}*. <{{.Status.URL}}|View
        logs> :warning: {{end}}'
  spec:
    containers:
    - args:
      - --gcs-upload-secret=/secrets/gcs/service-account.json
      - --image-import-pull-secret=/etc/pull-secret/.dockerconfigjson
      - --lease-server-credentials-file=/etc/boskos/credentials
      - --report-credentials-file=/etc/report/credentials
      - --secret-dir=/secrets/ci-pull-credentials
      - --target=data-path-9nodes
      - --variant=rosa_hcp-4.15-nightly-x86
      command:
      - ci-operator
      image: ci-operator:latest
      imagePullPolicy: Always
      name: ""
      resources:
        requests:
          cpu: 10m
      volumeMounts:
      - mountPath: /etc/boskos
        name: boskos
        readOnly: true
      - mountPath: /secrets/ci-pull-credentials
        name: ci-pull-credentials
        readOnly: true
      - mountPath: /secrets/gcs
        name: gcs-credentials
        readOnly: true
      - mountPath: /secrets/manifest-tool
        name: manifest-tool-local-pusher
        readOnly: true
      - mountPath: /etc/pull-secret
        name: pull-secret
        readOnly: true
      - mountPath: /etc/report
        name: result-aggregator
        readOnly: true
    serviceAccountName: ci-operator
    volumes:
    - name: boskos
      secret:
        items:
        - key: credentials
          path: credentials
        secretName: boskos-credentials
    - name: ci-pull-credentials
      secret:
        secretName: ci-pull-credentials
    - name: manifest-tool-local-pusher
      secret:
        secretName: manifest-tool-local-pusher
    - name: pull-secret
      secret:
        secretName: registry-pull-credentials
    - name: result-aggregator
      secret:
        secretName: result-aggregator
- agent: kubernetes
  cluster: build05
  cron: 0 4 5,19 * *
  decorate: true
  decoration_config:
    skip_cloning: true
    timeout: 5h0m0s
  extra_refs:
  - base_ref: main
    org: openshift-qe
    repo: ocp-qe-perfscale-ci
  labels:
    ci-operator.openshift.io/cloud: aws
    ci-operator.openshift.io/cloud-cluster-profile: aws-perfscale-qe
    ci-operator.openshift.io/variant: rosa_hcp-4.15-nightly-x86
    ci.openshift.io/generator: prowgen
    job-release: "4.15"
    pj-rehearse.openshift.io/can-be-rehearsed: "true"
  name: periodic-ci-openshift-qe-ocp-qe-perfscale-ci-main-rosa_hcp-4.15-nightly-x86-node-density-heavy-24nodes
  reporter_config:
    slack:
      channel: '#ocp-qe-scale-ci-results'
      job_states_to_report:
      - success
      - failure
      - error
      report_template: '{{if eq .Status.State "success"}} :white_check_mark: Job *{{.Spec.Job}}*
        ended with *{{.Status.State}}*. <{{.Status.URL}}|View logs> :white_check_mark:
        {{else}} :warning:  Job *{{.Spec.Job}}* ended with *{{.Status.State}}*. <{{.Status.URL}}|View
        logs> :warning: {{end}}'
  spec:
    containers:
    - args:
      - --gcs-upload-secret=/secrets/gcs/service-account.json
      - --image-import-pull-secret=/etc/pull-secret/.dockerconfigjson
      - --lease-server-credentials-file=/etc/boskos/credentials
      - --report-credentials-file=/etc/report/credentials
      - --secret-dir=/secrets/ci-pull-credentials
      - --target=node-density-heavy-24nodes
      - --variant=rosa_hcp-4.15-nightly-x86
      command:
      - ci-operator
      image: ci-operator:latest
      imagePullPolicy: Always
      name: ""
      resources:
        requests:
          cpu: 10m
      volumeMounts:
      - mountPath: /etc/boskos
        name: boskos
        readOnly: true
      - mountPath: /secrets/ci-pull-credentials
        name: ci-pull-credentials
        readOnly: true
      - mountPath: /secrets/gcs
        name: gcs-credentials
        readOnly: true
      - mountPath: /secrets/manifest-tool
        name: manifest-tool-local-pusher
        readOnly: true
      - mountPath: /etc/pull-secret
        name: pull-secret
        readOnly: true
      - mountPath: /etc/report
        name: result-aggregator
        readOnly: true
    serviceAccountName: ci-operator
    volumes:
    - name: boskos
      secret:
        items:
        - key: credentials
          path: credentials
        secretName: boskos-credentials
    - name: ci-pull-credentials
      secret:
        secretName: ci-pull-credentials
    - name: manifest-tool-local-pusher
      secret:
        secretName: manifest-tool-local-pusher
    - name: pull-secret
      secret:
        secretName: registry-pull-credentials
    - name: result-aggregator
      secret:
        secretName: result-aggregator
- agent: kubernetes
  cluster: build05
  cron: 0 16 10,24 * *
  decorate: true
  decoration_config:
    skip_cloning: true
    timeout: 8h0m0s
  extra_refs:
  - base_ref: main
    org: openshift-qe
    repo: ocp-qe-perfscale-ci
  labels:
    ci-operator.openshift.io/cloud: aws
    ci-operator.openshift.io/cloud-cluster-profile: aws-perfscale-qe
    ci-operator.openshift.io/variant: rosa_hcp-4.16-candidate-x86-loaded-upgrade-from-4.15
    ci.openshift.io/generator: prowgen
    pj-rehearse.openshift.io/can-be-rehearsed: "true"
  name: periodic-ci-openshift-qe-ocp-qe-perfscale-ci-main-rosa_hcp-4.16-candidate-x86-loaded-upgrade-from-4.15-loaded-upgrade416-24nodes
  reporter_config:
    slack:
      channel: '#ocp-qe-scale-ci-results'
      job_states_to_report:
      - success
      - failure
      - error
      report_template: '{{if eq .Status.State "success"}} :white_check_mark: Job *{{.Spec.Job}}*
        ended with *{{.Status.State}}*. <{{.Status.URL}}|View logs> :white_check_mark:
        {{else}} :warning:  Job *{{.Spec.Job}}* ended with *{{.Status.State}}*. <{{.Status.URL}}|View
        logs> :warning: {{end}}'
  spec:
    containers:
    - args:
      - --gcs-upload-secret=/secrets/gcs/service-account.json
      - --image-import-pull-secret=/etc/pull-secret/.dockerconfigjson
      - --lease-server-credentials-file=/etc/boskos/credentials
      - --report-credentials-file=/etc/report/credentials
      - --secret-dir=/secrets/ci-pull-credentials
      - --target=loaded-upgrade416-24nodes
      - --variant=rosa_hcp-4.16-candidate-x86-loaded-upgrade-from-4.15
      command:
      - ci-operator
      image: ci-operator:latest
      imagePullPolicy: Always
      name: ""
      resources:
        requests:
          cpu: 10m
      volumeMounts:
      - mountPath: /etc/boskos
        name: boskos
        readOnly: true
      - mountPath: /secrets/ci-pull-credentials
        name: ci-pull-credentials
        readOnly: true
      - mountPath: /secrets/gcs
        name: gcs-credentials
        readOnly: true
      - mountPath: /secrets/manifest-tool
        name: manifest-tool-local-pusher
        readOnly: true
      - mountPath: /etc/pull-secret
        name: pull-secret
        readOnly: true
      - mountPath: /etc/report
        name: result-aggregator
        readOnly: true
    serviceAccountName: ci-operator
    volumes:
    - name: boskos
      secret:
        items:
        - key: credentials
          path: credentials
        secretName: boskos-credentials
    - name: ci-pull-credentials
      secret:
        secretName: ci-pull-credentials
    - name: manifest-tool-local-pusher
      secret:
        secretName: manifest-tool-local-pusher
    - name: pull-secret
      secret:
        secretName: registry-pull-credentials
    - name: result-aggregator
      secret:
        secretName: result-aggregator
- agent: kubernetes
  cluster: build05
  cron: 0 1 9,23 * *
  decorate: true
  decoration_config:
    skip_cloning: true
    timeout: 5h0m0s
  extra_refs:
  - base_ref: main
    org: openshift-qe
    repo: ocp-qe-perfscale-ci
  labels:
    ci-operator.openshift.io/cloud: aws
    ci-operator.openshift.io/cloud-cluster-profile: aws-perfscale-qe
    ci-operator.openshift.io/variant: rosa_hcp-4.16-nightly-x86
    ci.openshift.io/generator: prowgen
    job-release: "4.16"
    pj-rehearse.openshift.io/can-be-rehearsed: "true"
  name: periodic-ci-openshift-qe-ocp-qe-perfscale-ci-main-rosa_hcp-4.16-nightly-x86-control-plane-24nodes
  reporter_config:
    slack:
      channel: '#ocp-qe-scale-ci-results'
      job_states_to_report:
      - success
      - failure
      - error
      report_template: '{{if eq .Status.State "success"}} :white_check_mark: Job *{{.Spec.Job}}*
        ended with *{{.Status.State}}*. <{{.Status.URL}}|View logs> :white_check_mark:
        {{else}} :warning:  Job *{{.Spec.Job}}* ended with *{{.Status.State}}*. <{{.Status.URL}}|View
        logs> :warning: {{end}}'
  spec:
    containers:
    - args:
      - --gcs-upload-secret=/secrets/gcs/service-account.json
      - --image-import-pull-secret=/etc/pull-secret/.dockerconfigjson
      - --lease-server-credentials-file=/etc/boskos/credentials
      - --report-credentials-file=/etc/report/credentials
      - --secret-dir=/secrets/ci-pull-credentials
      - --target=control-plane-24nodes
      - --variant=rosa_hcp-4.16-nightly-x86
      command:
      - ci-operator
      image: ci-operator:latest
      imagePullPolicy: Always
      name: ""
      resources:
        requests:
          cpu: 10m
      volumeMounts:
      - mountPath: /etc/boskos
        name: boskos
        readOnly: true
      - mountPath: /secrets/ci-pull-credentials
        name: ci-pull-credentials
        readOnly: true
      - mountPath: /secrets/gcs
        name: gcs-credentials
        readOnly: true
      - mountPath: /secrets/manifest-tool
        name: manifest-tool-local-pusher
        readOnly: true
      - mountPath: /etc/pull-secret
        name: pull-secret
        readOnly: true
      - mountPath: /etc/report
        name: result-aggregator
        readOnly: true
    serviceAccountName: ci-operator
    volumes:
    - name: boskos
      secret:
        items:
        - key: credentials
          path: credentials
        secretName: boskos-credentials
    - name: ci-pull-credentials
      secret:
        secretName: ci-pull-credentials
    - name: manifest-tool-local-pusher
      secret:
        secretName: manifest-tool-local-pusher
    - name: pull-secret
      secret:
        secretName: registry-pull-credentials
    - name: result-aggregator
      secret:
        secretName: result-aggregator
- agent: kubernetes
  cluster: build05
  cron: 0 1 1,15 * *
  decorate: true
  decoration_config:
    skip_cloning: true
    timeout: 5h0m0s
  extra_refs:
  - base_ref: main
    org: openshift-qe
    repo: ocp-qe-perfscale-ci
  labels:
    ci-operator.openshift.io/cloud: aws
    ci-operator.openshift.io/cloud-cluster-profile: aws-perfscale-qe
    ci-operator.openshift.io/variant: rosa_hcp-4.16-nightly-x86
    ci.openshift.io/generator: prowgen
    job-release: "4.16"
    pj-rehearse.openshift.io/can-be-rehearsed: "true"
  name: periodic-ci-openshift-qe-ocp-qe-perfscale-ci-main-rosa_hcp-4.16-nightly-x86-data-path-9nodes
  reporter_config:
    slack:
      channel: '#ocp-qe-scale-ci-results'
      job_states_to_report:
      - success
      - failure
      - error
      report_template: '{{if eq .Status.State "success"}} :white_check_mark: Job *{{.Spec.Job}}*
        ended with *{{.Status.State}}*. <{{.Status.URL}}|View logs> :white_check_mark:
        {{else}} :warning:  Job *{{.Spec.Job}}* ended with *{{.Status.State}}*. <{{.Status.URL}}|View
        logs> :warning: {{end}}'
  spec:
    containers:
    - args:
      - --gcs-upload-secret=/secrets/gcs/service-account.json
      - --image-import-pull-secret=/etc/pull-secret/.dockerconfigjson
      - --lease-server-credentials-file=/etc/boskos/credentials
      - --report-credentials-file=/etc/report/credentials
      - --secret-dir=/secrets/ci-pull-credentials
      - --target=data-path-9nodes
      - --variant=rosa_hcp-4.16-nightly-x86
      command:
      - ci-operator
      image: ci-operator:latest
      imagePullPolicy: Always
      name: ""
      resources:
        requests:
          cpu: 10m
      volumeMounts:
      - mountPath: /etc/boskos
        name: boskos
        readOnly: true
      - mountPath: /secrets/ci-pull-credentials
        name: ci-pull-credentials
        readOnly: true
      - mountPath: /secrets/gcs
        name: gcs-credentials
        readOnly: true
      - mountPath: /secrets/manifest-tool
        name: manifest-tool-local-pusher
        readOnly: true
      - mountPath: /etc/pull-secret
        name: pull-secret
        readOnly: true
      - mountPath: /etc/report
        name: result-aggregator
        readOnly: true
    serviceAccountName: ci-operator
    volumes:
    - name: boskos
      secret:
        items:
        - key: credentials
          path: credentials
        secretName: boskos-credentials
    - name: ci-pull-credentials
      secret:
        secretName: ci-pull-credentials
    - name: manifest-tool-local-pusher
      secret:
        secretName: manifest-tool-local-pusher
    - name: pull-secret
      secret:
        secretName: registry-pull-credentials
    - name: result-aggregator
      secret:
        secretName: result-aggregator
- agent: kubernetes
  cluster: build05
  cron: 0 1 12,26 * *
  decorate: true
  decoration_config:
    skip_cloning: true
    timeout: 5h0m0s
  extra_refs:
  - base_ref: main
    org: openshift-qe
    repo: ocp-qe-perfscale-ci
  labels:
    ci-operator.openshift.io/cloud: aws
    ci-operator.openshift.io/cloud-cluster-profile: aws-perfscale-qe
    ci-operator.openshift.io/variant: rosa_hcp-4.16-nightly-x86
    ci.openshift.io/generator: prowgen
    job-release: "4.16"
    pj-rehearse.openshift.io/can-be-rehearsed: "true"
  name: periodic-ci-openshift-qe-ocp-qe-perfscale-ci-main-rosa_hcp-4.16-nightly-x86-node-density-heavy-24nodes
  reporter_config:
    slack:
      channel: '#ocp-qe-scale-ci-results'
      job_states_to_report:
      - success
      - failure
      - error
      report_template: '{{if eq .Status.State "success"}} :white_check_mark: Job *{{.Spec.Job}}*
        ended with *{{.Status.State}}*. <{{.Status.URL}}|View logs> :white_check_mark:
        {{else}} :warning:  Job *{{.Spec.Job}}* ended with *{{.Status.State}}*. <{{.Status.URL}}|View
        logs> :warning: {{end}}'
  spec:
    containers:
    - args:
      - --gcs-upload-secret=/secrets/gcs/service-account.json
      - --image-import-pull-secret=/etc/pull-secret/.dockerconfigjson
      - --lease-server-credentials-file=/etc/boskos/credentials
      - --report-credentials-file=/etc/report/credentials
      - --secret-dir=/secrets/ci-pull-credentials
      - --target=node-density-heavy-24nodes
      - --variant=rosa_hcp-4.16-nightly-x86
      command:
      - ci-operator
      image: ci-operator:latest
      imagePullPolicy: Always
      name: ""
      resources:
        requests:
          cpu: 10m
      volumeMounts:
      - mountPath: /etc/boskos
        name: boskos
        readOnly: true
      - mountPath: /secrets/ci-pull-credentials
        name: ci-pull-credentials
        readOnly: true
      - mountPath: /secrets/gcs
        name: gcs-credentials
        readOnly: true
      - mountPath: /secrets/manifest-tool
        name: manifest-tool-local-pusher
        readOnly: true
      - mountPath: /etc/pull-secret
        name: pull-secret
        readOnly: true
      - mountPath: /etc/report
        name: result-aggregator
        readOnly: true
    serviceAccountName: ci-operator
    volumes:
    - name: boskos
      secret:
        items:
        - key: credentials
          path: credentials
        secretName: boskos-credentials
    - name: ci-pull-credentials
      secret:
        secretName: ci-pull-credentials
    - name: manifest-tool-local-pusher
      secret:
        secretName: manifest-tool-local-pusher
    - name: pull-secret
      secret:
        secretName: registry-pull-credentials
    - name: result-aggregator
      secret:
        secretName: result-aggregator
- agent: kubernetes
  cluster: build05
  cron: 0 6 3,17 * *
  decorate: true
  decoration_config:
    skip_cloning: true
    timeout: 8h0m0s
  extra_refs:
  - base_ref: main
    org: openshift-qe
    repo: ocp-qe-perfscale-ci
  labels:
    ci-operator.openshift.io/cloud: aws
    ci-operator.openshift.io/cloud-cluster-profile: aws-perfscale-qe
    ci-operator.openshift.io/variant: rosa_hcp-4.17-candidate-x86-loaded-upgrade-from-4.16
    ci.openshift.io/generator: prowgen
    pj-rehearse.openshift.io/can-be-rehearsed: "true"
  name: periodic-ci-openshift-qe-ocp-qe-perfscale-ci-main-rosa_hcp-4.17-candidate-x86-loaded-upgrade-from-4.16-loaded-upgrade417-24nodes
  reporter_config:
    slack:
      channel: '#ocp-qe-scale-ci-results'
      job_states_to_report:
      - success
      - failure
      - error
      report_template: '{{if eq .Status.State "success"}} :white_check_mark: Job *{{.Spec.Job}}*
        ended with *{{.Status.State}}*. <{{.Status.URL}}|View logs> :white_check_mark:
        {{else}} :warning:  Job *{{.Spec.Job}}* ended with *{{.Status.State}}*. <{{.Status.URL}}|View
        logs> :warning: {{end}}'
  spec:
    containers:
    - args:
      - --gcs-upload-secret=/secrets/gcs/service-account.json
      - --image-import-pull-secret=/etc/pull-secret/.dockerconfigjson
      - --lease-server-credentials-file=/etc/boskos/credentials
      - --report-credentials-file=/etc/report/credentials
      - --secret-dir=/secrets/ci-pull-credentials
      - --target=loaded-upgrade417-24nodes
      - --variant=rosa_hcp-4.17-candidate-x86-loaded-upgrade-from-4.16
      command:
      - ci-operator
      image: ci-operator:latest
      imagePullPolicy: Always
      name: ""
      resources:
        requests:
          cpu: 10m
      volumeMounts:
      - mountPath: /etc/boskos
        name: boskos
        readOnly: true
      - mountPath: /secrets/ci-pull-credentials
        name: ci-pull-credentials
        readOnly: true
      - mountPath: /secrets/gcs
        name: gcs-credentials
        readOnly: true
      - mountPath: /secrets/manifest-tool
        name: manifest-tool-local-pusher
        readOnly: true
      - mountPath: /etc/pull-secret
        name: pull-secret
        readOnly: true
      - mountPath: /etc/report
        name: result-aggregator
        readOnly: true
    serviceAccountName: ci-operator
    volumes:
    - name: boskos
      secret:
        items:
        - key: credentials
          path: credentials
        secretName: boskos-credentials
    - name: ci-pull-credentials
      secret:
        secretName: ci-pull-credentials
    - name: manifest-tool-local-pusher
      secret:
        secretName: manifest-tool-local-pusher
    - name: pull-secret
      secret:
        secretName: registry-pull-credentials
    - name: result-aggregator
      secret:
        secretName: result-aggregator
- agent: kubernetes
  cluster: build05
  cron: 0 21 9,23 * *
  decorate: true
  decoration_config:
    skip_cloning: true
    timeout: 5h0m0s
  extra_refs:
  - base_ref: main
    org: openshift-qe
    repo: ocp-qe-perfscale-ci
  labels:
    ci-operator.openshift.io/cloud: aws
    ci-operator.openshift.io/cloud-cluster-profile: aws-perfscale-qe
    ci-operator.openshift.io/variant: rosa_hcp-4.17-nightly-x86
    ci.openshift.io/generator: prowgen
    job-release: "4.17"
    pj-rehearse.openshift.io/can-be-rehearsed: "true"
  name: periodic-ci-openshift-qe-ocp-qe-perfscale-ci-main-rosa_hcp-4.17-nightly-x86-control-plane-24nodes
  reporter_config:
    slack:
      channel: '#ocp-qe-scale-ci-results'
      job_states_to_report:
      - success
      - failure
      - error
      report_template: '{{if eq .Status.State "success"}} :white_check_mark: Job *{{.Spec.Job}}*
        ended with *{{.Status.State}}*. <{{.Status.URL}}|View logs> :white_check_mark:
        {{else}} :warning:  Job *{{.Spec.Job}}* ended with *{{.Status.State}}*. <{{.Status.URL}}|View
        logs> :warning: {{end}}'
  spec:
    containers:
    - args:
      - --gcs-upload-secret=/secrets/gcs/service-account.json
      - --image-import-pull-secret=/etc/pull-secret/.dockerconfigjson
      - --lease-server-credentials-file=/etc/boskos/credentials
      - --report-credentials-file=/etc/report/credentials
      - --secret-dir=/secrets/ci-pull-credentials
      - --target=control-plane-24nodes
      - --variant=rosa_hcp-4.17-nightly-x86
      command:
      - ci-operator
      image: ci-operator:latest
      imagePullPolicy: Always
      name: ""
      resources:
        requests:
          cpu: 10m
      volumeMounts:
      - mountPath: /etc/boskos
        name: boskos
        readOnly: true
      - mountPath: /secrets/ci-pull-credentials
        name: ci-pull-credentials
        readOnly: true
      - mountPath: /secrets/gcs
        name: gcs-credentials
        readOnly: true
      - mountPath: /secrets/manifest-tool
        name: manifest-tool-local-pusher
        readOnly: true
      - mountPath: /etc/pull-secret
        name: pull-secret
        readOnly: true
      - mountPath: /etc/report
        name: result-aggregator
        readOnly: true
    serviceAccountName: ci-operator
    volumes:
    - name: boskos
      secret:
        items:
        - key: credentials
          path: credentials
        secretName: boskos-credentials
    - name: ci-pull-credentials
      secret:
        secretName: ci-pull-credentials
    - name: manifest-tool-local-pusher
      secret:
        secretName: manifest-tool-local-pusher
    - name: pull-secret
      secret:
        secretName: registry-pull-credentials
    - name: result-aggregator
      secret:
        secretName: result-aggregator
- agent: kubernetes
  cluster: build05
  cron: 0 0 8,22 * *
  decorate: true
  decoration_config:
    skip_cloning: true
    timeout: 5h0m0s
  extra_refs:
  - base_ref: main
    org: openshift-qe
    repo: ocp-qe-perfscale-ci
  labels:
    ci-operator.openshift.io/cloud: aws
    ci-operator.openshift.io/cloud-cluster-profile: aws-perfscale-qe
    ci-operator.openshift.io/variant: rosa_hcp-4.17-nightly-x86
    ci.openshift.io/generator: prowgen
    job-release: "4.17"
    pj-rehearse.openshift.io/can-be-rehearsed: "true"
  name: periodic-ci-openshift-qe-ocp-qe-perfscale-ci-main-rosa_hcp-4.17-nightly-x86-data-path-9nodes
  reporter_config:
    slack:
      channel: '#ocp-qe-scale-ci-results'
      job_states_to_report:
      - success
      - failure
      - error
      report_template: '{{if eq .Status.State "success"}} :white_check_mark: Job *{{.Spec.Job}}*
        ended with *{{.Status.State}}*. <{{.Status.URL}}|View logs> :white_check_mark:
        {{else}} :warning:  Job *{{.Spec.Job}}* ended with *{{.Status.State}}*. <{{.Status.URL}}|View
        logs> :warning: {{end}}'
  spec:
    containers:
    - args:
      - --gcs-upload-secret=/secrets/gcs/service-account.json
      - --image-import-pull-secret=/etc/pull-secret/.dockerconfigjson
      - --lease-server-credentials-file=/etc/boskos/credentials
      - --report-credentials-file=/etc/report/credentials
      - --secret-dir=/secrets/ci-pull-credentials
      - --target=data-path-9nodes
      - --variant=rosa_hcp-4.17-nightly-x86
      command:
      - ci-operator
      image: ci-operator:latest
      imagePullPolicy: Always
      name: ""
      resources:
        requests:
          cpu: 10m
      volumeMounts:
      - mountPath: /etc/boskos
        name: boskos
        readOnly: true
      - mountPath: /secrets/ci-pull-credentials
        name: ci-pull-credentials
        readOnly: true
      - mountPath: /secrets/gcs
        name: gcs-credentials
        readOnly: true
      - mountPath: /secrets/manifest-tool
        name: manifest-tool-local-pusher
        readOnly: true
      - mountPath: /etc/pull-secret
        name: pull-secret
        readOnly: true
      - mountPath: /etc/report
        name: result-aggregator
        readOnly: true
    serviceAccountName: ci-operator
    volumes:
    - name: boskos
      secret:
        items:
        - key: credentials
          path: credentials
        secretName: boskos-credentials
    - name: ci-pull-credentials
      secret:
        secretName: ci-pull-credentials
    - name: manifest-tool-local-pusher
      secret:
        secretName: manifest-tool-local-pusher
    - name: pull-secret
      secret:
        secretName: registry-pull-credentials
    - name: result-aggregator
      secret:
        secretName: result-aggregator
- agent: kubernetes
  cluster: build05
  cron: 0 9 5,19 * *
  decorate: true
  decoration_config:
    skip_cloning: true
    timeout: 5h0m0s
  extra_refs:
  - base_ref: main
    org: openshift-qe
    repo: ocp-qe-perfscale-ci
  labels:
    ci-operator.openshift.io/cloud: aws
    ci-operator.openshift.io/cloud-cluster-profile: aws-perfscale-qe
    ci-operator.openshift.io/variant: rosa_hcp-4.17-nightly-x86
    ci.openshift.io/generator: prowgen
    job-release: "4.17"
    pj-rehearse.openshift.io/can-be-rehearsed: "true"
  name: periodic-ci-openshift-qe-ocp-qe-perfscale-ci-main-rosa_hcp-4.17-nightly-x86-node-density-heavy-24nodes
  reporter_config:
    slack:
      channel: '#ocp-qe-scale-ci-results'
      job_states_to_report:
      - success
      - failure
      - error
      report_template: '{{if eq .Status.State "success"}} :white_check_mark: Job *{{.Spec.Job}}*
        ended with *{{.Status.State}}*. <{{.Status.URL}}|View logs> :white_check_mark:
        {{else}} :warning:  Job *{{.Spec.Job}}* ended with *{{.Status.State}}*. <{{.Status.URL}}|View
        logs> :warning: {{end}}'
  spec:
    containers:
    - args:
      - --gcs-upload-secret=/secrets/gcs/service-account.json
      - --image-import-pull-secret=/etc/pull-secret/.dockerconfigjson
      - --lease-server-credentials-file=/etc/boskos/credentials
      - --report-credentials-file=/etc/report/credentials
      - --secret-dir=/secrets/ci-pull-credentials
      - --target=node-density-heavy-24nodes
      - --variant=rosa_hcp-4.17-nightly-x86
      command:
      - ci-operator
      image: ci-operator:latest
      imagePullPolicy: Always
      name: ""
      resources:
        requests:
          cpu: 10m
      volumeMounts:
      - mountPath: /etc/boskos
        name: boskos
        readOnly: true
      - mountPath: /secrets/ci-pull-credentials
        name: ci-pull-credentials
        readOnly: true
      - mountPath: /secrets/gcs
        name: gcs-credentials
        readOnly: true
      - mountPath: /secrets/manifest-tool
        name: manifest-tool-local-pusher
        readOnly: true
      - mountPath: /etc/pull-secret
        name: pull-secret
        readOnly: true
      - mountPath: /etc/report
        name: result-aggregator
        readOnly: true
    serviceAccountName: ci-operator
    volumes:
    - name: boskos
      secret:
        items:
        - key: credentials
          path: credentials
        secretName: boskos-credentials
    - name: ci-pull-credentials
      secret:
        secretName: ci-pull-credentials
    - name: manifest-tool-local-pusher
      secret:
        secretName: manifest-tool-local-pusher
    - name: pull-secret
      secret:
        secretName: registry-pull-credentials
    - name: result-aggregator
      secret:
        secretName: result-aggregator
- agent: kubernetes
  cluster: build05
  cron: 0 9 2,9,16,23 * *
  decorate: true
  decoration_config:
    skip_cloning: true
    timeout: 5h0m0s
  extra_refs:
  - base_ref: main
    org: openshift-qe
    repo: ocp-qe-perfscale-ci
  labels:
    ci-operator.openshift.io/cloud: aws
    ci-operator.openshift.io/cloud-cluster-profile: aws-perfscale-qe
    ci-operator.openshift.io/variant: rosa_hcp-4.18-nightly-x86
    ci.openshift.io/generator: prowgen
    job-release: "4.18"
    pj-rehearse.openshift.io/can-be-rehearsed: "true"
  name: periodic-ci-openshift-qe-ocp-qe-perfscale-ci-main-rosa_hcp-4.18-nightly-x86-control-plane-24nodes
  reporter_config:
    slack:
      channel: '#ocp-qe-scale-ci-results'
      job_states_to_report:
      - success
      - failure
      - error
      report_template: '{{if eq .Status.State "success"}} :white_check_mark: Job *{{.Spec.Job}}*
        ended with *{{.Status.State}}*. <{{.Status.URL}}|View logs> :white_check_mark:
        {{else}} :warning:  Job *{{.Spec.Job}}* ended with *{{.Status.State}}*. <{{.Status.URL}}|View
        logs> :warning: {{end}}'
  spec:
    containers:
    - args:
      - --gcs-upload-secret=/secrets/gcs/service-account.json
      - --image-import-pull-secret=/etc/pull-secret/.dockerconfigjson
      - --lease-server-credentials-file=/etc/boskos/credentials
      - --report-credentials-file=/etc/report/credentials
      - --secret-dir=/secrets/ci-pull-credentials
      - --target=control-plane-24nodes
      - --variant=rosa_hcp-4.18-nightly-x86
      command:
      - ci-operator
      image: ci-operator:latest
      imagePullPolicy: Always
      name: ""
      resources:
        requests:
          cpu: 10m
      volumeMounts:
      - mountPath: /etc/boskos
        name: boskos
        readOnly: true
      - mountPath: /secrets/ci-pull-credentials
        name: ci-pull-credentials
        readOnly: true
      - mountPath: /secrets/gcs
        name: gcs-credentials
        readOnly: true
      - mountPath: /secrets/manifest-tool
        name: manifest-tool-local-pusher
        readOnly: true
      - mountPath: /etc/pull-secret
        name: pull-secret
        readOnly: true
      - mountPath: /etc/report
        name: result-aggregator
        readOnly: true
    serviceAccountName: ci-operator
    volumes:
    - name: boskos
      secret:
        items:
        - key: credentials
          path: credentials
        secretName: boskos-credentials
    - name: ci-pull-credentials
      secret:
        secretName: ci-pull-credentials
    - name: manifest-tool-local-pusher
      secret:
        secretName: manifest-tool-local-pusher
    - name: pull-secret
      secret:
        secretName: registry-pull-credentials
    - name: result-aggregator
      secret:
        secretName: result-aggregator
- agent: kubernetes
  cluster: build05
  cron: 0 1 1,8,15,22 * *
  decorate: true
  decoration_config:
    skip_cloning: true
    timeout: 5h0m0s
  extra_refs:
  - base_ref: main
    org: openshift-qe
    repo: ocp-qe-perfscale-ci
  labels:
    ci-operator.openshift.io/cloud: aws
    ci-operator.openshift.io/cloud-cluster-profile: aws-perfscale-qe
    ci-operator.openshift.io/variant: rosa_hcp-4.18-nightly-x86
    ci.openshift.io/generator: prowgen
    job-release: "4.18"
    pj-rehearse.openshift.io/can-be-rehearsed: "true"
  name: periodic-ci-openshift-qe-ocp-qe-perfscale-ci-main-rosa_hcp-4.18-nightly-x86-data-path-9nodes
  reporter_config:
    slack:
      channel: '#ocp-qe-scale-ci-results'
      job_states_to_report:
      - success
      - failure
      - error
      report_template: '{{if eq .Status.State "success"}} :white_check_mark: Job *{{.Spec.Job}}*
        ended with *{{.Status.State}}*. <{{.Status.URL}}|View logs> :white_check_mark:
        {{else}} :warning:  Job *{{.Spec.Job}}* ended with *{{.Status.State}}*. <{{.Status.URL}}|View
        logs> :warning: {{end}}'
  spec:
    containers:
    - args:
      - --gcs-upload-secret=/secrets/gcs/service-account.json
      - --image-import-pull-secret=/etc/pull-secret/.dockerconfigjson
      - --lease-server-credentials-file=/etc/boskos/credentials
      - --report-credentials-file=/etc/report/credentials
      - --secret-dir=/secrets/ci-pull-credentials
      - --target=data-path-9nodes
      - --variant=rosa_hcp-4.18-nightly-x86
      command:
      - ci-operator
      image: ci-operator:latest
      imagePullPolicy: Always
      name: ""
      resources:
        requests:
          cpu: 10m
      volumeMounts:
      - mountPath: /etc/boskos
        name: boskos
        readOnly: true
      - mountPath: /secrets/ci-pull-credentials
        name: ci-pull-credentials
        readOnly: true
      - mountPath: /secrets/gcs
        name: gcs-credentials
        readOnly: true
      - mountPath: /secrets/manifest-tool
        name: manifest-tool-local-pusher
        readOnly: true
      - mountPath: /etc/pull-secret
        name: pull-secret
        readOnly: true
      - mountPath: /etc/report
        name: result-aggregator
        readOnly: true
    serviceAccountName: ci-operator
    volumes:
    - name: boskos
      secret:
        items:
        - key: credentials
          path: credentials
        secretName: boskos-credentials
    - name: ci-pull-credentials
      secret:
        secretName: ci-pull-credentials
    - name: manifest-tool-local-pusher
      secret:
        secretName: manifest-tool-local-pusher
    - name: pull-secret
      secret:
        secretName: registry-pull-credentials
    - name: result-aggregator
      secret:
        secretName: result-aggregator
- agent: kubernetes
  cluster: build05
  cron: 0 5 5,12,19,26 * *
  decorate: true
  decoration_config:
    skip_cloning: true
    timeout: 5h0m0s
  extra_refs:
  - base_ref: main
    org: openshift-qe
    repo: ocp-qe-perfscale-ci
  labels:
    ci-operator.openshift.io/cloud: aws
    ci-operator.openshift.io/cloud-cluster-profile: aws-perfscale-qe
    ci-operator.openshift.io/variant: rosa_hcp-4.18-nightly-x86
    ci.openshift.io/generator: prowgen
    job-release: "4.18"
    pj-rehearse.openshift.io/can-be-rehearsed: "true"
  name: periodic-ci-openshift-qe-ocp-qe-perfscale-ci-main-rosa_hcp-4.18-nightly-x86-node-density-heavy-24nodes
  reporter_config:
    slack:
      channel: '#ocp-qe-scale-ci-results'
      job_states_to_report:
      - success
      - failure
      - error
      report_template: '{{if eq .Status.State "success"}} :white_check_mark: Job *{{.Spec.Job}}*
        ended with *{{.Status.State}}*. <{{.Status.URL}}|View logs> :white_check_mark:
        {{else}} :warning:  Job *{{.Spec.Job}}* ended with *{{.Status.State}}*. <{{.Status.URL}}|View
        logs> :warning: {{end}}'
  spec:
    containers:
    - args:
      - --gcs-upload-secret=/secrets/gcs/service-account.json
      - --image-import-pull-secret=/etc/pull-secret/.dockerconfigjson
      - --lease-server-credentials-file=/etc/boskos/credentials
      - --report-credentials-file=/etc/report/credentials
      - --secret-dir=/secrets/ci-pull-credentials
      - --target=node-density-heavy-24nodes
      - --variant=rosa_hcp-4.18-nightly-x86
      command:
      - ci-operator
      image: ci-operator:latest
      imagePullPolicy: Always
      name: ""
      resources:
        requests:
          cpu: 10m
      volumeMounts:
      - mountPath: /etc/boskos
        name: boskos
        readOnly: true
      - mountPath: /secrets/ci-pull-credentials
        name: ci-pull-credentials
        readOnly: true
      - mountPath: /secrets/gcs
        name: gcs-credentials
        readOnly: true
      - mountPath: /secrets/manifest-tool
        name: manifest-tool-local-pusher
        readOnly: true
      - mountPath: /etc/pull-secret
        name: pull-secret
        readOnly: true
      - mountPath: /etc/report
        name: result-aggregator
        readOnly: true
    serviceAccountName: ci-operator
    volumes:
    - name: boskos
      secret:
        items:
        - key: credentials
          path: credentials
        secretName: boskos-credentials
    - name: ci-pull-credentials
      secret:
        secretName: ci-pull-credentials
    - name: manifest-tool-local-pusher
      secret:
        secretName: manifest-tool-local-pusher
    - name: pull-secret
      secret:
        secretName: registry-pull-credentials
    - name: result-aggregator
      secret:
        secretName: result-aggregator
- agent: kubernetes
  cluster: build05
  cron: 0 9 2,9,16,23 * *
  decorate: true
  decoration_config:
    skip_cloning: true
    timeout: 5h0m0s
  extra_refs:
  - base_ref: main
    org: openshift-qe
    repo: ocp-qe-perfscale-ci
  labels:
    ci-operator.openshift.io/cloud: aws
    ci-operator.openshift.io/cloud-cluster-profile: aws-perfscale-qe
    ci-operator.openshift.io/variant: rosa_hcp-4.19-nightly-x86
    ci.openshift.io/generator: prowgen
    job-release: "4.19"
    pj-rehearse.openshift.io/can-be-rehearsed: "true"
  name: periodic-ci-openshift-qe-ocp-qe-perfscale-ci-main-rosa_hcp-4.19-nightly-x86-control-plane-24nodes
  spec:
    containers:
    - args:
      - --gcs-upload-secret=/secrets/gcs/service-account.json
      - --image-import-pull-secret=/etc/pull-secret/.dockerconfigjson
      - --lease-server-credentials-file=/etc/boskos/credentials
      - --report-credentials-file=/etc/report/credentials
      - --secret-dir=/secrets/ci-pull-credentials
      - --target=control-plane-24nodes
      - --variant=rosa_hcp-4.19-nightly-x86
      command:
      - ci-operator
      image: ci-operator:latest
      imagePullPolicy: Always
      name: ""
      resources:
        requests:
          cpu: 10m
      volumeMounts:
      - mountPath: /etc/boskos
        name: boskos
        readOnly: true
      - mountPath: /secrets/ci-pull-credentials
        name: ci-pull-credentials
        readOnly: true
      - mountPath: /secrets/gcs
        name: gcs-credentials
        readOnly: true
      - mountPath: /secrets/manifest-tool
        name: manifest-tool-local-pusher
        readOnly: true
      - mountPath: /etc/pull-secret
        name: pull-secret
        readOnly: true
      - mountPath: /etc/report
        name: result-aggregator
        readOnly: true
    serviceAccountName: ci-operator
    volumes:
    - name: boskos
      secret:
        items:
        - key: credentials
          path: credentials
        secretName: boskos-credentials
    - name: ci-pull-credentials
      secret:
        secretName: ci-pull-credentials
    - name: manifest-tool-local-pusher
      secret:
        secretName: manifest-tool-local-pusher
    - name: pull-secret
      secret:
        secretName: registry-pull-credentials
    - name: result-aggregator
      secret:
        secretName: result-aggregator
- agent: kubernetes
  cluster: build05
  cron: 0 1 1,8,15,22 * *
  decorate: true
  decoration_config:
    skip_cloning: true
    timeout: 5h0m0s
  extra_refs:
  - base_ref: main
    org: openshift-qe
    repo: ocp-qe-perfscale-ci
  labels:
    ci-operator.openshift.io/cloud: aws
    ci-operator.openshift.io/cloud-cluster-profile: aws-perfscale-qe
    ci-operator.openshift.io/variant: rosa_hcp-4.19-nightly-x86
    ci.openshift.io/generator: prowgen
    job-release: "4.19"
    pj-rehearse.openshift.io/can-be-rehearsed: "true"
  name: periodic-ci-openshift-qe-ocp-qe-perfscale-ci-main-rosa_hcp-4.19-nightly-x86-data-path-9nodes
  spec:
    containers:
    - args:
      - --gcs-upload-secret=/secrets/gcs/service-account.json
      - --image-import-pull-secret=/etc/pull-secret/.dockerconfigjson
      - --lease-server-credentials-file=/etc/boskos/credentials
      - --report-credentials-file=/etc/report/credentials
      - --secret-dir=/secrets/ci-pull-credentials
      - --target=data-path-9nodes
      - --variant=rosa_hcp-4.19-nightly-x86
      command:
      - ci-operator
      image: ci-operator:latest
      imagePullPolicy: Always
      name: ""
      resources:
        requests:
          cpu: 10m
      volumeMounts:
      - mountPath: /etc/boskos
        name: boskos
        readOnly: true
      - mountPath: /secrets/ci-pull-credentials
        name: ci-pull-credentials
        readOnly: true
      - mountPath: /secrets/gcs
        name: gcs-credentials
        readOnly: true
      - mountPath: /secrets/manifest-tool
        name: manifest-tool-local-pusher
        readOnly: true
      - mountPath: /etc/pull-secret
        name: pull-secret
        readOnly: true
      - mountPath: /etc/report
        name: result-aggregator
        readOnly: true
    serviceAccountName: ci-operator
    volumes:
    - name: boskos
      secret:
        items:
        - key: credentials
          path: credentials
        secretName: boskos-credentials
    - name: ci-pull-credentials
      secret:
        secretName: ci-pull-credentials
    - name: manifest-tool-local-pusher
      secret:
        secretName: manifest-tool-local-pusher
    - name: pull-secret
      secret:
        secretName: registry-pull-credentials
    - name: result-aggregator
      secret:
        secretName: result-aggregator
- agent: kubernetes
  cluster: build05
  cron: 0 5 5,12,19,26 * *
  decorate: true
  decoration_config:
    skip_cloning: true
    timeout: 5h0m0s
  extra_refs:
  - base_ref: main
    org: openshift-qe
    repo: ocp-qe-perfscale-ci
  labels:
    ci-operator.openshift.io/cloud: aws
    ci-operator.openshift.io/cloud-cluster-profile: aws-perfscale-qe
    ci-operator.openshift.io/variant: rosa_hcp-4.19-nightly-x86
    ci.openshift.io/generator: prowgen
    job-release: "4.19"
    pj-rehearse.openshift.io/can-be-rehearsed: "true"
  name: periodic-ci-openshift-qe-ocp-qe-perfscale-ci-main-rosa_hcp-4.19-nightly-x86-node-density-heavy-24nodes
  spec:
    containers:
    - args:
      - --gcs-upload-secret=/secrets/gcs/service-account.json
      - --image-import-pull-secret=/etc/pull-secret/.dockerconfigjson
      - --lease-server-credentials-file=/etc/boskos/credentials
      - --report-credentials-file=/etc/report/credentials
      - --secret-dir=/secrets/ci-pull-credentials
      - --target=node-density-heavy-24nodes
      - --variant=rosa_hcp-4.19-nightly-x86
      command:
      - ci-operator
      image: ci-operator:latest
      imagePullPolicy: Always
      name: ""
      resources:
        requests:
          cpu: 10m
      volumeMounts:
      - mountPath: /etc/boskos
        name: boskos
        readOnly: true
      - mountPath: /secrets/ci-pull-credentials
        name: ci-pull-credentials
        readOnly: true
      - mountPath: /secrets/gcs
        name: gcs-credentials
        readOnly: true
      - mountPath: /secrets/manifest-tool
        name: manifest-tool-local-pusher
        readOnly: true
      - mountPath: /etc/pull-secret
        name: pull-secret
        readOnly: true
      - mountPath: /etc/report
        name: result-aggregator
        readOnly: true
    serviceAccountName: ci-operator
    volumes:
    - name: boskos
      secret:
        items:
        - key: credentials
          path: credentials
        secretName: boskos-credentials
    - name: ci-pull-credentials
      secret:
        secretName: ci-pull-credentials
    - name: manifest-tool-local-pusher
      secret:
        secretName: manifest-tool-local-pusher
    - name: pull-secret
      secret:
        secretName: registry-pull-credentials
    - name: result-aggregator
      secret:
        secretName: result-aggregator
- agent: kubernetes
  cluster: vsphere02
  cron: 0 7 2,9,16,23 * *
  decorate: true
  decoration_config:
    skip_cloning: true
    timeout: 5h0m0s
  extra_refs:
  - base_ref: main
    org: openshift-qe
    repo: ocp-qe-perfscale-ci
  labels:
    ci-operator.openshift.io/cloud: vsphere
    ci-operator.openshift.io/cloud-cluster-profile: vsphere-elastic
    ci-operator.openshift.io/variant: vsphere-4.18-nightly-x86
    ci.openshift.io/generator: prowgen
    job-release: "4.18"
    pj-rehearse.openshift.io/can-be-rehearsed: "true"
  name: periodic-ci-openshift-qe-ocp-qe-perfscale-ci-main-vsphere-4.18-nightly-x86-vcenter-1-ipv4ipv6dual-control-plane-24nodes
  reporter_config:
    slack:
      channel: '#ocp-qe-scale-ci-results'
      job_states_to_report:
      - success
      - failure
      - error
      report_template: '{{if eq .Status.State "success"}} :white_check_mark: Job *{{.Spec.Job}}*
        ended with *{{.Status.State}}*. <{{.Status.URL}}|View logs> :white_check_mark:
        {{else}} :warning:  Job *{{.Spec.Job}}* ended with *{{.Status.State}}*. <{{.Status.URL}}|View
        logs> :warning: {{end}}'
  spec:
    containers:
    - args:
      - --gcs-upload-secret=/secrets/gcs/service-account.json
      - --image-import-pull-secret=/etc/pull-secret/.dockerconfigjson
      - --lease-server-credentials-file=/etc/boskos/credentials
      - --report-credentials-file=/etc/report/credentials
      - --secret-dir=/secrets/ci-pull-credentials
      - --target=vcenter-1-ipv4ipv6dual-control-plane-24nodes
      - --variant=vsphere-4.18-nightly-x86
      command:
      - ci-operator
      image: ci-operator:latest
      imagePullPolicy: Always
      name: ""
      resources:
        requests:
          cpu: 10m
      volumeMounts:
      - mountPath: /etc/boskos
        name: boskos
        readOnly: true
      - mountPath: /secrets/ci-pull-credentials
        name: ci-pull-credentials
        readOnly: true
      - mountPath: /secrets/gcs
        name: gcs-credentials
        readOnly: true
      - mountPath: /secrets/manifest-tool
        name: manifest-tool-local-pusher
        readOnly: true
      - mountPath: /etc/pull-secret
        name: pull-secret
        readOnly: true
      - mountPath: /etc/report
        name: result-aggregator
        readOnly: true
    serviceAccountName: ci-operator
    volumes:
    - name: boskos
      secret:
        items:
        - key: credentials
          path: credentials
        secretName: boskos-credentials
    - name: ci-pull-credentials
      secret:
        secretName: ci-pull-credentials
    - name: manifest-tool-local-pusher
      secret:
        secretName: manifest-tool-local-pusher
    - name: pull-secret
      secret:
        secretName: registry-pull-credentials
    - name: result-aggregator
      secret:
        secretName: result-aggregator
- agent: kubernetes
  cluster: build05
  cron: 0 0 * * 1
  decorate: true
  decoration_config:
    skip_cloning: true
  extra_refs:
  - base_ref: main
    org: openshift-qe
    repo: ocp-qe-perfscale-ci
  labels:
    ci-operator.openshift.io/cluster: build05
    ci-operator.openshift.io/variant: write_jobs_to_gsheet
    ci.openshift.io/generator: prowgen
    job-release: "4.17"
    pj-rehearse.openshift.io/can-be-rehearsed: "true"
  name: periodic-ci-openshift-qe-ocp-qe-perfscale-ci-main-write_jobs_to_gsheet-get-orion-results-cdv2
  reporter_config:
    slack:
      channel: '#ocp-qe-scale-ci-results'
      job_states_to_report:
      - success
      - failure
      - error
      report_template: '{{if eq .Status.State "success"}} :white_check_mark: Job *{{.Spec.Job}}*
        ended with *{{.Status.State}}*. <{{.Status.URL}}|View logs> :white_check_mark:
        {{else}} :warning:  Job *{{.Spec.Job}}* ended with *{{.Status.State}}*. <{{.Status.URL}}|View
        logs> :warning: {{end}}'
  spec:
    containers:
    - args:
      - --gcs-upload-secret=/secrets/gcs/service-account.json
      - --image-import-pull-secret=/etc/pull-secret/.dockerconfigjson
      - --report-credentials-file=/etc/report/credentials
      - --secret-dir=/secrets/ci-pull-credentials
      - --target=get-orion-results-cdv2
      - --variant=write_jobs_to_gsheet
      command:
      - ci-operator
      image: ci-operator:latest
      imagePullPolicy: Always
      name: ""
      resources:
        requests:
          cpu: 10m
      volumeMounts:
      - mountPath: /secrets/ci-pull-credentials
        name: ci-pull-credentials
        readOnly: true
      - mountPath: /secrets/gcs
        name: gcs-credentials
        readOnly: true
      - mountPath: /secrets/manifest-tool
        name: manifest-tool-local-pusher
        readOnly: true
      - mountPath: /etc/pull-secret
        name: pull-secret
        readOnly: true
      - mountPath: /etc/report
        name: result-aggregator
        readOnly: true
    serviceAccountName: ci-operator
    volumes:
    - name: ci-pull-credentials
      secret:
        secretName: ci-pull-credentials
    - name: manifest-tool-local-pusher
      secret:
        secretName: manifest-tool-local-pusher
    - name: pull-secret
      secret:
        secretName: registry-pull-credentials
    - name: result-aggregator
      secret:
        secretName: result-aggregator
- agent: kubernetes
  cluster: build05
  cron: 0 0 * * 1
  decorate: true
  decoration_config:
    skip_cloning: true
  extra_refs:
  - base_ref: main
    org: openshift-qe
    repo: ocp-qe-perfscale-ci
  labels:
    ci-operator.openshift.io/cluster: build05
    ci-operator.openshift.io/variant: write_jobs_to_gsheet
    ci.openshift.io/generator: prowgen
    job-release: "4.17"
    pj-rehearse.openshift.io/can-be-rehearsed: "true"
  name: periodic-ci-openshift-qe-ocp-qe-perfscale-ci-main-write_jobs_to_gsheet-get-orion-results-nd
  reporter_config:
    slack:
      channel: '#ocp-qe-scale-ci-results'
      job_states_to_report:
      - success
      - failure
      - error
      report_template: '{{if eq .Status.State "success"}} :white_check_mark: Job *{{.Spec.Job}}*
        ended with *{{.Status.State}}*. <{{.Status.URL}}|View logs> :white_check_mark:
        {{else}} :warning:  Job *{{.Spec.Job}}* ended with *{{.Status.State}}*. <{{.Status.URL}}|View
        logs> :warning: {{end}}'
  spec:
    containers:
    - args:
      - --gcs-upload-secret=/secrets/gcs/service-account.json
      - --image-import-pull-secret=/etc/pull-secret/.dockerconfigjson
      - --report-credentials-file=/etc/report/credentials
      - --secret-dir=/secrets/ci-pull-credentials
      - --target=get-orion-results-nd
      - --variant=write_jobs_to_gsheet
      command:
      - ci-operator
      image: ci-operator:latest
      imagePullPolicy: Always
      name: ""
      resources:
        requests:
          cpu: 10m
      volumeMounts:
      - mountPath: /secrets/ci-pull-credentials
        name: ci-pull-credentials
        readOnly: true
      - mountPath: /secrets/gcs
        name: gcs-credentials
        readOnly: true
      - mountPath: /secrets/manifest-tool
        name: manifest-tool-local-pusher
        readOnly: true
      - mountPath: /etc/pull-secret
        name: pull-secret
        readOnly: true
      - mountPath: /etc/report
        name: result-aggregator
        readOnly: true
    serviceAccountName: ci-operator
    volumes:
    - name: ci-pull-credentials
      secret:
        secretName: ci-pull-credentials
    - name: manifest-tool-local-pusher
      secret:
        secretName: manifest-tool-local-pusher
    - name: pull-secret
      secret:
        secretName: registry-pull-credentials
    - name: result-aggregator
      secret:
        secretName: result-aggregator
- agent: kubernetes
  cluster: build09
  cron: 0 0 */21 * *
  decorate: true
  decoration_config:
    skip_cloning: true
  extra_refs:
  - base_ref: main
    org: openshift-qe
    repo: ocp-qe-perfscale-ci
  labels:
    ci-operator.openshift.io/variant: write_jobs_to_gsheet
    ci.openshift.io/generator: prowgen
    job-release: "4.17"
    pj-rehearse.openshift.io/can-be-rehearsed: "true"
  name: periodic-ci-openshift-qe-ocp-qe-perfscale-ci-main-write_jobs_to_gsheet-write-jobs-to-google-sheet-sprintly
  reporter_config:
    slack:
      channel: '#ocp-qe-scale-ci-results'
      job_states_to_report:
      - success
      - failure
      - error
      report_template: '{{if eq .Status.State "success"}} :white_check_mark: Job *{{.Spec.Job}}*
        ended with *{{.Status.State}}*. <{{.Status.URL}}|View logs> :white_check_mark:
        {{else}} :warning:  Job *{{.Spec.Job}}* ended with *{{.Status.State}}*. <{{.Status.URL}}|View
        logs> :warning: {{end}}'
  spec:
    containers:
    - args:
      - --gcs-upload-secret=/secrets/gcs/service-account.json
      - --image-import-pull-secret=/etc/pull-secret/.dockerconfigjson
      - --report-credentials-file=/etc/report/credentials
      - --secret-dir=/secrets/ci-pull-credentials
      - --target=write-jobs-to-google-sheet-sprintly
      - --variant=write_jobs_to_gsheet
      command:
      - ci-operator
      image: ci-operator:latest
      imagePullPolicy: Always
      name: ""
      resources:
        requests:
          cpu: 10m
      volumeMounts:
      - mountPath: /secrets/ci-pull-credentials
        name: ci-pull-credentials
        readOnly: true
      - mountPath: /secrets/gcs
        name: gcs-credentials
        readOnly: true
      - mountPath: /secrets/manifest-tool
        name: manifest-tool-local-pusher
        readOnly: true
      - mountPath: /etc/pull-secret
        name: pull-secret
        readOnly: true
      - mountPath: /etc/report
        name: result-aggregator
        readOnly: true
    serviceAccountName: ci-operator
    volumes:
    - name: ci-pull-credentials
      secret:
        secretName: ci-pull-credentials
    - name: manifest-tool-local-pusher
      secret:
        secretName: manifest-tool-local-pusher
    - name: pull-secret
      secret:
        secretName: registry-pull-credentials
    - name: result-aggregator
      secret:
        secretName: result-aggregator<|MERGE_RESOLUTION|>--- conflicted
+++ resolved
@@ -1391,157 +1391,6 @@
         secretName: result-aggregator
 - agent: kubernetes
   cluster: build05
-  cron: 0 20 27 * *
-  decorate: true
-  decoration_config:
-    skip_cloning: true
-    timeout: 7h0m0s
-  extra_refs:
-  - base_ref: main
-    org: openshift-qe
-    repo: ocp-qe-perfscale-ci
-  labels:
-    ci-operator.openshift.io/cloud: aws
-    ci-operator.openshift.io/cloud-cluster-profile: aws-perfscale
-    ci-operator.openshift.io/variant: aws-4.16-nightly-x86
-    ci.openshift.io/generator: prowgen
-    job-release: "4.16"
-    pj-rehearse.openshift.io/can-be-rehearsed: "true"
-  name: periodic-ci-openshift-qe-ocp-qe-perfscale-ci-main-aws-4.16-nightly-x86-kube-burner-workers-autoscale-120nodes
-  spec:
-    containers:
-    - args:
-      - --gcs-upload-secret=/secrets/gcs/service-account.json
-      - --image-import-pull-secret=/etc/pull-secret/.dockerconfigjson
-      - --lease-server-credentials-file=/etc/boskos/credentials
-      - --report-credentials-file=/etc/report/credentials
-      - --secret-dir=/secrets/ci-pull-credentials
-      - --target=kube-burner-workers-autoscale-120nodes
-      - --variant=aws-4.16-nightly-x86
-      command:
-      - ci-operator
-      image: ci-operator:latest
-      imagePullPolicy: Always
-      name: ""
-      resources:
-        requests:
-          cpu: 10m
-      volumeMounts:
-      - mountPath: /etc/boskos
-        name: boskos
-        readOnly: true
-      - mountPath: /secrets/ci-pull-credentials
-        name: ci-pull-credentials
-        readOnly: true
-      - mountPath: /secrets/gcs
-        name: gcs-credentials
-        readOnly: true
-      - mountPath: /secrets/manifest-tool
-        name: manifest-tool-local-pusher
-        readOnly: true
-      - mountPath: /etc/pull-secret
-        name: pull-secret
-        readOnly: true
-      - mountPath: /etc/report
-        name: result-aggregator
-        readOnly: true
-    serviceAccountName: ci-operator
-    volumes:
-    - name: boskos
-      secret:
-        items:
-        - key: credentials
-          path: credentials
-        secretName: boskos-credentials
-    - name: ci-pull-credentials
-      secret:
-        secretName: ci-pull-credentials
-    - name: manifest-tool-local-pusher
-      secret:
-        secretName: manifest-tool-local-pusher
-    - name: pull-secret
-      secret:
-        secretName: registry-pull-credentials
-    - name: result-aggregator
-      secret:
-        secretName: result-aggregator
-- agent: kubernetes
-  cluster: build05
-  cron: 0 16 27 * *
-  decorate: true
-  decoration_config:
-    skip_cloning: true
-  extra_refs:
-  - base_ref: main
-    org: openshift-qe
-    repo: ocp-qe-perfscale-ci
-  labels:
-    ci-operator.openshift.io/cloud: aws
-    ci-operator.openshift.io/cloud-cluster-profile: aws-perfscale-qe
-    ci-operator.openshift.io/variant: aws-4.16-nightly-x86
-    ci.openshift.io/generator: prowgen
-    job-release: "4.16"
-    pj-rehearse.openshift.io/can-be-rehearsed: "true"
-  name: periodic-ci-openshift-qe-ocp-qe-perfscale-ci-main-aws-4.16-nightly-x86-kube-burner-workers-autoscale-24nodes
-  spec:
-    containers:
-    - args:
-      - --gcs-upload-secret=/secrets/gcs/service-account.json
-      - --image-import-pull-secret=/etc/pull-secret/.dockerconfigjson
-      - --lease-server-credentials-file=/etc/boskos/credentials
-      - --report-credentials-file=/etc/report/credentials
-      - --secret-dir=/secrets/ci-pull-credentials
-      - --target=kube-burner-workers-autoscale-24nodes
-      - --variant=aws-4.16-nightly-x86
-      command:
-      - ci-operator
-      image: ci-operator:latest
-      imagePullPolicy: Always
-      name: ""
-      resources:
-        requests:
-          cpu: 10m
-      volumeMounts:
-      - mountPath: /etc/boskos
-        name: boskos
-        readOnly: true
-      - mountPath: /secrets/ci-pull-credentials
-        name: ci-pull-credentials
-        readOnly: true
-      - mountPath: /secrets/gcs
-        name: gcs-credentials
-        readOnly: true
-      - mountPath: /secrets/manifest-tool
-        name: manifest-tool-local-pusher
-        readOnly: true
-      - mountPath: /etc/pull-secret
-        name: pull-secret
-        readOnly: true
-      - mountPath: /etc/report
-        name: result-aggregator
-        readOnly: true
-    serviceAccountName: ci-operator
-    volumes:
-    - name: boskos
-      secret:
-        items:
-        - key: credentials
-          path: credentials
-        secretName: boskos-credentials
-    - name: ci-pull-credentials
-      secret:
-        secretName: ci-pull-credentials
-    - name: manifest-tool-local-pusher
-      secret:
-        secretName: manifest-tool-local-pusher
-    - name: pull-secret
-      secret:
-        secretName: registry-pull-credentials
-    - name: result-aggregator
-      secret:
-        secretName: result-aggregator
-- agent: kubernetes
-  cluster: build05
   cron: 0 9 10,24 * *
   decorate: true
   decoration_config:
@@ -1629,238 +1478,7 @@
         secretName: result-aggregator
 - agent: kubernetes
   cluster: build05
-<<<<<<< HEAD
   cron: 0 12 12,26 * *
-=======
-  cron: 0 20 27 * *
-  decorate: true
-  decoration_config:
-    skip_cloning: true
-    timeout: 7h0m0s
-  extra_refs:
-  - base_ref: main
-    org: openshift-qe
-    repo: ocp-qe-perfscale-ci
-  labels:
-    ci-operator.openshift.io/cloud: aws
-    ci-operator.openshift.io/cloud-cluster-profile: aws-perfscale
-    ci-operator.openshift.io/variant: aws-4.16-nightly-x86
-    ci.openshift.io/generator: prowgen
-    job-release: "4.16"
-    pj-rehearse.openshift.io/can-be-rehearsed: "true"
-  name: periodic-ci-openshift-qe-ocp-qe-perfscale-ci-main-aws-4.16-nightly-x86-workers-autoscale-120nodes
-  spec:
-    containers:
-    - args:
-      - --gcs-upload-secret=/secrets/gcs/service-account.json
-      - --image-import-pull-secret=/etc/pull-secret/.dockerconfigjson
-      - --lease-server-credentials-file=/etc/boskos/credentials
-      - --report-credentials-file=/etc/report/credentials
-      - --secret-dir=/secrets/ci-pull-credentials
-      - --target=workers-autoscale-120nodes
-      - --variant=aws-4.16-nightly-x86
-      command:
-      - ci-operator
-      image: ci-operator:latest
-      imagePullPolicy: Always
-      name: ""
-      resources:
-        requests:
-          cpu: 10m
-      volumeMounts:
-      - mountPath: /etc/boskos
-        name: boskos
-        readOnly: true
-      - mountPath: /secrets/ci-pull-credentials
-        name: ci-pull-credentials
-        readOnly: true
-      - mountPath: /secrets/gcs
-        name: gcs-credentials
-        readOnly: true
-      - mountPath: /secrets/manifest-tool
-        name: manifest-tool-local-pusher
-        readOnly: true
-      - mountPath: /etc/pull-secret
-        name: pull-secret
-        readOnly: true
-      - mountPath: /etc/report
-        name: result-aggregator
-        readOnly: true
-    serviceAccountName: ci-operator
-    volumes:
-    - name: boskos
-      secret:
-        items:
-        - key: credentials
-          path: credentials
-        secretName: boskos-credentials
-    - name: ci-pull-credentials
-      secret:
-        secretName: ci-pull-credentials
-    - name: manifest-tool-local-pusher
-      secret:
-        secretName: manifest-tool-local-pusher
-    - name: pull-secret
-      secret:
-        secretName: registry-pull-credentials
-    - name: result-aggregator
-      secret:
-        secretName: result-aggregator
-- agent: kubernetes
-  cluster: build05
-  cron: 0 16 27 * *
-  decorate: true
-  decoration_config:
-    skip_cloning: true
-  extra_refs:
-  - base_ref: main
-    org: openshift-qe
-    repo: ocp-qe-perfscale-ci
-  labels:
-    ci-operator.openshift.io/cloud: aws
-    ci-operator.openshift.io/cloud-cluster-profile: aws-perfscale-qe
-    ci-operator.openshift.io/variant: aws-4.16-nightly-x86
-    ci.openshift.io/generator: prowgen
-    job-release: "4.16"
-    pj-rehearse.openshift.io/can-be-rehearsed: "true"
-  name: periodic-ci-openshift-qe-ocp-qe-perfscale-ci-main-aws-4.16-nightly-x86-workers-autoscale-24nodes
-  spec:
-    containers:
-    - args:
-      - --gcs-upload-secret=/secrets/gcs/service-account.json
-      - --image-import-pull-secret=/etc/pull-secret/.dockerconfigjson
-      - --lease-server-credentials-file=/etc/boskos/credentials
-      - --report-credentials-file=/etc/report/credentials
-      - --secret-dir=/secrets/ci-pull-credentials
-      - --target=workers-autoscale-24nodes
-      - --variant=aws-4.16-nightly-x86
-      command:
-      - ci-operator
-      image: ci-operator:latest
-      imagePullPolicy: Always
-      name: ""
-      resources:
-        requests:
-          cpu: 10m
-      volumeMounts:
-      - mountPath: /etc/boskos
-        name: boskos
-        readOnly: true
-      - mountPath: /secrets/ci-pull-credentials
-        name: ci-pull-credentials
-        readOnly: true
-      - mountPath: /secrets/gcs
-        name: gcs-credentials
-        readOnly: true
-      - mountPath: /secrets/manifest-tool
-        name: manifest-tool-local-pusher
-        readOnly: true
-      - mountPath: /etc/pull-secret
-        name: pull-secret
-        readOnly: true
-      - mountPath: /etc/report
-        name: result-aggregator
-        readOnly: true
-    serviceAccountName: ci-operator
-    volumes:
-    - name: boskos
-      secret:
-        items:
-        - key: credentials
-          path: credentials
-        secretName: boskos-credentials
-    - name: ci-pull-credentials
-      secret:
-        secretName: ci-pull-credentials
-    - name: manifest-tool-local-pusher
-      secret:
-        secretName: manifest-tool-local-pusher
-    - name: pull-secret
-      secret:
-        secretName: registry-pull-credentials
-    - name: result-aggregator
-      secret:
-        secretName: result-aggregator
-- agent: kubernetes
-  cluster: build05
-  cron: '@yearly'
-  decorate: true
-  decoration_config:
-    skip_cloning: true
-    timeout: 3h30m0s
-  extra_refs:
-  - base_ref: main
-    org: openshift-qe
-    repo: ocp-qe-perfscale-ci
-  labels:
-    ci-operator.openshift.io/cloud: aws
-    ci-operator.openshift.io/cloud-cluster-profile: aws-perfscale-qe
-    ci-operator.openshift.io/variant: aws-4.16-nightly-x86
-    ci.openshift.io/generator: prowgen
-    job-release: "4.16"
-    pj-rehearse.openshift.io/can-be-rehearsed: "true"
-  name: periodic-ci-openshift-qe-ocp-qe-perfscale-ci-main-aws-4.16-nightly-x86-workers-autoscale-6nodes
-  spec:
-    containers:
-    - args:
-      - --gcs-upload-secret=/secrets/gcs/service-account.json
-      - --image-import-pull-secret=/etc/pull-secret/.dockerconfigjson
-      - --lease-server-credentials-file=/etc/boskos/credentials
-      - --report-credentials-file=/etc/report/credentials
-      - --secret-dir=/secrets/ci-pull-credentials
-      - --target=workers-autoscale-6nodes
-      - --variant=aws-4.16-nightly-x86
-      command:
-      - ci-operator
-      image: ci-operator:latest
-      imagePullPolicy: Always
-      name: ""
-      resources:
-        requests:
-          cpu: 10m
-      volumeMounts:
-      - mountPath: /etc/boskos
-        name: boskos
-        readOnly: true
-      - mountPath: /secrets/ci-pull-credentials
-        name: ci-pull-credentials
-        readOnly: true
-      - mountPath: /secrets/gcs
-        name: gcs-credentials
-        readOnly: true
-      - mountPath: /secrets/manifest-tool
-        name: manifest-tool-local-pusher
-        readOnly: true
-      - mountPath: /etc/pull-secret
-        name: pull-secret
-        readOnly: true
-      - mountPath: /etc/report
-        name: result-aggregator
-        readOnly: true
-    serviceAccountName: ci-operator
-    volumes:
-    - name: boskos
-      secret:
-        items:
-        - key: credentials
-          path: credentials
-        secretName: boskos-credentials
-    - name: ci-pull-credentials
-      secret:
-        secretName: ci-pull-credentials
-    - name: manifest-tool-local-pusher
-      secret:
-        secretName: manifest-tool-local-pusher
-    - name: pull-secret
-      secret:
-        secretName: registry-pull-credentials
-    - name: result-aggregator
-      secret:
-        secretName: result-aggregator
-- agent: kubernetes
-  cluster: build05
-  cron: 0 0 4,18 * *
->>>>>>> 30bdeeb6
   decorate: true
   decoration_config:
     skip_cloning: true
@@ -2034,6 +1652,233 @@
         secretName: result-aggregator
 - agent: kubernetes
   cluster: build05
+  cron: 0 20 27 * *
+  decorate: true
+  decoration_config:
+    skip_cloning: true
+    timeout: 7h0m0s
+  extra_refs:
+  - base_ref: main
+    org: openshift-qe
+    repo: ocp-qe-perfscale-ci
+  labels:
+    ci-operator.openshift.io/cloud: aws
+    ci-operator.openshift.io/cloud-cluster-profile: aws-perfscale
+    ci-operator.openshift.io/variant: aws-4.16-nightly-x86
+    ci.openshift.io/generator: prowgen
+    job-release: "4.16"
+    pj-rehearse.openshift.io/can-be-rehearsed: "true"
+  name: periodic-ci-openshift-qe-ocp-qe-perfscale-ci-main-aws-4.16-nightly-x86-workers-autoscale-120nodes
+  spec:
+    containers:
+    - args:
+      - --gcs-upload-secret=/secrets/gcs/service-account.json
+      - --image-import-pull-secret=/etc/pull-secret/.dockerconfigjson
+      - --lease-server-credentials-file=/etc/boskos/credentials
+      - --report-credentials-file=/etc/report/credentials
+      - --secret-dir=/secrets/ci-pull-credentials
+      - --target=workers-autoscale-120nodes
+      - --variant=aws-4.16-nightly-x86
+      command:
+      - ci-operator
+      image: ci-operator:latest
+      imagePullPolicy: Always
+      name: ""
+      resources:
+        requests:
+          cpu: 10m
+      volumeMounts:
+      - mountPath: /etc/boskos
+        name: boskos
+        readOnly: true
+      - mountPath: /secrets/ci-pull-credentials
+        name: ci-pull-credentials
+        readOnly: true
+      - mountPath: /secrets/gcs
+        name: gcs-credentials
+        readOnly: true
+      - mountPath: /secrets/manifest-tool
+        name: manifest-tool-local-pusher
+        readOnly: true
+      - mountPath: /etc/pull-secret
+        name: pull-secret
+        readOnly: true
+      - mountPath: /etc/report
+        name: result-aggregator
+        readOnly: true
+    serviceAccountName: ci-operator
+    volumes:
+    - name: boskos
+      secret:
+        items:
+        - key: credentials
+          path: credentials
+        secretName: boskos-credentials
+    - name: ci-pull-credentials
+      secret:
+        secretName: ci-pull-credentials
+    - name: manifest-tool-local-pusher
+      secret:
+        secretName: manifest-tool-local-pusher
+    - name: pull-secret
+      secret:
+        secretName: registry-pull-credentials
+    - name: result-aggregator
+      secret:
+        secretName: result-aggregator
+- agent: kubernetes
+  cluster: build05
+  cron: 0 16 27 * *
+  decorate: true
+  decoration_config:
+    skip_cloning: true
+  extra_refs:
+  - base_ref: main
+    org: openshift-qe
+    repo: ocp-qe-perfscale-ci
+  labels:
+    ci-operator.openshift.io/cloud: aws
+    ci-operator.openshift.io/cloud-cluster-profile: aws-perfscale-qe
+    ci-operator.openshift.io/variant: aws-4.16-nightly-x86
+    ci.openshift.io/generator: prowgen
+    job-release: "4.16"
+    pj-rehearse.openshift.io/can-be-rehearsed: "true"
+  name: periodic-ci-openshift-qe-ocp-qe-perfscale-ci-main-aws-4.16-nightly-x86-workers-autoscale-24nodes
+  spec:
+    containers:
+    - args:
+      - --gcs-upload-secret=/secrets/gcs/service-account.json
+      - --image-import-pull-secret=/etc/pull-secret/.dockerconfigjson
+      - --lease-server-credentials-file=/etc/boskos/credentials
+      - --report-credentials-file=/etc/report/credentials
+      - --secret-dir=/secrets/ci-pull-credentials
+      - --target=workers-autoscale-24nodes
+      - --variant=aws-4.16-nightly-x86
+      command:
+      - ci-operator
+      image: ci-operator:latest
+      imagePullPolicy: Always
+      name: ""
+      resources:
+        requests:
+          cpu: 10m
+      volumeMounts:
+      - mountPath: /etc/boskos
+        name: boskos
+        readOnly: true
+      - mountPath: /secrets/ci-pull-credentials
+        name: ci-pull-credentials
+        readOnly: true
+      - mountPath: /secrets/gcs
+        name: gcs-credentials
+        readOnly: true
+      - mountPath: /secrets/manifest-tool
+        name: manifest-tool-local-pusher
+        readOnly: true
+      - mountPath: /etc/pull-secret
+        name: pull-secret
+        readOnly: true
+      - mountPath: /etc/report
+        name: result-aggregator
+        readOnly: true
+    serviceAccountName: ci-operator
+    volumes:
+    - name: boskos
+      secret:
+        items:
+        - key: credentials
+          path: credentials
+        secretName: boskos-credentials
+    - name: ci-pull-credentials
+      secret:
+        secretName: ci-pull-credentials
+    - name: manifest-tool-local-pusher
+      secret:
+        secretName: manifest-tool-local-pusher
+    - name: pull-secret
+      secret:
+        secretName: registry-pull-credentials
+    - name: result-aggregator
+      secret:
+        secretName: result-aggregator
+- agent: kubernetes
+  cluster: build05
+  cron: '@yearly'
+  decorate: true
+  decoration_config:
+    skip_cloning: true
+    timeout: 3h30m0s
+  extra_refs:
+  - base_ref: main
+    org: openshift-qe
+    repo: ocp-qe-perfscale-ci
+  labels:
+    ci-operator.openshift.io/cloud: aws
+    ci-operator.openshift.io/cloud-cluster-profile: aws-perfscale-qe
+    ci-operator.openshift.io/variant: aws-4.16-nightly-x86
+    ci.openshift.io/generator: prowgen
+    job-release: "4.16"
+    pj-rehearse.openshift.io/can-be-rehearsed: "true"
+  name: periodic-ci-openshift-qe-ocp-qe-perfscale-ci-main-aws-4.16-nightly-x86-workers-autoscale-6nodes
+  spec:
+    containers:
+    - args:
+      - --gcs-upload-secret=/secrets/gcs/service-account.json
+      - --image-import-pull-secret=/etc/pull-secret/.dockerconfigjson
+      - --lease-server-credentials-file=/etc/boskos/credentials
+      - --report-credentials-file=/etc/report/credentials
+      - --secret-dir=/secrets/ci-pull-credentials
+      - --target=workers-autoscale-6nodes
+      - --variant=aws-4.16-nightly-x86
+      command:
+      - ci-operator
+      image: ci-operator:latest
+      imagePullPolicy: Always
+      name: ""
+      resources:
+        requests:
+          cpu: 10m
+      volumeMounts:
+      - mountPath: /etc/boskos
+        name: boskos
+        readOnly: true
+      - mountPath: /secrets/ci-pull-credentials
+        name: ci-pull-credentials
+        readOnly: true
+      - mountPath: /secrets/gcs
+        name: gcs-credentials
+        readOnly: true
+      - mountPath: /secrets/manifest-tool
+        name: manifest-tool-local-pusher
+        readOnly: true
+      - mountPath: /etc/pull-secret
+        name: pull-secret
+        readOnly: true
+      - mountPath: /etc/report
+        name: result-aggregator
+        readOnly: true
+    serviceAccountName: ci-operator
+    volumes:
+    - name: boskos
+      secret:
+        items:
+        - key: credentials
+          path: credentials
+        secretName: boskos-credentials
+    - name: ci-pull-credentials
+      secret:
+        secretName: ci-pull-credentials
+    - name: manifest-tool-local-pusher
+      secret:
+        secretName: manifest-tool-local-pusher
+    - name: pull-secret
+      secret:
+        secretName: registry-pull-credentials
+    - name: result-aggregator
+      secret:
+        secretName: result-aggregator
+- agent: kubernetes
+  cluster: build05
   cron: 0 0 4,18 * *
   decorate: true
   decoration_config:
@@ -2211,9 +2056,180 @@
   decorate: true
   decoration_config:
     skip_cloning: true
-<<<<<<< HEAD
     timeout: 5h0m0s
-=======
+  extra_refs:
+  - base_ref: main
+    org: openshift-qe
+    repo: ocp-qe-perfscale-ci
+  labels:
+    ci-operator.openshift.io/cloud: aws
+    ci-operator.openshift.io/cloud-cluster-profile: aws-perfscale-qe
+    ci-operator.openshift.io/variant: aws-4.17-nightly-x86
+    ci.openshift.io/generator: prowgen
+    job-release: "4.17"
+    pj-rehearse.openshift.io/can-be-rehearsed: "true"
+  name: periodic-ci-openshift-qe-ocp-qe-perfscale-ci-main-aws-4.17-nightly-x86-control-plane-etcdencrypt-24nodes
+  reporter_config:
+    slack:
+      channel: '#ocp-qe-scale-ci-results'
+      job_states_to_report:
+      - success
+      - failure
+      - error
+      report_template: '{{if eq .Status.State "success"}} :white_check_mark: Job *{{.Spec.Job}}*
+        ended with *{{.Status.State}}*. <{{.Status.URL}}|View logs> :white_check_mark:
+        {{else}} :warning:  Job *{{.Spec.Job}}* ended with *{{.Status.State}}*. <{{.Status.URL}}|View
+        logs> :warning: {{end}}'
+  spec:
+    containers:
+    - args:
+      - --gcs-upload-secret=/secrets/gcs/service-account.json
+      - --image-import-pull-secret=/etc/pull-secret/.dockerconfigjson
+      - --lease-server-credentials-file=/etc/boskos/credentials
+      - --report-credentials-file=/etc/report/credentials
+      - --secret-dir=/secrets/ci-pull-credentials
+      - --target=control-plane-etcdencrypt-24nodes
+      - --variant=aws-4.17-nightly-x86
+      command:
+      - ci-operator
+      image: ci-operator:latest
+      imagePullPolicy: Always
+      name: ""
+      resources:
+        requests:
+          cpu: 10m
+      volumeMounts:
+      - mountPath: /etc/boskos
+        name: boskos
+        readOnly: true
+      - mountPath: /secrets/ci-pull-credentials
+        name: ci-pull-credentials
+        readOnly: true
+      - mountPath: /secrets/gcs
+        name: gcs-credentials
+        readOnly: true
+      - mountPath: /secrets/manifest-tool
+        name: manifest-tool-local-pusher
+        readOnly: true
+      - mountPath: /etc/pull-secret
+        name: pull-secret
+        readOnly: true
+      - mountPath: /etc/report
+        name: result-aggregator
+        readOnly: true
+    serviceAccountName: ci-operator
+    volumes:
+    - name: boskos
+      secret:
+        items:
+        - key: credentials
+          path: credentials
+        secretName: boskos-credentials
+    - name: ci-pull-credentials
+      secret:
+        secretName: ci-pull-credentials
+    - name: manifest-tool-local-pusher
+      secret:
+        secretName: manifest-tool-local-pusher
+    - name: pull-secret
+      secret:
+        secretName: registry-pull-credentials
+    - name: result-aggregator
+      secret:
+        secretName: result-aggregator
+- agent: kubernetes
+  cluster: build05
+  cron: 0 13 1,15 * *
+  decorate: true
+  decoration_config:
+    skip_cloning: true
+    timeout: 5h0m0s
+  extra_refs:
+  - base_ref: main
+    org: openshift-qe
+    repo: ocp-qe-perfscale-ci
+  labels:
+    ci-operator.openshift.io/cloud: aws
+    ci-operator.openshift.io/cloud-cluster-profile: aws-perfscale
+    ci-operator.openshift.io/variant: aws-4.17-nightly-x86
+    ci.openshift.io/generator: prowgen
+    job-release: "4.17"
+    pj-rehearse.openshift.io/can-be-rehearsed: "true"
+  name: periodic-ci-openshift-qe-ocp-qe-perfscale-ci-main-aws-4.17-nightly-x86-data-path-9nodes
+  reporter_config:
+    slack:
+      channel: '#ocp-qe-scale-ci-results'
+      job_states_to_report:
+      - success
+      - failure
+      - error
+      report_template: '{{if eq .Status.State "success"}} :white_check_mark: Job *{{.Spec.Job}}*
+        ended with *{{.Status.State}}*. <{{.Status.URL}}|View logs> :white_check_mark:
+        {{else}} :warning:  Job *{{.Spec.Job}}* ended with *{{.Status.State}}*. <{{.Status.URL}}|View
+        logs> :warning: {{end}}'
+  spec:
+    containers:
+    - args:
+      - --gcs-upload-secret=/secrets/gcs/service-account.json
+      - --image-import-pull-secret=/etc/pull-secret/.dockerconfigjson
+      - --lease-server-credentials-file=/etc/boskos/credentials
+      - --report-credentials-file=/etc/report/credentials
+      - --secret-dir=/secrets/ci-pull-credentials
+      - --target=data-path-9nodes
+      - --variant=aws-4.17-nightly-x86
+      command:
+      - ci-operator
+      image: ci-operator:latest
+      imagePullPolicy: Always
+      name: ""
+      resources:
+        requests:
+          cpu: 10m
+      volumeMounts:
+      - mountPath: /etc/boskos
+        name: boskos
+        readOnly: true
+      - mountPath: /secrets/ci-pull-credentials
+        name: ci-pull-credentials
+        readOnly: true
+      - mountPath: /secrets/gcs
+        name: gcs-credentials
+        readOnly: true
+      - mountPath: /secrets/manifest-tool
+        name: manifest-tool-local-pusher
+        readOnly: true
+      - mountPath: /etc/pull-secret
+        name: pull-secret
+        readOnly: true
+      - mountPath: /etc/report
+        name: result-aggregator
+        readOnly: true
+    serviceAccountName: ci-operator
+    volumes:
+    - name: boskos
+      secret:
+        items:
+        - key: credentials
+          path: credentials
+        secretName: boskos-credentials
+    - name: ci-pull-credentials
+      secret:
+        secretName: ci-pull-credentials
+    - name: manifest-tool-local-pusher
+      secret:
+        secretName: manifest-tool-local-pusher
+    - name: pull-secret
+      secret:
+        secretName: registry-pull-credentials
+    - name: result-aggregator
+      secret:
+        secretName: result-aggregator
+- agent: kubernetes
+  cluster: build05
+  cron: 0 11 10 * *
+  decorate: true
+  decoration_config:
+    skip_cloning: true
     timeout: 8h0m0s
   extra_refs:
   - base_ref: main
@@ -2801,7 +2817,6 @@
   decoration_config:
     skip_cloning: true
     timeout: 3h30m0s
->>>>>>> 30bdeeb6
   extra_refs:
   - base_ref: main
     org: openshift-qe
@@ -2813,8 +2828,83 @@
     ci.openshift.io/generator: prowgen
     job-release: "4.17"
     pj-rehearse.openshift.io/can-be-rehearsed: "true"
-<<<<<<< HEAD
-  name: periodic-ci-openshift-qe-ocp-qe-perfscale-ci-main-aws-4.17-nightly-x86-control-plane-etcdencrypt-24nodes
+  name: periodic-ci-openshift-qe-ocp-qe-perfscale-ci-main-aws-4.17-nightly-x86-workers-autoscale-6nodes
+  spec:
+    containers:
+    - args:
+      - --gcs-upload-secret=/secrets/gcs/service-account.json
+      - --image-import-pull-secret=/etc/pull-secret/.dockerconfigjson
+      - --lease-server-credentials-file=/etc/boskos/credentials
+      - --report-credentials-file=/etc/report/credentials
+      - --secret-dir=/secrets/ci-pull-credentials
+      - --target=workers-autoscale-6nodes
+      - --variant=aws-4.17-nightly-x86
+      command:
+      - ci-operator
+      image: ci-operator:latest
+      imagePullPolicy: Always
+      name: ""
+      resources:
+        requests:
+          cpu: 10m
+      volumeMounts:
+      - mountPath: /etc/boskos
+        name: boskos
+        readOnly: true
+      - mountPath: /secrets/ci-pull-credentials
+        name: ci-pull-credentials
+        readOnly: true
+      - mountPath: /secrets/gcs
+        name: gcs-credentials
+        readOnly: true
+      - mountPath: /secrets/manifest-tool
+        name: manifest-tool-local-pusher
+        readOnly: true
+      - mountPath: /etc/pull-secret
+        name: pull-secret
+        readOnly: true
+      - mountPath: /etc/report
+        name: result-aggregator
+        readOnly: true
+    serviceAccountName: ci-operator
+    volumes:
+    - name: boskos
+      secret:
+        items:
+        - key: credentials
+          path: credentials
+        secretName: boskos-credentials
+    - name: ci-pull-credentials
+      secret:
+        secretName: ci-pull-credentials
+    - name: manifest-tool-local-pusher
+      secret:
+        secretName: manifest-tool-local-pusher
+    - name: pull-secret
+      secret:
+        secretName: registry-pull-credentials
+    - name: result-aggregator
+      secret:
+        secretName: result-aggregator
+- agent: kubernetes
+  cluster: build05
+  cron: 0 2 4,11,18,25 * *
+  decorate: true
+  decoration_config:
+    skip_cloning: true
+    timeout: 7h0m0s
+  extra_refs:
+  - base_ref: main
+    org: openshift-qe
+    repo: ocp-qe-perfscale-ci
+  labels:
+    ci-operator.openshift.io/cloud: aws
+    ci-operator.openshift.io/cloud-cluster-profile: aws-perfscale
+    ci-operator.openshift.io/variant: aws-4.18-nightly-x86
+    ci.openshift.io/generator: prowgen
+    job-release: "4.18"
+    pj-rehearse.openshift.io/can-be-rehearsed: "true"
+  name: periodic-ci-openshift-qe-ocp-qe-perfscale-ci-main-aws-4.18-nightly-x86-control-plane-120nodes
   reporter_config:
     slack:
       channel: '#ocp-qe-scale-ci-results'
@@ -2826,211 +2916,80 @@
         ended with *{{.Status.State}}*. <{{.Status.URL}}|View logs> :white_check_mark:
         {{else}} :warning:  Job *{{.Spec.Job}}* ended with *{{.Status.State}}*. <{{.Status.URL}}|View
         logs> :warning: {{end}}'
-=======
-  name: periodic-ci-openshift-qe-ocp-qe-perfscale-ci-main-aws-4.17-nightly-x86-workers-autoscale-6nodes
->>>>>>> 30bdeeb6
-  spec:
-    containers:
-    - args:
-      - --gcs-upload-secret=/secrets/gcs/service-account.json
-      - --image-import-pull-secret=/etc/pull-secret/.dockerconfigjson
-      - --lease-server-credentials-file=/etc/boskos/credentials
-      - --report-credentials-file=/etc/report/credentials
-      - --secret-dir=/secrets/ci-pull-credentials
-<<<<<<< HEAD
-      - --target=control-plane-etcdencrypt-24nodes
-=======
-      - --target=workers-autoscale-6nodes
->>>>>>> 30bdeeb6
-      - --variant=aws-4.17-nightly-x86
-      command:
-      - ci-operator
-      image: ci-operator:latest
-      imagePullPolicy: Always
-      name: ""
-      resources:
-        requests:
-          cpu: 10m
-      volumeMounts:
-      - mountPath: /etc/boskos
-        name: boskos
-        readOnly: true
-      - mountPath: /secrets/ci-pull-credentials
-        name: ci-pull-credentials
-        readOnly: true
-      - mountPath: /secrets/gcs
-        name: gcs-credentials
-        readOnly: true
-      - mountPath: /secrets/manifest-tool
-        name: manifest-tool-local-pusher
-        readOnly: true
-      - mountPath: /etc/pull-secret
-        name: pull-secret
-        readOnly: true
-      - mountPath: /etc/report
-        name: result-aggregator
-        readOnly: true
-    serviceAccountName: ci-operator
-    volumes:
-    - name: boskos
-      secret:
-        items:
-        - key: credentials
-          path: credentials
-        secretName: boskos-credentials
-    - name: ci-pull-credentials
-      secret:
-        secretName: ci-pull-credentials
-    - name: manifest-tool-local-pusher
-      secret:
-        secretName: manifest-tool-local-pusher
-    - name: pull-secret
-      secret:
-        secretName: registry-pull-credentials
-    - name: result-aggregator
-      secret:
-        secretName: result-aggregator
-- agent: kubernetes
-  cluster: build05
-<<<<<<< HEAD
-  cron: 0 13 1,15 * *
-  decorate: true
-  decoration_config:
-    skip_cloning: true
-    timeout: 5h0m0s
-=======
-  cron: 0 2 4,11,18,25 * *
-  decorate: true
-  decoration_config:
-    skip_cloning: true
-    timeout: 7h0m0s
->>>>>>> 30bdeeb6
-  extra_refs:
-  - base_ref: main
-    org: openshift-qe
-    repo: ocp-qe-perfscale-ci
-  labels:
-    ci-operator.openshift.io/cloud: aws
-    ci-operator.openshift.io/cloud-cluster-profile: aws-perfscale
-<<<<<<< HEAD
-    ci-operator.openshift.io/variant: aws-4.17-nightly-x86
-=======
-    ci-operator.openshift.io/variant: aws-4.18-nightly-x86
->>>>>>> 30bdeeb6
-    ci.openshift.io/generator: prowgen
-    job-release: "4.18"
-    pj-rehearse.openshift.io/can-be-rehearsed: "true"
-<<<<<<< HEAD
-  name: periodic-ci-openshift-qe-ocp-qe-perfscale-ci-main-aws-4.17-nightly-x86-data-path-9nodes
-=======
-  name: periodic-ci-openshift-qe-ocp-qe-perfscale-ci-main-aws-4.18-nightly-x86-control-plane-120nodes
->>>>>>> 30bdeeb6
-  reporter_config:
-    slack:
-      channel: '#ocp-qe-scale-ci-results'
-      job_states_to_report:
-      - success
-      - failure
-      - error
-      report_template: '{{if eq .Status.State "success"}} :white_check_mark: Job *{{.Spec.Job}}*
-        ended with *{{.Status.State}}*. <{{.Status.URL}}|View logs> :white_check_mark:
-        {{else}} :warning:  Job *{{.Spec.Job}}* ended with *{{.Status.State}}*. <{{.Status.URL}}|View
-        logs> :warning: {{end}}'
-  spec:
-    containers:
-    - args:
-      - --gcs-upload-secret=/secrets/gcs/service-account.json
-      - --image-import-pull-secret=/etc/pull-secret/.dockerconfigjson
-      - --lease-server-credentials-file=/etc/boskos/credentials
-      - --report-credentials-file=/etc/report/credentials
-      - --secret-dir=/secrets/ci-pull-credentials
-<<<<<<< HEAD
-      - --target=data-path-9nodes
-      - --variant=aws-4.17-nightly-x86
-=======
+  spec:
+    containers:
+    - args:
+      - --gcs-upload-secret=/secrets/gcs/service-account.json
+      - --image-import-pull-secret=/etc/pull-secret/.dockerconfigjson
+      - --lease-server-credentials-file=/etc/boskos/credentials
+      - --report-credentials-file=/etc/report/credentials
+      - --secret-dir=/secrets/ci-pull-credentials
       - --target=control-plane-120nodes
       - --variant=aws-4.18-nightly-x86
->>>>>>> 30bdeeb6
-      command:
-      - ci-operator
-      image: ci-operator:latest
-      imagePullPolicy: Always
-      name: ""
-      resources:
-        requests:
-          cpu: 10m
-      volumeMounts:
-      - mountPath: /etc/boskos
-        name: boskos
-        readOnly: true
-      - mountPath: /secrets/ci-pull-credentials
-        name: ci-pull-credentials
-        readOnly: true
-      - mountPath: /secrets/gcs
-        name: gcs-credentials
-        readOnly: true
-      - mountPath: /secrets/manifest-tool
-        name: manifest-tool-local-pusher
-        readOnly: true
-      - mountPath: /etc/pull-secret
-        name: pull-secret
-        readOnly: true
-      - mountPath: /etc/report
-        name: result-aggregator
-        readOnly: true
-    serviceAccountName: ci-operator
-    volumes:
-    - name: boskos
-      secret:
-        items:
-        - key: credentials
-          path: credentials
-        secretName: boskos-credentials
-    - name: ci-pull-credentials
-      secret:
-        secretName: ci-pull-credentials
-    - name: manifest-tool-local-pusher
-      secret:
-        secretName: manifest-tool-local-pusher
-    - name: pull-secret
-      secret:
-        secretName: registry-pull-credentials
-    - name: result-aggregator
-      secret:
-        secretName: result-aggregator
-- agent: kubernetes
-  cluster: build05
-<<<<<<< HEAD
-  cron: 0 8 27 * *
-  decorate: true
-  decoration_config:
-    skip_cloning: true
-    timeout: 7h0m0s
-=======
+      command:
+      - ci-operator
+      image: ci-operator:latest
+      imagePullPolicy: Always
+      name: ""
+      resources:
+        requests:
+          cpu: 10m
+      volumeMounts:
+      - mountPath: /etc/boskos
+        name: boskos
+        readOnly: true
+      - mountPath: /secrets/ci-pull-credentials
+        name: ci-pull-credentials
+        readOnly: true
+      - mountPath: /secrets/gcs
+        name: gcs-credentials
+        readOnly: true
+      - mountPath: /secrets/manifest-tool
+        name: manifest-tool-local-pusher
+        readOnly: true
+      - mountPath: /etc/pull-secret
+        name: pull-secret
+        readOnly: true
+      - mountPath: /etc/report
+        name: result-aggregator
+        readOnly: true
+    serviceAccountName: ci-operator
+    volumes:
+    - name: boskos
+      secret:
+        items:
+        - key: credentials
+          path: credentials
+        secretName: boskos-credentials
+    - name: ci-pull-credentials
+      secret:
+        secretName: ci-pull-credentials
+    - name: manifest-tool-local-pusher
+      secret:
+        secretName: manifest-tool-local-pusher
+    - name: pull-secret
+      secret:
+        secretName: registry-pull-credentials
+    - name: result-aggregator
+      secret:
+        secretName: result-aggregator
+- agent: kubernetes
+  cluster: build05
   cron: 0 5 2,9,16,23 * *
   decorate: true
   decoration_config:
     skip_cloning: true
->>>>>>> 30bdeeb6
-  extra_refs:
-  - base_ref: main
-    org: openshift-qe
-    repo: ocp-qe-perfscale-ci
-  labels:
-    ci-operator.openshift.io/cloud: aws
-<<<<<<< HEAD
-    ci-operator.openshift.io/cloud-cluster-profile: aws-perfscale
-    ci-operator.openshift.io/variant: aws-4.17-nightly-x86
-=======
+  extra_refs:
+  - base_ref: main
+    org: openshift-qe
+    repo: ocp-qe-perfscale-ci
+  labels:
+    ci-operator.openshift.io/cloud: aws
     ci-operator.openshift.io/cloud-cluster-profile: aws-perfscale-qe
     ci-operator.openshift.io/variant: aws-4.18-nightly-x86
->>>>>>> 30bdeeb6
     ci.openshift.io/generator: prowgen
     job-release: "4.18"
     pj-rehearse.openshift.io/can-be-rehearsed: "true"
-<<<<<<< HEAD
-  name: periodic-ci-openshift-qe-ocp-qe-perfscale-ci-main-aws-4.17-nightly-x86-kube-burner-workers-autoscale-120nodes
-=======
   name: periodic-ci-openshift-qe-ocp-qe-perfscale-ci-main-aws-4.18-nightly-x86-control-plane-24nodes
   reporter_config:
     slack:
@@ -3043,83 +3002,70 @@
         ended with *{{.Status.State}}*. <{{.Status.URL}}|View logs> :white_check_mark:
         {{else}} :warning:  Job *{{.Spec.Job}}* ended with *{{.Status.State}}*. <{{.Status.URL}}|View
         logs> :warning: {{end}}'
->>>>>>> 30bdeeb6
-  spec:
-    containers:
-    - args:
-      - --gcs-upload-secret=/secrets/gcs/service-account.json
-      - --image-import-pull-secret=/etc/pull-secret/.dockerconfigjson
-      - --lease-server-credentials-file=/etc/boskos/credentials
-      - --report-credentials-file=/etc/report/credentials
-      - --secret-dir=/secrets/ci-pull-credentials
-<<<<<<< HEAD
-      - --target=kube-burner-workers-autoscale-120nodes
-      - --variant=aws-4.17-nightly-x86
-=======
+  spec:
+    containers:
+    - args:
+      - --gcs-upload-secret=/secrets/gcs/service-account.json
+      - --image-import-pull-secret=/etc/pull-secret/.dockerconfigjson
+      - --lease-server-credentials-file=/etc/boskos/credentials
+      - --report-credentials-file=/etc/report/credentials
+      - --secret-dir=/secrets/ci-pull-credentials
       - --target=control-plane-24nodes
       - --variant=aws-4.18-nightly-x86
->>>>>>> 30bdeeb6
-      command:
-      - ci-operator
-      image: ci-operator:latest
-      imagePullPolicy: Always
-      name: ""
-      resources:
-        requests:
-          cpu: 10m
-      volumeMounts:
-      - mountPath: /etc/boskos
-        name: boskos
-        readOnly: true
-      - mountPath: /secrets/ci-pull-credentials
-        name: ci-pull-credentials
-        readOnly: true
-      - mountPath: /secrets/gcs
-        name: gcs-credentials
-        readOnly: true
-      - mountPath: /secrets/manifest-tool
-        name: manifest-tool-local-pusher
-        readOnly: true
-      - mountPath: /etc/pull-secret
-        name: pull-secret
-        readOnly: true
-      - mountPath: /etc/report
-        name: result-aggregator
-        readOnly: true
-    serviceAccountName: ci-operator
-    volumes:
-    - name: boskos
-      secret:
-        items:
-        - key: credentials
-          path: credentials
-        secretName: boskos-credentials
-    - name: ci-pull-credentials
-      secret:
-        secretName: ci-pull-credentials
-    - name: manifest-tool-local-pusher
-      secret:
-        secretName: manifest-tool-local-pusher
-    - name: pull-secret
-      secret:
-        secretName: registry-pull-credentials
-    - name: result-aggregator
-      secret:
-        secretName: result-aggregator
-- agent: kubernetes
-  cluster: build05
-<<<<<<< HEAD
-  cron: 0 2 27 * *
-  decorate: true
-  decoration_config:
-    skip_cloning: true
-=======
+      command:
+      - ci-operator
+      image: ci-operator:latest
+      imagePullPolicy: Always
+      name: ""
+      resources:
+        requests:
+          cpu: 10m
+      volumeMounts:
+      - mountPath: /etc/boskos
+        name: boskos
+        readOnly: true
+      - mountPath: /secrets/ci-pull-credentials
+        name: ci-pull-credentials
+        readOnly: true
+      - mountPath: /secrets/gcs
+        name: gcs-credentials
+        readOnly: true
+      - mountPath: /secrets/manifest-tool
+        name: manifest-tool-local-pusher
+        readOnly: true
+      - mountPath: /etc/pull-secret
+        name: pull-secret
+        readOnly: true
+      - mountPath: /etc/report
+        name: result-aggregator
+        readOnly: true
+    serviceAccountName: ci-operator
+    volumes:
+    - name: boskos
+      secret:
+        items:
+        - key: credentials
+          path: credentials
+        secretName: boskos-credentials
+    - name: ci-pull-credentials
+      secret:
+        secretName: ci-pull-credentials
+    - name: manifest-tool-local-pusher
+      secret:
+        secretName: manifest-tool-local-pusher
+    - name: pull-secret
+      secret:
+        secretName: registry-pull-credentials
+    - name: result-aggregator
+      secret:
+        secretName: result-aggregator
+- agent: kubernetes
+  cluster: build05
   cron: 0 0 25 * *
   decorate: true
   decoration_config:
     skip_cloning: true
     timeout: 7h0m0s
->>>>>>> 30bdeeb6
   extra_refs:
   - base_ref: main
     org: openshift-qe
@@ -3131,9 +3077,6 @@
     ci.openshift.io/generator: prowgen
     job-release: "4.18"
     pj-rehearse.openshift.io/can-be-rehearsed: "true"
-<<<<<<< HEAD
-  name: periodic-ci-openshift-qe-ocp-qe-perfscale-ci-main-aws-4.17-nightly-x86-kube-burner-workers-autoscale-24nodes
-=======
   name: periodic-ci-openshift-qe-ocp-qe-perfscale-ci-main-aws-4.18-nightly-x86-control-plane-252nodes
   reporter_config:
     slack:
@@ -3146,105 +3089,82 @@
         ended with *{{.Status.State}}*. <{{.Status.URL}}|View logs> :white_check_mark:
         {{else}} :warning:  Job *{{.Spec.Job}}* ended with *{{.Status.State}}*. <{{.Status.URL}}|View
         logs> :warning: {{end}}'
->>>>>>> 30bdeeb6
-  spec:
-    containers:
-    - args:
-      - --gcs-upload-secret=/secrets/gcs/service-account.json
-      - --image-import-pull-secret=/etc/pull-secret/.dockerconfigjson
-      - --lease-server-credentials-file=/etc/boskos/credentials
-      - --report-credentials-file=/etc/report/credentials
-      - --secret-dir=/secrets/ci-pull-credentials
-<<<<<<< HEAD
-      - --target=kube-burner-workers-autoscale-24nodes
-      - --variant=aws-4.17-nightly-x86
-=======
+  spec:
+    containers:
+    - args:
+      - --gcs-upload-secret=/secrets/gcs/service-account.json
+      - --image-import-pull-secret=/etc/pull-secret/.dockerconfigjson
+      - --lease-server-credentials-file=/etc/boskos/credentials
+      - --report-credentials-file=/etc/report/credentials
+      - --secret-dir=/secrets/ci-pull-credentials
       - --target=control-plane-252nodes
       - --variant=aws-4.18-nightly-x86
->>>>>>> 30bdeeb6
-      command:
-      - ci-operator
-      image: ci-operator:latest
-      imagePullPolicy: Always
-      name: ""
-      resources:
-        requests:
-          cpu: 10m
-      volumeMounts:
-      - mountPath: /etc/boskos
-        name: boskos
-        readOnly: true
-      - mountPath: /secrets/ci-pull-credentials
-        name: ci-pull-credentials
-        readOnly: true
-      - mountPath: /secrets/gcs
-        name: gcs-credentials
-        readOnly: true
-      - mountPath: /secrets/manifest-tool
-        name: manifest-tool-local-pusher
-        readOnly: true
-      - mountPath: /etc/pull-secret
-        name: pull-secret
-        readOnly: true
-      - mountPath: /etc/report
-        name: result-aggregator
-        readOnly: true
-    serviceAccountName: ci-operator
-    volumes:
-    - name: boskos
-      secret:
-        items:
-        - key: credentials
-          path: credentials
-        secretName: boskos-credentials
-    - name: ci-pull-credentials
-      secret:
-        secretName: ci-pull-credentials
-    - name: manifest-tool-local-pusher
-      secret:
-        secretName: manifest-tool-local-pusher
-    - name: pull-secret
-      secret:
-        secretName: registry-pull-credentials
-    - name: result-aggregator
-      secret:
-        secretName: result-aggregator
-- agent: kubernetes
-  cluster: build05
-<<<<<<< HEAD
-  cron: 0 11 10 * *
-  decorate: true
-  decoration_config:
-    skip_cloning: true
-    timeout: 8h0m0s
-=======
+      command:
+      - ci-operator
+      image: ci-operator:latest
+      imagePullPolicy: Always
+      name: ""
+      resources:
+        requests:
+          cpu: 10m
+      volumeMounts:
+      - mountPath: /etc/boskos
+        name: boskos
+        readOnly: true
+      - mountPath: /secrets/ci-pull-credentials
+        name: ci-pull-credentials
+        readOnly: true
+      - mountPath: /secrets/gcs
+        name: gcs-credentials
+        readOnly: true
+      - mountPath: /secrets/manifest-tool
+        name: manifest-tool-local-pusher
+        readOnly: true
+      - mountPath: /etc/pull-secret
+        name: pull-secret
+        readOnly: true
+      - mountPath: /etc/report
+        name: result-aggregator
+        readOnly: true
+    serviceAccountName: ci-operator
+    volumes:
+    - name: boskos
+      secret:
+        items:
+        - key: credentials
+          path: credentials
+        secretName: boskos-credentials
+    - name: ci-pull-credentials
+      secret:
+        secretName: ci-pull-credentials
+    - name: manifest-tool-local-pusher
+      secret:
+        secretName: manifest-tool-local-pusher
+    - name: pull-secret
+      secret:
+        secretName: registry-pull-credentials
+    - name: result-aggregator
+      secret:
+        secretName: result-aggregator
+- agent: kubernetes
+  cluster: build05
   cron: 0 3 2,9,16,23 * *
   decorate: true
   decoration_config:
     skip_cloning: true
     timeout: 5h0m0s
->>>>>>> 30bdeeb6
-  extra_refs:
-  - base_ref: main
-    org: openshift-qe
-    repo: ocp-qe-perfscale-ci
-  labels:
-    ci-operator.openshift.io/cloud: aws
-<<<<<<< HEAD
-    ci-operator.openshift.io/cloud-cluster-profile: aws-perfscale
-    ci-operator.openshift.io/variant: aws-4.17-nightly-x86-loaded-upgrade-from-4.16
-=======
+  extra_refs:
+  - base_ref: main
+    org: openshift-qe
+    repo: ocp-qe-perfscale-ci
+  labels:
+    ci-operator.openshift.io/cloud: aws
     ci-operator.openshift.io/cloud-cluster-profile: aws-perfscale-qe
     ci-operator.openshift.io/variant: aws-4.18-nightly-x86
->>>>>>> 30bdeeb6
     ci.openshift.io/generator: prowgen
     job-release: "4.18"
     pj-rehearse.openshift.io/can-be-rehearsed: "true"
-<<<<<<< HEAD
-  name: periodic-ci-openshift-qe-ocp-qe-perfscale-ci-main-aws-4.17-nightly-x86-loaded-upgrade-from-4.16-loaded-upgrade-416to417-120nodes
-=======
   name: periodic-ci-openshift-qe-ocp-qe-perfscale-ci-main-aws-4.18-nightly-x86-control-plane-etcdencrypt-24nodes
->>>>>>> 30bdeeb6
   reporter_config:
     slack:
       channel: '#ocp-qe-scale-ci-results'
@@ -3264,67 +3184,58 @@
       - --lease-server-credentials-file=/etc/boskos/credentials
       - --report-credentials-file=/etc/report/credentials
       - --secret-dir=/secrets/ci-pull-credentials
-<<<<<<< HEAD
-      - --target=loaded-upgrade-416to417-120nodes
-      - --variant=aws-4.17-nightly-x86-loaded-upgrade-from-4.16
-=======
       - --target=control-plane-etcdencrypt-24nodes
       - --variant=aws-4.18-nightly-x86
->>>>>>> 30bdeeb6
-      command:
-      - ci-operator
-      image: ci-operator:latest
-      imagePullPolicy: Always
-      name: ""
-      resources:
-        requests:
-          cpu: 10m
-      volumeMounts:
-      - mountPath: /etc/boskos
-        name: boskos
-        readOnly: true
-      - mountPath: /secrets/ci-pull-credentials
-        name: ci-pull-credentials
-        readOnly: true
-      - mountPath: /secrets/gcs
-        name: gcs-credentials
-        readOnly: true
-      - mountPath: /secrets/manifest-tool
-        name: manifest-tool-local-pusher
-        readOnly: true
-      - mountPath: /etc/pull-secret
-        name: pull-secret
-        readOnly: true
-      - mountPath: /etc/report
-        name: result-aggregator
-        readOnly: true
-    serviceAccountName: ci-operator
-    volumes:
-    - name: boskos
-      secret:
-        items:
-        - key: credentials
-          path: credentials
-        secretName: boskos-credentials
-    - name: ci-pull-credentials
-      secret:
-        secretName: ci-pull-credentials
-    - name: manifest-tool-local-pusher
-      secret:
-        secretName: manifest-tool-local-pusher
-    - name: pull-secret
-      secret:
-        secretName: registry-pull-credentials
-    - name: result-aggregator
-      secret:
-        secretName: result-aggregator
-- agent: kubernetes
-  cluster: build05
-<<<<<<< HEAD
-  cron: 0 1 10,24 * *
-=======
+      command:
+      - ci-operator
+      image: ci-operator:latest
+      imagePullPolicy: Always
+      name: ""
+      resources:
+        requests:
+          cpu: 10m
+      volumeMounts:
+      - mountPath: /etc/boskos
+        name: boskos
+        readOnly: true
+      - mountPath: /secrets/ci-pull-credentials
+        name: ci-pull-credentials
+        readOnly: true
+      - mountPath: /secrets/gcs
+        name: gcs-credentials
+        readOnly: true
+      - mountPath: /secrets/manifest-tool
+        name: manifest-tool-local-pusher
+        readOnly: true
+      - mountPath: /etc/pull-secret
+        name: pull-secret
+        readOnly: true
+      - mountPath: /etc/report
+        name: result-aggregator
+        readOnly: true
+    serviceAccountName: ci-operator
+    volumes:
+    - name: boskos
+      secret:
+        items:
+        - key: credentials
+          path: credentials
+        secretName: boskos-credentials
+    - name: ci-pull-credentials
+      secret:
+        secretName: ci-pull-credentials
+    - name: manifest-tool-local-pusher
+      secret:
+        secretName: manifest-tool-local-pusher
+    - name: pull-secret
+      secret:
+        secretName: registry-pull-credentials
+    - name: result-aggregator
+      secret:
+        secretName: result-aggregator
+- agent: kubernetes
+  cluster: build05
   cron: 0 10 11,25 * *
->>>>>>> 30bdeeb6
   decorate: true
   decoration_config:
     skip_cloning: true
@@ -3335,16 +3246,12 @@
     repo: ocp-qe-perfscale-ci
   labels:
     ci-operator.openshift.io/cloud: aws
-    ci-operator.openshift.io/cloud-cluster-profile: aws-perfscale-qe
-    ci-operator.openshift.io/variant: aws-4.17-nightly-x86-loaded-upgrade-from-4.16
-    ci.openshift.io/generator: prowgen
-    job-release: "4.17"
-    pj-rehearse.openshift.io/can-be-rehearsed: "true"
-<<<<<<< HEAD
-  name: periodic-ci-openshift-qe-ocp-qe-perfscale-ci-main-aws-4.17-nightly-x86-loaded-upgrade-from-4.16-loaded-upgrade-416to417-24nodes
-=======
+    ci-operator.openshift.io/cloud-cluster-profile: aws-perfscale
+    ci-operator.openshift.io/variant: aws-4.18-nightly-x86
+    ci.openshift.io/generator: prowgen
+    job-release: "4.18"
+    pj-rehearse.openshift.io/can-be-rehearsed: "true"
   name: periodic-ci-openshift-qe-ocp-qe-perfscale-ci-main-aws-4.18-nightly-x86-control-plane-ipsec-120nodes
->>>>>>> 30bdeeb6
   reporter_config:
     slack:
       channel: '#ocp-qe-scale-ci-results'
@@ -3364,67 +3271,58 @@
       - --lease-server-credentials-file=/etc/boskos/credentials
       - --report-credentials-file=/etc/report/credentials
       - --secret-dir=/secrets/ci-pull-credentials
-<<<<<<< HEAD
-      - --target=loaded-upgrade-416to417-24nodes
-      - --variant=aws-4.17-nightly-x86-loaded-upgrade-from-4.16
-=======
       - --target=control-plane-ipsec-120nodes
       - --variant=aws-4.18-nightly-x86
->>>>>>> 30bdeeb6
-      command:
-      - ci-operator
-      image: ci-operator:latest
-      imagePullPolicy: Always
-      name: ""
-      resources:
-        requests:
-          cpu: 10m
-      volumeMounts:
-      - mountPath: /etc/boskos
-        name: boskos
-        readOnly: true
-      - mountPath: /secrets/ci-pull-credentials
-        name: ci-pull-credentials
-        readOnly: true
-      - mountPath: /secrets/gcs
-        name: gcs-credentials
-        readOnly: true
-      - mountPath: /secrets/manifest-tool
-        name: manifest-tool-local-pusher
-        readOnly: true
-      - mountPath: /etc/pull-secret
-        name: pull-secret
-        readOnly: true
-      - mountPath: /etc/report
-        name: result-aggregator
-        readOnly: true
-    serviceAccountName: ci-operator
-    volumes:
-    - name: boskos
-      secret:
-        items:
-        - key: credentials
-          path: credentials
-        secretName: boskos-credentials
-    - name: ci-pull-credentials
-      secret:
-        secretName: ci-pull-credentials
-    - name: manifest-tool-local-pusher
-      secret:
-        secretName: manifest-tool-local-pusher
-    - name: pull-secret
-      secret:
-        secretName: registry-pull-credentials
-    - name: result-aggregator
-      secret:
-        secretName: result-aggregator
-- agent: kubernetes
-  cluster: build05
-<<<<<<< HEAD
-  cron: 0 4 10 * *
-=======
+      command:
+      - ci-operator
+      image: ci-operator:latest
+      imagePullPolicy: Always
+      name: ""
+      resources:
+        requests:
+          cpu: 10m
+      volumeMounts:
+      - mountPath: /etc/boskos
+        name: boskos
+        readOnly: true
+      - mountPath: /secrets/ci-pull-credentials
+        name: ci-pull-credentials
+        readOnly: true
+      - mountPath: /secrets/gcs
+        name: gcs-credentials
+        readOnly: true
+      - mountPath: /secrets/manifest-tool
+        name: manifest-tool-local-pusher
+        readOnly: true
+      - mountPath: /etc/pull-secret
+        name: pull-secret
+        readOnly: true
+      - mountPath: /etc/report
+        name: result-aggregator
+        readOnly: true
+    serviceAccountName: ci-operator
+    volumes:
+    - name: boskos
+      secret:
+        items:
+        - key: credentials
+          path: credentials
+        secretName: boskos-credentials
+    - name: ci-pull-credentials
+      secret:
+        secretName: ci-pull-credentials
+    - name: manifest-tool-local-pusher
+      secret:
+        secretName: manifest-tool-local-pusher
+    - name: pull-secret
+      secret:
+        secretName: registry-pull-credentials
+    - name: result-aggregator
+      secret:
+        secretName: result-aggregator
+- agent: kubernetes
+  cluster: build05
   cron: 0 14 11,25 * *
->>>>>>> 30bdeeb6
   decorate: true
   decoration_config:
     skip_cloning: true
@@ -3436,19 +3334,11 @@
   labels:
     ci-operator.openshift.io/cloud: aws
     ci-operator.openshift.io/cloud-cluster-profile: aws-perfscale
-<<<<<<< HEAD
-    ci-operator.openshift.io/variant: aws-4.17-nightly-x86-loaded-upgrade-from-4.16
-=======
     ci-operator.openshift.io/variant: aws-4.18-nightly-x86
->>>>>>> 30bdeeb6
-    ci.openshift.io/generator: prowgen
-    job-release: "4.17"
-    pj-rehearse.openshift.io/can-be-rehearsed: "true"
-<<<<<<< HEAD
-  name: periodic-ci-openshift-qe-ocp-qe-perfscale-ci-main-aws-4.17-nightly-x86-loaded-upgrade-from-4.16-loaded-upgrade-416to417-252nodes
-=======
+    ci.openshift.io/generator: prowgen
+    job-release: "4.18"
+    pj-rehearse.openshift.io/can-be-rehearsed: "true"
   name: periodic-ci-openshift-qe-ocp-qe-perfscale-ci-main-aws-4.18-nightly-x86-control-plane-ipsec-252nodes
->>>>>>> 30bdeeb6
   reporter_config:
     slack:
       channel: '#ocp-qe-scale-ci-results'
@@ -3468,892 +3358,62 @@
       - --lease-server-credentials-file=/etc/boskos/credentials
       - --report-credentials-file=/etc/report/credentials
       - --secret-dir=/secrets/ci-pull-credentials
-<<<<<<< HEAD
-      - --target=loaded-upgrade-416to417-252nodes
-      - --variant=aws-4.17-nightly-x86-loaded-upgrade-from-4.16
-=======
       - --target=control-plane-ipsec-252nodes
       - --variant=aws-4.18-nightly-x86
->>>>>>> 30bdeeb6
-      command:
-      - ci-operator
-      image: ci-operator:latest
-      imagePullPolicy: Always
-      name: ""
-      resources:
-        requests:
-          cpu: 10m
-      volumeMounts:
-      - mountPath: /etc/boskos
-        name: boskos
-        readOnly: true
-      - mountPath: /secrets/ci-pull-credentials
-        name: ci-pull-credentials
-        readOnly: true
-      - mountPath: /secrets/gcs
-        name: gcs-credentials
-        readOnly: true
-      - mountPath: /secrets/manifest-tool
-        name: manifest-tool-local-pusher
-        readOnly: true
-      - mountPath: /etc/pull-secret
-        name: pull-secret
-        readOnly: true
-      - mountPath: /etc/report
-        name: result-aggregator
-        readOnly: true
-    serviceAccountName: ci-operator
-    volumes:
-    - name: boskos
-      secret:
-        items:
-        - key: credentials
-          path: credentials
-        secretName: boskos-credentials
-    - name: ci-pull-credentials
-      secret:
-        secretName: ci-pull-credentials
-    - name: manifest-tool-local-pusher
-      secret:
-        secretName: manifest-tool-local-pusher
-    - name: pull-secret
-      secret:
-        secretName: registry-pull-credentials
-    - name: result-aggregator
-      secret:
-        secretName: result-aggregator
-- agent: kubernetes
-  cluster: build05
-<<<<<<< HEAD
-  cron: 0 0 5,19 * *
-=======
+      command:
+      - ci-operator
+      image: ci-operator:latest
+      imagePullPolicy: Always
+      name: ""
+      resources:
+        requests:
+          cpu: 10m
+      volumeMounts:
+      - mountPath: /etc/boskos
+        name: boskos
+        readOnly: true
+      - mountPath: /secrets/ci-pull-credentials
+        name: ci-pull-credentials
+        readOnly: true
+      - mountPath: /secrets/gcs
+        name: gcs-credentials
+        readOnly: true
+      - mountPath: /secrets/manifest-tool
+        name: manifest-tool-local-pusher
+        readOnly: true
+      - mountPath: /etc/pull-secret
+        name: pull-secret
+        readOnly: true
+      - mountPath: /etc/report
+        name: result-aggregator
+        readOnly: true
+    serviceAccountName: ci-operator
+    volumes:
+    - name: boskos
+      secret:
+        items:
+        - key: credentials
+          path: credentials
+        secretName: boskos-credentials
+    - name: ci-pull-credentials
+      secret:
+        secretName: ci-pull-credentials
+    - name: manifest-tool-local-pusher
+      secret:
+        secretName: manifest-tool-local-pusher
+    - name: pull-secret
+      secret:
+        secretName: registry-pull-credentials
+    - name: result-aggregator
+      secret:
+        secretName: result-aggregator
+- agent: kubernetes
+  cluster: build05
   cron: 0 3 1,8,15,22 * *
->>>>>>> 30bdeeb6
   decorate: true
   decoration_config:
     skip_cloning: true
     timeout: 5h0m0s
-  extra_refs:
-  - base_ref: main
-    org: openshift-qe
-    repo: ocp-qe-perfscale-ci
-  labels:
-    ci-operator.openshift.io/cloud: aws
-    ci-operator.openshift.io/cloud-cluster-profile: aws-perfscale-qe
-    ci-operator.openshift.io/variant: aws-4.17-nightly-x86
-    ci.openshift.io/generator: prowgen
-    job-release: "4.17"
-    pj-rehearse.openshift.io/can-be-rehearsed: "true"
-<<<<<<< HEAD
-  name: periodic-ci-openshift-qe-ocp-qe-perfscale-ci-main-aws-4.17-nightly-x86-node-density-heavy-24nodes
-=======
-  name: periodic-ci-openshift-qe-ocp-qe-perfscale-ci-main-aws-4.18-nightly-x86-data-path-9nodes
->>>>>>> 30bdeeb6
-  reporter_config:
-    slack:
-      channel: '#ocp-qe-scale-ci-results'
-      job_states_to_report:
-      - success
-      - failure
-      - error
-      report_template: '{{if eq .Status.State "success"}} :white_check_mark: Job *{{.Spec.Job}}*
-        ended with *{{.Status.State}}*. <{{.Status.URL}}|View logs> :white_check_mark:
-        {{else}} :warning:  Job *{{.Spec.Job}}* ended with *{{.Status.State}}*. <{{.Status.URL}}|View
-        logs> :warning: {{end}}'
-  spec:
-    containers:
-    - args:
-      - --gcs-upload-secret=/secrets/gcs/service-account.json
-      - --image-import-pull-secret=/etc/pull-secret/.dockerconfigjson
-      - --lease-server-credentials-file=/etc/boskos/credentials
-      - --report-credentials-file=/etc/report/credentials
-      - --secret-dir=/secrets/ci-pull-credentials
-<<<<<<< HEAD
-      - --target=node-density-heavy-24nodes
-      - --variant=aws-4.17-nightly-x86
-=======
-      - --target=data-path-9nodes
-      - --variant=aws-4.18-nightly-x86
->>>>>>> 30bdeeb6
-      command:
-      - ci-operator
-      image: ci-operator:latest
-      imagePullPolicy: Always
-      name: ""
-      resources:
-        requests:
-          cpu: 10m
-      volumeMounts:
-      - mountPath: /etc/boskos
-        name: boskos
-        readOnly: true
-      - mountPath: /secrets/ci-pull-credentials
-        name: ci-pull-credentials
-        readOnly: true
-      - mountPath: /secrets/gcs
-        name: gcs-credentials
-        readOnly: true
-      - mountPath: /secrets/manifest-tool
-        name: manifest-tool-local-pusher
-        readOnly: true
-      - mountPath: /etc/pull-secret
-        name: pull-secret
-        readOnly: true
-      - mountPath: /etc/report
-        name: result-aggregator
-        readOnly: true
-    serviceAccountName: ci-operator
-    volumes:
-    - name: boskos
-      secret:
-        items:
-        - key: credentials
-          path: credentials
-        secretName: boskos-credentials
-    - name: ci-pull-credentials
-      secret:
-        secretName: ci-pull-credentials
-    - name: manifest-tool-local-pusher
-      secret:
-        secretName: manifest-tool-local-pusher
-    - name: pull-secret
-      secret:
-        secretName: registry-pull-credentials
-    - name: result-aggregator
-      secret:
-        secretName: result-aggregator
-- agent: kubernetes
-  cluster: build05
-<<<<<<< HEAD
-  cron: '@yearly'
-  decorate: true
-  decoration_config:
-    skip_cloning: true
-    timeout: 3h30m0s
-=======
-  cron: 0 0 24 * *
-  decorate: true
-  decoration_config:
-    skip_cloning: true
-    timeout: 8h0m0s
->>>>>>> 30bdeeb6
-  extra_refs:
-  - base_ref: main
-    org: openshift-qe
-    repo: ocp-qe-perfscale-ci
-  labels:
-    ci-operator.openshift.io/cloud: aws
-<<<<<<< HEAD
-    ci-operator.openshift.io/cloud-cluster-profile: aws-perfscale-qe
-    ci-operator.openshift.io/variant: aws-4.17-nightly-x86
-=======
-    ci-operator.openshift.io/cloud-cluster-profile: aws-perfscale
-    ci-operator.openshift.io/variant: aws-4.18-nightly-x86-loaded-upgrade-from-4.17
->>>>>>> 30bdeeb6
-    ci.openshift.io/generator: prowgen
-    job-release: "4.17"
-    pj-rehearse.openshift.io/can-be-rehearsed: "true"
-<<<<<<< HEAD
-  name: periodic-ci-openshift-qe-ocp-qe-perfscale-ci-main-aws-4.17-nightly-x86-payload-control-plane-6nodes
-=======
-  name: periodic-ci-openshift-qe-ocp-qe-perfscale-ci-main-aws-4.18-nightly-x86-loaded-upgrade-from-4.17-loaded-upgrade-417to418-120nodes
->>>>>>> 30bdeeb6
-  reporter_config:
-    slack:
-      channel: '#ocp-qe-scale-ci-results'
-      job_states_to_report:
-      - success
-      - failure
-      - error
-      report_template: '{{if eq .Status.State "success"}} :white_check_mark: Job *{{.Spec.Job}}*
-        ended with *{{.Status.State}}*. <{{.Status.URL}}|View logs> :white_check_mark:
-        {{else}} :warning:  Job *{{.Spec.Job}}* ended with *{{.Status.State}}*. <{{.Status.URL}}|View
-        logs> :warning: {{end}}'
-  spec:
-    containers:
-    - args:
-      - --gcs-upload-secret=/secrets/gcs/service-account.json
-      - --image-import-pull-secret=/etc/pull-secret/.dockerconfigjson
-      - --lease-server-credentials-file=/etc/boskos/credentials
-      - --report-credentials-file=/etc/report/credentials
-      - --secret-dir=/secrets/ci-pull-credentials
-<<<<<<< HEAD
-      - --target=payload-control-plane-6nodes
-      - --variant=aws-4.17-nightly-x86
-=======
-      - --target=loaded-upgrade-417to418-120nodes
-      - --variant=aws-4.18-nightly-x86-loaded-upgrade-from-4.17
->>>>>>> 30bdeeb6
-      command:
-      - ci-operator
-      image: ci-operator:latest
-      imagePullPolicy: Always
-      name: ""
-      resources:
-        requests:
-          cpu: 10m
-      volumeMounts:
-      - mountPath: /etc/boskos
-        name: boskos
-        readOnly: true
-      - mountPath: /secrets/ci-pull-credentials
-        name: ci-pull-credentials
-        readOnly: true
-      - mountPath: /secrets/gcs
-        name: gcs-credentials
-        readOnly: true
-      - mountPath: /secrets/manifest-tool
-        name: manifest-tool-local-pusher
-        readOnly: true
-      - mountPath: /etc/pull-secret
-        name: pull-secret
-        readOnly: true
-      - mountPath: /etc/report
-        name: result-aggregator
-        readOnly: true
-    serviceAccountName: ci-operator
-    volumes:
-    - name: boskos
-      secret:
-        items:
-        - key: credentials
-          path: credentials
-        secretName: boskos-credentials
-    - name: ci-pull-credentials
-      secret:
-        secretName: ci-pull-credentials
-    - name: manifest-tool-local-pusher
-      secret:
-        secretName: manifest-tool-local-pusher
-    - name: pull-secret
-      secret:
-        secretName: registry-pull-credentials
-    - name: result-aggregator
-      secret:
-        secretName: result-aggregator
-- agent: kubernetes
-  cluster: build05
-<<<<<<< HEAD
-  cron: 0 2 4,11,18,25 * *
-=======
-  cron: 0 10 3,10,17,24 * *
->>>>>>> 30bdeeb6
-  decorate: true
-  decoration_config:
-    skip_cloning: true
-    timeout: 7h0m0s
-  extra_refs:
-  - base_ref: main
-    org: openshift-qe
-    repo: ocp-qe-perfscale-ci
-  labels:
-    ci-operator.openshift.io/cloud: aws
-    ci-operator.openshift.io/cloud-cluster-profile: aws-perfscale-qe
-    ci-operator.openshift.io/variant: aws-4.18-nightly-x86-loaded-upgrade-from-4.17
-    ci.openshift.io/generator: prowgen
-    job-release: "4.18"
-    pj-rehearse.openshift.io/can-be-rehearsed: "true"
-<<<<<<< HEAD
-  name: periodic-ci-openshift-qe-ocp-qe-perfscale-ci-main-aws-4.18-nightly-x86-control-plane-120nodes
-=======
-  name: periodic-ci-openshift-qe-ocp-qe-perfscale-ci-main-aws-4.18-nightly-x86-loaded-upgrade-from-4.17-loaded-upgrade-417to418-24nodes
->>>>>>> 30bdeeb6
-  reporter_config:
-    slack:
-      channel: '#ocp-qe-scale-ci-results'
-      job_states_to_report:
-      - success
-      - failure
-      - error
-      report_template: '{{if eq .Status.State "success"}} :white_check_mark: Job *{{.Spec.Job}}*
-        ended with *{{.Status.State}}*. <{{.Status.URL}}|View logs> :white_check_mark:
-        {{else}} :warning:  Job *{{.Spec.Job}}* ended with *{{.Status.State}}*. <{{.Status.URL}}|View
-        logs> :warning: {{end}}'
-  spec:
-    containers:
-    - args:
-      - --gcs-upload-secret=/secrets/gcs/service-account.json
-      - --image-import-pull-secret=/etc/pull-secret/.dockerconfigjson
-      - --lease-server-credentials-file=/etc/boskos/credentials
-      - --report-credentials-file=/etc/report/credentials
-      - --secret-dir=/secrets/ci-pull-credentials
-<<<<<<< HEAD
-      - --target=control-plane-120nodes
-      - --variant=aws-4.18-nightly-x86
-=======
-      - --target=loaded-upgrade-417to418-24nodes
-      - --variant=aws-4.18-nightly-x86-loaded-upgrade-from-4.17
->>>>>>> 30bdeeb6
-      command:
-      - ci-operator
-      image: ci-operator:latest
-      imagePullPolicy: Always
-      name: ""
-      resources:
-        requests:
-          cpu: 10m
-      volumeMounts:
-      - mountPath: /etc/boskos
-        name: boskos
-        readOnly: true
-      - mountPath: /secrets/ci-pull-credentials
-        name: ci-pull-credentials
-        readOnly: true
-      - mountPath: /secrets/gcs
-        name: gcs-credentials
-        readOnly: true
-      - mountPath: /secrets/manifest-tool
-        name: manifest-tool-local-pusher
-        readOnly: true
-      - mountPath: /etc/pull-secret
-        name: pull-secret
-        readOnly: true
-      - mountPath: /etc/report
-        name: result-aggregator
-        readOnly: true
-    serviceAccountName: ci-operator
-    volumes:
-    - name: boskos
-      secret:
-        items:
-        - key: credentials
-          path: credentials
-        secretName: boskos-credentials
-    - name: ci-pull-credentials
-      secret:
-        secretName: ci-pull-credentials
-    - name: manifest-tool-local-pusher
-      secret:
-        secretName: manifest-tool-local-pusher
-    - name: pull-secret
-      secret:
-        secretName: registry-pull-credentials
-    - name: result-aggregator
-      secret:
-        secretName: result-aggregator
-- agent: kubernetes
-  cluster: build05
-<<<<<<< HEAD
-  cron: 0 5 2,9,16,23 * *
-=======
-  cron: 0 6 24 * *
->>>>>>> 30bdeeb6
-  decorate: true
-  decoration_config:
-    skip_cloning: true
-  extra_refs:
-  - base_ref: main
-    org: openshift-qe
-    repo: ocp-qe-perfscale-ci
-  labels:
-    ci-operator.openshift.io/cloud: aws
-<<<<<<< HEAD
-    ci-operator.openshift.io/cloud-cluster-profile: aws-perfscale-qe
-    ci-operator.openshift.io/variant: aws-4.18-nightly-x86
-    ci.openshift.io/generator: prowgen
-    job-release: "4.18"
-    pj-rehearse.openshift.io/can-be-rehearsed: "true"
-  name: periodic-ci-openshift-qe-ocp-qe-perfscale-ci-main-aws-4.18-nightly-x86-control-plane-24nodes
-=======
-    ci-operator.openshift.io/cloud-cluster-profile: aws-perfscale
-    ci-operator.openshift.io/variant: aws-4.18-nightly-x86-loaded-upgrade-from-4.17
-    ci.openshift.io/generator: prowgen
-    job-release: "4.18"
-    pj-rehearse.openshift.io/can-be-rehearsed: "true"
-  name: periodic-ci-openshift-qe-ocp-qe-perfscale-ci-main-aws-4.18-nightly-x86-loaded-upgrade-from-4.17-loaded-upgrade-417to418-252nodes
->>>>>>> 30bdeeb6
-  reporter_config:
-    slack:
-      channel: '#ocp-qe-scale-ci-results'
-      job_states_to_report:
-      - success
-      - failure
-      - error
-      report_template: '{{if eq .Status.State "success"}} :white_check_mark: Job *{{.Spec.Job}}*
-        ended with *{{.Status.State}}*. <{{.Status.URL}}|View logs> :white_check_mark:
-        {{else}} :warning:  Job *{{.Spec.Job}}* ended with *{{.Status.State}}*. <{{.Status.URL}}|View
-        logs> :warning: {{end}}'
-  spec:
-    containers:
-    - args:
-      - --gcs-upload-secret=/secrets/gcs/service-account.json
-      - --image-import-pull-secret=/etc/pull-secret/.dockerconfigjson
-      - --lease-server-credentials-file=/etc/boskos/credentials
-      - --report-credentials-file=/etc/report/credentials
-      - --secret-dir=/secrets/ci-pull-credentials
-<<<<<<< HEAD
-      - --target=control-plane-24nodes
-      - --variant=aws-4.18-nightly-x86
-=======
-      - --target=loaded-upgrade-417to418-252nodes
-      - --variant=aws-4.18-nightly-x86-loaded-upgrade-from-4.17
->>>>>>> 30bdeeb6
-      command:
-      - ci-operator
-      image: ci-operator:latest
-      imagePullPolicy: Always
-      name: ""
-      resources:
-        requests:
-          cpu: 10m
-      volumeMounts:
-      - mountPath: /etc/boskos
-        name: boskos
-        readOnly: true
-      - mountPath: /secrets/ci-pull-credentials
-        name: ci-pull-credentials
-        readOnly: true
-      - mountPath: /secrets/gcs
-        name: gcs-credentials
-        readOnly: true
-      - mountPath: /secrets/manifest-tool
-        name: manifest-tool-local-pusher
-        readOnly: true
-      - mountPath: /etc/pull-secret
-        name: pull-secret
-        readOnly: true
-      - mountPath: /etc/report
-        name: result-aggregator
-        readOnly: true
-    serviceAccountName: ci-operator
-    volumes:
-    - name: boskos
-      secret:
-        items:
-        - key: credentials
-          path: credentials
-        secretName: boskos-credentials
-    - name: ci-pull-credentials
-      secret:
-        secretName: ci-pull-credentials
-    - name: manifest-tool-local-pusher
-      secret:
-        secretName: manifest-tool-local-pusher
-    - name: pull-secret
-      secret:
-        secretName: registry-pull-credentials
-    - name: result-aggregator
-      secret:
-        secretName: result-aggregator
-- agent: kubernetes
-  cluster: build05
-<<<<<<< HEAD
-  cron: 0 0 25 * *
-=======
-  cron: 0 3 5,12,19,26 * *
->>>>>>> 30bdeeb6
-  decorate: true
-  decoration_config:
-    skip_cloning: true
-    timeout: 7h0m0s
-  extra_refs:
-  - base_ref: main
-    org: openshift-qe
-    repo: ocp-qe-perfscale-ci
-  labels:
-    ci-operator.openshift.io/cloud: aws
-    ci-operator.openshift.io/cloud-cluster-profile: aws-perfscale-qe
-    ci-operator.openshift.io/variant: aws-4.18-nightly-x86
-    ci.openshift.io/generator: prowgen
-    job-release: "4.18"
-    pj-rehearse.openshift.io/can-be-rehearsed: "true"
-<<<<<<< HEAD
-  name: periodic-ci-openshift-qe-ocp-qe-perfscale-ci-main-aws-4.18-nightly-x86-control-plane-252nodes
-=======
-  name: periodic-ci-openshift-qe-ocp-qe-perfscale-ci-main-aws-4.18-nightly-x86-node-density-heavy-24nodes
->>>>>>> 30bdeeb6
-  reporter_config:
-    slack:
-      channel: '#ocp-qe-scale-ci-results'
-      job_states_to_report:
-      - success
-      - failure
-      - error
-      report_template: '{{if eq .Status.State "success"}} :white_check_mark: Job *{{.Spec.Job}}*
-        ended with *{{.Status.State}}*. <{{.Status.URL}}|View logs> :white_check_mark:
-        {{else}} :warning:  Job *{{.Spec.Job}}* ended with *{{.Status.State}}*. <{{.Status.URL}}|View
-        logs> :warning: {{end}}'
-  spec:
-    containers:
-    - args:
-      - --gcs-upload-secret=/secrets/gcs/service-account.json
-      - --image-import-pull-secret=/etc/pull-secret/.dockerconfigjson
-      - --lease-server-credentials-file=/etc/boskos/credentials
-      - --report-credentials-file=/etc/report/credentials
-      - --secret-dir=/secrets/ci-pull-credentials
-<<<<<<< HEAD
-      - --target=control-plane-252nodes
-=======
-      - --target=node-density-heavy-24nodes
->>>>>>> 30bdeeb6
-      - --variant=aws-4.18-nightly-x86
-      command:
-      - ci-operator
-      image: ci-operator:latest
-      imagePullPolicy: Always
-      name: ""
-      resources:
-        requests:
-          cpu: 10m
-      volumeMounts:
-      - mountPath: /etc/boskos
-        name: boskos
-        readOnly: true
-      - mountPath: /secrets/ci-pull-credentials
-        name: ci-pull-credentials
-        readOnly: true
-      - mountPath: /secrets/gcs
-        name: gcs-credentials
-        readOnly: true
-      - mountPath: /secrets/manifest-tool
-        name: manifest-tool-local-pusher
-        readOnly: true
-      - mountPath: /etc/pull-secret
-        name: pull-secret
-        readOnly: true
-      - mountPath: /etc/report
-        name: result-aggregator
-        readOnly: true
-    serviceAccountName: ci-operator
-    volumes:
-    - name: boskos
-      secret:
-        items:
-        - key: credentials
-          path: credentials
-        secretName: boskos-credentials
-    - name: ci-pull-credentials
-      secret:
-        secretName: ci-pull-credentials
-    - name: manifest-tool-local-pusher
-      secret:
-        secretName: manifest-tool-local-pusher
-    - name: pull-secret
-      secret:
-        secretName: registry-pull-credentials
-    - name: result-aggregator
-      secret:
-        secretName: result-aggregator
-- agent: kubernetes
-  cluster: build05
-<<<<<<< HEAD
-  cron: 0 3 2,9,16,23 * *
-  decorate: true
-  decoration_config:
-    skip_cloning: true
-    timeout: 5h0m0s
-=======
-  cron: '@yearly'
-  decorate: true
-  decoration_config:
-    skip_cloning: true
-    timeout: 3h30m0s
->>>>>>> 30bdeeb6
-  extra_refs:
-  - base_ref: main
-    org: openshift-qe
-    repo: ocp-qe-perfscale-ci
-  labels:
-    ci-operator.openshift.io/cloud: aws
-    ci-operator.openshift.io/cloud-cluster-profile: aws-perfscale-qe
-    ci-operator.openshift.io/variant: aws-4.18-nightly-x86
-    ci.openshift.io/generator: prowgen
-    job-release: "4.18"
-    pj-rehearse.openshift.io/can-be-rehearsed: "true"
-<<<<<<< HEAD
-  name: periodic-ci-openshift-qe-ocp-qe-perfscale-ci-main-aws-4.18-nightly-x86-control-plane-etcdencrypt-24nodes
-=======
-  name: periodic-ci-openshift-qe-ocp-qe-perfscale-ci-main-aws-4.18-nightly-x86-payload-control-plane-6nodes
->>>>>>> 30bdeeb6
-  reporter_config:
-    slack:
-      channel: '#ocp-qe-scale-ci-results'
-      job_states_to_report:
-      - success
-      - failure
-      - error
-      report_template: '{{if eq .Status.State "success"}} :white_check_mark: Job *{{.Spec.Job}}*
-        ended with *{{.Status.State}}*. <{{.Status.URL}}|View logs> :white_check_mark:
-        {{else}} :warning:  Job *{{.Spec.Job}}* ended with *{{.Status.State}}*. <{{.Status.URL}}|View
-        logs> :warning: {{end}}'
-  spec:
-    containers:
-    - args:
-      - --gcs-upload-secret=/secrets/gcs/service-account.json
-      - --image-import-pull-secret=/etc/pull-secret/.dockerconfigjson
-      - --lease-server-credentials-file=/etc/boskos/credentials
-      - --report-credentials-file=/etc/report/credentials
-      - --secret-dir=/secrets/ci-pull-credentials
-<<<<<<< HEAD
-      - --target=control-plane-etcdencrypt-24nodes
-=======
-      - --target=payload-control-plane-6nodes
->>>>>>> 30bdeeb6
-      - --variant=aws-4.18-nightly-x86
-      command:
-      - ci-operator
-      image: ci-operator:latest
-      imagePullPolicy: Always
-      name: ""
-      resources:
-        requests:
-          cpu: 10m
-      volumeMounts:
-      - mountPath: /etc/boskos
-        name: boskos
-        readOnly: true
-      - mountPath: /secrets/ci-pull-credentials
-        name: ci-pull-credentials
-        readOnly: true
-      - mountPath: /secrets/gcs
-        name: gcs-credentials
-        readOnly: true
-      - mountPath: /secrets/manifest-tool
-        name: manifest-tool-local-pusher
-        readOnly: true
-      - mountPath: /etc/pull-secret
-        name: pull-secret
-        readOnly: true
-      - mountPath: /etc/report
-        name: result-aggregator
-        readOnly: true
-    serviceAccountName: ci-operator
-    volumes:
-    - name: boskos
-      secret:
-        items:
-        - key: credentials
-          path: credentials
-        secretName: boskos-credentials
-    - name: ci-pull-credentials
-      secret:
-        secretName: ci-pull-credentials
-    - name: manifest-tool-local-pusher
-      secret:
-        secretName: manifest-tool-local-pusher
-    - name: pull-secret
-      secret:
-        secretName: registry-pull-credentials
-    - name: result-aggregator
-      secret:
-        secretName: result-aggregator
-- agent: kubernetes
-  cluster: build05
-<<<<<<< HEAD
-  cron: 0 10 11,25 * *
-=======
-  cron: 0 4 * * *
->>>>>>> 30bdeeb6
-  decorate: true
-  decoration_config:
-    skip_cloning: true
-    timeout: 8h0m0s
-  extra_refs:
-  - base_ref: main
-    org: openshift-qe
-    repo: ocp-qe-perfscale-ci
-  labels:
-    ci-operator.openshift.io/cloud: aws
-<<<<<<< HEAD
-    ci-operator.openshift.io/cloud-cluster-profile: aws-perfscale
-=======
-    ci-operator.openshift.io/cloud-cluster-profile: aws-perfscale-qe
->>>>>>> 30bdeeb6
-    ci-operator.openshift.io/variant: aws-4.18-nightly-x86
-    ci.openshift.io/generator: prowgen
-    job-release: "4.18"
-    pj-rehearse.openshift.io/can-be-rehearsed: "true"
-<<<<<<< HEAD
-  name: periodic-ci-openshift-qe-ocp-qe-perfscale-ci-main-aws-4.18-nightly-x86-control-plane-ipsec-120nodes
-=======
-  name: periodic-ci-openshift-qe-ocp-qe-perfscale-ci-main-aws-4.18-nightly-x86-udn-density-l2-24nodes
->>>>>>> 30bdeeb6
-  reporter_config:
-    slack:
-      channel: '#ocp-qe-scale-ci-results'
-      job_states_to_report:
-      - success
-      - failure
-      - error
-      report_template: '{{if eq .Status.State "success"}} :white_check_mark: Job *{{.Spec.Job}}*
-        ended with *{{.Status.State}}*. <{{.Status.URL}}|View logs> :white_check_mark:
-        {{else}} :warning:  Job *{{.Spec.Job}}* ended with *{{.Status.State}}*. <{{.Status.URL}}|View
-        logs> :warning: {{end}}'
-  spec:
-    containers:
-    - args:
-      - --gcs-upload-secret=/secrets/gcs/service-account.json
-      - --image-import-pull-secret=/etc/pull-secret/.dockerconfigjson
-      - --lease-server-credentials-file=/etc/boskos/credentials
-      - --report-credentials-file=/etc/report/credentials
-      - --secret-dir=/secrets/ci-pull-credentials
-<<<<<<< HEAD
-      - --target=control-plane-ipsec-120nodes
-=======
-      - --target=udn-density-l2-24nodes
->>>>>>> 30bdeeb6
-      - --variant=aws-4.18-nightly-x86
-      command:
-      - ci-operator
-      image: ci-operator:latest
-      imagePullPolicy: Always
-      name: ""
-      resources:
-        requests:
-          cpu: 10m
-      volumeMounts:
-      - mountPath: /etc/boskos
-        name: boskos
-        readOnly: true
-      - mountPath: /secrets/ci-pull-credentials
-        name: ci-pull-credentials
-        readOnly: true
-      - mountPath: /secrets/gcs
-        name: gcs-credentials
-        readOnly: true
-      - mountPath: /secrets/manifest-tool
-        name: manifest-tool-local-pusher
-        readOnly: true
-      - mountPath: /etc/pull-secret
-        name: pull-secret
-        readOnly: true
-      - mountPath: /etc/report
-        name: result-aggregator
-        readOnly: true
-    serviceAccountName: ci-operator
-    volumes:
-    - name: boskos
-      secret:
-        items:
-        - key: credentials
-          path: credentials
-        secretName: boskos-credentials
-    - name: ci-pull-credentials
-      secret:
-        secretName: ci-pull-credentials
-    - name: manifest-tool-local-pusher
-      secret:
-        secretName: manifest-tool-local-pusher
-    - name: pull-secret
-      secret:
-        secretName: registry-pull-credentials
-    - name: result-aggregator
-      secret:
-        secretName: result-aggregator
-- agent: kubernetes
-  cluster: build05
-<<<<<<< HEAD
-  cron: 0 14 11,25 * *
-=======
-  cron: 0 2 * * *
->>>>>>> 30bdeeb6
-  decorate: true
-  decoration_config:
-    skip_cloning: true
-    timeout: 8h0m0s
-  extra_refs:
-  - base_ref: main
-    org: openshift-qe
-    repo: ocp-qe-perfscale-ci
-  labels:
-    ci-operator.openshift.io/cloud: aws
-<<<<<<< HEAD
-    ci-operator.openshift.io/cloud-cluster-profile: aws-perfscale
-=======
-    ci-operator.openshift.io/cloud-cluster-profile: aws-perfscale-qe
->>>>>>> 30bdeeb6
-    ci-operator.openshift.io/variant: aws-4.18-nightly-x86
-    ci.openshift.io/generator: prowgen
-    job-release: "4.18"
-    pj-rehearse.openshift.io/can-be-rehearsed: "true"
-<<<<<<< HEAD
-  name: periodic-ci-openshift-qe-ocp-qe-perfscale-ci-main-aws-4.18-nightly-x86-control-plane-ipsec-252nodes
-=======
-  name: periodic-ci-openshift-qe-ocp-qe-perfscale-ci-main-aws-4.18-nightly-x86-udn-density-l3-24nodes
->>>>>>> 30bdeeb6
-  reporter_config:
-    slack:
-      channel: '#ocp-qe-scale-ci-results'
-      job_states_to_report:
-      - success
-      - failure
-      - error
-      report_template: '{{if eq .Status.State "success"}} :white_check_mark: Job *{{.Spec.Job}}*
-        ended with *{{.Status.State}}*. <{{.Status.URL}}|View logs> :white_check_mark:
-        {{else}} :warning:  Job *{{.Spec.Job}}* ended with *{{.Status.State}}*. <{{.Status.URL}}|View
-        logs> :warning: {{end}}'
-  spec:
-    containers:
-    - args:
-      - --gcs-upload-secret=/secrets/gcs/service-account.json
-      - --image-import-pull-secret=/etc/pull-secret/.dockerconfigjson
-      - --lease-server-credentials-file=/etc/boskos/credentials
-      - --report-credentials-file=/etc/report/credentials
-      - --secret-dir=/secrets/ci-pull-credentials
-<<<<<<< HEAD
-      - --target=control-plane-ipsec-252nodes
-=======
-      - --target=udn-density-l3-24nodes
->>>>>>> 30bdeeb6
-      - --variant=aws-4.18-nightly-x86
-      command:
-      - ci-operator
-      image: ci-operator:latest
-      imagePullPolicy: Always
-      name: ""
-      resources:
-        requests:
-          cpu: 10m
-      volumeMounts:
-      - mountPath: /etc/boskos
-        name: boskos
-        readOnly: true
-      - mountPath: /secrets/ci-pull-credentials
-        name: ci-pull-credentials
-        readOnly: true
-      - mountPath: /secrets/gcs
-        name: gcs-credentials
-        readOnly: true
-      - mountPath: /secrets/manifest-tool
-        name: manifest-tool-local-pusher
-        readOnly: true
-      - mountPath: /etc/pull-secret
-        name: pull-secret
-        readOnly: true
-      - mountPath: /etc/report
-        name: result-aggregator
-        readOnly: true
-    serviceAccountName: ci-operator
-    volumes:
-    - name: boskos
-      secret:
-        items:
-        - key: credentials
-          path: credentials
-        secretName: boskos-credentials
-    - name: ci-pull-credentials
-      secret:
-        secretName: ci-pull-credentials
-    - name: manifest-tool-local-pusher
-      secret:
-        secretName: manifest-tool-local-pusher
-    - name: pull-secret
-      secret:
-        secretName: registry-pull-credentials
-    - name: result-aggregator
-      secret:
-        secretName: result-aggregator
-- agent: kubernetes
-  cluster: build05
-<<<<<<< HEAD
-  cron: 0 3 1,8,15,22 * *
-=======
-  cron: 0 4 27 * *
->>>>>>> 30bdeeb6
-  decorate: true
-  decoration_config:
-    skip_cloning: true
-    timeout: 7h0m0s
   extra_refs:
   - base_ref: main
     org: openshift-qe
@@ -4365,7 +3425,6 @@
     ci.openshift.io/generator: prowgen
     job-release: "4.18"
     pj-rehearse.openshift.io/can-be-rehearsed: "true"
-<<<<<<< HEAD
   name: periodic-ci-openshift-qe-ocp-qe-perfscale-ci-main-aws-4.18-nightly-x86-data-path-9nodes
   reporter_config:
     slack:
@@ -4378,273 +3437,15 @@
         ended with *{{.Status.State}}*. <{{.Status.URL}}|View logs> :white_check_mark:
         {{else}} :warning:  Job *{{.Spec.Job}}* ended with *{{.Status.State}}*. <{{.Status.URL}}|View
         logs> :warning: {{end}}'
-=======
-  name: periodic-ci-openshift-qe-ocp-qe-perfscale-ci-main-aws-4.18-nightly-x86-workers-autoscale-120nodes
->>>>>>> 30bdeeb6
-  spec:
-    containers:
-    - args:
-      - --gcs-upload-secret=/secrets/gcs/service-account.json
-      - --image-import-pull-secret=/etc/pull-secret/.dockerconfigjson
-      - --lease-server-credentials-file=/etc/boskos/credentials
-      - --report-credentials-file=/etc/report/credentials
-      - --secret-dir=/secrets/ci-pull-credentials
-<<<<<<< HEAD
+  spec:
+    containers:
+    - args:
+      - --gcs-upload-secret=/secrets/gcs/service-account.json
+      - --image-import-pull-secret=/etc/pull-secret/.dockerconfigjson
+      - --lease-server-credentials-file=/etc/boskos/credentials
+      - --report-credentials-file=/etc/report/credentials
+      - --secret-dir=/secrets/ci-pull-credentials
       - --target=data-path-9nodes
-=======
-      - --target=workers-autoscale-120nodes
->>>>>>> 30bdeeb6
-      - --variant=aws-4.18-nightly-x86
-      command:
-      - ci-operator
-      image: ci-operator:latest
-      imagePullPolicy: Always
-      name: ""
-      resources:
-        requests:
-          cpu: 10m
-      volumeMounts:
-      - mountPath: /etc/boskos
-        name: boskos
-        readOnly: true
-      - mountPath: /secrets/ci-pull-credentials
-        name: ci-pull-credentials
-        readOnly: true
-      - mountPath: /secrets/gcs
-        name: gcs-credentials
-        readOnly: true
-      - mountPath: /secrets/manifest-tool
-        name: manifest-tool-local-pusher
-        readOnly: true
-      - mountPath: /etc/pull-secret
-        name: pull-secret
-        readOnly: true
-      - mountPath: /etc/report
-        name: result-aggregator
-        readOnly: true
-    serviceAccountName: ci-operator
-    volumes:
-    - name: boskos
-      secret:
-        items:
-        - key: credentials
-          path: credentials
-        secretName: boskos-credentials
-    - name: ci-pull-credentials
-      secret:
-        secretName: ci-pull-credentials
-    - name: manifest-tool-local-pusher
-      secret:
-        secretName: manifest-tool-local-pusher
-    - name: pull-secret
-      secret:
-        secretName: registry-pull-credentials
-    - name: result-aggregator
-      secret:
-        secretName: result-aggregator
-- agent: kubernetes
-  cluster: build05
-<<<<<<< HEAD
-  cron: 0 4 27 * *
-  decorate: true
-  decoration_config:
-    skip_cloning: true
-    timeout: 7h0m0s
-=======
-  cron: 0 0 27 * *
-  decorate: true
-  decoration_config:
-    skip_cloning: true
->>>>>>> 30bdeeb6
-  extra_refs:
-  - base_ref: main
-    org: openshift-qe
-    repo: ocp-qe-perfscale-ci
-  labels:
-    ci-operator.openshift.io/cloud: aws
-    ci-operator.openshift.io/cloud-cluster-profile: aws-perfscale
-    ci-operator.openshift.io/variant: aws-4.18-nightly-x86
-    ci.openshift.io/generator: prowgen
-    job-release: "4.18"
-    pj-rehearse.openshift.io/can-be-rehearsed: "true"
-<<<<<<< HEAD
-  name: periodic-ci-openshift-qe-ocp-qe-perfscale-ci-main-aws-4.18-nightly-x86-kube-burner-workers-autoscale-120nodes
-=======
-  name: periodic-ci-openshift-qe-ocp-qe-perfscale-ci-main-aws-4.18-nightly-x86-workers-autoscale-24nodes
->>>>>>> 30bdeeb6
-  spec:
-    containers:
-    - args:
-      - --gcs-upload-secret=/secrets/gcs/service-account.json
-      - --image-import-pull-secret=/etc/pull-secret/.dockerconfigjson
-      - --lease-server-credentials-file=/etc/boskos/credentials
-      - --report-credentials-file=/etc/report/credentials
-      - --secret-dir=/secrets/ci-pull-credentials
-<<<<<<< HEAD
-      - --target=kube-burner-workers-autoscale-120nodes
-=======
-      - --target=workers-autoscale-24nodes
->>>>>>> 30bdeeb6
-      - --variant=aws-4.18-nightly-x86
-      command:
-      - ci-operator
-      image: ci-operator:latest
-      imagePullPolicy: Always
-      name: ""
-      resources:
-        requests:
-          cpu: 10m
-      volumeMounts:
-      - mountPath: /etc/boskos
-        name: boskos
-        readOnly: true
-      - mountPath: /secrets/ci-pull-credentials
-        name: ci-pull-credentials
-        readOnly: true
-      - mountPath: /secrets/gcs
-        name: gcs-credentials
-        readOnly: true
-      - mountPath: /secrets/manifest-tool
-        name: manifest-tool-local-pusher
-        readOnly: true
-      - mountPath: /etc/pull-secret
-        name: pull-secret
-        readOnly: true
-      - mountPath: /etc/report
-        name: result-aggregator
-        readOnly: true
-    serviceAccountName: ci-operator
-    volumes:
-    - name: boskos
-      secret:
-        items:
-        - key: credentials
-          path: credentials
-        secretName: boskos-credentials
-    - name: ci-pull-credentials
-      secret:
-        secretName: ci-pull-credentials
-    - name: manifest-tool-local-pusher
-      secret:
-        secretName: manifest-tool-local-pusher
-    - name: pull-secret
-      secret:
-        secretName: registry-pull-credentials
-    - name: result-aggregator
-      secret:
-        secretName: result-aggregator
-- agent: kubernetes
-  cluster: build05
-<<<<<<< HEAD
-  cron: 0 0 27 * *
-  decorate: true
-  decoration_config:
-    skip_cloning: true
-=======
-  cron: 0 12 27 * *
-  decorate: true
-  decoration_config:
-    skip_cloning: true
-    timeout: 7h0m0s
->>>>>>> 30bdeeb6
-  extra_refs:
-  - base_ref: main
-    org: openshift-qe
-    repo: ocp-qe-perfscale-ci
-  labels:
-    ci-operator.openshift.io/cloud: aws
-    ci-operator.openshift.io/cloud-cluster-profile: aws-perfscale
-    ci-operator.openshift.io/variant: aws-4.18-nightly-x86
-    ci.openshift.io/generator: prowgen
-    job-release: "4.18"
-    pj-rehearse.openshift.io/can-be-rehearsed: "true"
-<<<<<<< HEAD
-  name: periodic-ci-openshift-qe-ocp-qe-perfscale-ci-main-aws-4.18-nightly-x86-kube-burner-workers-autoscale-24nodes
-  spec:
-    containers:
-    - args:
-      - --gcs-upload-secret=/secrets/gcs/service-account.json
-      - --image-import-pull-secret=/etc/pull-secret/.dockerconfigjson
-      - --lease-server-credentials-file=/etc/boskos/credentials
-      - --report-credentials-file=/etc/report/credentials
-      - --secret-dir=/secrets/ci-pull-credentials
-      - --target=kube-burner-workers-autoscale-24nodes
-      - --variant=aws-4.18-nightly-x86
-      command:
-      - ci-operator
-      image: ci-operator:latest
-      imagePullPolicy: Always
-      name: ""
-      resources:
-        requests:
-          cpu: 10m
-      volumeMounts:
-      - mountPath: /etc/boskos
-        name: boskos
-        readOnly: true
-      - mountPath: /secrets/ci-pull-credentials
-        name: ci-pull-credentials
-        readOnly: true
-      - mountPath: /secrets/gcs
-        name: gcs-credentials
-        readOnly: true
-      - mountPath: /secrets/manifest-tool
-        name: manifest-tool-local-pusher
-        readOnly: true
-      - mountPath: /etc/pull-secret
-        name: pull-secret
-        readOnly: true
-      - mountPath: /etc/report
-        name: result-aggregator
-        readOnly: true
-    serviceAccountName: ci-operator
-    volumes:
-    - name: boskos
-      secret:
-        items:
-        - key: credentials
-          path: credentials
-        secretName: boskos-credentials
-    - name: ci-pull-credentials
-      secret:
-        secretName: ci-pull-credentials
-    - name: manifest-tool-local-pusher
-      secret:
-        secretName: manifest-tool-local-pusher
-    - name: pull-secret
-      secret:
-        secretName: registry-pull-credentials
-    - name: result-aggregator
-      secret:
-        secretName: result-aggregator
-- agent: kubernetes
-  cluster: build05
-  cron: 0 12 27 * *
-  decorate: true
-  decoration_config:
-    skip_cloning: true
-    timeout: 7h0m0s
-  extra_refs:
-  - base_ref: main
-    org: openshift-qe
-    repo: ocp-qe-perfscale-ci
-  labels:
-    ci-operator.openshift.io/cloud: aws
-    ci-operator.openshift.io/cloud-cluster-profile: aws-perfscale
-    ci-operator.openshift.io/variant: aws-4.18-nightly-x86
-    ci.openshift.io/generator: prowgen
-    job-release: "4.18"
-    pj-rehearse.openshift.io/can-be-rehearsed: "true"
-  name: periodic-ci-openshift-qe-ocp-qe-perfscale-ci-main-aws-4.18-nightly-x86-kube-burner-workers-autoscale-252nodes
-  spec:
-    containers:
-    - args:
-      - --gcs-upload-secret=/secrets/gcs/service-account.json
-      - --image-import-pull-secret=/etc/pull-secret/.dockerconfigjson
-      - --lease-server-credentials-file=/etc/boskos/credentials
-      - --report-credentials-file=/etc/report/credentials
-      - --secret-dir=/secrets/ci-pull-credentials
-      - --target=kube-burner-workers-autoscale-252nodes
       - --variant=aws-4.18-nightly-x86
       command:
       - ci-operator
@@ -4723,82 +3524,70 @@
         ended with *{{.Status.State}}*. <{{.Status.URL}}|View logs> :white_check_mark:
         {{else}} :warning:  Job *{{.Spec.Job}}* ended with *{{.Status.State}}*. <{{.Status.URL}}|View
         logs> :warning: {{end}}'
-=======
-  name: periodic-ci-openshift-qe-ocp-qe-perfscale-ci-main-aws-4.18-nightly-x86-workers-autoscale-252nodes
->>>>>>> 30bdeeb6
-  spec:
-    containers:
-    - args:
-      - --gcs-upload-secret=/secrets/gcs/service-account.json
-      - --image-import-pull-secret=/etc/pull-secret/.dockerconfigjson
-      - --lease-server-credentials-file=/etc/boskos/credentials
-      - --report-credentials-file=/etc/report/credentials
-      - --secret-dir=/secrets/ci-pull-credentials
-<<<<<<< HEAD
+  spec:
+    containers:
+    - args:
+      - --gcs-upload-secret=/secrets/gcs/service-account.json
+      - --image-import-pull-secret=/etc/pull-secret/.dockerconfigjson
+      - --lease-server-credentials-file=/etc/boskos/credentials
+      - --report-credentials-file=/etc/report/credentials
+      - --secret-dir=/secrets/ci-pull-credentials
       - --target=loaded-upgrade-417to418-120nodes
       - --variant=aws-4.18-nightly-x86-loaded-upgrade-from-4.17
-=======
-      - --target=workers-autoscale-252nodes
-      - --variant=aws-4.18-nightly-x86
->>>>>>> 30bdeeb6
-      command:
-      - ci-operator
-      image: ci-operator:latest
-      imagePullPolicy: Always
-      name: ""
-      resources:
-        requests:
-          cpu: 10m
-      volumeMounts:
-      - mountPath: /etc/boskos
-        name: boskos
-        readOnly: true
-      - mountPath: /secrets/ci-pull-credentials
-        name: ci-pull-credentials
-        readOnly: true
-      - mountPath: /secrets/gcs
-        name: gcs-credentials
-        readOnly: true
-      - mountPath: /secrets/manifest-tool
-        name: manifest-tool-local-pusher
-        readOnly: true
-      - mountPath: /etc/pull-secret
-        name: pull-secret
-        readOnly: true
-      - mountPath: /etc/report
-        name: result-aggregator
-        readOnly: true
-    serviceAccountName: ci-operator
-    volumes:
-    - name: boskos
-      secret:
-        items:
-        - key: credentials
-          path: credentials
-        secretName: boskos-credentials
-    - name: ci-pull-credentials
-      secret:
-        secretName: ci-pull-credentials
-    - name: manifest-tool-local-pusher
-      secret:
-        secretName: manifest-tool-local-pusher
-    - name: pull-secret
-      secret:
-        secretName: registry-pull-credentials
-    - name: result-aggregator
-      secret:
-        secretName: result-aggregator
-- agent: kubernetes
-  cluster: build05
-<<<<<<< HEAD
+      command:
+      - ci-operator
+      image: ci-operator:latest
+      imagePullPolicy: Always
+      name: ""
+      resources:
+        requests:
+          cpu: 10m
+      volumeMounts:
+      - mountPath: /etc/boskos
+        name: boskos
+        readOnly: true
+      - mountPath: /secrets/ci-pull-credentials
+        name: ci-pull-credentials
+        readOnly: true
+      - mountPath: /secrets/gcs
+        name: gcs-credentials
+        readOnly: true
+      - mountPath: /secrets/manifest-tool
+        name: manifest-tool-local-pusher
+        readOnly: true
+      - mountPath: /etc/pull-secret
+        name: pull-secret
+        readOnly: true
+      - mountPath: /etc/report
+        name: result-aggregator
+        readOnly: true
+    serviceAccountName: ci-operator
+    volumes:
+    - name: boskos
+      secret:
+        items:
+        - key: credentials
+          path: credentials
+        secretName: boskos-credentials
+    - name: ci-pull-credentials
+      secret:
+        secretName: ci-pull-credentials
+    - name: manifest-tool-local-pusher
+      secret:
+        secretName: manifest-tool-local-pusher
+    - name: pull-secret
+      secret:
+        secretName: registry-pull-credentials
+    - name: result-aggregator
+      secret:
+        secretName: result-aggregator
+- agent: kubernetes
+  cluster: build05
   cron: 0 10 3,10,17,24 * *
-=======
-  cron: '@yearly'
->>>>>>> 30bdeeb6
-  decorate: true
-  decoration_config:
-    skip_cloning: true
-    timeout: 3h30m0s
+  decorate: true
+  decoration_config:
+    skip_cloning: true
+    timeout: 8h0m0s
   extra_refs:
   - base_ref: main
     org: openshift-qe
@@ -4810,7 +3599,6 @@
     ci.openshift.io/generator: prowgen
     job-release: "4.18"
     pj-rehearse.openshift.io/can-be-rehearsed: "true"
-<<<<<<< HEAD
   name: periodic-ci-openshift-qe-ocp-qe-perfscale-ci-main-aws-4.18-nightly-x86-loaded-upgrade-from-4.17-loaded-upgrade-417to418-24nodes
   reporter_config:
     slack:
@@ -4823,18 +3611,14 @@
         ended with *{{.Status.State}}*. <{{.Status.URL}}|View logs> :white_check_mark:
         {{else}} :warning:  Job *{{.Spec.Job}}* ended with *{{.Status.State}}*. <{{.Status.URL}}|View
         logs> :warning: {{end}}'
-=======
-  name: periodic-ci-openshift-qe-ocp-qe-perfscale-ci-main-aws-4.18-nightly-x86-workers-autoscale-6nodes
->>>>>>> 30bdeeb6
-  spec:
-    containers:
-    - args:
-      - --gcs-upload-secret=/secrets/gcs/service-account.json
-      - --image-import-pull-secret=/etc/pull-secret/.dockerconfigjson
-      - --lease-server-credentials-file=/etc/boskos/credentials
-      - --report-credentials-file=/etc/report/credentials
-      - --secret-dir=/secrets/ci-pull-credentials
-<<<<<<< HEAD
+  spec:
+    containers:
+    - args:
+      - --gcs-upload-secret=/secrets/gcs/service-account.json
+      - --image-import-pull-secret=/etc/pull-secret/.dockerconfigjson
+      - --lease-server-credentials-file=/etc/boskos/credentials
+      - --report-credentials-file=/etc/report/credentials
+      - --secret-dir=/secrets/ci-pull-credentials
       - --target=loaded-upgrade-417to418-24nodes
       - --variant=aws-4.18-nightly-x86-loaded-upgrade-from-4.17
       command:
@@ -5321,6 +4105,309 @@
         secretName: result-aggregator
 - agent: kubernetes
   cluster: build05
+  cron: 0 4 27 * *
+  decorate: true
+  decoration_config:
+    skip_cloning: true
+    timeout: 7h0m0s
+  extra_refs:
+  - base_ref: main
+    org: openshift-qe
+    repo: ocp-qe-perfscale-ci
+  labels:
+    ci-operator.openshift.io/cloud: aws
+    ci-operator.openshift.io/cloud-cluster-profile: aws-perfscale
+    ci-operator.openshift.io/variant: aws-4.18-nightly-x86
+    ci.openshift.io/generator: prowgen
+    job-release: "4.18"
+    pj-rehearse.openshift.io/can-be-rehearsed: "true"
+  name: periodic-ci-openshift-qe-ocp-qe-perfscale-ci-main-aws-4.18-nightly-x86-workers-autoscale-120nodes
+  spec:
+    containers:
+    - args:
+      - --gcs-upload-secret=/secrets/gcs/service-account.json
+      - --image-import-pull-secret=/etc/pull-secret/.dockerconfigjson
+      - --lease-server-credentials-file=/etc/boskos/credentials
+      - --report-credentials-file=/etc/report/credentials
+      - --secret-dir=/secrets/ci-pull-credentials
+      - --target=workers-autoscale-120nodes
+      - --variant=aws-4.18-nightly-x86
+      command:
+      - ci-operator
+      image: ci-operator:latest
+      imagePullPolicy: Always
+      name: ""
+      resources:
+        requests:
+          cpu: 10m
+      volumeMounts:
+      - mountPath: /etc/boskos
+        name: boskos
+        readOnly: true
+      - mountPath: /secrets/ci-pull-credentials
+        name: ci-pull-credentials
+        readOnly: true
+      - mountPath: /secrets/gcs
+        name: gcs-credentials
+        readOnly: true
+      - mountPath: /secrets/manifest-tool
+        name: manifest-tool-local-pusher
+        readOnly: true
+      - mountPath: /etc/pull-secret
+        name: pull-secret
+        readOnly: true
+      - mountPath: /etc/report
+        name: result-aggregator
+        readOnly: true
+    serviceAccountName: ci-operator
+    volumes:
+    - name: boskos
+      secret:
+        items:
+        - key: credentials
+          path: credentials
+        secretName: boskos-credentials
+    - name: ci-pull-credentials
+      secret:
+        secretName: ci-pull-credentials
+    - name: manifest-tool-local-pusher
+      secret:
+        secretName: manifest-tool-local-pusher
+    - name: pull-secret
+      secret:
+        secretName: registry-pull-credentials
+    - name: result-aggregator
+      secret:
+        secretName: result-aggregator
+- agent: kubernetes
+  cluster: build05
+  cron: 0 0 27 * *
+  decorate: true
+  decoration_config:
+    skip_cloning: true
+  extra_refs:
+  - base_ref: main
+    org: openshift-qe
+    repo: ocp-qe-perfscale-ci
+  labels:
+    ci-operator.openshift.io/cloud: aws
+    ci-operator.openshift.io/cloud-cluster-profile: aws-perfscale-qe
+    ci-operator.openshift.io/variant: aws-4.18-nightly-x86
+    ci.openshift.io/generator: prowgen
+    job-release: "4.18"
+    pj-rehearse.openshift.io/can-be-rehearsed: "true"
+  name: periodic-ci-openshift-qe-ocp-qe-perfscale-ci-main-aws-4.18-nightly-x86-workers-autoscale-24nodes
+  spec:
+    containers:
+    - args:
+      - --gcs-upload-secret=/secrets/gcs/service-account.json
+      - --image-import-pull-secret=/etc/pull-secret/.dockerconfigjson
+      - --lease-server-credentials-file=/etc/boskos/credentials
+      - --report-credentials-file=/etc/report/credentials
+      - --secret-dir=/secrets/ci-pull-credentials
+      - --target=workers-autoscale-24nodes
+      - --variant=aws-4.18-nightly-x86
+      command:
+      - ci-operator
+      image: ci-operator:latest
+      imagePullPolicy: Always
+      name: ""
+      resources:
+        requests:
+          cpu: 10m
+      volumeMounts:
+      - mountPath: /etc/boskos
+        name: boskos
+        readOnly: true
+      - mountPath: /secrets/ci-pull-credentials
+        name: ci-pull-credentials
+        readOnly: true
+      - mountPath: /secrets/gcs
+        name: gcs-credentials
+        readOnly: true
+      - mountPath: /secrets/manifest-tool
+        name: manifest-tool-local-pusher
+        readOnly: true
+      - mountPath: /etc/pull-secret
+        name: pull-secret
+        readOnly: true
+      - mountPath: /etc/report
+        name: result-aggregator
+        readOnly: true
+    serviceAccountName: ci-operator
+    volumes:
+    - name: boskos
+      secret:
+        items:
+        - key: credentials
+          path: credentials
+        secretName: boskos-credentials
+    - name: ci-pull-credentials
+      secret:
+        secretName: ci-pull-credentials
+    - name: manifest-tool-local-pusher
+      secret:
+        secretName: manifest-tool-local-pusher
+    - name: pull-secret
+      secret:
+        secretName: registry-pull-credentials
+    - name: result-aggregator
+      secret:
+        secretName: result-aggregator
+- agent: kubernetes
+  cluster: build05
+  cron: 0 12 27 * *
+  decorate: true
+  decoration_config:
+    skip_cloning: true
+    timeout: 7h0m0s
+  extra_refs:
+  - base_ref: main
+    org: openshift-qe
+    repo: ocp-qe-perfscale-ci
+  labels:
+    ci-operator.openshift.io/cloud: aws
+    ci-operator.openshift.io/cloud-cluster-profile: aws-perfscale
+    ci-operator.openshift.io/variant: aws-4.18-nightly-x86
+    ci.openshift.io/generator: prowgen
+    job-release: "4.18"
+    pj-rehearse.openshift.io/can-be-rehearsed: "true"
+  name: periodic-ci-openshift-qe-ocp-qe-perfscale-ci-main-aws-4.18-nightly-x86-workers-autoscale-252nodes
+  spec:
+    containers:
+    - args:
+      - --gcs-upload-secret=/secrets/gcs/service-account.json
+      - --image-import-pull-secret=/etc/pull-secret/.dockerconfigjson
+      - --lease-server-credentials-file=/etc/boskos/credentials
+      - --report-credentials-file=/etc/report/credentials
+      - --secret-dir=/secrets/ci-pull-credentials
+      - --target=workers-autoscale-252nodes
+      - --variant=aws-4.18-nightly-x86
+      command:
+      - ci-operator
+      image: ci-operator:latest
+      imagePullPolicy: Always
+      name: ""
+      resources:
+        requests:
+          cpu: 10m
+      volumeMounts:
+      - mountPath: /etc/boskos
+        name: boskos
+        readOnly: true
+      - mountPath: /secrets/ci-pull-credentials
+        name: ci-pull-credentials
+        readOnly: true
+      - mountPath: /secrets/gcs
+        name: gcs-credentials
+        readOnly: true
+      - mountPath: /secrets/manifest-tool
+        name: manifest-tool-local-pusher
+        readOnly: true
+      - mountPath: /etc/pull-secret
+        name: pull-secret
+        readOnly: true
+      - mountPath: /etc/report
+        name: result-aggregator
+        readOnly: true
+    serviceAccountName: ci-operator
+    volumes:
+    - name: boskos
+      secret:
+        items:
+        - key: credentials
+          path: credentials
+        secretName: boskos-credentials
+    - name: ci-pull-credentials
+      secret:
+        secretName: ci-pull-credentials
+    - name: manifest-tool-local-pusher
+      secret:
+        secretName: manifest-tool-local-pusher
+    - name: pull-secret
+      secret:
+        secretName: registry-pull-credentials
+    - name: result-aggregator
+      secret:
+        secretName: result-aggregator
+- agent: kubernetes
+  cluster: build05
+  cron: '@yearly'
+  decorate: true
+  decoration_config:
+    skip_cloning: true
+    timeout: 3h30m0s
+  extra_refs:
+  - base_ref: main
+    org: openshift-qe
+    repo: ocp-qe-perfscale-ci
+  labels:
+    ci-operator.openshift.io/cloud: aws
+    ci-operator.openshift.io/cloud-cluster-profile: aws-perfscale-qe
+    ci-operator.openshift.io/variant: aws-4.18-nightly-x86
+    ci.openshift.io/generator: prowgen
+    job-release: "4.18"
+    pj-rehearse.openshift.io/can-be-rehearsed: "true"
+  name: periodic-ci-openshift-qe-ocp-qe-perfscale-ci-main-aws-4.18-nightly-x86-workers-autoscale-6nodes
+  spec:
+    containers:
+    - args:
+      - --gcs-upload-secret=/secrets/gcs/service-account.json
+      - --image-import-pull-secret=/etc/pull-secret/.dockerconfigjson
+      - --lease-server-credentials-file=/etc/boskos/credentials
+      - --report-credentials-file=/etc/report/credentials
+      - --secret-dir=/secrets/ci-pull-credentials
+      - --target=workers-autoscale-6nodes
+      - --variant=aws-4.18-nightly-x86
+      command:
+      - ci-operator
+      image: ci-operator:latest
+      imagePullPolicy: Always
+      name: ""
+      resources:
+        requests:
+          cpu: 10m
+      volumeMounts:
+      - mountPath: /etc/boskos
+        name: boskos
+        readOnly: true
+      - mountPath: /secrets/ci-pull-credentials
+        name: ci-pull-credentials
+        readOnly: true
+      - mountPath: /secrets/gcs
+        name: gcs-credentials
+        readOnly: true
+      - mountPath: /secrets/manifest-tool
+        name: manifest-tool-local-pusher
+        readOnly: true
+      - mountPath: /etc/pull-secret
+        name: pull-secret
+        readOnly: true
+      - mountPath: /etc/report
+        name: result-aggregator
+        readOnly: true
+    serviceAccountName: ci-operator
+    volumes:
+    - name: boskos
+      secret:
+        items:
+        - key: credentials
+          path: credentials
+        secretName: boskos-credentials
+    - name: ci-pull-credentials
+      secret:
+        secretName: ci-pull-credentials
+    - name: manifest-tool-local-pusher
+      secret:
+        secretName: manifest-tool-local-pusher
+    - name: pull-secret
+      secret:
+        secretName: registry-pull-credentials
+    - name: result-aggregator
+      secret:
+        secretName: result-aggregator
+- agent: kubernetes
+  cluster: build05
   cron: 0 2 4,11,18,25 * *
   decorate: true
   decoration_config:
@@ -5727,10 +4814,6 @@
       - --secret-dir=/secrets/ci-pull-credentials
       - --target=control-plane-ipsec-252nodes
       - --variant=aws-4.19-nightly-x86
-=======
-      - --target=workers-autoscale-6nodes
-      - --variant=aws-4.18-nightly-x86
->>>>>>> 30bdeeb6
       command:
       - ci-operator
       image: ci-operator:latest
@@ -9321,158 +8404,6 @@
         secretName: result-aggregator
 - agent: kubernetes
   cluster: build05
-  cron: 0 20 28 * *
-  decorate: true
-  decoration_config:
-    skip_cloning: true
-    timeout: 7h0m0s
-  extra_refs:
-  - base_ref: main
-    org: openshift-qe
-    repo: ocp-qe-perfscale-ci
-  labels:
-    ci-operator.openshift.io/cloud: aws
-    ci-operator.openshift.io/cloud-cluster-profile: aws-perfscale
-    ci-operator.openshift.io/variant: rosa-4.16-nightly-x86
-    ci.openshift.io/generator: prowgen
-    job-release: "4.16"
-    pj-rehearse.openshift.io/can-be-rehearsed: "true"
-  name: periodic-ci-openshift-qe-ocp-qe-perfscale-ci-main-rosa-4.16-nightly-x86-kube-burner-workers-autoscale-120nodes
-  spec:
-    containers:
-    - args:
-      - --gcs-upload-secret=/secrets/gcs/service-account.json
-      - --image-import-pull-secret=/etc/pull-secret/.dockerconfigjson
-      - --lease-server-credentials-file=/etc/boskos/credentials
-      - --report-credentials-file=/etc/report/credentials
-      - --secret-dir=/secrets/ci-pull-credentials
-      - --target=kube-burner-workers-autoscale-120nodes
-      - --variant=rosa-4.16-nightly-x86
-      command:
-      - ci-operator
-      image: ci-operator:latest
-      imagePullPolicy: Always
-      name: ""
-      resources:
-        requests:
-          cpu: 10m
-      volumeMounts:
-      - mountPath: /etc/boskos
-        name: boskos
-        readOnly: true
-      - mountPath: /secrets/ci-pull-credentials
-        name: ci-pull-credentials
-        readOnly: true
-      - mountPath: /secrets/gcs
-        name: gcs-credentials
-        readOnly: true
-      - mountPath: /secrets/manifest-tool
-        name: manifest-tool-local-pusher
-        readOnly: true
-      - mountPath: /etc/pull-secret
-        name: pull-secret
-        readOnly: true
-      - mountPath: /etc/report
-        name: result-aggregator
-        readOnly: true
-    serviceAccountName: ci-operator
-    volumes:
-    - name: boskos
-      secret:
-        items:
-        - key: credentials
-          path: credentials
-        secretName: boskos-credentials
-    - name: ci-pull-credentials
-      secret:
-        secretName: ci-pull-credentials
-    - name: manifest-tool-local-pusher
-      secret:
-        secretName: manifest-tool-local-pusher
-    - name: pull-secret
-      secret:
-        secretName: registry-pull-credentials
-    - name: result-aggregator
-      secret:
-        secretName: result-aggregator
-- agent: kubernetes
-  cluster: build05
-  cron: 0 16 28 * *
-  decorate: true
-  decoration_config:
-    skip_cloning: true
-    timeout: 5h0m0s
-  extra_refs:
-  - base_ref: main
-    org: openshift-qe
-    repo: ocp-qe-perfscale-ci
-  labels:
-    ci-operator.openshift.io/cloud: aws
-    ci-operator.openshift.io/cloud-cluster-profile: aws-perfscale-qe
-    ci-operator.openshift.io/variant: rosa-4.16-nightly-x86
-    ci.openshift.io/generator: prowgen
-    job-release: "4.16"
-    pj-rehearse.openshift.io/can-be-rehearsed: "true"
-  name: periodic-ci-openshift-qe-ocp-qe-perfscale-ci-main-rosa-4.16-nightly-x86-kube-burner-workers-autoscale-24nodes
-  spec:
-    containers:
-    - args:
-      - --gcs-upload-secret=/secrets/gcs/service-account.json
-      - --image-import-pull-secret=/etc/pull-secret/.dockerconfigjson
-      - --lease-server-credentials-file=/etc/boskos/credentials
-      - --report-credentials-file=/etc/report/credentials
-      - --secret-dir=/secrets/ci-pull-credentials
-      - --target=kube-burner-workers-autoscale-24nodes
-      - --variant=rosa-4.16-nightly-x86
-      command:
-      - ci-operator
-      image: ci-operator:latest
-      imagePullPolicy: Always
-      name: ""
-      resources:
-        requests:
-          cpu: 10m
-      volumeMounts:
-      - mountPath: /etc/boskos
-        name: boskos
-        readOnly: true
-      - mountPath: /secrets/ci-pull-credentials
-        name: ci-pull-credentials
-        readOnly: true
-      - mountPath: /secrets/gcs
-        name: gcs-credentials
-        readOnly: true
-      - mountPath: /secrets/manifest-tool
-        name: manifest-tool-local-pusher
-        readOnly: true
-      - mountPath: /etc/pull-secret
-        name: pull-secret
-        readOnly: true
-      - mountPath: /etc/report
-        name: result-aggregator
-        readOnly: true
-    serviceAccountName: ci-operator
-    volumes:
-    - name: boskos
-      secret:
-        items:
-        - key: credentials
-          path: credentials
-        secretName: boskos-credentials
-    - name: ci-pull-credentials
-      secret:
-        secretName: ci-pull-credentials
-    - name: manifest-tool-local-pusher
-      secret:
-        secretName: manifest-tool-local-pusher
-    - name: pull-secret
-      secret:
-        secretName: registry-pull-credentials
-    - name: result-aggregator
-      secret:
-        secretName: result-aggregator
-- agent: kubernetes
-  cluster: build05
   cron: 0 18 12,26 * *
   decorate: true
   decoration_config:
@@ -9559,6 +8490,158 @@
         secretName: result-aggregator
 - agent: kubernetes
   cluster: build05
+  cron: 0 20 28 * *
+  decorate: true
+  decoration_config:
+    skip_cloning: true
+    timeout: 7h0m0s
+  extra_refs:
+  - base_ref: main
+    org: openshift-qe
+    repo: ocp-qe-perfscale-ci
+  labels:
+    ci-operator.openshift.io/cloud: aws
+    ci-operator.openshift.io/cloud-cluster-profile: aws-perfscale
+    ci-operator.openshift.io/variant: rosa-4.16-nightly-x86
+    ci.openshift.io/generator: prowgen
+    job-release: "4.16"
+    pj-rehearse.openshift.io/can-be-rehearsed: "true"
+  name: periodic-ci-openshift-qe-ocp-qe-perfscale-ci-main-rosa-4.16-nightly-x86-workers-autoscale-120nodes
+  spec:
+    containers:
+    - args:
+      - --gcs-upload-secret=/secrets/gcs/service-account.json
+      - --image-import-pull-secret=/etc/pull-secret/.dockerconfigjson
+      - --lease-server-credentials-file=/etc/boskos/credentials
+      - --report-credentials-file=/etc/report/credentials
+      - --secret-dir=/secrets/ci-pull-credentials
+      - --target=workers-autoscale-120nodes
+      - --variant=rosa-4.16-nightly-x86
+      command:
+      - ci-operator
+      image: ci-operator:latest
+      imagePullPolicy: Always
+      name: ""
+      resources:
+        requests:
+          cpu: 10m
+      volumeMounts:
+      - mountPath: /etc/boskos
+        name: boskos
+        readOnly: true
+      - mountPath: /secrets/ci-pull-credentials
+        name: ci-pull-credentials
+        readOnly: true
+      - mountPath: /secrets/gcs
+        name: gcs-credentials
+        readOnly: true
+      - mountPath: /secrets/manifest-tool
+        name: manifest-tool-local-pusher
+        readOnly: true
+      - mountPath: /etc/pull-secret
+        name: pull-secret
+        readOnly: true
+      - mountPath: /etc/report
+        name: result-aggregator
+        readOnly: true
+    serviceAccountName: ci-operator
+    volumes:
+    - name: boskos
+      secret:
+        items:
+        - key: credentials
+          path: credentials
+        secretName: boskos-credentials
+    - name: ci-pull-credentials
+      secret:
+        secretName: ci-pull-credentials
+    - name: manifest-tool-local-pusher
+      secret:
+        secretName: manifest-tool-local-pusher
+    - name: pull-secret
+      secret:
+        secretName: registry-pull-credentials
+    - name: result-aggregator
+      secret:
+        secretName: result-aggregator
+- agent: kubernetes
+  cluster: build05
+  cron: 0 16 28 * *
+  decorate: true
+  decoration_config:
+    skip_cloning: true
+    timeout: 5h0m0s
+  extra_refs:
+  - base_ref: main
+    org: openshift-qe
+    repo: ocp-qe-perfscale-ci
+  labels:
+    ci-operator.openshift.io/cloud: aws
+    ci-operator.openshift.io/cloud-cluster-profile: aws-perfscale-qe
+    ci-operator.openshift.io/variant: rosa-4.16-nightly-x86
+    ci.openshift.io/generator: prowgen
+    job-release: "4.16"
+    pj-rehearse.openshift.io/can-be-rehearsed: "true"
+  name: periodic-ci-openshift-qe-ocp-qe-perfscale-ci-main-rosa-4.16-nightly-x86-workers-autoscale-24nodes
+  spec:
+    containers:
+    - args:
+      - --gcs-upload-secret=/secrets/gcs/service-account.json
+      - --image-import-pull-secret=/etc/pull-secret/.dockerconfigjson
+      - --lease-server-credentials-file=/etc/boskos/credentials
+      - --report-credentials-file=/etc/report/credentials
+      - --secret-dir=/secrets/ci-pull-credentials
+      - --target=workers-autoscale-24nodes
+      - --variant=rosa-4.16-nightly-x86
+      command:
+      - ci-operator
+      image: ci-operator:latest
+      imagePullPolicy: Always
+      name: ""
+      resources:
+        requests:
+          cpu: 10m
+      volumeMounts:
+      - mountPath: /etc/boskos
+        name: boskos
+        readOnly: true
+      - mountPath: /secrets/ci-pull-credentials
+        name: ci-pull-credentials
+        readOnly: true
+      - mountPath: /secrets/gcs
+        name: gcs-credentials
+        readOnly: true
+      - mountPath: /secrets/manifest-tool
+        name: manifest-tool-local-pusher
+        readOnly: true
+      - mountPath: /etc/pull-secret
+        name: pull-secret
+        readOnly: true
+      - mountPath: /etc/report
+        name: result-aggregator
+        readOnly: true
+    serviceAccountName: ci-operator
+    volumes:
+    - name: boskos
+      secret:
+        items:
+        - key: credentials
+          path: credentials
+        secretName: boskos-credentials
+    - name: ci-pull-credentials
+      secret:
+        secretName: ci-pull-credentials
+    - name: manifest-tool-local-pusher
+      secret:
+        secretName: manifest-tool-local-pusher
+    - name: pull-secret
+      secret:
+        secretName: registry-pull-credentials
+    - name: result-aggregator
+      secret:
+        secretName: result-aggregator
+- agent: kubernetes
+  cluster: build05
   cron: 0 3 3,17 * *
   decorate: true
   decoration_config:
@@ -9906,158 +8989,6 @@
         secretName: result-aggregator
 - agent: kubernetes
   cluster: build05
-  cron: 0 8 28 * *
-  decorate: true
-  decoration_config:
-    skip_cloning: true
-    timeout: 7h0m0s
-  extra_refs:
-  - base_ref: main
-    org: openshift-qe
-    repo: ocp-qe-perfscale-ci
-  labels:
-    ci-operator.openshift.io/cloud: aws
-    ci-operator.openshift.io/cloud-cluster-profile: aws-perfscale
-    ci-operator.openshift.io/variant: rosa-4.17-nightly-x86
-    ci.openshift.io/generator: prowgen
-    job-release: "4.17"
-    pj-rehearse.openshift.io/can-be-rehearsed: "true"
-  name: periodic-ci-openshift-qe-ocp-qe-perfscale-ci-main-rosa-4.17-nightly-x86-kube-burner-workers-autoscale-120nodes
-  spec:
-    containers:
-    - args:
-      - --gcs-upload-secret=/secrets/gcs/service-account.json
-      - --image-import-pull-secret=/etc/pull-secret/.dockerconfigjson
-      - --lease-server-credentials-file=/etc/boskos/credentials
-      - --report-credentials-file=/etc/report/credentials
-      - --secret-dir=/secrets/ci-pull-credentials
-      - --target=kube-burner-workers-autoscale-120nodes
-      - --variant=rosa-4.17-nightly-x86
-      command:
-      - ci-operator
-      image: ci-operator:latest
-      imagePullPolicy: Always
-      name: ""
-      resources:
-        requests:
-          cpu: 10m
-      volumeMounts:
-      - mountPath: /etc/boskos
-        name: boskos
-        readOnly: true
-      - mountPath: /secrets/ci-pull-credentials
-        name: ci-pull-credentials
-        readOnly: true
-      - mountPath: /secrets/gcs
-        name: gcs-credentials
-        readOnly: true
-      - mountPath: /secrets/manifest-tool
-        name: manifest-tool-local-pusher
-        readOnly: true
-      - mountPath: /etc/pull-secret
-        name: pull-secret
-        readOnly: true
-      - mountPath: /etc/report
-        name: result-aggregator
-        readOnly: true
-    serviceAccountName: ci-operator
-    volumes:
-    - name: boskos
-      secret:
-        items:
-        - key: credentials
-          path: credentials
-        secretName: boskos-credentials
-    - name: ci-pull-credentials
-      secret:
-        secretName: ci-pull-credentials
-    - name: manifest-tool-local-pusher
-      secret:
-        secretName: manifest-tool-local-pusher
-    - name: pull-secret
-      secret:
-        secretName: registry-pull-credentials
-    - name: result-aggregator
-      secret:
-        secretName: result-aggregator
-- agent: kubernetes
-  cluster: build05
-  cron: 0 2 28 * *
-  decorate: true
-  decoration_config:
-    skip_cloning: true
-    timeout: 5h0m0s
-  extra_refs:
-  - base_ref: main
-    org: openshift-qe
-    repo: ocp-qe-perfscale-ci
-  labels:
-    ci-operator.openshift.io/cloud: aws
-    ci-operator.openshift.io/cloud-cluster-profile: aws-perfscale-qe
-    ci-operator.openshift.io/variant: rosa-4.17-nightly-x86
-    ci.openshift.io/generator: prowgen
-    job-release: "4.17"
-    pj-rehearse.openshift.io/can-be-rehearsed: "true"
-  name: periodic-ci-openshift-qe-ocp-qe-perfscale-ci-main-rosa-4.17-nightly-x86-kube-burner-workers-autoscale-24nodes
-  spec:
-    containers:
-    - args:
-      - --gcs-upload-secret=/secrets/gcs/service-account.json
-      - --image-import-pull-secret=/etc/pull-secret/.dockerconfigjson
-      - --lease-server-credentials-file=/etc/boskos/credentials
-      - --report-credentials-file=/etc/report/credentials
-      - --secret-dir=/secrets/ci-pull-credentials
-      - --target=kube-burner-workers-autoscale-24nodes
-      - --variant=rosa-4.17-nightly-x86
-      command:
-      - ci-operator
-      image: ci-operator:latest
-      imagePullPolicy: Always
-      name: ""
-      resources:
-        requests:
-          cpu: 10m
-      volumeMounts:
-      - mountPath: /etc/boskos
-        name: boskos
-        readOnly: true
-      - mountPath: /secrets/ci-pull-credentials
-        name: ci-pull-credentials
-        readOnly: true
-      - mountPath: /secrets/gcs
-        name: gcs-credentials
-        readOnly: true
-      - mountPath: /secrets/manifest-tool
-        name: manifest-tool-local-pusher
-        readOnly: true
-      - mountPath: /etc/pull-secret
-        name: pull-secret
-        readOnly: true
-      - mountPath: /etc/report
-        name: result-aggregator
-        readOnly: true
-    serviceAccountName: ci-operator
-    volumes:
-    - name: boskos
-      secret:
-        items:
-        - key: credentials
-          path: credentials
-        secretName: boskos-credentials
-    - name: ci-pull-credentials
-      secret:
-        secretName: ci-pull-credentials
-    - name: manifest-tool-local-pusher
-      secret:
-        secretName: manifest-tool-local-pusher
-    - name: pull-secret
-      secret:
-        secretName: registry-pull-credentials
-    - name: result-aggregator
-      secret:
-        secretName: result-aggregator
-- agent: kubernetes
-  cluster: build05
   cron: 0 13 5,19 * *
   decorate: true
   decoration_config:
@@ -10144,6 +9075,158 @@
         secretName: result-aggregator
 - agent: kubernetes
   cluster: build05
+  cron: 0 8 28 * *
+  decorate: true
+  decoration_config:
+    skip_cloning: true
+    timeout: 7h0m0s
+  extra_refs:
+  - base_ref: main
+    org: openshift-qe
+    repo: ocp-qe-perfscale-ci
+  labels:
+    ci-operator.openshift.io/cloud: aws
+    ci-operator.openshift.io/cloud-cluster-profile: aws-perfscale
+    ci-operator.openshift.io/variant: rosa-4.17-nightly-x86
+    ci.openshift.io/generator: prowgen
+    job-release: "4.17"
+    pj-rehearse.openshift.io/can-be-rehearsed: "true"
+  name: periodic-ci-openshift-qe-ocp-qe-perfscale-ci-main-rosa-4.17-nightly-x86-workers-autoscale-120nodes
+  spec:
+    containers:
+    - args:
+      - --gcs-upload-secret=/secrets/gcs/service-account.json
+      - --image-import-pull-secret=/etc/pull-secret/.dockerconfigjson
+      - --lease-server-credentials-file=/etc/boskos/credentials
+      - --report-credentials-file=/etc/report/credentials
+      - --secret-dir=/secrets/ci-pull-credentials
+      - --target=workers-autoscale-120nodes
+      - --variant=rosa-4.17-nightly-x86
+      command:
+      - ci-operator
+      image: ci-operator:latest
+      imagePullPolicy: Always
+      name: ""
+      resources:
+        requests:
+          cpu: 10m
+      volumeMounts:
+      - mountPath: /etc/boskos
+        name: boskos
+        readOnly: true
+      - mountPath: /secrets/ci-pull-credentials
+        name: ci-pull-credentials
+        readOnly: true
+      - mountPath: /secrets/gcs
+        name: gcs-credentials
+        readOnly: true
+      - mountPath: /secrets/manifest-tool
+        name: manifest-tool-local-pusher
+        readOnly: true
+      - mountPath: /etc/pull-secret
+        name: pull-secret
+        readOnly: true
+      - mountPath: /etc/report
+        name: result-aggregator
+        readOnly: true
+    serviceAccountName: ci-operator
+    volumes:
+    - name: boskos
+      secret:
+        items:
+        - key: credentials
+          path: credentials
+        secretName: boskos-credentials
+    - name: ci-pull-credentials
+      secret:
+        secretName: ci-pull-credentials
+    - name: manifest-tool-local-pusher
+      secret:
+        secretName: manifest-tool-local-pusher
+    - name: pull-secret
+      secret:
+        secretName: registry-pull-credentials
+    - name: result-aggregator
+      secret:
+        secretName: result-aggregator
+- agent: kubernetes
+  cluster: build05
+  cron: 0 2 28 * *
+  decorate: true
+  decoration_config:
+    skip_cloning: true
+    timeout: 5h0m0s
+  extra_refs:
+  - base_ref: main
+    org: openshift-qe
+    repo: ocp-qe-perfscale-ci
+  labels:
+    ci-operator.openshift.io/cloud: aws
+    ci-operator.openshift.io/cloud-cluster-profile: aws-perfscale-qe
+    ci-operator.openshift.io/variant: rosa-4.17-nightly-x86
+    ci.openshift.io/generator: prowgen
+    job-release: "4.17"
+    pj-rehearse.openshift.io/can-be-rehearsed: "true"
+  name: periodic-ci-openshift-qe-ocp-qe-perfscale-ci-main-rosa-4.17-nightly-x86-workers-autoscale-24nodes
+  spec:
+    containers:
+    - args:
+      - --gcs-upload-secret=/secrets/gcs/service-account.json
+      - --image-import-pull-secret=/etc/pull-secret/.dockerconfigjson
+      - --lease-server-credentials-file=/etc/boskos/credentials
+      - --report-credentials-file=/etc/report/credentials
+      - --secret-dir=/secrets/ci-pull-credentials
+      - --target=workers-autoscale-24nodes
+      - --variant=rosa-4.17-nightly-x86
+      command:
+      - ci-operator
+      image: ci-operator:latest
+      imagePullPolicy: Always
+      name: ""
+      resources:
+        requests:
+          cpu: 10m
+      volumeMounts:
+      - mountPath: /etc/boskos
+        name: boskos
+        readOnly: true
+      - mountPath: /secrets/ci-pull-credentials
+        name: ci-pull-credentials
+        readOnly: true
+      - mountPath: /secrets/gcs
+        name: gcs-credentials
+        readOnly: true
+      - mountPath: /secrets/manifest-tool
+        name: manifest-tool-local-pusher
+        readOnly: true
+      - mountPath: /etc/pull-secret
+        name: pull-secret
+        readOnly: true
+      - mountPath: /etc/report
+        name: result-aggregator
+        readOnly: true
+    serviceAccountName: ci-operator
+    volumes:
+    - name: boskos
+      secret:
+        items:
+        - key: credentials
+          path: credentials
+        secretName: boskos-credentials
+    - name: ci-pull-credentials
+      secret:
+        secretName: ci-pull-credentials
+    - name: manifest-tool-local-pusher
+      secret:
+        secretName: manifest-tool-local-pusher
+    - name: pull-secret
+      secret:
+        secretName: registry-pull-credentials
+    - name: result-aggregator
+      secret:
+        secretName: result-aggregator
+- agent: kubernetes
+  cluster: build05
   cron: 0 6 4,11,18,25 * *
   decorate: true
   decoration_config:
@@ -10394,158 +9477,6 @@
         secretName: result-aggregator
 - agent: kubernetes
   cluster: build05
-  cron: 0 4 28 * *
-  decorate: true
-  decoration_config:
-    skip_cloning: true
-    timeout: 7h0m0s
-  extra_refs:
-  - base_ref: main
-    org: openshift-qe
-    repo: ocp-qe-perfscale-ci
-  labels:
-    ci-operator.openshift.io/cloud: aws
-    ci-operator.openshift.io/cloud-cluster-profile: aws-perfscale
-    ci-operator.openshift.io/variant: rosa-4.18-nightly-x86
-    ci.openshift.io/generator: prowgen
-    job-release: "4.18"
-    pj-rehearse.openshift.io/can-be-rehearsed: "true"
-  name: periodic-ci-openshift-qe-ocp-qe-perfscale-ci-main-rosa-4.18-nightly-x86-kube-burner-workers-autoscale-120nodes
-  spec:
-    containers:
-    - args:
-      - --gcs-upload-secret=/secrets/gcs/service-account.json
-      - --image-import-pull-secret=/etc/pull-secret/.dockerconfigjson
-      - --lease-server-credentials-file=/etc/boskos/credentials
-      - --report-credentials-file=/etc/report/credentials
-      - --secret-dir=/secrets/ci-pull-credentials
-      - --target=kube-burner-workers-autoscale-120nodes
-      - --variant=rosa-4.18-nightly-x86
-      command:
-      - ci-operator
-      image: ci-operator:latest
-      imagePullPolicy: Always
-      name: ""
-      resources:
-        requests:
-          cpu: 10m
-      volumeMounts:
-      - mountPath: /etc/boskos
-        name: boskos
-        readOnly: true
-      - mountPath: /secrets/ci-pull-credentials
-        name: ci-pull-credentials
-        readOnly: true
-      - mountPath: /secrets/gcs
-        name: gcs-credentials
-        readOnly: true
-      - mountPath: /secrets/manifest-tool
-        name: manifest-tool-local-pusher
-        readOnly: true
-      - mountPath: /etc/pull-secret
-        name: pull-secret
-        readOnly: true
-      - mountPath: /etc/report
-        name: result-aggregator
-        readOnly: true
-    serviceAccountName: ci-operator
-    volumes:
-    - name: boskos
-      secret:
-        items:
-        - key: credentials
-          path: credentials
-        secretName: boskos-credentials
-    - name: ci-pull-credentials
-      secret:
-        secretName: ci-pull-credentials
-    - name: manifest-tool-local-pusher
-      secret:
-        secretName: manifest-tool-local-pusher
-    - name: pull-secret
-      secret:
-        secretName: registry-pull-credentials
-    - name: result-aggregator
-      secret:
-        secretName: result-aggregator
-- agent: kubernetes
-  cluster: build05
-  cron: 0 0 28 * *
-  decorate: true
-  decoration_config:
-    skip_cloning: true
-    timeout: 5h0m0s
-  extra_refs:
-  - base_ref: main
-    org: openshift-qe
-    repo: ocp-qe-perfscale-ci
-  labels:
-    ci-operator.openshift.io/cloud: aws
-    ci-operator.openshift.io/cloud-cluster-profile: aws-perfscale-qe
-    ci-operator.openshift.io/variant: rosa-4.18-nightly-x86
-    ci.openshift.io/generator: prowgen
-    job-release: "4.18"
-    pj-rehearse.openshift.io/can-be-rehearsed: "true"
-  name: periodic-ci-openshift-qe-ocp-qe-perfscale-ci-main-rosa-4.18-nightly-x86-kube-burner-workers-autoscale-24nodes
-  spec:
-    containers:
-    - args:
-      - --gcs-upload-secret=/secrets/gcs/service-account.json
-      - --image-import-pull-secret=/etc/pull-secret/.dockerconfigjson
-      - --lease-server-credentials-file=/etc/boskos/credentials
-      - --report-credentials-file=/etc/report/credentials
-      - --secret-dir=/secrets/ci-pull-credentials
-      - --target=kube-burner-workers-autoscale-24nodes
-      - --variant=rosa-4.18-nightly-x86
-      command:
-      - ci-operator
-      image: ci-operator:latest
-      imagePullPolicy: Always
-      name: ""
-      resources:
-        requests:
-          cpu: 10m
-      volumeMounts:
-      - mountPath: /etc/boskos
-        name: boskos
-        readOnly: true
-      - mountPath: /secrets/ci-pull-credentials
-        name: ci-pull-credentials
-        readOnly: true
-      - mountPath: /secrets/gcs
-        name: gcs-credentials
-        readOnly: true
-      - mountPath: /secrets/manifest-tool
-        name: manifest-tool-local-pusher
-        readOnly: true
-      - mountPath: /etc/pull-secret
-        name: pull-secret
-        readOnly: true
-      - mountPath: /etc/report
-        name: result-aggregator
-        readOnly: true
-    serviceAccountName: ci-operator
-    volumes:
-    - name: boskos
-      secret:
-        items:
-        - key: credentials
-          path: credentials
-        secretName: boskos-credentials
-    - name: ci-pull-credentials
-      secret:
-        secretName: ci-pull-credentials
-    - name: manifest-tool-local-pusher
-      secret:
-        secretName: manifest-tool-local-pusher
-    - name: pull-secret
-      secret:
-        secretName: registry-pull-credentials
-    - name: result-aggregator
-      secret:
-        secretName: result-aggregator
-- agent: kubernetes
-  cluster: build05
   cron: 0 7 5,12,19,26 * *
   decorate: true
   decoration_config:
@@ -10632,6 +9563,158 @@
         secretName: result-aggregator
 - agent: kubernetes
   cluster: build05
+  cron: 0 4 28 * *
+  decorate: true
+  decoration_config:
+    skip_cloning: true
+    timeout: 7h0m0s
+  extra_refs:
+  - base_ref: main
+    org: openshift-qe
+    repo: ocp-qe-perfscale-ci
+  labels:
+    ci-operator.openshift.io/cloud: aws
+    ci-operator.openshift.io/cloud-cluster-profile: aws-perfscale
+    ci-operator.openshift.io/variant: rosa-4.18-nightly-x86
+    ci.openshift.io/generator: prowgen
+    job-release: "4.18"
+    pj-rehearse.openshift.io/can-be-rehearsed: "true"
+  name: periodic-ci-openshift-qe-ocp-qe-perfscale-ci-main-rosa-4.18-nightly-x86-workers-autoscale-120nodes
+  spec:
+    containers:
+    - args:
+      - --gcs-upload-secret=/secrets/gcs/service-account.json
+      - --image-import-pull-secret=/etc/pull-secret/.dockerconfigjson
+      - --lease-server-credentials-file=/etc/boskos/credentials
+      - --report-credentials-file=/etc/report/credentials
+      - --secret-dir=/secrets/ci-pull-credentials
+      - --target=workers-autoscale-120nodes
+      - --variant=rosa-4.18-nightly-x86
+      command:
+      - ci-operator
+      image: ci-operator:latest
+      imagePullPolicy: Always
+      name: ""
+      resources:
+        requests:
+          cpu: 10m
+      volumeMounts:
+      - mountPath: /etc/boskos
+        name: boskos
+        readOnly: true
+      - mountPath: /secrets/ci-pull-credentials
+        name: ci-pull-credentials
+        readOnly: true
+      - mountPath: /secrets/gcs
+        name: gcs-credentials
+        readOnly: true
+      - mountPath: /secrets/manifest-tool
+        name: manifest-tool-local-pusher
+        readOnly: true
+      - mountPath: /etc/pull-secret
+        name: pull-secret
+        readOnly: true
+      - mountPath: /etc/report
+        name: result-aggregator
+        readOnly: true
+    serviceAccountName: ci-operator
+    volumes:
+    - name: boskos
+      secret:
+        items:
+        - key: credentials
+          path: credentials
+        secretName: boskos-credentials
+    - name: ci-pull-credentials
+      secret:
+        secretName: ci-pull-credentials
+    - name: manifest-tool-local-pusher
+      secret:
+        secretName: manifest-tool-local-pusher
+    - name: pull-secret
+      secret:
+        secretName: registry-pull-credentials
+    - name: result-aggregator
+      secret:
+        secretName: result-aggregator
+- agent: kubernetes
+  cluster: build05
+  cron: 0 0 28 * *
+  decorate: true
+  decoration_config:
+    skip_cloning: true
+    timeout: 5h0m0s
+  extra_refs:
+  - base_ref: main
+    org: openshift-qe
+    repo: ocp-qe-perfscale-ci
+  labels:
+    ci-operator.openshift.io/cloud: aws
+    ci-operator.openshift.io/cloud-cluster-profile: aws-perfscale-qe
+    ci-operator.openshift.io/variant: rosa-4.18-nightly-x86
+    ci.openshift.io/generator: prowgen
+    job-release: "4.18"
+    pj-rehearse.openshift.io/can-be-rehearsed: "true"
+  name: periodic-ci-openshift-qe-ocp-qe-perfscale-ci-main-rosa-4.18-nightly-x86-workers-autoscale-24nodes
+  spec:
+    containers:
+    - args:
+      - --gcs-upload-secret=/secrets/gcs/service-account.json
+      - --image-import-pull-secret=/etc/pull-secret/.dockerconfigjson
+      - --lease-server-credentials-file=/etc/boskos/credentials
+      - --report-credentials-file=/etc/report/credentials
+      - --secret-dir=/secrets/ci-pull-credentials
+      - --target=workers-autoscale-24nodes
+      - --variant=rosa-4.18-nightly-x86
+      command:
+      - ci-operator
+      image: ci-operator:latest
+      imagePullPolicy: Always
+      name: ""
+      resources:
+        requests:
+          cpu: 10m
+      volumeMounts:
+      - mountPath: /etc/boskos
+        name: boskos
+        readOnly: true
+      - mountPath: /secrets/ci-pull-credentials
+        name: ci-pull-credentials
+        readOnly: true
+      - mountPath: /secrets/gcs
+        name: gcs-credentials
+        readOnly: true
+      - mountPath: /secrets/manifest-tool
+        name: manifest-tool-local-pusher
+        readOnly: true
+      - mountPath: /etc/pull-secret
+        name: pull-secret
+        readOnly: true
+      - mountPath: /etc/report
+        name: result-aggregator
+        readOnly: true
+    serviceAccountName: ci-operator
+    volumes:
+    - name: boskos
+      secret:
+        items:
+        - key: credentials
+          path: credentials
+        secretName: boskos-credentials
+    - name: ci-pull-credentials
+      secret:
+        secretName: ci-pull-credentials
+    - name: manifest-tool-local-pusher
+      secret:
+        secretName: manifest-tool-local-pusher
+    - name: pull-secret
+      secret:
+        secretName: registry-pull-credentials
+    - name: result-aggregator
+      secret:
+        secretName: result-aggregator
+- agent: kubernetes
+  cluster: build05
   cron: 0 6 4,11,18,25 * *
   decorate: true
   decoration_config:
