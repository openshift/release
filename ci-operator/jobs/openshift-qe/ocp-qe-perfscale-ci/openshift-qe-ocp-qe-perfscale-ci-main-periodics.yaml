periodics:
- agent: kubernetes
  cluster: build04
  cron: 0 12 * * 4
  decorate: true
  decoration_config:
    skip_cloning: true
  extra_refs:
  - base_ref: main
    org: openshift-qe
    repo: ocp-qe-perfscale-ci
  labels:
    ci-operator.openshift.io/cloud: azure4
    ci-operator.openshift.io/cloud-cluster-profile: azure-qe
    ci-operator.openshift.io/variant: aro-4.13-nightly-x86
    ci.openshift.io/generator: prowgen
    job-release: "4.13"
    pj-rehearse.openshift.io/can-be-rehearsed: "true"
  name: periodic-ci-openshift-qe-ocp-qe-perfscale-ci-main-aro-4.13-nightly-x86-control-plane-6nodes
  reporter_config:
    slack:
      channel: '#ocp-qe-scale-ci-results'
      job_states_to_report:
      - success
      - failure
      - error
      report_template: '{{if eq .Status.State "success"}} :white_check_mark: Job *{{.Spec.Job}}*
        ended with *{{.Status.State}}*. <{{.Status.URL}}|View logs> :white_check_mark:
        {{else}} :warning:  Job *{{.Spec.Job}}* ended with *{{.Status.State}}*. <{{.Status.URL}}|View
        logs> :warning: {{end}}'
  spec:
    containers:
    - args:
      - --gcs-upload-secret=/secrets/gcs/service-account.json
      - --image-import-pull-secret=/etc/pull-secret/.dockerconfigjson
      - --lease-server-credentials-file=/etc/boskos/credentials
      - --report-credentials-file=/etc/report/credentials
      - --secret-dir=/secrets/ci-pull-credentials
      - --secret-dir=/usr/local/control-plane-6nodes-cluster-profile
      - --target=control-plane-6nodes
      - --variant=aro-4.13-nightly-x86
      command:
      - ci-operator
      image: ci-operator:latest
      imagePullPolicy: Always
      name: ""
      resources:
        requests:
          cpu: 10m
      volumeMounts:
      - mountPath: /etc/boskos
        name: boskos
        readOnly: true
      - mountPath: /secrets/ci-pull-credentials
        name: ci-pull-credentials
        readOnly: true
      - mountPath: /usr/local/control-plane-6nodes-cluster-profile
        name: cluster-profile
      - mountPath: /secrets/gcs
        name: gcs-credentials
        readOnly: true
      - mountPath: /secrets/manifest-tool
        name: manifest-tool-local-pusher
        readOnly: true
      - mountPath: /etc/pull-secret
        name: pull-secret
        readOnly: true
      - mountPath: /etc/report
        name: result-aggregator
        readOnly: true
    serviceAccountName: ci-operator
    volumes:
    - name: boskos
      secret:
        items:
        - key: credentials
          path: credentials
        secretName: boskos-credentials
    - name: ci-pull-credentials
      secret:
        secretName: ci-pull-credentials
    - name: cluster-profile
      secret:
        secretName: cluster-secrets-azure-qe
    - name: manifest-tool-local-pusher
      secret:
        secretName: manifest-tool-local-pusher
    - name: pull-secret
      secret:
        secretName: registry-pull-credentials
    - name: result-aggregator
      secret:
        secretName: result-aggregator
- agent: kubernetes
  cluster: build04
  cron: 0 12 * * 3
  decorate: true
  decoration_config:
    skip_cloning: true
  extra_refs:
  - base_ref: main
    org: openshift-qe
    repo: ocp-qe-perfscale-ci
  labels:
    ci-operator.openshift.io/cloud: azure4
    ci-operator.openshift.io/cloud-cluster-profile: azure-qe
    ci-operator.openshift.io/variant: aro-4.13-nightly-x86
    ci.openshift.io/generator: prowgen
    job-release: "4.13"
    pj-rehearse.openshift.io/can-be-rehearsed: "true"
  name: periodic-ci-openshift-qe-ocp-qe-perfscale-ci-main-aro-4.13-nightly-x86-node-density-cni-6nodes
  reporter_config:
    slack:
      channel: '#ocp-qe-scale-ci-results'
      job_states_to_report:
      - success
      - failure
      - error
      report_template: '{{if eq .Status.State "success"}} :white_check_mark: Job *{{.Spec.Job}}*
        ended with *{{.Status.State}}*. <{{.Status.URL}}|View logs> :white_check_mark:
        {{else}} :warning:  Job *{{.Spec.Job}}* ended with *{{.Status.State}}*. <{{.Status.URL}}|View
        logs> :warning: {{end}}'
  spec:
    containers:
    - args:
      - --gcs-upload-secret=/secrets/gcs/service-account.json
      - --image-import-pull-secret=/etc/pull-secret/.dockerconfigjson
      - --lease-server-credentials-file=/etc/boskos/credentials
      - --report-credentials-file=/etc/report/credentials
      - --secret-dir=/secrets/ci-pull-credentials
      - --secret-dir=/usr/local/node-density-cni-6nodes-cluster-profile
      - --target=node-density-cni-6nodes
      - --variant=aro-4.13-nightly-x86
      command:
      - ci-operator
      image: ci-operator:latest
      imagePullPolicy: Always
      name: ""
      resources:
        requests:
          cpu: 10m
      volumeMounts:
      - mountPath: /etc/boskos
        name: boskos
        readOnly: true
      - mountPath: /secrets/ci-pull-credentials
        name: ci-pull-credentials
        readOnly: true
      - mountPath: /usr/local/node-density-cni-6nodes-cluster-profile
        name: cluster-profile
      - mountPath: /secrets/gcs
        name: gcs-credentials
        readOnly: true
      - mountPath: /secrets/manifest-tool
        name: manifest-tool-local-pusher
        readOnly: true
      - mountPath: /etc/pull-secret
        name: pull-secret
        readOnly: true
      - mountPath: /etc/report
        name: result-aggregator
        readOnly: true
    serviceAccountName: ci-operator
    volumes:
    - name: boskos
      secret:
        items:
        - key: credentials
          path: credentials
        secretName: boskos-credentials
    - name: ci-pull-credentials
      secret:
        secretName: ci-pull-credentials
    - name: cluster-profile
      secret:
        secretName: cluster-secrets-azure-qe
    - name: manifest-tool-local-pusher
      secret:
        secretName: manifest-tool-local-pusher
    - name: pull-secret
      secret:
        secretName: registry-pull-credentials
    - name: result-aggregator
      secret:
        secretName: result-aggregator
- agent: kubernetes
  cluster: build04
  cron: 0 12 * * 3
  decorate: true
  decoration_config:
    skip_cloning: true
  extra_refs:
  - base_ref: main
    org: openshift-qe
    repo: ocp-qe-perfscale-ci
  labels:
    ci-operator.openshift.io/cloud: azure4
    ci-operator.openshift.io/cloud-cluster-profile: azure-qe
    ci-operator.openshift.io/variant: aro-4.13-nightly-x86
    ci.openshift.io/generator: prowgen
    job-release: "4.13"
    pj-rehearse.openshift.io/can-be-rehearsed: "true"
  name: periodic-ci-openshift-qe-ocp-qe-perfscale-ci-main-aro-4.13-nightly-x86-node-density-heavy-6nodes
  reporter_config:
    slack:
      channel: '#ocp-qe-scale-ci-results'
      job_states_to_report:
      - success
      - failure
      - error
      report_template: '{{if eq .Status.State "success"}} :white_check_mark: Job *{{.Spec.Job}}*
        ended with *{{.Status.State}}*. <{{.Status.URL}}|View logs> :white_check_mark:
        {{else}} :warning:  Job *{{.Spec.Job}}* ended with *{{.Status.State}}*. <{{.Status.URL}}|View
        logs> :warning: {{end}}'
  spec:
    containers:
    - args:
      - --gcs-upload-secret=/secrets/gcs/service-account.json
      - --image-import-pull-secret=/etc/pull-secret/.dockerconfigjson
      - --lease-server-credentials-file=/etc/boskos/credentials
      - --report-credentials-file=/etc/report/credentials
      - --secret-dir=/secrets/ci-pull-credentials
      - --secret-dir=/usr/local/node-density-heavy-6nodes-cluster-profile
      - --target=node-density-heavy-6nodes
      - --variant=aro-4.13-nightly-x86
      command:
      - ci-operator
      image: ci-operator:latest
      imagePullPolicy: Always
      name: ""
      resources:
        requests:
          cpu: 10m
      volumeMounts:
      - mountPath: /etc/boskos
        name: boskos
        readOnly: true
      - mountPath: /secrets/ci-pull-credentials
        name: ci-pull-credentials
        readOnly: true
      - mountPath: /usr/local/node-density-heavy-6nodes-cluster-profile
        name: cluster-profile
      - mountPath: /secrets/gcs
        name: gcs-credentials
        readOnly: true
      - mountPath: /secrets/manifest-tool
        name: manifest-tool-local-pusher
        readOnly: true
      - mountPath: /etc/pull-secret
        name: pull-secret
        readOnly: true
      - mountPath: /etc/report
        name: result-aggregator
        readOnly: true
    serviceAccountName: ci-operator
    volumes:
    - name: boskos
      secret:
        items:
        - key: credentials
          path: credentials
        secretName: boskos-credentials
    - name: ci-pull-credentials
      secret:
        secretName: ci-pull-credentials
    - name: cluster-profile
      secret:
        secretName: cluster-secrets-azure-qe
    - name: manifest-tool-local-pusher
      secret:
        secretName: manifest-tool-local-pusher
    - name: pull-secret
      secret:
        secretName: registry-pull-credentials
    - name: result-aggregator
      secret:
        secretName: result-aggregator
- agent: kubernetes
  cluster: build03
  cron: 0 9 * * 3
  decorate: true
  decoration_config:
    skip_cloning: true
    timeout: 5h0m0s
  extra_refs:
  - base_ref: main
    org: openshift-qe
    repo: ocp-qe-perfscale-ci
  labels:
    ci-operator.openshift.io/cloud: aws
    ci-operator.openshift.io/cloud-cluster-profile: aws-perfscale-qe
    ci-operator.openshift.io/variant: aws-4.13-nightly-arm
    ci.openshift.io/generator: prowgen
    job-release: "4.14"
    pj-rehearse.openshift.io/can-be-rehearsed: "true"
  name: periodic-ci-openshift-qe-ocp-qe-perfscale-ci-main-aws-4.13-nightly-arm-data-path-9nodes
  reporter_config:
    slack:
      channel: '#ocp-qe-scale-ci-results'
      job_states_to_report:
      - success
      - failure
      - error
      report_template: '{{if eq .Status.State "success"}} :white_check_mark: Job *{{.Spec.Job}}*
        ended with *{{.Status.State}}*. <{{.Status.URL}}|View logs> :white_check_mark:
        {{else}} :warning:  Job *{{.Spec.Job}}* ended with *{{.Status.State}}*. <{{.Status.URL}}|View
        logs> :warning: {{end}}'
  spec:
    containers:
    - args:
      - --gcs-upload-secret=/secrets/gcs/service-account.json
      - --image-import-pull-secret=/etc/pull-secret/.dockerconfigjson
      - --lease-server-credentials-file=/etc/boskos/credentials
      - --report-credentials-file=/etc/report/credentials
      - --secret-dir=/secrets/ci-pull-credentials
      - --secret-dir=/usr/local/data-path-9nodes-cluster-profile
      - --target=data-path-9nodes
      - --variant=aws-4.13-nightly-arm
      command:
      - ci-operator
      image: ci-operator:latest
      imagePullPolicy: Always
      name: ""
      resources:
        requests:
          cpu: 10m
      volumeMounts:
      - mountPath: /etc/boskos
        name: boskos
        readOnly: true
      - mountPath: /secrets/ci-pull-credentials
        name: ci-pull-credentials
        readOnly: true
      - mountPath: /usr/local/data-path-9nodes-cluster-profile
        name: cluster-profile
      - mountPath: /secrets/gcs
        name: gcs-credentials
        readOnly: true
      - mountPath: /secrets/manifest-tool
        name: manifest-tool-local-pusher
        readOnly: true
      - mountPath: /etc/pull-secret
        name: pull-secret
        readOnly: true
      - mountPath: /etc/report
        name: result-aggregator
        readOnly: true
    serviceAccountName: ci-operator
    volumes:
    - name: boskos
      secret:
        items:
        - key: credentials
          path: credentials
        secretName: boskos-credentials
    - name: ci-pull-credentials
      secret:
        secretName: ci-pull-credentials
    - name: cluster-profile
      secret:
        secretName: cluster-secrets-aws-perfscale-qe
    - name: manifest-tool-local-pusher
      secret:
        secretName: manifest-tool-local-pusher
    - name: pull-secret
      secret:
        secretName: registry-pull-credentials
    - name: result-aggregator
      secret:
        secretName: result-aggregator
- agent: kubernetes
  cluster: build03
  cron: 0 0 1,15 * *
  decorate: true
  decoration_config:
    skip_cloning: true
    timeout: 5h0m0s
  extra_refs:
  - base_ref: main
    org: openshift-qe
    repo: ocp-qe-perfscale-ci
  labels:
    ci-operator.openshift.io/cloud: aws
    ci-operator.openshift.io/cloud-cluster-profile: aws-perfscale-qe
    ci-operator.openshift.io/variant: aws-4.13-nightly-x86
    ci.openshift.io/generator: prowgen
    job-release: "4.13"
    pj-rehearse.openshift.io/can-be-rehearsed: "true"
  name: periodic-ci-openshift-qe-ocp-qe-perfscale-ci-main-aws-4.13-nightly-x86-conc-builds-3nodes
  reporter_config:
    slack:
      channel: '#ocp-qe-scale-ci-results'
      job_states_to_report:
      - success
      - failure
      - error
      report_template: '{{if eq .Status.State "success"}} :white_check_mark: Job *{{.Spec.Job}}*
        ended with *{{.Status.State}}*. <{{.Status.URL}}|View logs> :white_check_mark:
        {{else}} :warning:  Job *{{.Spec.Job}}* ended with *{{.Status.State}}*. <{{.Status.URL}}|View
        logs> :warning: {{end}}'
  spec:
    containers:
    - args:
      - --gcs-upload-secret=/secrets/gcs/service-account.json
      - --image-import-pull-secret=/etc/pull-secret/.dockerconfigjson
      - --lease-server-credentials-file=/etc/boskos/credentials
      - --report-credentials-file=/etc/report/credentials
      - --secret-dir=/secrets/ci-pull-credentials
      - --secret-dir=/usr/local/conc-builds-3nodes-cluster-profile
      - --target=conc-builds-3nodes
      - --variant=aws-4.13-nightly-x86
      command:
      - ci-operator
      image: ci-operator:latest
      imagePullPolicy: Always
      name: ""
      resources:
        requests:
          cpu: 10m
      volumeMounts:
      - mountPath: /etc/boskos
        name: boskos
        readOnly: true
      - mountPath: /secrets/ci-pull-credentials
        name: ci-pull-credentials
        readOnly: true
      - mountPath: /usr/local/conc-builds-3nodes-cluster-profile
        name: cluster-profile
      - mountPath: /secrets/gcs
        name: gcs-credentials
        readOnly: true
      - mountPath: /secrets/manifest-tool
        name: manifest-tool-local-pusher
        readOnly: true
      - mountPath: /etc/pull-secret
        name: pull-secret
        readOnly: true
      - mountPath: /etc/report
        name: result-aggregator
        readOnly: true
    serviceAccountName: ci-operator
    volumes:
    - name: boskos
      secret:
        items:
        - key: credentials
          path: credentials
        secretName: boskos-credentials
    - name: ci-pull-credentials
      secret:
        secretName: ci-pull-credentials
    - name: cluster-profile
      secret:
        secretName: cluster-secrets-aws-perfscale-qe
    - name: manifest-tool-local-pusher
      secret:
        secretName: manifest-tool-local-pusher
    - name: pull-secret
      secret:
        secretName: registry-pull-credentials
    - name: result-aggregator
      secret:
        secretName: result-aggregator
- agent: kubernetes
  cluster: build03
  cron: 0 16 * * 4
  decorate: true
  decoration_config:
    skip_cloning: true
    timeout: 6h0m0s
  extra_refs:
  - base_ref: main
    org: openshift-qe
    repo: ocp-qe-perfscale-ci
  labels:
    ci-operator.openshift.io/cloud: aws
    ci-operator.openshift.io/cloud-cluster-profile: aws-perfscale
    ci-operator.openshift.io/variant: aws-4.13-nightly-x86
    ci.openshift.io/generator: prowgen
    job-release: "4.13"
    pj-rehearse.openshift.io/can-be-rehearsed: "true"
  name: periodic-ci-openshift-qe-ocp-qe-perfscale-ci-main-aws-4.13-nightly-x86-control-plane-120nodes
  reporter_config:
    slack:
      channel: '#ocp-qe-scale-ci-results'
      job_states_to_report:
      - success
      - failure
      - error
      report_template: '{{if eq .Status.State "success"}} :white_check_mark: Job *{{.Spec.Job}}*
        ended with *{{.Status.State}}*. <{{.Status.URL}}|View logs> :white_check_mark:
        {{else}} :warning:  Job *{{.Spec.Job}}* ended with *{{.Status.State}}*. <{{.Status.URL}}|View
        logs> :warning: {{end}}'
  spec:
    containers:
    - args:
      - --gcs-upload-secret=/secrets/gcs/service-account.json
      - --image-import-pull-secret=/etc/pull-secret/.dockerconfigjson
      - --lease-server-credentials-file=/etc/boskos/credentials
      - --report-credentials-file=/etc/report/credentials
      - --secret-dir=/secrets/ci-pull-credentials
      - --secret-dir=/usr/local/control-plane-120nodes-cluster-profile
      - --target=control-plane-120nodes
      - --variant=aws-4.13-nightly-x86
      command:
      - ci-operator
      image: ci-operator:latest
      imagePullPolicy: Always
      name: ""
      resources:
        requests:
          cpu: 10m
      volumeMounts:
      - mountPath: /etc/boskos
        name: boskos
        readOnly: true
      - mountPath: /secrets/ci-pull-credentials
        name: ci-pull-credentials
        readOnly: true
      - mountPath: /usr/local/control-plane-120nodes-cluster-profile
        name: cluster-profile
      - mountPath: /secrets/gcs
        name: gcs-credentials
        readOnly: true
      - mountPath: /secrets/manifest-tool
        name: manifest-tool-local-pusher
        readOnly: true
      - mountPath: /etc/pull-secret
        name: pull-secret
        readOnly: true
      - mountPath: /etc/report
        name: result-aggregator
        readOnly: true
    serviceAccountName: ci-operator
    volumes:
    - name: boskos
      secret:
        items:
        - key: credentials
          path: credentials
        secretName: boskos-credentials
    - name: ci-pull-credentials
      secret:
        secretName: ci-pull-credentials
    - name: cluster-profile
      secret:
        secretName: cluster-secrets-aws-perfscale
    - name: manifest-tool-local-pusher
      secret:
        secretName: manifest-tool-local-pusher
    - name: pull-secret
      secret:
        secretName: registry-pull-credentials
    - name: result-aggregator
      secret:
        secretName: result-aggregator
- agent: kubernetes
  cluster: build03
  cron: 0 9 * * 2
  decorate: true
  decoration_config:
    skip_cloning: true
    timeout: 5h0m0s
  extra_refs:
  - base_ref: main
    org: openshift-qe
    repo: ocp-qe-perfscale-ci
  labels:
    ci-operator.openshift.io/cloud: aws
    ci-operator.openshift.io/cloud-cluster-profile: aws-perfscale-qe
    ci-operator.openshift.io/variant: aws-4.13-nightly-x86
    ci.openshift.io/generator: prowgen
    job-release: "4.13"
    pj-rehearse.openshift.io/can-be-rehearsed: "true"
  name: periodic-ci-openshift-qe-ocp-qe-perfscale-ci-main-aws-4.13-nightly-x86-control-plane-24nodes
  reporter_config:
    slack:
      channel: '#ocp-qe-scale-ci-results'
      job_states_to_report:
      - success
      - failure
      - error
      report_template: '{{if eq .Status.State "success"}} :white_check_mark: Job *{{.Spec.Job}}*
        ended with *{{.Status.State}}*. <{{.Status.URL}}|View logs> :white_check_mark:
        {{else}} :warning:  Job *{{.Spec.Job}}* ended with *{{.Status.State}}*. <{{.Status.URL}}|View
        logs> :warning: {{end}}'
  spec:
    containers:
    - args:
      - --gcs-upload-secret=/secrets/gcs/service-account.json
      - --image-import-pull-secret=/etc/pull-secret/.dockerconfigjson
      - --lease-server-credentials-file=/etc/boskos/credentials
      - --report-credentials-file=/etc/report/credentials
      - --secret-dir=/secrets/ci-pull-credentials
      - --secret-dir=/usr/local/control-plane-24nodes-cluster-profile
      - --target=control-plane-24nodes
      - --variant=aws-4.13-nightly-x86
      command:
      - ci-operator
      image: ci-operator:latest
      imagePullPolicy: Always
      name: ""
      resources:
        requests:
          cpu: 10m
      volumeMounts:
      - mountPath: /etc/boskos
        name: boskos
        readOnly: true
      - mountPath: /secrets/ci-pull-credentials
        name: ci-pull-credentials
        readOnly: true
      - mountPath: /usr/local/control-plane-24nodes-cluster-profile
        name: cluster-profile
      - mountPath: /secrets/gcs
        name: gcs-credentials
        readOnly: true
      - mountPath: /secrets/manifest-tool
        name: manifest-tool-local-pusher
        readOnly: true
      - mountPath: /etc/pull-secret
        name: pull-secret
        readOnly: true
      - mountPath: /etc/report
        name: result-aggregator
        readOnly: true
    serviceAccountName: ci-operator
    volumes:
    - name: boskos
      secret:
        items:
        - key: credentials
          path: credentials
        secretName: boskos-credentials
    - name: ci-pull-credentials
      secret:
        secretName: ci-pull-credentials
    - name: cluster-profile
      secret:
        secretName: cluster-secrets-aws-perfscale-qe
    - name: manifest-tool-local-pusher
      secret:
        secretName: manifest-tool-local-pusher
    - name: pull-secret
      secret:
        secretName: registry-pull-credentials
    - name: result-aggregator
      secret:
        secretName: result-aggregator
- agent: kubernetes
  cluster: build03
  cron: 0 9 * * 3
  decorate: true
  decoration_config:
    skip_cloning: true
    timeout: 5h0m0s
  extra_refs:
  - base_ref: main
    org: openshift-qe
    repo: ocp-qe-perfscale-ci
  labels:
    ci-operator.openshift.io/cloud: aws
    ci-operator.openshift.io/cloud-cluster-profile: aws-perfscale
    ci-operator.openshift.io/variant: aws-4.13-nightly-x86
    ci.openshift.io/generator: prowgen
    job-release: "4.13"
    pj-rehearse.openshift.io/can-be-rehearsed: "true"
  name: periodic-ci-openshift-qe-ocp-qe-perfscale-ci-main-aws-4.13-nightly-x86-data-path-9nodes
  reporter_config:
    slack:
      channel: '#ocp-qe-scale-ci-results'
      job_states_to_report:
      - success
      - failure
      - error
      report_template: '{{if eq .Status.State "success"}} :white_check_mark: Job *{{.Spec.Job}}*
        ended with *{{.Status.State}}*. <{{.Status.URL}}|View logs> :white_check_mark:
        {{else}} :warning:  Job *{{.Spec.Job}}* ended with *{{.Status.State}}*. <{{.Status.URL}}|View
        logs> :warning: {{end}}'
  spec:
    containers:
    - args:
      - --gcs-upload-secret=/secrets/gcs/service-account.json
      - --image-import-pull-secret=/etc/pull-secret/.dockerconfigjson
      - --lease-server-credentials-file=/etc/boskos/credentials
      - --report-credentials-file=/etc/report/credentials
      - --secret-dir=/secrets/ci-pull-credentials
      - --secret-dir=/usr/local/data-path-9nodes-cluster-profile
      - --target=data-path-9nodes
      - --variant=aws-4.13-nightly-x86
      command:
      - ci-operator
      image: ci-operator:latest
      imagePullPolicy: Always
      name: ""
      resources:
        requests:
          cpu: 10m
      volumeMounts:
      - mountPath: /etc/boskos
        name: boskos
        readOnly: true
      - mountPath: /secrets/ci-pull-credentials
        name: ci-pull-credentials
        readOnly: true
      - mountPath: /usr/local/data-path-9nodes-cluster-profile
        name: cluster-profile
      - mountPath: /secrets/gcs
        name: gcs-credentials
        readOnly: true
      - mountPath: /secrets/manifest-tool
        name: manifest-tool-local-pusher
        readOnly: true
      - mountPath: /etc/pull-secret
        name: pull-secret
        readOnly: true
      - mountPath: /etc/report
        name: result-aggregator
        readOnly: true
    serviceAccountName: ci-operator
    volumes:
    - name: boskos
      secret:
        items:
        - key: credentials
          path: credentials
        secretName: boskos-credentials
    - name: ci-pull-credentials
      secret:
        secretName: ci-pull-credentials
    - name: cluster-profile
      secret:
        secretName: cluster-secrets-aws-perfscale
    - name: manifest-tool-local-pusher
      secret:
        secretName: manifest-tool-local-pusher
    - name: pull-secret
      secret:
        secretName: registry-pull-credentials
    - name: result-aggregator
      secret:
        secretName: result-aggregator
- agent: kubernetes
  cluster: build03
  cron: 0 12 * * 1
  decorate: true
  decoration_config:
    skip_cloning: true
    timeout: 8h0m0s
  extra_refs:
  - base_ref: main
    org: openshift-qe
    repo: ocp-qe-perfscale-ci
  labels:
    ci-operator.openshift.io/cloud: aws
    ci-operator.openshift.io/cloud-cluster-profile: aws-qe
    ci-operator.openshift.io/variant: aws-4.13-nightly-x86-loaded-upgrade-from-4.12
    ci.openshift.io/generator: prowgen
    job-release: "4.13"
    pj-rehearse.openshift.io/can-be-rehearsed: "true"
  name: periodic-ci-openshift-qe-ocp-qe-perfscale-ci-main-aws-4.13-nightly-x86-loaded-upgrade-from-4.12-perfscale-aws-5nodes-loaded-upgrade-412to413-periodic
  reporter_config:
    slack:
      channel: '#ocp-qe-scale-ci-results'
      job_states_to_report:
      - success
      - failure
      - error
      report_template: '{{if eq .Status.State "success"}} :white_check_mark: Job *{{.Spec.Job}}*
        ended with *{{.Status.State}}*. <{{.Status.URL}}|View logs> :white_check_mark:
        {{else}} :warning:  Job *{{.Spec.Job}}* ended with *{{.Status.State}}*. <{{.Status.URL}}|View
        logs> :warning: {{end}}'
  spec:
    containers:
    - args:
      - --gcs-upload-secret=/secrets/gcs/service-account.json
      - --image-import-pull-secret=/etc/pull-secret/.dockerconfigjson
      - --lease-server-credentials-file=/etc/boskos/credentials
      - --report-credentials-file=/etc/report/credentials
      - --secret-dir=/secrets/ci-pull-credentials
      - --secret-dir=/usr/local/perfscale-aws-5nodes-loaded-upgrade-412to413-periodic-cluster-profile
      - --target=perfscale-aws-5nodes-loaded-upgrade-412to413-periodic
      - --variant=aws-4.13-nightly-x86-loaded-upgrade-from-4.12
      command:
      - ci-operator
      image: ci-operator:latest
      imagePullPolicy: Always
      name: ""
      resources:
        requests:
          cpu: 10m
      volumeMounts:
      - mountPath: /etc/boskos
        name: boskos
        readOnly: true
      - mountPath: /secrets/ci-pull-credentials
        name: ci-pull-credentials
        readOnly: true
      - mountPath: /usr/local/perfscale-aws-5nodes-loaded-upgrade-412to413-periodic-cluster-profile
        name: cluster-profile
      - mountPath: /secrets/gcs
        name: gcs-credentials
        readOnly: true
      - mountPath: /secrets/manifest-tool
        name: manifest-tool-local-pusher
        readOnly: true
      - mountPath: /etc/pull-secret
        name: pull-secret
        readOnly: true
      - mountPath: /etc/report
        name: result-aggregator
        readOnly: true
    serviceAccountName: ci-operator
    volumes:
    - name: boskos
      secret:
        items:
        - key: credentials
          path: credentials
        secretName: boskos-credentials
    - name: ci-pull-credentials
      secret:
        secretName: ci-pull-credentials
    - name: cluster-profile
      secret:
        secretName: cluster-secrets-aws-qe
    - name: manifest-tool-local-pusher
      secret:
        secretName: manifest-tool-local-pusher
    - name: pull-secret
      secret:
        secretName: registry-pull-credentials
    - name: result-aggregator
      secret:
        secretName: result-aggregator
- agent: kubernetes
  cluster: build03
  cron: 0 18 * * 2
  decorate: true
  decoration_config:
    skip_cloning: true
    timeout: 5h0m0s
  extra_refs:
  - base_ref: main
    org: openshift-qe
    repo: ocp-qe-perfscale-ci
  labels:
    ci-operator.openshift.io/cloud: aws
    ci-operator.openshift.io/cloud-cluster-profile: aws-perfscale-qe
    ci-operator.openshift.io/variant: aws-4.13-nightly-x86
    ci.openshift.io/generator: prowgen
    job-release: "4.13"
    pj-rehearse.openshift.io/can-be-rehearsed: "true"
  name: periodic-ci-openshift-qe-ocp-qe-perfscale-ci-main-aws-4.13-nightly-x86-node-density-heavy-24nodes
  reporter_config:
    slack:
      channel: '#ocp-qe-scale-ci-results'
      job_states_to_report:
      - success
      - failure
      - error
      report_template: '{{if eq .Status.State "success"}} :white_check_mark: Job *{{.Spec.Job}}*
        ended with *{{.Status.State}}*. <{{.Status.URL}}|View logs> :white_check_mark:
        {{else}} :warning:  Job *{{.Spec.Job}}* ended with *{{.Status.State}}*. <{{.Status.URL}}|View
        logs> :warning: {{end}}'
  spec:
    containers:
    - args:
      - --gcs-upload-secret=/secrets/gcs/service-account.json
      - --image-import-pull-secret=/etc/pull-secret/.dockerconfigjson
      - --lease-server-credentials-file=/etc/boskos/credentials
      - --report-credentials-file=/etc/report/credentials
      - --secret-dir=/secrets/ci-pull-credentials
      - --secret-dir=/usr/local/node-density-heavy-24nodes-cluster-profile
      - --target=node-density-heavy-24nodes
      - --variant=aws-4.13-nightly-x86
      command:
      - ci-operator
      image: ci-operator:latest
      imagePullPolicy: Always
      name: ""
      resources:
        requests:
          cpu: 10m
      volumeMounts:
      - mountPath: /etc/boskos
        name: boskos
        readOnly: true
      - mountPath: /secrets/ci-pull-credentials
        name: ci-pull-credentials
        readOnly: true
      - mountPath: /usr/local/node-density-heavy-24nodes-cluster-profile
        name: cluster-profile
      - mountPath: /secrets/gcs
        name: gcs-credentials
        readOnly: true
      - mountPath: /secrets/manifest-tool
        name: manifest-tool-local-pusher
        readOnly: true
      - mountPath: /etc/pull-secret
        name: pull-secret
        readOnly: true
      - mountPath: /etc/report
        name: result-aggregator
        readOnly: true
    serviceAccountName: ci-operator
    volumes:
    - name: boskos
      secret:
        items:
        - key: credentials
          path: credentials
        secretName: boskos-credentials
    - name: ci-pull-credentials
      secret:
        secretName: ci-pull-credentials
    - name: cluster-profile
      secret:
        secretName: cluster-secrets-aws-perfscale-qe
    - name: manifest-tool-local-pusher
      secret:
        secretName: manifest-tool-local-pusher
    - name: pull-secret
      secret:
        secretName: registry-pull-credentials
    - name: result-aggregator
      secret:
        secretName: result-aggregator
- agent: kubernetes
  cluster: build03
  cron: 0 3 */21 * *
  decorate: true
  decoration_config:
    skip_cloning: true
    timeout: 5h0m0s
  extra_refs:
  - base_ref: main
    org: openshift-qe
    repo: ocp-qe-perfscale-ci
  labels:
    ci-operator.openshift.io/cloud: aws
    ci-operator.openshift.io/cloud-cluster-profile: aws-perfscale-qe
    ci-operator.openshift.io/variant: aws-4.13-nightly-x86-sno
    ci.openshift.io/generator: prowgen
    job-release: "4.13"
    pj-rehearse.openshift.io/can-be-rehearsed: "true"
  name: periodic-ci-openshift-qe-ocp-qe-perfscale-ci-main-aws-4.13-nightly-x86-sno-control-plane
  reporter_config:
    slack:
      channel: '#ocp-qe-scale-ci-results'
      job_states_to_report:
      - success
      - failure
      - error
      report_template: '{{if eq .Status.State "success"}} :white_check_mark: Job *{{.Spec.Job}}*
        ended with *{{.Status.State}}*. <{{.Status.URL}}|View logs> :white_check_mark:
        {{else}} :warning:  Job *{{.Spec.Job}}* ended with *{{.Status.State}}*. <{{.Status.URL}}|View
        logs> :warning: {{end}}'
  spec:
    containers:
    - args:
      - --gcs-upload-secret=/secrets/gcs/service-account.json
      - --image-import-pull-secret=/etc/pull-secret/.dockerconfigjson
      - --lease-server-credentials-file=/etc/boskos/credentials
      - --report-credentials-file=/etc/report/credentials
      - --secret-dir=/secrets/ci-pull-credentials
      - --secret-dir=/usr/local/control-plane-cluster-profile
      - --target=control-plane
      - --variant=aws-4.13-nightly-x86-sno
      command:
      - ci-operator
      image: ci-operator:latest
      imagePullPolicy: Always
      name: ""
      resources:
        requests:
          cpu: 10m
      volumeMounts:
      - mountPath: /etc/boskos
        name: boskos
        readOnly: true
      - mountPath: /secrets/ci-pull-credentials
        name: ci-pull-credentials
        readOnly: true
      - mountPath: /usr/local/control-plane-cluster-profile
        name: cluster-profile
      - mountPath: /secrets/gcs
        name: gcs-credentials
        readOnly: true
      - mountPath: /secrets/manifest-tool
        name: manifest-tool-local-pusher
        readOnly: true
      - mountPath: /etc/pull-secret
        name: pull-secret
        readOnly: true
      - mountPath: /etc/report
        name: result-aggregator
        readOnly: true
    serviceAccountName: ci-operator
    volumes:
    - name: boskos
      secret:
        items:
        - key: credentials
          path: credentials
        secretName: boskos-credentials
    - name: ci-pull-credentials
      secret:
        secretName: ci-pull-credentials
    - name: cluster-profile
      secret:
        secretName: cluster-secrets-aws-perfscale-qe
    - name: manifest-tool-local-pusher
      secret:
        secretName: manifest-tool-local-pusher
    - name: pull-secret
      secret:
        secretName: registry-pull-credentials
    - name: result-aggregator
      secret:
        secretName: result-aggregator
- agent: kubernetes
  cluster: build03
  cron: 0 9 * * 2
  decorate: true
  decoration_config:
    skip_cloning: true
    timeout: 5h0m0s
  extra_refs:
  - base_ref: main
    org: openshift-qe
    repo: ocp-qe-perfscale-ci
  labels:
    ci-operator.openshift.io/cloud: aws
    ci-operator.openshift.io/cloud-cluster-profile: aws-perfscale-qe
    ci-operator.openshift.io/variant: aws-4.14-nightly-arm
    ci.openshift.io/generator: prowgen
    job-release: "4.14"
    pj-rehearse.openshift.io/can-be-rehearsed: "true"
  name: periodic-ci-openshift-qe-ocp-qe-perfscale-ci-main-aws-4.14-nightly-arm-control-plane-24nodes
  reporter_config:
    slack:
      channel: '#ocp-qe-scale-ci-results'
      job_states_to_report:
      - success
      - failure
      - error
      report_template: '{{if eq .Status.State "success"}} :white_check_mark: Job *{{.Spec.Job}}*
        ended with *{{.Status.State}}*. <{{.Status.URL}}|View logs> :white_check_mark:
        {{else}} :warning:  Job *{{.Spec.Job}}* ended with *{{.Status.State}}*. <{{.Status.URL}}|View
        logs> :warning: {{end}}'
  spec:
    containers:
    - args:
      - --gcs-upload-secret=/secrets/gcs/service-account.json
      - --image-import-pull-secret=/etc/pull-secret/.dockerconfigjson
      - --lease-server-credentials-file=/etc/boskos/credentials
      - --report-credentials-file=/etc/report/credentials
      - --secret-dir=/secrets/ci-pull-credentials
      - --secret-dir=/usr/local/control-plane-24nodes-cluster-profile
      - --target=control-plane-24nodes
      - --variant=aws-4.14-nightly-arm
      command:
      - ci-operator
      image: ci-operator:latest
      imagePullPolicy: Always
      name: ""
      resources:
        requests:
          cpu: 10m
      volumeMounts:
      - mountPath: /etc/boskos
        name: boskos
        readOnly: true
      - mountPath: /secrets/ci-pull-credentials
        name: ci-pull-credentials
        readOnly: true
      - mountPath: /usr/local/control-plane-24nodes-cluster-profile
        name: cluster-profile
      - mountPath: /secrets/gcs
        name: gcs-credentials
        readOnly: true
      - mountPath: /secrets/manifest-tool
        name: manifest-tool-local-pusher
        readOnly: true
      - mountPath: /etc/pull-secret
        name: pull-secret
        readOnly: true
      - mountPath: /etc/report
        name: result-aggregator
        readOnly: true
    serviceAccountName: ci-operator
    volumes:
    - name: boskos
      secret:
        items:
        - key: credentials
          path: credentials
        secretName: boskos-credentials
    - name: ci-pull-credentials
      secret:
        secretName: ci-pull-credentials
    - name: cluster-profile
      secret:
        secretName: cluster-secrets-aws-perfscale-qe
    - name: manifest-tool-local-pusher
      secret:
        secretName: manifest-tool-local-pusher
    - name: pull-secret
      secret:
        secretName: registry-pull-credentials
    - name: result-aggregator
      secret:
        secretName: result-aggregator
- agent: kubernetes
  cluster: build03
  cron: 0 9 * * 1
  decorate: true
  decoration_config:
    skip_cloning: true
    timeout: 5h0m0s
  extra_refs:
  - base_ref: main
    org: openshift-qe
    repo: ocp-qe-perfscale-ci
  labels:
    ci-operator.openshift.io/cloud: aws
    ci-operator.openshift.io/cloud-cluster-profile: aws-perfscale-qe
    ci-operator.openshift.io/variant: aws-4.14-nightly-arm
    ci.openshift.io/generator: prowgen
    job-release: "4.14"
    pj-rehearse.openshift.io/can-be-rehearsed: "true"
  name: periodic-ci-openshift-qe-ocp-qe-perfscale-ci-main-aws-4.14-nightly-arm-data-path-9nodes
  reporter_config:
    slack:
      channel: '#ocp-qe-scale-ci-results'
      job_states_to_report:
      - success
      - failure
      - error
      report_template: '{{if eq .Status.State "success"}} :white_check_mark: Job *{{.Spec.Job}}*
        ended with *{{.Status.State}}*. <{{.Status.URL}}|View logs> :white_check_mark:
        {{else}} :warning:  Job *{{.Spec.Job}}* ended with *{{.Status.State}}*. <{{.Status.URL}}|View
        logs> :warning: {{end}}'
  spec:
    containers:
    - args:
      - --gcs-upload-secret=/secrets/gcs/service-account.json
      - --image-import-pull-secret=/etc/pull-secret/.dockerconfigjson
      - --lease-server-credentials-file=/etc/boskos/credentials
      - --report-credentials-file=/etc/report/credentials
      - --secret-dir=/secrets/ci-pull-credentials
      - --secret-dir=/usr/local/data-path-9nodes-cluster-profile
      - --target=data-path-9nodes
      - --variant=aws-4.14-nightly-arm
      command:
      - ci-operator
      image: ci-operator:latest
      imagePullPolicy: Always
      name: ""
      resources:
        requests:
          cpu: 10m
      volumeMounts:
      - mountPath: /etc/boskos
        name: boskos
        readOnly: true
      - mountPath: /secrets/ci-pull-credentials
        name: ci-pull-credentials
        readOnly: true
      - mountPath: /usr/local/data-path-9nodes-cluster-profile
        name: cluster-profile
      - mountPath: /secrets/gcs
        name: gcs-credentials
        readOnly: true
      - mountPath: /secrets/manifest-tool
        name: manifest-tool-local-pusher
        readOnly: true
      - mountPath: /etc/pull-secret
        name: pull-secret
        readOnly: true
      - mountPath: /etc/report
        name: result-aggregator
        readOnly: true
    serviceAccountName: ci-operator
    volumes:
    - name: boskos
      secret:
        items:
        - key: credentials
          path: credentials
        secretName: boskos-credentials
    - name: ci-pull-credentials
      secret:
        secretName: ci-pull-credentials
    - name: cluster-profile
      secret:
        secretName: cluster-secrets-aws-perfscale-qe
    - name: manifest-tool-local-pusher
      secret:
        secretName: manifest-tool-local-pusher
    - name: pull-secret
      secret:
        secretName: registry-pull-credentials
    - name: result-aggregator
      secret:
        secretName: result-aggregator
- agent: kubernetes
  cluster: build03
  cron: 0 19 * * 2
  decorate: true
  decoration_config:
    skip_cloning: true
    timeout: 5h0m0s
  extra_refs:
  - base_ref: main
    org: openshift-qe
    repo: ocp-qe-perfscale-ci
  labels:
    ci-operator.openshift.io/cloud: aws
    ci-operator.openshift.io/cloud-cluster-profile: aws-perfscale-qe
    ci-operator.openshift.io/variant: aws-4.14-nightly-arm
    ci.openshift.io/generator: prowgen
    job-release: "4.14"
    pj-rehearse.openshift.io/can-be-rehearsed: "true"
<<<<<<< HEAD
  name: periodic-ci-openshift-qe-ocp-qe-perfscale-ci-main-aws-4.14-nightly-x86-ovnic-perfscale-aws-ci-control-plane-test-252nodes-scale-ovnic
=======
  name: periodic-ci-openshift-qe-ocp-qe-perfscale-ci-main-aws-4.14-nightly-arm-node-density-cni-24nodes
>>>>>>> 6eab39af
  reporter_config:
    slack:
      channel: '#ocp-qe-scale-ci-results'
      job_states_to_report:
      - success
      - failure
      - error
      report_template: '{{if eq .Status.State "success"}} :white_check_mark: Job *{{.Spec.Job}}*
        ended with *{{.Status.State}}*. <{{.Status.URL}}|View logs> :white_check_mark:
        {{else}} :warning:  Job *{{.Spec.Job}}* ended with *{{.Status.State}}*. <{{.Status.URL}}|View
        logs> :warning: {{end}}'
  spec:
    containers:
    - args:
      - --gcs-upload-secret=/secrets/gcs/service-account.json
      - --image-import-pull-secret=/etc/pull-secret/.dockerconfigjson
      - --lease-server-credentials-file=/etc/boskos/credentials
      - --report-credentials-file=/etc/report/credentials
      - --secret-dir=/secrets/ci-pull-credentials
<<<<<<< HEAD
      - --secret-dir=/usr/local/perfscale-aws-ci-control-plane-test-252nodes-scale-ovnic-cluster-profile
      - --target=perfscale-aws-ci-control-plane-test-252nodes-scale-ovnic
      - --variant=aws-4.14-nightly-x86-ovnic
=======
      - --secret-dir=/usr/local/node-density-cni-24nodes-cluster-profile
      - --target=node-density-cni-24nodes
      - --variant=aws-4.14-nightly-arm
>>>>>>> 6eab39af
      command:
      - ci-operator
      image: ci-operator:latest
      imagePullPolicy: Always
      name: ""
      resources:
        requests:
          cpu: 10m
      volumeMounts:
      - mountPath: /etc/boskos
        name: boskos
        readOnly: true
      - mountPath: /secrets/ci-pull-credentials
        name: ci-pull-credentials
        readOnly: true
<<<<<<< HEAD
      - mountPath: /usr/local/perfscale-aws-ci-control-plane-test-252nodes-scale-ovnic-cluster-profile
=======
      - mountPath: /usr/local/node-density-cni-24nodes-cluster-profile
>>>>>>> 6eab39af
        name: cluster-profile
      - mountPath: /secrets/gcs
        name: gcs-credentials
        readOnly: true
      - mountPath: /secrets/manifest-tool
        name: manifest-tool-local-pusher
        readOnly: true
      - mountPath: /etc/pull-secret
        name: pull-secret
        readOnly: true
      - mountPath: /etc/report
        name: result-aggregator
        readOnly: true
    serviceAccountName: ci-operator
    volumes:
    - name: boskos
      secret:
        items:
        - key: credentials
          path: credentials
        secretName: boskos-credentials
    - name: ci-pull-credentials
      secret:
        secretName: ci-pull-credentials
    - name: cluster-profile
      secret:
        secretName: cluster-secrets-aws-perfscale-qe
    - name: manifest-tool-local-pusher
      secret:
        secretName: manifest-tool-local-pusher
    - name: pull-secret
      secret:
        secretName: registry-pull-credentials
    - name: result-aggregator
      secret:
        secretName: result-aggregator
- agent: kubernetes
  cluster: build03
  cron: 0 18 * * 2
  decorate: true
  decoration_config:
    skip_cloning: true
    timeout: 5h0m0s
  extra_refs:
  - base_ref: main
    org: openshift-qe
    repo: ocp-qe-perfscale-ci
  labels:
    ci-operator.openshift.io/cloud: aws
    ci-operator.openshift.io/cloud-cluster-profile: aws-perfscale-qe
    ci-operator.openshift.io/variant: aws-4.14-nightly-arm
    ci.openshift.io/generator: prowgen
    job-release: "4.14"
    pj-rehearse.openshift.io/can-be-rehearsed: "true"
<<<<<<< HEAD
  name: periodic-ci-openshift-qe-ocp-qe-perfscale-ci-main-aws-4.14-nightly-x86-ovnic-perfscale-aws-cni-120ppn-test-252nodes-scale-ovnic
=======
  name: periodic-ci-openshift-qe-ocp-qe-perfscale-ci-main-aws-4.14-nightly-arm-node-density-heavy-24nodes
>>>>>>> 6eab39af
  reporter_config:
    slack:
      channel: '#ocp-qe-scale-ci-results'
      job_states_to_report:
      - success
      - failure
      - error
      report_template: '{{if eq .Status.State "success"}} :white_check_mark: Job *{{.Spec.Job}}*
        ended with *{{.Status.State}}*. <{{.Status.URL}}|View logs> :white_check_mark:
        {{else}} :warning:  Job *{{.Spec.Job}}* ended with *{{.Status.State}}*. <{{.Status.URL}}|View
        logs> :warning: {{end}}'
  spec:
    containers:
    - args:
      - --gcs-upload-secret=/secrets/gcs/service-account.json
      - --image-import-pull-secret=/etc/pull-secret/.dockerconfigjson
      - --lease-server-credentials-file=/etc/boskos/credentials
      - --report-credentials-file=/etc/report/credentials
      - --secret-dir=/secrets/ci-pull-credentials
<<<<<<< HEAD
      - --secret-dir=/usr/local/perfscale-aws-cni-120ppn-test-252nodes-scale-ovnic-cluster-profile
      - --target=perfscale-aws-cni-120ppn-test-252nodes-scale-ovnic
      - --variant=aws-4.14-nightly-x86-ovnic
=======
      - --secret-dir=/usr/local/node-density-heavy-24nodes-cluster-profile
      - --target=node-density-heavy-24nodes
      - --variant=aws-4.14-nightly-arm
>>>>>>> 6eab39af
      command:
      - ci-operator
      image: ci-operator:latest
      imagePullPolicy: Always
      name: ""
      resources:
        requests:
          cpu: 10m
      volumeMounts:
      - mountPath: /etc/boskos
        name: boskos
        readOnly: true
      - mountPath: /secrets/ci-pull-credentials
        name: ci-pull-credentials
        readOnly: true
<<<<<<< HEAD
      - mountPath: /usr/local/perfscale-aws-cni-120ppn-test-252nodes-scale-ovnic-cluster-profile
=======
      - mountPath: /usr/local/node-density-heavy-24nodes-cluster-profile
>>>>>>> 6eab39af
        name: cluster-profile
      - mountPath: /secrets/gcs
        name: gcs-credentials
        readOnly: true
      - mountPath: /secrets/manifest-tool
        name: manifest-tool-local-pusher
        readOnly: true
      - mountPath: /etc/pull-secret
        name: pull-secret
        readOnly: true
      - mountPath: /etc/report
        name: result-aggregator
        readOnly: true
    serviceAccountName: ci-operator
    volumes:
    - name: boskos
      secret:
        items:
        - key: credentials
          path: credentials
        secretName: boskos-credentials
    - name: ci-pull-credentials
      secret:
        secretName: ci-pull-credentials
    - name: cluster-profile
      secret:
        secretName: cluster-secrets-aws-perfscale-qe
    - name: manifest-tool-local-pusher
      secret:
        secretName: manifest-tool-local-pusher
    - name: pull-secret
      secret:
        secretName: registry-pull-credentials
    - name: result-aggregator
      secret:
        secretName: result-aggregator
- agent: kubernetes
  cluster: build03
  cron: 0 0 8,22 * *
  decorate: true
  decoration_config:
    skip_cloning: true
    timeout: 5h0m0s
  extra_refs:
  - base_ref: main
    org: openshift-qe
    repo: ocp-qe-perfscale-ci
  labels:
    ci-operator.openshift.io/cloud: aws
    ci-operator.openshift.io/cloud-cluster-profile: aws-perfscale-qe
    ci-operator.openshift.io/variant: aws-4.14-nightly-x86
    ci.openshift.io/generator: prowgen
    job-release: "4.14"
    pj-rehearse.openshift.io/can-be-rehearsed: "true"
<<<<<<< HEAD
  name: periodic-ci-openshift-qe-ocp-qe-perfscale-ci-main-aws-4.14-nightly-x86-ovnic-perfscale-aws-cni-220ppn-test-252nodes-scale-ovnic
=======
  name: periodic-ci-openshift-qe-ocp-qe-perfscale-ci-main-aws-4.14-nightly-x86-conc-builds-3nodes
>>>>>>> 6eab39af
  reporter_config:
    slack:
      channel: '#ocp-qe-scale-ci-results'
      job_states_to_report:
      - success
      - failure
      - error
      report_template: '{{if eq .Status.State "success"}} :white_check_mark: Job *{{.Spec.Job}}*
        ended with *{{.Status.State}}*. <{{.Status.URL}}|View logs> :white_check_mark:
        {{else}} :warning:  Job *{{.Spec.Job}}* ended with *{{.Status.State}}*. <{{.Status.URL}}|View
        logs> :warning: {{end}}'
  spec:
    containers:
    - args:
      - --gcs-upload-secret=/secrets/gcs/service-account.json
      - --image-import-pull-secret=/etc/pull-secret/.dockerconfigjson
      - --lease-server-credentials-file=/etc/boskos/credentials
      - --report-credentials-file=/etc/report/credentials
      - --secret-dir=/secrets/ci-pull-credentials
<<<<<<< HEAD
      - --secret-dir=/usr/local/perfscale-aws-cni-220ppn-test-252nodes-scale-ovnic-cluster-profile
      - --target=perfscale-aws-cni-220ppn-test-252nodes-scale-ovnic
      - --variant=aws-4.14-nightly-x86-ovnic
=======
      - --secret-dir=/usr/local/conc-builds-3nodes-cluster-profile
      - --target=conc-builds-3nodes
      - --variant=aws-4.14-nightly-x86
>>>>>>> 6eab39af
      command:
      - ci-operator
      image: ci-operator:latest
      imagePullPolicy: Always
      name: ""
      resources:
        requests:
          cpu: 10m
      volumeMounts:
      - mountPath: /etc/boskos
        name: boskos
        readOnly: true
      - mountPath: /secrets/ci-pull-credentials
        name: ci-pull-credentials
        readOnly: true
<<<<<<< HEAD
      - mountPath: /usr/local/perfscale-aws-cni-220ppn-test-252nodes-scale-ovnic-cluster-profile
=======
      - mountPath: /usr/local/conc-builds-3nodes-cluster-profile
>>>>>>> 6eab39af
        name: cluster-profile
      - mountPath: /secrets/gcs
        name: gcs-credentials
        readOnly: true
      - mountPath: /secrets/manifest-tool
        name: manifest-tool-local-pusher
        readOnly: true
      - mountPath: /etc/pull-secret
        name: pull-secret
        readOnly: true
      - mountPath: /etc/report
        name: result-aggregator
        readOnly: true
    serviceAccountName: ci-operator
    volumes:
    - name: boskos
      secret:
        items:
        - key: credentials
          path: credentials
        secretName: boskos-credentials
    - name: ci-pull-credentials
      secret:
        secretName: ci-pull-credentials
    - name: cluster-profile
      secret:
        secretName: cluster-secrets-aws-perfscale-qe
    - name: manifest-tool-local-pusher
      secret:
        secretName: manifest-tool-local-pusher
    - name: pull-secret
      secret:
        secretName: registry-pull-credentials
    - name: result-aggregator
      secret:
        secretName: result-aggregator
- agent: kubernetes
  cluster: build03
  cron: 0 13 * * 4
  decorate: true
  decoration_config:
    skip_cloning: true
    timeout: 5h0m0s
  extra_refs:
  - base_ref: main
    org: openshift-qe
    repo: ocp-qe-perfscale-ci
  labels:
    ci-operator.openshift.io/cloud: aws
    ci-operator.openshift.io/cloud-cluster-profile: aws-perfscale
    ci-operator.openshift.io/variant: aws-4.14-nightly-x86
    ci.openshift.io/generator: prowgen
    job-release: "4.14"
    pj-rehearse.openshift.io/can-be-rehearsed: "true"
  name: periodic-ci-openshift-qe-ocp-qe-perfscale-ci-main-aws-4.14-nightly-x86-control-plane-120nodes
  reporter_config:
    slack:
      channel: '#ocp-qe-scale-ci-results'
      job_states_to_report:
      - success
      - failure
      - error
      report_template: '{{if eq .Status.State "success"}} :white_check_mark: Job *{{.Spec.Job}}*
        ended with *{{.Status.State}}*. <{{.Status.URL}}|View logs> :white_check_mark:
        {{else}} :warning:  Job *{{.Spec.Job}}* ended with *{{.Status.State}}*. <{{.Status.URL}}|View
        logs> :warning: {{end}}'
  spec:
    containers:
    - args:
      - --gcs-upload-secret=/secrets/gcs/service-account.json
      - --image-import-pull-secret=/etc/pull-secret/.dockerconfigjson
      - --lease-server-credentials-file=/etc/boskos/credentials
      - --report-credentials-file=/etc/report/credentials
      - --secret-dir=/secrets/ci-pull-credentials
      - --secret-dir=/usr/local/control-plane-120nodes-cluster-profile
      - --target=control-plane-120nodes
      - --variant=aws-4.14-nightly-x86
      command:
      - ci-operator
      image: ci-operator:latest
      imagePullPolicy: Always
      name: ""
      resources:
        requests:
          cpu: 10m
      volumeMounts:
      - mountPath: /etc/boskos
        name: boskos
        readOnly: true
      - mountPath: /secrets/ci-pull-credentials
        name: ci-pull-credentials
        readOnly: true
      - mountPath: /usr/local/control-plane-120nodes-cluster-profile
        name: cluster-profile
      - mountPath: /secrets/gcs
        name: gcs-credentials
        readOnly: true
      - mountPath: /secrets/manifest-tool
        name: manifest-tool-local-pusher
        readOnly: true
      - mountPath: /etc/pull-secret
        name: pull-secret
        readOnly: true
      - mountPath: /etc/report
        name: result-aggregator
        readOnly: true
    serviceAccountName: ci-operator
    volumes:
    - name: boskos
      secret:
        items:
        - key: credentials
          path: credentials
        secretName: boskos-credentials
    - name: ci-pull-credentials
      secret:
        secretName: ci-pull-credentials
    - name: cluster-profile
      secret:
        secretName: cluster-secrets-aws-perfscale
    - name: manifest-tool-local-pusher
      secret:
        secretName: manifest-tool-local-pusher
    - name: pull-secret
      secret:
        secretName: registry-pull-credentials
    - name: result-aggregator
      secret:
        secretName: result-aggregator
- agent: kubernetes
  cluster: build03
  cron: 0 9 * * 2
  decorate: true
  decoration_config:
    skip_cloning: true
    timeout: 5h0m0s
  extra_refs:
  - base_ref: main
    org: openshift-qe
    repo: ocp-qe-perfscale-ci
  labels:
    ci-operator.openshift.io/cloud: aws
    ci-operator.openshift.io/cloud-cluster-profile: aws-perfscale-qe
    ci-operator.openshift.io/variant: aws-4.14-nightly-x86
    ci.openshift.io/generator: prowgen
    job-release: "4.14"
    pj-rehearse.openshift.io/can-be-rehearsed: "true"
  name: periodic-ci-openshift-qe-ocp-qe-perfscale-ci-main-aws-4.14-nightly-x86-control-plane-24nodes
  reporter_config:
    slack:
      channel: '#ocp-qe-scale-ci-results'
      job_states_to_report:
      - success
      - failure
      - error
      report_template: '{{if eq .Status.State "success"}} :white_check_mark: Job *{{.Spec.Job}}*
        ended with *{{.Status.State}}*. <{{.Status.URL}}|View logs> :white_check_mark:
        {{else}} :warning:  Job *{{.Spec.Job}}* ended with *{{.Status.State}}*. <{{.Status.URL}}|View
        logs> :warning: {{end}}'
  spec:
    containers:
    - args:
      - --gcs-upload-secret=/secrets/gcs/service-account.json
      - --image-import-pull-secret=/etc/pull-secret/.dockerconfigjson
      - --lease-server-credentials-file=/etc/boskos/credentials
      - --report-credentials-file=/etc/report/credentials
      - --secret-dir=/secrets/ci-pull-credentials
      - --secret-dir=/usr/local/control-plane-24nodes-cluster-profile
      - --target=control-plane-24nodes
      - --variant=aws-4.14-nightly-x86
      command:
      - ci-operator
      image: ci-operator:latest
      imagePullPolicy: Always
      name: ""
      resources:
        requests:
          cpu: 10m
      volumeMounts:
      - mountPath: /etc/boskos
        name: boskos
        readOnly: true
      - mountPath: /secrets/ci-pull-credentials
        name: ci-pull-credentials
        readOnly: true
      - mountPath: /usr/local/control-plane-24nodes-cluster-profile
        name: cluster-profile
      - mountPath: /secrets/gcs
        name: gcs-credentials
        readOnly: true
      - mountPath: /secrets/manifest-tool
        name: manifest-tool-local-pusher
        readOnly: true
      - mountPath: /etc/pull-secret
        name: pull-secret
        readOnly: true
      - mountPath: /etc/report
        name: result-aggregator
        readOnly: true
    serviceAccountName: ci-operator
    volumes:
    - name: boskos
      secret:
        items:
        - key: credentials
          path: credentials
        secretName: boskos-credentials
    - name: ci-pull-credentials
      secret:
        secretName: ci-pull-credentials
    - name: cluster-profile
      secret:
        secretName: cluster-secrets-aws-perfscale-qe
    - name: manifest-tool-local-pusher
      secret:
        secretName: manifest-tool-local-pusher
    - name: pull-secret
      secret:
        secretName: registry-pull-credentials
    - name: result-aggregator
      secret:
        secretName: result-aggregator
- agent: kubernetes
  cluster: build03
  cron: 0 9 * * 1
  decorate: true
  decoration_config:
    skip_cloning: true
    timeout: 5h0m0s
  extra_refs:
  - base_ref: main
    org: openshift-qe
    repo: ocp-qe-perfscale-ci
  labels:
    ci-operator.openshift.io/cloud: aws
    ci-operator.openshift.io/cloud-cluster-profile: aws-perfscale
    ci-operator.openshift.io/variant: aws-4.14-nightly-x86
    ci.openshift.io/generator: prowgen
    job-release: "4.14"
    pj-rehearse.openshift.io/can-be-rehearsed: "true"
  name: periodic-ci-openshift-qe-ocp-qe-perfscale-ci-main-aws-4.14-nightly-x86-data-path-9nodes
  reporter_config:
    slack:
      channel: '#ocp-qe-scale-ci-results'
      job_states_to_report:
      - success
      - failure
      - error
      report_template: '{{if eq .Status.State "success"}} :white_check_mark: Job *{{.Spec.Job}}*
        ended with *{{.Status.State}}*. <{{.Status.URL}}|View logs> :white_check_mark:
        {{else}} :warning:  Job *{{.Spec.Job}}* ended with *{{.Status.State}}*. <{{.Status.URL}}|View
        logs> :warning: {{end}}'
  spec:
    containers:
    - args:
      - --gcs-upload-secret=/secrets/gcs/service-account.json
      - --image-import-pull-secret=/etc/pull-secret/.dockerconfigjson
      - --lease-server-credentials-file=/etc/boskos/credentials
      - --report-credentials-file=/etc/report/credentials
      - --secret-dir=/secrets/ci-pull-credentials
      - --secret-dir=/usr/local/data-path-9nodes-cluster-profile
      - --target=data-path-9nodes
      - --variant=aws-4.14-nightly-x86
      command:
      - ci-operator
      image: ci-operator:latest
      imagePullPolicy: Always
      name: ""
      resources:
        requests:
          cpu: 10m
      volumeMounts:
      - mountPath: /etc/boskos
        name: boskos
        readOnly: true
      - mountPath: /secrets/ci-pull-credentials
        name: ci-pull-credentials
        readOnly: true
      - mountPath: /usr/local/data-path-9nodes-cluster-profile
        name: cluster-profile
      - mountPath: /secrets/gcs
        name: gcs-credentials
        readOnly: true
      - mountPath: /secrets/manifest-tool
        name: manifest-tool-local-pusher
        readOnly: true
      - mountPath: /etc/pull-secret
        name: pull-secret
        readOnly: true
      - mountPath: /etc/report
        name: result-aggregator
        readOnly: true
    serviceAccountName: ci-operator
    volumes:
    - name: boskos
      secret:
        items:
        - key: credentials
          path: credentials
        secretName: boskos-credentials
    - name: ci-pull-credentials
      secret:
        secretName: ci-pull-credentials
    - name: cluster-profile
      secret:
        secretName: cluster-secrets-aws-perfscale
    - name: manifest-tool-local-pusher
      secret:
        secretName: manifest-tool-local-pusher
    - name: pull-secret
      secret:
        secretName: registry-pull-credentials
    - name: result-aggregator
      secret:
        secretName: result-aggregator
- agent: kubernetes
  cluster: build03
  cron: 0 12 * * 1
  decorate: true
  decoration_config:
    skip_cloning: true
    timeout: 8h0m0s
  extra_refs:
  - base_ref: main
    org: openshift-qe
    repo: ocp-qe-perfscale-ci
  labels:
    ci-operator.openshift.io/cloud: aws
    ci-operator.openshift.io/cloud-cluster-profile: aws-qe
    ci-operator.openshift.io/variant: aws-4.14-nightly-x86-loaded-upgrade-from-4.12
    ci.openshift.io/generator: prowgen
    job-release: "4.14"
    pj-rehearse.openshift.io/can-be-rehearsed: "true"
  name: periodic-ci-openshift-qe-ocp-qe-perfscale-ci-main-aws-4.14-nightly-x86-loaded-upgrade-from-4.12-perfscale-aws-5nodes-loaded-upgrade-412to413to414-periodic
  reporter_config:
    slack:
      channel: '#ocp-qe-scale-ci-results'
      job_states_to_report:
      - success
      - failure
      - error
      report_template: '{{if eq .Status.State "success"}} :white_check_mark: Job *{{.Spec.Job}}*
        ended with *{{.Status.State}}*. <{{.Status.URL}}|View logs> :white_check_mark:
        {{else}} :warning:  Job *{{.Spec.Job}}* ended with *{{.Status.State}}*. <{{.Status.URL}}|View
        logs> :warning: {{end}}'
  spec:
    containers:
    - args:
      - --gcs-upload-secret=/secrets/gcs/service-account.json
      - --image-import-pull-secret=/etc/pull-secret/.dockerconfigjson
      - --lease-server-credentials-file=/etc/boskos/credentials
      - --report-credentials-file=/etc/report/credentials
      - --secret-dir=/secrets/ci-pull-credentials
      - --secret-dir=/usr/local/perfscale-aws-5nodes-loaded-upgrade-412to413to414-periodic-cluster-profile
      - --target=perfscale-aws-5nodes-loaded-upgrade-412to413to414-periodic
      - --variant=aws-4.14-nightly-x86-loaded-upgrade-from-4.12
      command:
      - ci-operator
      image: ci-operator:latest
      imagePullPolicy: Always
      name: ""
      resources:
        requests:
          cpu: 10m
      volumeMounts:
      - mountPath: /etc/boskos
        name: boskos
        readOnly: true
      - mountPath: /secrets/ci-pull-credentials
        name: ci-pull-credentials
        readOnly: true
      - mountPath: /usr/local/perfscale-aws-5nodes-loaded-upgrade-412to413to414-periodic-cluster-profile
        name: cluster-profile
      - mountPath: /secrets/gcs
        name: gcs-credentials
        readOnly: true
      - mountPath: /secrets/manifest-tool
        name: manifest-tool-local-pusher
        readOnly: true
      - mountPath: /etc/pull-secret
        name: pull-secret
        readOnly: true
      - mountPath: /etc/report
        name: result-aggregator
        readOnly: true
    serviceAccountName: ci-operator
    volumes:
    - name: boskos
      secret:
        items:
        - key: credentials
          path: credentials
        secretName: boskos-credentials
    - name: ci-pull-credentials
      secret:
        secretName: ci-pull-credentials
    - name: cluster-profile
      secret:
        secretName: cluster-secrets-aws-qe
    - name: manifest-tool-local-pusher
      secret:
        secretName: manifest-tool-local-pusher
    - name: pull-secret
      secret:
        secretName: registry-pull-credentials
    - name: result-aggregator
      secret:
        secretName: result-aggregator
- agent: kubernetes
  cluster: build03
  cron: 0 19 * * 2
  decorate: true
  decoration_config:
    skip_cloning: true
    timeout: 5h0m0s
  extra_refs:
  - base_ref: main
    org: openshift-qe
    repo: ocp-qe-perfscale-ci
  labels:
    ci-operator.openshift.io/cloud: aws
    ci-operator.openshift.io/cloud-cluster-profile: aws-perfscale-qe
    ci-operator.openshift.io/variant: aws-4.14-nightly-x86
    ci.openshift.io/generator: prowgen
    job-release: "4.14"
    pj-rehearse.openshift.io/can-be-rehearsed: "true"
  name: periodic-ci-openshift-qe-ocp-qe-perfscale-ci-main-aws-4.14-nightly-x86-node-density-cni-24nodes
  reporter_config:
    slack:
      channel: '#ocp-qe-scale-ci-results'
      job_states_to_report:
      - success
      - failure
      - error
      report_template: '{{if eq .Status.State "success"}} :white_check_mark: Job *{{.Spec.Job}}*
        ended with *{{.Status.State}}*. <{{.Status.URL}}|View logs> :white_check_mark:
        {{else}} :warning:  Job *{{.Spec.Job}}* ended with *{{.Status.State}}*. <{{.Status.URL}}|View
        logs> :warning: {{end}}'
  spec:
    containers:
    - args:
      - --gcs-upload-secret=/secrets/gcs/service-account.json
      - --image-import-pull-secret=/etc/pull-secret/.dockerconfigjson
      - --lease-server-credentials-file=/etc/boskos/credentials
      - --report-credentials-file=/etc/report/credentials
      - --secret-dir=/secrets/ci-pull-credentials
      - --secret-dir=/usr/local/node-density-cni-24nodes-cluster-profile
      - --target=node-density-cni-24nodes
      - --variant=aws-4.14-nightly-x86
      command:
      - ci-operator
      image: ci-operator:latest
      imagePullPolicy: Always
      name: ""
      resources:
        requests:
          cpu: 10m
      volumeMounts:
      - mountPath: /etc/boskos
        name: boskos
        readOnly: true
      - mountPath: /secrets/ci-pull-credentials
        name: ci-pull-credentials
        readOnly: true
      - mountPath: /usr/local/node-density-cni-24nodes-cluster-profile
        name: cluster-profile
      - mountPath: /secrets/gcs
        name: gcs-credentials
        readOnly: true
      - mountPath: /secrets/manifest-tool
        name: manifest-tool-local-pusher
        readOnly: true
      - mountPath: /etc/pull-secret
        name: pull-secret
        readOnly: true
      - mountPath: /etc/report
        name: result-aggregator
        readOnly: true
    serviceAccountName: ci-operator
    volumes:
    - name: boskos
      secret:
        items:
        - key: credentials
          path: credentials
        secretName: boskos-credentials
    - name: ci-pull-credentials
      secret:
        secretName: ci-pull-credentials
    - name: cluster-profile
      secret:
        secretName: cluster-secrets-aws-perfscale-qe
    - name: manifest-tool-local-pusher
      secret:
        secretName: manifest-tool-local-pusher
    - name: pull-secret
      secret:
        secretName: registry-pull-credentials
    - name: result-aggregator
      secret:
        secretName: result-aggregator
- agent: kubernetes
  cluster: build03
  cron: 0 18 * * 2
  decorate: true
  decoration_config:
    skip_cloning: true
    timeout: 5h0m0s
  extra_refs:
  - base_ref: main
    org: openshift-qe
    repo: ocp-qe-perfscale-ci
  labels:
    ci-operator.openshift.io/cloud: aws
    ci-operator.openshift.io/cloud-cluster-profile: aws-perfscale-qe
    ci-operator.openshift.io/variant: aws-4.14-nightly-x86
    ci.openshift.io/generator: prowgen
    job-release: "4.14"
    pj-rehearse.openshift.io/can-be-rehearsed: "true"
  name: periodic-ci-openshift-qe-ocp-qe-perfscale-ci-main-aws-4.14-nightly-x86-node-density-heavy-24nodes
  reporter_config:
    slack:
      channel: '#ocp-qe-scale-ci-results'
      job_states_to_report:
      - success
      - failure
      - error
      report_template: '{{if eq .Status.State "success"}} :white_check_mark: Job *{{.Spec.Job}}*
        ended with *{{.Status.State}}*. <{{.Status.URL}}|View logs> :white_check_mark:
        {{else}} :warning:  Job *{{.Spec.Job}}* ended with *{{.Status.State}}*. <{{.Status.URL}}|View
        logs> :warning: {{end}}'
  spec:
    containers:
    - args:
      - --gcs-upload-secret=/secrets/gcs/service-account.json
      - --image-import-pull-secret=/etc/pull-secret/.dockerconfigjson
      - --lease-server-credentials-file=/etc/boskos/credentials
      - --report-credentials-file=/etc/report/credentials
      - --secret-dir=/secrets/ci-pull-credentials
      - --secret-dir=/usr/local/node-density-heavy-24nodes-cluster-profile
      - --target=node-density-heavy-24nodes
      - --variant=aws-4.14-nightly-x86
      command:
      - ci-operator
      image: ci-operator:latest
      imagePullPolicy: Always
      name: ""
      resources:
        requests:
          cpu: 10m
      volumeMounts:
      - mountPath: /etc/boskos
        name: boskos
        readOnly: true
      - mountPath: /secrets/ci-pull-credentials
        name: ci-pull-credentials
        readOnly: true
      - mountPath: /usr/local/node-density-heavy-24nodes-cluster-profile
        name: cluster-profile
      - mountPath: /secrets/gcs
        name: gcs-credentials
        readOnly: true
      - mountPath: /secrets/manifest-tool
        name: manifest-tool-local-pusher
        readOnly: true
      - mountPath: /etc/pull-secret
        name: pull-secret
        readOnly: true
      - mountPath: /etc/report
        name: result-aggregator
        readOnly: true
    serviceAccountName: ci-operator
    volumes:
    - name: boskos
      secret:
        items:
        - key: credentials
          path: credentials
        secretName: boskos-credentials
    - name: ci-pull-credentials
      secret:
        secretName: ci-pull-credentials
    - name: cluster-profile
      secret:
        secretName: cluster-secrets-aws-perfscale-qe
    - name: manifest-tool-local-pusher
      secret:
        secretName: manifest-tool-local-pusher
    - name: pull-secret
      secret:
        secretName: registry-pull-credentials
    - name: result-aggregator
      secret:
        secretName: result-aggregator
- agent: kubernetes
  cluster: build03
  cron: 0 1 * * 1,3
  decorate: true
  decoration_config:
    skip_cloning: true
    timeout: 8h0m0s
  extra_refs:
  - base_ref: main
    org: openshift-qe
    repo: ocp-qe-perfscale-ci
  labels:
    ci-operator.openshift.io/cloud: aws
    ci-operator.openshift.io/cloud-cluster-profile: aws-perfscale
    ci-operator.openshift.io/variant: aws-4.14-nightly-x86-ovnic
    ci.openshift.io/generator: prowgen
    job-release: "4.14"
    pj-rehearse.openshift.io/can-be-rehearsed: "true"
  name: periodic-ci-openshift-qe-ocp-qe-perfscale-ci-main-aws-4.14-nightly-x86-ovnic-ocp-qe-perfscale-aws-ci-cdv2-test-252nodes-scale-ovnic
  reporter_config:
    slack:
      channel: '#ocp-qe-scale-ci-results'
      job_states_to_report:
      - success
      - failure
      - error
      report_template: '{{if eq .Status.State "success"}} :white_check_mark: Job *{{.Spec.Job}}*
        ended with *{{.Status.State}}*. <{{.Status.URL}}|View logs> :white_check_mark:
        {{else}} :warning:  Job *{{.Spec.Job}}* ended with *{{.Status.State}}*. <{{.Status.URL}}|View
        logs> :warning: {{end}}'
  spec:
    containers:
    - args:
      - --gcs-upload-secret=/secrets/gcs/service-account.json
      - --image-import-pull-secret=/etc/pull-secret/.dockerconfigjson
      - --lease-server-credentials-file=/etc/boskos/credentials
      - --report-credentials-file=/etc/report/credentials
      - --secret-dir=/secrets/ci-pull-credentials
      - --secret-dir=/usr/local/ocp-qe-perfscale-aws-ci-cdv2-test-252nodes-scale-ovnic-cluster-profile
      - --target=ocp-qe-perfscale-aws-ci-cdv2-test-252nodes-scale-ovnic
      - --variant=aws-4.14-nightly-x86-ovnic
      command:
      - ci-operator
      image: ci-operator:latest
      imagePullPolicy: Always
      name: ""
      resources:
        requests:
          cpu: 10m
      volumeMounts:
      - mountPath: /etc/boskos
        name: boskos
        readOnly: true
      - mountPath: /secrets/ci-pull-credentials
        name: ci-pull-credentials
        readOnly: true
      - mountPath: /usr/local/ocp-qe-perfscale-aws-ci-cdv2-test-252nodes-scale-ovnic-cluster-profile
        name: cluster-profile
      - mountPath: /secrets/gcs
        name: gcs-credentials
        readOnly: true
      - mountPath: /secrets/manifest-tool
        name: manifest-tool-local-pusher
        readOnly: true
      - mountPath: /etc/pull-secret
        name: pull-secret
        readOnly: true
      - mountPath: /etc/report
        name: result-aggregator
        readOnly: true
    serviceAccountName: ci-operator
    volumes:
    - name: boskos
      secret:
        items:
        - key: credentials
          path: credentials
        secretName: boskos-credentials
    - name: ci-pull-credentials
      secret:
        secretName: ci-pull-credentials
    - name: cluster-profile
      secret:
        secretName: cluster-secrets-aws-perfscale
    - name: manifest-tool-local-pusher
      secret:
        secretName: manifest-tool-local-pusher
    - name: pull-secret
      secret:
        secretName: registry-pull-credentials
    - name: result-aggregator
      secret:
        secretName: result-aggregator
- agent: kubernetes
  cluster: build03
  cron: 0 12 * * 1,3
  decorate: true
  decoration_config:
    skip_cloning: true
    timeout: 8h0m0s
  extra_refs:
  - base_ref: main
    org: openshift-qe
    repo: ocp-qe-perfscale-ci
  labels:
    ci-operator.openshift.io/cloud: aws
    ci-operator.openshift.io/cloud-cluster-profile: aws-perfscale
    ci-operator.openshift.io/variant: aws-4.14-nightly-x86-ovnic
    ci.openshift.io/generator: prowgen
    job-release: "4.14"
    pj-rehearse.openshift.io/can-be-rehearsed: "true"
  name: periodic-ci-openshift-qe-ocp-qe-perfscale-ci-main-aws-4.14-nightly-x86-ovnic-ocp-qe-perfscale-aws-cni-120ppn-test-252nodes-scale-ovnic
  reporter_config:
    slack:
      channel: '#ocp-qe-scale-ci-results'
      job_states_to_report:
      - success
      - failure
      - error
      report_template: '{{if eq .Status.State "success"}} :white_check_mark: Job *{{.Spec.Job}}*
        ended with *{{.Status.State}}*. <{{.Status.URL}}|View logs> :white_check_mark:
        {{else}} :warning:  Job *{{.Spec.Job}}* ended with *{{.Status.State}}*. <{{.Status.URL}}|View
        logs> :warning: {{end}}'
  spec:
    containers:
    - args:
      - --gcs-upload-secret=/secrets/gcs/service-account.json
      - --image-import-pull-secret=/etc/pull-secret/.dockerconfigjson
      - --lease-server-credentials-file=/etc/boskos/credentials
      - --report-credentials-file=/etc/report/credentials
      - --secret-dir=/secrets/ci-pull-credentials
      - --secret-dir=/usr/local/ocp-qe-perfscale-aws-cni-120ppn-test-252nodes-scale-ovnic-cluster-profile
      - --target=ocp-qe-perfscale-aws-cni-120ppn-test-252nodes-scale-ovnic
      - --variant=aws-4.14-nightly-x86-ovnic
      command:
      - ci-operator
      image: ci-operator:latest
      imagePullPolicy: Always
      name: ""
      resources:
        requests:
          cpu: 10m
      volumeMounts:
      - mountPath: /etc/boskos
        name: boskos
        readOnly: true
      - mountPath: /secrets/ci-pull-credentials
        name: ci-pull-credentials
        readOnly: true
      - mountPath: /usr/local/ocp-qe-perfscale-aws-cni-120ppn-test-252nodes-scale-ovnic-cluster-profile
        name: cluster-profile
      - mountPath: /secrets/gcs
        name: gcs-credentials
        readOnly: true
      - mountPath: /secrets/manifest-tool
        name: manifest-tool-local-pusher
        readOnly: true
      - mountPath: /etc/pull-secret
        name: pull-secret
        readOnly: true
      - mountPath: /etc/report
        name: result-aggregator
        readOnly: true
    serviceAccountName: ci-operator
    volumes:
    - name: boskos
      secret:
        items:
        - key: credentials
          path: credentials
        secretName: boskos-credentials
    - name: ci-pull-credentials
      secret:
        secretName: ci-pull-credentials
    - name: cluster-profile
      secret:
        secretName: cluster-secrets-aws-perfscale
    - name: manifest-tool-local-pusher
      secret:
        secretName: manifest-tool-local-pusher
    - name: pull-secret
      secret:
        secretName: registry-pull-credentials
    - name: result-aggregator
      secret:
        secretName: result-aggregator
- agent: kubernetes
  cluster: build03
  cron: 0 19 * * 1,3
  decorate: true
  decoration_config:
    skip_cloning: true
    timeout: 8h0m0s
  extra_refs:
  - base_ref: main
    org: openshift-qe
    repo: ocp-qe-perfscale-ci
  labels:
    ci-operator.openshift.io/cloud: aws
    ci-operator.openshift.io/cloud-cluster-profile: aws-perfscale
    ci-operator.openshift.io/variant: aws-4.14-nightly-x86-ovnic
    ci.openshift.io/generator: prowgen
    job-release: "4.14"
    pj-rehearse.openshift.io/can-be-rehearsed: "true"
  name: periodic-ci-openshift-qe-ocp-qe-perfscale-ci-main-aws-4.14-nightly-x86-ovnic-ocp-qe-perfscale-aws-cni-220ppn-test-252nodes-scale-ovnic
  reporter_config:
    slack:
      channel: '#ocp-qe-scale-ci-results'
      job_states_to_report:
      - success
      - failure
      - error
      report_template: '{{if eq .Status.State "success"}} :white_check_mark: Job *{{.Spec.Job}}*
        ended with *{{.Status.State}}*. <{{.Status.URL}}|View logs> :white_check_mark:
        {{else}} :warning:  Job *{{.Spec.Job}}* ended with *{{.Status.State}}*. <{{.Status.URL}}|View
        logs> :warning: {{end}}'
  spec:
    containers:
    - args:
      - --gcs-upload-secret=/secrets/gcs/service-account.json
      - --image-import-pull-secret=/etc/pull-secret/.dockerconfigjson
      - --lease-server-credentials-file=/etc/boskos/credentials
      - --report-credentials-file=/etc/report/credentials
      - --secret-dir=/secrets/ci-pull-credentials
      - --secret-dir=/usr/local/ocp-qe-perfscale-aws-cni-220ppn-test-252nodes-scale-ovnic-cluster-profile
      - --target=ocp-qe-perfscale-aws-cni-220ppn-test-252nodes-scale-ovnic
      - --variant=aws-4.14-nightly-x86-ovnic
      command:
      - ci-operator
      image: ci-operator:latest
      imagePullPolicy: Always
      name: ""
      resources:
        requests:
          cpu: 10m
      volumeMounts:
      - mountPath: /etc/boskos
        name: boskos
        readOnly: true
      - mountPath: /secrets/ci-pull-credentials
        name: ci-pull-credentials
        readOnly: true
      - mountPath: /usr/local/ocp-qe-perfscale-aws-cni-220ppn-test-252nodes-scale-ovnic-cluster-profile
        name: cluster-profile
      - mountPath: /secrets/gcs
        name: gcs-credentials
        readOnly: true
      - mountPath: /secrets/manifest-tool
        name: manifest-tool-local-pusher
        readOnly: true
      - mountPath: /etc/pull-secret
        name: pull-secret
        readOnly: true
      - mountPath: /etc/report
        name: result-aggregator
        readOnly: true
    serviceAccountName: ci-operator
    volumes:
    - name: boskos
      secret:
        items:
        - key: credentials
          path: credentials
        secretName: boskos-credentials
    - name: ci-pull-credentials
      secret:
        secretName: ci-pull-credentials
    - name: cluster-profile
      secret:
        secretName: cluster-secrets-aws-perfscale
    - name: manifest-tool-local-pusher
      secret:
        secretName: manifest-tool-local-pusher
    - name: pull-secret
      secret:
        secretName: registry-pull-credentials
    - name: result-aggregator
      secret:
        secretName: result-aggregator
- agent: kubernetes
  cluster: build03
  cron: 0 3 */21 * *
  decorate: true
  decoration_config:
    skip_cloning: true
    timeout: 5h0m0s
  extra_refs:
  - base_ref: main
    org: openshift-qe
    repo: ocp-qe-perfscale-ci
  labels:
    ci-operator.openshift.io/cloud: aws
    ci-operator.openshift.io/cloud-cluster-profile: aws-perfscale-qe
    ci-operator.openshift.io/variant: aws-4.14-nightly-x86-sno
    ci.openshift.io/generator: prowgen
    job-release: "4.14"
    pj-rehearse.openshift.io/can-be-rehearsed: "true"
  name: periodic-ci-openshift-qe-ocp-qe-perfscale-ci-main-aws-4.14-nightly-x86-sno-control-plane
  reporter_config:
    slack:
      channel: '#ocp-qe-scale-ci-results'
      job_states_to_report:
      - success
      - failure
      - error
      report_template: '{{if eq .Status.State "success"}} :white_check_mark: Job *{{.Spec.Job}}*
        ended with *{{.Status.State}}*. <{{.Status.URL}}|View logs> :white_check_mark:
        {{else}} :warning:  Job *{{.Spec.Job}}* ended with *{{.Status.State}}*. <{{.Status.URL}}|View
        logs> :warning: {{end}}'
  spec:
    containers:
    - args:
      - --gcs-upload-secret=/secrets/gcs/service-account.json
      - --image-import-pull-secret=/etc/pull-secret/.dockerconfigjson
      - --lease-server-credentials-file=/etc/boskos/credentials
      - --report-credentials-file=/etc/report/credentials
      - --secret-dir=/secrets/ci-pull-credentials
      - --secret-dir=/usr/local/control-plane-cluster-profile
      - --target=control-plane
      - --variant=aws-4.14-nightly-x86-sno
      command:
      - ci-operator
      image: ci-operator:latest
      imagePullPolicy: Always
      name: ""
      resources:
        requests:
          cpu: 10m
      volumeMounts:
      - mountPath: /etc/boskos
        name: boskos
        readOnly: true
      - mountPath: /secrets/ci-pull-credentials
        name: ci-pull-credentials
        readOnly: true
      - mountPath: /usr/local/control-plane-cluster-profile
        name: cluster-profile
      - mountPath: /secrets/gcs
        name: gcs-credentials
        readOnly: true
      - mountPath: /secrets/manifest-tool
        name: manifest-tool-local-pusher
        readOnly: true
      - mountPath: /etc/pull-secret
        name: pull-secret
        readOnly: true
      - mountPath: /etc/report
        name: result-aggregator
        readOnly: true
    serviceAccountName: ci-operator
    volumes:
    - name: boskos
      secret:
        items:
        - key: credentials
          path: credentials
        secretName: boskos-credentials
    - name: ci-pull-credentials
      secret:
        secretName: ci-pull-credentials
    - name: cluster-profile
      secret:
        secretName: cluster-secrets-aws-perfscale-qe
    - name: manifest-tool-local-pusher
      secret:
        secretName: manifest-tool-local-pusher
    - name: pull-secret
      secret:
        secretName: registry-pull-credentials
    - name: result-aggregator
      secret:
        secretName: result-aggregator
- agent: kubernetes
  cluster: build03
  cron: 0 0 8,22 * *
  decorate: true
  decoration_config:
    skip_cloning: true
    timeout: 5h0m0s
  extra_refs:
  - base_ref: main
    org: openshift-qe
    repo: ocp-qe-perfscale-ci
  labels:
    ci-operator.openshift.io/cloud: aws
    ci-operator.openshift.io/cloud-cluster-profile: aws-perfscale-qe
    ci-operator.openshift.io/variant: aws-4.15-nightly-x86
    ci.openshift.io/generator: prowgen
    job-release: "4.15"
    pj-rehearse.openshift.io/can-be-rehearsed: "true"
  name: periodic-ci-openshift-qe-ocp-qe-perfscale-ci-main-aws-4.15-nightly-x86-conc-builds-3nodes
  reporter_config:
    slack:
      channel: '#ocp-qe-scale-ci-results'
      job_states_to_report:
      - success
      - failure
      - error
      report_template: '{{if eq .Status.State "success"}} :white_check_mark: Job *{{.Spec.Job}}*
        ended with *{{.Status.State}}*. <{{.Status.URL}}|View logs> :white_check_mark:
        {{else}} :warning:  Job *{{.Spec.Job}}* ended with *{{.Status.State}}*. <{{.Status.URL}}|View
        logs> :warning: {{end}}'
  spec:
    containers:
    - args:
      - --gcs-upload-secret=/secrets/gcs/service-account.json
      - --image-import-pull-secret=/etc/pull-secret/.dockerconfigjson
      - --lease-server-credentials-file=/etc/boskos/credentials
      - --report-credentials-file=/etc/report/credentials
      - --secret-dir=/secrets/ci-pull-credentials
      - --secret-dir=/usr/local/conc-builds-3nodes-cluster-profile
      - --target=conc-builds-3nodes
      - --variant=aws-4.15-nightly-x86
      command:
      - ci-operator
      image: ci-operator:latest
      imagePullPolicy: Always
      name: ""
      resources:
        requests:
          cpu: 10m
      volumeMounts:
      - mountPath: /etc/boskos
        name: boskos
        readOnly: true
      - mountPath: /secrets/ci-pull-credentials
        name: ci-pull-credentials
        readOnly: true
      - mountPath: /usr/local/conc-builds-3nodes-cluster-profile
        name: cluster-profile
      - mountPath: /secrets/gcs
        name: gcs-credentials
        readOnly: true
      - mountPath: /secrets/manifest-tool
        name: manifest-tool-local-pusher
        readOnly: true
      - mountPath: /etc/pull-secret
        name: pull-secret
        readOnly: true
      - mountPath: /etc/report
        name: result-aggregator
        readOnly: true
    serviceAccountName: ci-operator
    volumes:
    - name: boskos
      secret:
        items:
        - key: credentials
          path: credentials
        secretName: boskos-credentials
    - name: ci-pull-credentials
      secret:
        secretName: ci-pull-credentials
    - name: cluster-profile
      secret:
        secretName: cluster-secrets-aws-perfscale-qe
    - name: manifest-tool-local-pusher
      secret:
        secretName: manifest-tool-local-pusher
    - name: pull-secret
      secret:
        secretName: registry-pull-credentials
    - name: result-aggregator
      secret:
        secretName: result-aggregator
- agent: kubernetes
  cluster: build03
  cron: 0 12 * * 2
  decorate: true
  decoration_config:
    skip_cloning: true
    timeout: 5h0m0s
  extra_refs:
  - base_ref: main
    org: openshift-qe
    repo: ocp-qe-perfscale-ci
  labels:
    ci-operator.openshift.io/cloud: aws
    ci-operator.openshift.io/cloud-cluster-profile: aws-perfscale
    ci-operator.openshift.io/variant: aws-4.15-nightly-x86
    ci.openshift.io/generator: prowgen
    job-release: "4.15"
    pj-rehearse.openshift.io/can-be-rehearsed: "true"
  name: periodic-ci-openshift-qe-ocp-qe-perfscale-ci-main-aws-4.15-nightly-x86-control-plane-120nodes
  reporter_config:
    slack:
      channel: '#ocp-qe-scale-ci-results'
      job_states_to_report:
      - success
      - failure
      - error
      report_template: '{{if eq .Status.State "success"}} :white_check_mark: Job *{{.Spec.Job}}*
        ended with *{{.Status.State}}*. <{{.Status.URL}}|View logs> :white_check_mark:
        {{else}} :warning:  Job *{{.Spec.Job}}* ended with *{{.Status.State}}*. <{{.Status.URL}}|View
        logs> :warning: {{end}}'
  spec:
    containers:
    - args:
      - --gcs-upload-secret=/secrets/gcs/service-account.json
      - --image-import-pull-secret=/etc/pull-secret/.dockerconfigjson
      - --lease-server-credentials-file=/etc/boskos/credentials
      - --report-credentials-file=/etc/report/credentials
      - --secret-dir=/secrets/ci-pull-credentials
      - --secret-dir=/usr/local/control-plane-120nodes-cluster-profile
      - --target=control-plane-120nodes
      - --variant=aws-4.15-nightly-x86
      command:
      - ci-operator
      image: ci-operator:latest
      imagePullPolicy: Always
      name: ""
      resources:
        requests:
          cpu: 10m
      volumeMounts:
      - mountPath: /etc/boskos
        name: boskos
        readOnly: true
      - mountPath: /secrets/ci-pull-credentials
        name: ci-pull-credentials
        readOnly: true
      - mountPath: /usr/local/control-plane-120nodes-cluster-profile
        name: cluster-profile
      - mountPath: /secrets/gcs
        name: gcs-credentials
        readOnly: true
      - mountPath: /secrets/manifest-tool
        name: manifest-tool-local-pusher
        readOnly: true
      - mountPath: /etc/pull-secret
        name: pull-secret
        readOnly: true
      - mountPath: /etc/report
        name: result-aggregator
        readOnly: true
    serviceAccountName: ci-operator
    volumes:
    - name: boskos
      secret:
        items:
        - key: credentials
          path: credentials
        secretName: boskos-credentials
    - name: ci-pull-credentials
      secret:
        secretName: ci-pull-credentials
    - name: cluster-profile
      secret:
        secretName: cluster-secrets-aws-perfscale
    - name: manifest-tool-local-pusher
      secret:
        secretName: manifest-tool-local-pusher
    - name: pull-secret
      secret:
        secretName: registry-pull-credentials
    - name: result-aggregator
      secret:
        secretName: result-aggregator
- agent: kubernetes
  cluster: build03
  cron: 0 9 * * 2
  decorate: true
  decoration_config:
    skip_cloning: true
  extra_refs:
  - base_ref: main
    org: openshift-qe
    repo: ocp-qe-perfscale-ci
  labels:
    ci-operator.openshift.io/cloud: aws
    ci-operator.openshift.io/cloud-cluster-profile: aws-perfscale-qe
    ci-operator.openshift.io/variant: aws-4.15-nightly-x86
    ci.openshift.io/generator: prowgen
    job-release: "4.15"
    pj-rehearse.openshift.io/can-be-rehearsed: "true"
  name: periodic-ci-openshift-qe-ocp-qe-perfscale-ci-main-aws-4.15-nightly-x86-control-plane-24nodes
  reporter_config:
    slack:
      channel: '#ocp-qe-scale-ci-results'
      job_states_to_report:
      - success
      - failure
      - error
      report_template: '{{if eq .Status.State "success"}} :white_check_mark: Job *{{.Spec.Job}}*
        ended with *{{.Status.State}}*. <{{.Status.URL}}|View logs> :white_check_mark:
        {{else}} :warning:  Job *{{.Spec.Job}}* ended with *{{.Status.State}}*. <{{.Status.URL}}|View
        logs> :warning: {{end}}'
  spec:
    containers:
    - args:
      - --gcs-upload-secret=/secrets/gcs/service-account.json
      - --image-import-pull-secret=/etc/pull-secret/.dockerconfigjson
      - --lease-server-credentials-file=/etc/boskos/credentials
      - --report-credentials-file=/etc/report/credentials
      - --secret-dir=/secrets/ci-pull-credentials
      - --secret-dir=/usr/local/control-plane-24nodes-cluster-profile
      - --target=control-plane-24nodes
      - --variant=aws-4.15-nightly-x86
      command:
      - ci-operator
      image: ci-operator:latest
      imagePullPolicy: Always
      name: ""
      resources:
        requests:
          cpu: 10m
      volumeMounts:
      - mountPath: /etc/boskos
        name: boskos
        readOnly: true
      - mountPath: /secrets/ci-pull-credentials
        name: ci-pull-credentials
        readOnly: true
      - mountPath: /usr/local/control-plane-24nodes-cluster-profile
        name: cluster-profile
      - mountPath: /secrets/gcs
        name: gcs-credentials
        readOnly: true
      - mountPath: /secrets/manifest-tool
        name: manifest-tool-local-pusher
        readOnly: true
      - mountPath: /etc/pull-secret
        name: pull-secret
        readOnly: true
      - mountPath: /etc/report
        name: result-aggregator
        readOnly: true
    serviceAccountName: ci-operator
    volumes:
    - name: boskos
      secret:
        items:
        - key: credentials
          path: credentials
        secretName: boskos-credentials
    - name: ci-pull-credentials
      secret:
        secretName: ci-pull-credentials
    - name: cluster-profile
      secret:
        secretName: cluster-secrets-aws-perfscale-qe
    - name: manifest-tool-local-pusher
      secret:
        secretName: manifest-tool-local-pusher
    - name: pull-secret
      secret:
        secretName: registry-pull-credentials
    - name: result-aggregator
      secret:
        secretName: result-aggregator
- agent: kubernetes
  cluster: build03
  cron: 0 18 * * 2
  decorate: true
  decoration_config:
    skip_cloning: true
    timeout: 5h0m0s
  extra_refs:
  - base_ref: main
    org: openshift-qe
    repo: ocp-qe-perfscale-ci
  labels:
    ci-operator.openshift.io/cloud: aws
    ci-operator.openshift.io/cloud-cluster-profile: aws-perfscale-qe
    ci-operator.openshift.io/variant: aws-4.15-nightly-x86
    ci.openshift.io/generator: prowgen
    job-release: "4.15"
    pj-rehearse.openshift.io/can-be-rehearsed: "true"
  name: periodic-ci-openshift-qe-ocp-qe-perfscale-ci-main-aws-4.15-nightly-x86-node-density-heavy-24nodes
  reporter_config:
    slack:
      channel: '#ocp-qe-scale-ci-results'
      job_states_to_report:
      - success
      - failure
      - error
      report_template: '{{if eq .Status.State "success"}} :white_check_mark: Job *{{.Spec.Job}}*
        ended with *{{.Status.State}}*. <{{.Status.URL}}|View logs> :white_check_mark:
        {{else}} :warning:  Job *{{.Spec.Job}}* ended with *{{.Status.State}}*. <{{.Status.URL}}|View
        logs> :warning: {{end}}'
  spec:
    containers:
    - args:
      - --gcs-upload-secret=/secrets/gcs/service-account.json
      - --image-import-pull-secret=/etc/pull-secret/.dockerconfigjson
      - --lease-server-credentials-file=/etc/boskos/credentials
      - --report-credentials-file=/etc/report/credentials
      - --secret-dir=/secrets/ci-pull-credentials
      - --secret-dir=/usr/local/node-density-heavy-24nodes-cluster-profile
      - --target=node-density-heavy-24nodes
      - --variant=aws-4.15-nightly-x86
      command:
      - ci-operator
      image: ci-operator:latest
      imagePullPolicy: Always
      name: ""
      resources:
        requests:
          cpu: 10m
      volumeMounts:
      - mountPath: /etc/boskos
        name: boskos
        readOnly: true
      - mountPath: /secrets/ci-pull-credentials
        name: ci-pull-credentials
        readOnly: true
      - mountPath: /usr/local/node-density-heavy-24nodes-cluster-profile
        name: cluster-profile
      - mountPath: /secrets/gcs
        name: gcs-credentials
        readOnly: true
      - mountPath: /secrets/manifest-tool
        name: manifest-tool-local-pusher
        readOnly: true
      - mountPath: /etc/pull-secret
        name: pull-secret
        readOnly: true
      - mountPath: /etc/report
        name: result-aggregator
        readOnly: true
    serviceAccountName: ci-operator
    volumes:
    - name: boskos
      secret:
        items:
        - key: credentials
          path: credentials
        secretName: boskos-credentials
    - name: ci-pull-credentials
      secret:
        secretName: ci-pull-credentials
    - name: cluster-profile
      secret:
        secretName: cluster-secrets-aws-perfscale-qe
    - name: manifest-tool-local-pusher
      secret:
        secretName: manifest-tool-local-pusher
    - name: pull-secret
      secret:
        secretName: registry-pull-credentials
    - name: result-aggregator
      secret:
        secretName: result-aggregator
- agent: kubernetes
  cluster: build02
  cron: 29 5 */1 * 1-5
  decorate: true
  decoration_config:
    skip_cloning: true
  extra_refs:
  - base_ref: main
    org: openshift-qe
    repo: ocp-qe-perfscale-ci
  labels:
    ci-operator.openshift.io/cloud: gcp
    ci-operator.openshift.io/cloud-cluster-profile: gcp-qe
    ci-operator.openshift.io/variant: gcp-4.12-nightly-x86
    ci.openshift.io/generator: prowgen
    job-release: "4.12"
    pj-rehearse.openshift.io/can-be-rehearsed: "true"
  name: periodic-ci-openshift-qe-ocp-qe-perfscale-ci-main-gcp-4.12-nightly-x86-control-plane-5nodes
  reporter_config:
    slack:
      channel: '#ocp-qe-scale-ci-results'
      job_states_to_report:
      - success
      - failure
      - error
      report_template: '{{if eq .Status.State "success"}} :white_check_mark: Job *{{.Spec.Job}}*
        ended with *{{.Status.State}}*. <{{.Status.URL}}|View logs> :white_check_mark:
        {{else}} :warning:  Job *{{.Spec.Job}}* ended with *{{.Status.State}}*. <{{.Status.URL}}|View
        logs> :warning: {{end}}'
  spec:
    containers:
    - args:
      - --gcs-upload-secret=/secrets/gcs/service-account.json
      - --image-import-pull-secret=/etc/pull-secret/.dockerconfigjson
      - --lease-server-credentials-file=/etc/boskos/credentials
      - --report-credentials-file=/etc/report/credentials
      - --secret-dir=/secrets/ci-pull-credentials
      - --secret-dir=/usr/local/control-plane-5nodes-cluster-profile
      - --target=control-plane-5nodes
      - --variant=gcp-4.12-nightly-x86
      command:
      - ci-operator
      image: ci-operator:latest
      imagePullPolicy: Always
      name: ""
      resources:
        requests:
          cpu: 10m
      volumeMounts:
      - mountPath: /etc/boskos
        name: boskos
        readOnly: true
      - mountPath: /secrets/ci-pull-credentials
        name: ci-pull-credentials
        readOnly: true
      - mountPath: /usr/local/control-plane-5nodes-cluster-profile
        name: cluster-profile
      - mountPath: /secrets/gcs
        name: gcs-credentials
        readOnly: true
      - mountPath: /secrets/manifest-tool
        name: manifest-tool-local-pusher
        readOnly: true
      - mountPath: /etc/pull-secret
        name: pull-secret
        readOnly: true
      - mountPath: /etc/report
        name: result-aggregator
        readOnly: true
    serviceAccountName: ci-operator
    volumes:
    - name: boskos
      secret:
        items:
        - key: credentials
          path: credentials
        secretName: boskos-credentials
    - name: ci-pull-credentials
      secret:
        secretName: ci-pull-credentials
    - name: cluster-profile
      secret:
        secretName: cluster-secrets-gcp-qe
    - name: manifest-tool-local-pusher
      secret:
        secretName: manifest-tool-local-pusher
    - name: pull-secret
      secret:
        secretName: registry-pull-credentials
    - name: result-aggregator
      secret:
        secretName: result-aggregator
- agent: kubernetes
  cluster: build02
  cron: 29 5 */1 * 1-5
  decorate: true
  decoration_config:
    skip_cloning: true
  extra_refs:
  - base_ref: main
    org: openshift-qe
    repo: ocp-qe-perfscale-ci
  labels:
    ci-operator.openshift.io/cloud: gcp
    ci-operator.openshift.io/cloud-cluster-profile: gcp-qe
    ci-operator.openshift.io/variant: gcp-4.13-nightly-x86
    ci.openshift.io/generator: prowgen
    job-release: "4.13"
    pj-rehearse.openshift.io/can-be-rehearsed: "true"
  name: periodic-ci-openshift-qe-ocp-qe-perfscale-ci-main-gcp-4.13-nightly-x86-control-plane-24nodes
  reporter_config:
    slack:
      channel: '#ocp-qe-scale-ci-results'
      job_states_to_report:
      - success
      - failure
      - error
      report_template: '{{if eq .Status.State "success"}} :white_check_mark: Job *{{.Spec.Job}}*
        ended with *{{.Status.State}}*. <{{.Status.URL}}|View logs> :white_check_mark:
        {{else}} :warning:  Job *{{.Spec.Job}}* ended with *{{.Status.State}}*. <{{.Status.URL}}|View
        logs> :warning: {{end}}'
  spec:
    containers:
    - args:
      - --gcs-upload-secret=/secrets/gcs/service-account.json
      - --image-import-pull-secret=/etc/pull-secret/.dockerconfigjson
      - --lease-server-credentials-file=/etc/boskos/credentials
      - --report-credentials-file=/etc/report/credentials
      - --secret-dir=/secrets/ci-pull-credentials
      - --secret-dir=/usr/local/control-plane-24nodes-cluster-profile
      - --target=control-plane-24nodes
      - --variant=gcp-4.13-nightly-x86
      command:
      - ci-operator
      image: ci-operator:latest
      imagePullPolicy: Always
      name: ""
      resources:
        requests:
          cpu: 10m
      volumeMounts:
      - mountPath: /etc/boskos
        name: boskos
        readOnly: true
      - mountPath: /secrets/ci-pull-credentials
        name: ci-pull-credentials
        readOnly: true
      - mountPath: /usr/local/control-plane-24nodes-cluster-profile
        name: cluster-profile
      - mountPath: /secrets/gcs
        name: gcs-credentials
        readOnly: true
      - mountPath: /secrets/manifest-tool
        name: manifest-tool-local-pusher
        readOnly: true
      - mountPath: /etc/pull-secret
        name: pull-secret
        readOnly: true
      - mountPath: /etc/report
        name: result-aggregator
        readOnly: true
    serviceAccountName: ci-operator
    volumes:
    - name: boskos
      secret:
        items:
        - key: credentials
          path: credentials
        secretName: boskos-credentials
    - name: ci-pull-credentials
      secret:
        secretName: ci-pull-credentials
    - name: cluster-profile
      secret:
        secretName: cluster-secrets-gcp-qe
    - name: manifest-tool-local-pusher
      secret:
        secretName: manifest-tool-local-pusher
    - name: pull-secret
      secret:
        secretName: registry-pull-credentials
    - name: result-aggregator
      secret:
        secretName: result-aggregator
- agent: kubernetes
  cluster: build02
  cron: 0 9 * * 3
  decorate: true
  decoration_config:
    skip_cloning: true
    timeout: 5h0m0s
  extra_refs:
  - base_ref: main
    org: openshift-qe
    repo: ocp-qe-perfscale-ci
  labels:
    ci-operator.openshift.io/cloud: gcp
    ci-operator.openshift.io/cloud-cluster-profile: gcp-qe
    ci-operator.openshift.io/variant: gcp-4.13-nightly-x86
    ci.openshift.io/generator: prowgen
    job-release: "4.13"
    pj-rehearse.openshift.io/can-be-rehearsed: "true"
  name: periodic-ci-openshift-qe-ocp-qe-perfscale-ci-main-gcp-4.13-nightly-x86-data-path-6nodes
  reporter_config:
    slack:
      channel: '#ocp-qe-scale-ci-results'
      job_states_to_report:
      - success
      - failure
      - error
      report_template: '{{if eq .Status.State "success"}} :white_check_mark: Job *{{.Spec.Job}}*
        ended with *{{.Status.State}}*. <{{.Status.URL}}|View logs> :white_check_mark:
        {{else}} :warning:  Job *{{.Spec.Job}}* ended with *{{.Status.State}}*. <{{.Status.URL}}|View
        logs> :warning: {{end}}'
  spec:
    containers:
    - args:
      - --gcs-upload-secret=/secrets/gcs/service-account.json
      - --image-import-pull-secret=/etc/pull-secret/.dockerconfigjson
      - --lease-server-credentials-file=/etc/boskos/credentials
      - --report-credentials-file=/etc/report/credentials
      - --secret-dir=/secrets/ci-pull-credentials
      - --secret-dir=/usr/local/data-path-6nodes-cluster-profile
      - --target=data-path-6nodes
      - --variant=gcp-4.13-nightly-x86
      command:
      - ci-operator
      image: ci-operator:latest
      imagePullPolicy: Always
      name: ""
      resources:
        requests:
          cpu: 10m
      volumeMounts:
      - mountPath: /etc/boskos
        name: boskos
        readOnly: true
      - mountPath: /secrets/ci-pull-credentials
        name: ci-pull-credentials
        readOnly: true
      - mountPath: /usr/local/data-path-6nodes-cluster-profile
        name: cluster-profile
      - mountPath: /secrets/gcs
        name: gcs-credentials
        readOnly: true
      - mountPath: /secrets/manifest-tool
        name: manifest-tool-local-pusher
        readOnly: true
      - mountPath: /etc/pull-secret
        name: pull-secret
        readOnly: true
      - mountPath: /etc/report
        name: result-aggregator
        readOnly: true
    serviceAccountName: ci-operator
    volumes:
    - name: boskos
      secret:
        items:
        - key: credentials
          path: credentials
        secretName: boskos-credentials
    - name: ci-pull-credentials
      secret:
        secretName: ci-pull-credentials
    - name: cluster-profile
      secret:
        secretName: cluster-secrets-gcp-qe
    - name: manifest-tool-local-pusher
      secret:
        secretName: manifest-tool-local-pusher
    - name: pull-secret
      secret:
        secretName: registry-pull-credentials
    - name: result-aggregator
      secret:
        secretName: result-aggregator
- agent: kubernetes
  cluster: build02
  cron: 0 12 * * 1
  decorate: true
  decoration_config:
    skip_cloning: true
  extra_refs:
  - base_ref: main
    org: openshift-qe
    repo: ocp-qe-perfscale-ci
  labels:
    ci-operator.openshift.io/cloud: gcp
    ci-operator.openshift.io/cloud-cluster-profile: gcp-qe
    ci-operator.openshift.io/variant: gcp-4.13-nightly-x86
    ci.openshift.io/generator: prowgen
    job-release: "4.13"
    pj-rehearse.openshift.io/can-be-rehearsed: "true"
  name: periodic-ci-openshift-qe-ocp-qe-perfscale-ci-main-gcp-4.13-nightly-x86-node-density-cni-24nodes
  reporter_config:
    slack:
      channel: '#ocp-qe-scale-ci-results'
      job_states_to_report:
      - success
      - failure
      - error
      report_template: '{{if eq .Status.State "success"}} :white_check_mark: Job *{{.Spec.Job}}*
        ended with *{{.Status.State}}*. <{{.Status.URL}}|View logs> :white_check_mark:
        {{else}} :warning:  Job *{{.Spec.Job}}* ended with *{{.Status.State}}*. <{{.Status.URL}}|View
        logs> :warning: {{end}}'
  spec:
    containers:
    - args:
      - --gcs-upload-secret=/secrets/gcs/service-account.json
      - --image-import-pull-secret=/etc/pull-secret/.dockerconfigjson
      - --lease-server-credentials-file=/etc/boskos/credentials
      - --report-credentials-file=/etc/report/credentials
      - --secret-dir=/secrets/ci-pull-credentials
      - --secret-dir=/usr/local/node-density-cni-24nodes-cluster-profile
      - --target=node-density-cni-24nodes
      - --variant=gcp-4.13-nightly-x86
      command:
      - ci-operator
      image: ci-operator:latest
      imagePullPolicy: Always
      name: ""
      resources:
        requests:
          cpu: 10m
      volumeMounts:
      - mountPath: /etc/boskos
        name: boskos
        readOnly: true
      - mountPath: /secrets/ci-pull-credentials
        name: ci-pull-credentials
        readOnly: true
      - mountPath: /usr/local/node-density-cni-24nodes-cluster-profile
        name: cluster-profile
      - mountPath: /secrets/gcs
        name: gcs-credentials
        readOnly: true
      - mountPath: /secrets/manifest-tool
        name: manifest-tool-local-pusher
        readOnly: true
      - mountPath: /etc/pull-secret
        name: pull-secret
        readOnly: true
      - mountPath: /etc/report
        name: result-aggregator
        readOnly: true
    serviceAccountName: ci-operator
    volumes:
    - name: boskos
      secret:
        items:
        - key: credentials
          path: credentials
        secretName: boskos-credentials
    - name: ci-pull-credentials
      secret:
        secretName: ci-pull-credentials
    - name: cluster-profile
      secret:
        secretName: cluster-secrets-gcp-qe
    - name: manifest-tool-local-pusher
      secret:
        secretName: manifest-tool-local-pusher
    - name: pull-secret
      secret:
        secretName: registry-pull-credentials
    - name: result-aggregator
      secret:
        secretName: result-aggregator
- agent: kubernetes
  cluster: build02
  cron: 0 12 * * 1
  decorate: true
  decoration_config:
    skip_cloning: true
  extra_refs:
  - base_ref: main
    org: openshift-qe
    repo: ocp-qe-perfscale-ci
  labels:
    ci-operator.openshift.io/cloud: gcp
    ci-operator.openshift.io/cloud-cluster-profile: gcp-qe
    ci-operator.openshift.io/variant: gcp-4.13-nightly-x86
    ci.openshift.io/generator: prowgen
    job-release: "4.13"
    pj-rehearse.openshift.io/can-be-rehearsed: "true"
  name: periodic-ci-openshift-qe-ocp-qe-perfscale-ci-main-gcp-4.13-nightly-x86-node-density-heavy-24nodes
  reporter_config:
    slack:
      channel: '#ocp-qe-scale-ci-results'
      job_states_to_report:
      - success
      - failure
      - error
      report_template: '{{if eq .Status.State "success"}} :white_check_mark: Job *{{.Spec.Job}}*
        ended with *{{.Status.State}}*. <{{.Status.URL}}|View logs> :white_check_mark:
        {{else}} :warning:  Job *{{.Spec.Job}}* ended with *{{.Status.State}}*. <{{.Status.URL}}|View
        logs> :warning: {{end}}'
  spec:
    containers:
    - args:
      - --gcs-upload-secret=/secrets/gcs/service-account.json
      - --image-import-pull-secret=/etc/pull-secret/.dockerconfigjson
      - --lease-server-credentials-file=/etc/boskos/credentials
      - --report-credentials-file=/etc/report/credentials
      - --secret-dir=/secrets/ci-pull-credentials
      - --secret-dir=/usr/local/node-density-heavy-24nodes-cluster-profile
      - --target=node-density-heavy-24nodes
      - --variant=gcp-4.13-nightly-x86
      command:
      - ci-operator
      image: ci-operator:latest
      imagePullPolicy: Always
      name: ""
      resources:
        requests:
          cpu: 10m
      volumeMounts:
      - mountPath: /etc/boskos
        name: boskos
        readOnly: true
      - mountPath: /secrets/ci-pull-credentials
        name: ci-pull-credentials
        readOnly: true
      - mountPath: /usr/local/node-density-heavy-24nodes-cluster-profile
        name: cluster-profile
      - mountPath: /secrets/gcs
        name: gcs-credentials
        readOnly: true
      - mountPath: /secrets/manifest-tool
        name: manifest-tool-local-pusher
        readOnly: true
      - mountPath: /etc/pull-secret
        name: pull-secret
        readOnly: true
      - mountPath: /etc/report
        name: result-aggregator
        readOnly: true
    serviceAccountName: ci-operator
    volumes:
    - name: boskos
      secret:
        items:
        - key: credentials
          path: credentials
        secretName: boskos-credentials
    - name: ci-pull-credentials
      secret:
        secretName: ci-pull-credentials
    - name: cluster-profile
      secret:
        secretName: cluster-secrets-gcp-qe
    - name: manifest-tool-local-pusher
      secret:
        secretName: manifest-tool-local-pusher
    - name: pull-secret
      secret:
        secretName: registry-pull-credentials
    - name: result-aggregator
      secret:
        secretName: result-aggregator
- agent: kubernetes
  cluster: build03
  cron: 0 8 * * 3
  decorate: true
  decoration_config:
    skip_cloning: true
    timeout: 8h0m0s
  extra_refs:
  - base_ref: main
    org: openshift-qe
    repo: ocp-qe-perfscale-ci
  labels:
    ci-operator.openshift.io/cloud: aws
    ci-operator.openshift.io/cloud-cluster-profile: aws-perfscale-qe
    ci-operator.openshift.io/variant: rosa-4.12-candidate-x86-loaded-upgrade-from-4.12
    ci.openshift.io/generator: prowgen
    pj-rehearse.openshift.io/can-be-rehearsed: "true"
  name: periodic-ci-openshift-qe-ocp-qe-perfscale-ci-main-rosa-4.12-candidate-x86-loaded-upgrade-from-4.12-perfscale-rosa-multiaz-6nodes-stage-loaded-upgrade412
  reporter_config:
    slack:
      channel: '#ocp-qe-scale-ci-results'
      job_states_to_report:
      - success
      - failure
      - error
      report_template: '{{if eq .Status.State "success"}} :white_check_mark: Job *{{.Spec.Job}}*
        ended with *{{.Status.State}}*. <{{.Status.URL}}|View logs> :white_check_mark:
        {{else}} :warning:  Job *{{.Spec.Job}}* ended with *{{.Status.State}}*. <{{.Status.URL}}|View
        logs> :warning: {{end}}'
  spec:
    containers:
    - args:
      - --gcs-upload-secret=/secrets/gcs/service-account.json
      - --image-import-pull-secret=/etc/pull-secret/.dockerconfigjson
      - --lease-server-credentials-file=/etc/boskos/credentials
      - --report-credentials-file=/etc/report/credentials
      - --secret-dir=/secrets/ci-pull-credentials
      - --secret-dir=/usr/local/perfscale-rosa-multiaz-6nodes-stage-loaded-upgrade412-cluster-profile
      - --target=perfscale-rosa-multiaz-6nodes-stage-loaded-upgrade412
      - --variant=rosa-4.12-candidate-x86-loaded-upgrade-from-4.12
      command:
      - ci-operator
      image: ci-operator:latest
      imagePullPolicy: Always
      name: ""
      resources:
        requests:
          cpu: 10m
      volumeMounts:
      - mountPath: /etc/boskos
        name: boskos
        readOnly: true
      - mountPath: /secrets/ci-pull-credentials
        name: ci-pull-credentials
        readOnly: true
      - mountPath: /usr/local/perfscale-rosa-multiaz-6nodes-stage-loaded-upgrade412-cluster-profile
        name: cluster-profile
      - mountPath: /secrets/gcs
        name: gcs-credentials
        readOnly: true
      - mountPath: /secrets/manifest-tool
        name: manifest-tool-local-pusher
        readOnly: true
      - mountPath: /etc/pull-secret
        name: pull-secret
        readOnly: true
      - mountPath: /etc/report
        name: result-aggregator
        readOnly: true
    serviceAccountName: ci-operator
    volumes:
    - name: boskos
      secret:
        items:
        - key: credentials
          path: credentials
        secretName: boskos-credentials
    - name: ci-pull-credentials
      secret:
        secretName: ci-pull-credentials
    - name: cluster-profile
      secret:
        secretName: cluster-secrets-aws-perfscale-qe
    - name: manifest-tool-local-pusher
      secret:
        secretName: manifest-tool-local-pusher
    - name: pull-secret
      secret:
        secretName: registry-pull-credentials
    - name: result-aggregator
      secret:
        secretName: result-aggregator
- agent: kubernetes
  cluster: build03
  cron: 0 8 * * 4
  decorate: true
  decoration_config:
    skip_cloning: true
    timeout: 5h0m0s
  extra_refs:
  - base_ref: main
    org: openshift-qe
    repo: ocp-qe-perfscale-ci
  labels:
    ci-operator.openshift.io/cloud: aws
    ci-operator.openshift.io/cloud-cluster-profile: aws-perfscale-qe
    ci-operator.openshift.io/variant: rosa-4.12-nightly-x86
    ci.openshift.io/generator: prowgen
    job-release: "4.12"
    pj-rehearse.openshift.io/can-be-rehearsed: "true"
  name: periodic-ci-openshift-qe-ocp-qe-perfscale-ci-main-rosa-4.12-nightly-x86-control-plane-24nodes
  reporter_config:
    slack:
      channel: '#ocp-qe-scale-ci-results'
      job_states_to_report:
      - success
      - failure
      - error
      report_template: '{{if eq .Status.State "success"}} :white_check_mark: Job *{{.Spec.Job}}*
        ended with *{{.Status.State}}*. <{{.Status.URL}}|View logs> :white_check_mark:
        {{else}} :warning:  Job *{{.Spec.Job}}* ended with *{{.Status.State}}*. <{{.Status.URL}}|View
        logs> :warning: {{end}}'
  spec:
    containers:
    - args:
      - --gcs-upload-secret=/secrets/gcs/service-account.json
      - --image-import-pull-secret=/etc/pull-secret/.dockerconfigjson
      - --lease-server-credentials-file=/etc/boskos/credentials
      - --report-credentials-file=/etc/report/credentials
      - --secret-dir=/secrets/ci-pull-credentials
      - --secret-dir=/usr/local/control-plane-24nodes-cluster-profile
      - --target=control-plane-24nodes
      - --variant=rosa-4.12-nightly-x86
      command:
      - ci-operator
      image: ci-operator:latest
      imagePullPolicy: Always
      name: ""
      resources:
        requests:
          cpu: 10m
      volumeMounts:
      - mountPath: /etc/boskos
        name: boskos
        readOnly: true
      - mountPath: /secrets/ci-pull-credentials
        name: ci-pull-credentials
        readOnly: true
      - mountPath: /usr/local/control-plane-24nodes-cluster-profile
        name: cluster-profile
      - mountPath: /secrets/gcs
        name: gcs-credentials
        readOnly: true
      - mountPath: /secrets/manifest-tool
        name: manifest-tool-local-pusher
        readOnly: true
      - mountPath: /etc/pull-secret
        name: pull-secret
        readOnly: true
      - mountPath: /etc/report
        name: result-aggregator
        readOnly: true
    serviceAccountName: ci-operator
    volumes:
    - name: boskos
      secret:
        items:
        - key: credentials
          path: credentials
        secretName: boskos-credentials
    - name: ci-pull-credentials
      secret:
        secretName: ci-pull-credentials
    - name: cluster-profile
      secret:
        secretName: cluster-secrets-aws-perfscale-qe
    - name: manifest-tool-local-pusher
      secret:
        secretName: manifest-tool-local-pusher
    - name: pull-secret
      secret:
        secretName: registry-pull-credentials
    - name: result-aggregator
      secret:
        secretName: result-aggregator
- agent: kubernetes
  cluster: build03
  cron: 0 8 * * 3
  decorate: true
  decoration_config:
    skip_cloning: true
    timeout: 8h0m0s
  extra_refs:
  - base_ref: main
    org: openshift-qe
    repo: ocp-qe-perfscale-ci
  labels:
    ci-operator.openshift.io/cloud: aws
    ci-operator.openshift.io/cloud-cluster-profile: aws-perfscale-qe
    ci-operator.openshift.io/variant: rosa-4.13-candidate-x86-loaded-upgrade-from-4.12
    ci.openshift.io/generator: prowgen
    pj-rehearse.openshift.io/can-be-rehearsed: "true"
  name: periodic-ci-openshift-qe-ocp-qe-perfscale-ci-main-rosa-4.13-candidate-x86-loaded-upgrade-from-4.12-perfscale-rosa-multiaz-24nodes-stage-loaded-upgrade413
  reporter_config:
    slack:
      channel: '#ocp-qe-scale-ci-results'
      job_states_to_report:
      - success
      - failure
      - error
      report_template: '{{if eq .Status.State "success"}} :white_check_mark: Job *{{.Spec.Job}}*
        ended with *{{.Status.State}}*. <{{.Status.URL}}|View logs> :white_check_mark:
        {{else}} :warning:  Job *{{.Spec.Job}}* ended with *{{.Status.State}}*. <{{.Status.URL}}|View
        logs> :warning: {{end}}'
  spec:
    containers:
    - args:
      - --gcs-upload-secret=/secrets/gcs/service-account.json
      - --image-import-pull-secret=/etc/pull-secret/.dockerconfigjson
      - --lease-server-credentials-file=/etc/boskos/credentials
      - --report-credentials-file=/etc/report/credentials
      - --secret-dir=/secrets/ci-pull-credentials
      - --secret-dir=/usr/local/perfscale-rosa-multiaz-24nodes-stage-loaded-upgrade413-cluster-profile
      - --target=perfscale-rosa-multiaz-24nodes-stage-loaded-upgrade413
      - --variant=rosa-4.13-candidate-x86-loaded-upgrade-from-4.12
      command:
      - ci-operator
      image: ci-operator:latest
      imagePullPolicy: Always
      name: ""
      resources:
        requests:
          cpu: 10m
      volumeMounts:
      - mountPath: /etc/boskos
        name: boskos
        readOnly: true
      - mountPath: /secrets/ci-pull-credentials
        name: ci-pull-credentials
        readOnly: true
      - mountPath: /usr/local/perfscale-rosa-multiaz-24nodes-stage-loaded-upgrade413-cluster-profile
        name: cluster-profile
      - mountPath: /secrets/gcs
        name: gcs-credentials
        readOnly: true
      - mountPath: /secrets/manifest-tool
        name: manifest-tool-local-pusher
        readOnly: true
      - mountPath: /etc/pull-secret
        name: pull-secret
        readOnly: true
      - mountPath: /etc/report
        name: result-aggregator
        readOnly: true
    serviceAccountName: ci-operator
    volumes:
    - name: boskos
      secret:
        items:
        - key: credentials
          path: credentials
        secretName: boskos-credentials
    - name: ci-pull-credentials
      secret:
        secretName: ci-pull-credentials
    - name: cluster-profile
      secret:
        secretName: cluster-secrets-aws-perfscale-qe
    - name: manifest-tool-local-pusher
      secret:
        secretName: manifest-tool-local-pusher
    - name: pull-secret
      secret:
        secretName: registry-pull-credentials
    - name: result-aggregator
      secret:
        secretName: result-aggregator
- agent: kubernetes
  cluster: build03
  cron: 0 12 * * 6
  decorate: true
  decoration_config:
    skip_cloning: true
    timeout: 6h0m0s
  extra_refs:
  - base_ref: main
    org: openshift-qe
    repo: ocp-qe-perfscale-ci
  labels:
    ci-operator.openshift.io/cloud: aws
    ci-operator.openshift.io/cloud-cluster-profile: aws-perfscale
    ci-operator.openshift.io/variant: rosa-4.13-nightly-x86
    ci.openshift.io/generator: prowgen
    job-release: "4.13"
    pj-rehearse.openshift.io/can-be-rehearsed: "true"
  name: periodic-ci-openshift-qe-ocp-qe-perfscale-ci-main-rosa-4.13-nightly-x86-control-plane-120nodes
  reporter_config:
    slack:
      channel: '#ocp-qe-scale-ci-results'
      job_states_to_report:
      - success
      - failure
      - error
      report_template: '{{if eq .Status.State "success"}} :white_check_mark: Job *{{.Spec.Job}}*
        ended with *{{.Status.State}}*. <{{.Status.URL}}|View logs> :white_check_mark:
        {{else}} :warning:  Job *{{.Spec.Job}}* ended with *{{.Status.State}}*. <{{.Status.URL}}|View
        logs> :warning: {{end}}'
  spec:
    containers:
    - args:
      - --gcs-upload-secret=/secrets/gcs/service-account.json
      - --image-import-pull-secret=/etc/pull-secret/.dockerconfigjson
      - --lease-server-credentials-file=/etc/boskos/credentials
      - --report-credentials-file=/etc/report/credentials
      - --secret-dir=/secrets/ci-pull-credentials
      - --secret-dir=/usr/local/control-plane-120nodes-cluster-profile
      - --target=control-plane-120nodes
      - --variant=rosa-4.13-nightly-x86
      command:
      - ci-operator
      image: ci-operator:latest
      imagePullPolicy: Always
      name: ""
      resources:
        requests:
          cpu: 10m
      volumeMounts:
      - mountPath: /etc/boskos
        name: boskos
        readOnly: true
      - mountPath: /secrets/ci-pull-credentials
        name: ci-pull-credentials
        readOnly: true
      - mountPath: /usr/local/control-plane-120nodes-cluster-profile
        name: cluster-profile
      - mountPath: /secrets/gcs
        name: gcs-credentials
        readOnly: true
      - mountPath: /secrets/manifest-tool
        name: manifest-tool-local-pusher
        readOnly: true
      - mountPath: /etc/pull-secret
        name: pull-secret
        readOnly: true
      - mountPath: /etc/report
        name: result-aggregator
        readOnly: true
    serviceAccountName: ci-operator
    volumes:
    - name: boskos
      secret:
        items:
        - key: credentials
          path: credentials
        secretName: boskos-credentials
    - name: ci-pull-credentials
      secret:
        secretName: ci-pull-credentials
    - name: cluster-profile
      secret:
        secretName: cluster-secrets-aws-perfscale
    - name: manifest-tool-local-pusher
      secret:
        secretName: manifest-tool-local-pusher
    - name: pull-secret
      secret:
        secretName: registry-pull-credentials
    - name: result-aggregator
      secret:
        secretName: result-aggregator
- agent: kubernetes
  cluster: build03
  cron: 0 12 * * 0
  decorate: true
  decoration_config:
    skip_cloning: true
    timeout: 5h0m0s
  extra_refs:
  - base_ref: main
    org: openshift-qe
    repo: ocp-qe-perfscale-ci
  labels:
    ci-operator.openshift.io/cloud: aws
    ci-operator.openshift.io/cloud-cluster-profile: aws-perfscale-qe
    ci-operator.openshift.io/variant: rosa-4.13-nightly-x86
    ci.openshift.io/generator: prowgen
    job-release: "4.13"
    pj-rehearse.openshift.io/can-be-rehearsed: "true"
  name: periodic-ci-openshift-qe-ocp-qe-perfscale-ci-main-rosa-4.13-nightly-x86-control-plane-24nodes
  reporter_config:
    slack:
      channel: '#ocp-qe-scale-ci-results'
      job_states_to_report:
      - success
      - failure
      - error
      report_template: '{{if eq .Status.State "success"}} :white_check_mark: Job *{{.Spec.Job}}*
        ended with *{{.Status.State}}*. <{{.Status.URL}}|View logs> :white_check_mark:
        {{else}} :warning:  Job *{{.Spec.Job}}* ended with *{{.Status.State}}*. <{{.Status.URL}}|View
        logs> :warning: {{end}}'
  spec:
    containers:
    - args:
      - --gcs-upload-secret=/secrets/gcs/service-account.json
      - --image-import-pull-secret=/etc/pull-secret/.dockerconfigjson
      - --lease-server-credentials-file=/etc/boskos/credentials
      - --report-credentials-file=/etc/report/credentials
      - --secret-dir=/secrets/ci-pull-credentials
      - --secret-dir=/usr/local/control-plane-24nodes-cluster-profile
      - --target=control-plane-24nodes
      - --variant=rosa-4.13-nightly-x86
      command:
      - ci-operator
      image: ci-operator:latest
      imagePullPolicy: Always
      name: ""
      resources:
        requests:
          cpu: 10m
      volumeMounts:
      - mountPath: /etc/boskos
        name: boskos
        readOnly: true
      - mountPath: /secrets/ci-pull-credentials
        name: ci-pull-credentials
        readOnly: true
      - mountPath: /usr/local/control-plane-24nodes-cluster-profile
        name: cluster-profile
      - mountPath: /secrets/gcs
        name: gcs-credentials
        readOnly: true
      - mountPath: /secrets/manifest-tool
        name: manifest-tool-local-pusher
        readOnly: true
      - mountPath: /etc/pull-secret
        name: pull-secret
        readOnly: true
      - mountPath: /etc/report
        name: result-aggregator
        readOnly: true
    serviceAccountName: ci-operator
    volumes:
    - name: boskos
      secret:
        items:
        - key: credentials
          path: credentials
        secretName: boskos-credentials
    - name: ci-pull-credentials
      secret:
        secretName: ci-pull-credentials
    - name: cluster-profile
      secret:
        secretName: cluster-secrets-aws-perfscale-qe
    - name: manifest-tool-local-pusher
      secret:
        secretName: manifest-tool-local-pusher
    - name: pull-secret
      secret:
        secretName: registry-pull-credentials
    - name: result-aggregator
      secret:
        secretName: result-aggregator
- agent: kubernetes
  cluster: build03
  cron: 0 9 * * 3
  decorate: true
  decoration_config:
    skip_cloning: true
    timeout: 5h0m0s
  extra_refs:
  - base_ref: main
    org: openshift-qe
    repo: ocp-qe-perfscale-ci
  labels:
    ci-operator.openshift.io/cloud: aws
    ci-operator.openshift.io/cloud-cluster-profile: aws-qe
    ci-operator.openshift.io/variant: rosa-4.13-nightly-x86
    ci.openshift.io/generator: prowgen
    job-release: "4.13"
    pj-rehearse.openshift.io/can-be-rehearsed: "true"
  name: periodic-ci-openshift-qe-ocp-qe-perfscale-ci-main-rosa-4.13-nightly-x86-data-path-9nodes
  reporter_config:
    slack:
      channel: '#ocp-qe-scale-ci-results'
      job_states_to_report:
      - success
      - failure
      - error
      report_template: '{{if eq .Status.State "success"}} :white_check_mark: Job *{{.Spec.Job}}*
        ended with *{{.Status.State}}*. <{{.Status.URL}}|View logs> :white_check_mark:
        {{else}} :warning:  Job *{{.Spec.Job}}* ended with *{{.Status.State}}*. <{{.Status.URL}}|View
        logs> :warning: {{end}}'
  spec:
    containers:
    - args:
      - --gcs-upload-secret=/secrets/gcs/service-account.json
      - --image-import-pull-secret=/etc/pull-secret/.dockerconfigjson
      - --lease-server-credentials-file=/etc/boskos/credentials
      - --report-credentials-file=/etc/report/credentials
      - --secret-dir=/secrets/ci-pull-credentials
      - --secret-dir=/usr/local/data-path-9nodes-cluster-profile
      - --target=data-path-9nodes
      - --variant=rosa-4.13-nightly-x86
      command:
      - ci-operator
      image: ci-operator:latest
      imagePullPolicy: Always
      name: ""
      resources:
        requests:
          cpu: 10m
      volumeMounts:
      - mountPath: /etc/boskos
        name: boskos
        readOnly: true
      - mountPath: /secrets/ci-pull-credentials
        name: ci-pull-credentials
        readOnly: true
      - mountPath: /usr/local/data-path-9nodes-cluster-profile
        name: cluster-profile
      - mountPath: /secrets/gcs
        name: gcs-credentials
        readOnly: true
      - mountPath: /secrets/manifest-tool
        name: manifest-tool-local-pusher
        readOnly: true
      - mountPath: /etc/pull-secret
        name: pull-secret
        readOnly: true
      - mountPath: /etc/report
        name: result-aggregator
        readOnly: true
    serviceAccountName: ci-operator
    volumes:
    - name: boskos
      secret:
        items:
        - key: credentials
          path: credentials
        secretName: boskos-credentials
    - name: ci-pull-credentials
      secret:
        secretName: ci-pull-credentials
    - name: cluster-profile
      secret:
        secretName: cluster-secrets-aws-qe
    - name: manifest-tool-local-pusher
      secret:
        secretName: manifest-tool-local-pusher
    - name: pull-secret
      secret:
        secretName: registry-pull-credentials
    - name: result-aggregator
      secret:
        secretName: result-aggregator
- agent: kubernetes
  cluster: build03
  cron: 0 15 * * 4
  decorate: true
  decoration_config:
    skip_cloning: true
    timeout: 5h0m0s
  extra_refs:
  - base_ref: main
    org: openshift-qe
    repo: ocp-qe-perfscale-ci
  labels:
    ci-operator.openshift.io/cloud: aws
    ci-operator.openshift.io/cloud-cluster-profile: aws-perfscale-qe
    ci-operator.openshift.io/variant: rosa-4.13-nightly-x86
    ci.openshift.io/generator: prowgen
    job-release: "4.13"
    pj-rehearse.openshift.io/can-be-rehearsed: "true"
  name: periodic-ci-openshift-qe-ocp-qe-perfscale-ci-main-rosa-4.13-nightly-x86-node-density-cni-24nodes
  reporter_config:
    slack:
      channel: '#ocp-qe-scale-ci-results'
      job_states_to_report:
      - success
      - failure
      - error
      report_template: '{{if eq .Status.State "success"}} :white_check_mark: Job *{{.Spec.Job}}*
        ended with *{{.Status.State}}*. <{{.Status.URL}}|View logs> :white_check_mark:
        {{else}} :warning:  Job *{{.Spec.Job}}* ended with *{{.Status.State}}*. <{{.Status.URL}}|View
        logs> :warning: {{end}}'
  spec:
    containers:
    - args:
      - --gcs-upload-secret=/secrets/gcs/service-account.json
      - --image-import-pull-secret=/etc/pull-secret/.dockerconfigjson
      - --lease-server-credentials-file=/etc/boskos/credentials
      - --report-credentials-file=/etc/report/credentials
      - --secret-dir=/secrets/ci-pull-credentials
      - --secret-dir=/usr/local/node-density-cni-24nodes-cluster-profile
      - --target=node-density-cni-24nodes
      - --variant=rosa-4.13-nightly-x86
      command:
      - ci-operator
      image: ci-operator:latest
      imagePullPolicy: Always
      name: ""
      resources:
        requests:
          cpu: 10m
      volumeMounts:
      - mountPath: /etc/boskos
        name: boskos
        readOnly: true
      - mountPath: /secrets/ci-pull-credentials
        name: ci-pull-credentials
        readOnly: true
      - mountPath: /usr/local/node-density-cni-24nodes-cluster-profile
        name: cluster-profile
      - mountPath: /secrets/gcs
        name: gcs-credentials
        readOnly: true
      - mountPath: /secrets/manifest-tool
        name: manifest-tool-local-pusher
        readOnly: true
      - mountPath: /etc/pull-secret
        name: pull-secret
        readOnly: true
      - mountPath: /etc/report
        name: result-aggregator
        readOnly: true
    serviceAccountName: ci-operator
    volumes:
    - name: boskos
      secret:
        items:
        - key: credentials
          path: credentials
        secretName: boskos-credentials
    - name: ci-pull-credentials
      secret:
        secretName: ci-pull-credentials
    - name: cluster-profile
      secret:
        secretName: cluster-secrets-aws-perfscale-qe
    - name: manifest-tool-local-pusher
      secret:
        secretName: manifest-tool-local-pusher
    - name: pull-secret
      secret:
        secretName: registry-pull-credentials
    - name: result-aggregator
      secret:
        secretName: result-aggregator
- agent: kubernetes
  cluster: build03
  cron: 0 12 * * 4
  decorate: true
  decoration_config:
    skip_cloning: true
    timeout: 5h0m0s
  extra_refs:
  - base_ref: main
    org: openshift-qe
    repo: ocp-qe-perfscale-ci
  labels:
    ci-operator.openshift.io/cloud: aws
    ci-operator.openshift.io/cloud-cluster-profile: aws-perfscale-qe
    ci-operator.openshift.io/variant: rosa-4.13-nightly-x86
    ci.openshift.io/generator: prowgen
    job-release: "4.13"
    pj-rehearse.openshift.io/can-be-rehearsed: "true"
  name: periodic-ci-openshift-qe-ocp-qe-perfscale-ci-main-rosa-4.13-nightly-x86-node-density-heavy-24nodes
  reporter_config:
    slack:
      channel: '#ocp-qe-scale-ci-results'
      job_states_to_report:
      - success
      - failure
      - error
      report_template: '{{if eq .Status.State "success"}} :white_check_mark: Job *{{.Spec.Job}}*
        ended with *{{.Status.State}}*. <{{.Status.URL}}|View logs> :white_check_mark:
        {{else}} :warning:  Job *{{.Spec.Job}}* ended with *{{.Status.State}}*. <{{.Status.URL}}|View
        logs> :warning: {{end}}'
  spec:
    containers:
    - args:
      - --gcs-upload-secret=/secrets/gcs/service-account.json
      - --image-import-pull-secret=/etc/pull-secret/.dockerconfigjson
      - --lease-server-credentials-file=/etc/boskos/credentials
      - --report-credentials-file=/etc/report/credentials
      - --secret-dir=/secrets/ci-pull-credentials
      - --secret-dir=/usr/local/node-density-heavy-24nodes-cluster-profile
      - --target=node-density-heavy-24nodes
      - --variant=rosa-4.13-nightly-x86
      command:
      - ci-operator
      image: ci-operator:latest
      imagePullPolicy: Always
      name: ""
      resources:
        requests:
          cpu: 10m
      volumeMounts:
      - mountPath: /etc/boskos
        name: boskos
        readOnly: true
      - mountPath: /secrets/ci-pull-credentials
        name: ci-pull-credentials
        readOnly: true
      - mountPath: /usr/local/node-density-heavy-24nodes-cluster-profile
        name: cluster-profile
      - mountPath: /secrets/gcs
        name: gcs-credentials
        readOnly: true
      - mountPath: /secrets/manifest-tool
        name: manifest-tool-local-pusher
        readOnly: true
      - mountPath: /etc/pull-secret
        name: pull-secret
        readOnly: true
      - mountPath: /etc/report
        name: result-aggregator
        readOnly: true
    serviceAccountName: ci-operator
    volumes:
    - name: boskos
      secret:
        items:
        - key: credentials
          path: credentials
        secretName: boskos-credentials
    - name: ci-pull-credentials
      secret:
        secretName: ci-pull-credentials
    - name: cluster-profile
      secret:
        secretName: cluster-secrets-aws-perfscale-qe
    - name: manifest-tool-local-pusher
      secret:
        secretName: manifest-tool-local-pusher
    - name: pull-secret
      secret:
        secretName: registry-pull-credentials
    - name: result-aggregator
      secret:
        secretName: result-aggregator
- agent: kubernetes
  cluster: build03
  cron: 0 12 */21 * *
  decorate: true
  decoration_config:
    skip_cloning: true
    timeout: 5h0m0s
  extra_refs:
  - base_ref: main
    org: openshift-qe
    repo: ocp-qe-perfscale-ci
  labels:
    ci-operator.openshift.io/cloud: aws
    ci-operator.openshift.io/cloud-cluster-profile: aws-perfscale-qe
    ci-operator.openshift.io/variant: rosa-4.14-ec-x86
    ci.openshift.io/generator: prowgen
    job-release: "4.14"
    pj-rehearse.openshift.io/can-be-rehearsed: "true"
  name: periodic-ci-openshift-qe-ocp-qe-perfscale-ci-main-rosa-4.14-ec-x86-control-plane-24nodes
  reporter_config:
    slack:
      channel: '#ocp-qe-scale-ci-results'
      job_states_to_report:
      - success
      - failure
      - error
      report_template: '{{if eq .Status.State "success"}} :white_check_mark: Job *{{.Spec.Job}}*
        ended with *{{.Status.State}}*. <{{.Status.URL}}|View logs> :white_check_mark:
        {{else}} :warning:  Job *{{.Spec.Job}}* ended with *{{.Status.State}}*. <{{.Status.URL}}|View
        logs> :warning: {{end}}'
  spec:
    containers:
    - args:
      - --gcs-upload-secret=/secrets/gcs/service-account.json
      - --image-import-pull-secret=/etc/pull-secret/.dockerconfigjson
      - --lease-server-credentials-file=/etc/boskos/credentials
      - --report-credentials-file=/etc/report/credentials
      - --secret-dir=/secrets/ci-pull-credentials
      - --secret-dir=/usr/local/control-plane-24nodes-cluster-profile
      - --target=control-plane-24nodes
      - --variant=rosa-4.14-ec-x86
      command:
      - ci-operator
      image: ci-operator:latest
      imagePullPolicy: Always
      name: ""
      resources:
        requests:
          cpu: 10m
      volumeMounts:
      - mountPath: /etc/boskos
        name: boskos
        readOnly: true
      - mountPath: /secrets/ci-pull-credentials
        name: ci-pull-credentials
        readOnly: true
      - mountPath: /usr/local/control-plane-24nodes-cluster-profile
        name: cluster-profile
      - mountPath: /secrets/gcs
        name: gcs-credentials
        readOnly: true
      - mountPath: /secrets/manifest-tool
        name: manifest-tool-local-pusher
        readOnly: true
      - mountPath: /etc/pull-secret
        name: pull-secret
        readOnly: true
      - mountPath: /etc/report
        name: result-aggregator
        readOnly: true
    serviceAccountName: ci-operator
    volumes:
    - name: boskos
      secret:
        items:
        - key: credentials
          path: credentials
        secretName: boskos-credentials
    - name: ci-pull-credentials
      secret:
        secretName: ci-pull-credentials
    - name: cluster-profile
      secret:
        secretName: cluster-secrets-aws-perfscale-qe
    - name: manifest-tool-local-pusher
      secret:
        secretName: manifest-tool-local-pusher
    - name: pull-secret
      secret:
        secretName: registry-pull-credentials
    - name: result-aggregator
      secret:
        secretName: result-aggregator
- agent: kubernetes
  cluster: build03
  cron: 0 9 */21 * *
  decorate: true
  decoration_config:
    skip_cloning: true
    timeout: 5h0m0s
  extra_refs:
  - base_ref: main
    org: openshift-qe
    repo: ocp-qe-perfscale-ci
  labels:
    ci-operator.openshift.io/cloud: aws
    ci-operator.openshift.io/cloud-cluster-profile: aws-perfscale-qe
    ci-operator.openshift.io/variant: rosa-4.14-ec-x86
    ci.openshift.io/generator: prowgen
    job-release: "4.14"
    pj-rehearse.openshift.io/can-be-rehearsed: "true"
  name: periodic-ci-openshift-qe-ocp-qe-perfscale-ci-main-rosa-4.14-ec-x86-data-path-2nodes
  reporter_config:
    slack:
      channel: '#ocp-qe-scale-ci-results'
      job_states_to_report:
      - success
      - failure
      - error
      report_template: '{{if eq .Status.State "success"}} :white_check_mark: Job *{{.Spec.Job}}*
        ended with *{{.Status.State}}*. <{{.Status.URL}}|View logs> :white_check_mark:
        {{else}} :warning:  Job *{{.Spec.Job}}* ended with *{{.Status.State}}*. <{{.Status.URL}}|View
        logs> :warning: {{end}}'
  spec:
    containers:
    - args:
      - --gcs-upload-secret=/secrets/gcs/service-account.json
      - --image-import-pull-secret=/etc/pull-secret/.dockerconfigjson
      - --lease-server-credentials-file=/etc/boskos/credentials
      - --report-credentials-file=/etc/report/credentials
      - --secret-dir=/secrets/ci-pull-credentials
      - --secret-dir=/usr/local/data-path-2nodes-cluster-profile
      - --target=data-path-2nodes
      - --variant=rosa-4.14-ec-x86
      command:
      - ci-operator
      image: ci-operator:latest
      imagePullPolicy: Always
      name: ""
      resources:
        requests:
          cpu: 10m
      volumeMounts:
      - mountPath: /etc/boskos
        name: boskos
        readOnly: true
      - mountPath: /secrets/ci-pull-credentials
        name: ci-pull-credentials
        readOnly: true
      - mountPath: /usr/local/data-path-2nodes-cluster-profile
        name: cluster-profile
      - mountPath: /secrets/gcs
        name: gcs-credentials
        readOnly: true
      - mountPath: /secrets/manifest-tool
        name: manifest-tool-local-pusher
        readOnly: true
      - mountPath: /etc/pull-secret
        name: pull-secret
        readOnly: true
      - mountPath: /etc/report
        name: result-aggregator
        readOnly: true
    serviceAccountName: ci-operator
    volumes:
    - name: boskos
      secret:
        items:
        - key: credentials
          path: credentials
        secretName: boskos-credentials
    - name: ci-pull-credentials
      secret:
        secretName: ci-pull-credentials
    - name: cluster-profile
      secret:
        secretName: cluster-secrets-aws-perfscale-qe
    - name: manifest-tool-local-pusher
      secret:
        secretName: manifest-tool-local-pusher
    - name: pull-secret
      secret:
        secretName: registry-pull-credentials
    - name: result-aggregator
      secret:
        secretName: result-aggregator
- agent: kubernetes
  cluster: build03
  cron: 0 9 * * 1
  decorate: true
  decoration_config:
    skip_cloning: true
    timeout: 5h0m0s
  extra_refs:
  - base_ref: main
    org: openshift-qe
    repo: ocp-qe-perfscale-ci
  labels:
    ci-operator.openshift.io/cloud: aws
    ci-operator.openshift.io/cloud-cluster-profile: aws-perfscale-qe
    ci-operator.openshift.io/variant: rosa-4.14-ec-x86
    ci.openshift.io/generator: prowgen
    job-release: "4.14"
    pj-rehearse.openshift.io/can-be-rehearsed: "true"
  name: periodic-ci-openshift-qe-ocp-qe-perfscale-ci-main-rosa-4.14-ec-x86-data-path-9nodes
  reporter_config:
    slack:
      channel: '#ocp-qe-scale-ci-results'
      job_states_to_report:
      - success
      - failure
      - error
      report_template: '{{if eq .Status.State "success"}} :white_check_mark: Job *{{.Spec.Job}}*
        ended with *{{.Status.State}}*. <{{.Status.URL}}|View logs> :white_check_mark:
        {{else}} :warning:  Job *{{.Spec.Job}}* ended with *{{.Status.State}}*. <{{.Status.URL}}|View
        logs> :warning: {{end}}'
  spec:
    containers:
    - args:
      - --gcs-upload-secret=/secrets/gcs/service-account.json
      - --image-import-pull-secret=/etc/pull-secret/.dockerconfigjson
      - --lease-server-credentials-file=/etc/boskos/credentials
      - --report-credentials-file=/etc/report/credentials
      - --secret-dir=/secrets/ci-pull-credentials
      - --secret-dir=/usr/local/data-path-9nodes-cluster-profile
      - --target=data-path-9nodes
      - --variant=rosa-4.14-ec-x86
      command:
      - ci-operator
      image: ci-operator:latest
      imagePullPolicy: Always
      name: ""
      resources:
        requests:
          cpu: 10m
      volumeMounts:
      - mountPath: /etc/boskos
        name: boskos
        readOnly: true
      - mountPath: /secrets/ci-pull-credentials
        name: ci-pull-credentials
        readOnly: true
      - mountPath: /usr/local/data-path-9nodes-cluster-profile
        name: cluster-profile
      - mountPath: /secrets/gcs
        name: gcs-credentials
        readOnly: true
      - mountPath: /secrets/manifest-tool
        name: manifest-tool-local-pusher
        readOnly: true
      - mountPath: /etc/pull-secret
        name: pull-secret
        readOnly: true
      - mountPath: /etc/report
        name: result-aggregator
        readOnly: true
    serviceAccountName: ci-operator
    volumes:
    - name: boskos
      secret:
        items:
        - key: credentials
          path: credentials
        secretName: boskos-credentials
    - name: ci-pull-credentials
      secret:
        secretName: ci-pull-credentials
    - name: cluster-profile
      secret:
        secretName: cluster-secrets-aws-perfscale-qe
    - name: manifest-tool-local-pusher
      secret:
        secretName: manifest-tool-local-pusher
    - name: pull-secret
      secret:
        secretName: registry-pull-credentials
    - name: result-aggregator
      secret:
        secretName: result-aggregator
- agent: kubernetes
  cluster: build03
  cron: 0 18 */21 * *
  decorate: true
  decoration_config:
    skip_cloning: true
    timeout: 5h0m0s
  extra_refs:
  - base_ref: main
    org: openshift-qe
    repo: ocp-qe-perfscale-ci
  labels:
    ci-operator.openshift.io/cloud: aws
    ci-operator.openshift.io/cloud-cluster-profile: aws-perfscale-qe
    ci-operator.openshift.io/variant: rosa-4.14-ec-x86
    ci.openshift.io/generator: prowgen
    job-release: "4.14"
    pj-rehearse.openshift.io/can-be-rehearsed: "true"
  name: periodic-ci-openshift-qe-ocp-qe-perfscale-ci-main-rosa-4.14-ec-x86-node-density-heavy-24nodes
  reporter_config:
    slack:
      channel: '#ocp-qe-scale-ci-results'
      job_states_to_report:
      - success
      - failure
      - error
      report_template: '{{if eq .Status.State "success"}} :white_check_mark: Job *{{.Spec.Job}}*
        ended with *{{.Status.State}}*. <{{.Status.URL}}|View logs> :white_check_mark:
        {{else}} :warning:  Job *{{.Spec.Job}}* ended with *{{.Status.State}}*. <{{.Status.URL}}|View
        logs> :warning: {{end}}'
  spec:
    containers:
    - args:
      - --gcs-upload-secret=/secrets/gcs/service-account.json
      - --image-import-pull-secret=/etc/pull-secret/.dockerconfigjson
      - --lease-server-credentials-file=/etc/boskos/credentials
      - --report-credentials-file=/etc/report/credentials
      - --secret-dir=/secrets/ci-pull-credentials
      - --secret-dir=/usr/local/node-density-heavy-24nodes-cluster-profile
      - --target=node-density-heavy-24nodes
      - --variant=rosa-4.14-ec-x86
      command:
      - ci-operator
      image: ci-operator:latest
      imagePullPolicy: Always
      name: ""
      resources:
        requests:
          cpu: 10m
      volumeMounts:
      - mountPath: /etc/boskos
        name: boskos
        readOnly: true
      - mountPath: /secrets/ci-pull-credentials
        name: ci-pull-credentials
        readOnly: true
      - mountPath: /usr/local/node-density-heavy-24nodes-cluster-profile
        name: cluster-profile
      - mountPath: /secrets/gcs
        name: gcs-credentials
        readOnly: true
      - mountPath: /secrets/manifest-tool
        name: manifest-tool-local-pusher
        readOnly: true
      - mountPath: /etc/pull-secret
        name: pull-secret
        readOnly: true
      - mountPath: /etc/report
        name: result-aggregator
        readOnly: true
    serviceAccountName: ci-operator
    volumes:
    - name: boskos
      secret:
        items:
        - key: credentials
          path: credentials
        secretName: boskos-credentials
    - name: ci-pull-credentials
      secret:
        secretName: ci-pull-credentials
    - name: cluster-profile
      secret:
        secretName: cluster-secrets-aws-perfscale-qe
    - name: manifest-tool-local-pusher
      secret:
        secretName: manifest-tool-local-pusher
    - name: pull-secret
      secret:
        secretName: registry-pull-credentials
    - name: result-aggregator
      secret:
        secretName: result-aggregator
- agent: kubernetes
  cluster: build03
  cron: 0 12 * * 6
  decorate: true
  decoration_config:
    skip_cloning: true
    timeout: 6h0m0s
  extra_refs:
  - base_ref: main
    org: openshift-qe
    repo: ocp-qe-perfscale-ci
  labels:
    ci-operator.openshift.io/cloud: aws
    ci-operator.openshift.io/cloud-cluster-profile: aws-perfscale
    ci-operator.openshift.io/variant: rosa-4.14-nightly-x86
    ci.openshift.io/generator: prowgen
    job-release: "4.14"
    pj-rehearse.openshift.io/can-be-rehearsed: "true"
  name: periodic-ci-openshift-qe-ocp-qe-perfscale-ci-main-rosa-4.14-nightly-x86-control-plane-120nodes
  reporter_config:
    slack:
      channel: '#ocp-qe-scale-ci-results'
      job_states_to_report:
      - success
      - failure
      - error
      report_template: '{{if eq .Status.State "success"}} :white_check_mark: Job *{{.Spec.Job}}*
        ended with *{{.Status.State}}*. <{{.Status.URL}}|View logs> :white_check_mark:
        {{else}} :warning:  Job *{{.Spec.Job}}* ended with *{{.Status.State}}*. <{{.Status.URL}}|View
        logs> :warning: {{end}}'
  spec:
    containers:
    - args:
      - --gcs-upload-secret=/secrets/gcs/service-account.json
      - --image-import-pull-secret=/etc/pull-secret/.dockerconfigjson
      - --lease-server-credentials-file=/etc/boskos/credentials
      - --report-credentials-file=/etc/report/credentials
      - --secret-dir=/secrets/ci-pull-credentials
      - --secret-dir=/usr/local/control-plane-120nodes-cluster-profile
      - --target=control-plane-120nodes
      - --variant=rosa-4.14-nightly-x86
      command:
      - ci-operator
      image: ci-operator:latest
      imagePullPolicy: Always
      name: ""
      resources:
        requests:
          cpu: 10m
      volumeMounts:
      - mountPath: /etc/boskos
        name: boskos
        readOnly: true
      - mountPath: /secrets/ci-pull-credentials
        name: ci-pull-credentials
        readOnly: true
      - mountPath: /usr/local/control-plane-120nodes-cluster-profile
        name: cluster-profile
      - mountPath: /secrets/gcs
        name: gcs-credentials
        readOnly: true
      - mountPath: /secrets/manifest-tool
        name: manifest-tool-local-pusher
        readOnly: true
      - mountPath: /etc/pull-secret
        name: pull-secret
        readOnly: true
      - mountPath: /etc/report
        name: result-aggregator
        readOnly: true
    serviceAccountName: ci-operator
    volumes:
    - name: boskos
      secret:
        items:
        - key: credentials
          path: credentials
        secretName: boskos-credentials
    - name: ci-pull-credentials
      secret:
        secretName: ci-pull-credentials
    - name: cluster-profile
      secret:
        secretName: cluster-secrets-aws-perfscale
    - name: manifest-tool-local-pusher
      secret:
        secretName: manifest-tool-local-pusher
    - name: pull-secret
      secret:
        secretName: registry-pull-credentials
    - name: result-aggregator
      secret:
        secretName: result-aggregator
- agent: kubernetes
  cluster: build03
  cron: 0 15 * * 6
  decorate: true
  decoration_config:
    skip_cloning: true
    timeout: 5h0m0s
  extra_refs:
  - base_ref: main
    org: openshift-qe
    repo: ocp-qe-perfscale-ci
  labels:
    ci-operator.openshift.io/cloud: aws
    ci-operator.openshift.io/cloud-cluster-profile: aws-perfscale-qe
    ci-operator.openshift.io/variant: rosa-4.14-nightly-x86
    ci.openshift.io/generator: prowgen
    job-release: "4.14"
    pj-rehearse.openshift.io/can-be-rehearsed: "true"
  name: periodic-ci-openshift-qe-ocp-qe-perfscale-ci-main-rosa-4.14-nightly-x86-control-plane-24nodes
  reporter_config:
    slack:
      channel: '#ocp-qe-scale-ci-results'
      job_states_to_report:
      - success
      - failure
      - error
      report_template: '{{if eq .Status.State "success"}} :white_check_mark: Job *{{.Spec.Job}}*
        ended with *{{.Status.State}}*. <{{.Status.URL}}|View logs> :white_check_mark:
        {{else}} :warning:  Job *{{.Spec.Job}}* ended with *{{.Status.State}}*. <{{.Status.URL}}|View
        logs> :warning: {{end}}'
  spec:
    containers:
    - args:
      - --gcs-upload-secret=/secrets/gcs/service-account.json
      - --image-import-pull-secret=/etc/pull-secret/.dockerconfigjson
      - --lease-server-credentials-file=/etc/boskos/credentials
      - --report-credentials-file=/etc/report/credentials
      - --secret-dir=/secrets/ci-pull-credentials
      - --secret-dir=/usr/local/control-plane-24nodes-cluster-profile
      - --target=control-plane-24nodes
      - --variant=rosa-4.14-nightly-x86
      command:
      - ci-operator
      image: ci-operator:latest
      imagePullPolicy: Always
      name: ""
      resources:
        requests:
          cpu: 10m
      volumeMounts:
      - mountPath: /etc/boskos
        name: boskos
        readOnly: true
      - mountPath: /secrets/ci-pull-credentials
        name: ci-pull-credentials
        readOnly: true
      - mountPath: /usr/local/control-plane-24nodes-cluster-profile
        name: cluster-profile
      - mountPath: /secrets/gcs
        name: gcs-credentials
        readOnly: true
      - mountPath: /secrets/manifest-tool
        name: manifest-tool-local-pusher
        readOnly: true
      - mountPath: /etc/pull-secret
        name: pull-secret
        readOnly: true
      - mountPath: /etc/report
        name: result-aggregator
        readOnly: true
    serviceAccountName: ci-operator
    volumes:
    - name: boskos
      secret:
        items:
        - key: credentials
          path: credentials
        secretName: boskos-credentials
    - name: ci-pull-credentials
      secret:
        secretName: ci-pull-credentials
    - name: cluster-profile
      secret:
        secretName: cluster-secrets-aws-perfscale-qe
    - name: manifest-tool-local-pusher
      secret:
        secretName: manifest-tool-local-pusher
    - name: pull-secret
      secret:
        secretName: registry-pull-credentials
    - name: result-aggregator
      secret:
        secretName: result-aggregator
- agent: kubernetes
  cluster: build03
  cron: 0 15 * * 4
  decorate: true
  decoration_config:
    skip_cloning: true
    timeout: 5h0m0s
  extra_refs:
  - base_ref: main
    org: openshift-qe
    repo: ocp-qe-perfscale-ci
  labels:
    ci-operator.openshift.io/cloud: aws
    ci-operator.openshift.io/cloud-cluster-profile: aws-perfscale-qe
    ci-operator.openshift.io/variant: rosa-4.14-nightly-x86
    ci.openshift.io/generator: prowgen
    job-release: "4.14"
    pj-rehearse.openshift.io/can-be-rehearsed: "true"
  name: periodic-ci-openshift-qe-ocp-qe-perfscale-ci-main-rosa-4.14-nightly-x86-node-density-cni-24nodes
  reporter_config:
    slack:
      channel: '#ocp-qe-scale-ci-results'
      job_states_to_report:
      - success
      - failure
      - error
      report_template: '{{if eq .Status.State "success"}} :white_check_mark: Job *{{.Spec.Job}}*
        ended with *{{.Status.State}}*. <{{.Status.URL}}|View logs> :white_check_mark:
        {{else}} :warning:  Job *{{.Spec.Job}}* ended with *{{.Status.State}}*. <{{.Status.URL}}|View
        logs> :warning: {{end}}'
  spec:
    containers:
    - args:
      - --gcs-upload-secret=/secrets/gcs/service-account.json
      - --image-import-pull-secret=/etc/pull-secret/.dockerconfigjson
      - --lease-server-credentials-file=/etc/boskos/credentials
      - --report-credentials-file=/etc/report/credentials
      - --secret-dir=/secrets/ci-pull-credentials
      - --secret-dir=/usr/local/node-density-cni-24nodes-cluster-profile
      - --target=node-density-cni-24nodes
      - --variant=rosa-4.14-nightly-x86
      command:
      - ci-operator
      image: ci-operator:latest
      imagePullPolicy: Always
      name: ""
      resources:
        requests:
          cpu: 10m
      volumeMounts:
      - mountPath: /etc/boskos
        name: boskos
        readOnly: true
      - mountPath: /secrets/ci-pull-credentials
        name: ci-pull-credentials
        readOnly: true
      - mountPath: /usr/local/node-density-cni-24nodes-cluster-profile
        name: cluster-profile
      - mountPath: /secrets/gcs
        name: gcs-credentials
        readOnly: true
      - mountPath: /secrets/manifest-tool
        name: manifest-tool-local-pusher
        readOnly: true
      - mountPath: /etc/pull-secret
        name: pull-secret
        readOnly: true
      - mountPath: /etc/report
        name: result-aggregator
        readOnly: true
    serviceAccountName: ci-operator
    volumes:
    - name: boskos
      secret:
        items:
        - key: credentials
          path: credentials
        secretName: boskos-credentials
    - name: ci-pull-credentials
      secret:
        secretName: ci-pull-credentials
    - name: cluster-profile
      secret:
        secretName: cluster-secrets-aws-perfscale-qe
    - name: manifest-tool-local-pusher
      secret:
        secretName: manifest-tool-local-pusher
    - name: pull-secret
      secret:
        secretName: registry-pull-credentials
    - name: result-aggregator
      secret:
        secretName: result-aggregator
- agent: kubernetes
  cluster: build03
  cron: 0 18 * * 6
  decorate: true
  decoration_config:
    skip_cloning: true
    timeout: 5h0m0s
  extra_refs:
  - base_ref: main
    org: openshift-qe
    repo: ocp-qe-perfscale-ci
  labels:
    ci-operator.openshift.io/cloud: aws
    ci-operator.openshift.io/cloud-cluster-profile: aws-perfscale-qe
    ci-operator.openshift.io/variant: rosa-4.14-nightly-x86
    ci.openshift.io/generator: prowgen
    job-release: "4.14"
    pj-rehearse.openshift.io/can-be-rehearsed: "true"
  name: periodic-ci-openshift-qe-ocp-qe-perfscale-ci-main-rosa-4.14-nightly-x86-node-density-heavy-24nodes
  reporter_config:
    slack:
      channel: '#ocp-qe-scale-ci-results'
      job_states_to_report:
      - success
      - failure
      - error
      report_template: '{{if eq .Status.State "success"}} :white_check_mark: Job *{{.Spec.Job}}*
        ended with *{{.Status.State}}*. <{{.Status.URL}}|View logs> :white_check_mark:
        {{else}} :warning:  Job *{{.Spec.Job}}* ended with *{{.Status.State}}*. <{{.Status.URL}}|View
        logs> :warning: {{end}}'
  spec:
    containers:
    - args:
      - --gcs-upload-secret=/secrets/gcs/service-account.json
      - --image-import-pull-secret=/etc/pull-secret/.dockerconfigjson
      - --lease-server-credentials-file=/etc/boskos/credentials
      - --report-credentials-file=/etc/report/credentials
      - --secret-dir=/secrets/ci-pull-credentials
      - --secret-dir=/usr/local/node-density-heavy-24nodes-cluster-profile
      - --target=node-density-heavy-24nodes
      - --variant=rosa-4.14-nightly-x86
      command:
      - ci-operator
      image: ci-operator:latest
      imagePullPolicy: Always
      name: ""
      resources:
        requests:
          cpu: 10m
      volumeMounts:
      - mountPath: /etc/boskos
        name: boskos
        readOnly: true
      - mountPath: /secrets/ci-pull-credentials
        name: ci-pull-credentials
        readOnly: true
      - mountPath: /usr/local/node-density-heavy-24nodes-cluster-profile
        name: cluster-profile
      - mountPath: /secrets/gcs
        name: gcs-credentials
        readOnly: true
      - mountPath: /secrets/manifest-tool
        name: manifest-tool-local-pusher
        readOnly: true
      - mountPath: /etc/pull-secret
        name: pull-secret
        readOnly: true
      - mountPath: /etc/report
        name: result-aggregator
        readOnly: true
    serviceAccountName: ci-operator
    volumes:
    - name: boskos
      secret:
        items:
        - key: credentials
          path: credentials
        secretName: boskos-credentials
    - name: ci-pull-credentials
      secret:
        secretName: ci-pull-credentials
    - name: cluster-profile
      secret:
        secretName: cluster-secrets-aws-perfscale-qe
    - name: manifest-tool-local-pusher
      secret:
        secretName: manifest-tool-local-pusher
    - name: pull-secret
      secret:
        secretName: registry-pull-credentials
    - name: result-aggregator
      secret:
        secretName: result-aggregator
- agent: kubernetes
  cluster: build03
  cron: 0 6 * * 5
  decorate: true
  decoration_config:
    skip_cloning: true
    timeout: 6h0m0s
  extra_refs:
  - base_ref: main
    org: openshift-qe
    repo: ocp-qe-perfscale-ci
  labels:
    ci-operator.openshift.io/cloud: aws
    ci-operator.openshift.io/cloud-cluster-profile: aws-perfscale
    ci-operator.openshift.io/variant: rosa-4.15-nightly-x86
    ci.openshift.io/generator: prowgen
    job-release: "4.15"
    pj-rehearse.openshift.io/can-be-rehearsed: "true"
  name: periodic-ci-openshift-qe-ocp-qe-perfscale-ci-main-rosa-4.15-nightly-x86-control-plane-120nodes
  reporter_config:
    slack:
      channel: '#ocp-qe-scale-ci-results'
      job_states_to_report:
      - success
      - failure
      - error
      report_template: '{{if eq .Status.State "success"}} :white_check_mark: Job *{{.Spec.Job}}*
        ended with *{{.Status.State}}*. <{{.Status.URL}}|View logs> :white_check_mark:
        {{else}} :warning:  Job *{{.Spec.Job}}* ended with *{{.Status.State}}*. <{{.Status.URL}}|View
        logs> :warning: {{end}}'
  spec:
    containers:
    - args:
      - --gcs-upload-secret=/secrets/gcs/service-account.json
      - --image-import-pull-secret=/etc/pull-secret/.dockerconfigjson
      - --lease-server-credentials-file=/etc/boskos/credentials
      - --report-credentials-file=/etc/report/credentials
      - --secret-dir=/secrets/ci-pull-credentials
      - --secret-dir=/usr/local/control-plane-120nodes-cluster-profile
      - --target=control-plane-120nodes
      - --variant=rosa-4.15-nightly-x86
      command:
      - ci-operator
      image: ci-operator:latest
      imagePullPolicy: Always
      name: ""
      resources:
        requests:
          cpu: 10m
      volumeMounts:
      - mountPath: /etc/boskos
        name: boskos
        readOnly: true
      - mountPath: /secrets/ci-pull-credentials
        name: ci-pull-credentials
        readOnly: true
      - mountPath: /usr/local/control-plane-120nodes-cluster-profile
        name: cluster-profile
      - mountPath: /secrets/gcs
        name: gcs-credentials
        readOnly: true
      - mountPath: /secrets/manifest-tool
        name: manifest-tool-local-pusher
        readOnly: true
      - mountPath: /etc/pull-secret
        name: pull-secret
        readOnly: true
      - mountPath: /etc/report
        name: result-aggregator
        readOnly: true
    serviceAccountName: ci-operator
    volumes:
    - name: boskos
      secret:
        items:
        - key: credentials
          path: credentials
        secretName: boskos-credentials
    - name: ci-pull-credentials
      secret:
        secretName: ci-pull-credentials
    - name: cluster-profile
      secret:
        secretName: cluster-secrets-aws-perfscale
    - name: manifest-tool-local-pusher
      secret:
        secretName: manifest-tool-local-pusher
    - name: pull-secret
      secret:
        secretName: registry-pull-credentials
    - name: result-aggregator
      secret:
        secretName: result-aggregator
- agent: kubernetes
  cluster: build03
  cron: 0 12 * * 5
  decorate: true
  decoration_config:
    skip_cloning: true
    timeout: 5h0m0s
  extra_refs:
  - base_ref: main
    org: openshift-qe
    repo: ocp-qe-perfscale-ci
  labels:
    ci-operator.openshift.io/cloud: aws
    ci-operator.openshift.io/cloud-cluster-profile: aws-perfscale-qe
    ci-operator.openshift.io/variant: rosa-4.15-nightly-x86
    ci.openshift.io/generator: prowgen
    job-release: "4.15"
    pj-rehearse.openshift.io/can-be-rehearsed: "true"
  name: periodic-ci-openshift-qe-ocp-qe-perfscale-ci-main-rosa-4.15-nightly-x86-control-plane-24nodes
  reporter_config:
    slack:
      channel: '#ocp-qe-scale-ci-results'
      job_states_to_report:
      - success
      - failure
      - error
      report_template: '{{if eq .Status.State "success"}} :white_check_mark: Job *{{.Spec.Job}}*
        ended with *{{.Status.State}}*. <{{.Status.URL}}|View logs> :white_check_mark:
        {{else}} :warning:  Job *{{.Spec.Job}}* ended with *{{.Status.State}}*. <{{.Status.URL}}|View
        logs> :warning: {{end}}'
  spec:
    containers:
    - args:
      - --gcs-upload-secret=/secrets/gcs/service-account.json
      - --image-import-pull-secret=/etc/pull-secret/.dockerconfigjson
      - --lease-server-credentials-file=/etc/boskos/credentials
      - --report-credentials-file=/etc/report/credentials
      - --secret-dir=/secrets/ci-pull-credentials
      - --secret-dir=/usr/local/control-plane-24nodes-cluster-profile
      - --target=control-plane-24nodes
      - --variant=rosa-4.15-nightly-x86
      command:
      - ci-operator
      image: ci-operator:latest
      imagePullPolicy: Always
      name: ""
      resources:
        requests:
          cpu: 10m
      volumeMounts:
      - mountPath: /etc/boskos
        name: boskos
        readOnly: true
      - mountPath: /secrets/ci-pull-credentials
        name: ci-pull-credentials
        readOnly: true
      - mountPath: /usr/local/control-plane-24nodes-cluster-profile
        name: cluster-profile
      - mountPath: /secrets/gcs
        name: gcs-credentials
        readOnly: true
      - mountPath: /secrets/manifest-tool
        name: manifest-tool-local-pusher
        readOnly: true
      - mountPath: /etc/pull-secret
        name: pull-secret
        readOnly: true
      - mountPath: /etc/report
        name: result-aggregator
        readOnly: true
    serviceAccountName: ci-operator
    volumes:
    - name: boskos
      secret:
        items:
        - key: credentials
          path: credentials
        secretName: boskos-credentials
    - name: ci-pull-credentials
      secret:
        secretName: ci-pull-credentials
    - name: cluster-profile
      secret:
        secretName: cluster-secrets-aws-perfscale-qe
    - name: manifest-tool-local-pusher
      secret:
        secretName: manifest-tool-local-pusher
    - name: pull-secret
      secret:
        secretName: registry-pull-credentials
    - name: result-aggregator
      secret:
        secretName: result-aggregator
- agent: kubernetes
  cluster: build03
  cron: 0 18 * * 5
  decorate: true
  decoration_config:
    skip_cloning: true
  extra_refs:
  - base_ref: main
    org: openshift-qe
    repo: ocp-qe-perfscale-ci
  labels:
    ci-operator.openshift.io/cloud: aws
    ci-operator.openshift.io/cloud-cluster-profile: aws-perfscale-qe
    ci-operator.openshift.io/variant: rosa-4.15-nightly-x86
    ci.openshift.io/generator: prowgen
    job-release: "4.15"
    pj-rehearse.openshift.io/can-be-rehearsed: "true"
  name: periodic-ci-openshift-qe-ocp-qe-perfscale-ci-main-rosa-4.15-nightly-x86-node-density-cni-24nodes
  reporter_config:
    slack:
      channel: '#ocp-qe-scale-ci-results'
      job_states_to_report:
      - success
      - failure
      - error
      report_template: '{{if eq .Status.State "success"}} :white_check_mark: Job *{{.Spec.Job}}*
        ended with *{{.Status.State}}*. <{{.Status.URL}}|View logs> :white_check_mark:
        {{else}} :warning:  Job *{{.Spec.Job}}* ended with *{{.Status.State}}*. <{{.Status.URL}}|View
        logs> :warning: {{end}}'
  spec:
    containers:
    - args:
      - --gcs-upload-secret=/secrets/gcs/service-account.json
      - --image-import-pull-secret=/etc/pull-secret/.dockerconfigjson
      - --lease-server-credentials-file=/etc/boskos/credentials
      - --report-credentials-file=/etc/report/credentials
      - --secret-dir=/secrets/ci-pull-credentials
      - --secret-dir=/usr/local/node-density-cni-24nodes-cluster-profile
      - --target=node-density-cni-24nodes
      - --variant=rosa-4.15-nightly-x86
      command:
      - ci-operator
      image: ci-operator:latest
      imagePullPolicy: Always
      name: ""
      resources:
        requests:
          cpu: 10m
      volumeMounts:
      - mountPath: /etc/boskos
        name: boskos
        readOnly: true
      - mountPath: /secrets/ci-pull-credentials
        name: ci-pull-credentials
        readOnly: true
      - mountPath: /usr/local/node-density-cni-24nodes-cluster-profile
        name: cluster-profile
      - mountPath: /secrets/gcs
        name: gcs-credentials
        readOnly: true
      - mountPath: /secrets/manifest-tool
        name: manifest-tool-local-pusher
        readOnly: true
      - mountPath: /etc/pull-secret
        name: pull-secret
        readOnly: true
      - mountPath: /etc/report
        name: result-aggregator
        readOnly: true
    serviceAccountName: ci-operator
    volumes:
    - name: boskos
      secret:
        items:
        - key: credentials
          path: credentials
        secretName: boskos-credentials
    - name: ci-pull-credentials
      secret:
        secretName: ci-pull-credentials
    - name: cluster-profile
      secret:
        secretName: cluster-secrets-aws-perfscale-qe
    - name: manifest-tool-local-pusher
      secret:
        secretName: manifest-tool-local-pusher
    - name: pull-secret
      secret:
        secretName: registry-pull-credentials
    - name: result-aggregator
      secret:
        secretName: result-aggregator
- agent: kubernetes
  cluster: build03
  cron: 0 15 * * 5
  decorate: true
  decoration_config:
    skip_cloning: true
  extra_refs:
  - base_ref: main
    org: openshift-qe
    repo: ocp-qe-perfscale-ci
  labels:
    ci-operator.openshift.io/cloud: aws
    ci-operator.openshift.io/cloud-cluster-profile: aws-perfscale-qe
    ci-operator.openshift.io/variant: rosa-4.15-nightly-x86
    ci.openshift.io/generator: prowgen
    job-release: "4.15"
    pj-rehearse.openshift.io/can-be-rehearsed: "true"
  name: periodic-ci-openshift-qe-ocp-qe-perfscale-ci-main-rosa-4.15-nightly-x86-node-density-heavy-24nodes
  reporter_config:
    slack:
      channel: '#ocp-qe-scale-ci-results'
      job_states_to_report:
      - success
      - failure
      - error
      report_template: '{{if eq .Status.State "success"}} :white_check_mark: Job *{{.Spec.Job}}*
        ended with *{{.Status.State}}*. <{{.Status.URL}}|View logs> :white_check_mark:
        {{else}} :warning:  Job *{{.Spec.Job}}* ended with *{{.Status.State}}*. <{{.Status.URL}}|View
        logs> :warning: {{end}}'
  spec:
    containers:
    - args:
      - --gcs-upload-secret=/secrets/gcs/service-account.json
      - --image-import-pull-secret=/etc/pull-secret/.dockerconfigjson
      - --lease-server-credentials-file=/etc/boskos/credentials
      - --report-credentials-file=/etc/report/credentials
      - --secret-dir=/secrets/ci-pull-credentials
      - --secret-dir=/usr/local/node-density-heavy-24nodes-cluster-profile
      - --target=node-density-heavy-24nodes
      - --variant=rosa-4.15-nightly-x86
      command:
      - ci-operator
      image: ci-operator:latest
      imagePullPolicy: Always
      name: ""
      resources:
        requests:
          cpu: 10m
      volumeMounts:
      - mountPath: /etc/boskos
        name: boskos
        readOnly: true
      - mountPath: /secrets/ci-pull-credentials
        name: ci-pull-credentials
        readOnly: true
      - mountPath: /usr/local/node-density-heavy-24nodes-cluster-profile
        name: cluster-profile
      - mountPath: /secrets/gcs
        name: gcs-credentials
        readOnly: true
      - mountPath: /secrets/manifest-tool
        name: manifest-tool-local-pusher
        readOnly: true
      - mountPath: /etc/pull-secret
        name: pull-secret
        readOnly: true
      - mountPath: /etc/report
        name: result-aggregator
        readOnly: true
    serviceAccountName: ci-operator
    volumes:
    - name: boskos
      secret:
        items:
        - key: credentials
          path: credentials
        secretName: boskos-credentials
    - name: ci-pull-credentials
      secret:
        secretName: ci-pull-credentials
    - name: cluster-profile
      secret:
        secretName: cluster-secrets-aws-perfscale-qe
    - name: manifest-tool-local-pusher
      secret:
        secretName: manifest-tool-local-pusher
    - name: pull-secret
      secret:
        secretName: registry-pull-credentials
    - name: result-aggregator
      secret:
        secretName: result-aggregator
- agent: kubernetes
  cluster: build03
  cron: 0 12 * * 4
  decorate: true
  decoration_config:
    skip_cloning: true
    timeout: 5h0m0s
  extra_refs:
  - base_ref: main
    org: openshift-qe
    repo: ocp-qe-perfscale-ci
  labels:
    ci-operator.openshift.io/cloud: aws
    ci-operator.openshift.io/cloud-cluster-profile: aws-perfscale-qe
    ci-operator.openshift.io/variant: rosa_hcp-4.13-nightly-x86
    ci.openshift.io/generator: prowgen
    job-release: "4.13"
    pj-rehearse.openshift.io/can-be-rehearsed: "true"
  name: periodic-ci-openshift-qe-ocp-qe-perfscale-ci-main-rosa_hcp-4.13-nightly-x86-control-plane-24nodes
  reporter_config:
    slack:
      channel: '#ocp-qe-scale-ci-results'
      job_states_to_report:
      - success
      - failure
      - error
      report_template: '{{if eq .Status.State "success"}} :white_check_mark: Job *{{.Spec.Job}}*
        ended with *{{.Status.State}}*. <{{.Status.URL}}|View logs> :white_check_mark:
        {{else}} :warning:  Job *{{.Spec.Job}}* ended with *{{.Status.State}}*. <{{.Status.URL}}|View
        logs> :warning: {{end}}'
  spec:
    containers:
    - args:
      - --gcs-upload-secret=/secrets/gcs/service-account.json
      - --image-import-pull-secret=/etc/pull-secret/.dockerconfigjson
      - --lease-server-credentials-file=/etc/boskos/credentials
      - --report-credentials-file=/etc/report/credentials
      - --secret-dir=/secrets/ci-pull-credentials
      - --secret-dir=/usr/local/control-plane-24nodes-cluster-profile
      - --target=control-plane-24nodes
      - --variant=rosa_hcp-4.13-nightly-x86
      command:
      - ci-operator
      image: ci-operator:latest
      imagePullPolicy: Always
      name: ""
      resources:
        requests:
          cpu: 10m
      volumeMounts:
      - mountPath: /etc/boskos
        name: boskos
        readOnly: true
      - mountPath: /secrets/ci-pull-credentials
        name: ci-pull-credentials
        readOnly: true
      - mountPath: /usr/local/control-plane-24nodes-cluster-profile
        name: cluster-profile
      - mountPath: /secrets/gcs
        name: gcs-credentials
        readOnly: true
      - mountPath: /secrets/manifest-tool
        name: manifest-tool-local-pusher
        readOnly: true
      - mountPath: /etc/pull-secret
        name: pull-secret
        readOnly: true
      - mountPath: /etc/report
        name: result-aggregator
        readOnly: true
    serviceAccountName: ci-operator
    volumes:
    - name: boskos
      secret:
        items:
        - key: credentials
          path: credentials
        secretName: boskos-credentials
    - name: ci-pull-credentials
      secret:
        secretName: ci-pull-credentials
    - name: cluster-profile
      secret:
        secretName: cluster-secrets-aws-perfscale-qe
    - name: manifest-tool-local-pusher
      secret:
        secretName: manifest-tool-local-pusher
    - name: pull-secret
      secret:
        secretName: registry-pull-credentials
    - name: result-aggregator
      secret:
        secretName: result-aggregator
- agent: kubernetes
  cluster: build03
  cron: 0 9 * * 3
  decorate: true
  decoration_config:
    skip_cloning: true
    timeout: 5h0m0s
  extra_refs:
  - base_ref: main
    org: openshift-qe
    repo: ocp-qe-perfscale-ci
  labels:
    ci-operator.openshift.io/cloud: aws
    ci-operator.openshift.io/cloud-cluster-profile: aws-perfscale-qe
    ci-operator.openshift.io/variant: rosa_hcp-4.13-nightly-x86
    ci.openshift.io/generator: prowgen
    job-release: "4.13"
    pj-rehearse.openshift.io/can-be-rehearsed: "true"
  name: periodic-ci-openshift-qe-ocp-qe-perfscale-ci-main-rosa_hcp-4.13-nightly-x86-data-path-2nodes
  reporter_config:
    slack:
      channel: '#ocp-qe-scale-ci-results'
      job_states_to_report:
      - success
      - failure
      - error
      report_template: '{{if eq .Status.State "success"}} :white_check_mark: Job *{{.Spec.Job}}*
        ended with *{{.Status.State}}*. <{{.Status.URL}}|View logs> :white_check_mark:
        {{else}} :warning:  Job *{{.Spec.Job}}* ended with *{{.Status.State}}*. <{{.Status.URL}}|View
        logs> :warning: {{end}}'
  spec:
    containers:
    - args:
      - --gcs-upload-secret=/secrets/gcs/service-account.json
      - --image-import-pull-secret=/etc/pull-secret/.dockerconfigjson
      - --lease-server-credentials-file=/etc/boskos/credentials
      - --report-credentials-file=/etc/report/credentials
      - --secret-dir=/secrets/ci-pull-credentials
      - --secret-dir=/usr/local/data-path-2nodes-cluster-profile
      - --target=data-path-2nodes
      - --variant=rosa_hcp-4.13-nightly-x86
      command:
      - ci-operator
      image: ci-operator:latest
      imagePullPolicy: Always
      name: ""
      resources:
        requests:
          cpu: 10m
      volumeMounts:
      - mountPath: /etc/boskos
        name: boskos
        readOnly: true
      - mountPath: /secrets/ci-pull-credentials
        name: ci-pull-credentials
        readOnly: true
      - mountPath: /usr/local/data-path-2nodes-cluster-profile
        name: cluster-profile
      - mountPath: /secrets/gcs
        name: gcs-credentials
        readOnly: true
      - mountPath: /secrets/manifest-tool
        name: manifest-tool-local-pusher
        readOnly: true
      - mountPath: /etc/pull-secret
        name: pull-secret
        readOnly: true
      - mountPath: /etc/report
        name: result-aggregator
        readOnly: true
    serviceAccountName: ci-operator
    volumes:
    - name: boskos
      secret:
        items:
        - key: credentials
          path: credentials
        secretName: boskos-credentials
    - name: ci-pull-credentials
      secret:
        secretName: ci-pull-credentials
    - name: cluster-profile
      secret:
        secretName: cluster-secrets-aws-perfscale-qe
    - name: manifest-tool-local-pusher
      secret:
        secretName: manifest-tool-local-pusher
    - name: pull-secret
      secret:
        secretName: registry-pull-credentials
    - name: result-aggregator
      secret:
        secretName: result-aggregator
- agent: kubernetes
  cluster: build03
  cron: 0 15 * * 4
  decorate: true
  decoration_config:
    skip_cloning: true
    timeout: 5h0m0s
  extra_refs:
  - base_ref: main
    org: openshift-qe
    repo: ocp-qe-perfscale-ci
  labels:
    ci-operator.openshift.io/cloud: aws
    ci-operator.openshift.io/cloud-cluster-profile: aws-perfscale-qe
    ci-operator.openshift.io/variant: rosa_hcp-4.13-nightly-x86
    ci.openshift.io/generator: prowgen
    job-release: "4.13"
    pj-rehearse.openshift.io/can-be-rehearsed: "true"
  name: periodic-ci-openshift-qe-ocp-qe-perfscale-ci-main-rosa_hcp-4.13-nightly-x86-node-density-cni-24nodes
  reporter_config:
    slack:
      channel: '#ocp-qe-scale-ci-results'
      job_states_to_report:
      - success
      - failure
      - error
      report_template: '{{if eq .Status.State "success"}} :white_check_mark: Job *{{.Spec.Job}}*
        ended with *{{.Status.State}}*. <{{.Status.URL}}|View logs> :white_check_mark:
        {{else}} :warning:  Job *{{.Spec.Job}}* ended with *{{.Status.State}}*. <{{.Status.URL}}|View
        logs> :warning: {{end}}'
  spec:
    containers:
    - args:
      - --gcs-upload-secret=/secrets/gcs/service-account.json
      - --image-import-pull-secret=/etc/pull-secret/.dockerconfigjson
      - --lease-server-credentials-file=/etc/boskos/credentials
      - --report-credentials-file=/etc/report/credentials
      - --secret-dir=/secrets/ci-pull-credentials
      - --secret-dir=/usr/local/node-density-cni-24nodes-cluster-profile
      - --target=node-density-cni-24nodes
      - --variant=rosa_hcp-4.13-nightly-x86
      command:
      - ci-operator
      image: ci-operator:latest
      imagePullPolicy: Always
      name: ""
      resources:
        requests:
          cpu: 10m
      volumeMounts:
      - mountPath: /etc/boskos
        name: boskos
        readOnly: true
      - mountPath: /secrets/ci-pull-credentials
        name: ci-pull-credentials
        readOnly: true
      - mountPath: /usr/local/node-density-cni-24nodes-cluster-profile
        name: cluster-profile
      - mountPath: /secrets/gcs
        name: gcs-credentials
        readOnly: true
      - mountPath: /secrets/manifest-tool
        name: manifest-tool-local-pusher
        readOnly: true
      - mountPath: /etc/pull-secret
        name: pull-secret
        readOnly: true
      - mountPath: /etc/report
        name: result-aggregator
        readOnly: true
    serviceAccountName: ci-operator
    volumes:
    - name: boskos
      secret:
        items:
        - key: credentials
          path: credentials
        secretName: boskos-credentials
    - name: ci-pull-credentials
      secret:
        secretName: ci-pull-credentials
    - name: cluster-profile
      secret:
        secretName: cluster-secrets-aws-perfscale-qe
    - name: manifest-tool-local-pusher
      secret:
        secretName: manifest-tool-local-pusher
    - name: pull-secret
      secret:
        secretName: registry-pull-credentials
    - name: result-aggregator
      secret:
        secretName: result-aggregator
- agent: kubernetes
  cluster: build03
  cron: 0 12 * * 2
  decorate: true
  decoration_config:
    skip_cloning: true
    timeout: 5h0m0s
  extra_refs:
  - base_ref: main
    org: openshift-qe
    repo: ocp-qe-perfscale-ci
  labels:
    ci-operator.openshift.io/cloud: aws
    ci-operator.openshift.io/cloud-cluster-profile: aws-perfscale-qe
    ci-operator.openshift.io/variant: rosa_hcp-4.13-nightly-x86
    ci.openshift.io/generator: prowgen
    job-release: "4.13"
    pj-rehearse.openshift.io/can-be-rehearsed: "true"
  name: periodic-ci-openshift-qe-ocp-qe-perfscale-ci-main-rosa_hcp-4.13-nightly-x86-node-density-heavy-24nodes
  reporter_config:
    slack:
      channel: '#ocp-qe-scale-ci-results'
      job_states_to_report:
      - success
      - failure
      - error
      report_template: '{{if eq .Status.State "success"}} :white_check_mark: Job *{{.Spec.Job}}*
        ended with *{{.Status.State}}*. <{{.Status.URL}}|View logs> :white_check_mark:
        {{else}} :warning:  Job *{{.Spec.Job}}* ended with *{{.Status.State}}*. <{{.Status.URL}}|View
        logs> :warning: {{end}}'
  spec:
    containers:
    - args:
      - --gcs-upload-secret=/secrets/gcs/service-account.json
      - --image-import-pull-secret=/etc/pull-secret/.dockerconfigjson
      - --lease-server-credentials-file=/etc/boskos/credentials
      - --report-credentials-file=/etc/report/credentials
      - --secret-dir=/secrets/ci-pull-credentials
      - --secret-dir=/usr/local/node-density-heavy-24nodes-cluster-profile
      - --target=node-density-heavy-24nodes
      - --variant=rosa_hcp-4.13-nightly-x86
      command:
      - ci-operator
      image: ci-operator:latest
      imagePullPolicy: Always
      name: ""
      resources:
        requests:
          cpu: 10m
      volumeMounts:
      - mountPath: /etc/boskos
        name: boskos
        readOnly: true
      - mountPath: /secrets/ci-pull-credentials
        name: ci-pull-credentials
        readOnly: true
      - mountPath: /usr/local/node-density-heavy-24nodes-cluster-profile
        name: cluster-profile
      - mountPath: /secrets/gcs
        name: gcs-credentials
        readOnly: true
      - mountPath: /secrets/manifest-tool
        name: manifest-tool-local-pusher
        readOnly: true
      - mountPath: /etc/pull-secret
        name: pull-secret
        readOnly: true
      - mountPath: /etc/report
        name: result-aggregator
        readOnly: true
    serviceAccountName: ci-operator
    volumes:
    - name: boskos
      secret:
        items:
        - key: credentials
          path: credentials
        secretName: boskos-credentials
    - name: ci-pull-credentials
      secret:
        secretName: ci-pull-credentials
    - name: cluster-profile
      secret:
        secretName: cluster-secrets-aws-perfscale-qe
    - name: manifest-tool-local-pusher
      secret:
        secretName: manifest-tool-local-pusher
    - name: pull-secret
      secret:
        secretName: registry-pull-credentials
    - name: result-aggregator
      secret:
        secretName: result-aggregator
- agent: kubernetes
  cluster: build03
  cron: 0 12 * * 4
  decorate: true
  decoration_config:
    skip_cloning: true
    timeout: 5h0m0s
  extra_refs:
  - base_ref: main
    org: openshift-qe
    repo: ocp-qe-perfscale-ci
  labels:
    ci-operator.openshift.io/cloud: aws
    ci-operator.openshift.io/cloud-cluster-profile: aws-perfscale-qe
    ci-operator.openshift.io/variant: rosa_hcp-4.14-nightly-x86
    ci.openshift.io/generator: prowgen
    job-release: "4.14"
    pj-rehearse.openshift.io/can-be-rehearsed: "true"
  name: periodic-ci-openshift-qe-ocp-qe-perfscale-ci-main-rosa_hcp-4.14-nightly-x86-control-plane-24nodes
  reporter_config:
    slack:
      channel: '#ocp-qe-scale-ci-results'
      job_states_to_report:
      - success
      - failure
      - error
      report_template: '{{if eq .Status.State "success"}} :white_check_mark: Job *{{.Spec.Job}}*
        ended with *{{.Status.State}}*. <{{.Status.URL}}|View logs> :white_check_mark:
        {{else}} :warning:  Job *{{.Spec.Job}}* ended with *{{.Status.State}}*. <{{.Status.URL}}|View
        logs> :warning: {{end}}'
  spec:
    containers:
    - args:
      - --gcs-upload-secret=/secrets/gcs/service-account.json
      - --image-import-pull-secret=/etc/pull-secret/.dockerconfigjson
      - --lease-server-credentials-file=/etc/boskos/credentials
      - --report-credentials-file=/etc/report/credentials
      - --secret-dir=/secrets/ci-pull-credentials
      - --secret-dir=/usr/local/control-plane-24nodes-cluster-profile
      - --target=control-plane-24nodes
      - --variant=rosa_hcp-4.14-nightly-x86
      command:
      - ci-operator
      image: ci-operator:latest
      imagePullPolicy: Always
      name: ""
      resources:
        requests:
          cpu: 10m
      volumeMounts:
      - mountPath: /etc/boskos
        name: boskos
        readOnly: true
      - mountPath: /secrets/ci-pull-credentials
        name: ci-pull-credentials
        readOnly: true
      - mountPath: /usr/local/control-plane-24nodes-cluster-profile
        name: cluster-profile
      - mountPath: /secrets/gcs
        name: gcs-credentials
        readOnly: true
      - mountPath: /secrets/manifest-tool
        name: manifest-tool-local-pusher
        readOnly: true
      - mountPath: /etc/pull-secret
        name: pull-secret
        readOnly: true
      - mountPath: /etc/report
        name: result-aggregator
        readOnly: true
    serviceAccountName: ci-operator
    volumes:
    - name: boskos
      secret:
        items:
        - key: credentials
          path: credentials
        secretName: boskos-credentials
    - name: ci-pull-credentials
      secret:
        secretName: ci-pull-credentials
    - name: cluster-profile
      secret:
        secretName: cluster-secrets-aws-perfscale-qe
    - name: manifest-tool-local-pusher
      secret:
        secretName: manifest-tool-local-pusher
    - name: pull-secret
      secret:
        secretName: registry-pull-credentials
    - name: result-aggregator
      secret:
        secretName: result-aggregator
- agent: kubernetes
  cluster: build03
  cron: 0 9 * * 1
  decorate: true
  decoration_config:
    skip_cloning: true
    timeout: 5h0m0s
  extra_refs:
  - base_ref: main
    org: openshift-qe
    repo: ocp-qe-perfscale-ci
  labels:
    ci-operator.openshift.io/cloud: aws
    ci-operator.openshift.io/cloud-cluster-profile: aws-perfscale-qe
    ci-operator.openshift.io/variant: rosa_hcp-4.14-nightly-x86
    ci.openshift.io/generator: prowgen
    job-release: "4.14"
    pj-rehearse.openshift.io/can-be-rehearsed: "true"
  name: periodic-ci-openshift-qe-ocp-qe-perfscale-ci-main-rosa_hcp-4.14-nightly-x86-data-path-2nodes
  reporter_config:
    slack:
      channel: '#ocp-qe-scale-ci-results'
      job_states_to_report:
      - success
      - failure
      - error
      report_template: '{{if eq .Status.State "success"}} :white_check_mark: Job *{{.Spec.Job}}*
        ended with *{{.Status.State}}*. <{{.Status.URL}}|View logs> :white_check_mark:
        {{else}} :warning:  Job *{{.Spec.Job}}* ended with *{{.Status.State}}*. <{{.Status.URL}}|View
        logs> :warning: {{end}}'
  spec:
    containers:
    - args:
      - --gcs-upload-secret=/secrets/gcs/service-account.json
      - --image-import-pull-secret=/etc/pull-secret/.dockerconfigjson
      - --lease-server-credentials-file=/etc/boskos/credentials
      - --report-credentials-file=/etc/report/credentials
      - --secret-dir=/secrets/ci-pull-credentials
      - --secret-dir=/usr/local/data-path-2nodes-cluster-profile
      - --target=data-path-2nodes
      - --variant=rosa_hcp-4.14-nightly-x86
      command:
      - ci-operator
      image: ci-operator:latest
      imagePullPolicy: Always
      name: ""
      resources:
        requests:
          cpu: 10m
      volumeMounts:
      - mountPath: /etc/boskos
        name: boskos
        readOnly: true
      - mountPath: /secrets/ci-pull-credentials
        name: ci-pull-credentials
        readOnly: true
      - mountPath: /usr/local/data-path-2nodes-cluster-profile
        name: cluster-profile
      - mountPath: /secrets/gcs
        name: gcs-credentials
        readOnly: true
      - mountPath: /secrets/manifest-tool
        name: manifest-tool-local-pusher
        readOnly: true
      - mountPath: /etc/pull-secret
        name: pull-secret
        readOnly: true
      - mountPath: /etc/report
        name: result-aggregator
        readOnly: true
    serviceAccountName: ci-operator
    volumes:
    - name: boskos
      secret:
        items:
        - key: credentials
          path: credentials
        secretName: boskos-credentials
    - name: ci-pull-credentials
      secret:
        secretName: ci-pull-credentials
    - name: cluster-profile
      secret:
        secretName: cluster-secrets-aws-perfscale-qe
    - name: manifest-tool-local-pusher
      secret:
        secretName: manifest-tool-local-pusher
    - name: pull-secret
      secret:
        secretName: registry-pull-credentials
    - name: result-aggregator
      secret:
        secretName: result-aggregator
- agent: kubernetes
  cluster: build03
  cron: 0 15 * * 4
  decorate: true
  decoration_config:
    skip_cloning: true
    timeout: 5h0m0s
  extra_refs:
  - base_ref: main
    org: openshift-qe
    repo: ocp-qe-perfscale-ci
  labels:
    ci-operator.openshift.io/cloud: aws
    ci-operator.openshift.io/cloud-cluster-profile: aws-perfscale-qe
    ci-operator.openshift.io/variant: rosa_hcp-4.14-nightly-x86
    ci.openshift.io/generator: prowgen
    job-release: "4.14"
    pj-rehearse.openshift.io/can-be-rehearsed: "true"
  name: periodic-ci-openshift-qe-ocp-qe-perfscale-ci-main-rosa_hcp-4.14-nightly-x86-node-density-cni-24nodes
  reporter_config:
    slack:
      channel: '#ocp-qe-scale-ci-results'
      job_states_to_report:
      - success
      - failure
      - error
      report_template: '{{if eq .Status.State "success"}} :white_check_mark: Job *{{.Spec.Job}}*
        ended with *{{.Status.State}}*. <{{.Status.URL}}|View logs> :white_check_mark:
        {{else}} :warning:  Job *{{.Spec.Job}}* ended with *{{.Status.State}}*. <{{.Status.URL}}|View
        logs> :warning: {{end}}'
  spec:
    containers:
    - args:
      - --gcs-upload-secret=/secrets/gcs/service-account.json
      - --image-import-pull-secret=/etc/pull-secret/.dockerconfigjson
      - --lease-server-credentials-file=/etc/boskos/credentials
      - --report-credentials-file=/etc/report/credentials
      - --secret-dir=/secrets/ci-pull-credentials
      - --secret-dir=/usr/local/node-density-cni-24nodes-cluster-profile
      - --target=node-density-cni-24nodes
      - --variant=rosa_hcp-4.14-nightly-x86
      command:
      - ci-operator
      image: ci-operator:latest
      imagePullPolicy: Always
      name: ""
      resources:
        requests:
          cpu: 10m
      volumeMounts:
      - mountPath: /etc/boskos
        name: boskos
        readOnly: true
      - mountPath: /secrets/ci-pull-credentials
        name: ci-pull-credentials
        readOnly: true
      - mountPath: /usr/local/node-density-cni-24nodes-cluster-profile
        name: cluster-profile
      - mountPath: /secrets/gcs
        name: gcs-credentials
        readOnly: true
      - mountPath: /secrets/manifest-tool
        name: manifest-tool-local-pusher
        readOnly: true
      - mountPath: /etc/pull-secret
        name: pull-secret
        readOnly: true
      - mountPath: /etc/report
        name: result-aggregator
        readOnly: true
    serviceAccountName: ci-operator
    volumes:
    - name: boskos
      secret:
        items:
        - key: credentials
          path: credentials
        secretName: boskos-credentials
    - name: ci-pull-credentials
      secret:
        secretName: ci-pull-credentials
    - name: cluster-profile
      secret:
        secretName: cluster-secrets-aws-perfscale-qe
    - name: manifest-tool-local-pusher
      secret:
        secretName: manifest-tool-local-pusher
    - name: pull-secret
      secret:
        secretName: registry-pull-credentials
    - name: result-aggregator
      secret:
        secretName: result-aggregator
- agent: kubernetes
  cluster: build03
  cron: 0 12 * * 2
  decorate: true
  decoration_config:
    skip_cloning: true
    timeout: 5h0m0s
  extra_refs:
  - base_ref: main
    org: openshift-qe
    repo: ocp-qe-perfscale-ci
  labels:
    ci-operator.openshift.io/cloud: aws
    ci-operator.openshift.io/cloud-cluster-profile: aws-perfscale-qe
    ci-operator.openshift.io/variant: rosa_hcp-4.14-nightly-x86
    ci.openshift.io/generator: prowgen
    job-release: "4.14"
    pj-rehearse.openshift.io/can-be-rehearsed: "true"
  name: periodic-ci-openshift-qe-ocp-qe-perfscale-ci-main-rosa_hcp-4.14-nightly-x86-node-density-heavy-24nodes
  reporter_config:
    slack:
      channel: '#ocp-qe-scale-ci-results'
      job_states_to_report:
      - success
      - failure
      - error
      report_template: '{{if eq .Status.State "success"}} :white_check_mark: Job *{{.Spec.Job}}*
        ended with *{{.Status.State}}*. <{{.Status.URL}}|View logs> :white_check_mark:
        {{else}} :warning:  Job *{{.Spec.Job}}* ended with *{{.Status.State}}*. <{{.Status.URL}}|View
        logs> :warning: {{end}}'
  spec:
    containers:
    - args:
      - --gcs-upload-secret=/secrets/gcs/service-account.json
      - --image-import-pull-secret=/etc/pull-secret/.dockerconfigjson
      - --lease-server-credentials-file=/etc/boskos/credentials
      - --report-credentials-file=/etc/report/credentials
      - --secret-dir=/secrets/ci-pull-credentials
      - --secret-dir=/usr/local/node-density-heavy-24nodes-cluster-profile
      - --target=node-density-heavy-24nodes
      - --variant=rosa_hcp-4.14-nightly-x86
      command:
      - ci-operator
      image: ci-operator:latest
      imagePullPolicy: Always
      name: ""
      resources:
        requests:
          cpu: 10m
      volumeMounts:
      - mountPath: /etc/boskos
        name: boskos
        readOnly: true
      - mountPath: /secrets/ci-pull-credentials
        name: ci-pull-credentials
        readOnly: true
      - mountPath: /usr/local/node-density-heavy-24nodes-cluster-profile
        name: cluster-profile
      - mountPath: /secrets/gcs
        name: gcs-credentials
        readOnly: true
      - mountPath: /secrets/manifest-tool
        name: manifest-tool-local-pusher
        readOnly: true
      - mountPath: /etc/pull-secret
        name: pull-secret
        readOnly: true
      - mountPath: /etc/report
        name: result-aggregator
        readOnly: true
    serviceAccountName: ci-operator
    volumes:
    - name: boskos
      secret:
        items:
        - key: credentials
          path: credentials
        secretName: boskos-credentials
    - name: ci-pull-credentials
      secret:
        secretName: ci-pull-credentials
    - name: cluster-profile
      secret:
        secretName: cluster-secrets-aws-perfscale-qe
    - name: manifest-tool-local-pusher
      secret:
        secretName: manifest-tool-local-pusher
    - name: pull-secret
      secret:
        secretName: registry-pull-credentials
    - name: result-aggregator
      secret:
        secretName: result-aggregator
- agent: kubernetes
  cluster: build03
  cron: 0 17 * * 5
  decorate: true
  decoration_config:
    skip_cloning: true
    timeout: 5h0m0s
  extra_refs:
  - base_ref: main
    org: openshift-qe
    repo: ocp-qe-perfscale-ci
  labels:
    ci-operator.openshift.io/cloud: aws
    ci-operator.openshift.io/cloud-cluster-profile: aws-perfscale-qe
    ci-operator.openshift.io/variant: rosa_hcp-4.15-nightly-x86
    ci.openshift.io/generator: prowgen
    job-release: "4.15"
    pj-rehearse.openshift.io/can-be-rehearsed: "true"
  name: periodic-ci-openshift-qe-ocp-qe-perfscale-ci-main-rosa_hcp-4.15-nightly-x86-control-plane-24nodes
  reporter_config:
    slack:
      channel: '#ocp-qe-scale-ci-results'
      job_states_to_report:
      - success
      - failure
      - error
      report_template: '{{if eq .Status.State "success"}} :white_check_mark: Job *{{.Spec.Job}}*
        ended with *{{.Status.State}}*. <{{.Status.URL}}|View logs> :white_check_mark:
        {{else}} :warning:  Job *{{.Spec.Job}}* ended with *{{.Status.State}}*. <{{.Status.URL}}|View
        logs> :warning: {{end}}'
  spec:
    containers:
    - args:
      - --gcs-upload-secret=/secrets/gcs/service-account.json
      - --image-import-pull-secret=/etc/pull-secret/.dockerconfigjson
      - --lease-server-credentials-file=/etc/boskos/credentials
      - --report-credentials-file=/etc/report/credentials
      - --secret-dir=/secrets/ci-pull-credentials
      - --secret-dir=/usr/local/control-plane-24nodes-cluster-profile
      - --target=control-plane-24nodes
      - --variant=rosa_hcp-4.15-nightly-x86
      command:
      - ci-operator
      image: ci-operator:latest
      imagePullPolicy: Always
      name: ""
      resources:
        requests:
          cpu: 10m
      volumeMounts:
      - mountPath: /etc/boskos
        name: boskos
        readOnly: true
      - mountPath: /secrets/ci-pull-credentials
        name: ci-pull-credentials
        readOnly: true
      - mountPath: /usr/local/control-plane-24nodes-cluster-profile
        name: cluster-profile
      - mountPath: /secrets/gcs
        name: gcs-credentials
        readOnly: true
      - mountPath: /secrets/manifest-tool
        name: manifest-tool-local-pusher
        readOnly: true
      - mountPath: /etc/pull-secret
        name: pull-secret
        readOnly: true
      - mountPath: /etc/report
        name: result-aggregator
        readOnly: true
    serviceAccountName: ci-operator
    volumes:
    - name: boskos
      secret:
        items:
        - key: credentials
          path: credentials
        secretName: boskos-credentials
    - name: ci-pull-credentials
      secret:
        secretName: ci-pull-credentials
    - name: cluster-profile
      secret:
        secretName: cluster-secrets-aws-perfscale-qe
    - name: manifest-tool-local-pusher
      secret:
        secretName: manifest-tool-local-pusher
    - name: pull-secret
      secret:
        secretName: registry-pull-credentials
    - name: result-aggregator
      secret:
        secretName: result-aggregator
- agent: kubernetes
  cluster: build03
  cron: 0 16 * * 5
  decorate: true
  decoration_config:
    skip_cloning: true
    timeout: 5h0m0s
  extra_refs:
  - base_ref: main
    org: openshift-qe
    repo: ocp-qe-perfscale-ci
  labels:
    ci-operator.openshift.io/cloud: aws
    ci-operator.openshift.io/cloud-cluster-profile: aws-perfscale-qe
    ci-operator.openshift.io/variant: rosa_hcp-4.15-nightly-x86
    ci.openshift.io/generator: prowgen
    job-release: "4.15"
    pj-rehearse.openshift.io/can-be-rehearsed: "true"
  name: periodic-ci-openshift-qe-ocp-qe-perfscale-ci-main-rosa_hcp-4.15-nightly-x86-data-path-2nodes
  reporter_config:
    slack:
      channel: '#ocp-qe-scale-ci-results'
      job_states_to_report:
      - success
      - failure
      - error
      report_template: '{{if eq .Status.State "success"}} :white_check_mark: Job *{{.Spec.Job}}*
        ended with *{{.Status.State}}*. <{{.Status.URL}}|View logs> :white_check_mark:
        {{else}} :warning:  Job *{{.Spec.Job}}* ended with *{{.Status.State}}*. <{{.Status.URL}}|View
        logs> :warning: {{end}}'
  spec:
    containers:
    - args:
      - --gcs-upload-secret=/secrets/gcs/service-account.json
      - --image-import-pull-secret=/etc/pull-secret/.dockerconfigjson
      - --lease-server-credentials-file=/etc/boskos/credentials
      - --report-credentials-file=/etc/report/credentials
      - --secret-dir=/secrets/ci-pull-credentials
      - --secret-dir=/usr/local/data-path-2nodes-cluster-profile
      - --target=data-path-2nodes
      - --variant=rosa_hcp-4.15-nightly-x86
      command:
      - ci-operator
      image: ci-operator:latest
      imagePullPolicy: Always
      name: ""
      resources:
        requests:
          cpu: 10m
      volumeMounts:
      - mountPath: /etc/boskos
        name: boskos
        readOnly: true
      - mountPath: /secrets/ci-pull-credentials
        name: ci-pull-credentials
        readOnly: true
      - mountPath: /usr/local/data-path-2nodes-cluster-profile
        name: cluster-profile
      - mountPath: /secrets/gcs
        name: gcs-credentials
        readOnly: true
      - mountPath: /secrets/manifest-tool
        name: manifest-tool-local-pusher
        readOnly: true
      - mountPath: /etc/pull-secret
        name: pull-secret
        readOnly: true
      - mountPath: /etc/report
        name: result-aggregator
        readOnly: true
    serviceAccountName: ci-operator
    volumes:
    - name: boskos
      secret:
        items:
        - key: credentials
          path: credentials
        secretName: boskos-credentials
    - name: ci-pull-credentials
      secret:
        secretName: ci-pull-credentials
    - name: cluster-profile
      secret:
        secretName: cluster-secrets-aws-perfscale-qe
    - name: manifest-tool-local-pusher
      secret:
        secretName: manifest-tool-local-pusher
    - name: pull-secret
      secret:
        secretName: registry-pull-credentials
    - name: result-aggregator
      secret:
        secretName: result-aggregator
- agent: kubernetes
  cluster: build03
  cron: 0 21 * * 5
  decorate: true
  decoration_config:
    skip_cloning: true
    timeout: 5h0m0s
  extra_refs:
  - base_ref: main
    org: openshift-qe
    repo: ocp-qe-perfscale-ci
  labels:
    ci-operator.openshift.io/cloud: aws
    ci-operator.openshift.io/cloud-cluster-profile: aws-perfscale-qe
    ci-operator.openshift.io/variant: rosa_hcp-4.15-nightly-x86
    ci.openshift.io/generator: prowgen
    job-release: "4.15"
    pj-rehearse.openshift.io/can-be-rehearsed: "true"
  name: periodic-ci-openshift-qe-ocp-qe-perfscale-ci-main-rosa_hcp-4.15-nightly-x86-node-density-cni-24nodes
  reporter_config:
    slack:
      channel: '#ocp-qe-scale-ci-results'
      job_states_to_report:
      - success
      - failure
      - error
      report_template: '{{if eq .Status.State "success"}} :white_check_mark: Job *{{.Spec.Job}}*
        ended with *{{.Status.State}}*. <{{.Status.URL}}|View logs> :white_check_mark:
        {{else}} :warning:  Job *{{.Spec.Job}}* ended with *{{.Status.State}}*. <{{.Status.URL}}|View
        logs> :warning: {{end}}'
  spec:
    containers:
    - args:
      - --gcs-upload-secret=/secrets/gcs/service-account.json
      - --image-import-pull-secret=/etc/pull-secret/.dockerconfigjson
      - --lease-server-credentials-file=/etc/boskos/credentials
      - --report-credentials-file=/etc/report/credentials
      - --secret-dir=/secrets/ci-pull-credentials
      - --secret-dir=/usr/local/node-density-cni-24nodes-cluster-profile
      - --target=node-density-cni-24nodes
      - --variant=rosa_hcp-4.15-nightly-x86
      command:
      - ci-operator
      image: ci-operator:latest
      imagePullPolicy: Always
      name: ""
      resources:
        requests:
          cpu: 10m
      volumeMounts:
      - mountPath: /etc/boskos
        name: boskos
        readOnly: true
      - mountPath: /secrets/ci-pull-credentials
        name: ci-pull-credentials
        readOnly: true
      - mountPath: /usr/local/node-density-cni-24nodes-cluster-profile
        name: cluster-profile
      - mountPath: /secrets/gcs
        name: gcs-credentials
        readOnly: true
      - mountPath: /secrets/manifest-tool
        name: manifest-tool-local-pusher
        readOnly: true
      - mountPath: /etc/pull-secret
        name: pull-secret
        readOnly: true
      - mountPath: /etc/report
        name: result-aggregator
        readOnly: true
    serviceAccountName: ci-operator
    volumes:
    - name: boskos
      secret:
        items:
        - key: credentials
          path: credentials
        secretName: boskos-credentials
    - name: ci-pull-credentials
      secret:
        secretName: ci-pull-credentials
    - name: cluster-profile
      secret:
        secretName: cluster-secrets-aws-perfscale-qe
    - name: manifest-tool-local-pusher
      secret:
        secretName: manifest-tool-local-pusher
    - name: pull-secret
      secret:
        secretName: registry-pull-credentials
    - name: result-aggregator
      secret:
        secretName: result-aggregator
- agent: kubernetes
  cluster: build03
  cron: 0 20 * * 5
  decorate: true
  decoration_config:
    skip_cloning: true
    timeout: 5h0m0s
  extra_refs:
  - base_ref: main
    org: openshift-qe
    repo: ocp-qe-perfscale-ci
  labels:
    ci-operator.openshift.io/cloud: aws
    ci-operator.openshift.io/cloud-cluster-profile: aws-perfscale-qe
    ci-operator.openshift.io/variant: rosa_hcp-4.15-nightly-x86
    ci.openshift.io/generator: prowgen
    job-release: "4.15"
    pj-rehearse.openshift.io/can-be-rehearsed: "true"
  name: periodic-ci-openshift-qe-ocp-qe-perfscale-ci-main-rosa_hcp-4.15-nightly-x86-node-density-heavy-24nodes
  reporter_config:
    slack:
      channel: '#ocp-qe-scale-ci-results'
      job_states_to_report:
      - success
      - failure
      - error
      report_template: '{{if eq .Status.State "success"}} :white_check_mark: Job *{{.Spec.Job}}*
        ended with *{{.Status.State}}*. <{{.Status.URL}}|View logs> :white_check_mark:
        {{else}} :warning:  Job *{{.Spec.Job}}* ended with *{{.Status.State}}*. <{{.Status.URL}}|View
        logs> :warning: {{end}}'
  spec:
    containers:
    - args:
      - --gcs-upload-secret=/secrets/gcs/service-account.json
      - --image-import-pull-secret=/etc/pull-secret/.dockerconfigjson
      - --lease-server-credentials-file=/etc/boskos/credentials
      - --report-credentials-file=/etc/report/credentials
      - --secret-dir=/secrets/ci-pull-credentials
      - --secret-dir=/usr/local/node-density-heavy-24nodes-cluster-profile
      - --target=node-density-heavy-24nodes
      - --variant=rosa_hcp-4.15-nightly-x86
      command:
      - ci-operator
      image: ci-operator:latest
      imagePullPolicy: Always
      name: ""
      resources:
        requests:
          cpu: 10m
      volumeMounts:
      - mountPath: /etc/boskos
        name: boskos
        readOnly: true
      - mountPath: /secrets/ci-pull-credentials
        name: ci-pull-credentials
        readOnly: true
      - mountPath: /usr/local/node-density-heavy-24nodes-cluster-profile
        name: cluster-profile
      - mountPath: /secrets/gcs
        name: gcs-credentials
        readOnly: true
      - mountPath: /secrets/manifest-tool
        name: manifest-tool-local-pusher
        readOnly: true
      - mountPath: /etc/pull-secret
        name: pull-secret
        readOnly: true
      - mountPath: /etc/report
        name: result-aggregator
        readOnly: true
    serviceAccountName: ci-operator
    volumes:
    - name: boskos
      secret:
        items:
        - key: credentials
          path: credentials
        secretName: boskos-credentials
    - name: ci-pull-credentials
      secret:
        secretName: ci-pull-credentials
    - name: cluster-profile
      secret:
        secretName: cluster-secrets-aws-perfscale-qe
    - name: manifest-tool-local-pusher
      secret:
        secretName: manifest-tool-local-pusher
    - name: pull-secret
      secret:
        secretName: registry-pull-credentials
    - name: result-aggregator
      secret:
        secretName: result-aggregator<|MERGE_RESOLUTION|>--- conflicted
+++ resolved
@@ -1223,86 +1223,909 @@
     ci.openshift.io/generator: prowgen
     job-release: "4.14"
     pj-rehearse.openshift.io/can-be-rehearsed: "true"
-<<<<<<< HEAD
+  name: periodic-ci-openshift-qe-ocp-qe-perfscale-ci-main-aws-4.14-nightly-arm-node-density-cni-24nodes
+  reporter_config:
+    slack:
+      channel: '#ocp-qe-scale-ci-results'
+      job_states_to_report:
+      - success
+      - failure
+      - error
+      report_template: '{{if eq .Status.State "success"}} :white_check_mark: Job *{{.Spec.Job}}*
+        ended with *{{.Status.State}}*. <{{.Status.URL}}|View logs> :white_check_mark:
+        {{else}} :warning:  Job *{{.Spec.Job}}* ended with *{{.Status.State}}*. <{{.Status.URL}}|View
+        logs> :warning: {{end}}'
+  spec:
+    containers:
+    - args:
+      - --gcs-upload-secret=/secrets/gcs/service-account.json
+      - --image-import-pull-secret=/etc/pull-secret/.dockerconfigjson
+      - --lease-server-credentials-file=/etc/boskos/credentials
+      - --report-credentials-file=/etc/report/credentials
+      - --secret-dir=/secrets/ci-pull-credentials
+      - --secret-dir=/usr/local/node-density-cni-24nodes-cluster-profile
+      - --target=node-density-cni-24nodes
+      - --variant=aws-4.14-nightly-arm
+      command:
+      - ci-operator
+      image: ci-operator:latest
+      imagePullPolicy: Always
+      name: ""
+      resources:
+        requests:
+          cpu: 10m
+      volumeMounts:
+      - mountPath: /etc/boskos
+        name: boskos
+        readOnly: true
+      - mountPath: /secrets/ci-pull-credentials
+        name: ci-pull-credentials
+        readOnly: true
+      - mountPath: /usr/local/node-density-cni-24nodes-cluster-profile
+        name: cluster-profile
+      - mountPath: /secrets/gcs
+        name: gcs-credentials
+        readOnly: true
+      - mountPath: /secrets/manifest-tool
+        name: manifest-tool-local-pusher
+        readOnly: true
+      - mountPath: /etc/pull-secret
+        name: pull-secret
+        readOnly: true
+      - mountPath: /etc/report
+        name: result-aggregator
+        readOnly: true
+    serviceAccountName: ci-operator
+    volumes:
+    - name: boskos
+      secret:
+        items:
+        - key: credentials
+          path: credentials
+        secretName: boskos-credentials
+    - name: ci-pull-credentials
+      secret:
+        secretName: ci-pull-credentials
+    - name: cluster-profile
+      secret:
+        secretName: cluster-secrets-aws-perfscale-qe
+    - name: manifest-tool-local-pusher
+      secret:
+        secretName: manifest-tool-local-pusher
+    - name: pull-secret
+      secret:
+        secretName: registry-pull-credentials
+    - name: result-aggregator
+      secret:
+        secretName: result-aggregator
+- agent: kubernetes
+  cluster: build03
+  cron: 0 18 * * 2
+  decorate: true
+  decoration_config:
+    skip_cloning: true
+    timeout: 5h0m0s
+  extra_refs:
+  - base_ref: main
+    org: openshift-qe
+    repo: ocp-qe-perfscale-ci
+  labels:
+    ci-operator.openshift.io/cloud: aws
+    ci-operator.openshift.io/cloud-cluster-profile: aws-perfscale-qe
+    ci-operator.openshift.io/variant: aws-4.14-nightly-arm
+    ci.openshift.io/generator: prowgen
+    job-release: "4.14"
+    pj-rehearse.openshift.io/can-be-rehearsed: "true"
+  name: periodic-ci-openshift-qe-ocp-qe-perfscale-ci-main-aws-4.14-nightly-arm-node-density-heavy-24nodes
+  reporter_config:
+    slack:
+      channel: '#ocp-qe-scale-ci-results'
+      job_states_to_report:
+      - success
+      - failure
+      - error
+      report_template: '{{if eq .Status.State "success"}} :white_check_mark: Job *{{.Spec.Job}}*
+        ended with *{{.Status.State}}*. <{{.Status.URL}}|View logs> :white_check_mark:
+        {{else}} :warning:  Job *{{.Spec.Job}}* ended with *{{.Status.State}}*. <{{.Status.URL}}|View
+        logs> :warning: {{end}}'
+  spec:
+    containers:
+    - args:
+      - --gcs-upload-secret=/secrets/gcs/service-account.json
+      - --image-import-pull-secret=/etc/pull-secret/.dockerconfigjson
+      - --lease-server-credentials-file=/etc/boskos/credentials
+      - --report-credentials-file=/etc/report/credentials
+      - --secret-dir=/secrets/ci-pull-credentials
+      - --secret-dir=/usr/local/node-density-heavy-24nodes-cluster-profile
+      - --target=node-density-heavy-24nodes
+      - --variant=aws-4.14-nightly-arm
+      command:
+      - ci-operator
+      image: ci-operator:latest
+      imagePullPolicy: Always
+      name: ""
+      resources:
+        requests:
+          cpu: 10m
+      volumeMounts:
+      - mountPath: /etc/boskos
+        name: boskos
+        readOnly: true
+      - mountPath: /secrets/ci-pull-credentials
+        name: ci-pull-credentials
+        readOnly: true
+      - mountPath: /usr/local/node-density-heavy-24nodes-cluster-profile
+        name: cluster-profile
+      - mountPath: /secrets/gcs
+        name: gcs-credentials
+        readOnly: true
+      - mountPath: /secrets/manifest-tool
+        name: manifest-tool-local-pusher
+        readOnly: true
+      - mountPath: /etc/pull-secret
+        name: pull-secret
+        readOnly: true
+      - mountPath: /etc/report
+        name: result-aggregator
+        readOnly: true
+    serviceAccountName: ci-operator
+    volumes:
+    - name: boskos
+      secret:
+        items:
+        - key: credentials
+          path: credentials
+        secretName: boskos-credentials
+    - name: ci-pull-credentials
+      secret:
+        secretName: ci-pull-credentials
+    - name: cluster-profile
+      secret:
+        secretName: cluster-secrets-aws-perfscale-qe
+    - name: manifest-tool-local-pusher
+      secret:
+        secretName: manifest-tool-local-pusher
+    - name: pull-secret
+      secret:
+        secretName: registry-pull-credentials
+    - name: result-aggregator
+      secret:
+        secretName: result-aggregator
+- agent: kubernetes
+  cluster: build03
+  cron: 0 0 8,22 * *
+  decorate: true
+  decoration_config:
+    skip_cloning: true
+    timeout: 5h0m0s
+  extra_refs:
+  - base_ref: main
+    org: openshift-qe
+    repo: ocp-qe-perfscale-ci
+  labels:
+    ci-operator.openshift.io/cloud: aws
+    ci-operator.openshift.io/cloud-cluster-profile: aws-perfscale-qe
+    ci-operator.openshift.io/variant: aws-4.14-nightly-x86
+    ci.openshift.io/generator: prowgen
+    job-release: "4.14"
+    pj-rehearse.openshift.io/can-be-rehearsed: "true"
+  name: periodic-ci-openshift-qe-ocp-qe-perfscale-ci-main-aws-4.14-nightly-x86-conc-builds-3nodes
+  reporter_config:
+    slack:
+      channel: '#ocp-qe-scale-ci-results'
+      job_states_to_report:
+      - success
+      - failure
+      - error
+      report_template: '{{if eq .Status.State "success"}} :white_check_mark: Job *{{.Spec.Job}}*
+        ended with *{{.Status.State}}*. <{{.Status.URL}}|View logs> :white_check_mark:
+        {{else}} :warning:  Job *{{.Spec.Job}}* ended with *{{.Status.State}}*. <{{.Status.URL}}|View
+        logs> :warning: {{end}}'
+  spec:
+    containers:
+    - args:
+      - --gcs-upload-secret=/secrets/gcs/service-account.json
+      - --image-import-pull-secret=/etc/pull-secret/.dockerconfigjson
+      - --lease-server-credentials-file=/etc/boskos/credentials
+      - --report-credentials-file=/etc/report/credentials
+      - --secret-dir=/secrets/ci-pull-credentials
+      - --secret-dir=/usr/local/conc-builds-3nodes-cluster-profile
+      - --target=conc-builds-3nodes
+      - --variant=aws-4.14-nightly-x86
+      command:
+      - ci-operator
+      image: ci-operator:latest
+      imagePullPolicy: Always
+      name: ""
+      resources:
+        requests:
+          cpu: 10m
+      volumeMounts:
+      - mountPath: /etc/boskos
+        name: boskos
+        readOnly: true
+      - mountPath: /secrets/ci-pull-credentials
+        name: ci-pull-credentials
+        readOnly: true
+      - mountPath: /usr/local/conc-builds-3nodes-cluster-profile
+        name: cluster-profile
+      - mountPath: /secrets/gcs
+        name: gcs-credentials
+        readOnly: true
+      - mountPath: /secrets/manifest-tool
+        name: manifest-tool-local-pusher
+        readOnly: true
+      - mountPath: /etc/pull-secret
+        name: pull-secret
+        readOnly: true
+      - mountPath: /etc/report
+        name: result-aggregator
+        readOnly: true
+    serviceAccountName: ci-operator
+    volumes:
+    - name: boskos
+      secret:
+        items:
+        - key: credentials
+          path: credentials
+        secretName: boskos-credentials
+    - name: ci-pull-credentials
+      secret:
+        secretName: ci-pull-credentials
+    - name: cluster-profile
+      secret:
+        secretName: cluster-secrets-aws-perfscale-qe
+    - name: manifest-tool-local-pusher
+      secret:
+        secretName: manifest-tool-local-pusher
+    - name: pull-secret
+      secret:
+        secretName: registry-pull-credentials
+    - name: result-aggregator
+      secret:
+        secretName: result-aggregator
+- agent: kubernetes
+  cluster: build03
+  cron: 0 13 * * 4
+  decorate: true
+  decoration_config:
+    skip_cloning: true
+    timeout: 5h0m0s
+  extra_refs:
+  - base_ref: main
+    org: openshift-qe
+    repo: ocp-qe-perfscale-ci
+  labels:
+    ci-operator.openshift.io/cloud: aws
+    ci-operator.openshift.io/cloud-cluster-profile: aws-perfscale
+    ci-operator.openshift.io/variant: aws-4.14-nightly-x86
+    ci.openshift.io/generator: prowgen
+    job-release: "4.14"
+    pj-rehearse.openshift.io/can-be-rehearsed: "true"
+  name: periodic-ci-openshift-qe-ocp-qe-perfscale-ci-main-aws-4.14-nightly-x86-control-plane-120nodes
+  reporter_config:
+    slack:
+      channel: '#ocp-qe-scale-ci-results'
+      job_states_to_report:
+      - success
+      - failure
+      - error
+      report_template: '{{if eq .Status.State "success"}} :white_check_mark: Job *{{.Spec.Job}}*
+        ended with *{{.Status.State}}*. <{{.Status.URL}}|View logs> :white_check_mark:
+        {{else}} :warning:  Job *{{.Spec.Job}}* ended with *{{.Status.State}}*. <{{.Status.URL}}|View
+        logs> :warning: {{end}}'
+  spec:
+    containers:
+    - args:
+      - --gcs-upload-secret=/secrets/gcs/service-account.json
+      - --image-import-pull-secret=/etc/pull-secret/.dockerconfigjson
+      - --lease-server-credentials-file=/etc/boskos/credentials
+      - --report-credentials-file=/etc/report/credentials
+      - --secret-dir=/secrets/ci-pull-credentials
+      - --secret-dir=/usr/local/control-plane-120nodes-cluster-profile
+      - --target=control-plane-120nodes
+      - --variant=aws-4.14-nightly-x86
+      command:
+      - ci-operator
+      image: ci-operator:latest
+      imagePullPolicy: Always
+      name: ""
+      resources:
+        requests:
+          cpu: 10m
+      volumeMounts:
+      - mountPath: /etc/boskos
+        name: boskos
+        readOnly: true
+      - mountPath: /secrets/ci-pull-credentials
+        name: ci-pull-credentials
+        readOnly: true
+      - mountPath: /usr/local/control-plane-120nodes-cluster-profile
+        name: cluster-profile
+      - mountPath: /secrets/gcs
+        name: gcs-credentials
+        readOnly: true
+      - mountPath: /secrets/manifest-tool
+        name: manifest-tool-local-pusher
+        readOnly: true
+      - mountPath: /etc/pull-secret
+        name: pull-secret
+        readOnly: true
+      - mountPath: /etc/report
+        name: result-aggregator
+        readOnly: true
+    serviceAccountName: ci-operator
+    volumes:
+    - name: boskos
+      secret:
+        items:
+        - key: credentials
+          path: credentials
+        secretName: boskos-credentials
+    - name: ci-pull-credentials
+      secret:
+        secretName: ci-pull-credentials
+    - name: cluster-profile
+      secret:
+        secretName: cluster-secrets-aws-perfscale
+    - name: manifest-tool-local-pusher
+      secret:
+        secretName: manifest-tool-local-pusher
+    - name: pull-secret
+      secret:
+        secretName: registry-pull-credentials
+    - name: result-aggregator
+      secret:
+        secretName: result-aggregator
+- agent: kubernetes
+  cluster: build03
+  cron: 0 9 * * 2
+  decorate: true
+  decoration_config:
+    skip_cloning: true
+    timeout: 5h0m0s
+  extra_refs:
+  - base_ref: main
+    org: openshift-qe
+    repo: ocp-qe-perfscale-ci
+  labels:
+    ci-operator.openshift.io/cloud: aws
+    ci-operator.openshift.io/cloud-cluster-profile: aws-perfscale-qe
+    ci-operator.openshift.io/variant: aws-4.14-nightly-x86
+    ci.openshift.io/generator: prowgen
+    job-release: "4.14"
+    pj-rehearse.openshift.io/can-be-rehearsed: "true"
+  name: periodic-ci-openshift-qe-ocp-qe-perfscale-ci-main-aws-4.14-nightly-x86-control-plane-24nodes
+  reporter_config:
+    slack:
+      channel: '#ocp-qe-scale-ci-results'
+      job_states_to_report:
+      - success
+      - failure
+      - error
+      report_template: '{{if eq .Status.State "success"}} :white_check_mark: Job *{{.Spec.Job}}*
+        ended with *{{.Status.State}}*. <{{.Status.URL}}|View logs> :white_check_mark:
+        {{else}} :warning:  Job *{{.Spec.Job}}* ended with *{{.Status.State}}*. <{{.Status.URL}}|View
+        logs> :warning: {{end}}'
+  spec:
+    containers:
+    - args:
+      - --gcs-upload-secret=/secrets/gcs/service-account.json
+      - --image-import-pull-secret=/etc/pull-secret/.dockerconfigjson
+      - --lease-server-credentials-file=/etc/boskos/credentials
+      - --report-credentials-file=/etc/report/credentials
+      - --secret-dir=/secrets/ci-pull-credentials
+      - --secret-dir=/usr/local/control-plane-24nodes-cluster-profile
+      - --target=control-plane-24nodes
+      - --variant=aws-4.14-nightly-x86
+      command:
+      - ci-operator
+      image: ci-operator:latest
+      imagePullPolicy: Always
+      name: ""
+      resources:
+        requests:
+          cpu: 10m
+      volumeMounts:
+      - mountPath: /etc/boskos
+        name: boskos
+        readOnly: true
+      - mountPath: /secrets/ci-pull-credentials
+        name: ci-pull-credentials
+        readOnly: true
+      - mountPath: /usr/local/control-plane-24nodes-cluster-profile
+        name: cluster-profile
+      - mountPath: /secrets/gcs
+        name: gcs-credentials
+        readOnly: true
+      - mountPath: /secrets/manifest-tool
+        name: manifest-tool-local-pusher
+        readOnly: true
+      - mountPath: /etc/pull-secret
+        name: pull-secret
+        readOnly: true
+      - mountPath: /etc/report
+        name: result-aggregator
+        readOnly: true
+    serviceAccountName: ci-operator
+    volumes:
+    - name: boskos
+      secret:
+        items:
+        - key: credentials
+          path: credentials
+        secretName: boskos-credentials
+    - name: ci-pull-credentials
+      secret:
+        secretName: ci-pull-credentials
+    - name: cluster-profile
+      secret:
+        secretName: cluster-secrets-aws-perfscale-qe
+    - name: manifest-tool-local-pusher
+      secret:
+        secretName: manifest-tool-local-pusher
+    - name: pull-secret
+      secret:
+        secretName: registry-pull-credentials
+    - name: result-aggregator
+      secret:
+        secretName: result-aggregator
+- agent: kubernetes
+  cluster: build03
+  cron: 0 9 * * 1
+  decorate: true
+  decoration_config:
+    skip_cloning: true
+    timeout: 5h0m0s
+  extra_refs:
+  - base_ref: main
+    org: openshift-qe
+    repo: ocp-qe-perfscale-ci
+  labels:
+    ci-operator.openshift.io/cloud: aws
+    ci-operator.openshift.io/cloud-cluster-profile: aws-perfscale
+    ci-operator.openshift.io/variant: aws-4.14-nightly-x86
+    ci.openshift.io/generator: prowgen
+    job-release: "4.14"
+    pj-rehearse.openshift.io/can-be-rehearsed: "true"
+  name: periodic-ci-openshift-qe-ocp-qe-perfscale-ci-main-aws-4.14-nightly-x86-data-path-9nodes
+  reporter_config:
+    slack:
+      channel: '#ocp-qe-scale-ci-results'
+      job_states_to_report:
+      - success
+      - failure
+      - error
+      report_template: '{{if eq .Status.State "success"}} :white_check_mark: Job *{{.Spec.Job}}*
+        ended with *{{.Status.State}}*. <{{.Status.URL}}|View logs> :white_check_mark:
+        {{else}} :warning:  Job *{{.Spec.Job}}* ended with *{{.Status.State}}*. <{{.Status.URL}}|View
+        logs> :warning: {{end}}'
+  spec:
+    containers:
+    - args:
+      - --gcs-upload-secret=/secrets/gcs/service-account.json
+      - --image-import-pull-secret=/etc/pull-secret/.dockerconfigjson
+      - --lease-server-credentials-file=/etc/boskos/credentials
+      - --report-credentials-file=/etc/report/credentials
+      - --secret-dir=/secrets/ci-pull-credentials
+      - --secret-dir=/usr/local/data-path-9nodes-cluster-profile
+      - --target=data-path-9nodes
+      - --variant=aws-4.14-nightly-x86
+      command:
+      - ci-operator
+      image: ci-operator:latest
+      imagePullPolicy: Always
+      name: ""
+      resources:
+        requests:
+          cpu: 10m
+      volumeMounts:
+      - mountPath: /etc/boskos
+        name: boskos
+        readOnly: true
+      - mountPath: /secrets/ci-pull-credentials
+        name: ci-pull-credentials
+        readOnly: true
+      - mountPath: /usr/local/data-path-9nodes-cluster-profile
+        name: cluster-profile
+      - mountPath: /secrets/gcs
+        name: gcs-credentials
+        readOnly: true
+      - mountPath: /secrets/manifest-tool
+        name: manifest-tool-local-pusher
+        readOnly: true
+      - mountPath: /etc/pull-secret
+        name: pull-secret
+        readOnly: true
+      - mountPath: /etc/report
+        name: result-aggregator
+        readOnly: true
+    serviceAccountName: ci-operator
+    volumes:
+    - name: boskos
+      secret:
+        items:
+        - key: credentials
+          path: credentials
+        secretName: boskos-credentials
+    - name: ci-pull-credentials
+      secret:
+        secretName: ci-pull-credentials
+    - name: cluster-profile
+      secret:
+        secretName: cluster-secrets-aws-perfscale
+    - name: manifest-tool-local-pusher
+      secret:
+        secretName: manifest-tool-local-pusher
+    - name: pull-secret
+      secret:
+        secretName: registry-pull-credentials
+    - name: result-aggregator
+      secret:
+        secretName: result-aggregator
+- agent: kubernetes
+  cluster: build03
+  cron: 0 12 * * 1
+  decorate: true
+  decoration_config:
+    skip_cloning: true
+    timeout: 8h0m0s
+  extra_refs:
+  - base_ref: main
+    org: openshift-qe
+    repo: ocp-qe-perfscale-ci
+  labels:
+    ci-operator.openshift.io/cloud: aws
+    ci-operator.openshift.io/cloud-cluster-profile: aws-qe
+    ci-operator.openshift.io/variant: aws-4.14-nightly-x86-loaded-upgrade-from-4.12
+    ci.openshift.io/generator: prowgen
+    job-release: "4.14"
+    pj-rehearse.openshift.io/can-be-rehearsed: "true"
+  name: periodic-ci-openshift-qe-ocp-qe-perfscale-ci-main-aws-4.14-nightly-x86-loaded-upgrade-from-4.12-perfscale-aws-5nodes-loaded-upgrade-412to413to414-periodic
+  reporter_config:
+    slack:
+      channel: '#ocp-qe-scale-ci-results'
+      job_states_to_report:
+      - success
+      - failure
+      - error
+      report_template: '{{if eq .Status.State "success"}} :white_check_mark: Job *{{.Spec.Job}}*
+        ended with *{{.Status.State}}*. <{{.Status.URL}}|View logs> :white_check_mark:
+        {{else}} :warning:  Job *{{.Spec.Job}}* ended with *{{.Status.State}}*. <{{.Status.URL}}|View
+        logs> :warning: {{end}}'
+  spec:
+    containers:
+    - args:
+      - --gcs-upload-secret=/secrets/gcs/service-account.json
+      - --image-import-pull-secret=/etc/pull-secret/.dockerconfigjson
+      - --lease-server-credentials-file=/etc/boskos/credentials
+      - --report-credentials-file=/etc/report/credentials
+      - --secret-dir=/secrets/ci-pull-credentials
+      - --secret-dir=/usr/local/perfscale-aws-5nodes-loaded-upgrade-412to413to414-periodic-cluster-profile
+      - --target=perfscale-aws-5nodes-loaded-upgrade-412to413to414-periodic
+      - --variant=aws-4.14-nightly-x86-loaded-upgrade-from-4.12
+      command:
+      - ci-operator
+      image: ci-operator:latest
+      imagePullPolicy: Always
+      name: ""
+      resources:
+        requests:
+          cpu: 10m
+      volumeMounts:
+      - mountPath: /etc/boskos
+        name: boskos
+        readOnly: true
+      - mountPath: /secrets/ci-pull-credentials
+        name: ci-pull-credentials
+        readOnly: true
+      - mountPath: /usr/local/perfscale-aws-5nodes-loaded-upgrade-412to413to414-periodic-cluster-profile
+        name: cluster-profile
+      - mountPath: /secrets/gcs
+        name: gcs-credentials
+        readOnly: true
+      - mountPath: /secrets/manifest-tool
+        name: manifest-tool-local-pusher
+        readOnly: true
+      - mountPath: /etc/pull-secret
+        name: pull-secret
+        readOnly: true
+      - mountPath: /etc/report
+        name: result-aggregator
+        readOnly: true
+    serviceAccountName: ci-operator
+    volumes:
+    - name: boskos
+      secret:
+        items:
+        - key: credentials
+          path: credentials
+        secretName: boskos-credentials
+    - name: ci-pull-credentials
+      secret:
+        secretName: ci-pull-credentials
+    - name: cluster-profile
+      secret:
+        secretName: cluster-secrets-aws-qe
+    - name: manifest-tool-local-pusher
+      secret:
+        secretName: manifest-tool-local-pusher
+    - name: pull-secret
+      secret:
+        secretName: registry-pull-credentials
+    - name: result-aggregator
+      secret:
+        secretName: result-aggregator
+- agent: kubernetes
+  cluster: build03
+  cron: 0 19 * * 2
+  decorate: true
+  decoration_config:
+    skip_cloning: true
+    timeout: 5h0m0s
+  extra_refs:
+  - base_ref: main
+    org: openshift-qe
+    repo: ocp-qe-perfscale-ci
+  labels:
+    ci-operator.openshift.io/cloud: aws
+    ci-operator.openshift.io/cloud-cluster-profile: aws-perfscale-qe
+    ci-operator.openshift.io/variant: aws-4.14-nightly-x86
+    ci.openshift.io/generator: prowgen
+    job-release: "4.14"
+    pj-rehearse.openshift.io/can-be-rehearsed: "true"
+  name: periodic-ci-openshift-qe-ocp-qe-perfscale-ci-main-aws-4.14-nightly-x86-node-density-cni-24nodes
+  reporter_config:
+    slack:
+      channel: '#ocp-qe-scale-ci-results'
+      job_states_to_report:
+      - success
+      - failure
+      - error
+      report_template: '{{if eq .Status.State "success"}} :white_check_mark: Job *{{.Spec.Job}}*
+        ended with *{{.Status.State}}*. <{{.Status.URL}}|View logs> :white_check_mark:
+        {{else}} :warning:  Job *{{.Spec.Job}}* ended with *{{.Status.State}}*. <{{.Status.URL}}|View
+        logs> :warning: {{end}}'
+  spec:
+    containers:
+    - args:
+      - --gcs-upload-secret=/secrets/gcs/service-account.json
+      - --image-import-pull-secret=/etc/pull-secret/.dockerconfigjson
+      - --lease-server-credentials-file=/etc/boskos/credentials
+      - --report-credentials-file=/etc/report/credentials
+      - --secret-dir=/secrets/ci-pull-credentials
+      - --secret-dir=/usr/local/node-density-cni-24nodes-cluster-profile
+      - --target=node-density-cni-24nodes
+      - --variant=aws-4.14-nightly-x86
+      command:
+      - ci-operator
+      image: ci-operator:latest
+      imagePullPolicy: Always
+      name: ""
+      resources:
+        requests:
+          cpu: 10m
+      volumeMounts:
+      - mountPath: /etc/boskos
+        name: boskos
+        readOnly: true
+      - mountPath: /secrets/ci-pull-credentials
+        name: ci-pull-credentials
+        readOnly: true
+      - mountPath: /usr/local/node-density-cni-24nodes-cluster-profile
+        name: cluster-profile
+      - mountPath: /secrets/gcs
+        name: gcs-credentials
+        readOnly: true
+      - mountPath: /secrets/manifest-tool
+        name: manifest-tool-local-pusher
+        readOnly: true
+      - mountPath: /etc/pull-secret
+        name: pull-secret
+        readOnly: true
+      - mountPath: /etc/report
+        name: result-aggregator
+        readOnly: true
+    serviceAccountName: ci-operator
+    volumes:
+    - name: boskos
+      secret:
+        items:
+        - key: credentials
+          path: credentials
+        secretName: boskos-credentials
+    - name: ci-pull-credentials
+      secret:
+        secretName: ci-pull-credentials
+    - name: cluster-profile
+      secret:
+        secretName: cluster-secrets-aws-perfscale-qe
+    - name: manifest-tool-local-pusher
+      secret:
+        secretName: manifest-tool-local-pusher
+    - name: pull-secret
+      secret:
+        secretName: registry-pull-credentials
+    - name: result-aggregator
+      secret:
+        secretName: result-aggregator
+- agent: kubernetes
+  cluster: build03
+  cron: 0 18 * * 2
+  decorate: true
+  decoration_config:
+    skip_cloning: true
+    timeout: 5h0m0s
+  extra_refs:
+  - base_ref: main
+    org: openshift-qe
+    repo: ocp-qe-perfscale-ci
+  labels:
+    ci-operator.openshift.io/cloud: aws
+    ci-operator.openshift.io/cloud-cluster-profile: aws-perfscale-qe
+    ci-operator.openshift.io/variant: aws-4.14-nightly-x86
+    ci.openshift.io/generator: prowgen
+    job-release: "4.14"
+    pj-rehearse.openshift.io/can-be-rehearsed: "true"
+  name: periodic-ci-openshift-qe-ocp-qe-perfscale-ci-main-aws-4.14-nightly-x86-node-density-heavy-24nodes
+  reporter_config:
+    slack:
+      channel: '#ocp-qe-scale-ci-results'
+      job_states_to_report:
+      - success
+      - failure
+      - error
+      report_template: '{{if eq .Status.State "success"}} :white_check_mark: Job *{{.Spec.Job}}*
+        ended with *{{.Status.State}}*. <{{.Status.URL}}|View logs> :white_check_mark:
+        {{else}} :warning:  Job *{{.Spec.Job}}* ended with *{{.Status.State}}*. <{{.Status.URL}}|View
+        logs> :warning: {{end}}'
+  spec:
+    containers:
+    - args:
+      - --gcs-upload-secret=/secrets/gcs/service-account.json
+      - --image-import-pull-secret=/etc/pull-secret/.dockerconfigjson
+      - --lease-server-credentials-file=/etc/boskos/credentials
+      - --report-credentials-file=/etc/report/credentials
+      - --secret-dir=/secrets/ci-pull-credentials
+      - --secret-dir=/usr/local/node-density-heavy-24nodes-cluster-profile
+      - --target=node-density-heavy-24nodes
+      - --variant=aws-4.14-nightly-x86
+      command:
+      - ci-operator
+      image: ci-operator:latest
+      imagePullPolicy: Always
+      name: ""
+      resources:
+        requests:
+          cpu: 10m
+      volumeMounts:
+      - mountPath: /etc/boskos
+        name: boskos
+        readOnly: true
+      - mountPath: /secrets/ci-pull-credentials
+        name: ci-pull-credentials
+        readOnly: true
+      - mountPath: /usr/local/node-density-heavy-24nodes-cluster-profile
+        name: cluster-profile
+      - mountPath: /secrets/gcs
+        name: gcs-credentials
+        readOnly: true
+      - mountPath: /secrets/manifest-tool
+        name: manifest-tool-local-pusher
+        readOnly: true
+      - mountPath: /etc/pull-secret
+        name: pull-secret
+        readOnly: true
+      - mountPath: /etc/report
+        name: result-aggregator
+        readOnly: true
+    serviceAccountName: ci-operator
+    volumes:
+    - name: boskos
+      secret:
+        items:
+        - key: credentials
+          path: credentials
+        secretName: boskos-credentials
+    - name: ci-pull-credentials
+      secret:
+        secretName: ci-pull-credentials
+    - name: cluster-profile
+      secret:
+        secretName: cluster-secrets-aws-perfscale-qe
+    - name: manifest-tool-local-pusher
+      secret:
+        secretName: manifest-tool-local-pusher
+    - name: pull-secret
+      secret:
+        secretName: registry-pull-credentials
+    - name: result-aggregator
+      secret:
+        secretName: result-aggregator
+- agent: kubernetes
+  cluster: build03
+  cron: 0 1 * * 1,3
+  decorate: true
+  decoration_config:
+    skip_cloning: true
+    timeout: 8h0m0s
+  extra_refs:
+  - base_ref: main
+    org: openshift-qe
+    repo: ocp-qe-perfscale-ci
+  labels:
+    ci-operator.openshift.io/cloud: aws
+    ci-operator.openshift.io/cloud-cluster-profile: aws-perfscale
+    ci-operator.openshift.io/variant: aws-4.14-nightly-x86-ovnic
+    ci.openshift.io/generator: prowgen
+    job-release: "4.14"
+    pj-rehearse.openshift.io/can-be-rehearsed: "true"
   name: periodic-ci-openshift-qe-ocp-qe-perfscale-ci-main-aws-4.14-nightly-x86-ovnic-perfscale-aws-ci-control-plane-test-252nodes-scale-ovnic
-=======
-  name: periodic-ci-openshift-qe-ocp-qe-perfscale-ci-main-aws-4.14-nightly-arm-node-density-cni-24nodes
->>>>>>> 6eab39af
-  reporter_config:
-    slack:
-      channel: '#ocp-qe-scale-ci-results'
-      job_states_to_report:
-      - success
-      - failure
-      - error
-      report_template: '{{if eq .Status.State "success"}} :white_check_mark: Job *{{.Spec.Job}}*
-        ended with *{{.Status.State}}*. <{{.Status.URL}}|View logs> :white_check_mark:
-        {{else}} :warning:  Job *{{.Spec.Job}}* ended with *{{.Status.State}}*. <{{.Status.URL}}|View
-        logs> :warning: {{end}}'
-  spec:
-    containers:
-    - args:
-      - --gcs-upload-secret=/secrets/gcs/service-account.json
-      - --image-import-pull-secret=/etc/pull-secret/.dockerconfigjson
-      - --lease-server-credentials-file=/etc/boskos/credentials
-      - --report-credentials-file=/etc/report/credentials
-      - --secret-dir=/secrets/ci-pull-credentials
-<<<<<<< HEAD
+  reporter_config:
+    slack:
+      channel: '#ocp-qe-scale-ci-results'
+      job_states_to_report:
+      - success
+      - failure
+      - error
+      report_template: '{{if eq .Status.State "success"}} :white_check_mark: Job *{{.Spec.Job}}*
+        ended with *{{.Status.State}}*. <{{.Status.URL}}|View logs> :white_check_mark:
+        {{else}} :warning:  Job *{{.Spec.Job}}* ended with *{{.Status.State}}*. <{{.Status.URL}}|View
+        logs> :warning: {{end}}'
+  spec:
+    containers:
+    - args:
+      - --gcs-upload-secret=/secrets/gcs/service-account.json
+      - --image-import-pull-secret=/etc/pull-secret/.dockerconfigjson
+      - --lease-server-credentials-file=/etc/boskos/credentials
+      - --report-credentials-file=/etc/report/credentials
+      - --secret-dir=/secrets/ci-pull-credentials
       - --secret-dir=/usr/local/perfscale-aws-ci-control-plane-test-252nodes-scale-ovnic-cluster-profile
       - --target=perfscale-aws-ci-control-plane-test-252nodes-scale-ovnic
       - --variant=aws-4.14-nightly-x86-ovnic
-=======
-      - --secret-dir=/usr/local/node-density-cni-24nodes-cluster-profile
-      - --target=node-density-cni-24nodes
-      - --variant=aws-4.14-nightly-arm
->>>>>>> 6eab39af
-      command:
-      - ci-operator
-      image: ci-operator:latest
-      imagePullPolicy: Always
-      name: ""
-      resources:
-        requests:
-          cpu: 10m
-      volumeMounts:
-      - mountPath: /etc/boskos
-        name: boskos
-        readOnly: true
-      - mountPath: /secrets/ci-pull-credentials
-        name: ci-pull-credentials
-        readOnly: true
-<<<<<<< HEAD
+      command:
+      - ci-operator
+      image: ci-operator:latest
+      imagePullPolicy: Always
+      name: ""
+      resources:
+        requests:
+          cpu: 10m
+      volumeMounts:
+      - mountPath: /etc/boskos
+        name: boskos
+        readOnly: true
+      - mountPath: /secrets/ci-pull-credentials
+        name: ci-pull-credentials
+        readOnly: true
       - mountPath: /usr/local/perfscale-aws-ci-control-plane-test-252nodes-scale-ovnic-cluster-profile
-=======
-      - mountPath: /usr/local/node-density-cni-24nodes-cluster-profile
->>>>>>> 6eab39af
-        name: cluster-profile
-      - mountPath: /secrets/gcs
-        name: gcs-credentials
-        readOnly: true
-      - mountPath: /secrets/manifest-tool
-        name: manifest-tool-local-pusher
-        readOnly: true
-      - mountPath: /etc/pull-secret
-        name: pull-secret
-        readOnly: true
-      - mountPath: /etc/report
-        name: result-aggregator
-        readOnly: true
-    serviceAccountName: ci-operator
-    volumes:
-    - name: boskos
-      secret:
-        items:
-        - key: credentials
-          path: credentials
-        secretName: boskos-credentials
-    - name: ci-pull-credentials
-      secret:
-        secretName: ci-pull-credentials
-    - name: cluster-profile
-      secret:
-        secretName: cluster-secrets-aws-perfscale-qe
+        name: cluster-profile
+      - mountPath: /secrets/gcs
+        name: gcs-credentials
+        readOnly: true
+      - mountPath: /secrets/manifest-tool
+        name: manifest-tool-local-pusher
+        readOnly: true
+      - mountPath: /etc/pull-secret
+        name: pull-secret
+        readOnly: true
+      - mountPath: /etc/report
+        name: result-aggregator
+        readOnly: true
+    serviceAccountName: ci-operator
+    volumes:
+    - name: boskos
+      secret:
+        items:
+        - key: credentials
+          path: credentials
+        secretName: boskos-credentials
+    - name: ci-pull-credentials
+      secret:
+        secretName: ci-pull-credentials
+    - name: cluster-profile
+      secret:
+        secretName: cluster-secrets-aws-perfscale
     - name: manifest-tool-local-pusher
       secret:
         secretName: manifest-tool-local-pusher
@@ -1314,102 +2137,88 @@
         secretName: result-aggregator
 - agent: kubernetes
   cluster: build03
-  cron: 0 18 * * 2
-  decorate: true
-  decoration_config:
-    skip_cloning: true
-    timeout: 5h0m0s
+  cron: 0 12 * * 1,3
+  decorate: true
+  decoration_config:
+    skip_cloning: true
+    timeout: 8h0m0s
   extra_refs:
   - base_ref: main
     org: openshift-qe
     repo: ocp-qe-perfscale-ci
   labels:
     ci-operator.openshift.io/cloud: aws
-    ci-operator.openshift.io/cloud-cluster-profile: aws-perfscale-qe
-    ci-operator.openshift.io/variant: aws-4.14-nightly-arm
+    ci-operator.openshift.io/cloud-cluster-profile: aws-perfscale
+    ci-operator.openshift.io/variant: aws-4.14-nightly-x86-ovnic
     ci.openshift.io/generator: prowgen
     job-release: "4.14"
     pj-rehearse.openshift.io/can-be-rehearsed: "true"
-<<<<<<< HEAD
   name: periodic-ci-openshift-qe-ocp-qe-perfscale-ci-main-aws-4.14-nightly-x86-ovnic-perfscale-aws-cni-120ppn-test-252nodes-scale-ovnic
-=======
-  name: periodic-ci-openshift-qe-ocp-qe-perfscale-ci-main-aws-4.14-nightly-arm-node-density-heavy-24nodes
->>>>>>> 6eab39af
-  reporter_config:
-    slack:
-      channel: '#ocp-qe-scale-ci-results'
-      job_states_to_report:
-      - success
-      - failure
-      - error
-      report_template: '{{if eq .Status.State "success"}} :white_check_mark: Job *{{.Spec.Job}}*
-        ended with *{{.Status.State}}*. <{{.Status.URL}}|View logs> :white_check_mark:
-        {{else}} :warning:  Job *{{.Spec.Job}}* ended with *{{.Status.State}}*. <{{.Status.URL}}|View
-        logs> :warning: {{end}}'
-  spec:
-    containers:
-    - args:
-      - --gcs-upload-secret=/secrets/gcs/service-account.json
-      - --image-import-pull-secret=/etc/pull-secret/.dockerconfigjson
-      - --lease-server-credentials-file=/etc/boskos/credentials
-      - --report-credentials-file=/etc/report/credentials
-      - --secret-dir=/secrets/ci-pull-credentials
-<<<<<<< HEAD
+  reporter_config:
+    slack:
+      channel: '#ocp-qe-scale-ci-results'
+      job_states_to_report:
+      - success
+      - failure
+      - error
+      report_template: '{{if eq .Status.State "success"}} :white_check_mark: Job *{{.Spec.Job}}*
+        ended with *{{.Status.State}}*. <{{.Status.URL}}|View logs> :white_check_mark:
+        {{else}} :warning:  Job *{{.Spec.Job}}* ended with *{{.Status.State}}*. <{{.Status.URL}}|View
+        logs> :warning: {{end}}'
+  spec:
+    containers:
+    - args:
+      - --gcs-upload-secret=/secrets/gcs/service-account.json
+      - --image-import-pull-secret=/etc/pull-secret/.dockerconfigjson
+      - --lease-server-credentials-file=/etc/boskos/credentials
+      - --report-credentials-file=/etc/report/credentials
+      - --secret-dir=/secrets/ci-pull-credentials
       - --secret-dir=/usr/local/perfscale-aws-cni-120ppn-test-252nodes-scale-ovnic-cluster-profile
       - --target=perfscale-aws-cni-120ppn-test-252nodes-scale-ovnic
       - --variant=aws-4.14-nightly-x86-ovnic
-=======
-      - --secret-dir=/usr/local/node-density-heavy-24nodes-cluster-profile
-      - --target=node-density-heavy-24nodes
-      - --variant=aws-4.14-nightly-arm
->>>>>>> 6eab39af
-      command:
-      - ci-operator
-      image: ci-operator:latest
-      imagePullPolicy: Always
-      name: ""
-      resources:
-        requests:
-          cpu: 10m
-      volumeMounts:
-      - mountPath: /etc/boskos
-        name: boskos
-        readOnly: true
-      - mountPath: /secrets/ci-pull-credentials
-        name: ci-pull-credentials
-        readOnly: true
-<<<<<<< HEAD
+      command:
+      - ci-operator
+      image: ci-operator:latest
+      imagePullPolicy: Always
+      name: ""
+      resources:
+        requests:
+          cpu: 10m
+      volumeMounts:
+      - mountPath: /etc/boskos
+        name: boskos
+        readOnly: true
+      - mountPath: /secrets/ci-pull-credentials
+        name: ci-pull-credentials
+        readOnly: true
       - mountPath: /usr/local/perfscale-aws-cni-120ppn-test-252nodes-scale-ovnic-cluster-profile
-=======
-      - mountPath: /usr/local/node-density-heavy-24nodes-cluster-profile
->>>>>>> 6eab39af
-        name: cluster-profile
-      - mountPath: /secrets/gcs
-        name: gcs-credentials
-        readOnly: true
-      - mountPath: /secrets/manifest-tool
-        name: manifest-tool-local-pusher
-        readOnly: true
-      - mountPath: /etc/pull-secret
-        name: pull-secret
-        readOnly: true
-      - mountPath: /etc/report
-        name: result-aggregator
-        readOnly: true
-    serviceAccountName: ci-operator
-    volumes:
-    - name: boskos
-      secret:
-        items:
-        - key: credentials
-          path: credentials
-        secretName: boskos-credentials
-    - name: ci-pull-credentials
-      secret:
-        secretName: ci-pull-credentials
-    - name: cluster-profile
-      secret:
-        secretName: cluster-secrets-aws-perfscale-qe
+        name: cluster-profile
+      - mountPath: /secrets/gcs
+        name: gcs-credentials
+        readOnly: true
+      - mountPath: /secrets/manifest-tool
+        name: manifest-tool-local-pusher
+        readOnly: true
+      - mountPath: /etc/pull-secret
+        name: pull-secret
+        readOnly: true
+      - mountPath: /etc/report
+        name: result-aggregator
+        readOnly: true
+    serviceAccountName: ci-operator
+    volumes:
+    - name: boskos
+      secret:
+        items:
+        - key: credentials
+          path: credentials
+        secretName: boskos-credentials
+    - name: ci-pull-credentials
+      secret:
+        secretName: ci-pull-credentials
+    - name: cluster-profile
+      secret:
+        secretName: cluster-secrets-aws-perfscale
     - name: manifest-tool-local-pusher
       secret:
         secretName: manifest-tool-local-pusher
@@ -1421,912 +2230,61 @@
         secretName: result-aggregator
 - agent: kubernetes
   cluster: build03
-  cron: 0 0 8,22 * *
-  decorate: true
-  decoration_config:
-    skip_cloning: true
-    timeout: 5h0m0s
+  cron: 0 19 * * 1,3
+  decorate: true
+  decoration_config:
+    skip_cloning: true
+    timeout: 8h0m0s
   extra_refs:
   - base_ref: main
     org: openshift-qe
     repo: ocp-qe-perfscale-ci
   labels:
     ci-operator.openshift.io/cloud: aws
-    ci-operator.openshift.io/cloud-cluster-profile: aws-perfscale-qe
-    ci-operator.openshift.io/variant: aws-4.14-nightly-x86
+    ci-operator.openshift.io/cloud-cluster-profile: aws-perfscale
+    ci-operator.openshift.io/variant: aws-4.14-nightly-x86-ovnic
     ci.openshift.io/generator: prowgen
     job-release: "4.14"
     pj-rehearse.openshift.io/can-be-rehearsed: "true"
-<<<<<<< HEAD
   name: periodic-ci-openshift-qe-ocp-qe-perfscale-ci-main-aws-4.14-nightly-x86-ovnic-perfscale-aws-cni-220ppn-test-252nodes-scale-ovnic
-=======
-  name: periodic-ci-openshift-qe-ocp-qe-perfscale-ci-main-aws-4.14-nightly-x86-conc-builds-3nodes
->>>>>>> 6eab39af
-  reporter_config:
-    slack:
-      channel: '#ocp-qe-scale-ci-results'
-      job_states_to_report:
-      - success
-      - failure
-      - error
-      report_template: '{{if eq .Status.State "success"}} :white_check_mark: Job *{{.Spec.Job}}*
-        ended with *{{.Status.State}}*. <{{.Status.URL}}|View logs> :white_check_mark:
-        {{else}} :warning:  Job *{{.Spec.Job}}* ended with *{{.Status.State}}*. <{{.Status.URL}}|View
-        logs> :warning: {{end}}'
-  spec:
-    containers:
-    - args:
-      - --gcs-upload-secret=/secrets/gcs/service-account.json
-      - --image-import-pull-secret=/etc/pull-secret/.dockerconfigjson
-      - --lease-server-credentials-file=/etc/boskos/credentials
-      - --report-credentials-file=/etc/report/credentials
-      - --secret-dir=/secrets/ci-pull-credentials
-<<<<<<< HEAD
+  reporter_config:
+    slack:
+      channel: '#ocp-qe-scale-ci-results'
+      job_states_to_report:
+      - success
+      - failure
+      - error
+      report_template: '{{if eq .Status.State "success"}} :white_check_mark: Job *{{.Spec.Job}}*
+        ended with *{{.Status.State}}*. <{{.Status.URL}}|View logs> :white_check_mark:
+        {{else}} :warning:  Job *{{.Spec.Job}}* ended with *{{.Status.State}}*. <{{.Status.URL}}|View
+        logs> :warning: {{end}}'
+  spec:
+    containers:
+    - args:
+      - --gcs-upload-secret=/secrets/gcs/service-account.json
+      - --image-import-pull-secret=/etc/pull-secret/.dockerconfigjson
+      - --lease-server-credentials-file=/etc/boskos/credentials
+      - --report-credentials-file=/etc/report/credentials
+      - --secret-dir=/secrets/ci-pull-credentials
       - --secret-dir=/usr/local/perfscale-aws-cni-220ppn-test-252nodes-scale-ovnic-cluster-profile
       - --target=perfscale-aws-cni-220ppn-test-252nodes-scale-ovnic
       - --variant=aws-4.14-nightly-x86-ovnic
-=======
-      - --secret-dir=/usr/local/conc-builds-3nodes-cluster-profile
-      - --target=conc-builds-3nodes
-      - --variant=aws-4.14-nightly-x86
->>>>>>> 6eab39af
-      command:
-      - ci-operator
-      image: ci-operator:latest
-      imagePullPolicy: Always
-      name: ""
-      resources:
-        requests:
-          cpu: 10m
-      volumeMounts:
-      - mountPath: /etc/boskos
-        name: boskos
-        readOnly: true
-      - mountPath: /secrets/ci-pull-credentials
-        name: ci-pull-credentials
-        readOnly: true
-<<<<<<< HEAD
+      command:
+      - ci-operator
+      image: ci-operator:latest
+      imagePullPolicy: Always
+      name: ""
+      resources:
+        requests:
+          cpu: 10m
+      volumeMounts:
+      - mountPath: /etc/boskos
+        name: boskos
+        readOnly: true
+      - mountPath: /secrets/ci-pull-credentials
+        name: ci-pull-credentials
+        readOnly: true
       - mountPath: /usr/local/perfscale-aws-cni-220ppn-test-252nodes-scale-ovnic-cluster-profile
-=======
-      - mountPath: /usr/local/conc-builds-3nodes-cluster-profile
->>>>>>> 6eab39af
-        name: cluster-profile
-      - mountPath: /secrets/gcs
-        name: gcs-credentials
-        readOnly: true
-      - mountPath: /secrets/manifest-tool
-        name: manifest-tool-local-pusher
-        readOnly: true
-      - mountPath: /etc/pull-secret
-        name: pull-secret
-        readOnly: true
-      - mountPath: /etc/report
-        name: result-aggregator
-        readOnly: true
-    serviceAccountName: ci-operator
-    volumes:
-    - name: boskos
-      secret:
-        items:
-        - key: credentials
-          path: credentials
-        secretName: boskos-credentials
-    - name: ci-pull-credentials
-      secret:
-        secretName: ci-pull-credentials
-    - name: cluster-profile
-      secret:
-        secretName: cluster-secrets-aws-perfscale-qe
-    - name: manifest-tool-local-pusher
-      secret:
-        secretName: manifest-tool-local-pusher
-    - name: pull-secret
-      secret:
-        secretName: registry-pull-credentials
-    - name: result-aggregator
-      secret:
-        secretName: result-aggregator
-- agent: kubernetes
-  cluster: build03
-  cron: 0 13 * * 4
-  decorate: true
-  decoration_config:
-    skip_cloning: true
-    timeout: 5h0m0s
-  extra_refs:
-  - base_ref: main
-    org: openshift-qe
-    repo: ocp-qe-perfscale-ci
-  labels:
-    ci-operator.openshift.io/cloud: aws
-    ci-operator.openshift.io/cloud-cluster-profile: aws-perfscale
-    ci-operator.openshift.io/variant: aws-4.14-nightly-x86
-    ci.openshift.io/generator: prowgen
-    job-release: "4.14"
-    pj-rehearse.openshift.io/can-be-rehearsed: "true"
-  name: periodic-ci-openshift-qe-ocp-qe-perfscale-ci-main-aws-4.14-nightly-x86-control-plane-120nodes
-  reporter_config:
-    slack:
-      channel: '#ocp-qe-scale-ci-results'
-      job_states_to_report:
-      - success
-      - failure
-      - error
-      report_template: '{{if eq .Status.State "success"}} :white_check_mark: Job *{{.Spec.Job}}*
-        ended with *{{.Status.State}}*. <{{.Status.URL}}|View logs> :white_check_mark:
-        {{else}} :warning:  Job *{{.Spec.Job}}* ended with *{{.Status.State}}*. <{{.Status.URL}}|View
-        logs> :warning: {{end}}'
-  spec:
-    containers:
-    - args:
-      - --gcs-upload-secret=/secrets/gcs/service-account.json
-      - --image-import-pull-secret=/etc/pull-secret/.dockerconfigjson
-      - --lease-server-credentials-file=/etc/boskos/credentials
-      - --report-credentials-file=/etc/report/credentials
-      - --secret-dir=/secrets/ci-pull-credentials
-      - --secret-dir=/usr/local/control-plane-120nodes-cluster-profile
-      - --target=control-plane-120nodes
-      - --variant=aws-4.14-nightly-x86
-      command:
-      - ci-operator
-      image: ci-operator:latest
-      imagePullPolicy: Always
-      name: ""
-      resources:
-        requests:
-          cpu: 10m
-      volumeMounts:
-      - mountPath: /etc/boskos
-        name: boskos
-        readOnly: true
-      - mountPath: /secrets/ci-pull-credentials
-        name: ci-pull-credentials
-        readOnly: true
-      - mountPath: /usr/local/control-plane-120nodes-cluster-profile
-        name: cluster-profile
-      - mountPath: /secrets/gcs
-        name: gcs-credentials
-        readOnly: true
-      - mountPath: /secrets/manifest-tool
-        name: manifest-tool-local-pusher
-        readOnly: true
-      - mountPath: /etc/pull-secret
-        name: pull-secret
-        readOnly: true
-      - mountPath: /etc/report
-        name: result-aggregator
-        readOnly: true
-    serviceAccountName: ci-operator
-    volumes:
-    - name: boskos
-      secret:
-        items:
-        - key: credentials
-          path: credentials
-        secretName: boskos-credentials
-    - name: ci-pull-credentials
-      secret:
-        secretName: ci-pull-credentials
-    - name: cluster-profile
-      secret:
-        secretName: cluster-secrets-aws-perfscale
-    - name: manifest-tool-local-pusher
-      secret:
-        secretName: manifest-tool-local-pusher
-    - name: pull-secret
-      secret:
-        secretName: registry-pull-credentials
-    - name: result-aggregator
-      secret:
-        secretName: result-aggregator
-- agent: kubernetes
-  cluster: build03
-  cron: 0 9 * * 2
-  decorate: true
-  decoration_config:
-    skip_cloning: true
-    timeout: 5h0m0s
-  extra_refs:
-  - base_ref: main
-    org: openshift-qe
-    repo: ocp-qe-perfscale-ci
-  labels:
-    ci-operator.openshift.io/cloud: aws
-    ci-operator.openshift.io/cloud-cluster-profile: aws-perfscale-qe
-    ci-operator.openshift.io/variant: aws-4.14-nightly-x86
-    ci.openshift.io/generator: prowgen
-    job-release: "4.14"
-    pj-rehearse.openshift.io/can-be-rehearsed: "true"
-  name: periodic-ci-openshift-qe-ocp-qe-perfscale-ci-main-aws-4.14-nightly-x86-control-plane-24nodes
-  reporter_config:
-    slack:
-      channel: '#ocp-qe-scale-ci-results'
-      job_states_to_report:
-      - success
-      - failure
-      - error
-      report_template: '{{if eq .Status.State "success"}} :white_check_mark: Job *{{.Spec.Job}}*
-        ended with *{{.Status.State}}*. <{{.Status.URL}}|View logs> :white_check_mark:
-        {{else}} :warning:  Job *{{.Spec.Job}}* ended with *{{.Status.State}}*. <{{.Status.URL}}|View
-        logs> :warning: {{end}}'
-  spec:
-    containers:
-    - args:
-      - --gcs-upload-secret=/secrets/gcs/service-account.json
-      - --image-import-pull-secret=/etc/pull-secret/.dockerconfigjson
-      - --lease-server-credentials-file=/etc/boskos/credentials
-      - --report-credentials-file=/etc/report/credentials
-      - --secret-dir=/secrets/ci-pull-credentials
-      - --secret-dir=/usr/local/control-plane-24nodes-cluster-profile
-      - --target=control-plane-24nodes
-      - --variant=aws-4.14-nightly-x86
-      command:
-      - ci-operator
-      image: ci-operator:latest
-      imagePullPolicy: Always
-      name: ""
-      resources:
-        requests:
-          cpu: 10m
-      volumeMounts:
-      - mountPath: /etc/boskos
-        name: boskos
-        readOnly: true
-      - mountPath: /secrets/ci-pull-credentials
-        name: ci-pull-credentials
-        readOnly: true
-      - mountPath: /usr/local/control-plane-24nodes-cluster-profile
-        name: cluster-profile
-      - mountPath: /secrets/gcs
-        name: gcs-credentials
-        readOnly: true
-      - mountPath: /secrets/manifest-tool
-        name: manifest-tool-local-pusher
-        readOnly: true
-      - mountPath: /etc/pull-secret
-        name: pull-secret
-        readOnly: true
-      - mountPath: /etc/report
-        name: result-aggregator
-        readOnly: true
-    serviceAccountName: ci-operator
-    volumes:
-    - name: boskos
-      secret:
-        items:
-        - key: credentials
-          path: credentials
-        secretName: boskos-credentials
-    - name: ci-pull-credentials
-      secret:
-        secretName: ci-pull-credentials
-    - name: cluster-profile
-      secret:
-        secretName: cluster-secrets-aws-perfscale-qe
-    - name: manifest-tool-local-pusher
-      secret:
-        secretName: manifest-tool-local-pusher
-    - name: pull-secret
-      secret:
-        secretName: registry-pull-credentials
-    - name: result-aggregator
-      secret:
-        secretName: result-aggregator
-- agent: kubernetes
-  cluster: build03
-  cron: 0 9 * * 1
-  decorate: true
-  decoration_config:
-    skip_cloning: true
-    timeout: 5h0m0s
-  extra_refs:
-  - base_ref: main
-    org: openshift-qe
-    repo: ocp-qe-perfscale-ci
-  labels:
-    ci-operator.openshift.io/cloud: aws
-    ci-operator.openshift.io/cloud-cluster-profile: aws-perfscale
-    ci-operator.openshift.io/variant: aws-4.14-nightly-x86
-    ci.openshift.io/generator: prowgen
-    job-release: "4.14"
-    pj-rehearse.openshift.io/can-be-rehearsed: "true"
-  name: periodic-ci-openshift-qe-ocp-qe-perfscale-ci-main-aws-4.14-nightly-x86-data-path-9nodes
-  reporter_config:
-    slack:
-      channel: '#ocp-qe-scale-ci-results'
-      job_states_to_report:
-      - success
-      - failure
-      - error
-      report_template: '{{if eq .Status.State "success"}} :white_check_mark: Job *{{.Spec.Job}}*
-        ended with *{{.Status.State}}*. <{{.Status.URL}}|View logs> :white_check_mark:
-        {{else}} :warning:  Job *{{.Spec.Job}}* ended with *{{.Status.State}}*. <{{.Status.URL}}|View
-        logs> :warning: {{end}}'
-  spec:
-    containers:
-    - args:
-      - --gcs-upload-secret=/secrets/gcs/service-account.json
-      - --image-import-pull-secret=/etc/pull-secret/.dockerconfigjson
-      - --lease-server-credentials-file=/etc/boskos/credentials
-      - --report-credentials-file=/etc/report/credentials
-      - --secret-dir=/secrets/ci-pull-credentials
-      - --secret-dir=/usr/local/data-path-9nodes-cluster-profile
-      - --target=data-path-9nodes
-      - --variant=aws-4.14-nightly-x86
-      command:
-      - ci-operator
-      image: ci-operator:latest
-      imagePullPolicy: Always
-      name: ""
-      resources:
-        requests:
-          cpu: 10m
-      volumeMounts:
-      - mountPath: /etc/boskos
-        name: boskos
-        readOnly: true
-      - mountPath: /secrets/ci-pull-credentials
-        name: ci-pull-credentials
-        readOnly: true
-      - mountPath: /usr/local/data-path-9nodes-cluster-profile
-        name: cluster-profile
-      - mountPath: /secrets/gcs
-        name: gcs-credentials
-        readOnly: true
-      - mountPath: /secrets/manifest-tool
-        name: manifest-tool-local-pusher
-        readOnly: true
-      - mountPath: /etc/pull-secret
-        name: pull-secret
-        readOnly: true
-      - mountPath: /etc/report
-        name: result-aggregator
-        readOnly: true
-    serviceAccountName: ci-operator
-    volumes:
-    - name: boskos
-      secret:
-        items:
-        - key: credentials
-          path: credentials
-        secretName: boskos-credentials
-    - name: ci-pull-credentials
-      secret:
-        secretName: ci-pull-credentials
-    - name: cluster-profile
-      secret:
-        secretName: cluster-secrets-aws-perfscale
-    - name: manifest-tool-local-pusher
-      secret:
-        secretName: manifest-tool-local-pusher
-    - name: pull-secret
-      secret:
-        secretName: registry-pull-credentials
-    - name: result-aggregator
-      secret:
-        secretName: result-aggregator
-- agent: kubernetes
-  cluster: build03
-  cron: 0 12 * * 1
-  decorate: true
-  decoration_config:
-    skip_cloning: true
-    timeout: 8h0m0s
-  extra_refs:
-  - base_ref: main
-    org: openshift-qe
-    repo: ocp-qe-perfscale-ci
-  labels:
-    ci-operator.openshift.io/cloud: aws
-    ci-operator.openshift.io/cloud-cluster-profile: aws-qe
-    ci-operator.openshift.io/variant: aws-4.14-nightly-x86-loaded-upgrade-from-4.12
-    ci.openshift.io/generator: prowgen
-    job-release: "4.14"
-    pj-rehearse.openshift.io/can-be-rehearsed: "true"
-  name: periodic-ci-openshift-qe-ocp-qe-perfscale-ci-main-aws-4.14-nightly-x86-loaded-upgrade-from-4.12-perfscale-aws-5nodes-loaded-upgrade-412to413to414-periodic
-  reporter_config:
-    slack:
-      channel: '#ocp-qe-scale-ci-results'
-      job_states_to_report:
-      - success
-      - failure
-      - error
-      report_template: '{{if eq .Status.State "success"}} :white_check_mark: Job *{{.Spec.Job}}*
-        ended with *{{.Status.State}}*. <{{.Status.URL}}|View logs> :white_check_mark:
-        {{else}} :warning:  Job *{{.Spec.Job}}* ended with *{{.Status.State}}*. <{{.Status.URL}}|View
-        logs> :warning: {{end}}'
-  spec:
-    containers:
-    - args:
-      - --gcs-upload-secret=/secrets/gcs/service-account.json
-      - --image-import-pull-secret=/etc/pull-secret/.dockerconfigjson
-      - --lease-server-credentials-file=/etc/boskos/credentials
-      - --report-credentials-file=/etc/report/credentials
-      - --secret-dir=/secrets/ci-pull-credentials
-      - --secret-dir=/usr/local/perfscale-aws-5nodes-loaded-upgrade-412to413to414-periodic-cluster-profile
-      - --target=perfscale-aws-5nodes-loaded-upgrade-412to413to414-periodic
-      - --variant=aws-4.14-nightly-x86-loaded-upgrade-from-4.12
-      command:
-      - ci-operator
-      image: ci-operator:latest
-      imagePullPolicy: Always
-      name: ""
-      resources:
-        requests:
-          cpu: 10m
-      volumeMounts:
-      - mountPath: /etc/boskos
-        name: boskos
-        readOnly: true
-      - mountPath: /secrets/ci-pull-credentials
-        name: ci-pull-credentials
-        readOnly: true
-      - mountPath: /usr/local/perfscale-aws-5nodes-loaded-upgrade-412to413to414-periodic-cluster-profile
-        name: cluster-profile
-      - mountPath: /secrets/gcs
-        name: gcs-credentials
-        readOnly: true
-      - mountPath: /secrets/manifest-tool
-        name: manifest-tool-local-pusher
-        readOnly: true
-      - mountPath: /etc/pull-secret
-        name: pull-secret
-        readOnly: true
-      - mountPath: /etc/report
-        name: result-aggregator
-        readOnly: true
-    serviceAccountName: ci-operator
-    volumes:
-    - name: boskos
-      secret:
-        items:
-        - key: credentials
-          path: credentials
-        secretName: boskos-credentials
-    - name: ci-pull-credentials
-      secret:
-        secretName: ci-pull-credentials
-    - name: cluster-profile
-      secret:
-        secretName: cluster-secrets-aws-qe
-    - name: manifest-tool-local-pusher
-      secret:
-        secretName: manifest-tool-local-pusher
-    - name: pull-secret
-      secret:
-        secretName: registry-pull-credentials
-    - name: result-aggregator
-      secret:
-        secretName: result-aggregator
-- agent: kubernetes
-  cluster: build03
-  cron: 0 19 * * 2
-  decorate: true
-  decoration_config:
-    skip_cloning: true
-    timeout: 5h0m0s
-  extra_refs:
-  - base_ref: main
-    org: openshift-qe
-    repo: ocp-qe-perfscale-ci
-  labels:
-    ci-operator.openshift.io/cloud: aws
-    ci-operator.openshift.io/cloud-cluster-profile: aws-perfscale-qe
-    ci-operator.openshift.io/variant: aws-4.14-nightly-x86
-    ci.openshift.io/generator: prowgen
-    job-release: "4.14"
-    pj-rehearse.openshift.io/can-be-rehearsed: "true"
-  name: periodic-ci-openshift-qe-ocp-qe-perfscale-ci-main-aws-4.14-nightly-x86-node-density-cni-24nodes
-  reporter_config:
-    slack:
-      channel: '#ocp-qe-scale-ci-results'
-      job_states_to_report:
-      - success
-      - failure
-      - error
-      report_template: '{{if eq .Status.State "success"}} :white_check_mark: Job *{{.Spec.Job}}*
-        ended with *{{.Status.State}}*. <{{.Status.URL}}|View logs> :white_check_mark:
-        {{else}} :warning:  Job *{{.Spec.Job}}* ended with *{{.Status.State}}*. <{{.Status.URL}}|View
-        logs> :warning: {{end}}'
-  spec:
-    containers:
-    - args:
-      - --gcs-upload-secret=/secrets/gcs/service-account.json
-      - --image-import-pull-secret=/etc/pull-secret/.dockerconfigjson
-      - --lease-server-credentials-file=/etc/boskos/credentials
-      - --report-credentials-file=/etc/report/credentials
-      - --secret-dir=/secrets/ci-pull-credentials
-      - --secret-dir=/usr/local/node-density-cni-24nodes-cluster-profile
-      - --target=node-density-cni-24nodes
-      - --variant=aws-4.14-nightly-x86
-      command:
-      - ci-operator
-      image: ci-operator:latest
-      imagePullPolicy: Always
-      name: ""
-      resources:
-        requests:
-          cpu: 10m
-      volumeMounts:
-      - mountPath: /etc/boskos
-        name: boskos
-        readOnly: true
-      - mountPath: /secrets/ci-pull-credentials
-        name: ci-pull-credentials
-        readOnly: true
-      - mountPath: /usr/local/node-density-cni-24nodes-cluster-profile
-        name: cluster-profile
-      - mountPath: /secrets/gcs
-        name: gcs-credentials
-        readOnly: true
-      - mountPath: /secrets/manifest-tool
-        name: manifest-tool-local-pusher
-        readOnly: true
-      - mountPath: /etc/pull-secret
-        name: pull-secret
-        readOnly: true
-      - mountPath: /etc/report
-        name: result-aggregator
-        readOnly: true
-    serviceAccountName: ci-operator
-    volumes:
-    - name: boskos
-      secret:
-        items:
-        - key: credentials
-          path: credentials
-        secretName: boskos-credentials
-    - name: ci-pull-credentials
-      secret:
-        secretName: ci-pull-credentials
-    - name: cluster-profile
-      secret:
-        secretName: cluster-secrets-aws-perfscale-qe
-    - name: manifest-tool-local-pusher
-      secret:
-        secretName: manifest-tool-local-pusher
-    - name: pull-secret
-      secret:
-        secretName: registry-pull-credentials
-    - name: result-aggregator
-      secret:
-        secretName: result-aggregator
-- agent: kubernetes
-  cluster: build03
-  cron: 0 18 * * 2
-  decorate: true
-  decoration_config:
-    skip_cloning: true
-    timeout: 5h0m0s
-  extra_refs:
-  - base_ref: main
-    org: openshift-qe
-    repo: ocp-qe-perfscale-ci
-  labels:
-    ci-operator.openshift.io/cloud: aws
-    ci-operator.openshift.io/cloud-cluster-profile: aws-perfscale-qe
-    ci-operator.openshift.io/variant: aws-4.14-nightly-x86
-    ci.openshift.io/generator: prowgen
-    job-release: "4.14"
-    pj-rehearse.openshift.io/can-be-rehearsed: "true"
-  name: periodic-ci-openshift-qe-ocp-qe-perfscale-ci-main-aws-4.14-nightly-x86-node-density-heavy-24nodes
-  reporter_config:
-    slack:
-      channel: '#ocp-qe-scale-ci-results'
-      job_states_to_report:
-      - success
-      - failure
-      - error
-      report_template: '{{if eq .Status.State "success"}} :white_check_mark: Job *{{.Spec.Job}}*
-        ended with *{{.Status.State}}*. <{{.Status.URL}}|View logs> :white_check_mark:
-        {{else}} :warning:  Job *{{.Spec.Job}}* ended with *{{.Status.State}}*. <{{.Status.URL}}|View
-        logs> :warning: {{end}}'
-  spec:
-    containers:
-    - args:
-      - --gcs-upload-secret=/secrets/gcs/service-account.json
-      - --image-import-pull-secret=/etc/pull-secret/.dockerconfigjson
-      - --lease-server-credentials-file=/etc/boskos/credentials
-      - --report-credentials-file=/etc/report/credentials
-      - --secret-dir=/secrets/ci-pull-credentials
-      - --secret-dir=/usr/local/node-density-heavy-24nodes-cluster-profile
-      - --target=node-density-heavy-24nodes
-      - --variant=aws-4.14-nightly-x86
-      command:
-      - ci-operator
-      image: ci-operator:latest
-      imagePullPolicy: Always
-      name: ""
-      resources:
-        requests:
-          cpu: 10m
-      volumeMounts:
-      - mountPath: /etc/boskos
-        name: boskos
-        readOnly: true
-      - mountPath: /secrets/ci-pull-credentials
-        name: ci-pull-credentials
-        readOnly: true
-      - mountPath: /usr/local/node-density-heavy-24nodes-cluster-profile
-        name: cluster-profile
-      - mountPath: /secrets/gcs
-        name: gcs-credentials
-        readOnly: true
-      - mountPath: /secrets/manifest-tool
-        name: manifest-tool-local-pusher
-        readOnly: true
-      - mountPath: /etc/pull-secret
-        name: pull-secret
-        readOnly: true
-      - mountPath: /etc/report
-        name: result-aggregator
-        readOnly: true
-    serviceAccountName: ci-operator
-    volumes:
-    - name: boskos
-      secret:
-        items:
-        - key: credentials
-          path: credentials
-        secretName: boskos-credentials
-    - name: ci-pull-credentials
-      secret:
-        secretName: ci-pull-credentials
-    - name: cluster-profile
-      secret:
-        secretName: cluster-secrets-aws-perfscale-qe
-    - name: manifest-tool-local-pusher
-      secret:
-        secretName: manifest-tool-local-pusher
-    - name: pull-secret
-      secret:
-        secretName: registry-pull-credentials
-    - name: result-aggregator
-      secret:
-        secretName: result-aggregator
-- agent: kubernetes
-  cluster: build03
-  cron: 0 1 * * 1,3
-  decorate: true
-  decoration_config:
-    skip_cloning: true
-    timeout: 8h0m0s
-  extra_refs:
-  - base_ref: main
-    org: openshift-qe
-    repo: ocp-qe-perfscale-ci
-  labels:
-    ci-operator.openshift.io/cloud: aws
-    ci-operator.openshift.io/cloud-cluster-profile: aws-perfscale
-    ci-operator.openshift.io/variant: aws-4.14-nightly-x86-ovnic
-    ci.openshift.io/generator: prowgen
-    job-release: "4.14"
-    pj-rehearse.openshift.io/can-be-rehearsed: "true"
-  name: periodic-ci-openshift-qe-ocp-qe-perfscale-ci-main-aws-4.14-nightly-x86-ovnic-ocp-qe-perfscale-aws-ci-cdv2-test-252nodes-scale-ovnic
-  reporter_config:
-    slack:
-      channel: '#ocp-qe-scale-ci-results'
-      job_states_to_report:
-      - success
-      - failure
-      - error
-      report_template: '{{if eq .Status.State "success"}} :white_check_mark: Job *{{.Spec.Job}}*
-        ended with *{{.Status.State}}*. <{{.Status.URL}}|View logs> :white_check_mark:
-        {{else}} :warning:  Job *{{.Spec.Job}}* ended with *{{.Status.State}}*. <{{.Status.URL}}|View
-        logs> :warning: {{end}}'
-  spec:
-    containers:
-    - args:
-      - --gcs-upload-secret=/secrets/gcs/service-account.json
-      - --image-import-pull-secret=/etc/pull-secret/.dockerconfigjson
-      - --lease-server-credentials-file=/etc/boskos/credentials
-      - --report-credentials-file=/etc/report/credentials
-      - --secret-dir=/secrets/ci-pull-credentials
-      - --secret-dir=/usr/local/ocp-qe-perfscale-aws-ci-cdv2-test-252nodes-scale-ovnic-cluster-profile
-      - --target=ocp-qe-perfscale-aws-ci-cdv2-test-252nodes-scale-ovnic
-      - --variant=aws-4.14-nightly-x86-ovnic
-      command:
-      - ci-operator
-      image: ci-operator:latest
-      imagePullPolicy: Always
-      name: ""
-      resources:
-        requests:
-          cpu: 10m
-      volumeMounts:
-      - mountPath: /etc/boskos
-        name: boskos
-        readOnly: true
-      - mountPath: /secrets/ci-pull-credentials
-        name: ci-pull-credentials
-        readOnly: true
-      - mountPath: /usr/local/ocp-qe-perfscale-aws-ci-cdv2-test-252nodes-scale-ovnic-cluster-profile
-        name: cluster-profile
-      - mountPath: /secrets/gcs
-        name: gcs-credentials
-        readOnly: true
-      - mountPath: /secrets/manifest-tool
-        name: manifest-tool-local-pusher
-        readOnly: true
-      - mountPath: /etc/pull-secret
-        name: pull-secret
-        readOnly: true
-      - mountPath: /etc/report
-        name: result-aggregator
-        readOnly: true
-    serviceAccountName: ci-operator
-    volumes:
-    - name: boskos
-      secret:
-        items:
-        - key: credentials
-          path: credentials
-        secretName: boskos-credentials
-    - name: ci-pull-credentials
-      secret:
-        secretName: ci-pull-credentials
-    - name: cluster-profile
-      secret:
-        secretName: cluster-secrets-aws-perfscale
-    - name: manifest-tool-local-pusher
-      secret:
-        secretName: manifest-tool-local-pusher
-    - name: pull-secret
-      secret:
-        secretName: registry-pull-credentials
-    - name: result-aggregator
-      secret:
-        secretName: result-aggregator
-- agent: kubernetes
-  cluster: build03
-  cron: 0 12 * * 1,3
-  decorate: true
-  decoration_config:
-    skip_cloning: true
-    timeout: 8h0m0s
-  extra_refs:
-  - base_ref: main
-    org: openshift-qe
-    repo: ocp-qe-perfscale-ci
-  labels:
-    ci-operator.openshift.io/cloud: aws
-    ci-operator.openshift.io/cloud-cluster-profile: aws-perfscale
-    ci-operator.openshift.io/variant: aws-4.14-nightly-x86-ovnic
-    ci.openshift.io/generator: prowgen
-    job-release: "4.14"
-    pj-rehearse.openshift.io/can-be-rehearsed: "true"
-  name: periodic-ci-openshift-qe-ocp-qe-perfscale-ci-main-aws-4.14-nightly-x86-ovnic-ocp-qe-perfscale-aws-cni-120ppn-test-252nodes-scale-ovnic
-  reporter_config:
-    slack:
-      channel: '#ocp-qe-scale-ci-results'
-      job_states_to_report:
-      - success
-      - failure
-      - error
-      report_template: '{{if eq .Status.State "success"}} :white_check_mark: Job *{{.Spec.Job}}*
-        ended with *{{.Status.State}}*. <{{.Status.URL}}|View logs> :white_check_mark:
-        {{else}} :warning:  Job *{{.Spec.Job}}* ended with *{{.Status.State}}*. <{{.Status.URL}}|View
-        logs> :warning: {{end}}'
-  spec:
-    containers:
-    - args:
-      - --gcs-upload-secret=/secrets/gcs/service-account.json
-      - --image-import-pull-secret=/etc/pull-secret/.dockerconfigjson
-      - --lease-server-credentials-file=/etc/boskos/credentials
-      - --report-credentials-file=/etc/report/credentials
-      - --secret-dir=/secrets/ci-pull-credentials
-      - --secret-dir=/usr/local/ocp-qe-perfscale-aws-cni-120ppn-test-252nodes-scale-ovnic-cluster-profile
-      - --target=ocp-qe-perfscale-aws-cni-120ppn-test-252nodes-scale-ovnic
-      - --variant=aws-4.14-nightly-x86-ovnic
-      command:
-      - ci-operator
-      image: ci-operator:latest
-      imagePullPolicy: Always
-      name: ""
-      resources:
-        requests:
-          cpu: 10m
-      volumeMounts:
-      - mountPath: /etc/boskos
-        name: boskos
-        readOnly: true
-      - mountPath: /secrets/ci-pull-credentials
-        name: ci-pull-credentials
-        readOnly: true
-      - mountPath: /usr/local/ocp-qe-perfscale-aws-cni-120ppn-test-252nodes-scale-ovnic-cluster-profile
-        name: cluster-profile
-      - mountPath: /secrets/gcs
-        name: gcs-credentials
-        readOnly: true
-      - mountPath: /secrets/manifest-tool
-        name: manifest-tool-local-pusher
-        readOnly: true
-      - mountPath: /etc/pull-secret
-        name: pull-secret
-        readOnly: true
-      - mountPath: /etc/report
-        name: result-aggregator
-        readOnly: true
-    serviceAccountName: ci-operator
-    volumes:
-    - name: boskos
-      secret:
-        items:
-        - key: credentials
-          path: credentials
-        secretName: boskos-credentials
-    - name: ci-pull-credentials
-      secret:
-        secretName: ci-pull-credentials
-    - name: cluster-profile
-      secret:
-        secretName: cluster-secrets-aws-perfscale
-    - name: manifest-tool-local-pusher
-      secret:
-        secretName: manifest-tool-local-pusher
-    - name: pull-secret
-      secret:
-        secretName: registry-pull-credentials
-    - name: result-aggregator
-      secret:
-        secretName: result-aggregator
-- agent: kubernetes
-  cluster: build03
-  cron: 0 19 * * 1,3
-  decorate: true
-  decoration_config:
-    skip_cloning: true
-    timeout: 8h0m0s
-  extra_refs:
-  - base_ref: main
-    org: openshift-qe
-    repo: ocp-qe-perfscale-ci
-  labels:
-    ci-operator.openshift.io/cloud: aws
-    ci-operator.openshift.io/cloud-cluster-profile: aws-perfscale
-    ci-operator.openshift.io/variant: aws-4.14-nightly-x86-ovnic
-    ci.openshift.io/generator: prowgen
-    job-release: "4.14"
-    pj-rehearse.openshift.io/can-be-rehearsed: "true"
-  name: periodic-ci-openshift-qe-ocp-qe-perfscale-ci-main-aws-4.14-nightly-x86-ovnic-ocp-qe-perfscale-aws-cni-220ppn-test-252nodes-scale-ovnic
-  reporter_config:
-    slack:
-      channel: '#ocp-qe-scale-ci-results'
-      job_states_to_report:
-      - success
-      - failure
-      - error
-      report_template: '{{if eq .Status.State "success"}} :white_check_mark: Job *{{.Spec.Job}}*
-        ended with *{{.Status.State}}*. <{{.Status.URL}}|View logs> :white_check_mark:
-        {{else}} :warning:  Job *{{.Spec.Job}}* ended with *{{.Status.State}}*. <{{.Status.URL}}|View
-        logs> :warning: {{end}}'
-  spec:
-    containers:
-    - args:
-      - --gcs-upload-secret=/secrets/gcs/service-account.json
-      - --image-import-pull-secret=/etc/pull-secret/.dockerconfigjson
-      - --lease-server-credentials-file=/etc/boskos/credentials
-      - --report-credentials-file=/etc/report/credentials
-      - --secret-dir=/secrets/ci-pull-credentials
-      - --secret-dir=/usr/local/ocp-qe-perfscale-aws-cni-220ppn-test-252nodes-scale-ovnic-cluster-profile
-      - --target=ocp-qe-perfscale-aws-cni-220ppn-test-252nodes-scale-ovnic
-      - --variant=aws-4.14-nightly-x86-ovnic
-      command:
-      - ci-operator
-      image: ci-operator:latest
-      imagePullPolicy: Always
-      name: ""
-      resources:
-        requests:
-          cpu: 10m
-      volumeMounts:
-      - mountPath: /etc/boskos
-        name: boskos
-        readOnly: true
-      - mountPath: /secrets/ci-pull-credentials
-        name: ci-pull-credentials
-        readOnly: true
-      - mountPath: /usr/local/ocp-qe-perfscale-aws-cni-220ppn-test-252nodes-scale-ovnic-cluster-profile
         name: cluster-profile
       - mountPath: /secrets/gcs
         name: gcs-credentials
