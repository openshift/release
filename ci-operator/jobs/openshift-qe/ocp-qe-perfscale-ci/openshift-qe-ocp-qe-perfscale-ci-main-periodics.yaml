periodics:
- agent: kubernetes
  cluster: build02
  cron: 0 12 * * 4
  decorate: true
  decoration_config:
    skip_cloning: true
  extra_refs:
  - base_ref: main
    org: openshift-qe
    repo: ocp-qe-perfscale-ci
  labels:
    ci-operator.openshift.io/cloud: azure4
    ci-operator.openshift.io/cloud-cluster-profile: azure-qe
    ci-operator.openshift.io/variant: aro-4.13-nightly
    ci.openshift.io/generator: prowgen
    job-release: "4.13"
    pj-rehearse.openshift.io/can-be-rehearsed: "true"
  name: periodic-ci-openshift-qe-ocp-qe-perfscale-ci-main-aro-4.13-nightly-ocp-qe-perfscale-ci-tests-6nodes-aro
  reporter_config:
    slack:
      channel: '#ocp-qe-scale-ci-results'
      job_states_to_report:
      - success
      - failure
      - error
      report_template: '{{if eq .Status.State "success"}} :white_check_mark: Job *{{.Spec.Job}}*
        ended with *{{.Status.State}}*. <{{.Status.URL}}|View logs> :white_check_mark:
        {{else}} :warning:  Job *{{.Spec.Job}}* ended with *{{.Status.State}}*. <{{.Status.URL}}|View
        logs> :warning: {{end}}'
  spec:
    containers:
    - args:
      - --gcs-upload-secret=/secrets/gcs/service-account.json
      - --image-import-pull-secret=/etc/pull-secret/.dockerconfigjson
      - --lease-server-credentials-file=/etc/boskos/credentials
      - --report-credentials-file=/etc/report/credentials
      - --secret-dir=/secrets/ci-pull-credentials
      - --secret-dir=/usr/local/ocp-qe-perfscale-ci-tests-6nodes-aro-cluster-profile
      - --target=ocp-qe-perfscale-ci-tests-6nodes-aro
      - --variant=aro-4.13-nightly
      command:
      - ci-operator
      image: ci-operator:latest
      imagePullPolicy: Always
      name: ""
      resources:
        requests:
          cpu: 10m
      volumeMounts:
      - mountPath: /etc/boskos
        name: boskos
        readOnly: true
      - mountPath: /secrets/ci-pull-credentials
        name: ci-pull-credentials
        readOnly: true
      - mountPath: /usr/local/ocp-qe-perfscale-ci-tests-6nodes-aro-cluster-profile
        name: cluster-profile
      - mountPath: /secrets/gcs
        name: gcs-credentials
        readOnly: true
      - mountPath: /etc/pull-secret
        name: pull-secret
        readOnly: true
      - mountPath: /etc/report
        name: result-aggregator
        readOnly: true
    serviceAccountName: ci-operator
    volumes:
    - name: boskos
      secret:
        items:
        - key: credentials
          path: credentials
        secretName: boskos-credentials
    - name: ci-pull-credentials
      secret:
        secretName: ci-pull-credentials
    - name: cluster-profile
      secret:
        secretName: cluster-secrets-azure-qe
    - name: pull-secret
      secret:
        secretName: registry-pull-credentials
    - name: result-aggregator
      secret:
        secretName: result-aggregator
- agent: kubernetes
  cluster: build02
  cron: 0 12 * * 3
  decorate: true
  decoration_config:
    skip_cloning: true
  extra_refs:
  - base_ref: main
    org: openshift-qe
    repo: ocp-qe-perfscale-ci
  labels:
    ci-operator.openshift.io/cloud: azure4
    ci-operator.openshift.io/cloud-cluster-profile: azure-qe
    ci-operator.openshift.io/variant: aro-4.13-nightly
    ci.openshift.io/generator: prowgen
    job-release: "4.13"
    pj-rehearse.openshift.io/can-be-rehearsed: "true"
  name: periodic-ci-openshift-qe-ocp-qe-perfscale-ci-main-aro-4.13-nightly-ocp-qe-perfscale-ci-tests-node-density-cni-6nodes-aro
  reporter_config:
    slack:
      channel: '#ocp-qe-scale-ci-results'
      job_states_to_report:
      - success
      - failure
      - error
      report_template: '{{if eq .Status.State "success"}} :white_check_mark: Job *{{.Spec.Job}}*
        ended with *{{.Status.State}}*. <{{.Status.URL}}|View logs> :white_check_mark:
        {{else}} :warning:  Job *{{.Spec.Job}}* ended with *{{.Status.State}}*. <{{.Status.URL}}|View
        logs> :warning: {{end}}'
  spec:
    containers:
    - args:
      - --gcs-upload-secret=/secrets/gcs/service-account.json
      - --image-import-pull-secret=/etc/pull-secret/.dockerconfigjson
      - --lease-server-credentials-file=/etc/boskos/credentials
      - --report-credentials-file=/etc/report/credentials
      - --secret-dir=/secrets/ci-pull-credentials
      - --secret-dir=/usr/local/ocp-qe-perfscale-ci-tests-node-density-cni-6nodes-aro-cluster-profile
      - --target=ocp-qe-perfscale-ci-tests-node-density-cni-6nodes-aro
      - --variant=aro-4.13-nightly
      command:
      - ci-operator
      image: ci-operator:latest
      imagePullPolicy: Always
      name: ""
      resources:
        requests:
          cpu: 10m
      volumeMounts:
      - mountPath: /etc/boskos
        name: boskos
        readOnly: true
      - mountPath: /secrets/ci-pull-credentials
        name: ci-pull-credentials
        readOnly: true
      - mountPath: /usr/local/ocp-qe-perfscale-ci-tests-node-density-cni-6nodes-aro-cluster-profile
        name: cluster-profile
      - mountPath: /secrets/gcs
        name: gcs-credentials
        readOnly: true
      - mountPath: /etc/pull-secret
        name: pull-secret
        readOnly: true
      - mountPath: /etc/report
        name: result-aggregator
        readOnly: true
    serviceAccountName: ci-operator
    volumes:
    - name: boskos
      secret:
        items:
        - key: credentials
          path: credentials
        secretName: boskos-credentials
    - name: ci-pull-credentials
      secret:
        secretName: ci-pull-credentials
    - name: cluster-profile
      secret:
        secretName: cluster-secrets-azure-qe
    - name: pull-secret
      secret:
        secretName: registry-pull-credentials
    - name: result-aggregator
      secret:
        secretName: result-aggregator
- agent: kubernetes
  cluster: build02
  cron: 0 12 * * 3
  decorate: true
  decoration_config:
    skip_cloning: true
  extra_refs:
  - base_ref: main
    org: openshift-qe
    repo: ocp-qe-perfscale-ci
  labels:
    ci-operator.openshift.io/cloud: azure4
    ci-operator.openshift.io/cloud-cluster-profile: azure-qe
    ci-operator.openshift.io/variant: aro-4.13-nightly
    ci.openshift.io/generator: prowgen
    job-release: "4.13"
    pj-rehearse.openshift.io/can-be-rehearsed: "true"
  name: periodic-ci-openshift-qe-ocp-qe-perfscale-ci-main-aro-4.13-nightly-ocp-qe-perfscale-ci-tests-node-density-heavy-6nodes-aro
  reporter_config:
    slack:
      channel: '#ocp-qe-scale-ci-results'
      job_states_to_report:
      - success
      - failure
      - error
      report_template: '{{if eq .Status.State "success"}} :white_check_mark: Job *{{.Spec.Job}}*
        ended with *{{.Status.State}}*. <{{.Status.URL}}|View logs> :white_check_mark:
        {{else}} :warning:  Job *{{.Spec.Job}}* ended with *{{.Status.State}}*. <{{.Status.URL}}|View
        logs> :warning: {{end}}'
  spec:
    containers:
    - args:
      - --gcs-upload-secret=/secrets/gcs/service-account.json
      - --image-import-pull-secret=/etc/pull-secret/.dockerconfigjson
      - --lease-server-credentials-file=/etc/boskos/credentials
      - --report-credentials-file=/etc/report/credentials
      - --secret-dir=/secrets/ci-pull-credentials
      - --secret-dir=/usr/local/ocp-qe-perfscale-ci-tests-node-density-heavy-6nodes-aro-cluster-profile
      - --target=ocp-qe-perfscale-ci-tests-node-density-heavy-6nodes-aro
      - --variant=aro-4.13-nightly
      command:
      - ci-operator
      image: ci-operator:latest
      imagePullPolicy: Always
      name: ""
      resources:
        requests:
          cpu: 10m
      volumeMounts:
      - mountPath: /etc/boskos
        name: boskos
        readOnly: true
      - mountPath: /secrets/ci-pull-credentials
        name: ci-pull-credentials
        readOnly: true
      - mountPath: /usr/local/ocp-qe-perfscale-ci-tests-node-density-heavy-6nodes-aro-cluster-profile
        name: cluster-profile
      - mountPath: /secrets/gcs
        name: gcs-credentials
        readOnly: true
      - mountPath: /etc/pull-secret
        name: pull-secret
        readOnly: true
      - mountPath: /etc/report
        name: result-aggregator
        readOnly: true
    serviceAccountName: ci-operator
    volumes:
    - name: boskos
      secret:
        items:
        - key: credentials
          path: credentials
        secretName: boskos-credentials
    - name: ci-pull-credentials
      secret:
        secretName: ci-pull-credentials
    - name: cluster-profile
      secret:
        secretName: cluster-secrets-azure-qe
    - name: pull-secret
      secret:
        secretName: registry-pull-credentials
    - name: result-aggregator
      secret:
        secretName: result-aggregator
- agent: kubernetes
  cluster: build03
  cron: 0 21 * * 2
  decorate: true
  decoration_config:
    skip_cloning: true
    timeout: 5h0m0s
  extra_refs:
  - base_ref: main
    org: openshift-qe
    repo: ocp-qe-perfscale-ci
  labels:
    ci-operator.openshift.io/cloud: aws
    ci-operator.openshift.io/cloud-cluster-profile: aws-perfscale-qe
    ci-operator.openshift.io/variant: aws-4.13-arm
    ci.openshift.io/generator: prowgen
    job-release: "4.14"
    pj-rehearse.openshift.io/can-be-rehearsed: "true"
  name: periodic-ci-openshift-qe-ocp-qe-perfscale-ci-main-aws-4.13-arm-ocp-qe-perfscale-aws-data-path-9nodes-arm-periodic
  reporter_config:
    slack:
      channel: '#ocp-qe-scale-ci-results'
      job_states_to_report:
      - success
      - failure
      - error
      report_template: '{{if eq .Status.State "success"}} :white_check_mark: Job *{{.Spec.Job}}*
        ended with *{{.Status.State}}*. <{{.Status.URL}}|View logs> :white_check_mark:
        {{else}} :warning:  Job *{{.Spec.Job}}* ended with *{{.Status.State}}*. <{{.Status.URL}}|View
        logs> :warning: {{end}}'
  spec:
    containers:
    - args:
      - --gcs-upload-secret=/secrets/gcs/service-account.json
      - --image-import-pull-secret=/etc/pull-secret/.dockerconfigjson
      - --lease-server-credentials-file=/etc/boskos/credentials
      - --report-credentials-file=/etc/report/credentials
      - --secret-dir=/secrets/ci-pull-credentials
      - --secret-dir=/usr/local/ocp-qe-perfscale-aws-data-path-9nodes-arm-periodic-cluster-profile
      - --target=ocp-qe-perfscale-aws-data-path-9nodes-arm-periodic
      - --variant=aws-4.13-arm
      command:
      - ci-operator
      image: ci-operator:latest
      imagePullPolicy: Always
      name: ""
      resources:
        requests:
          cpu: 10m
      volumeMounts:
      - mountPath: /etc/boskos
        name: boskos
        readOnly: true
      - mountPath: /secrets/ci-pull-credentials
        name: ci-pull-credentials
        readOnly: true
      - mountPath: /usr/local/ocp-qe-perfscale-aws-data-path-9nodes-arm-periodic-cluster-profile
        name: cluster-profile
      - mountPath: /secrets/gcs
        name: gcs-credentials
        readOnly: true
      - mountPath: /etc/pull-secret
        name: pull-secret
        readOnly: true
      - mountPath: /etc/report
        name: result-aggregator
        readOnly: true
    serviceAccountName: ci-operator
    volumes:
    - name: boskos
      secret:
        items:
        - key: credentials
          path: credentials
        secretName: boskos-credentials
    - name: ci-pull-credentials
      secret:
        secretName: ci-pull-credentials
    - name: cluster-profile
      secret:
        secretName: cluster-secrets-aws-perfscale-qe
    - name: pull-secret
      secret:
        secretName: registry-pull-credentials
    - name: result-aggregator
      secret:
        secretName: result-aggregator
- agent: kubernetes
  cluster: build03
  cron: 0 21 * * 2
  decorate: true
  decoration_config:
    skip_cloning: true
    timeout: 5h0m0s
  extra_refs:
  - base_ref: main
    org: openshift-qe
    repo: ocp-qe-perfscale-ci
  labels:
    ci-operator.openshift.io/cloud: aws
    ci-operator.openshift.io/cloud-cluster-profile: aws-perfscale-qe
    ci-operator.openshift.io/variant: aws-4.14-arm
    ci.openshift.io/generator: prowgen
    job-release: "4.14"
    pj-rehearse.openshift.io/can-be-rehearsed: "true"
  name: periodic-ci-openshift-qe-ocp-qe-perfscale-ci-main-aws-4.14-arm-ocp-qe-perfscale-aws-data-path-9nodes-arm-periodic
  reporter_config:
    slack:
      channel: '#ocp-qe-scale-ci-results'
      job_states_to_report:
      - success
      - failure
      - error
      report_template: '{{if eq .Status.State "success"}} :white_check_mark: Job *{{.Spec.Job}}*
        ended with *{{.Status.State}}*. <{{.Status.URL}}|View logs> :white_check_mark:
        {{else}} :warning:  Job *{{.Spec.Job}}* ended with *{{.Status.State}}*. <{{.Status.URL}}|View
        logs> :warning: {{end}}'
  spec:
    containers:
    - args:
      - --gcs-upload-secret=/secrets/gcs/service-account.json
      - --image-import-pull-secret=/etc/pull-secret/.dockerconfigjson
      - --lease-server-credentials-file=/etc/boskos/credentials
      - --report-credentials-file=/etc/report/credentials
      - --secret-dir=/secrets/ci-pull-credentials
      - --secret-dir=/usr/local/ocp-qe-perfscale-aws-data-path-9nodes-arm-periodic-cluster-profile
      - --target=ocp-qe-perfscale-aws-data-path-9nodes-arm-periodic
      - --variant=aws-4.14-arm
      command:
      - ci-operator
      image: ci-operator:latest
      imagePullPolicy: Always
      name: ""
      resources:
        requests:
          cpu: 10m
      volumeMounts:
      - mountPath: /etc/boskos
        name: boskos
        readOnly: true
      - mountPath: /secrets/ci-pull-credentials
        name: ci-pull-credentials
        readOnly: true
      - mountPath: /usr/local/ocp-qe-perfscale-aws-data-path-9nodes-arm-periodic-cluster-profile
        name: cluster-profile
      - mountPath: /secrets/gcs
        name: gcs-credentials
        readOnly: true
      - mountPath: /etc/pull-secret
        name: pull-secret
        readOnly: true
      - mountPath: /etc/report
        name: result-aggregator
        readOnly: true
    serviceAccountName: ci-operator
    volumes:
    - name: boskos
      secret:
        items:
        - key: credentials
          path: credentials
        secretName: boskos-credentials
    - name: ci-pull-credentials
      secret:
        secretName: ci-pull-credentials
    - name: cluster-profile
      secret:
        secretName: cluster-secrets-aws-perfscale-qe
    - name: pull-secret
      secret:
        secretName: registry-pull-credentials
    - name: result-aggregator
      secret:
        secretName: result-aggregator
- agent: kubernetes
  cluster: build03
  cron: 0 12 * * 2
  decorate: true
  decoration_config:
    skip_cloning: true
    timeout: 5h0m0s
  extra_refs:
  - base_ref: main
    org: openshift-qe
    repo: ocp-qe-perfscale-ci
  labels:
    ci-operator.openshift.io/cloud: aws
    ci-operator.openshift.io/cloud-cluster-profile: aws-perfscale
    ci-operator.openshift.io/variant: aws-4.14
    ci.openshift.io/generator: prowgen
    job-release: "4.14"
    pj-rehearse.openshift.io/can-be-rehearsed: "true"
  name: periodic-ci-openshift-qe-ocp-qe-perfscale-ci-main-aws-4.14-ocp-qe-perfscale-aws-ci-tests-medium-scale-kube-burner
  spec:
    containers:
    - args:
      - --gcs-upload-secret=/secrets/gcs/service-account.json
      - --image-import-pull-secret=/etc/pull-secret/.dockerconfigjson
      - --lease-server-credentials-file=/etc/boskos/credentials
      - --report-credentials-file=/etc/report/credentials
      - --secret-dir=/secrets/ci-pull-credentials
      - --secret-dir=/usr/local/ocp-qe-perfscale-aws-ci-tests-medium-scale-kube-burner-cluster-profile
      - --target=ocp-qe-perfscale-aws-ci-tests-medium-scale-kube-burner
      - --variant=aws-4.14
      command:
      - ci-operator
      image: ci-operator:latest
      imagePullPolicy: Always
      name: ""
      resources:
        requests:
          cpu: 10m
      volumeMounts:
      - mountPath: /etc/boskos
        name: boskos
        readOnly: true
      - mountPath: /secrets/ci-pull-credentials
        name: ci-pull-credentials
        readOnly: true
      - mountPath: /usr/local/ocp-qe-perfscale-aws-ci-tests-medium-scale-kube-burner-cluster-profile
        name: cluster-profile
      - mountPath: /secrets/gcs
        name: gcs-credentials
        readOnly: true
      - mountPath: /etc/pull-secret
        name: pull-secret
        readOnly: true
      - mountPath: /etc/report
        name: result-aggregator
        readOnly: true
    serviceAccountName: ci-operator
    volumes:
    - name: boskos
      secret:
        items:
        - key: credentials
          path: credentials
        secretName: boskos-credentials
    - name: ci-pull-credentials
      secret:
        secretName: ci-pull-credentials
    - name: cluster-profile
      secret:
        secretName: cluster-secrets-aws-perfscale
    - name: pull-secret
      secret:
        secretName: registry-pull-credentials
    - name: result-aggregator
      secret:
        secretName: result-aggregator
- agent: kubernetes
  cluster: build03
  cron: 0 9 * * 2
  decorate: true
  decoration_config:
    skip_cloning: true
  extra_refs:
  - base_ref: main
    org: openshift-qe
    repo: ocp-qe-perfscale-ci
  labels:
    ci-operator.openshift.io/cloud: aws
    ci-operator.openshift.io/cloud-cluster-profile: aws-perfscale-qe
    ci-operator.openshift.io/variant: aws-4.14
    ci.openshift.io/generator: prowgen
    job-release: "4.14"
    pj-rehearse.openshift.io/can-be-rehearsed: "true"
  name: periodic-ci-openshift-qe-ocp-qe-perfscale-ci-main-aws-4.14-ocp-qe-perfscale-aws-ci-tests-small-scale-kube-burner
  spec:
    containers:
    - args:
      - --gcs-upload-secret=/secrets/gcs/service-account.json
      - --image-import-pull-secret=/etc/pull-secret/.dockerconfigjson
      - --lease-server-credentials-file=/etc/boskos/credentials
      - --report-credentials-file=/etc/report/credentials
      - --secret-dir=/secrets/ci-pull-credentials
      - --secret-dir=/usr/local/ocp-qe-perfscale-aws-ci-tests-small-scale-kube-burner-cluster-profile
      - --target=ocp-qe-perfscale-aws-ci-tests-small-scale-kube-burner
      - --variant=aws-4.14
      command:
      - ci-operator
      image: ci-operator:latest
      imagePullPolicy: Always
      name: ""
      resources:
        requests:
          cpu: 10m
      volumeMounts:
      - mountPath: /etc/boskos
        name: boskos
        readOnly: true
      - mountPath: /secrets/ci-pull-credentials
        name: ci-pull-credentials
        readOnly: true
      - mountPath: /usr/local/ocp-qe-perfscale-aws-ci-tests-small-scale-kube-burner-cluster-profile
        name: cluster-profile
      - mountPath: /secrets/gcs
        name: gcs-credentials
        readOnly: true
      - mountPath: /etc/pull-secret
        name: pull-secret
        readOnly: true
      - mountPath: /etc/report
        name: result-aggregator
        readOnly: true
    serviceAccountName: ci-operator
    volumes:
    - name: boskos
      secret:
        items:
        - key: credentials
          path: credentials
        secretName: boskos-credentials
    - name: ci-pull-credentials
      secret:
        secretName: ci-pull-credentials
    - name: cluster-profile
      secret:
        secretName: cluster-secrets-aws-perfscale-qe
    - name: pull-secret
      secret:
        secretName: registry-pull-credentials
    - name: result-aggregator
      secret:
        secretName: result-aggregator
- agent: kubernetes
  cluster: build03
  cron: 0 21 * * 2
  decorate: true
  decoration_config:
    skip_cloning: true
    timeout: 5h0m0s
  extra_refs:
  - base_ref: main
    org: openshift-qe
    repo: ocp-qe-perfscale-ci
  labels:
    ci-operator.openshift.io/cloud: aws
    ci-operator.openshift.io/cloud-cluster-profile: aws-perfscale-qe
    ci-operator.openshift.io/variant: aws-4.14
    ci.openshift.io/generator: prowgen
    job-release: "4.14"
    pj-rehearse.openshift.io/can-be-rehearsed: "true"
  name: periodic-ci-openshift-qe-ocp-qe-perfscale-ci-main-aws-4.14-ocp-qe-perfscale-aws-data-path-9nodes-periodic
  spec:
    containers:
    - args:
      - --gcs-upload-secret=/secrets/gcs/service-account.json
      - --image-import-pull-secret=/etc/pull-secret/.dockerconfigjson
      - --lease-server-credentials-file=/etc/boskos/credentials
      - --report-credentials-file=/etc/report/credentials
      - --secret-dir=/secrets/ci-pull-credentials
      - --secret-dir=/usr/local/ocp-qe-perfscale-aws-data-path-9nodes-periodic-cluster-profile
      - --target=ocp-qe-perfscale-aws-data-path-9nodes-periodic
      - --variant=aws-4.14
      command:
      - ci-operator
      image: ci-operator:latest
      imagePullPolicy: Always
      name: ""
      resources:
        requests:
          cpu: 10m
      volumeMounts:
      - mountPath: /etc/boskos
        name: boskos
        readOnly: true
      - mountPath: /secrets/ci-pull-credentials
        name: ci-pull-credentials
        readOnly: true
      - mountPath: /usr/local/ocp-qe-perfscale-aws-data-path-9nodes-periodic-cluster-profile
        name: cluster-profile
      - mountPath: /secrets/gcs
        name: gcs-credentials
        readOnly: true
      - mountPath: /etc/pull-secret
        name: pull-secret
        readOnly: true
      - mountPath: /etc/report
        name: result-aggregator
        readOnly: true
    serviceAccountName: ci-operator
    volumes:
    - name: boskos
      secret:
        items:
        - key: credentials
          path: credentials
        secretName: boskos-credentials
    - name: ci-pull-credentials
      secret:
        secretName: ci-pull-credentials
    - name: cluster-profile
      secret:
        secretName: cluster-secrets-aws-perfscale-qe
    - name: pull-secret
      secret:
        secretName: registry-pull-credentials
    - name: result-aggregator
      secret:
        secretName: result-aggregator
- agent: kubernetes
  cluster: build03
  cron: 0 18 * * 2
  decorate: true
  decoration_config:
    skip_cloning: true
  extra_refs:
  - base_ref: main
    org: openshift-qe
    repo: ocp-qe-perfscale-ci
  labels:
    ci-operator.openshift.io/cloud: aws
    ci-operator.openshift.io/cloud-cluster-profile: aws-perfscale-qe
    ci-operator.openshift.io/variant: aws-4.14
    ci.openshift.io/generator: prowgen
    job-release: "4.14"
    pj-rehearse.openshift.io/can-be-rehearsed: "true"
  name: periodic-ci-openshift-qe-ocp-qe-perfscale-ci-main-aws-4.14-ocp-qe-perfscale-aws-node-density-heavy-small-scale
  spec:
    containers:
    - args:
      - --gcs-upload-secret=/secrets/gcs/service-account.json
      - --image-import-pull-secret=/etc/pull-secret/.dockerconfigjson
      - --lease-server-credentials-file=/etc/boskos/credentials
      - --report-credentials-file=/etc/report/credentials
      - --secret-dir=/secrets/ci-pull-credentials
      - --secret-dir=/usr/local/ocp-qe-perfscale-aws-node-density-heavy-small-scale-cluster-profile
      - --target=ocp-qe-perfscale-aws-node-density-heavy-small-scale
      - --variant=aws-4.14
      command:
      - ci-operator
      image: ci-operator:latest
      imagePullPolicy: Always
      name: ""
      resources:
        requests:
          cpu: 10m
      volumeMounts:
      - mountPath: /etc/boskos
        name: boskos
        readOnly: true
      - mountPath: /secrets/ci-pull-credentials
        name: ci-pull-credentials
        readOnly: true
      - mountPath: /usr/local/ocp-qe-perfscale-aws-node-density-heavy-small-scale-cluster-profile
        name: cluster-profile
      - mountPath: /secrets/gcs
        name: gcs-credentials
        readOnly: true
      - mountPath: /etc/pull-secret
        name: pull-secret
        readOnly: true
      - mountPath: /etc/report
        name: result-aggregator
        readOnly: true
    serviceAccountName: ci-operator
    volumes:
    - name: boskos
      secret:
        items:
        - key: credentials
          path: credentials
        secretName: boskos-credentials
    - name: ci-pull-credentials
      secret:
        secretName: ci-pull-credentials
    - name: cluster-profile
      secret:
        secretName: cluster-secrets-aws-perfscale-qe
    - name: pull-secret
      secret:
        secretName: registry-pull-credentials
    - name: result-aggregator
      secret:
        secretName: result-aggregator
- agent: kubernetes
  cluster: build02
  cron: 29 5 */1 * 1-5
  decorate: true
  decoration_config:
    skip_cloning: true
  extra_refs:
  - base_ref: main
    org: openshift-qe
    repo: ocp-qe-perfscale-ci
  labels:
    ci-operator.openshift.io/cloud: gcp
    ci-operator.openshift.io/cloud-cluster-profile: gcp-qe
    ci-operator.openshift.io/variant: gcp-4.13
    ci.openshift.io/generator: prowgen
    job-release: "4.13"
    pj-rehearse.openshift.io/can-be-rehearsed: "true"
  name: periodic-ci-openshift-qe-ocp-qe-perfscale-ci-main-gcp-4.13-ocp-qe-perfscale-ci-tests-kube-burner
  reporter_config:
    slack:
      channel: '#ocp-qe-scale-ci-results'
      job_states_to_report:
      - success
      - failure
      - error
      report_template: '{{if eq .Status.State "success"}} :white_check_mark: Job *{{.Spec.Job}}*
        ended with *{{.Status.State}}*. <{{.Status.URL}}|View logs> :white_check_mark:
        {{else}} :warning:  Job *{{.Spec.Job}}* ended with *{{.Status.State}}*. <{{.Status.URL}}|View
        logs> :warning: {{end}}'
  spec:
    containers:
    - args:
      - --gcs-upload-secret=/secrets/gcs/service-account.json
      - --image-import-pull-secret=/etc/pull-secret/.dockerconfigjson
      - --lease-server-credentials-file=/etc/boskos/credentials
      - --report-credentials-file=/etc/report/credentials
      - --secret-dir=/secrets/ci-pull-credentials
      - --secret-dir=/usr/local/ocp-qe-perfscale-ci-tests-kube-burner-cluster-profile
      - --target=ocp-qe-perfscale-ci-tests-kube-burner
      - --variant=gcp-4.13
      command:
      - ci-operator
      image: ci-operator:latest
      imagePullPolicy: Always
      name: ""
      resources:
        requests:
          cpu: 10m
      volumeMounts:
      - mountPath: /etc/boskos
        name: boskos
        readOnly: true
      - mountPath: /secrets/ci-pull-credentials
        name: ci-pull-credentials
        readOnly: true
      - mountPath: /usr/local/ocp-qe-perfscale-ci-tests-kube-burner-cluster-profile
        name: cluster-profile
      - mountPath: /secrets/gcs
        name: gcs-credentials
        readOnly: true
      - mountPath: /etc/pull-secret
        name: pull-secret
        readOnly: true
      - mountPath: /etc/report
        name: result-aggregator
        readOnly: true
    serviceAccountName: ci-operator
    volumes:
    - name: boskos
      secret:
        items:
        - key: credentials
          path: credentials
        secretName: boskos-credentials
    - name: ci-pull-credentials
      secret:
        secretName: ci-pull-credentials
    - name: cluster-profile
      secret:
        secretName: cluster-secrets-gcp-qe
    - name: pull-secret
      secret:
        secretName: registry-pull-credentials
    - name: result-aggregator
      secret:
        secretName: result-aggregator
- agent: kubernetes
  cluster: build02
  cron: 29 5 */1 * 1-5
  decorate: true
  decoration_config:
    skip_cloning: true
    timeout: 5h0m0s
  extra_refs:
  - base_ref: main
    org: openshift-qe
    repo: ocp-qe-perfscale-ci
  labels:
    ci-operator.openshift.io/cloud: gcp
    ci-operator.openshift.io/cloud-cluster-profile: gcp-qe
    ci-operator.openshift.io/variant: gcp-4.13
    ci.openshift.io/generator: prowgen
    job-release: "4.13"
    pj-rehearse.openshift.io/can-be-rehearsed: "true"
  name: periodic-ci-openshift-qe-ocp-qe-perfscale-ci-main-gcp-4.13-ocp-qe-perfscale-ci-tests-net-perf
  reporter_config:
    slack:
      channel: '#ocp-qe-scale-ci-results'
      job_states_to_report:
      - success
      - failure
      - error
      report_template: '{{if eq .Status.State "success"}} :white_check_mark: Job *{{.Spec.Job}}*
        ended with *{{.Status.State}}*. <{{.Status.URL}}|View logs> :white_check_mark:
        {{else}} :warning:  Job *{{.Spec.Job}}* ended with *{{.Status.State}}*. <{{.Status.URL}}|View
        logs> :warning: {{end}}'
  spec:
    containers:
    - args:
      - --gcs-upload-secret=/secrets/gcs/service-account.json
      - --image-import-pull-secret=/etc/pull-secret/.dockerconfigjson
      - --lease-server-credentials-file=/etc/boskos/credentials
      - --report-credentials-file=/etc/report/credentials
      - --secret-dir=/secrets/ci-pull-credentials
      - --secret-dir=/usr/local/ocp-qe-perfscale-ci-tests-net-perf-cluster-profile
      - --target=ocp-qe-perfscale-ci-tests-net-perf
      - --variant=gcp-4.13
      command:
      - ci-operator
      image: ci-operator:latest
      imagePullPolicy: Always
      name: ""
      resources:
        requests:
          cpu: 10m
      volumeMounts:
      - mountPath: /etc/boskos
        name: boskos
        readOnly: true
      - mountPath: /secrets/ci-pull-credentials
        name: ci-pull-credentials
        readOnly: true
      - mountPath: /usr/local/ocp-qe-perfscale-ci-tests-net-perf-cluster-profile
        name: cluster-profile
      - mountPath: /secrets/gcs
        name: gcs-credentials
        readOnly: true
      - mountPath: /etc/pull-secret
        name: pull-secret
        readOnly: true
      - mountPath: /etc/report
        name: result-aggregator
        readOnly: true
    serviceAccountName: ci-operator
    volumes:
    - name: boskos
      secret:
        items:
        - key: credentials
          path: credentials
        secretName: boskos-credentials
    - name: ci-pull-credentials
      secret:
        secretName: ci-pull-credentials
    - name: cluster-profile
      secret:
        secretName: cluster-secrets-gcp-qe
    - name: pull-secret
      secret:
        secretName: registry-pull-credentials
    - name: result-aggregator
      secret:
        secretName: result-aggregator
- agent: kubernetes
  cluster: build02
  cron: 0 12 * * 1
  decorate: true
  decoration_config:
    skip_cloning: true
  extra_refs:
  - base_ref: main
    org: openshift-qe
    repo: ocp-qe-perfscale-ci
  labels:
    ci-operator.openshift.io/cloud: gcp
    ci-operator.openshift.io/cloud-cluster-profile: gcp-qe
    ci-operator.openshift.io/variant: gcp-4.13
    ci.openshift.io/generator: prowgen
    job-release: "4.13"
    pj-rehearse.openshift.io/can-be-rehearsed: "true"
  name: periodic-ci-openshift-qe-ocp-qe-perfscale-ci-main-gcp-4.13-ocp-qe-perfscale-node-density-cni-gcp
  reporter_config:
    slack:
      channel: '#ocp-qe-scale-ci-results'
      job_states_to_report:
      - success
      - failure
      - error
      report_template: '{{if eq .Status.State "success"}} :white_check_mark: Job *{{.Spec.Job}}*
        ended with *{{.Status.State}}*. <{{.Status.URL}}|View logs> :white_check_mark:
        {{else}} :warning:  Job *{{.Spec.Job}}* ended with *{{.Status.State}}*. <{{.Status.URL}}|View
        logs> :warning: {{end}}'
  spec:
    containers:
    - args:
      - --gcs-upload-secret=/secrets/gcs/service-account.json
      - --image-import-pull-secret=/etc/pull-secret/.dockerconfigjson
      - --lease-server-credentials-file=/etc/boskos/credentials
      - --report-credentials-file=/etc/report/credentials
      - --secret-dir=/secrets/ci-pull-credentials
      - --secret-dir=/usr/local/ocp-qe-perfscale-node-density-cni-gcp-cluster-profile
      - --target=ocp-qe-perfscale-node-density-cni-gcp
      - --variant=gcp-4.13
      command:
      - ci-operator
      image: ci-operator:latest
      imagePullPolicy: Always
      name: ""
      resources:
        requests:
          cpu: 10m
      volumeMounts:
      - mountPath: /etc/boskos
        name: boskos
        readOnly: true
      - mountPath: /secrets/ci-pull-credentials
        name: ci-pull-credentials
        readOnly: true
      - mountPath: /usr/local/ocp-qe-perfscale-node-density-cni-gcp-cluster-profile
        name: cluster-profile
      - mountPath: /secrets/gcs
        name: gcs-credentials
        readOnly: true
      - mountPath: /etc/pull-secret
        name: pull-secret
        readOnly: true
      - mountPath: /etc/report
        name: result-aggregator
        readOnly: true
    serviceAccountName: ci-operator
    volumes:
    - name: boskos
      secret:
        items:
        - key: credentials
          path: credentials
        secretName: boskos-credentials
    - name: ci-pull-credentials
      secret:
        secretName: ci-pull-credentials
    - name: cluster-profile
      secret:
        secretName: cluster-secrets-gcp-qe
    - name: pull-secret
      secret:
        secretName: registry-pull-credentials
    - name: result-aggregator
      secret:
        secretName: result-aggregator
- agent: kubernetes
  cluster: build02
  cron: 0 12 * * 1
  decorate: true
  decoration_config:
    skip_cloning: true
  extra_refs:
  - base_ref: main
    org: openshift-qe
    repo: ocp-qe-perfscale-ci
  labels:
    ci-operator.openshift.io/cloud: gcp
    ci-operator.openshift.io/cloud-cluster-profile: gcp-qe
    ci-operator.openshift.io/variant: gcp-4.13
    ci.openshift.io/generator: prowgen
    job-release: "4.13"
    pj-rehearse.openshift.io/can-be-rehearsed: "true"
  name: periodic-ci-openshift-qe-ocp-qe-perfscale-ci-main-gcp-4.13-ocp-qe-perfscale-node-density-heavy-gcp
  reporter_config:
    slack:
      channel: '#ocp-qe-scale-ci-results'
      job_states_to_report:
      - success
      - failure
      - error
      report_template: '{{if eq .Status.State "success"}} :white_check_mark: Job *{{.Spec.Job}}*
        ended with *{{.Status.State}}*. <{{.Status.URL}}|View logs> :white_check_mark:
        {{else}} :warning:  Job *{{.Spec.Job}}* ended with *{{.Status.State}}*. <{{.Status.URL}}|View
        logs> :warning: {{end}}'
  spec:
    containers:
    - args:
      - --gcs-upload-secret=/secrets/gcs/service-account.json
      - --image-import-pull-secret=/etc/pull-secret/.dockerconfigjson
      - --lease-server-credentials-file=/etc/boskos/credentials
      - --report-credentials-file=/etc/report/credentials
      - --secret-dir=/secrets/ci-pull-credentials
      - --secret-dir=/usr/local/ocp-qe-perfscale-node-density-heavy-gcp-cluster-profile
      - --target=ocp-qe-perfscale-node-density-heavy-gcp
      - --variant=gcp-4.13
      command:
      - ci-operator
      image: ci-operator:latest
      imagePullPolicy: Always
      name: ""
      resources:
        requests:
          cpu: 10m
      volumeMounts:
      - mountPath: /etc/boskos
        name: boskos
        readOnly: true
      - mountPath: /secrets/ci-pull-credentials
        name: ci-pull-credentials
        readOnly: true
      - mountPath: /usr/local/ocp-qe-perfscale-node-density-heavy-gcp-cluster-profile
        name: cluster-profile
      - mountPath: /secrets/gcs
        name: gcs-credentials
        readOnly: true
      - mountPath: /etc/pull-secret
        name: pull-secret
        readOnly: true
      - mountPath: /etc/report
        name: result-aggregator
        readOnly: true
    serviceAccountName: ci-operator
    volumes:
    - name: boskos
      secret:
        items:
        - key: credentials
          path: credentials
        secretName: boskos-credentials
    - name: ci-pull-credentials
      secret:
        secretName: ci-pull-credentials
    - name: cluster-profile
      secret:
        secretName: cluster-secrets-gcp-qe
    - name: pull-secret
      secret:
        secretName: registry-pull-credentials
    - name: result-aggregator
      secret:
        secretName: result-aggregator
- agent: kubernetes
  cluster: build03
  cron: 0 12 * * 1
  decorate: true
  decoration_config:
    skip_cloning: true
    timeout: 8h0m0s
  extra_refs:
  - base_ref: main
    org: openshift-qe
    repo: ocp-qe-perfscale-ci
  labels:
    ci-operator.openshift.io/cloud: aws
    ci-operator.openshift.io/cloud-cluster-profile: aws-qe
    ci-operator.openshift.io/variant: nightly-4.13-loaded-upgrade-from-stable-4.12
    ci.openshift.io/generator: prowgen
    job-release: "4.13"
    pj-rehearse.openshift.io/can-be-rehearsed: "true"
  name: periodic-ci-openshift-qe-ocp-qe-perfscale-ci-main-nightly-4.13-loaded-upgrade-from-stable-4.12-ocp-qe-perfscale-loaded-upgrade-aws
  reporter_config:
    slack:
      channel: '#ocp-qe-scale-ci-results'
      job_states_to_report:
      - success
      - failure
      - error
      report_template: '{{if eq .Status.State "success"}} :white_check_mark: Job *{{.Spec.Job}}*
        ended with *{{.Status.State}}*. <{{.Status.URL}}|View logs> :white_check_mark:
        {{else}} :warning:  Job *{{.Spec.Job}}* ended with *{{.Status.State}}*. <{{.Status.URL}}|View
        logs> :warning: {{end}}'
  spec:
    containers:
    - args:
      - --gcs-upload-secret=/secrets/gcs/service-account.json
      - --image-import-pull-secret=/etc/pull-secret/.dockerconfigjson
      - --lease-server-credentials-file=/etc/boskos/credentials
      - --report-credentials-file=/etc/report/credentials
      - --secret-dir=/secrets/ci-pull-credentials
      - --secret-dir=/usr/local/ocp-qe-perfscale-loaded-upgrade-aws-cluster-profile
      - --target=ocp-qe-perfscale-loaded-upgrade-aws
      - --variant=nightly-4.13-loaded-upgrade-from-stable-4.12
      command:
      - ci-operator
      image: ci-operator:latest
      imagePullPolicy: Always
      name: ""
      resources:
        requests:
          cpu: 10m
      volumeMounts:
      - mountPath: /etc/boskos
        name: boskos
        readOnly: true
      - mountPath: /secrets/ci-pull-credentials
        name: ci-pull-credentials
        readOnly: true
      - mountPath: /usr/local/ocp-qe-perfscale-loaded-upgrade-aws-cluster-profile
        name: cluster-profile
      - mountPath: /secrets/gcs
        name: gcs-credentials
        readOnly: true
      - mountPath: /etc/pull-secret
        name: pull-secret
        readOnly: true
      - mountPath: /etc/report
        name: result-aggregator
        readOnly: true
    serviceAccountName: ci-operator
    volumes:
    - name: boskos
      secret:
        items:
        - key: credentials
          path: credentials
        secretName: boskos-credentials
    - name: ci-pull-credentials
      secret:
        secretName: ci-pull-credentials
    - name: cluster-profile
      secret:
        secretName: cluster-secrets-aws-qe
    - name: pull-secret
      secret:
        secretName: registry-pull-credentials
    - name: result-aggregator
      secret:
        secretName: result-aggregator
- agent: kubernetes
  cluster: build03
  cron: 0 12 * * 1
  decorate: true
  decoration_config:
    skip_cloning: true
    timeout: 8h0m0s
  extra_refs:
  - base_ref: main
    org: openshift-qe
    repo: ocp-qe-perfscale-ci
  labels:
    ci-operator.openshift.io/cloud: aws
    ci-operator.openshift.io/cloud-cluster-profile: aws-qe
    ci-operator.openshift.io/variant: nightly-4.14-loaded-upgrade-from-stable-4.12
    ci.openshift.io/generator: prowgen
    job-release: "4.14"
    pj-rehearse.openshift.io/can-be-rehearsed: "true"
  name: periodic-ci-openshift-qe-ocp-qe-perfscale-ci-main-nightly-4.14-loaded-upgrade-from-stable-4.12-ocp-qe-perfscale-loaded-upgrade-aws
  reporter_config:
    slack:
      channel: '#ocp-qe-scale-ci-results'
      job_states_to_report:
      - success
      - failure
      - error
      report_template: '{{if eq .Status.State "success"}} :white_check_mark: Job *{{.Spec.Job}}*
        ended with *{{.Status.State}}*. <{{.Status.URL}}|View logs> :white_check_mark:
        {{else}} :warning:  Job *{{.Spec.Job}}* ended with *{{.Status.State}}*. <{{.Status.URL}}|View
        logs> :warning: {{end}}'
  spec:
    containers:
    - args:
      - --gcs-upload-secret=/secrets/gcs/service-account.json
      - --image-import-pull-secret=/etc/pull-secret/.dockerconfigjson
      - --lease-server-credentials-file=/etc/boskos/credentials
      - --report-credentials-file=/etc/report/credentials
      - --secret-dir=/secrets/ci-pull-credentials
      - --secret-dir=/usr/local/ocp-qe-perfscale-loaded-upgrade-aws-cluster-profile
      - --target=ocp-qe-perfscale-loaded-upgrade-aws
      - --variant=nightly-4.14-loaded-upgrade-from-stable-4.12
      command:
      - ci-operator
      image: ci-operator:latest
      imagePullPolicy: Always
      name: ""
      resources:
        requests:
          cpu: 10m
      volumeMounts:
      - mountPath: /etc/boskos
        name: boskos
        readOnly: true
      - mountPath: /secrets/ci-pull-credentials
        name: ci-pull-credentials
        readOnly: true
      - mountPath: /usr/local/ocp-qe-perfscale-loaded-upgrade-aws-cluster-profile
        name: cluster-profile
      - mountPath: /secrets/gcs
        name: gcs-credentials
        readOnly: true
      - mountPath: /etc/pull-secret
        name: pull-secret
        readOnly: true
      - mountPath: /etc/report
        name: result-aggregator
        readOnly: true
    serviceAccountName: ci-operator
    volumes:
    - name: boskos
      secret:
        items:
        - key: credentials
          path: credentials
        secretName: boskos-credentials
    - name: ci-pull-credentials
      secret:
        secretName: ci-pull-credentials
    - name: cluster-profile
      secret:
        secretName: cluster-secrets-aws-qe
    - name: pull-secret
      secret:
        secretName: registry-pull-credentials
    - name: result-aggregator
      secret:
        secretName: result-aggregator
- agent: kubernetes
  cluster: build02
  cron: 29 5 */1 * 1-5
  decorate: true
  decoration_config:
    skip_cloning: true
  extra_refs:
  - base_ref: main
    org: openshift-qe
    repo: ocp-qe-perfscale-ci
  labels:
    ci-operator.openshift.io/cloud: gcp
    ci-operator.openshift.io/cloud-cluster-profile: gcp-qe
    ci.openshift.io/generator: prowgen
    job-release: "4.12"
    pj-rehearse.openshift.io/can-be-rehearsed: "true"
  name: periodic-ci-openshift-qe-ocp-qe-perfscale-ci-main-ocp-qe-perfscale-ci-tests
  reporter_config:
    slack:
      channel: '#ocp-qe-scale-ci-results'
      job_states_to_report:
      - success
      - failure
      - error
      report_template: '{{if eq .Status.State "success"}} :white_check_mark: Job *{{.Spec.Job}}*
        ended with *{{.Status.State}}*. <{{.Status.URL}}|View logs> :white_check_mark:
        {{else}} :warning:  Job *{{.Spec.Job}}* ended with *{{.Status.State}}*. <{{.Status.URL}}|View
        logs> :warning: {{end}}'
  spec:
    containers:
    - args:
      - --gcs-upload-secret=/secrets/gcs/service-account.json
      - --image-import-pull-secret=/etc/pull-secret/.dockerconfigjson
      - --lease-server-credentials-file=/etc/boskos/credentials
      - --report-credentials-file=/etc/report/credentials
      - --secret-dir=/secrets/ci-pull-credentials
      - --secret-dir=/usr/local/ocp-qe-perfscale-ci-tests-cluster-profile
      - --target=ocp-qe-perfscale-ci-tests
      command:
      - ci-operator
      image: ci-operator:latest
      imagePullPolicy: Always
      name: ""
      resources:
        requests:
          cpu: 10m
      volumeMounts:
      - mountPath: /etc/boskos
        name: boskos
        readOnly: true
      - mountPath: /secrets/ci-pull-credentials
        name: ci-pull-credentials
        readOnly: true
      - mountPath: /usr/local/ocp-qe-perfscale-ci-tests-cluster-profile
        name: cluster-profile
      - mountPath: /secrets/gcs
        name: gcs-credentials
        readOnly: true
      - mountPath: /etc/pull-secret
        name: pull-secret
        readOnly: true
      - mountPath: /etc/report
        name: result-aggregator
        readOnly: true
    serviceAccountName: ci-operator
    volumes:
    - name: boskos
      secret:
        items:
        - key: credentials
          path: credentials
        secretName: boskos-credentials
    - name: ci-pull-credentials
      secret:
        secretName: ci-pull-credentials
    - name: cluster-profile
      secret:
        secretName: cluster-secrets-gcp-qe
    - name: pull-secret
      secret:
        secretName: registry-pull-credentials
    - name: result-aggregator
      secret:
        secretName: result-aggregator
- agent: kubernetes
  cluster: build02
  cron: 0 12 * * 1
  decorate: true
  decoration_config:
    skip_cloning: true
    timeout: 8h0m0s
  extra_refs:
  - base_ref: main
    org: openshift-qe
    repo: ocp-qe-perfscale-ci
  labels:
    ci-operator.openshift.io/cloud: gcp
    ci-operator.openshift.io/cloud-cluster-profile: gcp-qe
    ci.openshift.io/generator: prowgen
    job-release: "4.12"
    pj-rehearse.openshift.io/can-be-rehearsed: "true"
  name: periodic-ci-openshift-qe-ocp-qe-perfscale-ci-main-ocp-qe-perfscale-network-policy-gcp
  reporter_config:
    slack:
      channel: '#ocp-qe-scale-ci-results'
      job_states_to_report:
      - success
      - failure
      - error
      report_template: '{{if eq .Status.State "success"}} :white_check_mark: Job *{{.Spec.Job}}*
        ended with *{{.Status.State}}*. <{{.Status.URL}}|View logs> :white_check_mark:
        {{else}} :warning:  Job *{{.Spec.Job}}* ended with *{{.Status.State}}*. <{{.Status.URL}}|View
        logs> :warning: {{end}}'
  spec:
    containers:
    - args:
      - --gcs-upload-secret=/secrets/gcs/service-account.json
      - --image-import-pull-secret=/etc/pull-secret/.dockerconfigjson
      - --lease-server-credentials-file=/etc/boskos/credentials
      - --report-credentials-file=/etc/report/credentials
      - --secret-dir=/secrets/ci-pull-credentials
      - --secret-dir=/usr/local/ocp-qe-perfscale-network-policy-gcp-cluster-profile
      - --target=ocp-qe-perfscale-network-policy-gcp
      command:
      - ci-operator
      image: ci-operator:latest
      imagePullPolicy: Always
      name: ""
      resources:
        requests:
          cpu: 10m
      volumeMounts:
      - mountPath: /etc/boskos
        name: boskos
        readOnly: true
      - mountPath: /secrets/ci-pull-credentials
        name: ci-pull-credentials
        readOnly: true
      - mountPath: /usr/local/ocp-qe-perfscale-network-policy-gcp-cluster-profile
        name: cluster-profile
      - mountPath: /secrets/gcs
        name: gcs-credentials
        readOnly: true
      - mountPath: /etc/pull-secret
        name: pull-secret
        readOnly: true
      - mountPath: /etc/report
        name: result-aggregator
        readOnly: true
    serviceAccountName: ci-operator
    volumes:
    - name: boskos
      secret:
        items:
        - key: credentials
          path: credentials
        secretName: boskos-credentials
    - name: ci-pull-credentials
      secret:
        secretName: ci-pull-credentials
    - name: cluster-profile
      secret:
        secretName: cluster-secrets-gcp-qe
    - name: pull-secret
      secret:
        secretName: registry-pull-credentials
    - name: result-aggregator
      secret:
        secretName: result-aggregator
- agent: kubernetes
  cluster: build02
  cron: 0 12 * * 1
  decorate: true
  decoration_config:
    skip_cloning: true
  extra_refs:
  - base_ref: main
    org: openshift-qe
    repo: ocp-qe-perfscale-ci
  labels:
    ci-operator.openshift.io/cloud: gcp
    ci-operator.openshift.io/cloud-cluster-profile: gcp-qe
    ci.openshift.io/generator: prowgen
    job-release: "4.12"
    pj-rehearse.openshift.io/can-be-rehearsed: "true"
  name: periodic-ci-openshift-qe-ocp-qe-perfscale-ci-main-ocp-qe-perfscale-node-density-heavy-gcp
  reporter_config:
    slack:
      channel: '#ocp-qe-scale-ci-results'
      job_states_to_report:
      - success
      - failure
      - error
      report_template: '{{if eq .Status.State "success"}} :white_check_mark: Job *{{.Spec.Job}}*
        ended with *{{.Status.State}}*. <{{.Status.URL}}|View logs> :white_check_mark:
        {{else}} :warning:  Job *{{.Spec.Job}}* ended with *{{.Status.State}}*. <{{.Status.URL}}|View
        logs> :warning: {{end}}'
  spec:
    containers:
    - args:
      - --gcs-upload-secret=/secrets/gcs/service-account.json
      - --image-import-pull-secret=/etc/pull-secret/.dockerconfigjson
      - --lease-server-credentials-file=/etc/boskos/credentials
      - --report-credentials-file=/etc/report/credentials
      - --secret-dir=/secrets/ci-pull-credentials
      - --secret-dir=/usr/local/ocp-qe-perfscale-node-density-heavy-gcp-cluster-profile
      - --target=ocp-qe-perfscale-node-density-heavy-gcp
      command:
      - ci-operator
      image: ci-operator:latest
      imagePullPolicy: Always
      name: ""
      resources:
        requests:
          cpu: 10m
      volumeMounts:
      - mountPath: /etc/boskos
        name: boskos
        readOnly: true
      - mountPath: /secrets/ci-pull-credentials
        name: ci-pull-credentials
        readOnly: true
      - mountPath: /usr/local/ocp-qe-perfscale-node-density-heavy-gcp-cluster-profile
        name: cluster-profile
      - mountPath: /secrets/gcs
        name: gcs-credentials
        readOnly: true
      - mountPath: /etc/pull-secret
        name: pull-secret
        readOnly: true
      - mountPath: /etc/report
        name: result-aggregator
        readOnly: true
    serviceAccountName: ci-operator
    volumes:
    - name: boskos
      secret:
        items:
        - key: credentials
          path: credentials
        secretName: boskos-credentials
    - name: ci-pull-credentials
      secret:
        secretName: ci-pull-credentials
    - name: cluster-profile
      secret:
        secretName: cluster-secrets-gcp-qe
    - name: pull-secret
      secret:
        secretName: registry-pull-credentials
    - name: result-aggregator
      secret:
        secretName: result-aggregator
- agent: kubernetes
  cluster: build02
  cron: 0 9 * * 4
  decorate: true
  decoration_config:
    skip_cloning: true
  extra_refs:
  - base_ref: main
    org: openshift-qe
    repo: ocp-qe-perfscale-ci
  labels:
    ci-operator.openshift.io/cloud: gcp
    ci-operator.openshift.io/cloud-cluster-profile: gcp-qe
    ci.openshift.io/generator: prowgen
    job-release: "4.12"
    pj-rehearse.openshift.io/can-be-rehearsed: "true"
  name: periodic-ci-openshift-qe-ocp-qe-perfscale-ci-main-ocp-qe-perfscale-router-perf-gcp
  reporter_config:
    slack:
      channel: '#ocp-qe-scale-ci-results'
      job_states_to_report:
      - success
      - failure
      - error
      report_template: '{{if eq .Status.State "success"}} :white_check_mark: Job *{{.Spec.Job}}*
        ended with *{{.Status.State}}*. <{{.Status.URL}}|View logs> :white_check_mark:
        {{else}} :warning:  Job *{{.Spec.Job}}* ended with *{{.Status.State}}*. <{{.Status.URL}}|View
        logs> :warning: {{end}}'
  spec:
    containers:
    - args:
      - --gcs-upload-secret=/secrets/gcs/service-account.json
      - --image-import-pull-secret=/etc/pull-secret/.dockerconfigjson
      - --lease-server-credentials-file=/etc/boskos/credentials
      - --report-credentials-file=/etc/report/credentials
      - --secret-dir=/secrets/ci-pull-credentials
      - --secret-dir=/usr/local/ocp-qe-perfscale-router-perf-gcp-cluster-profile
      - --target=ocp-qe-perfscale-router-perf-gcp
      command:
      - ci-operator
      image: ci-operator:latest
      imagePullPolicy: Always
      name: ""
      resources:
        requests:
          cpu: 10m
      volumeMounts:
      - mountPath: /etc/boskos
        name: boskos
        readOnly: true
      - mountPath: /secrets/ci-pull-credentials
        name: ci-pull-credentials
        readOnly: true
      - mountPath: /usr/local/ocp-qe-perfscale-router-perf-gcp-cluster-profile
        name: cluster-profile
      - mountPath: /secrets/gcs
        name: gcs-credentials
        readOnly: true
      - mountPath: /etc/pull-secret
        name: pull-secret
        readOnly: true
      - mountPath: /etc/report
        name: result-aggregator
        readOnly: true
    serviceAccountName: ci-operator
    volumes:
    - name: boskos
      secret:
        items:
        - key: credentials
          path: credentials
        secretName: boskos-credentials
    - name: ci-pull-credentials
      secret:
        secretName: ci-pull-credentials
    - name: cluster-profile
      secret:
        secretName: cluster-secrets-gcp-qe
    - name: pull-secret
      secret:
        secretName: registry-pull-credentials
    - name: result-aggregator
      secret:
        secretName: result-aggregator
- agent: kubernetes
  cluster: build03
  cron: 0 8 * * 4
  decorate: true
  decoration_config:
    skip_cloning: true
  extra_refs:
  - base_ref: main
    org: openshift-qe
    repo: ocp-qe-perfscale-ci
  labels:
    ci-operator.openshift.io/cloud: aws
    ci-operator.openshift.io/cloud-cluster-profile: aws-perfscale-qe
    ci-operator.openshift.io/variant: rosa-4.12-nightly
    ci.openshift.io/generator: prowgen
    job-release: "4.12"
    pj-rehearse.openshift.io/can-be-rehearsed: "true"
  name: periodic-ci-openshift-qe-ocp-qe-perfscale-ci-main-rosa-4.12-nightly-perfscale-rosa-multiaz-cluster-density-v2-24nodes-periodic
  reporter_config:
    slack:
      channel: '#ocp-qe-scale-ci-results'
      job_states_to_report:
      - success
      - failure
      - error
      report_template: '{{if eq .Status.State "success"}} :white_check_mark: Job *{{.Spec.Job}}*
        ended with *{{.Status.State}}*. <{{.Status.URL}}|View logs> :white_check_mark:
        {{else}} :warning:  Job *{{.Spec.Job}}* ended with *{{.Status.State}}*. <{{.Status.URL}}|View
        logs> :warning: {{end}}'
  spec:
    containers:
    - args:
      - --gcs-upload-secret=/secrets/gcs/service-account.json
      - --image-import-pull-secret=/etc/pull-secret/.dockerconfigjson
      - --lease-server-credentials-file=/etc/boskos/credentials
      - --report-credentials-file=/etc/report/credentials
      - --secret-dir=/secrets/ci-pull-credentials
      - --secret-dir=/usr/local/perfscale-rosa-multiaz-cluster-density-v2-24nodes-periodic-cluster-profile
      - --target=perfscale-rosa-multiaz-cluster-density-v2-24nodes-periodic
      - --variant=rosa-4.12-nightly
      command:
      - ci-operator
      image: ci-operator:latest
      imagePullPolicy: Always
      name: ""
      resources:
        requests:
          cpu: 10m
      volumeMounts:
      - mountPath: /etc/boskos
        name: boskos
        readOnly: true
      - mountPath: /secrets/ci-pull-credentials
        name: ci-pull-credentials
        readOnly: true
      - mountPath: /usr/local/perfscale-rosa-multiaz-cluster-density-v2-24nodes-periodic-cluster-profile
        name: cluster-profile
      - mountPath: /secrets/gcs
        name: gcs-credentials
        readOnly: true
      - mountPath: /etc/pull-secret
        name: pull-secret
        readOnly: true
      - mountPath: /etc/report
        name: result-aggregator
        readOnly: true
    serviceAccountName: ci-operator
    volumes:
    - name: boskos
      secret:
        items:
        - key: credentials
          path: credentials
        secretName: boskos-credentials
    - name: ci-pull-credentials
      secret:
        secretName: ci-pull-credentials
    - name: cluster-profile
      secret:
        secretName: cluster-secrets-aws-perfscale-qe
    - name: pull-secret
      secret:
        secretName: registry-pull-credentials
    - name: result-aggregator
      secret:
        secretName: result-aggregator
- agent: kubernetes
  cluster: build03
  cron: 0 12 * * 5
  decorate: true
  decoration_config:
    skip_cloning: true
    timeout: 5h0m0s
  extra_refs:
  - base_ref: main
    org: openshift-qe
    repo: ocp-qe-perfscale-ci
  labels:
    ci-operator.openshift.io/cloud: aws
    ci-operator.openshift.io/cloud-cluster-profile: aws-perfscale-qe
    ci-operator.openshift.io/variant: rosa-4.12-nightly
    ci.openshift.io/generator: prowgen
    job-release: "4.12"
    pj-rehearse.openshift.io/can-be-rehearsed: "true"
  name: periodic-ci-openshift-qe-ocp-qe-perfscale-ci-main-rosa-4.12-nightly-perfscale-rosa-multiaz-data-path-defaultnodes-periodic
  spec:
    containers:
    - args:
      - --gcs-upload-secret=/secrets/gcs/service-account.json
      - --image-import-pull-secret=/etc/pull-secret/.dockerconfigjson
      - --lease-server-credentials-file=/etc/boskos/credentials
      - --report-credentials-file=/etc/report/credentials
      - --secret-dir=/secrets/ci-pull-credentials
      - --secret-dir=/usr/local/perfscale-rosa-multiaz-data-path-defaultnodes-periodic-cluster-profile
      - --target=perfscale-rosa-multiaz-data-path-defaultnodes-periodic
      - --variant=rosa-4.12-nightly
      command:
      - ci-operator
      image: ci-operator:latest
      imagePullPolicy: Always
      name: ""
      resources:
        requests:
          cpu: 10m
      volumeMounts:
      - mountPath: /etc/boskos
        name: boskos
        readOnly: true
      - mountPath: /secrets/ci-pull-credentials
        name: ci-pull-credentials
        readOnly: true
      - mountPath: /usr/local/perfscale-rosa-multiaz-data-path-defaultnodes-periodic-cluster-profile
        name: cluster-profile
      - mountPath: /secrets/gcs
        name: gcs-credentials
        readOnly: true
      - mountPath: /etc/pull-secret
        name: pull-secret
        readOnly: true
      - mountPath: /etc/report
        name: result-aggregator
        readOnly: true
    serviceAccountName: ci-operator
    volumes:
    - name: boskos
      secret:
        items:
        - key: credentials
          path: credentials
        secretName: boskos-credentials
    - name: ci-pull-credentials
      secret:
        secretName: ci-pull-credentials
    - name: cluster-profile
      secret:
        secretName: cluster-secrets-aws-perfscale-qe
    - name: pull-secret
      secret:
        secretName: registry-pull-credentials
    - name: result-aggregator
      secret:
        secretName: result-aggregator
- agent: kubernetes
  cluster: build03
  cron: 0 8 * * 3
  decorate: true
  decoration_config:
    skip_cloning: true
  extra_refs:
  - base_ref: main
    org: openshift-qe
    repo: ocp-qe-perfscale-ci
  labels:
    ci-operator.openshift.io/cloud: aws
    ci-operator.openshift.io/cloud-cluster-profile: aws-perfscale-qe
    ci-operator.openshift.io/variant: rosa-4.12-nightly
    ci.openshift.io/generator: prowgen
    job-release: "4.12"
    pj-rehearse.openshift.io/can-be-rehearsed: "true"
  name: periodic-ci-openshift-qe-ocp-qe-perfscale-ci-main-rosa-4.12-nightly-perfscale-rosa-multiaz-node-density-v2-24nodes-periodic
  reporter_config:
    slack:
      channel: '#ocp-qe-scale-ci-results'
      job_states_to_report:
      - success
      - failure
      - error
      report_template: '{{if eq .Status.State "success"}} :white_check_mark: Job *{{.Spec.Job}}*
        ended with *{{.Status.State}}*. <{{.Status.URL}}|View logs> :white_check_mark:
        {{else}} :warning:  Job *{{.Spec.Job}}* ended with *{{.Status.State}}*. <{{.Status.URL}}|View
        logs> :warning: {{end}}'
  spec:
    containers:
    - args:
      - --gcs-upload-secret=/secrets/gcs/service-account.json
      - --image-import-pull-secret=/etc/pull-secret/.dockerconfigjson
      - --lease-server-credentials-file=/etc/boskos/credentials
      - --report-credentials-file=/etc/report/credentials
      - --secret-dir=/secrets/ci-pull-credentials
      - --secret-dir=/usr/local/perfscale-rosa-multiaz-node-density-v2-24nodes-periodic-cluster-profile
      - --target=perfscale-rosa-multiaz-node-density-v2-24nodes-periodic
      - --variant=rosa-4.12-nightly
      command:
      - ci-operator
      image: ci-operator:latest
      imagePullPolicy: Always
      name: ""
      resources:
        requests:
          cpu: 10m
      volumeMounts:
      - mountPath: /etc/boskos
        name: boskos
        readOnly: true
      - mountPath: /secrets/ci-pull-credentials
        name: ci-pull-credentials
        readOnly: true
      - mountPath: /usr/local/perfscale-rosa-multiaz-node-density-v2-24nodes-periodic-cluster-profile
        name: cluster-profile
      - mountPath: /secrets/gcs
        name: gcs-credentials
        readOnly: true
      - mountPath: /etc/pull-secret
        name: pull-secret
        readOnly: true
      - mountPath: /etc/report
        name: result-aggregator
        readOnly: true
    serviceAccountName: ci-operator
    volumes:
    - name: boskos
      secret:
        items:
        - key: credentials
          path: credentials
        secretName: boskos-credentials
    - name: ci-pull-credentials
      secret:
        secretName: ci-pull-credentials
    - name: cluster-profile
      secret:
        secretName: cluster-secrets-aws-perfscale-qe
    - name: pull-secret
      secret:
        secretName: registry-pull-credentials
    - name: result-aggregator
      secret:
        secretName: result-aggregator
- agent: kubernetes
  cluster: build03
  cron: 0 8 * * 5
  decorate: true
  decoration_config:
    skip_cloning: true
  extra_refs:
  - base_ref: main
    org: openshift-qe
    repo: ocp-qe-perfscale-ci
  labels:
    ci-operator.openshift.io/cloud: aws
    ci-operator.openshift.io/cloud-cluster-profile: aws-perfscale-qe
    ci-operator.openshift.io/variant: rosa-4.12-nightly
    ci.openshift.io/generator: prowgen
    job-release: "4.12"
    pj-rehearse.openshift.io/can-be-rehearsed: "true"
  name: periodic-ci-openshift-qe-ocp-qe-perfscale-ci-main-rosa-4.12-nightly-perfscale-rosa-network-perf-periodic
  spec:
    containers:
    - args:
      - --gcs-upload-secret=/secrets/gcs/service-account.json
      - --image-import-pull-secret=/etc/pull-secret/.dockerconfigjson
      - --lease-server-credentials-file=/etc/boskos/credentials
      - --report-credentials-file=/etc/report/credentials
      - --secret-dir=/secrets/ci-pull-credentials
      - --secret-dir=/usr/local/perfscale-rosa-network-perf-periodic-cluster-profile
      - --target=perfscale-rosa-network-perf-periodic
      - --variant=rosa-4.12-nightly
      command:
      - ci-operator
      image: ci-operator:latest
      imagePullPolicy: Always
      name: ""
      resources:
        requests:
          cpu: 10m
      volumeMounts:
      - mountPath: /etc/boskos
        name: boskos
        readOnly: true
      - mountPath: /secrets/ci-pull-credentials
        name: ci-pull-credentials
        readOnly: true
      - mountPath: /usr/local/perfscale-rosa-network-perf-periodic-cluster-profile
        name: cluster-profile
      - mountPath: /secrets/gcs
        name: gcs-credentials
        readOnly: true
      - mountPath: /etc/pull-secret
        name: pull-secret
        readOnly: true
      - mountPath: /etc/report
        name: result-aggregator
        readOnly: true
    serviceAccountName: ci-operator
    volumes:
    - name: boskos
      secret:
        items:
        - key: credentials
          path: credentials
        secretName: boskos-credentials
    - name: ci-pull-credentials
      secret:
        secretName: ci-pull-credentials
    - name: cluster-profile
      secret:
        secretName: cluster-secrets-aws-perfscale-qe
    - name: pull-secret
      secret:
        secretName: registry-pull-credentials
    - name: result-aggregator
      secret:
        secretName: result-aggregator
- agent: kubernetes
  cluster: build03
  cron: 0 12 * * 1
  decorate: true
  decoration_config:
    skip_cloning: true
  extra_refs:
  - base_ref: main
    org: openshift-qe
    repo: ocp-qe-perfscale-ci
  labels:
    ci-operator.openshift.io/cloud: aws
    ci-operator.openshift.io/cloud-cluster-profile: aws-perfscale-qe
    ci-operator.openshift.io/variant: rosa-4.13-nightly
    ci.openshift.io/generator: prowgen
    job-release: "4.13"
    pj-rehearse.openshift.io/can-be-rehearsed: "true"
  name: periodic-ci-openshift-qe-ocp-qe-perfscale-ci-main-rosa-4.13-nightly-perfscale-rosa-hcp-3zones-cluster-density-v2-24nodes-periodic
  reporter_config:
    slack:
      channel: '#ocp-qe-scale-ci-results'
      job_states_to_report:
      - success
      - failure
      - error
      report_template: '{{if eq .Status.State "success"}} :white_check_mark: Job *{{.Spec.Job}}*
        ended with *{{.Status.State}}*. <{{.Status.URL}}|View logs> :white_check_mark:
        {{else}} :warning:  Job *{{.Spec.Job}}* ended with *{{.Status.State}}*. <{{.Status.URL}}|View
        logs> :warning: {{end}}'
  spec:
    containers:
    - args:
      - --gcs-upload-secret=/secrets/gcs/service-account.json
      - --image-import-pull-secret=/etc/pull-secret/.dockerconfigjson
      - --lease-server-credentials-file=/etc/boskos/credentials
      - --report-credentials-file=/etc/report/credentials
      - --secret-dir=/secrets/ci-pull-credentials
      - --secret-dir=/usr/local/perfscale-rosa-hcp-3zones-cluster-density-v2-24nodes-periodic-cluster-profile
      - --target=perfscale-rosa-hcp-3zones-cluster-density-v2-24nodes-periodic
      - --variant=rosa-4.13-nightly
      command:
      - ci-operator
      image: ci-operator:latest
      imagePullPolicy: Always
      name: ""
      resources:
        requests:
          cpu: 10m
      volumeMounts:
      - mountPath: /etc/boskos
        name: boskos
        readOnly: true
      - mountPath: /secrets/ci-pull-credentials
        name: ci-pull-credentials
        readOnly: true
      - mountPath: /usr/local/perfscale-rosa-hcp-3zones-cluster-density-v2-24nodes-periodic-cluster-profile
        name: cluster-profile
      - mountPath: /secrets/gcs
        name: gcs-credentials
        readOnly: true
      - mountPath: /etc/pull-secret
        name: pull-secret
        readOnly: true
      - mountPath: /etc/report
        name: result-aggregator
        readOnly: true
    serviceAccountName: ci-operator
    volumes:
    - name: boskos
      secret:
        items:
        - key: credentials
          path: credentials
        secretName: boskos-credentials
    - name: ci-pull-credentials
      secret:
        secretName: ci-pull-credentials
    - name: cluster-profile
      secret:
        secretName: cluster-secrets-aws-perfscale-qe
    - name: pull-secret
      secret:
        secretName: registry-pull-credentials
    - name: result-aggregator
      secret:
        secretName: result-aggregator
- agent: kubernetes
  cluster: build03
  cron: 0 12 * * 3
  decorate: true
  decoration_config:
    skip_cloning: true
  extra_refs:
  - base_ref: main
    org: openshift-qe
    repo: ocp-qe-perfscale-ci
  labels:
    ci-operator.openshift.io/cloud: aws
    ci-operator.openshift.io/cloud-cluster-profile: aws-perfscale-qe
    ci-operator.openshift.io/variant: rosa-4.13-nightly
    ci.openshift.io/generator: prowgen
    job-release: "4.13"
    pj-rehearse.openshift.io/can-be-rehearsed: "true"
  name: periodic-ci-openshift-qe-ocp-qe-perfscale-ci-main-rosa-4.13-nightly-perfscale-rosa-hcp-3zones-node-density-24nodes-periodic
  reporter_config:
    slack:
      channel: '#ocp-qe-scale-ci-results'
      job_states_to_report:
      - success
      - failure
      - error
      report_template: '{{if eq .Status.State "success"}} :white_check_mark: Job *{{.Spec.Job}}*
        ended with *{{.Status.State}}*. <{{.Status.URL}}|View logs> :white_check_mark:
        {{else}} :warning:  Job *{{.Spec.Job}}* ended with *{{.Status.State}}*. <{{.Status.URL}}|View
        logs> :warning: {{end}}'
  spec:
    containers:
    - args:
      - --gcs-upload-secret=/secrets/gcs/service-account.json
      - --image-import-pull-secret=/etc/pull-secret/.dockerconfigjson
      - --lease-server-credentials-file=/etc/boskos/credentials
      - --report-credentials-file=/etc/report/credentials
      - --secret-dir=/secrets/ci-pull-credentials
      - --secret-dir=/usr/local/perfscale-rosa-hcp-3zones-node-density-24nodes-periodic-cluster-profile
      - --target=perfscale-rosa-hcp-3zones-node-density-24nodes-periodic
      - --variant=rosa-4.13-nightly
      command:
      - ci-operator
      image: ci-operator:latest
      imagePullPolicy: Always
      name: ""
      resources:
        requests:
          cpu: 10m
      volumeMounts:
      - mountPath: /etc/boskos
        name: boskos
        readOnly: true
      - mountPath: /secrets/ci-pull-credentials
        name: ci-pull-credentials
        readOnly: true
      - mountPath: /usr/local/perfscale-rosa-hcp-3zones-node-density-24nodes-periodic-cluster-profile
        name: cluster-profile
      - mountPath: /secrets/gcs
        name: gcs-credentials
        readOnly: true
      - mountPath: /etc/pull-secret
        name: pull-secret
        readOnly: true
      - mountPath: /etc/report
        name: result-aggregator
        readOnly: true
    serviceAccountName: ci-operator
    volumes:
    - name: boskos
      secret:
        items:
        - key: credentials
          path: credentials
        secretName: boskos-credentials
    - name: ci-pull-credentials
      secret:
        secretName: ci-pull-credentials
    - name: cluster-profile
      secret:
        secretName: cluster-secrets-aws-perfscale-qe
    - name: pull-secret
      secret:
        secretName: registry-pull-credentials
    - name: result-aggregator
      secret:
        secretName: result-aggregator
- agent: kubernetes
  cluster: build03
  cron: 0 12 * * 5
  decorate: true
  decoration_config:
    skip_cloning: true
  extra_refs:
  - base_ref: main
    org: openshift-qe
    repo: ocp-qe-perfscale-ci
  labels:
    ci-operator.openshift.io/cloud: aws
    ci-operator.openshift.io/cloud-cluster-profile: aws-perfscale-qe
    ci-operator.openshift.io/variant: rosa-4.13-nightly
    ci.openshift.io/generator: prowgen
    job-release: "4.13"
    pj-rehearse.openshift.io/can-be-rehearsed: "true"
  name: periodic-ci-openshift-qe-ocp-qe-perfscale-ci-main-rosa-4.13-nightly-perfscale-rosa-hcp-3zones-node-density-heavy-24nodes-periodic
  reporter_config:
    slack:
      channel: '#ocp-qe-scale-ci-results'
      job_states_to_report:
      - success
      - failure
      - error
      report_template: '{{if eq .Status.State "success"}} :white_check_mark: Job *{{.Spec.Job}}*
        ended with *{{.Status.State}}*. <{{.Status.URL}}|View logs> :white_check_mark:
        {{else}} :warning:  Job *{{.Spec.Job}}* ended with *{{.Status.State}}*. <{{.Status.URL}}|View
        logs> :warning: {{end}}'
  spec:
    containers:
    - args:
      - --gcs-upload-secret=/secrets/gcs/service-account.json
      - --image-import-pull-secret=/etc/pull-secret/.dockerconfigjson
      - --lease-server-credentials-file=/etc/boskos/credentials
      - --report-credentials-file=/etc/report/credentials
      - --secret-dir=/secrets/ci-pull-credentials
      - --secret-dir=/usr/local/perfscale-rosa-hcp-3zones-node-density-heavy-24nodes-periodic-cluster-profile
      - --target=perfscale-rosa-hcp-3zones-node-density-heavy-24nodes-periodic
      - --variant=rosa-4.13-nightly
      command:
      - ci-operator
      image: ci-operator:latest
      imagePullPolicy: Always
      name: ""
      resources:
        requests:
          cpu: 10m
      volumeMounts:
      - mountPath: /etc/boskos
        name: boskos
        readOnly: true
      - mountPath: /secrets/ci-pull-credentials
        name: ci-pull-credentials
        readOnly: true
      - mountPath: /usr/local/perfscale-rosa-hcp-3zones-node-density-heavy-24nodes-periodic-cluster-profile
        name: cluster-profile
      - mountPath: /secrets/gcs
        name: gcs-credentials
        readOnly: true
      - mountPath: /etc/pull-secret
        name: pull-secret
        readOnly: true
      - mountPath: /etc/report
        name: result-aggregator
        readOnly: true
    serviceAccountName: ci-operator
    volumes:
    - name: boskos
      secret:
        items:
        - key: credentials
          path: credentials
        secretName: boskos-credentials
    - name: ci-pull-credentials
      secret:
        secretName: ci-pull-credentials
    - name: cluster-profile
      secret:
        secretName: cluster-secrets-aws-perfscale-qe
    - name: pull-secret
      secret:
        secretName: registry-pull-credentials
    - name: result-aggregator
      secret:
        secretName: result-aggregator
- agent: kubernetes
  cluster: build03
  cron: 0 12 * * 0
  decorate: true
  decoration_config:
    skip_cloning: true
  extra_refs:
  - base_ref: main
    org: openshift-qe
    repo: ocp-qe-perfscale-ci
  labels:
    ci-operator.openshift.io/cloud: aws
    ci-operator.openshift.io/cloud-cluster-profile: aws-perfscale-qe
    ci-operator.openshift.io/variant: rosa-4.13-nightly
    ci.openshift.io/generator: prowgen
    job-release: "4.13"
    pj-rehearse.openshift.io/can-be-rehearsed: "true"
  name: periodic-ci-openshift-qe-ocp-qe-perfscale-ci-main-rosa-4.13-nightly-perfscale-rosa-multiaz-cluster-density-v2-24nodes-periodic
  reporter_config:
    slack:
      channel: '#ocp-qe-scale-ci-results'
      job_states_to_report:
      - success
      - failure
      - error
      report_template: '{{if eq .Status.State "success"}} :white_check_mark: Job *{{.Spec.Job}}*
        ended with *{{.Status.State}}*. <{{.Status.URL}}|View logs> :white_check_mark:
        {{else}} :warning:  Job *{{.Spec.Job}}* ended with *{{.Status.State}}*. <{{.Status.URL}}|View
        logs> :warning: {{end}}'
  spec:
    containers:
    - args:
      - --gcs-upload-secret=/secrets/gcs/service-account.json
      - --image-import-pull-secret=/etc/pull-secret/.dockerconfigjson
      - --lease-server-credentials-file=/etc/boskos/credentials
      - --report-credentials-file=/etc/report/credentials
      - --secret-dir=/secrets/ci-pull-credentials
      - --secret-dir=/usr/local/perfscale-rosa-multiaz-cluster-density-v2-24nodes-periodic-cluster-profile
      - --target=perfscale-rosa-multiaz-cluster-density-v2-24nodes-periodic
      - --variant=rosa-4.13-nightly
      command:
      - ci-operator
      image: ci-operator:latest
      imagePullPolicy: Always
      name: ""
      resources:
        requests:
          cpu: 10m
      volumeMounts:
      - mountPath: /etc/boskos
        name: boskos
        readOnly: true
      - mountPath: /secrets/ci-pull-credentials
        name: ci-pull-credentials
        readOnly: true
      - mountPath: /usr/local/perfscale-rosa-multiaz-cluster-density-v2-24nodes-periodic-cluster-profile
        name: cluster-profile
      - mountPath: /secrets/gcs
        name: gcs-credentials
        readOnly: true
      - mountPath: /etc/pull-secret
        name: pull-secret
        readOnly: true
      - mountPath: /etc/report
        name: result-aggregator
        readOnly: true
    serviceAccountName: ci-operator
    volumes:
    - name: boskos
      secret:
        items:
        - key: credentials
          path: credentials
        secretName: boskos-credentials
    - name: ci-pull-credentials
      secret:
        secretName: ci-pull-credentials
    - name: cluster-profile
      secret:
        secretName: cluster-secrets-aws-perfscale-qe
    - name: pull-secret
      secret:
        secretName: registry-pull-credentials
    - name: result-aggregator
      secret:
        secretName: result-aggregator
- agent: kubernetes
  cluster: build03
  cron: 0 7 * * 1
  decorate: true
  decoration_config:
    skip_cloning: true
    timeout: 5h0m0s
  extra_refs:
  - base_ref: main
    org: openshift-qe
    repo: ocp-qe-perfscale-ci
  labels:
    ci-operator.openshift.io/cloud: aws
    ci-operator.openshift.io/cloud-cluster-profile: aws-qe
    ci-operator.openshift.io/variant: rosa-4.13-nightly
    ci.openshift.io/generator: prowgen
    job-release: "4.13"
    pj-rehearse.openshift.io/can-be-rehearsed: "true"
  name: periodic-ci-openshift-qe-ocp-qe-perfscale-ci-main-rosa-4.13-nightly-perfscale-rosa-multiaz-data-path-defaultnodes-periodic
  spec:
    containers:
    - args:
      - --gcs-upload-secret=/secrets/gcs/service-account.json
      - --image-import-pull-secret=/etc/pull-secret/.dockerconfigjson
      - --lease-server-credentials-file=/etc/boskos/credentials
      - --report-credentials-file=/etc/report/credentials
      - --secret-dir=/secrets/ci-pull-credentials
      - --secret-dir=/usr/local/perfscale-rosa-multiaz-data-path-defaultnodes-periodic-cluster-profile
      - --target=perfscale-rosa-multiaz-data-path-defaultnodes-periodic
      - --variant=rosa-4.13-nightly
      command:
      - ci-operator
      image: ci-operator:latest
      imagePullPolicy: Always
      name: ""
      resources:
        requests:
          cpu: 10m
      volumeMounts:
      - mountPath: /etc/boskos
        name: boskos
        readOnly: true
      - mountPath: /secrets/ci-pull-credentials
        name: ci-pull-credentials
        readOnly: true
      - mountPath: /usr/local/perfscale-rosa-multiaz-data-path-defaultnodes-periodic-cluster-profile
        name: cluster-profile
      - mountPath: /secrets/gcs
        name: gcs-credentials
        readOnly: true
      - mountPath: /etc/pull-secret
        name: pull-secret
        readOnly: true
      - mountPath: /etc/report
        name: result-aggregator
        readOnly: true
    serviceAccountName: ci-operator
    volumes:
    - name: boskos
      secret:
        items:
        - key: credentials
          path: credentials
        secretName: boskos-credentials
    - name: ci-pull-credentials
      secret:
        secretName: ci-pull-credentials
    - name: cluster-profile
      secret:
        secretName: cluster-secrets-aws-qe
    - name: pull-secret
      secret:
        secretName: registry-pull-credentials
    - name: result-aggregator
      secret:
        secretName: result-aggregator
- agent: kubernetes
  cluster: build03
  cron: 0 12 * * 2
  decorate: true
  decoration_config:
    skip_cloning: true
  extra_refs:
  - base_ref: main
    org: openshift-qe
    repo: ocp-qe-perfscale-ci
  labels:
    ci-operator.openshift.io/cloud: aws
    ci-operator.openshift.io/cloud-cluster-profile: aws-perfscale-qe
    ci-operator.openshift.io/variant: rosa-4.13-nightly
    ci.openshift.io/generator: prowgen
    job-release: "4.13"
    pj-rehearse.openshift.io/can-be-rehearsed: "true"
  name: periodic-ci-openshift-qe-ocp-qe-perfscale-ci-main-rosa-4.13-nightly-perfscale-rosa-multiaz-node-density-24nodes-periodic
  reporter_config:
    slack:
      channel: '#ocp-qe-scale-ci-results'
      job_states_to_report:
      - success
      - failure
      - error
      report_template: '{{if eq .Status.State "success"}} :white_check_mark: Job *{{.Spec.Job}}*
        ended with *{{.Status.State}}*. <{{.Status.URL}}|View logs> :white_check_mark:
        {{else}} :warning:  Job *{{.Spec.Job}}* ended with *{{.Status.State}}*. <{{.Status.URL}}|View
        logs> :warning: {{end}}'
  spec:
    containers:
    - args:
      - --gcs-upload-secret=/secrets/gcs/service-account.json
      - --image-import-pull-secret=/etc/pull-secret/.dockerconfigjson
      - --lease-server-credentials-file=/etc/boskos/credentials
      - --report-credentials-file=/etc/report/credentials
      - --secret-dir=/secrets/ci-pull-credentials
      - --secret-dir=/usr/local/perfscale-rosa-multiaz-node-density-24nodes-periodic-cluster-profile
      - --target=perfscale-rosa-multiaz-node-density-24nodes-periodic
      - --variant=rosa-4.13-nightly
      command:
      - ci-operator
      image: ci-operator:latest
      imagePullPolicy: Always
      name: ""
      resources:
        requests:
          cpu: 10m
      volumeMounts:
      - mountPath: /etc/boskos
        name: boskos
        readOnly: true
      - mountPath: /secrets/ci-pull-credentials
        name: ci-pull-credentials
        readOnly: true
      - mountPath: /usr/local/perfscale-rosa-multiaz-node-density-24nodes-periodic-cluster-profile
        name: cluster-profile
      - mountPath: /secrets/gcs
        name: gcs-credentials
        readOnly: true
      - mountPath: /etc/pull-secret
        name: pull-secret
        readOnly: true
      - mountPath: /etc/report
        name: result-aggregator
        readOnly: true
    serviceAccountName: ci-operator
    volumes:
    - name: boskos
      secret:
        items:
        - key: credentials
          path: credentials
        secretName: boskos-credentials
    - name: ci-pull-credentials
      secret:
        secretName: ci-pull-credentials
    - name: cluster-profile
      secret:
        secretName: cluster-secrets-aws-perfscale-qe
    - name: pull-secret
      secret:
        secretName: registry-pull-credentials
    - name: result-aggregator
      secret:
        secretName: result-aggregator
- agent: kubernetes
  cluster: build03
  cron: 0 12 * * 4
  decorate: true
  decoration_config:
    skip_cloning: true
  extra_refs:
  - base_ref: main
    org: openshift-qe
    repo: ocp-qe-perfscale-ci
  labels:
    ci-operator.openshift.io/cloud: aws
    ci-operator.openshift.io/cloud-cluster-profile: aws-perfscale-qe
    ci-operator.openshift.io/variant: rosa-4.13-nightly
    ci.openshift.io/generator: prowgen
    job-release: "4.13"
    pj-rehearse.openshift.io/can-be-rehearsed: "true"
  name: periodic-ci-openshift-qe-ocp-qe-perfscale-ci-main-rosa-4.13-nightly-perfscale-rosa-multiaz-node-density-heavy-24nodes-periodic
  reporter_config:
    slack:
      channel: '#ocp-qe-scale-ci-results'
      job_states_to_report:
      - success
      - failure
      - error
      report_template: '{{if eq .Status.State "success"}} :white_check_mark: Job *{{.Spec.Job}}*
        ended with *{{.Status.State}}*. <{{.Status.URL}}|View logs> :white_check_mark:
        {{else}} :warning:  Job *{{.Spec.Job}}* ended with *{{.Status.State}}*. <{{.Status.URL}}|View
        logs> :warning: {{end}}'
  spec:
    containers:
    - args:
      - --gcs-upload-secret=/secrets/gcs/service-account.json
      - --image-import-pull-secret=/etc/pull-secret/.dockerconfigjson
      - --lease-server-credentials-file=/etc/boskos/credentials
      - --report-credentials-file=/etc/report/credentials
      - --secret-dir=/secrets/ci-pull-credentials
      - --secret-dir=/usr/local/perfscale-rosa-multiaz-node-density-heavy-24nodes-periodic-cluster-profile
      - --target=perfscale-rosa-multiaz-node-density-heavy-24nodes-periodic
      - --variant=rosa-4.13-nightly
      command:
      - ci-operator
      image: ci-operator:latest
      imagePullPolicy: Always
      name: ""
      resources:
        requests:
          cpu: 10m
      volumeMounts:
      - mountPath: /etc/boskos
        name: boskos
        readOnly: true
      - mountPath: /secrets/ci-pull-credentials
        name: ci-pull-credentials
        readOnly: true
      - mountPath: /usr/local/perfscale-rosa-multiaz-node-density-heavy-24nodes-periodic-cluster-profile
        name: cluster-profile
      - mountPath: /secrets/gcs
        name: gcs-credentials
        readOnly: true
      - mountPath: /etc/pull-secret
        name: pull-secret
        readOnly: true
      - mountPath: /etc/report
        name: result-aggregator
        readOnly: true
    serviceAccountName: ci-operator
    volumes:
    - name: boskos
      secret:
        items:
        - key: credentials
          path: credentials
        secretName: boskos-credentials
    - name: ci-pull-credentials
      secret:
        secretName: ci-pull-credentials
    - name: cluster-profile
      secret:
        secretName: cluster-secrets-aws-perfscale-qe
    - name: pull-secret
      secret:
        secretName: registry-pull-credentials
    - name: result-aggregator
      secret:
        secretName: result-aggregator
- agent: kubernetes
  cluster: build03
<<<<<<< HEAD
  cron: 0 12 * * 1
  decorate: true
  decoration_config:
    skip_cloning: true
=======
  cron: 0 12 */21 * *
  decorate: true
  decoration_config:
    skip_cloning: true
    timeout: 5h0m0s
>>>>>>> fd590a60
  extra_refs:
  - base_ref: main
    org: openshift-qe
    repo: ocp-qe-perfscale-ci
  labels:
    ci-operator.openshift.io/cloud: aws
    ci-operator.openshift.io/cloud-cluster-profile: aws-perfscale-qe
<<<<<<< HEAD
    ci-operator.openshift.io/variant: rosa-4.14-nightly
    ci.openshift.io/generator: prowgen
    job-release: "4.14"
    pj-rehearse.openshift.io/can-be-rehearsed: "true"
  name: periodic-ci-openshift-qe-ocp-qe-perfscale-ci-main-rosa-4.14-nightly-perfscale-rosa-hcp-3zones-cluster-density-v2-24nodes-periodic
=======
    ci-operator.openshift.io/variant: rosa-4.14-ec
    ci.openshift.io/generator: prowgen
    job-release: "4.14"
    pj-rehearse.openshift.io/can-be-rehearsed: "true"
  name: periodic-ci-openshift-qe-ocp-qe-perfscale-ci-main-rosa-4.14-ec-perfscale-rosa-multiaz-ec-ci-tests-2nodes-periodic
>>>>>>> fd590a60
  spec:
    containers:
    - args:
      - --gcs-upload-secret=/secrets/gcs/service-account.json
      - --image-import-pull-secret=/etc/pull-secret/.dockerconfigjson
      - --lease-server-credentials-file=/etc/boskos/credentials
      - --report-credentials-file=/etc/report/credentials
      - --secret-dir=/secrets/ci-pull-credentials
<<<<<<< HEAD
      - --secret-dir=/usr/local/perfscale-rosa-hcp-3zones-cluster-density-v2-24nodes-periodic-cluster-profile
      - --target=perfscale-rosa-hcp-3zones-cluster-density-v2-24nodes-periodic
      - --variant=rosa-4.14-nightly
=======
      - --secret-dir=/usr/local/perfscale-rosa-multiaz-ec-ci-tests-2nodes-periodic-cluster-profile
      - --target=perfscale-rosa-multiaz-ec-ci-tests-2nodes-periodic
      - --variant=rosa-4.14-ec
>>>>>>> fd590a60
      command:
      - ci-operator
      image: ci-operator:latest
      imagePullPolicy: Always
      name: ""
      resources:
        requests:
          cpu: 10m
      volumeMounts:
      - mountPath: /etc/boskos
        name: boskos
        readOnly: true
      - mountPath: /secrets/ci-pull-credentials
        name: ci-pull-credentials
        readOnly: true
<<<<<<< HEAD
      - mountPath: /usr/local/perfscale-rosa-hcp-3zones-cluster-density-v2-24nodes-periodic-cluster-profile
=======
      - mountPath: /usr/local/perfscale-rosa-multiaz-ec-ci-tests-2nodes-periodic-cluster-profile
>>>>>>> fd590a60
        name: cluster-profile
      - mountPath: /secrets/gcs
        name: gcs-credentials
        readOnly: true
      - mountPath: /etc/pull-secret
        name: pull-secret
        readOnly: true
      - mountPath: /etc/report
        name: result-aggregator
        readOnly: true
    serviceAccountName: ci-operator
    volumes:
    - name: boskos
      secret:
        items:
        - key: credentials
          path: credentials
        secretName: boskos-credentials
    - name: ci-pull-credentials
      secret:
        secretName: ci-pull-credentials
    - name: cluster-profile
      secret:
        secretName: cluster-secrets-aws-perfscale-qe
    - name: pull-secret
      secret:
        secretName: registry-pull-credentials
    - name: result-aggregator
      secret:
        secretName: result-aggregator
- agent: kubernetes
  cluster: build03
<<<<<<< HEAD
  cron: 0 12 * * 0
  decorate: true
  decoration_config:
    skip_cloning: true
=======
  cron: 0 3 */21 * *
  decorate: true
  decoration_config:
    skip_cloning: true
    timeout: 5h0m0s
>>>>>>> fd590a60
  extra_refs:
  - base_ref: main
    org: openshift-qe
    repo: ocp-qe-perfscale-ci
  labels:
    ci-operator.openshift.io/cloud: aws
    ci-operator.openshift.io/cloud-cluster-profile: aws-perfscale-qe
<<<<<<< HEAD
    ci-operator.openshift.io/variant: rosa-4.14-nightly
    ci.openshift.io/generator: prowgen
    job-release: "4.14"
    pj-rehearse.openshift.io/can-be-rehearsed: "true"
  name: periodic-ci-openshift-qe-ocp-qe-perfscale-ci-main-rosa-4.14-nightly-perfscale-rosa-multiaz-cluster-density-v2-24nodes-periodic
=======
    ci-operator.openshift.io/variant: rosa-4.14-ec
    ci.openshift.io/generator: prowgen
    job-release: "4.14"
    pj-rehearse.openshift.io/can-be-rehearsed: "true"
  name: periodic-ci-openshift-qe-ocp-qe-perfscale-ci-main-rosa-4.14-ec-perfscale-rosa-multiaz-ec-data-path-defaultnodes-periodic
>>>>>>> fd590a60
  spec:
    containers:
    - args:
      - --gcs-upload-secret=/secrets/gcs/service-account.json
      - --image-import-pull-secret=/etc/pull-secret/.dockerconfigjson
      - --lease-server-credentials-file=/etc/boskos/credentials
      - --report-credentials-file=/etc/report/credentials
      - --secret-dir=/secrets/ci-pull-credentials
<<<<<<< HEAD
      - --secret-dir=/usr/local/perfscale-rosa-multiaz-cluster-density-v2-24nodes-periodic-cluster-profile
      - --target=perfscale-rosa-multiaz-cluster-density-v2-24nodes-periodic
      - --variant=rosa-4.14-nightly
=======
      - --secret-dir=/usr/local/perfscale-rosa-multiaz-ec-data-path-defaultnodes-periodic-cluster-profile
      - --target=perfscale-rosa-multiaz-ec-data-path-defaultnodes-periodic
      - --variant=rosa-4.14-ec
>>>>>>> fd590a60
      command:
      - ci-operator
      image: ci-operator:latest
      imagePullPolicy: Always
      name: ""
      resources:
        requests:
          cpu: 10m
      volumeMounts:
      - mountPath: /etc/boskos
        name: boskos
        readOnly: true
      - mountPath: /secrets/ci-pull-credentials
        name: ci-pull-credentials
        readOnly: true
<<<<<<< HEAD
      - mountPath: /usr/local/perfscale-rosa-multiaz-cluster-density-v2-24nodes-periodic-cluster-profile
=======
      - mountPath: /usr/local/perfscale-rosa-multiaz-ec-data-path-defaultnodes-periodic-cluster-profile
>>>>>>> fd590a60
        name: cluster-profile
      - mountPath: /secrets/gcs
        name: gcs-credentials
        readOnly: true
      - mountPath: /etc/pull-secret
        name: pull-secret
        readOnly: true
      - mountPath: /etc/report
        name: result-aggregator
        readOnly: true
    serviceAccountName: ci-operator
    volumes:
    - name: boskos
      secret:
        items:
        - key: credentials
          path: credentials
        secretName: boskos-credentials
    - name: ci-pull-credentials
      secret:
        secretName: ci-pull-credentials
    - name: cluster-profile
      secret:
        secretName: cluster-secrets-aws-perfscale-qe
    - name: pull-secret
      secret:
        secretName: registry-pull-credentials
    - name: result-aggregator
      secret:
        secretName: result-aggregator
- agent: kubernetes
  cluster: build03
<<<<<<< HEAD
  cron: 0 7 * * 1
  decorate: true
  decoration_config:
    skip_cloning: true
=======
  cron: 0 9 */21 * *
  decorate: true
  decoration_config:
    skip_cloning: true
    timeout: 5h0m0s
>>>>>>> fd590a60
  extra_refs:
  - base_ref: main
    org: openshift-qe
    repo: ocp-qe-perfscale-ci
  labels:
    ci-operator.openshift.io/cloud: aws
    ci-operator.openshift.io/cloud-cluster-profile: aws-perfscale-qe
<<<<<<< HEAD
    ci-operator.openshift.io/variant: rosa-4.14-nightly
    ci.openshift.io/generator: prowgen
    job-release: "4.14"
    pj-rehearse.openshift.io/can-be-rehearsed: "true"
  name: periodic-ci-openshift-qe-ocp-qe-perfscale-ci-main-rosa-4.14-nightly-perfscale-rosa-multiaz-datapath-defaultnodes-periodic
=======
    ci-operator.openshift.io/variant: rosa-4.14-ec
    ci.openshift.io/generator: prowgen
    job-release: "4.14"
    pj-rehearse.openshift.io/can-be-rehearsed: "true"
  name: periodic-ci-openshift-qe-ocp-qe-perfscale-ci-main-rosa-4.14-ec-perfscale-rosa-singleaz-ec-data-path-perf-2nodes-periodic
>>>>>>> fd590a60
  spec:
    containers:
    - args:
      - --gcs-upload-secret=/secrets/gcs/service-account.json
      - --image-import-pull-secret=/etc/pull-secret/.dockerconfigjson
      - --lease-server-credentials-file=/etc/boskos/credentials
      - --report-credentials-file=/etc/report/credentials
      - --secret-dir=/secrets/ci-pull-credentials
<<<<<<< HEAD
      - --secret-dir=/usr/local/perfscale-rosa-multiaz-datapath-defaultnodes-periodic-cluster-profile
      - --target=perfscale-rosa-multiaz-datapath-defaultnodes-periodic
      - --variant=rosa-4.14-nightly
=======
      - --secret-dir=/usr/local/perfscale-rosa-singleaz-ec-data-path-perf-2nodes-periodic-cluster-profile
      - --target=perfscale-rosa-singleaz-ec-data-path-perf-2nodes-periodic
      - --variant=rosa-4.14-ec
>>>>>>> fd590a60
      command:
      - ci-operator
      image: ci-operator:latest
      imagePullPolicy: Always
      name: ""
      resources:
        requests:
          cpu: 10m
      volumeMounts:
      - mountPath: /etc/boskos
        name: boskos
        readOnly: true
      - mountPath: /secrets/ci-pull-credentials
        name: ci-pull-credentials
        readOnly: true
<<<<<<< HEAD
      - mountPath: /usr/local/perfscale-rosa-multiaz-datapath-defaultnodes-periodic-cluster-profile
        name: cluster-profile
      - mountPath: /secrets/gcs
        name: gcs-credentials
        readOnly: true
      - mountPath: /etc/pull-secret
        name: pull-secret
        readOnly: true
      - mountPath: /etc/report
        name: result-aggregator
        readOnly: true
    serviceAccountName: ci-operator
    volumes:
    - name: boskos
      secret:
        items:
        - key: credentials
          path: credentials
        secretName: boskos-credentials
    - name: ci-pull-credentials
      secret:
        secretName: ci-pull-credentials
    - name: cluster-profile
      secret:
        secretName: cluster-secrets-aws-perfscale-qe
    - name: pull-secret
      secret:
        secretName: registry-pull-credentials
    - name: result-aggregator
      secret:
        secretName: result-aggregator
- agent: kubernetes
  cluster: build03
  cron: 0 12 * * 2
  decorate: true
  decoration_config:
    skip_cloning: true
  extra_refs:
  - base_ref: main
    org: openshift-qe
    repo: ocp-qe-perfscale-ci
  labels:
    ci-operator.openshift.io/cloud: aws
    ci-operator.openshift.io/cloud-cluster-profile: aws-perfscale-qe
    ci-operator.openshift.io/variant: rosa-4.14-nightly
    ci.openshift.io/generator: prowgen
    job-release: "4.14"
    pj-rehearse.openshift.io/can-be-rehearsed: "true"
  name: periodic-ci-openshift-qe-ocp-qe-perfscale-ci-main-rosa-4.14-nightly-perfscale-rosa-multiaz-node-density-24nodes-periodic
  spec:
    containers:
    - args:
      - --gcs-upload-secret=/secrets/gcs/service-account.json
      - --image-import-pull-secret=/etc/pull-secret/.dockerconfigjson
      - --lease-server-credentials-file=/etc/boskos/credentials
      - --report-credentials-file=/etc/report/credentials
      - --secret-dir=/secrets/ci-pull-credentials
      - --secret-dir=/usr/local/perfscale-rosa-multiaz-node-density-24nodes-periodic-cluster-profile
      - --target=perfscale-rosa-multiaz-node-density-24nodes-periodic
      - --variant=rosa-4.14-nightly
      command:
      - ci-operator
      image: ci-operator:latest
      imagePullPolicy: Always
      name: ""
      resources:
        requests:
          cpu: 10m
      volumeMounts:
      - mountPath: /etc/boskos
        name: boskos
        readOnly: true
      - mountPath: /secrets/ci-pull-credentials
        name: ci-pull-credentials
        readOnly: true
      - mountPath: /usr/local/perfscale-rosa-multiaz-node-density-24nodes-periodic-cluster-profile
        name: cluster-profile
      - mountPath: /secrets/gcs
        name: gcs-credentials
        readOnly: true
      - mountPath: /etc/pull-secret
        name: pull-secret
        readOnly: true
      - mountPath: /etc/report
        name: result-aggregator
        readOnly: true
    serviceAccountName: ci-operator
    volumes:
    - name: boskos
      secret:
        items:
        - key: credentials
          path: credentials
        secretName: boskos-credentials
    - name: ci-pull-credentials
      secret:
        secretName: ci-pull-credentials
    - name: cluster-profile
      secret:
        secretName: cluster-secrets-aws-perfscale-qe
    - name: pull-secret
      secret:
        secretName: registry-pull-credentials
    - name: result-aggregator
      secret:
        secretName: result-aggregator
- agent: kubernetes
  cluster: build03
  cron: 0 12 * * 4
  decorate: true
  decoration_config:
    skip_cloning: true
  extra_refs:
  - base_ref: main
    org: openshift-qe
    repo: ocp-qe-perfscale-ci
  labels:
    ci-operator.openshift.io/cloud: aws
    ci-operator.openshift.io/cloud-cluster-profile: aws-perfscale-qe
    ci-operator.openshift.io/variant: rosa-4.14-nightly
    ci.openshift.io/generator: prowgen
    job-release: "4.14"
    pj-rehearse.openshift.io/can-be-rehearsed: "true"
  name: periodic-ci-openshift-qe-ocp-qe-perfscale-ci-main-rosa-4.14-nightly-perfscale-rosa-multiaz-node-density-heavy-24nodes-periodic
  spec:
    containers:
    - args:
      - --gcs-upload-secret=/secrets/gcs/service-account.json
      - --image-import-pull-secret=/etc/pull-secret/.dockerconfigjson
      - --lease-server-credentials-file=/etc/boskos/credentials
      - --report-credentials-file=/etc/report/credentials
      - --secret-dir=/secrets/ci-pull-credentials
      - --secret-dir=/usr/local/perfscale-rosa-multiaz-node-density-heavy-24nodes-periodic-cluster-profile
      - --target=perfscale-rosa-multiaz-node-density-heavy-24nodes-periodic
      - --variant=rosa-4.14-nightly
      command:
      - ci-operator
      image: ci-operator:latest
      imagePullPolicy: Always
      name: ""
      resources:
        requests:
          cpu: 10m
      volumeMounts:
      - mountPath: /etc/boskos
        name: boskos
        readOnly: true
      - mountPath: /secrets/ci-pull-credentials
        name: ci-pull-credentials
        readOnly: true
      - mountPath: /usr/local/perfscale-rosa-multiaz-node-density-heavy-24nodes-periodic-cluster-profile
=======
      - mountPath: /usr/local/perfscale-rosa-singleaz-ec-data-path-perf-2nodes-periodic-cluster-profile
>>>>>>> fd590a60
        name: cluster-profile
      - mountPath: /secrets/gcs
        name: gcs-credentials
        readOnly: true
      - mountPath: /etc/pull-secret
        name: pull-secret
        readOnly: true
      - mountPath: /etc/report
        name: result-aggregator
        readOnly: true
    serviceAccountName: ci-operator
    volumes:
    - name: boskos
      secret:
        items:
        - key: credentials
          path: credentials
        secretName: boskos-credentials
    - name: ci-pull-credentials
      secret:
        secretName: ci-pull-credentials
    - name: cluster-profile
      secret:
        secretName: cluster-secrets-aws-perfscale-qe
    - name: pull-secret
      secret:
        secretName: registry-pull-credentials
    - name: result-aggregator
      secret:
        secretName: result-aggregator<|MERGE_RESOLUTION|>--- conflicted
+++ resolved
@@ -2506,18 +2506,11 @@
         secretName: result-aggregator
 - agent: kubernetes
   cluster: build03
-<<<<<<< HEAD
-  cron: 0 12 * * 1
-  decorate: true
-  decoration_config:
-    skip_cloning: true
-=======
   cron: 0 12 */21 * *
   decorate: true
   decoration_config:
     skip_cloning: true
     timeout: 5h0m0s
->>>>>>> fd590a60
   extra_refs:
   - base_ref: main
     org: openshift-qe
@@ -2525,56 +2518,38 @@
   labels:
     ci-operator.openshift.io/cloud: aws
     ci-operator.openshift.io/cloud-cluster-profile: aws-perfscale-qe
-<<<<<<< HEAD
-    ci-operator.openshift.io/variant: rosa-4.14-nightly
+    ci-operator.openshift.io/variant: rosa-4.14-ec
     ci.openshift.io/generator: prowgen
     job-release: "4.14"
     pj-rehearse.openshift.io/can-be-rehearsed: "true"
-  name: periodic-ci-openshift-qe-ocp-qe-perfscale-ci-main-rosa-4.14-nightly-perfscale-rosa-hcp-3zones-cluster-density-v2-24nodes-periodic
-=======
-    ci-operator.openshift.io/variant: rosa-4.14-ec
-    ci.openshift.io/generator: prowgen
-    job-release: "4.14"
-    pj-rehearse.openshift.io/can-be-rehearsed: "true"
   name: periodic-ci-openshift-qe-ocp-qe-perfscale-ci-main-rosa-4.14-ec-perfscale-rosa-multiaz-ec-ci-tests-2nodes-periodic
->>>>>>> fd590a60
-  spec:
-    containers:
-    - args:
-      - --gcs-upload-secret=/secrets/gcs/service-account.json
-      - --image-import-pull-secret=/etc/pull-secret/.dockerconfigjson
-      - --lease-server-credentials-file=/etc/boskos/credentials
-      - --report-credentials-file=/etc/report/credentials
-      - --secret-dir=/secrets/ci-pull-credentials
-<<<<<<< HEAD
-      - --secret-dir=/usr/local/perfscale-rosa-hcp-3zones-cluster-density-v2-24nodes-periodic-cluster-profile
-      - --target=perfscale-rosa-hcp-3zones-cluster-density-v2-24nodes-periodic
-      - --variant=rosa-4.14-nightly
-=======
+  spec:
+    containers:
+    - args:
+      - --gcs-upload-secret=/secrets/gcs/service-account.json
+      - --image-import-pull-secret=/etc/pull-secret/.dockerconfigjson
+      - --lease-server-credentials-file=/etc/boskos/credentials
+      - --report-credentials-file=/etc/report/credentials
+      - --secret-dir=/secrets/ci-pull-credentials
       - --secret-dir=/usr/local/perfscale-rosa-multiaz-ec-ci-tests-2nodes-periodic-cluster-profile
       - --target=perfscale-rosa-multiaz-ec-ci-tests-2nodes-periodic
       - --variant=rosa-4.14-ec
->>>>>>> fd590a60
-      command:
-      - ci-operator
-      image: ci-operator:latest
-      imagePullPolicy: Always
-      name: ""
-      resources:
-        requests:
-          cpu: 10m
-      volumeMounts:
-      - mountPath: /etc/boskos
-        name: boskos
-        readOnly: true
-      - mountPath: /secrets/ci-pull-credentials
-        name: ci-pull-credentials
-        readOnly: true
-<<<<<<< HEAD
-      - mountPath: /usr/local/perfscale-rosa-hcp-3zones-cluster-density-v2-24nodes-periodic-cluster-profile
-=======
+      command:
+      - ci-operator
+      image: ci-operator:latest
+      imagePullPolicy: Always
+      name: ""
+      resources:
+        requests:
+          cpu: 10m
+      volumeMounts:
+      - mountPath: /etc/boskos
+        name: boskos
+        readOnly: true
+      - mountPath: /secrets/ci-pull-credentials
+        name: ci-pull-credentials
+        readOnly: true
       - mountPath: /usr/local/perfscale-rosa-multiaz-ec-ci-tests-2nodes-periodic-cluster-profile
->>>>>>> fd590a60
         name: cluster-profile
       - mountPath: /secrets/gcs
         name: gcs-credentials
@@ -2607,18 +2582,11 @@
         secretName: result-aggregator
 - agent: kubernetes
   cluster: build03
-<<<<<<< HEAD
-  cron: 0 12 * * 0
-  decorate: true
-  decoration_config:
-    skip_cloning: true
-=======
   cron: 0 3 */21 * *
   decorate: true
   decoration_config:
     skip_cloning: true
     timeout: 5h0m0s
->>>>>>> fd590a60
   extra_refs:
   - base_ref: main
     org: openshift-qe
@@ -2626,56 +2594,38 @@
   labels:
     ci-operator.openshift.io/cloud: aws
     ci-operator.openshift.io/cloud-cluster-profile: aws-perfscale-qe
-<<<<<<< HEAD
-    ci-operator.openshift.io/variant: rosa-4.14-nightly
+    ci-operator.openshift.io/variant: rosa-4.14-ec
     ci.openshift.io/generator: prowgen
     job-release: "4.14"
     pj-rehearse.openshift.io/can-be-rehearsed: "true"
-  name: periodic-ci-openshift-qe-ocp-qe-perfscale-ci-main-rosa-4.14-nightly-perfscale-rosa-multiaz-cluster-density-v2-24nodes-periodic
-=======
-    ci-operator.openshift.io/variant: rosa-4.14-ec
-    ci.openshift.io/generator: prowgen
-    job-release: "4.14"
-    pj-rehearse.openshift.io/can-be-rehearsed: "true"
   name: periodic-ci-openshift-qe-ocp-qe-perfscale-ci-main-rosa-4.14-ec-perfscale-rosa-multiaz-ec-data-path-defaultnodes-periodic
->>>>>>> fd590a60
-  spec:
-    containers:
-    - args:
-      - --gcs-upload-secret=/secrets/gcs/service-account.json
-      - --image-import-pull-secret=/etc/pull-secret/.dockerconfigjson
-      - --lease-server-credentials-file=/etc/boskos/credentials
-      - --report-credentials-file=/etc/report/credentials
-      - --secret-dir=/secrets/ci-pull-credentials
-<<<<<<< HEAD
-      - --secret-dir=/usr/local/perfscale-rosa-multiaz-cluster-density-v2-24nodes-periodic-cluster-profile
-      - --target=perfscale-rosa-multiaz-cluster-density-v2-24nodes-periodic
-      - --variant=rosa-4.14-nightly
-=======
+  spec:
+    containers:
+    - args:
+      - --gcs-upload-secret=/secrets/gcs/service-account.json
+      - --image-import-pull-secret=/etc/pull-secret/.dockerconfigjson
+      - --lease-server-credentials-file=/etc/boskos/credentials
+      - --report-credentials-file=/etc/report/credentials
+      - --secret-dir=/secrets/ci-pull-credentials
       - --secret-dir=/usr/local/perfscale-rosa-multiaz-ec-data-path-defaultnodes-periodic-cluster-profile
       - --target=perfscale-rosa-multiaz-ec-data-path-defaultnodes-periodic
       - --variant=rosa-4.14-ec
->>>>>>> fd590a60
-      command:
-      - ci-operator
-      image: ci-operator:latest
-      imagePullPolicy: Always
-      name: ""
-      resources:
-        requests:
-          cpu: 10m
-      volumeMounts:
-      - mountPath: /etc/boskos
-        name: boskos
-        readOnly: true
-      - mountPath: /secrets/ci-pull-credentials
-        name: ci-pull-credentials
-        readOnly: true
-<<<<<<< HEAD
-      - mountPath: /usr/local/perfscale-rosa-multiaz-cluster-density-v2-24nodes-periodic-cluster-profile
-=======
+      command:
+      - ci-operator
+      image: ci-operator:latest
+      imagePullPolicy: Always
+      name: ""
+      resources:
+        requests:
+          cpu: 10m
+      volumeMounts:
+      - mountPath: /etc/boskos
+        name: boskos
+        readOnly: true
+      - mountPath: /secrets/ci-pull-credentials
+        name: ci-pull-credentials
+        readOnly: true
       - mountPath: /usr/local/perfscale-rosa-multiaz-ec-data-path-defaultnodes-periodic-cluster-profile
->>>>>>> fd590a60
         name: cluster-profile
       - mountPath: /secrets/gcs
         name: gcs-credentials
@@ -2708,18 +2658,11 @@
         secretName: result-aggregator
 - agent: kubernetes
   cluster: build03
-<<<<<<< HEAD
-  cron: 0 7 * * 1
-  decorate: true
-  decoration_config:
-    skip_cloning: true
-=======
   cron: 0 9 */21 * *
   decorate: true
   decoration_config:
     skip_cloning: true
     timeout: 5h0m0s
->>>>>>> fd590a60
   extra_refs:
   - base_ref: main
     org: openshift-qe
@@ -2727,53 +2670,38 @@
   labels:
     ci-operator.openshift.io/cloud: aws
     ci-operator.openshift.io/cloud-cluster-profile: aws-perfscale-qe
-<<<<<<< HEAD
-    ci-operator.openshift.io/variant: rosa-4.14-nightly
+    ci-operator.openshift.io/variant: rosa-4.14-ec
     ci.openshift.io/generator: prowgen
     job-release: "4.14"
     pj-rehearse.openshift.io/can-be-rehearsed: "true"
-  name: periodic-ci-openshift-qe-ocp-qe-perfscale-ci-main-rosa-4.14-nightly-perfscale-rosa-multiaz-datapath-defaultnodes-periodic
-=======
-    ci-operator.openshift.io/variant: rosa-4.14-ec
-    ci.openshift.io/generator: prowgen
-    job-release: "4.14"
-    pj-rehearse.openshift.io/can-be-rehearsed: "true"
   name: periodic-ci-openshift-qe-ocp-qe-perfscale-ci-main-rosa-4.14-ec-perfscale-rosa-singleaz-ec-data-path-perf-2nodes-periodic
->>>>>>> fd590a60
-  spec:
-    containers:
-    - args:
-      - --gcs-upload-secret=/secrets/gcs/service-account.json
-      - --image-import-pull-secret=/etc/pull-secret/.dockerconfigjson
-      - --lease-server-credentials-file=/etc/boskos/credentials
-      - --report-credentials-file=/etc/report/credentials
-      - --secret-dir=/secrets/ci-pull-credentials
-<<<<<<< HEAD
-      - --secret-dir=/usr/local/perfscale-rosa-multiaz-datapath-defaultnodes-periodic-cluster-profile
-      - --target=perfscale-rosa-multiaz-datapath-defaultnodes-periodic
-      - --variant=rosa-4.14-nightly
-=======
+  spec:
+    containers:
+    - args:
+      - --gcs-upload-secret=/secrets/gcs/service-account.json
+      - --image-import-pull-secret=/etc/pull-secret/.dockerconfigjson
+      - --lease-server-credentials-file=/etc/boskos/credentials
+      - --report-credentials-file=/etc/report/credentials
+      - --secret-dir=/secrets/ci-pull-credentials
       - --secret-dir=/usr/local/perfscale-rosa-singleaz-ec-data-path-perf-2nodes-periodic-cluster-profile
       - --target=perfscale-rosa-singleaz-ec-data-path-perf-2nodes-periodic
       - --variant=rosa-4.14-ec
->>>>>>> fd590a60
-      command:
-      - ci-operator
-      image: ci-operator:latest
-      imagePullPolicy: Always
-      name: ""
-      resources:
-        requests:
-          cpu: 10m
-      volumeMounts:
-      - mountPath: /etc/boskos
-        name: boskos
-        readOnly: true
-      - mountPath: /secrets/ci-pull-credentials
-        name: ci-pull-credentials
-        readOnly: true
-<<<<<<< HEAD
-      - mountPath: /usr/local/perfscale-rosa-multiaz-datapath-defaultnodes-periodic-cluster-profile
+      command:
+      - ci-operator
+      image: ci-operator:latest
+      imagePullPolicy: Always
+      name: ""
+      resources:
+        requests:
+          cpu: 10m
+      volumeMounts:
+      - mountPath: /etc/boskos
+        name: boskos
+        readOnly: true
+      - mountPath: /secrets/ci-pull-credentials
+        name: ci-pull-credentials
+        readOnly: true
+      - mountPath: /usr/local/perfscale-rosa-singleaz-ec-data-path-perf-2nodes-periodic-cluster-profile
         name: cluster-profile
       - mountPath: /secrets/gcs
         name: gcs-credentials
@@ -2803,157 +2731,4 @@
         secretName: registry-pull-credentials
     - name: result-aggregator
       secret:
-        secretName: result-aggregator
-- agent: kubernetes
-  cluster: build03
-  cron: 0 12 * * 2
-  decorate: true
-  decoration_config:
-    skip_cloning: true
-  extra_refs:
-  - base_ref: main
-    org: openshift-qe
-    repo: ocp-qe-perfscale-ci
-  labels:
-    ci-operator.openshift.io/cloud: aws
-    ci-operator.openshift.io/cloud-cluster-profile: aws-perfscale-qe
-    ci-operator.openshift.io/variant: rosa-4.14-nightly
-    ci.openshift.io/generator: prowgen
-    job-release: "4.14"
-    pj-rehearse.openshift.io/can-be-rehearsed: "true"
-  name: periodic-ci-openshift-qe-ocp-qe-perfscale-ci-main-rosa-4.14-nightly-perfscale-rosa-multiaz-node-density-24nodes-periodic
-  spec:
-    containers:
-    - args:
-      - --gcs-upload-secret=/secrets/gcs/service-account.json
-      - --image-import-pull-secret=/etc/pull-secret/.dockerconfigjson
-      - --lease-server-credentials-file=/etc/boskos/credentials
-      - --report-credentials-file=/etc/report/credentials
-      - --secret-dir=/secrets/ci-pull-credentials
-      - --secret-dir=/usr/local/perfscale-rosa-multiaz-node-density-24nodes-periodic-cluster-profile
-      - --target=perfscale-rosa-multiaz-node-density-24nodes-periodic
-      - --variant=rosa-4.14-nightly
-      command:
-      - ci-operator
-      image: ci-operator:latest
-      imagePullPolicy: Always
-      name: ""
-      resources:
-        requests:
-          cpu: 10m
-      volumeMounts:
-      - mountPath: /etc/boskos
-        name: boskos
-        readOnly: true
-      - mountPath: /secrets/ci-pull-credentials
-        name: ci-pull-credentials
-        readOnly: true
-      - mountPath: /usr/local/perfscale-rosa-multiaz-node-density-24nodes-periodic-cluster-profile
-        name: cluster-profile
-      - mountPath: /secrets/gcs
-        name: gcs-credentials
-        readOnly: true
-      - mountPath: /etc/pull-secret
-        name: pull-secret
-        readOnly: true
-      - mountPath: /etc/report
-        name: result-aggregator
-        readOnly: true
-    serviceAccountName: ci-operator
-    volumes:
-    - name: boskos
-      secret:
-        items:
-        - key: credentials
-          path: credentials
-        secretName: boskos-credentials
-    - name: ci-pull-credentials
-      secret:
-        secretName: ci-pull-credentials
-    - name: cluster-profile
-      secret:
-        secretName: cluster-secrets-aws-perfscale-qe
-    - name: pull-secret
-      secret:
-        secretName: registry-pull-credentials
-    - name: result-aggregator
-      secret:
-        secretName: result-aggregator
-- agent: kubernetes
-  cluster: build03
-  cron: 0 12 * * 4
-  decorate: true
-  decoration_config:
-    skip_cloning: true
-  extra_refs:
-  - base_ref: main
-    org: openshift-qe
-    repo: ocp-qe-perfscale-ci
-  labels:
-    ci-operator.openshift.io/cloud: aws
-    ci-operator.openshift.io/cloud-cluster-profile: aws-perfscale-qe
-    ci-operator.openshift.io/variant: rosa-4.14-nightly
-    ci.openshift.io/generator: prowgen
-    job-release: "4.14"
-    pj-rehearse.openshift.io/can-be-rehearsed: "true"
-  name: periodic-ci-openshift-qe-ocp-qe-perfscale-ci-main-rosa-4.14-nightly-perfscale-rosa-multiaz-node-density-heavy-24nodes-periodic
-  spec:
-    containers:
-    - args:
-      - --gcs-upload-secret=/secrets/gcs/service-account.json
-      - --image-import-pull-secret=/etc/pull-secret/.dockerconfigjson
-      - --lease-server-credentials-file=/etc/boskos/credentials
-      - --report-credentials-file=/etc/report/credentials
-      - --secret-dir=/secrets/ci-pull-credentials
-      - --secret-dir=/usr/local/perfscale-rosa-multiaz-node-density-heavy-24nodes-periodic-cluster-profile
-      - --target=perfscale-rosa-multiaz-node-density-heavy-24nodes-periodic
-      - --variant=rosa-4.14-nightly
-      command:
-      - ci-operator
-      image: ci-operator:latest
-      imagePullPolicy: Always
-      name: ""
-      resources:
-        requests:
-          cpu: 10m
-      volumeMounts:
-      - mountPath: /etc/boskos
-        name: boskos
-        readOnly: true
-      - mountPath: /secrets/ci-pull-credentials
-        name: ci-pull-credentials
-        readOnly: true
-      - mountPath: /usr/local/perfscale-rosa-multiaz-node-density-heavy-24nodes-periodic-cluster-profile
-=======
-      - mountPath: /usr/local/perfscale-rosa-singleaz-ec-data-path-perf-2nodes-periodic-cluster-profile
->>>>>>> fd590a60
-        name: cluster-profile
-      - mountPath: /secrets/gcs
-        name: gcs-credentials
-        readOnly: true
-      - mountPath: /etc/pull-secret
-        name: pull-secret
-        readOnly: true
-      - mountPath: /etc/report
-        name: result-aggregator
-        readOnly: true
-    serviceAccountName: ci-operator
-    volumes:
-    - name: boskos
-      secret:
-        items:
-        - key: credentials
-          path: credentials
-        secretName: boskos-credentials
-    - name: ci-pull-credentials
-      secret:
-        secretName: ci-pull-credentials
-    - name: cluster-profile
-      secret:
-        secretName: cluster-secrets-aws-perfscale-qe
-    - name: pull-secret
-      secret:
-        secretName: registry-pull-credentials
-    - name: result-aggregator
-      secret:
         secretName: result-aggregator