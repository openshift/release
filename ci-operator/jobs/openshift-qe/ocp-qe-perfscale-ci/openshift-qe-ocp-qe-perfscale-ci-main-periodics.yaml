--- conflicted
+++ resolved
@@ -1981,11 +1981,7 @@
     ci.openshift.io/generator: prowgen
     job-release: "4.16"
     pj-rehearse.openshift.io/can-be-rehearsed: "true"
-<<<<<<< HEAD
-  name: periodic-ci-openshift-qe-ocp-qe-perfscale-ci-main-aws-4.16-nightly-x86-loaded-upgrade-from-4.15-loaded-upgrade-415to416-24nodes
-=======
   name: periodic-ci-openshift-qe-ocp-qe-perfscale-ci-main-aws-4.16-nightly-x86-loaded-upgrade-from-4.15-loaded-upgrade-415to416-120nodes
->>>>>>> 3a4d7088
   spec:
     containers:
     - args:
@@ -4182,336 +4178,6 @@
         secretName: result-aggregator
 - agent: kubernetes
   cluster: build03
-<<<<<<< HEAD
-=======
-  cron: 0 4 4,18 * *
-  decorate: true
-  decoration_config:
-    skip_cloning: true
-    timeout: 7h0m0s
-  extra_refs:
-  - base_ref: main
-    org: openshift-qe
-    repo: ocp-qe-perfscale-ci
-  labels:
-    ci-operator.openshift.io/cloud: aws
-    ci-operator.openshift.io/cloud-cluster-profile: aws-perfscale
-    ci-operator.openshift.io/variant: rosa-4.15-nightly-x86
-    ci.openshift.io/generator: prowgen
-    job-release: "4.15"
-    pj-rehearse.openshift.io/can-be-rehearsed: "true"
-  name: periodic-ci-openshift-qe-ocp-qe-perfscale-ci-main-rosa-4.15-nightly-x86-control-plane-120nodes
-  spec:
-    containers:
-    - args:
-      - --gcs-upload-secret=/secrets/gcs/service-account.json
-      - --image-import-pull-secret=/etc/pull-secret/.dockerconfigjson
-      - --lease-server-credentials-file=/etc/boskos/credentials
-      - --report-credentials-file=/etc/report/credentials
-      - --secret-dir=/secrets/ci-pull-credentials
-      - --secret-dir=/usr/local/control-plane-120nodes-cluster-profile
-      - --target=control-plane-120nodes
-      - --variant=rosa-4.15-nightly-x86
-      command:
-      - ci-operator
-      image: ci-operator:latest
-      imagePullPolicy: Always
-      name: ""
-      resources:
-        requests:
-          cpu: 10m
-      volumeMounts:
-      - mountPath: /etc/boskos
-        name: boskos
-        readOnly: true
-      - mountPath: /secrets/ci-pull-credentials
-        name: ci-pull-credentials
-        readOnly: true
-      - mountPath: /usr/local/control-plane-120nodes-cluster-profile
-        name: cluster-profile
-      - mountPath: /secrets/gcs
-        name: gcs-credentials
-        readOnly: true
-      - mountPath: /secrets/manifest-tool
-        name: manifest-tool-local-pusher
-        readOnly: true
-      - mountPath: /etc/pull-secret
-        name: pull-secret
-        readOnly: true
-      - mountPath: /etc/report
-        name: result-aggregator
-        readOnly: true
-    serviceAccountName: ci-operator
-    volumes:
-    - name: boskos
-      secret:
-        items:
-        - key: credentials
-          path: credentials
-        secretName: boskos-credentials
-    - name: ci-pull-credentials
-      secret:
-        secretName: ci-pull-credentials
-    - name: cluster-profile
-      secret:
-        secretName: cluster-secrets-aws-perfscale
-    - name: manifest-tool-local-pusher
-      secret:
-        secretName: manifest-tool-local-pusher
-    - name: pull-secret
-      secret:
-        secretName: registry-pull-credentials
-    - name: result-aggregator
-      secret:
-        secretName: result-aggregator
-- agent: kubernetes
-  cluster: build03
-  cron: 0 4 9,23 * *
-  decorate: true
-  decoration_config:
-    skip_cloning: true
-    timeout: 5h0m0s
-  extra_refs:
-  - base_ref: main
-    org: openshift-qe
-    repo: ocp-qe-perfscale-ci
-  labels:
-    ci-operator.openshift.io/cloud: aws
-    ci-operator.openshift.io/cloud-cluster-profile: aws-perfscale-qe
-    ci-operator.openshift.io/variant: rosa-4.15-nightly-x86
-    ci.openshift.io/generator: prowgen
-    job-release: "4.15"
-    pj-rehearse.openshift.io/can-be-rehearsed: "true"
-  name: periodic-ci-openshift-qe-ocp-qe-perfscale-ci-main-rosa-4.15-nightly-x86-control-plane-24nodes
-  spec:
-    containers:
-    - args:
-      - --gcs-upload-secret=/secrets/gcs/service-account.json
-      - --image-import-pull-secret=/etc/pull-secret/.dockerconfigjson
-      - --lease-server-credentials-file=/etc/boskos/credentials
-      - --report-credentials-file=/etc/report/credentials
-      - --secret-dir=/secrets/ci-pull-credentials
-      - --secret-dir=/usr/local/control-plane-24nodes-cluster-profile
-      - --target=control-plane-24nodes
-      - --variant=rosa-4.15-nightly-x86
-      command:
-      - ci-operator
-      image: ci-operator:latest
-      imagePullPolicy: Always
-      name: ""
-      resources:
-        requests:
-          cpu: 10m
-      volumeMounts:
-      - mountPath: /etc/boskos
-        name: boskos
-        readOnly: true
-      - mountPath: /secrets/ci-pull-credentials
-        name: ci-pull-credentials
-        readOnly: true
-      - mountPath: /usr/local/control-plane-24nodes-cluster-profile
-        name: cluster-profile
-      - mountPath: /secrets/gcs
-        name: gcs-credentials
-        readOnly: true
-      - mountPath: /secrets/manifest-tool
-        name: manifest-tool-local-pusher
-        readOnly: true
-      - mountPath: /etc/pull-secret
-        name: pull-secret
-        readOnly: true
-      - mountPath: /etc/report
-        name: result-aggregator
-        readOnly: true
-    serviceAccountName: ci-operator
-    volumes:
-    - name: boskos
-      secret:
-        items:
-        - key: credentials
-          path: credentials
-        secretName: boskos-credentials
-    - name: ci-pull-credentials
-      secret:
-        secretName: ci-pull-credentials
-    - name: cluster-profile
-      secret:
-        secretName: cluster-secrets-aws-perfscale-qe
-    - name: manifest-tool-local-pusher
-      secret:
-        secretName: manifest-tool-local-pusher
-    - name: pull-secret
-      secret:
-        secretName: registry-pull-credentials
-    - name: result-aggregator
-      secret:
-        secretName: result-aggregator
-- agent: kubernetes
-  cluster: build03
-  cron: 0 18 8,22 * *
-  decorate: true
-  decoration_config:
-    skip_cloning: true
-    timeout: 6h0m0s
-  extra_refs:
-  - base_ref: main
-    org: openshift-qe
-    repo: ocp-qe-perfscale-ci
-  labels:
-    ci-operator.openshift.io/cloud: aws
-    ci-operator.openshift.io/cloud-cluster-profile: aws-perfscale-qe
-    ci-operator.openshift.io/variant: rosa-4.15-nightly-x86
-    ci.openshift.io/generator: prowgen
-    job-release: "4.15"
-    pj-rehearse.openshift.io/can-be-rehearsed: "true"
-  name: periodic-ci-openshift-qe-ocp-qe-perfscale-ci-main-rosa-4.15-nightly-x86-data-path-9nodes
-  spec:
-    containers:
-    - args:
-      - --gcs-upload-secret=/secrets/gcs/service-account.json
-      - --image-import-pull-secret=/etc/pull-secret/.dockerconfigjson
-      - --lease-server-credentials-file=/etc/boskos/credentials
-      - --report-credentials-file=/etc/report/credentials
-      - --secret-dir=/secrets/ci-pull-credentials
-      - --secret-dir=/usr/local/data-path-9nodes-cluster-profile
-      - --target=data-path-9nodes
-      - --variant=rosa-4.15-nightly-x86
-      command:
-      - ci-operator
-      image: ci-operator:latest
-      imagePullPolicy: Always
-      name: ""
-      resources:
-        requests:
-          cpu: 10m
-      volumeMounts:
-      - mountPath: /etc/boskos
-        name: boskos
-        readOnly: true
-      - mountPath: /secrets/ci-pull-credentials
-        name: ci-pull-credentials
-        readOnly: true
-      - mountPath: /usr/local/data-path-9nodes-cluster-profile
-        name: cluster-profile
-      - mountPath: /secrets/gcs
-        name: gcs-credentials
-        readOnly: true
-      - mountPath: /secrets/manifest-tool
-        name: manifest-tool-local-pusher
-        readOnly: true
-      - mountPath: /etc/pull-secret
-        name: pull-secret
-        readOnly: true
-      - mountPath: /etc/report
-        name: result-aggregator
-        readOnly: true
-    serviceAccountName: ci-operator
-    volumes:
-    - name: boskos
-      secret:
-        items:
-        - key: credentials
-          path: credentials
-        secretName: boskos-credentials
-    - name: ci-pull-credentials
-      secret:
-        secretName: ci-pull-credentials
-    - name: cluster-profile
-      secret:
-        secretName: cluster-secrets-aws-perfscale-qe
-    - name: manifest-tool-local-pusher
-      secret:
-        secretName: manifest-tool-local-pusher
-    - name: pull-secret
-      secret:
-        secretName: registry-pull-credentials
-    - name: result-aggregator
-      secret:
-        secretName: result-aggregator
-- agent: kubernetes
-  cluster: build03
-  cron: 0 2 5,19 * *
-  decorate: true
-  decoration_config:
-    skip_cloning: true
-  extra_refs:
-  - base_ref: main
-    org: openshift-qe
-    repo: ocp-qe-perfscale-ci
-  labels:
-    ci-operator.openshift.io/cloud: aws
-    ci-operator.openshift.io/cloud-cluster-profile: aws-perfscale-qe
-    ci-operator.openshift.io/variant: rosa-4.15-nightly-x86
-    ci.openshift.io/generator: prowgen
-    job-release: "4.15"
-    pj-rehearse.openshift.io/can-be-rehearsed: "true"
-  name: periodic-ci-openshift-qe-ocp-qe-perfscale-ci-main-rosa-4.15-nightly-x86-node-density-heavy-24nodes
-  spec:
-    containers:
-    - args:
-      - --gcs-upload-secret=/secrets/gcs/service-account.json
-      - --image-import-pull-secret=/etc/pull-secret/.dockerconfigjson
-      - --lease-server-credentials-file=/etc/boskos/credentials
-      - --report-credentials-file=/etc/report/credentials
-      - --secret-dir=/secrets/ci-pull-credentials
-      - --secret-dir=/usr/local/node-density-heavy-24nodes-cluster-profile
-      - --target=node-density-heavy-24nodes
-      - --variant=rosa-4.15-nightly-x86
-      command:
-      - ci-operator
-      image: ci-operator:latest
-      imagePullPolicy: Always
-      name: ""
-      resources:
-        requests:
-          cpu: 10m
-      volumeMounts:
-      - mountPath: /etc/boskos
-        name: boskos
-        readOnly: true
-      - mountPath: /secrets/ci-pull-credentials
-        name: ci-pull-credentials
-        readOnly: true
-      - mountPath: /usr/local/node-density-heavy-24nodes-cluster-profile
-        name: cluster-profile
-      - mountPath: /secrets/gcs
-        name: gcs-credentials
-        readOnly: true
-      - mountPath: /secrets/manifest-tool
-        name: manifest-tool-local-pusher
-        readOnly: true
-      - mountPath: /etc/pull-secret
-        name: pull-secret
-        readOnly: true
-      - mountPath: /etc/report
-        name: result-aggregator
-        readOnly: true
-    serviceAccountName: ci-operator
-    volumes:
-    - name: boskos
-      secret:
-        items:
-        - key: credentials
-          path: credentials
-        secretName: boskos-credentials
-    - name: ci-pull-credentials
-      secret:
-        secretName: ci-pull-credentials
-    - name: cluster-profile
-      secret:
-        secretName: cluster-secrets-aws-perfscale-qe
-    - name: manifest-tool-local-pusher
-      secret:
-        secretName: manifest-tool-local-pusher
-    - name: pull-secret
-      secret:
-        secretName: registry-pull-credentials
-    - name: result-aggregator
-      secret:
-        secretName: result-aggregator
-- agent: kubernetes
-  cluster: build03
->>>>>>> 3a4d7088
   cron: 0 16 2,16 * *
   decorate: true
   decoration_config:
