--- conflicted
+++ resolved
@@ -1,6 +1,5 @@
 periodics:
 - agent: kubernetes
-<<<<<<< HEAD
   cluster: build04
   cron: 0 12 * * 4
   decorate: true
@@ -77,9 +76,6 @@
         secretName: result-aggregator
 - agent: kubernetes
   cluster: build04
-=======
-  cluster: build03
->>>>>>> b5d909ce
   cron: 0 12 * * 3
   decorate: true
   decoration_config:
