periodics:
- agent: kubernetes
  cluster: build04
  cron: 0 12 * * 4
  decorate: true
  decoration_config:
    skip_cloning: true
  extra_refs:
  - base_ref: main
    org: openshift-qe
    repo: ocp-qe-perfscale-ci
  labels:
    ci-operator.openshift.io/cloud: azure4
    ci-operator.openshift.io/cloud-cluster-profile: azure-qe
    ci-operator.openshift.io/variant: aro-4.13-nightly-x86
    ci.openshift.io/generator: prowgen
    job-release: "4.13"
    pj-rehearse.openshift.io/can-be-rehearsed: "true"
  name: periodic-ci-openshift-qe-ocp-qe-perfscale-ci-main-aro-4.13-nightly-x86-perfscale-aro-control-plane-6nodes-periodic
  reporter_config:
    slack:
      channel: '#ocp-qe-scale-ci-results'
      job_states_to_report:
      - success
      - failure
      - error
      report_template: '{{if eq .Status.State "success"}} :white_check_mark: Job *{{.Spec.Job}}*
        ended with *{{.Status.State}}*. <{{.Status.URL}}|View logs> :white_check_mark:
        {{else}} :warning:  Job *{{.Spec.Job}}* ended with *{{.Status.State}}*. <{{.Status.URL}}|View
        logs> :warning: {{end}}'
  spec:
    containers:
    - args:
      - --gcs-upload-secret=/secrets/gcs/service-account.json
      - --image-import-pull-secret=/etc/pull-secret/.dockerconfigjson
      - --lease-server-credentials-file=/etc/boskos/credentials
      - --report-credentials-file=/etc/report/credentials
      - --secret-dir=/secrets/ci-pull-credentials
      - --secret-dir=/usr/local/perfscale-aro-control-plane-6nodes-periodic-cluster-profile
      - --target=perfscale-aro-control-plane-6nodes-periodic
      - --variant=aro-4.13-nightly-x86
      command:
      - ci-operator
      image: ci-operator:latest
      imagePullPolicy: Always
      name: ""
      resources:
        requests:
          cpu: 10m
      volumeMounts:
      - mountPath: /etc/boskos
        name: boskos
        readOnly: true
      - mountPath: /secrets/ci-pull-credentials
        name: ci-pull-credentials
        readOnly: true
      - mountPath: /usr/local/perfscale-aro-control-plane-6nodes-periodic-cluster-profile
        name: cluster-profile
      - mountPath: /secrets/gcs
        name: gcs-credentials
        readOnly: true
      - mountPath: /secrets/manifest-tool
        name: manifest-tool-local-pusher
        readOnly: true
      - mountPath: /etc/pull-secret
        name: pull-secret
        readOnly: true
      - mountPath: /etc/report
        name: result-aggregator
        readOnly: true
    serviceAccountName: ci-operator
    volumes:
    - name: boskos
      secret:
        items:
        - key: credentials
          path: credentials
        secretName: boskos-credentials
    - name: ci-pull-credentials
      secret:
        secretName: ci-pull-credentials
    - name: cluster-profile
      secret:
        secretName: cluster-secrets-azure-qe
    - name: manifest-tool-local-pusher
      secret:
        secretName: manifest-tool-local-pusher
    - name: pull-secret
      secret:
        secretName: registry-pull-credentials
    - name: result-aggregator
      secret:
        secretName: result-aggregator
- agent: kubernetes
  cluster: build04
  cron: 0 12 * * 3
  decorate: true
  decoration_config:
    skip_cloning: true
  extra_refs:
  - base_ref: main
    org: openshift-qe
    repo: ocp-qe-perfscale-ci
  labels:
    ci-operator.openshift.io/cloud: azure4
    ci-operator.openshift.io/cloud-cluster-profile: azure-qe
    ci-operator.openshift.io/variant: aro-4.13-nightly-x86
    ci.openshift.io/generator: prowgen
    job-release: "4.13"
    pj-rehearse.openshift.io/can-be-rehearsed: "true"
  name: periodic-ci-openshift-qe-ocp-qe-perfscale-ci-main-aro-4.13-nightly-x86-perfscale-aro-node-density-cni-6nodes-periodic
  reporter_config:
    slack:
      channel: '#ocp-qe-scale-ci-results'
      job_states_to_report:
      - success
      - failure
      - error
      report_template: '{{if eq .Status.State "success"}} :white_check_mark: Job *{{.Spec.Job}}*
        ended with *{{.Status.State}}*. <{{.Status.URL}}|View logs> :white_check_mark:
        {{else}} :warning:  Job *{{.Spec.Job}}* ended with *{{.Status.State}}*. <{{.Status.URL}}|View
        logs> :warning: {{end}}'
  spec:
    containers:
    - args:
      - --gcs-upload-secret=/secrets/gcs/service-account.json
      - --image-import-pull-secret=/etc/pull-secret/.dockerconfigjson
      - --lease-server-credentials-file=/etc/boskos/credentials
      - --report-credentials-file=/etc/report/credentials
      - --secret-dir=/secrets/ci-pull-credentials
      - --secret-dir=/usr/local/perfscale-aro-node-density-cni-6nodes-periodic-cluster-profile
      - --target=perfscale-aro-node-density-cni-6nodes-periodic
      - --variant=aro-4.13-nightly-x86
      command:
      - ci-operator
      image: ci-operator:latest
      imagePullPolicy: Always
      name: ""
      resources:
        requests:
          cpu: 10m
      volumeMounts:
      - mountPath: /etc/boskos
        name: boskos
        readOnly: true
      - mountPath: /secrets/ci-pull-credentials
        name: ci-pull-credentials
        readOnly: true
      - mountPath: /usr/local/perfscale-aro-node-density-cni-6nodes-periodic-cluster-profile
        name: cluster-profile
      - mountPath: /secrets/gcs
        name: gcs-credentials
        readOnly: true
      - mountPath: /secrets/manifest-tool
        name: manifest-tool-local-pusher
        readOnly: true
      - mountPath: /etc/pull-secret
        name: pull-secret
        readOnly: true
      - mountPath: /etc/report
        name: result-aggregator
        readOnly: true
    serviceAccountName: ci-operator
    volumes:
    - name: boskos
      secret:
        items:
        - key: credentials
          path: credentials
        secretName: boskos-credentials
    - name: ci-pull-credentials
      secret:
        secretName: ci-pull-credentials
    - name: cluster-profile
      secret:
        secretName: cluster-secrets-azure-qe
    - name: manifest-tool-local-pusher
      secret:
        secretName: manifest-tool-local-pusher
    - name: pull-secret
      secret:
        secretName: registry-pull-credentials
    - name: result-aggregator
      secret:
        secretName: result-aggregator
- agent: kubernetes
  cluster: build04
  cron: 0 12 * * 3
  decorate: true
  decoration_config:
    skip_cloning: true
  extra_refs:
  - base_ref: main
    org: openshift-qe
    repo: ocp-qe-perfscale-ci
  labels:
    ci-operator.openshift.io/cloud: azure4
    ci-operator.openshift.io/cloud-cluster-profile: azure-qe
    ci-operator.openshift.io/variant: aro-4.13-nightly-x86
    ci.openshift.io/generator: prowgen
    job-release: "4.13"
    pj-rehearse.openshift.io/can-be-rehearsed: "true"
  name: periodic-ci-openshift-qe-ocp-qe-perfscale-ci-main-aro-4.13-nightly-x86-perfscale-aro-node-density-heavy-6nodes-periodic
  reporter_config:
    slack:
      channel: '#ocp-qe-scale-ci-results'
      job_states_to_report:
      - success
      - failure
      - error
      report_template: '{{if eq .Status.State "success"}} :white_check_mark: Job *{{.Spec.Job}}*
        ended with *{{.Status.State}}*. <{{.Status.URL}}|View logs> :white_check_mark:
        {{else}} :warning:  Job *{{.Spec.Job}}* ended with *{{.Status.State}}*. <{{.Status.URL}}|View
        logs> :warning: {{end}}'
  spec:
    containers:
    - args:
      - --gcs-upload-secret=/secrets/gcs/service-account.json
      - --image-import-pull-secret=/etc/pull-secret/.dockerconfigjson
      - --lease-server-credentials-file=/etc/boskos/credentials
      - --report-credentials-file=/etc/report/credentials
      - --secret-dir=/secrets/ci-pull-credentials
      - --secret-dir=/usr/local/perfscale-aro-node-density-heavy-6nodes-periodic-cluster-profile
      - --target=perfscale-aro-node-density-heavy-6nodes-periodic
      - --variant=aro-4.13-nightly-x86
      command:
      - ci-operator
      image: ci-operator:latest
      imagePullPolicy: Always
      name: ""
      resources:
        requests:
          cpu: 10m
      volumeMounts:
      - mountPath: /etc/boskos
        name: boskos
        readOnly: true
      - mountPath: /secrets/ci-pull-credentials
        name: ci-pull-credentials
        readOnly: true
      - mountPath: /usr/local/perfscale-aro-node-density-heavy-6nodes-periodic-cluster-profile
        name: cluster-profile
      - mountPath: /secrets/gcs
        name: gcs-credentials
        readOnly: true
      - mountPath: /secrets/manifest-tool
        name: manifest-tool-local-pusher
        readOnly: true
      - mountPath: /etc/pull-secret
        name: pull-secret
        readOnly: true
      - mountPath: /etc/report
        name: result-aggregator
        readOnly: true
    serviceAccountName: ci-operator
    volumes:
    - name: boskos
      secret:
        items:
        - key: credentials
          path: credentials
        secretName: boskos-credentials
    - name: ci-pull-credentials
      secret:
        secretName: ci-pull-credentials
    - name: cluster-profile
      secret:
        secretName: cluster-secrets-azure-qe
    - name: manifest-tool-local-pusher
      secret:
        secretName: manifest-tool-local-pusher
    - name: pull-secret
      secret:
        secretName: registry-pull-credentials
    - name: result-aggregator
      secret:
        secretName: result-aggregator
- agent: kubernetes
  cluster: build03
  cron: 0 12 * * 1
  decorate: true
  decoration_config:
    skip_cloning: true
    timeout: 8h0m0s
  extra_refs:
  - base_ref: main
    org: openshift-qe
    repo: ocp-qe-perfscale-ci
  labels:
    ci-operator.openshift.io/cloud: aws
    ci-operator.openshift.io/cloud-cluster-profile: aws-qe
    ci-operator.openshift.io/variant: aws-4.13-nightly-x86-loaded-upgrade-from-4.12
    ci.openshift.io/generator: prowgen
    job-release: "4.13"
    pj-rehearse.openshift.io/can-be-rehearsed: "true"
  name: periodic-ci-openshift-qe-ocp-qe-perfscale-ci-main-aws-4.13-nightly-x86-loaded-upgrade-from-4.12-perfscale-aws-5nodes-loaded-upgrade-412to413-periodic
  reporter_config:
    slack:
      channel: '#ocp-qe-scale-ci-results'
      job_states_to_report:
      - success
      - failure
      - error
      report_template: '{{if eq .Status.State "success"}} :white_check_mark: Job *{{.Spec.Job}}*
        ended with *{{.Status.State}}*. <{{.Status.URL}}|View logs> :white_check_mark:
        {{else}} :warning:  Job *{{.Spec.Job}}* ended with *{{.Status.State}}*. <{{.Status.URL}}|View
        logs> :warning: {{end}}'
  spec:
    containers:
    - args:
      - --gcs-upload-secret=/secrets/gcs/service-account.json
      - --image-import-pull-secret=/etc/pull-secret/.dockerconfigjson
      - --lease-server-credentials-file=/etc/boskos/credentials
      - --report-credentials-file=/etc/report/credentials
      - --secret-dir=/secrets/ci-pull-credentials
      - --secret-dir=/usr/local/perfscale-aws-5nodes-loaded-upgrade-412to413-periodic-cluster-profile
      - --target=perfscale-aws-5nodes-loaded-upgrade-412to413-periodic
      - --variant=aws-4.13-nightly-x86-loaded-upgrade-from-4.12
      command:
      - ci-operator
      image: ci-operator:latest
      imagePullPolicy: Always
      name: ""
      resources:
        requests:
          cpu: 10m
      volumeMounts:
      - mountPath: /etc/boskos
        name: boskos
        readOnly: true
      - mountPath: /secrets/ci-pull-credentials
        name: ci-pull-credentials
        readOnly: true
      - mountPath: /usr/local/perfscale-aws-5nodes-loaded-upgrade-412to413-periodic-cluster-profile
        name: cluster-profile
      - mountPath: /secrets/gcs
        name: gcs-credentials
        readOnly: true
      - mountPath: /secrets/manifest-tool
        name: manifest-tool-local-pusher
        readOnly: true
      - mountPath: /etc/pull-secret
        name: pull-secret
        readOnly: true
      - mountPath: /etc/report
        name: result-aggregator
        readOnly: true
    serviceAccountName: ci-operator
    volumes:
    - name: boskos
      secret:
        items:
        - key: credentials
          path: credentials
        secretName: boskos-credentials
    - name: ci-pull-credentials
      secret:
        secretName: ci-pull-credentials
    - name: cluster-profile
      secret:
        secretName: cluster-secrets-aws-qe
    - name: manifest-tool-local-pusher
      secret:
        secretName: manifest-tool-local-pusher
    - name: pull-secret
      secret:
        secretName: registry-pull-credentials
    - name: result-aggregator
      secret:
        secretName: result-aggregator
- agent: kubernetes
  cluster: build03
  cron: 0 0 1,15 * *
  decorate: true
  decoration_config:
    skip_cloning: true
    timeout: 5h0m0s
  extra_refs:
  - base_ref: main
    org: openshift-qe
    repo: ocp-qe-perfscale-ci
  labels:
    ci-operator.openshift.io/cloud: aws
    ci-operator.openshift.io/cloud-cluster-profile: aws-perfscale-qe
    ci-operator.openshift.io/variant: aws-4.13-nightly-x86
    ci.openshift.io/generator: prowgen
    job-release: "4.13"
    pj-rehearse.openshift.io/can-be-rehearsed: "true"
  name: periodic-ci-openshift-qe-ocp-qe-perfscale-ci-main-aws-4.13-nightly-x86-perfscale-aws-conc-builds-3nodes-periodic
  spec:
    containers:
    - args:
      - --gcs-upload-secret=/secrets/gcs/service-account.json
      - --image-import-pull-secret=/etc/pull-secret/.dockerconfigjson
      - --lease-server-credentials-file=/etc/boskos/credentials
      - --report-credentials-file=/etc/report/credentials
      - --secret-dir=/secrets/ci-pull-credentials
      - --secret-dir=/usr/local/perfscale-aws-conc-builds-3nodes-periodic-cluster-profile
      - --target=perfscale-aws-conc-builds-3nodes-periodic
      - --variant=aws-4.13-nightly-x86
      command:
      - ci-operator
      image: ci-operator:latest
      imagePullPolicy: Always
      name: ""
      resources:
        requests:
          cpu: 10m
      volumeMounts:
      - mountPath: /etc/boskos
        name: boskos
        readOnly: true
      - mountPath: /secrets/ci-pull-credentials
        name: ci-pull-credentials
        readOnly: true
      - mountPath: /usr/local/perfscale-aws-conc-builds-3nodes-periodic-cluster-profile
        name: cluster-profile
      - mountPath: /secrets/gcs
        name: gcs-credentials
        readOnly: true
      - mountPath: /secrets/manifest-tool
        name: manifest-tool-local-pusher
        readOnly: true
      - mountPath: /etc/pull-secret
        name: pull-secret
        readOnly: true
      - mountPath: /etc/report
        name: result-aggregator
        readOnly: true
    serviceAccountName: ci-operator
    volumes:
    - name: boskos
      secret:
        items:
        - key: credentials
          path: credentials
        secretName: boskos-credentials
    - name: ci-pull-credentials
      secret:
        secretName: ci-pull-credentials
    - name: cluster-profile
      secret:
        secretName: cluster-secrets-aws-perfscale-qe
    - name: manifest-tool-local-pusher
      secret:
        secretName: manifest-tool-local-pusher
    - name: pull-secret
      secret:
        secretName: registry-pull-credentials
    - name: result-aggregator
      secret:
        secretName: result-aggregator
- agent: kubernetes
  cluster: build03
  cron: 0 12 * * 2
  decorate: true
  decoration_config:
    skip_cloning: true
    timeout: 6h0m0s
  extra_refs:
  - base_ref: main
    org: openshift-qe
    repo: ocp-qe-perfscale-ci
  labels:
    ci-operator.openshift.io/cloud: aws
    ci-operator.openshift.io/cloud-cluster-profile: aws-perfscale
    ci-operator.openshift.io/variant: aws-4.13-nightly-x86
    ci.openshift.io/generator: prowgen
    job-release: "4.13"
    pj-rehearse.openshift.io/can-be-rehearsed: "true"
  name: periodic-ci-openshift-qe-ocp-qe-perfscale-ci-main-aws-4.13-nightly-x86-perfscale-aws-control-plane-120nodes-periodic
  reporter_config:
    slack:
      channel: '#ocp-qe-scale-ci-results'
      job_states_to_report:
      - success
      - failure
      - error
      report_template: '{{if eq .Status.State "success"}} :white_check_mark: Job *{{.Spec.Job}}*
        ended with *{{.Status.State}}*. <{{.Status.URL}}|View logs> :white_check_mark:
        {{else}} :warning:  Job *{{.Spec.Job}}* ended with *{{.Status.State}}*. <{{.Status.URL}}|View
        logs> :warning: {{end}}'
  spec:
    containers:
    - args:
      - --gcs-upload-secret=/secrets/gcs/service-account.json
      - --image-import-pull-secret=/etc/pull-secret/.dockerconfigjson
      - --lease-server-credentials-file=/etc/boskos/credentials
      - --report-credentials-file=/etc/report/credentials
      - --secret-dir=/secrets/ci-pull-credentials
      - --secret-dir=/usr/local/perfscale-aws-control-plane-120nodes-periodic-cluster-profile
      - --target=perfscale-aws-control-plane-120nodes-periodic
      - --variant=aws-4.13-nightly-x86
      command:
      - ci-operator
      image: ci-operator:latest
      imagePullPolicy: Always
      name: ""
      resources:
        requests:
          cpu: 10m
      volumeMounts:
      - mountPath: /etc/boskos
        name: boskos
        readOnly: true
      - mountPath: /secrets/ci-pull-credentials
        name: ci-pull-credentials
        readOnly: true
      - mountPath: /usr/local/perfscale-aws-control-plane-120nodes-periodic-cluster-profile
        name: cluster-profile
      - mountPath: /secrets/gcs
        name: gcs-credentials
        readOnly: true
      - mountPath: /secrets/manifest-tool
        name: manifest-tool-local-pusher
        readOnly: true
      - mountPath: /etc/pull-secret
        name: pull-secret
        readOnly: true
      - mountPath: /etc/report
        name: result-aggregator
        readOnly: true
    serviceAccountName: ci-operator
    volumes:
    - name: boskos
      secret:
        items:
        - key: credentials
          path: credentials
        secretName: boskos-credentials
    - name: ci-pull-credentials
      secret:
        secretName: ci-pull-credentials
    - name: cluster-profile
      secret:
        secretName: cluster-secrets-aws-perfscale
    - name: manifest-tool-local-pusher
      secret:
        secretName: manifest-tool-local-pusher
    - name: pull-secret
      secret:
        secretName: registry-pull-credentials
    - name: result-aggregator
      secret:
        secretName: result-aggregator
- agent: kubernetes
  cluster: build03
  cron: 0 9 * * 2
  decorate: true
  decoration_config:
    skip_cloning: true
  extra_refs:
  - base_ref: main
    org: openshift-qe
    repo: ocp-qe-perfscale-ci
  labels:
    ci-operator.openshift.io/cloud: aws
    ci-operator.openshift.io/cloud-cluster-profile: aws-perfscale-qe
    ci-operator.openshift.io/variant: aws-4.13-nightly-x86
    ci.openshift.io/generator: prowgen
    job-release: "4.13"
    pj-rehearse.openshift.io/can-be-rehearsed: "true"
  name: periodic-ci-openshift-qe-ocp-qe-perfscale-ci-main-aws-4.13-nightly-x86-perfscale-aws-control-plane-24nodes-periodic
  reporter_config:
    slack:
      channel: '#ocp-qe-scale-ci-results'
      job_states_to_report:
      - success
      - failure
      - error
      report_template: '{{if eq .Status.State "success"}} :white_check_mark: Job *{{.Spec.Job}}*
        ended with *{{.Status.State}}*. <{{.Status.URL}}|View logs> :white_check_mark:
        {{else}} :warning:  Job *{{.Spec.Job}}* ended with *{{.Status.State}}*. <{{.Status.URL}}|View
        logs> :warning: {{end}}'
  spec:
    containers:
    - args:
      - --gcs-upload-secret=/secrets/gcs/service-account.json
      - --image-import-pull-secret=/etc/pull-secret/.dockerconfigjson
      - --lease-server-credentials-file=/etc/boskos/credentials
      - --report-credentials-file=/etc/report/credentials
      - --secret-dir=/secrets/ci-pull-credentials
      - --secret-dir=/usr/local/perfscale-aws-control-plane-24nodes-periodic-cluster-profile
      - --target=perfscale-aws-control-plane-24nodes-periodic
      - --variant=aws-4.13-nightly-x86
      command:
      - ci-operator
      image: ci-operator:latest
      imagePullPolicy: Always
      name: ""
      resources:
        requests:
          cpu: 10m
      volumeMounts:
      - mountPath: /etc/boskos
        name: boskos
        readOnly: true
      - mountPath: /secrets/ci-pull-credentials
        name: ci-pull-credentials
        readOnly: true
      - mountPath: /usr/local/perfscale-aws-control-plane-24nodes-periodic-cluster-profile
        name: cluster-profile
      - mountPath: /secrets/gcs
        name: gcs-credentials
        readOnly: true
      - mountPath: /secrets/manifest-tool
        name: manifest-tool-local-pusher
        readOnly: true
      - mountPath: /etc/pull-secret
        name: pull-secret
        readOnly: true
      - mountPath: /etc/report
        name: result-aggregator
        readOnly: true
    serviceAccountName: ci-operator
    volumes:
    - name: boskos
      secret:
        items:
        - key: credentials
          path: credentials
        secretName: boskos-credentials
    - name: ci-pull-credentials
      secret:
        secretName: ci-pull-credentials
    - name: cluster-profile
      secret:
        secretName: cluster-secrets-aws-perfscale-qe
    - name: manifest-tool-local-pusher
      secret:
        secretName: manifest-tool-local-pusher
    - name: pull-secret
      secret:
        secretName: registry-pull-credentials
    - name: result-aggregator
      secret:
        secretName: result-aggregator
- agent: kubernetes
  cluster: build03
  cron: 0 18 * * 2
  decorate: true
  decoration_config:
    skip_cloning: true
    timeout: 5h0m0s
  extra_refs:
  - base_ref: main
    org: openshift-qe
    repo: ocp-qe-perfscale-ci
  labels:
    ci-operator.openshift.io/cloud: aws
    ci-operator.openshift.io/cloud-cluster-profile: aws-perfscale-qe
    ci-operator.openshift.io/variant: aws-4.13-nightly-x86
    ci.openshift.io/generator: prowgen
    job-release: "4.13"
    pj-rehearse.openshift.io/can-be-rehearsed: "true"
  name: periodic-ci-openshift-qe-ocp-qe-perfscale-ci-main-aws-4.13-nightly-x86-perfscale-aws-node-density-heavy-24nodes-periodic
  reporter_config:
    slack:
      channel: '#ocp-qe-scale-ci-results'
      job_states_to_report:
      - success
      - failure
      - error
      report_template: '{{if eq .Status.State "success"}} :white_check_mark: Job *{{.Spec.Job}}*
        ended with *{{.Status.State}}*. <{{.Status.URL}}|View logs> :white_check_mark:
        {{else}} :warning:  Job *{{.Spec.Job}}* ended with *{{.Status.State}}*. <{{.Status.URL}}|View
        logs> :warning: {{end}}'
  spec:
    containers:
    - args:
      - --gcs-upload-secret=/secrets/gcs/service-account.json
      - --image-import-pull-secret=/etc/pull-secret/.dockerconfigjson
      - --lease-server-credentials-file=/etc/boskos/credentials
      - --report-credentials-file=/etc/report/credentials
      - --secret-dir=/secrets/ci-pull-credentials
      - --secret-dir=/usr/local/perfscale-aws-node-density-heavy-24nodes-periodic-cluster-profile
      - --target=perfscale-aws-node-density-heavy-24nodes-periodic
      - --variant=aws-4.13-nightly-x86
      command:
      - ci-operator
      image: ci-operator:latest
      imagePullPolicy: Always
      name: ""
      resources:
        requests:
          cpu: 10m
      volumeMounts:
      - mountPath: /etc/boskos
        name: boskos
        readOnly: true
      - mountPath: /secrets/ci-pull-credentials
        name: ci-pull-credentials
        readOnly: true
      - mountPath: /usr/local/perfscale-aws-node-density-heavy-24nodes-periodic-cluster-profile
        name: cluster-profile
      - mountPath: /secrets/gcs
        name: gcs-credentials
        readOnly: true
      - mountPath: /secrets/manifest-tool
        name: manifest-tool-local-pusher
        readOnly: true
      - mountPath: /etc/pull-secret
        name: pull-secret
        readOnly: true
      - mountPath: /etc/report
        name: result-aggregator
        readOnly: true
    serviceAccountName: ci-operator
    volumes:
    - name: boskos
      secret:
        items:
        - key: credentials
          path: credentials
        secretName: boskos-credentials
    - name: ci-pull-credentials
      secret:
        secretName: ci-pull-credentials
    - name: cluster-profile
      secret:
        secretName: cluster-secrets-aws-perfscale-qe
    - name: manifest-tool-local-pusher
      secret:
        secretName: manifest-tool-local-pusher
    - name: pull-secret
      secret:
        secretName: registry-pull-credentials
    - name: result-aggregator
      secret:
        secretName: result-aggregator
- agent: kubernetes
  cluster: build03
  cron: 0 3 */21 * *
  decorate: true
  decoration_config:
    skip_cloning: true
    timeout: 5h0m0s
  extra_refs:
  - base_ref: main
    org: openshift-qe
    repo: ocp-qe-perfscale-ci
  labels:
    ci-operator.openshift.io/cloud: aws
    ci-operator.openshift.io/cloud-cluster-profile: aws-perfscale-qe
    ci-operator.openshift.io/variant: aws-4.13-nightly-x86-sno
    ci.openshift.io/generator: prowgen
    job-release: "4.13"
    pj-rehearse.openshift.io/can-be-rehearsed: "true"
  name: periodic-ci-openshift-qe-ocp-qe-perfscale-ci-main-aws-4.13-nightly-x86-sno-perfscale-aws-control-plane-sno-periodic
  reporter_config:
    slack:
      channel: '#ocp-qe-scale-ci-results'
      job_states_to_report:
      - success
      - failure
      - error
      report_template: '{{if eq .Status.State "success"}} :white_check_mark: Job *{{.Spec.Job}}*
        ended with *{{.Status.State}}*. <{{.Status.URL}}|View logs> :white_check_mark:
        {{else}} :warning:  Job *{{.Spec.Job}}* ended with *{{.Status.State}}*. <{{.Status.URL}}|View
        logs> :warning: {{end}}'
  spec:
    containers:
    - args:
      - --gcs-upload-secret=/secrets/gcs/service-account.json
      - --image-import-pull-secret=/etc/pull-secret/.dockerconfigjson
      - --lease-server-credentials-file=/etc/boskos/credentials
      - --report-credentials-file=/etc/report/credentials
      - --secret-dir=/secrets/ci-pull-credentials
      - --secret-dir=/usr/local/perfscale-aws-control-plane-sno-periodic-cluster-profile
      - --target=perfscale-aws-control-plane-sno-periodic
      - --variant=aws-4.13-nightly-x86-sno
      command:
      - ci-operator
      image: ci-operator:latest
      imagePullPolicy: Always
      name: ""
      resources:
        requests:
          cpu: 10m
      volumeMounts:
      - mountPath: /etc/boskos
        name: boskos
        readOnly: true
      - mountPath: /secrets/ci-pull-credentials
        name: ci-pull-credentials
        readOnly: true
      - mountPath: /usr/local/perfscale-aws-control-plane-sno-periodic-cluster-profile
        name: cluster-profile
      - mountPath: /secrets/gcs
        name: gcs-credentials
        readOnly: true
      - mountPath: /secrets/manifest-tool
        name: manifest-tool-local-pusher
        readOnly: true
      - mountPath: /etc/pull-secret
        name: pull-secret
        readOnly: true
      - mountPath: /etc/report
        name: result-aggregator
        readOnly: true
    serviceAccountName: ci-operator
    volumes:
    - name: boskos
      secret:
        items:
        - key: credentials
          path: credentials
        secretName: boskos-credentials
    - name: ci-pull-credentials
      secret:
        secretName: ci-pull-credentials
    - name: cluster-profile
      secret:
        secretName: cluster-secrets-aws-perfscale-qe
    - name: manifest-tool-local-pusher
      secret:
        secretName: manifest-tool-local-pusher
    - name: pull-secret
      secret:
        secretName: registry-pull-credentials
    - name: result-aggregator
      secret:
        secretName: result-aggregator
- agent: kubernetes
  cluster: build03
  cron: 0 12 * * 1
  decorate: true
  decoration_config:
    skip_cloning: true
    timeout: 8h0m0s
  extra_refs:
  - base_ref: main
    org: openshift-qe
    repo: ocp-qe-perfscale-ci
  labels:
    ci-operator.openshift.io/cloud: aws
    ci-operator.openshift.io/cloud-cluster-profile: aws-qe
    ci-operator.openshift.io/variant: aws-4.14-nightly-x86-loaded-upgrade-from-4.12
    ci.openshift.io/generator: prowgen
    job-release: "4.14"
    pj-rehearse.openshift.io/can-be-rehearsed: "true"
  name: periodic-ci-openshift-qe-ocp-qe-perfscale-ci-main-aws-4.14-nightly-x86-loaded-upgrade-from-4.12-perfscale-aws-5nodes-loaded-upgrade-412to413to414-periodic
  reporter_config:
    slack:
      channel: '#ocp-qe-scale-ci-results'
      job_states_to_report:
      - success
      - failure
      - error
      report_template: '{{if eq .Status.State "success"}} :white_check_mark: Job *{{.Spec.Job}}*
        ended with *{{.Status.State}}*. <{{.Status.URL}}|View logs> :white_check_mark:
        {{else}} :warning:  Job *{{.Spec.Job}}* ended with *{{.Status.State}}*. <{{.Status.URL}}|View
        logs> :warning: {{end}}'
  spec:
    containers:
    - args:
      - --gcs-upload-secret=/secrets/gcs/service-account.json
      - --image-import-pull-secret=/etc/pull-secret/.dockerconfigjson
      - --lease-server-credentials-file=/etc/boskos/credentials
      - --report-credentials-file=/etc/report/credentials
      - --secret-dir=/secrets/ci-pull-credentials
      - --secret-dir=/usr/local/perfscale-aws-5nodes-loaded-upgrade-412to413to414-periodic-cluster-profile
      - --target=perfscale-aws-5nodes-loaded-upgrade-412to413to414-periodic
      - --variant=aws-4.14-nightly-x86-loaded-upgrade-from-4.12
      command:
      - ci-operator
      image: ci-operator:latest
      imagePullPolicy: Always
      name: ""
      resources:
        requests:
          cpu: 10m
      volumeMounts:
      - mountPath: /etc/boskos
        name: boskos
        readOnly: true
      - mountPath: /secrets/ci-pull-credentials
        name: ci-pull-credentials
        readOnly: true
      - mountPath: /usr/local/perfscale-aws-5nodes-loaded-upgrade-412to413to414-periodic-cluster-profile
        name: cluster-profile
      - mountPath: /secrets/gcs
        name: gcs-credentials
        readOnly: true
      - mountPath: /secrets/manifest-tool
        name: manifest-tool-local-pusher
        readOnly: true
      - mountPath: /etc/pull-secret
        name: pull-secret
        readOnly: true
      - mountPath: /etc/report
        name: result-aggregator
        readOnly: true
    serviceAccountName: ci-operator
    volumes:
    - name: boskos
      secret:
        items:
        - key: credentials
          path: credentials
        secretName: boskos-credentials
    - name: ci-pull-credentials
      secret:
        secretName: ci-pull-credentials
    - name: cluster-profile
      secret:
        secretName: cluster-secrets-aws-qe
    - name: manifest-tool-local-pusher
      secret:
        secretName: manifest-tool-local-pusher
    - name: pull-secret
      secret:
        secretName: registry-pull-credentials
    - name: result-aggregator
      secret:
        secretName: result-aggregator
- agent: kubernetes
  cluster: build03
  cron: 0 1 * * 1,3
  decorate: true
  decoration_config:
    skip_cloning: true
    timeout: 8h0m0s
  extra_refs:
  - base_ref: main
    org: openshift-qe
    repo: ocp-qe-perfscale-ci
  labels:
    ci-operator.openshift.io/cloud: aws
    ci-operator.openshift.io/cloud-cluster-profile: aws-perfscale
    ci-operator.openshift.io/variant: aws-4.14-nightly-x86-ovnic
    ci.openshift.io/generator: prowgen
    job-release: "4.14"
    pj-rehearse.openshift.io/can-be-rehearsed: "true"
  name: periodic-ci-openshift-qe-ocp-qe-perfscale-ci-main-aws-4.14-nightly-x86-ovnic-ocp-qe-perfscale-aws-ci-cdv2-test-252nodes-scale-ovnic
  reporter_config:
    slack:
      channel: '#ocp-qe-scale-ci-results'
      job_states_to_report:
      - success
      - failure
      - error
      report_template: '{{if eq .Status.State "success"}} :white_check_mark: Job *{{.Spec.Job}}*
        ended with *{{.Status.State}}*. <{{.Status.URL}}|View logs> :white_check_mark:
        {{else}} :warning:  Job *{{.Spec.Job}}* ended with *{{.Status.State}}*. <{{.Status.URL}}|View
        logs> :warning: {{end}}'
  spec:
    containers:
    - args:
      - --gcs-upload-secret=/secrets/gcs/service-account.json
      - --image-import-pull-secret=/etc/pull-secret/.dockerconfigjson
      - --lease-server-credentials-file=/etc/boskos/credentials
      - --report-credentials-file=/etc/report/credentials
      - --secret-dir=/secrets/ci-pull-credentials
      - --secret-dir=/usr/local/ocp-qe-perfscale-aws-ci-cdv2-test-252nodes-scale-ovnic-cluster-profile
      - --target=ocp-qe-perfscale-aws-ci-cdv2-test-252nodes-scale-ovnic
      - --variant=aws-4.14-nightly-x86-ovnic
      command:
      - ci-operator
      image: ci-operator:latest
      imagePullPolicy: Always
      name: ""
      resources:
        requests:
          cpu: 10m
      volumeMounts:
      - mountPath: /etc/boskos
        name: boskos
        readOnly: true
      - mountPath: /secrets/ci-pull-credentials
        name: ci-pull-credentials
        readOnly: true
      - mountPath: /usr/local/ocp-qe-perfscale-aws-ci-cdv2-test-252nodes-scale-ovnic-cluster-profile
        name: cluster-profile
      - mountPath: /secrets/gcs
        name: gcs-credentials
        readOnly: true
      - mountPath: /secrets/manifest-tool
        name: manifest-tool-local-pusher
        readOnly: true
      - mountPath: /etc/pull-secret
        name: pull-secret
        readOnly: true
      - mountPath: /etc/report
        name: result-aggregator
        readOnly: true
    serviceAccountName: ci-operator
    volumes:
    - name: boskos
      secret:
        items:
        - key: credentials
          path: credentials
        secretName: boskos-credentials
    - name: ci-pull-credentials
      secret:
        secretName: ci-pull-credentials
    - name: cluster-profile
      secret:
        secretName: cluster-secrets-aws-perfscale
    - name: manifest-tool-local-pusher
      secret:
        secretName: manifest-tool-local-pusher
    - name: pull-secret
      secret:
        secretName: registry-pull-credentials
    - name: result-aggregator
      secret:
        secretName: result-aggregator
- agent: kubernetes
  cluster: build03
  cron: 0 12 * * 1,3
  decorate: true
  decoration_config:
    skip_cloning: true
    timeout: 8h0m0s
  extra_refs:
  - base_ref: main
    org: openshift-qe
    repo: ocp-qe-perfscale-ci
  labels:
    ci-operator.openshift.io/cloud: aws
    ci-operator.openshift.io/cloud-cluster-profile: aws-perfscale
    ci-operator.openshift.io/variant: aws-4.14-nightly-x86-ovnic
    ci.openshift.io/generator: prowgen
    job-release: "4.14"
    pj-rehearse.openshift.io/can-be-rehearsed: "true"
  name: periodic-ci-openshift-qe-ocp-qe-perfscale-ci-main-aws-4.14-nightly-x86-ovnic-ocp-qe-perfscale-aws-cni-120ppn-test-252nodes-scale-ovnic
  reporter_config:
    slack:
      channel: '#ocp-qe-scale-ci-results'
      job_states_to_report:
      - success
      - failure
      - error
      report_template: '{{if eq .Status.State "success"}} :white_check_mark: Job *{{.Spec.Job}}*
        ended with *{{.Status.State}}*. <{{.Status.URL}}|View logs> :white_check_mark:
        {{else}} :warning:  Job *{{.Spec.Job}}* ended with *{{.Status.State}}*. <{{.Status.URL}}|View
        logs> :warning: {{end}}'
  spec:
    containers:
    - args:
      - --gcs-upload-secret=/secrets/gcs/service-account.json
      - --image-import-pull-secret=/etc/pull-secret/.dockerconfigjson
      - --lease-server-credentials-file=/etc/boskos/credentials
      - --report-credentials-file=/etc/report/credentials
      - --secret-dir=/secrets/ci-pull-credentials
      - --secret-dir=/usr/local/ocp-qe-perfscale-aws-cni-120ppn-test-252nodes-scale-ovnic-cluster-profile
      - --target=ocp-qe-perfscale-aws-cni-120ppn-test-252nodes-scale-ovnic
      - --variant=aws-4.14-nightly-x86-ovnic
      command:
      - ci-operator
      image: ci-operator:latest
      imagePullPolicy: Always
      name: ""
      resources:
        requests:
          cpu: 10m
      volumeMounts:
      - mountPath: /etc/boskos
        name: boskos
        readOnly: true
      - mountPath: /secrets/ci-pull-credentials
        name: ci-pull-credentials
        readOnly: true
      - mountPath: /usr/local/ocp-qe-perfscale-aws-cni-120ppn-test-252nodes-scale-ovnic-cluster-profile
        name: cluster-profile
      - mountPath: /secrets/gcs
        name: gcs-credentials
        readOnly: true
      - mountPath: /secrets/manifest-tool
        name: manifest-tool-local-pusher
        readOnly: true
      - mountPath: /etc/pull-secret
        name: pull-secret
        readOnly: true
      - mountPath: /etc/report
        name: result-aggregator
        readOnly: true
    serviceAccountName: ci-operator
    volumes:
    - name: boskos
      secret:
        items:
        - key: credentials
          path: credentials
        secretName: boskos-credentials
    - name: ci-pull-credentials
      secret:
        secretName: ci-pull-credentials
    - name: cluster-profile
      secret:
        secretName: cluster-secrets-aws-perfscale
    - name: manifest-tool-local-pusher
      secret:
        secretName: manifest-tool-local-pusher
    - name: pull-secret
      secret:
        secretName: registry-pull-credentials
    - name: result-aggregator
      secret:
        secretName: result-aggregator
- agent: kubernetes
  cluster: build03
  cron: 0 19 * * 1,3
  decorate: true
  decoration_config:
    skip_cloning: true
    timeout: 8h0m0s
  extra_refs:
  - base_ref: main
    org: openshift-qe
    repo: ocp-qe-perfscale-ci
  labels:
    ci-operator.openshift.io/cloud: aws
    ci-operator.openshift.io/cloud-cluster-profile: aws-perfscale
    ci-operator.openshift.io/variant: aws-4.14-nightly-x86-ovnic
    ci.openshift.io/generator: prowgen
    job-release: "4.14"
    pj-rehearse.openshift.io/can-be-rehearsed: "true"
  name: periodic-ci-openshift-qe-ocp-qe-perfscale-ci-main-aws-4.14-nightly-x86-ovnic-ocp-qe-perfscale-aws-cni-220ppn-test-252nodes-scale-ovnic
  reporter_config:
    slack:
      channel: '#ocp-qe-scale-ci-results'
      job_states_to_report:
      - success
      - failure
      - error
      report_template: '{{if eq .Status.State "success"}} :white_check_mark: Job *{{.Spec.Job}}*
        ended with *{{.Status.State}}*. <{{.Status.URL}}|View logs> :white_check_mark:
        {{else}} :warning:  Job *{{.Spec.Job}}* ended with *{{.Status.State}}*. <{{.Status.URL}}|View
        logs> :warning: {{end}}'
  spec:
    containers:
    - args:
      - --gcs-upload-secret=/secrets/gcs/service-account.json
      - --image-import-pull-secret=/etc/pull-secret/.dockerconfigjson
      - --lease-server-credentials-file=/etc/boskos/credentials
      - --report-credentials-file=/etc/report/credentials
      - --secret-dir=/secrets/ci-pull-credentials
      - --secret-dir=/usr/local/ocp-qe-perfscale-aws-cni-220ppn-test-252nodes-scale-ovnic-cluster-profile
      - --target=ocp-qe-perfscale-aws-cni-220ppn-test-252nodes-scale-ovnic
      - --variant=aws-4.14-nightly-x86-ovnic
      command:
      - ci-operator
      image: ci-operator:latest
      imagePullPolicy: Always
      name: ""
      resources:
        requests:
          cpu: 10m
      volumeMounts:
      - mountPath: /etc/boskos
        name: boskos
        readOnly: true
      - mountPath: /secrets/ci-pull-credentials
        name: ci-pull-credentials
        readOnly: true
      - mountPath: /usr/local/ocp-qe-perfscale-aws-cni-220ppn-test-252nodes-scale-ovnic-cluster-profile
        name: cluster-profile
      - mountPath: /secrets/gcs
        name: gcs-credentials
        readOnly: true
      - mountPath: /secrets/manifest-tool
        name: manifest-tool-local-pusher
        readOnly: true
      - mountPath: /etc/pull-secret
        name: pull-secret
        readOnly: true
      - mountPath: /etc/report
        name: result-aggregator
        readOnly: true
    serviceAccountName: ci-operator
    volumes:
    - name: boskos
      secret:
        items:
        - key: credentials
          path: credentials
        secretName: boskos-credentials
    - name: ci-pull-credentials
      secret:
        secretName: ci-pull-credentials
    - name: cluster-profile
      secret:
        secretName: cluster-secrets-aws-perfscale
    - name: manifest-tool-local-pusher
      secret:
        secretName: manifest-tool-local-pusher
    - name: pull-secret
      secret:
        secretName: registry-pull-credentials
    - name: result-aggregator
      secret:
        secretName: result-aggregator
- agent: kubernetes
  cluster: build03
  cron: 0 0 8,22 * *
  decorate: true
  decoration_config:
    skip_cloning: true
    timeout: 5h0m0s
  extra_refs:
  - base_ref: main
    org: openshift-qe
    repo: ocp-qe-perfscale-ci
  labels:
    ci-operator.openshift.io/cloud: aws
    ci-operator.openshift.io/cloud-cluster-profile: aws-perfscale-qe
    ci-operator.openshift.io/variant: aws-4.14-nightly-x86
    ci.openshift.io/generator: prowgen
    job-release: "4.14"
    pj-rehearse.openshift.io/can-be-rehearsed: "true"
  name: periodic-ci-openshift-qe-ocp-qe-perfscale-ci-main-aws-4.14-nightly-x86-perfscale-aws-conc-builds-3nodes-periodic
  spec:
    containers:
    - args:
      - --gcs-upload-secret=/secrets/gcs/service-account.json
      - --image-import-pull-secret=/etc/pull-secret/.dockerconfigjson
      - --lease-server-credentials-file=/etc/boskos/credentials
      - --report-credentials-file=/etc/report/credentials
      - --secret-dir=/secrets/ci-pull-credentials
      - --secret-dir=/usr/local/perfscale-aws-conc-builds-3nodes-periodic-cluster-profile
      - --target=perfscale-aws-conc-builds-3nodes-periodic
      - --variant=aws-4.14-nightly-x86
      command:
      - ci-operator
      image: ci-operator:latest
      imagePullPolicy: Always
      name: ""
      resources:
        requests:
          cpu: 10m
      volumeMounts:
      - mountPath: /etc/boskos
        name: boskos
        readOnly: true
      - mountPath: /secrets/ci-pull-credentials
        name: ci-pull-credentials
        readOnly: true
      - mountPath: /usr/local/perfscale-aws-conc-builds-3nodes-periodic-cluster-profile
        name: cluster-profile
      - mountPath: /secrets/gcs
        name: gcs-credentials
        readOnly: true
      - mountPath: /secrets/manifest-tool
        name: manifest-tool-local-pusher
        readOnly: true
      - mountPath: /etc/pull-secret
        name: pull-secret
        readOnly: true
      - mountPath: /etc/report
        name: result-aggregator
        readOnly: true
    serviceAccountName: ci-operator
    volumes:
    - name: boskos
      secret:
        items:
        - key: credentials
          path: credentials
        secretName: boskos-credentials
    - name: ci-pull-credentials
      secret:
        secretName: ci-pull-credentials
    - name: cluster-profile
      secret:
        secretName: cluster-secrets-aws-perfscale-qe
    - name: manifest-tool-local-pusher
      secret:
        secretName: manifest-tool-local-pusher
    - name: pull-secret
      secret:
        secretName: registry-pull-credentials
    - name: result-aggregator
      secret:
        secretName: result-aggregator
- agent: kubernetes
  cluster: build03
  cron: 0 12 * * 2
  decorate: true
  decoration_config:
    skip_cloning: true
    timeout: 5h0m0s
  extra_refs:
  - base_ref: main
    org: openshift-qe
    repo: ocp-qe-perfscale-ci
  labels:
    ci-operator.openshift.io/cloud: aws
    ci-operator.openshift.io/cloud-cluster-profile: aws-perfscale
    ci-operator.openshift.io/variant: aws-4.14-nightly-x86
    ci.openshift.io/generator: prowgen
    job-release: "4.14"
    pj-rehearse.openshift.io/can-be-rehearsed: "true"
  name: periodic-ci-openshift-qe-ocp-qe-perfscale-ci-main-aws-4.14-nightly-x86-perfscale-aws-control-plane-120nodes-periodic
  reporter_config:
    slack:
      channel: '#ocp-qe-scale-ci-results'
      job_states_to_report:
      - success
      - failure
      - error
      report_template: '{{if eq .Status.State "success"}} :white_check_mark: Job *{{.Spec.Job}}*
        ended with *{{.Status.State}}*. <{{.Status.URL}}|View logs> :white_check_mark:
        {{else}} :warning:  Job *{{.Spec.Job}}* ended with *{{.Status.State}}*. <{{.Status.URL}}|View
        logs> :warning: {{end}}'
  spec:
    containers:
    - args:
      - --gcs-upload-secret=/secrets/gcs/service-account.json
      - --image-import-pull-secret=/etc/pull-secret/.dockerconfigjson
      - --lease-server-credentials-file=/etc/boskos/credentials
      - --report-credentials-file=/etc/report/credentials
      - --secret-dir=/secrets/ci-pull-credentials
      - --secret-dir=/usr/local/perfscale-aws-control-plane-120nodes-periodic-cluster-profile
      - --target=perfscale-aws-control-plane-120nodes-periodic
      - --variant=aws-4.14-nightly-x86
      command:
      - ci-operator
      image: ci-operator:latest
      imagePullPolicy: Always
      name: ""
      resources:
        requests:
          cpu: 10m
      volumeMounts:
      - mountPath: /etc/boskos
        name: boskos
        readOnly: true
      - mountPath: /secrets/ci-pull-credentials
        name: ci-pull-credentials
        readOnly: true
      - mountPath: /usr/local/perfscale-aws-control-plane-120nodes-periodic-cluster-profile
        name: cluster-profile
      - mountPath: /secrets/gcs
        name: gcs-credentials
        readOnly: true
      - mountPath: /secrets/manifest-tool
        name: manifest-tool-local-pusher
        readOnly: true
      - mountPath: /etc/pull-secret
        name: pull-secret
        readOnly: true
      - mountPath: /etc/report
        name: result-aggregator
        readOnly: true
    serviceAccountName: ci-operator
    volumes:
    - name: boskos
      secret:
        items:
        - key: credentials
          path: credentials
        secretName: boskos-credentials
    - name: ci-pull-credentials
      secret:
        secretName: ci-pull-credentials
    - name: cluster-profile
      secret:
        secretName: cluster-secrets-aws-perfscale
    - name: manifest-tool-local-pusher
      secret:
        secretName: manifest-tool-local-pusher
    - name: pull-secret
      secret:
        secretName: registry-pull-credentials
    - name: result-aggregator
      secret:
        secretName: result-aggregator
- agent: kubernetes
  cluster: build03
  cron: 0 9 * * 2
  decorate: true
  decoration_config:
    skip_cloning: true
  extra_refs:
  - base_ref: main
    org: openshift-qe
    repo: ocp-qe-perfscale-ci
  labels:
    ci-operator.openshift.io/cloud: aws
    ci-operator.openshift.io/cloud-cluster-profile: aws-perfscale-qe
    ci-operator.openshift.io/variant: aws-4.14-nightly-x86
    ci.openshift.io/generator: prowgen
    job-release: "4.14"
    pj-rehearse.openshift.io/can-be-rehearsed: "true"
  name: periodic-ci-openshift-qe-ocp-qe-perfscale-ci-main-aws-4.14-nightly-x86-perfscale-aws-control-plane-24nodes-periodic
  reporter_config:
    slack:
      channel: '#ocp-qe-scale-ci-results'
      job_states_to_report:
      - success
      - failure
      - error
      report_template: '{{if eq .Status.State "success"}} :white_check_mark: Job *{{.Spec.Job}}*
        ended with *{{.Status.State}}*. <{{.Status.URL}}|View logs> :white_check_mark:
        {{else}} :warning:  Job *{{.Spec.Job}}* ended with *{{.Status.State}}*. <{{.Status.URL}}|View
        logs> :warning: {{end}}'
  spec:
    containers:
    - args:
      - --gcs-upload-secret=/secrets/gcs/service-account.json
      - --image-import-pull-secret=/etc/pull-secret/.dockerconfigjson
      - --lease-server-credentials-file=/etc/boskos/credentials
      - --report-credentials-file=/etc/report/credentials
      - --secret-dir=/secrets/ci-pull-credentials
      - --secret-dir=/usr/local/perfscale-aws-control-plane-24nodes-periodic-cluster-profile
      - --target=perfscale-aws-control-plane-24nodes-periodic
      - --variant=aws-4.14-nightly-x86
      command:
      - ci-operator
      image: ci-operator:latest
      imagePullPolicy: Always
      name: ""
      resources:
        requests:
          cpu: 10m
      volumeMounts:
      - mountPath: /etc/boskos
        name: boskos
        readOnly: true
      - mountPath: /secrets/ci-pull-credentials
        name: ci-pull-credentials
        readOnly: true
      - mountPath: /usr/local/perfscale-aws-control-plane-24nodes-periodic-cluster-profile
        name: cluster-profile
      - mountPath: /secrets/gcs
        name: gcs-credentials
        readOnly: true
      - mountPath: /secrets/manifest-tool
        name: manifest-tool-local-pusher
        readOnly: true
      - mountPath: /etc/pull-secret
        name: pull-secret
        readOnly: true
      - mountPath: /etc/report
        name: result-aggregator
        readOnly: true
    serviceAccountName: ci-operator
    volumes:
    - name: boskos
      secret:
        items:
        - key: credentials
          path: credentials
        secretName: boskos-credentials
    - name: ci-pull-credentials
      secret:
        secretName: ci-pull-credentials
    - name: cluster-profile
      secret:
        secretName: cluster-secrets-aws-perfscale-qe
    - name: manifest-tool-local-pusher
      secret:
        secretName: manifest-tool-local-pusher
    - name: pull-secret
      secret:
        secretName: registry-pull-credentials
    - name: result-aggregator
      secret:
        secretName: result-aggregator
- agent: kubernetes
  cluster: build03
  cron: 0 18 * * 2
  decorate: true
  decoration_config:
    skip_cloning: true
    timeout: 5h0m0s
  extra_refs:
  - base_ref: main
    org: openshift-qe
    repo: ocp-qe-perfscale-ci
  labels:
    ci-operator.openshift.io/cloud: aws
    ci-operator.openshift.io/cloud-cluster-profile: aws-perfscale-qe
    ci-operator.openshift.io/variant: aws-4.14-nightly-x86
    ci.openshift.io/generator: prowgen
    job-release: "4.14"
    pj-rehearse.openshift.io/can-be-rehearsed: "true"
  name: periodic-ci-openshift-qe-ocp-qe-perfscale-ci-main-aws-4.14-nightly-x86-perfscale-aws-node-density-heavy-24nodes-periodic
  reporter_config:
    slack:
      channel: '#ocp-qe-scale-ci-results'
      job_states_to_report:
      - success
      - failure
      - error
      report_template: '{{if eq .Status.State "success"}} :white_check_mark: Job *{{.Spec.Job}}*
        ended with *{{.Status.State}}*. <{{.Status.URL}}|View logs> :white_check_mark:
        {{else}} :warning:  Job *{{.Spec.Job}}* ended with *{{.Status.State}}*. <{{.Status.URL}}|View
        logs> :warning: {{end}}'
  spec:
    containers:
    - args:
      - --gcs-upload-secret=/secrets/gcs/service-account.json
      - --image-import-pull-secret=/etc/pull-secret/.dockerconfigjson
      - --lease-server-credentials-file=/etc/boskos/credentials
      - --report-credentials-file=/etc/report/credentials
      - --secret-dir=/secrets/ci-pull-credentials
      - --secret-dir=/usr/local/perfscale-aws-node-density-heavy-24nodes-periodic-cluster-profile
      - --target=perfscale-aws-node-density-heavy-24nodes-periodic
      - --variant=aws-4.14-nightly-x86
      command:
      - ci-operator
      image: ci-operator:latest
      imagePullPolicy: Always
      name: ""
      resources:
        requests:
          cpu: 10m
      volumeMounts:
      - mountPath: /etc/boskos
        name: boskos
        readOnly: true
      - mountPath: /secrets/ci-pull-credentials
        name: ci-pull-credentials
        readOnly: true
      - mountPath: /usr/local/perfscale-aws-node-density-heavy-24nodes-periodic-cluster-profile
        name: cluster-profile
      - mountPath: /secrets/gcs
        name: gcs-credentials
        readOnly: true
      - mountPath: /secrets/manifest-tool
        name: manifest-tool-local-pusher
        readOnly: true
      - mountPath: /etc/pull-secret
        name: pull-secret
        readOnly: true
      - mountPath: /etc/report
        name: result-aggregator
        readOnly: true
    serviceAccountName: ci-operator
    volumes:
    - name: boskos
      secret:
        items:
        - key: credentials
          path: credentials
        secretName: boskos-credentials
    - name: ci-pull-credentials
      secret:
        secretName: ci-pull-credentials
    - name: cluster-profile
      secret:
        secretName: cluster-secrets-aws-perfscale-qe
    - name: manifest-tool-local-pusher
      secret:
        secretName: manifest-tool-local-pusher
    - name: pull-secret
      secret:
        secretName: registry-pull-credentials
    - name: result-aggregator
      secret:
        secretName: result-aggregator
- agent: kubernetes
  cluster: build03
  cron: 0 14 1-31/14 * *
  decorate: true
  decoration_config:
    skip_cloning: true
  extra_refs:
  - base_ref: main
    org: openshift-qe
    repo: ocp-qe-perfscale-ci
  labels:
    ci-operator.openshift.io/cloud: aws
    ci-operator.openshift.io/cloud-cluster-profile: aws-perfscale-qe
    ci-operator.openshift.io/variant: aws-4.14-nightly-x86
    ci.openshift.io/generator: prowgen
    job-release: "4.14"
    pj-rehearse.openshift.io/can-be-rehearsed: "true"
  name: periodic-ci-openshift-qe-ocp-qe-perfscale-ci-main-aws-4.14-nightly-x86-perfscale-aws-sdn-to-ovn-120nodes-periodic
  spec:
    containers:
    - args:
      - --gcs-upload-secret=/secrets/gcs/service-account.json
      - --image-import-pull-secret=/etc/pull-secret/.dockerconfigjson
      - --lease-server-credentials-file=/etc/boskos/credentials
      - --report-credentials-file=/etc/report/credentials
      - --secret-dir=/secrets/ci-pull-credentials
      - --secret-dir=/usr/local/perfscale-aws-sdn-to-ovn-120nodes-periodic-cluster-profile
      - --target=perfscale-aws-sdn-to-ovn-120nodes-periodic
      - --variant=aws-4.14-nightly-x86
      command:
      - ci-operator
      image: ci-operator:latest
      imagePullPolicy: Always
      name: ""
      resources:
        requests:
          cpu: 10m
      volumeMounts:
      - mountPath: /etc/boskos
        name: boskos
        readOnly: true
      - mountPath: /secrets/ci-pull-credentials
        name: ci-pull-credentials
        readOnly: true
      - mountPath: /usr/local/perfscale-aws-sdn-to-ovn-120nodes-periodic-cluster-profile
        name: cluster-profile
      - mountPath: /secrets/gcs
        name: gcs-credentials
        readOnly: true
      - mountPath: /etc/pull-secret
        name: pull-secret
        readOnly: true
      - mountPath: /etc/report
        name: result-aggregator
        readOnly: true
    serviceAccountName: ci-operator
    volumes:
    - name: boskos
      secret:
        items:
        - key: credentials
          path: credentials
        secretName: boskos-credentials
    - name: ci-pull-credentials
      secret:
        secretName: ci-pull-credentials
    - name: cluster-profile
      secret:
        secretName: cluster-secrets-aws-perfscale-qe
    - name: pull-secret
      secret:
        secretName: registry-pull-credentials
    - name: result-aggregator
      secret:
        secretName: result-aggregator
- agent: kubernetes
  cluster: build03
  cron: 0 12 1-31/14 * *
  decorate: true
  decoration_config:
    skip_cloning: true
  extra_refs:
  - base_ref: main
    org: openshift-qe
    repo: ocp-qe-perfscale-ci
  labels:
    ci-operator.openshift.io/cloud: aws
    ci-operator.openshift.io/cloud-cluster-profile: aws-perfscale-qe
    ci-operator.openshift.io/variant: aws-4.14-nightly-x86
    ci.openshift.io/generator: prowgen
    job-release: "4.14"
    pj-rehearse.openshift.io/can-be-rehearsed: "true"
  name: periodic-ci-openshift-qe-ocp-qe-perfscale-ci-main-aws-4.14-nightly-x86-perfscale-aws-sdn-to-ovn-24nodes-periodic
  spec:
    containers:
    - args:
      - --gcs-upload-secret=/secrets/gcs/service-account.json
      - --image-import-pull-secret=/etc/pull-secret/.dockerconfigjson
      - --lease-server-credentials-file=/etc/boskos/credentials
      - --report-credentials-file=/etc/report/credentials
      - --secret-dir=/secrets/ci-pull-credentials
      - --secret-dir=/usr/local/perfscale-aws-sdn-to-ovn-24nodes-periodic-cluster-profile
      - --target=perfscale-aws-sdn-to-ovn-24nodes-periodic
      - --variant=aws-4.14-nightly-x86
      command:
      - ci-operator
      image: ci-operator:latest
      imagePullPolicy: Always
      name: ""
      resources:
        requests:
          cpu: 10m
      volumeMounts:
      - mountPath: /etc/boskos
        name: boskos
        readOnly: true
      - mountPath: /secrets/ci-pull-credentials
        name: ci-pull-credentials
        readOnly: true
      - mountPath: /usr/local/perfscale-aws-sdn-to-ovn-24nodes-periodic-cluster-profile
        name: cluster-profile
      - mountPath: /secrets/gcs
        name: gcs-credentials
        readOnly: true
      - mountPath: /etc/pull-secret
        name: pull-secret
        readOnly: true
      - mountPath: /etc/report
        name: result-aggregator
        readOnly: true
    serviceAccountName: ci-operator
    volumes:
    - name: boskos
      secret:
        items:
        - key: credentials
          path: credentials
        secretName: boskos-credentials
    - name: ci-pull-credentials
      secret:
        secretName: ci-pull-credentials
    - name: cluster-profile
      secret:
        secretName: cluster-secrets-aws-perfscale-qe
    - name: pull-secret
      secret:
        secretName: registry-pull-credentials
    - name: result-aggregator
      secret:
        secretName: result-aggregator
- agent: kubernetes
  cluster: build03
  cron: 0 3 */21 * *
  decorate: true
  decoration_config:
    skip_cloning: true
    timeout: 5h0m0s
  extra_refs:
  - base_ref: main
    org: openshift-qe
    repo: ocp-qe-perfscale-ci
  labels:
    ci-operator.openshift.io/cloud: aws
    ci-operator.openshift.io/cloud-cluster-profile: aws-perfscale-qe
    ci-operator.openshift.io/variant: aws-4.14-nightly-x86-sno
    ci.openshift.io/generator: prowgen
    job-release: "4.14"
    pj-rehearse.openshift.io/can-be-rehearsed: "true"
  name: periodic-ci-openshift-qe-ocp-qe-perfscale-ci-main-aws-4.14-nightly-x86-sno-perfscale-aws-control-plane-sno-periodic
  spec:
    containers:
    - args:
      - --gcs-upload-secret=/secrets/gcs/service-account.json
      - --image-import-pull-secret=/etc/pull-secret/.dockerconfigjson
      - --lease-server-credentials-file=/etc/boskos/credentials
      - --report-credentials-file=/etc/report/credentials
      - --secret-dir=/secrets/ci-pull-credentials
      - --secret-dir=/usr/local/perfscale-aws-control-plane-sno-periodic-cluster-profile
      - --target=perfscale-aws-control-plane-sno-periodic
      - --variant=aws-4.14-nightly-x86-sno
      command:
      - ci-operator
      image: ci-operator:latest
      imagePullPolicy: Always
      name: ""
      resources:
        requests:
          cpu: 10m
      volumeMounts:
      - mountPath: /etc/boskos
        name: boskos
        readOnly: true
      - mountPath: /secrets/ci-pull-credentials
        name: ci-pull-credentials
        readOnly: true
      - mountPath: /usr/local/perfscale-aws-control-plane-sno-periodic-cluster-profile
        name: cluster-profile
      - mountPath: /secrets/gcs
        name: gcs-credentials
        readOnly: true
      - mountPath: /secrets/manifest-tool
        name: manifest-tool-local-pusher
        readOnly: true
      - mountPath: /etc/pull-secret
        name: pull-secret
        readOnly: true
      - mountPath: /etc/report
        name: result-aggregator
        readOnly: true
    serviceAccountName: ci-operator
    volumes:
    - name: boskos
      secret:
        items:
        - key: credentials
          path: credentials
        secretName: boskos-credentials
    - name: ci-pull-credentials
      secret:
        secretName: ci-pull-credentials
    - name: cluster-profile
      secret:
        secretName: cluster-secrets-aws-perfscale-qe
    - name: manifest-tool-local-pusher
      secret:
        secretName: manifest-tool-local-pusher
    - name: pull-secret
      secret:
        secretName: registry-pull-credentials
    - name: result-aggregator
      secret:
        secretName: result-aggregator
- agent: kubernetes
  cluster: build02
  cron: 29 5 */1 * 1-5
  decorate: true
  decoration_config:
    skip_cloning: true
  extra_refs:
  - base_ref: main
    org: openshift-qe
    repo: ocp-qe-perfscale-ci
  labels:
    ci-operator.openshift.io/cloud: gcp
    ci-operator.openshift.io/cloud-cluster-profile: gcp-qe
    ci-operator.openshift.io/variant: gcp-4.12-nightly-x86
    ci.openshift.io/generator: prowgen
    job-release: "4.12"
    pj-rehearse.openshift.io/can-be-rehearsed: "true"
  name: periodic-ci-openshift-qe-ocp-qe-perfscale-ci-main-gcp-4.12-nightly-x86-perfscale-control-plane-5nodes-periodic
  reporter_config:
    slack:
      channel: '#ocp-qe-scale-ci-results'
      job_states_to_report:
      - success
      - failure
      - error
      report_template: '{{if eq .Status.State "success"}} :white_check_mark: Job *{{.Spec.Job}}*
        ended with *{{.Status.State}}*. <{{.Status.URL}}|View logs> :white_check_mark:
        {{else}} :warning:  Job *{{.Spec.Job}}* ended with *{{.Status.State}}*. <{{.Status.URL}}|View
        logs> :warning: {{end}}'
  spec:
    containers:
    - args:
      - --gcs-upload-secret=/secrets/gcs/service-account.json
      - --image-import-pull-secret=/etc/pull-secret/.dockerconfigjson
      - --lease-server-credentials-file=/etc/boskos/credentials
      - --report-credentials-file=/etc/report/credentials
      - --secret-dir=/secrets/ci-pull-credentials
      - --secret-dir=/usr/local/perfscale-control-plane-5nodes-periodic-cluster-profile
      - --target=perfscale-control-plane-5nodes-periodic
      - --variant=gcp-4.12-nightly-x86
      command:
      - ci-operator
      image: ci-operator:latest
      imagePullPolicy: Always
      name: ""
      resources:
        requests:
          cpu: 10m
      volumeMounts:
      - mountPath: /etc/boskos
        name: boskos
        readOnly: true
      - mountPath: /secrets/ci-pull-credentials
        name: ci-pull-credentials
        readOnly: true
      - mountPath: /usr/local/perfscale-control-plane-5nodes-periodic-cluster-profile
        name: cluster-profile
      - mountPath: /secrets/gcs
        name: gcs-credentials
        readOnly: true
      - mountPath: /secrets/manifest-tool
        name: manifest-tool-local-pusher
        readOnly: true
      - mountPath: /etc/pull-secret
        name: pull-secret
        readOnly: true
      - mountPath: /etc/report
        name: result-aggregator
        readOnly: true
    serviceAccountName: ci-operator
    volumes:
    - name: boskos
      secret:
        items:
        - key: credentials
          path: credentials
        secretName: boskos-credentials
    - name: ci-pull-credentials
      secret:
        secretName: ci-pull-credentials
    - name: cluster-profile
      secret:
        secretName: cluster-secrets-gcp-qe
    - name: manifest-tool-local-pusher
      secret:
        secretName: manifest-tool-local-pusher
    - name: pull-secret
      secret:
        secretName: registry-pull-credentials
    - name: result-aggregator
      secret:
        secretName: result-aggregator
- agent: kubernetes
  cluster: build02
  cron: 29 5 */1 * 1-5
  decorate: true
  decoration_config:
    skip_cloning: true
  extra_refs:
  - base_ref: main
    org: openshift-qe
    repo: ocp-qe-perfscale-ci
  labels:
    ci-operator.openshift.io/cloud: gcp
    ci-operator.openshift.io/cloud-cluster-profile: gcp-qe
    ci-operator.openshift.io/variant: gcp-4.13-nightly-x86
    ci.openshift.io/generator: prowgen
    job-release: "4.13"
    pj-rehearse.openshift.io/can-be-rehearsed: "true"
  name: periodic-ci-openshift-qe-ocp-qe-perfscale-ci-main-gcp-4.13-nightly-x86-perfscale-gcp-control-plane-24nodes-periodic
  reporter_config:
    slack:
      channel: '#ocp-qe-scale-ci-results'
      job_states_to_report:
      - success
      - failure
      - error
      report_template: '{{if eq .Status.State "success"}} :white_check_mark: Job *{{.Spec.Job}}*
        ended with *{{.Status.State}}*. <{{.Status.URL}}|View logs> :white_check_mark:
        {{else}} :warning:  Job *{{.Spec.Job}}* ended with *{{.Status.State}}*. <{{.Status.URL}}|View
        logs> :warning: {{end}}'
  spec:
    containers:
    - args:
      - --gcs-upload-secret=/secrets/gcs/service-account.json
      - --image-import-pull-secret=/etc/pull-secret/.dockerconfigjson
      - --lease-server-credentials-file=/etc/boskos/credentials
      - --report-credentials-file=/etc/report/credentials
      - --secret-dir=/secrets/ci-pull-credentials
      - --secret-dir=/usr/local/perfscale-gcp-control-plane-24nodes-periodic-cluster-profile
      - --target=perfscale-gcp-control-plane-24nodes-periodic
      - --variant=gcp-4.13-nightly-x86
      command:
      - ci-operator
      image: ci-operator:latest
      imagePullPolicy: Always
      name: ""
      resources:
        requests:
          cpu: 10m
      volumeMounts:
      - mountPath: /etc/boskos
        name: boskos
        readOnly: true
      - mountPath: /secrets/ci-pull-credentials
        name: ci-pull-credentials
        readOnly: true
      - mountPath: /usr/local/perfscale-gcp-control-plane-24nodes-periodic-cluster-profile
        name: cluster-profile
      - mountPath: /secrets/gcs
        name: gcs-credentials
        readOnly: true
      - mountPath: /secrets/manifest-tool
        name: manifest-tool-local-pusher
        readOnly: true
      - mountPath: /etc/pull-secret
        name: pull-secret
        readOnly: true
      - mountPath: /etc/report
        name: result-aggregator
        readOnly: true
    serviceAccountName: ci-operator
    volumes:
    - name: boskos
      secret:
        items:
        - key: credentials
          path: credentials
        secretName: boskos-credentials
    - name: ci-pull-credentials
      secret:
        secretName: ci-pull-credentials
    - name: cluster-profile
      secret:
        secretName: cluster-secrets-gcp-qe
    - name: manifest-tool-local-pusher
      secret:
        secretName: manifest-tool-local-pusher
    - name: pull-secret
      secret:
        secretName: registry-pull-credentials
    - name: result-aggregator
      secret:
        secretName: result-aggregator
- agent: kubernetes
  cluster: build02
  cron: 0 12 * * 1
  decorate: true
  decoration_config:
    skip_cloning: true
  extra_refs:
  - base_ref: main
    org: openshift-qe
    repo: ocp-qe-perfscale-ci
  labels:
    ci-operator.openshift.io/cloud: gcp
    ci-operator.openshift.io/cloud-cluster-profile: gcp-qe
    ci-operator.openshift.io/variant: gcp-4.13-nightly-x86
    ci.openshift.io/generator: prowgen
    job-release: "4.13"
    pj-rehearse.openshift.io/can-be-rehearsed: "true"
  name: periodic-ci-openshift-qe-ocp-qe-perfscale-ci-main-gcp-4.13-nightly-x86-perfscale-gcp-node-density-cni-24nodes-periodic
  reporter_config:
    slack:
      channel: '#ocp-qe-scale-ci-results'
      job_states_to_report:
      - success
      - failure
      - error
      report_template: '{{if eq .Status.State "success"}} :white_check_mark: Job *{{.Spec.Job}}*
        ended with *{{.Status.State}}*. <{{.Status.URL}}|View logs> :white_check_mark:
        {{else}} :warning:  Job *{{.Spec.Job}}* ended with *{{.Status.State}}*. <{{.Status.URL}}|View
        logs> :warning: {{end}}'
  spec:
    containers:
    - args:
      - --gcs-upload-secret=/secrets/gcs/service-account.json
      - --image-import-pull-secret=/etc/pull-secret/.dockerconfigjson
      - --lease-server-credentials-file=/etc/boskos/credentials
      - --report-credentials-file=/etc/report/credentials
      - --secret-dir=/secrets/ci-pull-credentials
      - --secret-dir=/usr/local/perfscale-gcp-node-density-cni-24nodes-periodic-cluster-profile
      - --target=perfscale-gcp-node-density-cni-24nodes-periodic
      - --variant=gcp-4.13-nightly-x86
      command:
      - ci-operator
      image: ci-operator:latest
      imagePullPolicy: Always
      name: ""
      resources:
        requests:
          cpu: 10m
      volumeMounts:
      - mountPath: /etc/boskos
        name: boskos
        readOnly: true
      - mountPath: /secrets/ci-pull-credentials
        name: ci-pull-credentials
        readOnly: true
      - mountPath: /usr/local/perfscale-gcp-node-density-cni-24nodes-periodic-cluster-profile
        name: cluster-profile
      - mountPath: /secrets/gcs
        name: gcs-credentials
        readOnly: true
      - mountPath: /secrets/manifest-tool
        name: manifest-tool-local-pusher
        readOnly: true
      - mountPath: /etc/pull-secret
        name: pull-secret
        readOnly: true
      - mountPath: /etc/report
        name: result-aggregator
        readOnly: true
    serviceAccountName: ci-operator
    volumes:
    - name: boskos
      secret:
        items:
        - key: credentials
          path: credentials
        secretName: boskos-credentials
    - name: ci-pull-credentials
      secret:
        secretName: ci-pull-credentials
    - name: cluster-profile
      secret:
        secretName: cluster-secrets-gcp-qe
    - name: manifest-tool-local-pusher
      secret:
        secretName: manifest-tool-local-pusher
    - name: pull-secret
      secret:
        secretName: registry-pull-credentials
    - name: result-aggregator
      secret:
        secretName: result-aggregator
- agent: kubernetes
  cluster: build02
  cron: 0 12 * * 1
  decorate: true
  decoration_config:
    skip_cloning: true
  extra_refs:
  - base_ref: main
    org: openshift-qe
    repo: ocp-qe-perfscale-ci
  labels:
    ci-operator.openshift.io/cloud: gcp
    ci-operator.openshift.io/cloud-cluster-profile: gcp-qe
    ci-operator.openshift.io/variant: gcp-4.13-nightly-x86
    ci.openshift.io/generator: prowgen
    job-release: "4.13"
    pj-rehearse.openshift.io/can-be-rehearsed: "true"
  name: periodic-ci-openshift-qe-ocp-qe-perfscale-ci-main-gcp-4.13-nightly-x86-perfscale-gcp-node-density-heavy-24nodes-periodic
  reporter_config:
    slack:
      channel: '#ocp-qe-scale-ci-results'
      job_states_to_report:
      - success
      - failure
      - error
      report_template: '{{if eq .Status.State "success"}} :white_check_mark: Job *{{.Spec.Job}}*
        ended with *{{.Status.State}}*. <{{.Status.URL}}|View logs> :white_check_mark:
        {{else}} :warning:  Job *{{.Spec.Job}}* ended with *{{.Status.State}}*. <{{.Status.URL}}|View
        logs> :warning: {{end}}'
  spec:
    containers:
    - args:
      - --gcs-upload-secret=/secrets/gcs/service-account.json
      - --image-import-pull-secret=/etc/pull-secret/.dockerconfigjson
      - --lease-server-credentials-file=/etc/boskos/credentials
      - --report-credentials-file=/etc/report/credentials
      - --secret-dir=/secrets/ci-pull-credentials
      - --secret-dir=/usr/local/perfscale-gcp-node-density-heavy-24nodes-periodic-cluster-profile
      - --target=perfscale-gcp-node-density-heavy-24nodes-periodic
      - --variant=gcp-4.13-nightly-x86
      command:
      - ci-operator
      image: ci-operator:latest
      imagePullPolicy: Always
      name: ""
      resources:
        requests:
          cpu: 10m
      volumeMounts:
      - mountPath: /etc/boskos
        name: boskos
        readOnly: true
      - mountPath: /secrets/ci-pull-credentials
        name: ci-pull-credentials
        readOnly: true
      - mountPath: /usr/local/perfscale-gcp-node-density-heavy-24nodes-periodic-cluster-profile
        name: cluster-profile
      - mountPath: /secrets/gcs
        name: gcs-credentials
        readOnly: true
      - mountPath: /secrets/manifest-tool
        name: manifest-tool-local-pusher
        readOnly: true
      - mountPath: /etc/pull-secret
        name: pull-secret
        readOnly: true
      - mountPath: /etc/report
        name: result-aggregator
        readOnly: true
    serviceAccountName: ci-operator
    volumes:
    - name: boskos
      secret:
        items:
        - key: credentials
          path: credentials
        secretName: boskos-credentials
    - name: ci-pull-credentials
      secret:
        secretName: ci-pull-credentials
    - name: cluster-profile
      secret:
        secretName: cluster-secrets-gcp-qe
    - name: manifest-tool-local-pusher
      secret:
        secretName: manifest-tool-local-pusher
    - name: pull-secret
      secret:
        secretName: registry-pull-credentials
    - name: result-aggregator
      secret:
        secretName: result-aggregator
- agent: kubernetes
  cluster: build03
  cron: 0 8 * * 3
  decorate: true
  decoration_config:
    skip_cloning: true
    timeout: 8h0m0s
  extra_refs:
  - base_ref: main
    org: openshift-qe
    repo: ocp-qe-perfscale-ci
  labels:
    ci-operator.openshift.io/cloud: aws
    ci-operator.openshift.io/cloud-cluster-profile: aws-perfscale-qe
    ci-operator.openshift.io/variant: rosa-4.12-candidate-x86-loaded-upgrade-from-4.12
    ci.openshift.io/generator: prowgen
    pj-rehearse.openshift.io/can-be-rehearsed: "true"
  name: periodic-ci-openshift-qe-ocp-qe-perfscale-ci-main-rosa-4.12-candidate-x86-loaded-upgrade-from-4.12-perfscale-rosa-multiaz-6nodes-stage-loaded-upgrade412
  reporter_config:
    slack:
      channel: '#ocp-qe-scale-ci-results'
      job_states_to_report:
      - success
      - failure
      - error
      report_template: '{{if eq .Status.State "success"}} :white_check_mark: Job *{{.Spec.Job}}*
        ended with *{{.Status.State}}*. <{{.Status.URL}}|View logs> :white_check_mark:
        {{else}} :warning:  Job *{{.Spec.Job}}* ended with *{{.Status.State}}*. <{{.Status.URL}}|View
        logs> :warning: {{end}}'
  spec:
    containers:
    - args:
      - --gcs-upload-secret=/secrets/gcs/service-account.json
      - --image-import-pull-secret=/etc/pull-secret/.dockerconfigjson
      - --lease-server-credentials-file=/etc/boskos/credentials
      - --report-credentials-file=/etc/report/credentials
      - --secret-dir=/secrets/ci-pull-credentials
      - --secret-dir=/usr/local/perfscale-rosa-multiaz-6nodes-stage-loaded-upgrade412-cluster-profile
      - --target=perfscale-rosa-multiaz-6nodes-stage-loaded-upgrade412
      - --variant=rosa-4.12-candidate-x86-loaded-upgrade-from-4.12
      command:
      - ci-operator
      image: ci-operator:latest
      imagePullPolicy: Always
      name: ""
      resources:
        requests:
          cpu: 10m
      volumeMounts:
      - mountPath: /etc/boskos
        name: boskos
        readOnly: true
      - mountPath: /secrets/ci-pull-credentials
        name: ci-pull-credentials
        readOnly: true
      - mountPath: /usr/local/perfscale-rosa-multiaz-6nodes-stage-loaded-upgrade412-cluster-profile
        name: cluster-profile
      - mountPath: /secrets/gcs
        name: gcs-credentials
        readOnly: true
      - mountPath: /secrets/manifest-tool
        name: manifest-tool-local-pusher
        readOnly: true
      - mountPath: /etc/pull-secret
        name: pull-secret
        readOnly: true
      - mountPath: /etc/report
        name: result-aggregator
        readOnly: true
    serviceAccountName: ci-operator
    volumes:
    - name: boskos
      secret:
        items:
        - key: credentials
          path: credentials
        secretName: boskos-credentials
    - name: ci-pull-credentials
      secret:
        secretName: ci-pull-credentials
    - name: cluster-profile
      secret:
        secretName: cluster-secrets-aws-perfscale-qe
    - name: manifest-tool-local-pusher
      secret:
        secretName: manifest-tool-local-pusher
    - name: pull-secret
      secret:
        secretName: registry-pull-credentials
    - name: result-aggregator
      secret:
        secretName: result-aggregator
- agent: kubernetes
  cluster: build03
  cron: 0 8 * * 4
  decorate: true
  decoration_config:
    skip_cloning: true
    timeout: 5h0m0s
  extra_refs:
  - base_ref: main
    org: openshift-qe
    repo: ocp-qe-perfscale-ci
  labels:
    ci-operator.openshift.io/cloud: aws
    ci-operator.openshift.io/cloud-cluster-profile: aws-perfscale-qe
    ci-operator.openshift.io/variant: rosa-4.12-nightly-x86
    ci.openshift.io/generator: prowgen
    job-release: "4.12"
    pj-rehearse.openshift.io/can-be-rehearsed: "true"
  name: periodic-ci-openshift-qe-ocp-qe-perfscale-ci-main-rosa-4.12-nightly-x86-perfscale-rosa-multiaz-control-plane-24nodes-periodic
  reporter_config:
    slack:
      channel: '#ocp-qe-scale-ci-results'
      job_states_to_report:
      - success
      - failure
      - error
      report_template: '{{if eq .Status.State "success"}} :white_check_mark: Job *{{.Spec.Job}}*
        ended with *{{.Status.State}}*. <{{.Status.URL}}|View logs> :white_check_mark:
        {{else}} :warning:  Job *{{.Spec.Job}}* ended with *{{.Status.State}}*. <{{.Status.URL}}|View
        logs> :warning: {{end}}'
  spec:
    containers:
    - args:
      - --gcs-upload-secret=/secrets/gcs/service-account.json
      - --image-import-pull-secret=/etc/pull-secret/.dockerconfigjson
      - --lease-server-credentials-file=/etc/boskos/credentials
      - --report-credentials-file=/etc/report/credentials
      - --secret-dir=/secrets/ci-pull-credentials
      - --secret-dir=/usr/local/perfscale-rosa-multiaz-control-plane-24nodes-periodic-cluster-profile
      - --target=perfscale-rosa-multiaz-control-plane-24nodes-periodic
      - --variant=rosa-4.12-nightly-x86
      command:
      - ci-operator
      image: ci-operator:latest
      imagePullPolicy: Always
      name: ""
      resources:
        requests:
          cpu: 10m
      volumeMounts:
      - mountPath: /etc/boskos
        name: boskos
        readOnly: true
      - mountPath: /secrets/ci-pull-credentials
        name: ci-pull-credentials
        readOnly: true
      - mountPath: /usr/local/perfscale-rosa-multiaz-control-plane-24nodes-periodic-cluster-profile
        name: cluster-profile
      - mountPath: /secrets/gcs
        name: gcs-credentials
        readOnly: true
      - mountPath: /secrets/manifest-tool
        name: manifest-tool-local-pusher
        readOnly: true
      - mountPath: /etc/pull-secret
        name: pull-secret
        readOnly: true
      - mountPath: /etc/report
        name: result-aggregator
        readOnly: true
    serviceAccountName: ci-operator
    volumes:
    - name: boskos
      secret:
        items:
        - key: credentials
          path: credentials
        secretName: boskos-credentials
    - name: ci-pull-credentials
      secret:
        secretName: ci-pull-credentials
    - name: cluster-profile
      secret:
        secretName: cluster-secrets-aws-perfscale-qe
    - name: manifest-tool-local-pusher
      secret:
        secretName: manifest-tool-local-pusher
    - name: pull-secret
      secret:
        secretName: registry-pull-credentials
    - name: result-aggregator
      secret:
        secretName: result-aggregator
- agent: kubernetes
  cluster: build03
  cron: 0 8 * * 3
  decorate: true
  decoration_config:
    skip_cloning: true
    timeout: 8h0m0s
  extra_refs:
  - base_ref: main
    org: openshift-qe
    repo: ocp-qe-perfscale-ci
  labels:
    ci-operator.openshift.io/cloud: aws
    ci-operator.openshift.io/cloud-cluster-profile: aws-perfscale-qe
    ci-operator.openshift.io/variant: rosa-4.13-candidate-x86-loaded-upgrade-from-4.12
    ci.openshift.io/generator: prowgen
    pj-rehearse.openshift.io/can-be-rehearsed: "true"
  name: periodic-ci-openshift-qe-ocp-qe-perfscale-ci-main-rosa-4.13-candidate-x86-loaded-upgrade-from-4.12-perfscale-rosa-multiaz-24nodes-stage-loaded-upgrade413
  reporter_config:
    slack:
      channel: '#ocp-qe-scale-ci-results'
      job_states_to_report:
      - success
      - failure
      - error
      report_template: '{{if eq .Status.State "success"}} :white_check_mark: Job *{{.Spec.Job}}*
        ended with *{{.Status.State}}*. <{{.Status.URL}}|View logs> :white_check_mark:
        {{else}} :warning:  Job *{{.Spec.Job}}* ended with *{{.Status.State}}*. <{{.Status.URL}}|View
        logs> :warning: {{end}}'
  spec:
    containers:
    - args:
      - --gcs-upload-secret=/secrets/gcs/service-account.json
      - --image-import-pull-secret=/etc/pull-secret/.dockerconfigjson
      - --lease-server-credentials-file=/etc/boskos/credentials
      - --report-credentials-file=/etc/report/credentials
      - --secret-dir=/secrets/ci-pull-credentials
      - --secret-dir=/usr/local/perfscale-rosa-multiaz-24nodes-stage-loaded-upgrade413-cluster-profile
      - --target=perfscale-rosa-multiaz-24nodes-stage-loaded-upgrade413
      - --variant=rosa-4.13-candidate-x86-loaded-upgrade-from-4.12
      command:
      - ci-operator
      image: ci-operator:latest
      imagePullPolicy: Always
      name: ""
      resources:
        requests:
          cpu: 10m
      volumeMounts:
      - mountPath: /etc/boskos
        name: boskos
        readOnly: true
      - mountPath: /secrets/ci-pull-credentials
        name: ci-pull-credentials
        readOnly: true
      - mountPath: /usr/local/perfscale-rosa-multiaz-24nodes-stage-loaded-upgrade413-cluster-profile
        name: cluster-profile
      - mountPath: /secrets/gcs
        name: gcs-credentials
        readOnly: true
      - mountPath: /secrets/manifest-tool
        name: manifest-tool-local-pusher
        readOnly: true
      - mountPath: /etc/pull-secret
        name: pull-secret
        readOnly: true
      - mountPath: /etc/report
        name: result-aggregator
        readOnly: true
    serviceAccountName: ci-operator
    volumes:
    - name: boskos
      secret:
        items:
        - key: credentials
          path: credentials
        secretName: boskos-credentials
    - name: ci-pull-credentials
      secret:
        secretName: ci-pull-credentials
    - name: cluster-profile
      secret:
        secretName: cluster-secrets-aws-perfscale-qe
    - name: manifest-tool-local-pusher
      secret:
        secretName: manifest-tool-local-pusher
    - name: pull-secret
      secret:
        secretName: registry-pull-credentials
    - name: result-aggregator
      secret:
        secretName: result-aggregator
- agent: kubernetes
  cluster: build03
<<<<<<< HEAD
  cron: 0 16 1-31/14 * *
  decorate: true
  decoration_config:
    skip_cloning: true
=======
  cron: 0 12 * * 1
  decorate: true
  decoration_config:
    skip_cloning: true
    timeout: 5h0m0s
>>>>>>> 8b779d57
  extra_refs:
  - base_ref: main
    org: openshift-qe
    repo: ocp-qe-perfscale-ci
  labels:
    ci-operator.openshift.io/cloud: aws
    ci-operator.openshift.io/cloud-cluster-profile: aws-perfscale-qe
<<<<<<< HEAD
    ci-operator.openshift.io/variant: rosa-4.12-nightly-x86
    ci.openshift.io/generator: prowgen
    job-release: "4.12"
    pj-rehearse.openshift.io/can-be-rehearsed: "true"
  name: periodic-ci-openshift-qe-ocp-qe-perfscale-ci-main-rosa-4.12-nightly-x86-perfscale-rosa-sdn-to-ovn-120nodes-periodic
=======
    ci-operator.openshift.io/variant: rosa-4.13-nightly-x86
    ci.openshift.io/generator: prowgen
    job-release: "4.13"
    pj-rehearse.openshift.io/can-be-rehearsed: "true"
  name: periodic-ci-openshift-qe-ocp-qe-perfscale-ci-main-rosa-4.13-nightly-x86-perfscale-rosa-hcp-3zones-control-plane-24nodes-periodic
  reporter_config:
    slack:
      channel: '#ocp-qe-scale-ci-results'
      job_states_to_report:
      - success
      - failure
      - error
      report_template: '{{if eq .Status.State "success"}} :white_check_mark: Job *{{.Spec.Job}}*
        ended with *{{.Status.State}}*. <{{.Status.URL}}|View logs> :white_check_mark:
        {{else}} :warning:  Job *{{.Spec.Job}}* ended with *{{.Status.State}}*. <{{.Status.URL}}|View
        logs> :warning: {{end}}'
>>>>>>> 8b779d57
  spec:
    containers:
    - args:
      - --gcs-upload-secret=/secrets/gcs/service-account.json
      - --image-import-pull-secret=/etc/pull-secret/.dockerconfigjson
      - --lease-server-credentials-file=/etc/boskos/credentials
      - --report-credentials-file=/etc/report/credentials
      - --secret-dir=/secrets/ci-pull-credentials
<<<<<<< HEAD
      - --secret-dir=/usr/local/perfscale-rosa-sdn-to-ovn-120nodes-periodic-cluster-profile
      - --target=perfscale-rosa-sdn-to-ovn-120nodes-periodic
      - --variant=rosa-4.12-nightly-x86
=======
      - --secret-dir=/usr/local/perfscale-rosa-hcp-3zones-control-plane-24nodes-periodic-cluster-profile
      - --target=perfscale-rosa-hcp-3zones-control-plane-24nodes-periodic
      - --variant=rosa-4.13-nightly-x86
>>>>>>> 8b779d57
      command:
      - ci-operator
      image: ci-operator:latest
      imagePullPolicy: Always
      name: ""
      resources:
        requests:
          cpu: 10m
      volumeMounts:
      - mountPath: /etc/boskos
        name: boskos
        readOnly: true
      - mountPath: /secrets/ci-pull-credentials
        name: ci-pull-credentials
        readOnly: true
<<<<<<< HEAD
      - mountPath: /usr/local/perfscale-rosa-sdn-to-ovn-120nodes-periodic-cluster-profile
=======
      - mountPath: /usr/local/perfscale-rosa-hcp-3zones-control-plane-24nodes-periodic-cluster-profile
>>>>>>> 8b779d57
        name: cluster-profile
      - mountPath: /secrets/gcs
        name: gcs-credentials
        readOnly: true
      - mountPath: /secrets/manifest-tool
        name: manifest-tool-local-pusher
        readOnly: true
      - mountPath: /etc/pull-secret
        name: pull-secret
        readOnly: true
      - mountPath: /etc/report
        name: result-aggregator
        readOnly: true
    serviceAccountName: ci-operator
    volumes:
    - name: boskos
      secret:
        items:
        - key: credentials
          path: credentials
        secretName: boskos-credentials
    - name: ci-pull-credentials
      secret:
        secretName: ci-pull-credentials
    - name: cluster-profile
      secret:
        secretName: cluster-secrets-aws-perfscale-qe
    - name: manifest-tool-local-pusher
      secret:
        secretName: manifest-tool-local-pusher
    - name: pull-secret
      secret:
        secretName: registry-pull-credentials
    - name: result-aggregator
      secret:
        secretName: result-aggregator
- agent: kubernetes
  cluster: build03
<<<<<<< HEAD
  cron: 0 6 1-31/14 * *
=======
  cron: 0 7 * * 2
>>>>>>> 8b779d57
  decorate: true
  decoration_config:
    skip_cloning: true
    timeout: 5h0m0s
  extra_refs:
  - base_ref: main
    org: openshift-qe
    repo: ocp-qe-perfscale-ci
  labels:
    ci-operator.openshift.io/cloud: aws
    ci-operator.openshift.io/cloud-cluster-profile: aws-perfscale-qe
    ci-operator.openshift.io/variant: rosa-4.12-nightly-x86
    ci.openshift.io/generator: prowgen
    job-release: "4.12"
    pj-rehearse.openshift.io/can-be-rehearsed: "true"
<<<<<<< HEAD
  name: periodic-ci-openshift-qe-ocp-qe-perfscale-ci-main-rosa-4.12-nightly-x86-perfscale-rosa-sdn-to-ovn-24nodes-periodic
=======
  name: periodic-ci-openshift-qe-ocp-qe-perfscale-ci-main-rosa-4.13-nightly-x86-perfscale-rosa-hcp-3zones-data-path-9nodes-periodic
  reporter_config:
    slack:
      channel: '#ocp-qe-scale-ci-results'
      job_states_to_report:
      - success
      - failure
      - error
      report_template: '{{if eq .Status.State "success"}} :white_check_mark: Job *{{.Spec.Job}}*
        ended with *{{.Status.State}}*. <{{.Status.URL}}|View logs> :white_check_mark:
        {{else}} :warning:  Job *{{.Spec.Job}}* ended with *{{.Status.State}}*. <{{.Status.URL}}|View
        logs> :warning: {{end}}'
>>>>>>> 8b779d57
  spec:
    containers:
    - args:
      - --gcs-upload-secret=/secrets/gcs/service-account.json
      - --image-import-pull-secret=/etc/pull-secret/.dockerconfigjson
      - --lease-server-credentials-file=/etc/boskos/credentials
      - --report-credentials-file=/etc/report/credentials
      - --secret-dir=/secrets/ci-pull-credentials
<<<<<<< HEAD
      - --secret-dir=/usr/local/perfscale-rosa-sdn-to-ovn-24nodes-periodic-cluster-profile
      - --target=perfscale-rosa-sdn-to-ovn-24nodes-periodic
      - --variant=rosa-4.12-nightly-x86
=======
      - --secret-dir=/usr/local/perfscale-rosa-hcp-3zones-data-path-9nodes-periodic-cluster-profile
      - --target=perfscale-rosa-hcp-3zones-data-path-9nodes-periodic
      - --variant=rosa-4.13-nightly-x86
>>>>>>> 8b779d57
      command:
      - ci-operator
      image: ci-operator:latest
      imagePullPolicy: Always
      name: ""
      resources:
        requests:
          cpu: 10m
      volumeMounts:
      - mountPath: /etc/boskos
        name: boskos
        readOnly: true
      - mountPath: /secrets/ci-pull-credentials
        name: ci-pull-credentials
        readOnly: true
<<<<<<< HEAD
      - mountPath: /usr/local/perfscale-rosa-sdn-to-ovn-24nodes-periodic-cluster-profile
=======
      - mountPath: /usr/local/perfscale-rosa-hcp-3zones-data-path-9nodes-periodic-cluster-profile
>>>>>>> 8b779d57
        name: cluster-profile
      - mountPath: /secrets/gcs
        name: gcs-credentials
        readOnly: true
      - mountPath: /secrets/manifest-tool
        name: manifest-tool-local-pusher
        readOnly: true
      - mountPath: /etc/pull-secret
        name: pull-secret
        readOnly: true
      - mountPath: /etc/report
        name: result-aggregator
        readOnly: true
    serviceAccountName: ci-operator
    volumes:
    - name: boskos
      secret:
        items:
        - key: credentials
          path: credentials
        secretName: boskos-credentials
    - name: ci-pull-credentials
      secret:
        secretName: ci-pull-credentials
    - name: cluster-profile
      secret:
        secretName: cluster-secrets-aws-perfscale-qe
    - name: manifest-tool-local-pusher
      secret:
        secretName: manifest-tool-local-pusher
    - name: pull-secret
      secret:
        secretName: registry-pull-credentials
    - name: result-aggregator
      secret:
        secretName: result-aggregator
- agent: kubernetes
  cluster: build03
<<<<<<< HEAD
  cron: 0 8 * * 3
  decorate: true
  decoration_config:
    skip_cloning: true
    timeout: 8h0m0s
=======
  cron: 0 12 * * 5
  decorate: true
  decoration_config:
    skip_cloning: true
    timeout: 5h0m0s
>>>>>>> 8b779d57
  extra_refs:
  - base_ref: main
    org: openshift-qe
    repo: ocp-qe-perfscale-ci
  labels:
    ci-operator.openshift.io/cloud: aws
    ci-operator.openshift.io/cloud-cluster-profile: aws-perfscale-qe
    ci-operator.openshift.io/variant: rosa-4.13-candidate-x86-loaded-upgrade-from-4.12
    ci.openshift.io/generator: prowgen
    pj-rehearse.openshift.io/can-be-rehearsed: "true"
<<<<<<< HEAD
  name: periodic-ci-openshift-qe-ocp-qe-perfscale-ci-main-rosa-4.13-candidate-x86-loaded-upgrade-from-4.12-perfscale-rosa-multiaz-24nodes-stage-loaded-upgrade413
=======
  name: periodic-ci-openshift-qe-ocp-qe-perfscale-ci-main-rosa-4.13-nightly-x86-perfscale-rosa-hcp-3zones-node-density-heavy-24nodes-periodic
>>>>>>> 8b779d57
  reporter_config:
    slack:
      channel: '#ocp-qe-scale-ci-results'
      job_states_to_report:
      - success
      - failure
      - error
      report_template: '{{if eq .Status.State "success"}} :white_check_mark: Job *{{.Spec.Job}}*
        ended with *{{.Status.State}}*. <{{.Status.URL}}|View logs> :white_check_mark:
        {{else}} :warning:  Job *{{.Spec.Job}}* ended with *{{.Status.State}}*. <{{.Status.URL}}|View
        logs> :warning: {{end}}'
  spec:
    containers:
    - args:
      - --gcs-upload-secret=/secrets/gcs/service-account.json
      - --image-import-pull-secret=/etc/pull-secret/.dockerconfigjson
      - --lease-server-credentials-file=/etc/boskos/credentials
      - --report-credentials-file=/etc/report/credentials
      - --secret-dir=/secrets/ci-pull-credentials
<<<<<<< HEAD
      - --secret-dir=/usr/local/perfscale-rosa-multiaz-24nodes-stage-loaded-upgrade413-cluster-profile
      - --target=perfscale-rosa-multiaz-24nodes-stage-loaded-upgrade413
      - --variant=rosa-4.13-candidate-x86-loaded-upgrade-from-4.12
=======
      - --secret-dir=/usr/local/perfscale-rosa-hcp-3zones-node-density-heavy-24nodes-periodic-cluster-profile
      - --target=perfscale-rosa-hcp-3zones-node-density-heavy-24nodes-periodic
      - --variant=rosa-4.13-nightly-x86
>>>>>>> 8b779d57
      command:
      - ci-operator
      image: ci-operator:latest
      imagePullPolicy: Always
      name: ""
      resources:
        requests:
          cpu: 10m
      volumeMounts:
      - mountPath: /etc/boskos
        name: boskos
        readOnly: true
      - mountPath: /secrets/ci-pull-credentials
        name: ci-pull-credentials
        readOnly: true
<<<<<<< HEAD
      - mountPath: /usr/local/perfscale-rosa-multiaz-24nodes-stage-loaded-upgrade413-cluster-profile
=======
      - mountPath: /usr/local/perfscale-rosa-hcp-3zones-node-density-heavy-24nodes-periodic-cluster-profile
>>>>>>> 8b779d57
        name: cluster-profile
      - mountPath: /secrets/gcs
        name: gcs-credentials
        readOnly: true
      - mountPath: /secrets/manifest-tool
        name: manifest-tool-local-pusher
        readOnly: true
      - mountPath: /etc/pull-secret
        name: pull-secret
        readOnly: true
      - mountPath: /etc/report
        name: result-aggregator
        readOnly: true
    serviceAccountName: ci-operator
    volumes:
    - name: boskos
      secret:
        items:
        - key: credentials
          path: credentials
        secretName: boskos-credentials
    - name: ci-pull-credentials
      secret:
        secretName: ci-pull-credentials
    - name: cluster-profile
      secret:
        secretName: cluster-secrets-aws-perfscale-qe
    - name: manifest-tool-local-pusher
      secret:
        secretName: manifest-tool-local-pusher
    - name: pull-secret
      secret:
        secretName: registry-pull-credentials
    - name: result-aggregator
      secret:
        secretName: result-aggregator
- agent: kubernetes
  cluster: build03
<<<<<<< HEAD
  cron: 0 12 * * 1
=======
  cron: 0 12 * * 6
>>>>>>> 8b779d57
  decorate: true
  decoration_config:
    skip_cloning: true
    timeout: 6h0m0s
  extra_refs:
  - base_ref: main
    org: openshift-qe
    repo: ocp-qe-perfscale-ci
  labels:
    ci-operator.openshift.io/cloud: aws
    ci-operator.openshift.io/cloud-cluster-profile: aws-perfscale
    ci-operator.openshift.io/variant: rosa-4.13-nightly-x86
    ci.openshift.io/generator: prowgen
    job-release: "4.13"
    pj-rehearse.openshift.io/can-be-rehearsed: "true"
<<<<<<< HEAD
  name: periodic-ci-openshift-qe-ocp-qe-perfscale-ci-main-rosa-4.13-nightly-x86-perfscale-rosa-hcp-3zones-cluster-density-v2-24nodes-periodic
=======
  name: periodic-ci-openshift-qe-ocp-qe-perfscale-ci-main-rosa-4.13-nightly-x86-perfscale-rosa-multiaz-control-plane-120nodes-periodic
>>>>>>> 8b779d57
  reporter_config:
    slack:
      channel: '#ocp-qe-scale-ci-results'
      job_states_to_report:
      - success
      - failure
      - error
      report_template: '{{if eq .Status.State "success"}} :white_check_mark: Job *{{.Spec.Job}}*
        ended with *{{.Status.State}}*. <{{.Status.URL}}|View logs> :white_check_mark:
        {{else}} :warning:  Job *{{.Spec.Job}}* ended with *{{.Status.State}}*. <{{.Status.URL}}|View
        logs> :warning: {{end}}'
  spec:
    containers:
    - args:
      - --gcs-upload-secret=/secrets/gcs/service-account.json
      - --image-import-pull-secret=/etc/pull-secret/.dockerconfigjson
      - --lease-server-credentials-file=/etc/boskos/credentials
      - --report-credentials-file=/etc/report/credentials
      - --secret-dir=/secrets/ci-pull-credentials
<<<<<<< HEAD
      - --secret-dir=/usr/local/perfscale-rosa-hcp-3zones-cluster-density-v2-24nodes-periodic-cluster-profile
      - --target=perfscale-rosa-hcp-3zones-cluster-density-v2-24nodes-periodic
=======
      - --secret-dir=/usr/local/perfscale-rosa-multiaz-control-plane-120nodes-periodic-cluster-profile
      - --target=perfscale-rosa-multiaz-control-plane-120nodes-periodic
>>>>>>> 8b779d57
      - --variant=rosa-4.13-nightly-x86
      command:
      - ci-operator
      image: ci-operator:latest
      imagePullPolicy: Always
      name: ""
      resources:
        requests:
          cpu: 10m
      volumeMounts:
      - mountPath: /etc/boskos
        name: boskos
        readOnly: true
      - mountPath: /secrets/ci-pull-credentials
        name: ci-pull-credentials
        readOnly: true
<<<<<<< HEAD
      - mountPath: /usr/local/perfscale-rosa-hcp-3zones-cluster-density-v2-24nodes-periodic-cluster-profile
=======
      - mountPath: /usr/local/perfscale-rosa-multiaz-control-plane-120nodes-periodic-cluster-profile
>>>>>>> 8b779d57
        name: cluster-profile
      - mountPath: /secrets/gcs
        name: gcs-credentials
        readOnly: true
      - mountPath: /secrets/manifest-tool
        name: manifest-tool-local-pusher
        readOnly: true
      - mountPath: /etc/pull-secret
        name: pull-secret
        readOnly: true
      - mountPath: /etc/report
        name: result-aggregator
        readOnly: true
    serviceAccountName: ci-operator
    volumes:
    - name: boskos
      secret:
        items:
        - key: credentials
          path: credentials
        secretName: boskos-credentials
    - name: ci-pull-credentials
      secret:
        secretName: ci-pull-credentials
    - name: cluster-profile
      secret:
        secretName: cluster-secrets-aws-perfscale
    - name: manifest-tool-local-pusher
      secret:
        secretName: manifest-tool-local-pusher
    - name: pull-secret
      secret:
        secretName: registry-pull-credentials
    - name: result-aggregator
      secret:
        secretName: result-aggregator
- agent: kubernetes
  cluster: build03
<<<<<<< HEAD
  cron: 0 7 * * 2
=======
  cron: 0 12 * * 0
>>>>>>> 8b779d57
  decorate: true
  decoration_config:
    skip_cloning: true
    timeout: 5h0m0s
  extra_refs:
  - base_ref: main
    org: openshift-qe
    repo: ocp-qe-perfscale-ci
  labels:
    ci-operator.openshift.io/cloud: aws
    ci-operator.openshift.io/cloud-cluster-profile: aws-perfscale-qe
    ci-operator.openshift.io/variant: rosa-4.13-nightly-x86
    ci.openshift.io/generator: prowgen
    job-release: "4.13"
    pj-rehearse.openshift.io/can-be-rehearsed: "true"
<<<<<<< HEAD
  name: periodic-ci-openshift-qe-ocp-qe-perfscale-ci-main-rosa-4.13-nightly-x86-perfscale-rosa-hcp-3zones-data-path-9nodes-periodic
=======
  name: periodic-ci-openshift-qe-ocp-qe-perfscale-ci-main-rosa-4.13-nightly-x86-perfscale-rosa-multiaz-control-plane-24nodes-periodic
>>>>>>> 8b779d57
  reporter_config:
    slack:
      channel: '#ocp-qe-scale-ci-results'
      job_states_to_report:
      - success
      - failure
      - error
      report_template: '{{if eq .Status.State "success"}} :white_check_mark: Job *{{.Spec.Job}}*
        ended with *{{.Status.State}}*. <{{.Status.URL}}|View logs> :white_check_mark:
        {{else}} :warning:  Job *{{.Spec.Job}}* ended with *{{.Status.State}}*. <{{.Status.URL}}|View
        logs> :warning: {{end}}'
  spec:
    containers:
    - args:
      - --gcs-upload-secret=/secrets/gcs/service-account.json
      - --image-import-pull-secret=/etc/pull-secret/.dockerconfigjson
      - --lease-server-credentials-file=/etc/boskos/credentials
      - --report-credentials-file=/etc/report/credentials
      - --secret-dir=/secrets/ci-pull-credentials
<<<<<<< HEAD
      - --secret-dir=/usr/local/perfscale-rosa-hcp-3zones-data-path-9nodes-periodic-cluster-profile
      - --target=perfscale-rosa-hcp-3zones-data-path-9nodes-periodic
=======
      - --secret-dir=/usr/local/perfscale-rosa-multiaz-control-plane-24nodes-periodic-cluster-profile
      - --target=perfscale-rosa-multiaz-control-plane-24nodes-periodic
>>>>>>> 8b779d57
      - --variant=rosa-4.13-nightly-x86
      command:
      - ci-operator
      image: ci-operator:latest
      imagePullPolicy: Always
      name: ""
      resources:
        requests:
          cpu: 10m
      volumeMounts:
      - mountPath: /etc/boskos
        name: boskos
        readOnly: true
      - mountPath: /secrets/ci-pull-credentials
        name: ci-pull-credentials
        readOnly: true
<<<<<<< HEAD
      - mountPath: /usr/local/perfscale-rosa-hcp-3zones-data-path-9nodes-periodic-cluster-profile
=======
      - mountPath: /usr/local/perfscale-rosa-multiaz-control-plane-24nodes-periodic-cluster-profile
>>>>>>> 8b779d57
        name: cluster-profile
      - mountPath: /secrets/gcs
        name: gcs-credentials
        readOnly: true
      - mountPath: /secrets/manifest-tool
        name: manifest-tool-local-pusher
        readOnly: true
      - mountPath: /etc/pull-secret
        name: pull-secret
        readOnly: true
      - mountPath: /etc/report
        name: result-aggregator
        readOnly: true
    serviceAccountName: ci-operator
    volumes:
    - name: boskos
      secret:
        items:
        - key: credentials
          path: credentials
        secretName: boskos-credentials
    - name: ci-pull-credentials
      secret:
        secretName: ci-pull-credentials
    - name: cluster-profile
      secret:
        secretName: cluster-secrets-aws-perfscale-qe
    - name: manifest-tool-local-pusher
      secret:
        secretName: manifest-tool-local-pusher
    - name: pull-secret
      secret:
        secretName: registry-pull-credentials
    - name: result-aggregator
      secret:
        secretName: result-aggregator
- agent: kubernetes
  cluster: build03
<<<<<<< HEAD
  cron: 0 12 * * 3
=======
  cron: 0 15 * * 4
>>>>>>> 8b779d57
  decorate: true
  decoration_config:
    skip_cloning: true
    timeout: 5h0m0s
  extra_refs:
  - base_ref: main
    org: openshift-qe
    repo: ocp-qe-perfscale-ci
  labels:
    ci-operator.openshift.io/cloud: aws
    ci-operator.openshift.io/cloud-cluster-profile: aws-perfscale-qe
    ci-operator.openshift.io/variant: rosa-4.13-nightly-x86
    ci.openshift.io/generator: prowgen
    job-release: "4.13"
    pj-rehearse.openshift.io/can-be-rehearsed: "true"
<<<<<<< HEAD
  name: periodic-ci-openshift-qe-ocp-qe-perfscale-ci-main-rosa-4.13-nightly-x86-perfscale-rosa-hcp-3zones-node-density-24nodes-periodic
  reporter_config:
    slack:
      channel: '#ocp-qe-scale-ci-results'
      job_states_to_report:
      - success
      - failure
      - error
      report_template: '{{if eq .Status.State "success"}} :white_check_mark: Job *{{.Spec.Job}}*
        ended with *{{.Status.State}}*. <{{.Status.URL}}|View logs> :white_check_mark:
        {{else}} :warning:  Job *{{.Spec.Job}}* ended with *{{.Status.State}}*. <{{.Status.URL}}|View
        logs> :warning: {{end}}'
=======
  name: periodic-ci-openshift-qe-ocp-qe-perfscale-ci-main-rosa-4.13-nightly-x86-perfscale-rosa-multiaz-node-density-cni-24nodes-periodic
>>>>>>> 8b779d57
  spec:
    containers:
    - args:
      - --gcs-upload-secret=/secrets/gcs/service-account.json
      - --image-import-pull-secret=/etc/pull-secret/.dockerconfigjson
      - --lease-server-credentials-file=/etc/boskos/credentials
      - --report-credentials-file=/etc/report/credentials
      - --secret-dir=/secrets/ci-pull-credentials
<<<<<<< HEAD
      - --secret-dir=/usr/local/perfscale-rosa-hcp-3zones-node-density-24nodes-periodic-cluster-profile
      - --target=perfscale-rosa-hcp-3zones-node-density-24nodes-periodic
=======
      - --secret-dir=/usr/local/perfscale-rosa-multiaz-node-density-cni-24nodes-periodic-cluster-profile
      - --target=perfscale-rosa-multiaz-node-density-cni-24nodes-periodic
>>>>>>> 8b779d57
      - --variant=rosa-4.13-nightly-x86
      command:
      - ci-operator
      image: ci-operator:latest
      imagePullPolicy: Always
      name: ""
      resources:
        requests:
          cpu: 10m
      volumeMounts:
      - mountPath: /etc/boskos
        name: boskos
        readOnly: true
      - mountPath: /secrets/ci-pull-credentials
        name: ci-pull-credentials
        readOnly: true
<<<<<<< HEAD
      - mountPath: /usr/local/perfscale-rosa-hcp-3zones-node-density-24nodes-periodic-cluster-profile
=======
      - mountPath: /usr/local/perfscale-rosa-multiaz-node-density-cni-24nodes-periodic-cluster-profile
>>>>>>> 8b779d57
        name: cluster-profile
      - mountPath: /secrets/gcs
        name: gcs-credentials
        readOnly: true
      - mountPath: /secrets/manifest-tool
        name: manifest-tool-local-pusher
        readOnly: true
      - mountPath: /etc/pull-secret
        name: pull-secret
        readOnly: true
      - mountPath: /etc/report
        name: result-aggregator
        readOnly: true
    serviceAccountName: ci-operator
    volumes:
    - name: boskos
      secret:
        items:
        - key: credentials
          path: credentials
        secretName: boskos-credentials
    - name: ci-pull-credentials
      secret:
        secretName: ci-pull-credentials
    - name: cluster-profile
      secret:
        secretName: cluster-secrets-aws-perfscale-qe
    - name: manifest-tool-local-pusher
      secret:
        secretName: manifest-tool-local-pusher
    - name: pull-secret
      secret:
        secretName: registry-pull-credentials
    - name: result-aggregator
      secret:
        secretName: result-aggregator
- agent: kubernetes
  cluster: build03
<<<<<<< HEAD
  cron: 0 12 * * 5
  decorate: true
  decoration_config:
    skip_cloning: true
=======
  cron: 0 12 * * 4
  decorate: true
  decoration_config:
    skip_cloning: true
    timeout: 5h0m0s
>>>>>>> 8b779d57
  extra_refs:
  - base_ref: main
    org: openshift-qe
    repo: ocp-qe-perfscale-ci
  labels:
    ci-operator.openshift.io/cloud: aws
    ci-operator.openshift.io/cloud-cluster-profile: aws-perfscale-qe
    ci-operator.openshift.io/variant: rosa-4.13-nightly-x86
    ci.openshift.io/generator: prowgen
    job-release: "4.13"
    pj-rehearse.openshift.io/can-be-rehearsed: "true"
<<<<<<< HEAD
  name: periodic-ci-openshift-qe-ocp-qe-perfscale-ci-main-rosa-4.13-nightly-x86-perfscale-rosa-hcp-3zones-node-density-heavy-24nodes-periodic
=======
  name: periodic-ci-openshift-qe-ocp-qe-perfscale-ci-main-rosa-4.13-nightly-x86-perfscale-rosa-multiaz-node-density-heavy-24nodes-periodic
>>>>>>> 8b779d57
  reporter_config:
    slack:
      channel: '#ocp-qe-scale-ci-results'
      job_states_to_report:
      - success
      - failure
      - error
      report_template: '{{if eq .Status.State "success"}} :white_check_mark: Job *{{.Spec.Job}}*
        ended with *{{.Status.State}}*. <{{.Status.URL}}|View logs> :white_check_mark:
        {{else}} :warning:  Job *{{.Spec.Job}}* ended with *{{.Status.State}}*. <{{.Status.URL}}|View
        logs> :warning: {{end}}'
  spec:
    containers:
    - args:
      - --gcs-upload-secret=/secrets/gcs/service-account.json
      - --image-import-pull-secret=/etc/pull-secret/.dockerconfigjson
      - --lease-server-credentials-file=/etc/boskos/credentials
      - --report-credentials-file=/etc/report/credentials
      - --secret-dir=/secrets/ci-pull-credentials
<<<<<<< HEAD
      - --secret-dir=/usr/local/perfscale-rosa-hcp-3zones-node-density-heavy-24nodes-periodic-cluster-profile
      - --target=perfscale-rosa-hcp-3zones-node-density-heavy-24nodes-periodic
=======
      - --secret-dir=/usr/local/perfscale-rosa-multiaz-node-density-heavy-24nodes-periodic-cluster-profile
      - --target=perfscale-rosa-multiaz-node-density-heavy-24nodes-periodic
>>>>>>> 8b779d57
      - --variant=rosa-4.13-nightly-x86
      command:
      - ci-operator
      image: ci-operator:latest
      imagePullPolicy: Always
      name: ""
      resources:
        requests:
          cpu: 10m
      volumeMounts:
      - mountPath: /etc/boskos
        name: boskos
        readOnly: true
      - mountPath: /secrets/ci-pull-credentials
        name: ci-pull-credentials
        readOnly: true
<<<<<<< HEAD
      - mountPath: /usr/local/perfscale-rosa-hcp-3zones-node-density-heavy-24nodes-periodic-cluster-profile
=======
      - mountPath: /usr/local/perfscale-rosa-multiaz-node-density-heavy-24nodes-periodic-cluster-profile
>>>>>>> 8b779d57
        name: cluster-profile
      - mountPath: /secrets/gcs
        name: gcs-credentials
        readOnly: true
      - mountPath: /secrets/manifest-tool
        name: manifest-tool-local-pusher
        readOnly: true
      - mountPath: /etc/pull-secret
        name: pull-secret
        readOnly: true
      - mountPath: /etc/report
        name: result-aggregator
        readOnly: true
    serviceAccountName: ci-operator
    volumes:
    - name: boskos
      secret:
        items:
        - key: credentials
          path: credentials
        secretName: boskos-credentials
    - name: ci-pull-credentials
      secret:
        secretName: ci-pull-credentials
    - name: cluster-profile
      secret:
        secretName: cluster-secrets-aws-perfscale-qe
<<<<<<< HEAD
=======
    - name: manifest-tool-local-pusher
      secret:
        secretName: manifest-tool-local-pusher
>>>>>>> 8b779d57
    - name: pull-secret
      secret:
        secretName: registry-pull-credentials
    - name: result-aggregator
      secret:
        secretName: result-aggregator
- agent: kubernetes
  cluster: build03
<<<<<<< HEAD
  cron: 0 12 * * 0
=======
  cron: 0 12 */21 * *
>>>>>>> 8b779d57
  decorate: true
  decoration_config:
    skip_cloning: true
  extra_refs:
  - base_ref: main
    org: openshift-qe
    repo: ocp-qe-perfscale-ci
  labels:
    ci-operator.openshift.io/cloud: aws
    ci-operator.openshift.io/cloud-cluster-profile: aws-perfscale-qe
<<<<<<< HEAD
    ci-operator.openshift.io/variant: rosa-4.13-nightly-x86
=======
    ci-operator.openshift.io/variant: rosa-4.14-ec-x86
>>>>>>> 8b779d57
    ci.openshift.io/generator: prowgen
    job-release: "4.14"
    pj-rehearse.openshift.io/can-be-rehearsed: "true"
<<<<<<< HEAD
  name: periodic-ci-openshift-qe-ocp-qe-perfscale-ci-main-rosa-4.13-nightly-x86-perfscale-rosa-multiaz-cluster-density-v2-24nodes-periodic
=======
  name: periodic-ci-openshift-qe-ocp-qe-perfscale-ci-main-rosa-4.14-ec-x86-perfscale-rosa-multiaz-ec-control-plane-24nodes-periodic
>>>>>>> 8b779d57
  reporter_config:
    slack:
      channel: '#ocp-qe-scale-ci-results'
      job_states_to_report:
      - success
      - failure
      - error
      report_template: '{{if eq .Status.State "success"}} :white_check_mark: Job *{{.Spec.Job}}*
        ended with *{{.Status.State}}*. <{{.Status.URL}}|View logs> :white_check_mark:
        {{else}} :warning:  Job *{{.Spec.Job}}* ended with *{{.Status.State}}*. <{{.Status.URL}}|View
        logs> :warning: {{end}}'
  spec:
    containers:
    - args:
      - --gcs-upload-secret=/secrets/gcs/service-account.json
      - --image-import-pull-secret=/etc/pull-secret/.dockerconfigjson
      - --lease-server-credentials-file=/etc/boskos/credentials
      - --report-credentials-file=/etc/report/credentials
      - --secret-dir=/secrets/ci-pull-credentials
<<<<<<< HEAD
      - --secret-dir=/usr/local/perfscale-rosa-multiaz-cluster-density-v2-24nodes-periodic-cluster-profile
      - --target=perfscale-rosa-multiaz-cluster-density-v2-24nodes-periodic
      - --variant=rosa-4.13-nightly-x86
      command:
      - ci-operator
      image: ci-operator:latest
      imagePullPolicy: Always
      name: ""
      resources:
        requests:
          cpu: 10m
      volumeMounts:
      - mountPath: /etc/boskos
        name: boskos
        readOnly: true
      - mountPath: /secrets/ci-pull-credentials
        name: ci-pull-credentials
        readOnly: true
      - mountPath: /usr/local/perfscale-rosa-multiaz-cluster-density-v2-24nodes-periodic-cluster-profile
        name: cluster-profile
      - mountPath: /secrets/gcs
        name: gcs-credentials
        readOnly: true
      - mountPath: /etc/pull-secret
        name: pull-secret
        readOnly: true
      - mountPath: /etc/report
        name: result-aggregator
        readOnly: true
    serviceAccountName: ci-operator
    volumes:
    - name: boskos
      secret:
        items:
        - key: credentials
          path: credentials
        secretName: boskos-credentials
    - name: ci-pull-credentials
      secret:
        secretName: ci-pull-credentials
    - name: cluster-profile
      secret:
        secretName: cluster-secrets-aws-perfscale-qe
    - name: pull-secret
      secret:
        secretName: registry-pull-credentials
    - name: result-aggregator
      secret:
        secretName: result-aggregator
- agent: kubernetes
  cluster: build03
  cron: 0 12 * * 6
  decorate: true
  decoration_config:
    skip_cloning: true
    timeout: 6h0m0s
  extra_refs:
  - base_ref: main
    org: openshift-qe
    repo: ocp-qe-perfscale-ci
  labels:
    ci-operator.openshift.io/cloud: aws
    ci-operator.openshift.io/cloud-cluster-profile: aws-perfscale
    ci-operator.openshift.io/variant: rosa-4.13-nightly-x86
    ci.openshift.io/generator: prowgen
    job-release: "4.13"
    pj-rehearse.openshift.io/can-be-rehearsed: "true"
  name: periodic-ci-openshift-qe-ocp-qe-perfscale-ci-main-rosa-4.13-nightly-x86-perfscale-rosa-multiaz-control-plane-120nodes-periodic
  reporter_config:
    slack:
      channel: '#ocp-qe-scale-ci-results'
      job_states_to_report:
      - success
      - failure
      - error
      report_template: '{{if eq .Status.State "success"}} :white_check_mark: Job *{{.Spec.Job}}*
        ended with *{{.Status.State}}*. <{{.Status.URL}}|View logs> :white_check_mark:
        {{else}} :warning:  Job *{{.Spec.Job}}* ended with *{{.Status.State}}*. <{{.Status.URL}}|View
        logs> :warning: {{end}}'
  spec:
    containers:
    - args:
      - --gcs-upload-secret=/secrets/gcs/service-account.json
      - --image-import-pull-secret=/etc/pull-secret/.dockerconfigjson
      - --lease-server-credentials-file=/etc/boskos/credentials
      - --report-credentials-file=/etc/report/credentials
      - --secret-dir=/secrets/ci-pull-credentials
      - --secret-dir=/usr/local/perfscale-rosa-multiaz-control-plane-120nodes-periodic-cluster-profile
      - --target=perfscale-rosa-multiaz-control-plane-120nodes-periodic
      - --variant=rosa-4.13-nightly-x86
      command:
      - ci-operator
      image: ci-operator:latest
      imagePullPolicy: Always
      name: ""
      resources:
        requests:
          cpu: 10m
      volumeMounts:
      - mountPath: /etc/boskos
        name: boskos
        readOnly: true
      - mountPath: /secrets/ci-pull-credentials
        name: ci-pull-credentials
        readOnly: true
      - mountPath: /usr/local/perfscale-rosa-multiaz-control-plane-120nodes-periodic-cluster-profile
        name: cluster-profile
      - mountPath: /secrets/gcs
        name: gcs-credentials
        readOnly: true
      - mountPath: /etc/pull-secret
        name: pull-secret
        readOnly: true
      - mountPath: /etc/report
        name: result-aggregator
        readOnly: true
    serviceAccountName: ci-operator
    volumes:
    - name: boskos
      secret:
        items:
        - key: credentials
          path: credentials
        secretName: boskos-credentials
    - name: ci-pull-credentials
      secret:
        secretName: ci-pull-credentials
    - name: cluster-profile
      secret:
        secretName: cluster-secrets-aws-perfscale
    - name: pull-secret
      secret:
        secretName: registry-pull-credentials
    - name: result-aggregator
      secret:
        secretName: result-aggregator
- agent: kubernetes
  cluster: build03
  cron: 0 7 * * 1
  decorate: true
  decoration_config:
    skip_cloning: true
    timeout: 5h0m0s
  extra_refs:
  - base_ref: main
    org: openshift-qe
    repo: ocp-qe-perfscale-ci
  labels:
    ci-operator.openshift.io/cloud: aws
    ci-operator.openshift.io/cloud-cluster-profile: aws-qe
    ci-operator.openshift.io/variant: rosa-4.13-nightly-x86
    ci.openshift.io/generator: prowgen
    job-release: "4.13"
    pj-rehearse.openshift.io/can-be-rehearsed: "true"
  name: periodic-ci-openshift-qe-ocp-qe-perfscale-ci-main-rosa-4.13-nightly-x86-perfscale-rosa-multiaz-data-path-9nodes-periodic
  reporter_config:
    slack:
      channel: '#ocp-qe-scale-ci-results'
      job_states_to_report:
      - success
      - failure
      - error
      report_template: '{{if eq .Status.State "success"}} :white_check_mark: Job *{{.Spec.Job}}*
        ended with *{{.Status.State}}*. <{{.Status.URL}}|View logs> :white_check_mark:
        {{else}} :warning:  Job *{{.Spec.Job}}* ended with *{{.Status.State}}*. <{{.Status.URL}}|View
        logs> :warning: {{end}}'
  spec:
    containers:
    - args:
      - --gcs-upload-secret=/secrets/gcs/service-account.json
      - --image-import-pull-secret=/etc/pull-secret/.dockerconfigjson
      - --lease-server-credentials-file=/etc/boskos/credentials
      - --report-credentials-file=/etc/report/credentials
      - --secret-dir=/secrets/ci-pull-credentials
      - --secret-dir=/usr/local/perfscale-rosa-multiaz-data-path-9nodes-periodic-cluster-profile
      - --target=perfscale-rosa-multiaz-data-path-9nodes-periodic
      - --variant=rosa-4.13-nightly-x86
=======
      - --secret-dir=/usr/local/perfscale-rosa-multiaz-ec-control-plane-24nodes-periodic-cluster-profile
      - --target=perfscale-rosa-multiaz-ec-control-plane-24nodes-periodic
      - --variant=rosa-4.14-ec-x86
>>>>>>> 8b779d57
      command:
      - ci-operator
      image: ci-operator:latest
      imagePullPolicy: Always
      name: ""
      resources:
        requests:
          cpu: 10m
      volumeMounts:
      - mountPath: /etc/boskos
        name: boskos
        readOnly: true
      - mountPath: /secrets/ci-pull-credentials
        name: ci-pull-credentials
        readOnly: true
      - mountPath: /usr/local/perfscale-rosa-multiaz-ec-control-plane-24nodes-periodic-cluster-profile
        name: cluster-profile
      - mountPath: /secrets/gcs
        name: gcs-credentials
        readOnly: true
      - mountPath: /secrets/manifest-tool
        name: manifest-tool-local-pusher
        readOnly: true
      - mountPath: /etc/pull-secret
        name: pull-secret
        readOnly: true
      - mountPath: /etc/report
        name: result-aggregator
        readOnly: true
    serviceAccountName: ci-operator
    volumes:
    - name: boskos
      secret:
        items:
        - key: credentials
          path: credentials
        secretName: boskos-credentials
    - name: ci-pull-credentials
      secret:
        secretName: ci-pull-credentials
    - name: cluster-profile
      secret:
        secretName: cluster-secrets-aws-perfscale-qe
    - name: manifest-tool-local-pusher
      secret:
        secretName: manifest-tool-local-pusher
    - name: pull-secret
      secret:
        secretName: registry-pull-credentials
    - name: result-aggregator
      secret:
        secretName: result-aggregator
- agent: kubernetes
  cluster: build03
  cron: 0 18 */21 * *
  decorate: true
  decoration_config:
    skip_cloning: true
    timeout: 5h0m0s
  extra_refs:
  - base_ref: main
    org: openshift-qe
    repo: ocp-qe-perfscale-ci
  labels:
    ci-operator.openshift.io/cloud: aws
    ci-operator.openshift.io/cloud-cluster-profile: aws-perfscale-qe
    ci-operator.openshift.io/variant: rosa-4.14-ec-x86
    ci.openshift.io/generator: prowgen
    job-release: "4.14"
    pj-rehearse.openshift.io/can-be-rehearsed: "true"
  name: periodic-ci-openshift-qe-ocp-qe-perfscale-ci-main-rosa-4.14-ec-x86-perfscale-rosa-multiaz-ec-node-density-heavy-24nodes-periodic
  spec:
    containers:
    - args:
      - --gcs-upload-secret=/secrets/gcs/service-account.json
      - --image-import-pull-secret=/etc/pull-secret/.dockerconfigjson
      - --lease-server-credentials-file=/etc/boskos/credentials
      - --report-credentials-file=/etc/report/credentials
      - --secret-dir=/secrets/ci-pull-credentials
      - --secret-dir=/usr/local/perfscale-rosa-multiaz-ec-node-density-heavy-24nodes-periodic-cluster-profile
      - --target=perfscale-rosa-multiaz-ec-node-density-heavy-24nodes-periodic
      - --variant=rosa-4.14-ec-x86
      command:
      - ci-operator
      image: ci-operator:latest
      imagePullPolicy: Always
      name: ""
      resources:
        requests:
          cpu: 10m
      volumeMounts:
      - mountPath: /etc/boskos
        name: boskos
        readOnly: true
      - mountPath: /secrets/ci-pull-credentials
        name: ci-pull-credentials
        readOnly: true
      - mountPath: /usr/local/perfscale-rosa-multiaz-ec-node-density-heavy-24nodes-periodic-cluster-profile
        name: cluster-profile
      - mountPath: /secrets/gcs
        name: gcs-credentials
        readOnly: true
      - mountPath: /secrets/manifest-tool
        name: manifest-tool-local-pusher
        readOnly: true
      - mountPath: /etc/pull-secret
        name: pull-secret
        readOnly: true
      - mountPath: /etc/report
        name: result-aggregator
        readOnly: true
    serviceAccountName: ci-operator
    volumes:
    - name: boskos
      secret:
        items:
        - key: credentials
          path: credentials
        secretName: boskos-credentials
    - name: ci-pull-credentials
      secret:
        secretName: ci-pull-credentials
    - name: cluster-profile
      secret:
        secretName: cluster-secrets-aws-perfscale-qe
    - name: manifest-tool-local-pusher
      secret:
        secretName: manifest-tool-local-pusher
    - name: pull-secret
      secret:
        secretName: registry-pull-credentials
    - name: result-aggregator
      secret:
        secretName: result-aggregator
- agent: kubernetes
  cluster: build03
  cron: 0 9 */21 * *
  decorate: true
  decoration_config:
    skip_cloning: true
    timeout: 5h0m0s
  extra_refs:
  - base_ref: main
    org: openshift-qe
    repo: ocp-qe-perfscale-ci
  labels:
    ci-operator.openshift.io/cloud: aws
    ci-operator.openshift.io/cloud-cluster-profile: aws-perfscale-qe
    ci-operator.openshift.io/variant: rosa-4.14-ec-x86
    ci.openshift.io/generator: prowgen
    job-release: "4.14"
    pj-rehearse.openshift.io/can-be-rehearsed: "true"
  name: periodic-ci-openshift-qe-ocp-qe-perfscale-ci-main-rosa-4.14-ec-x86-perfscale-rosa-singleaz-ec-data-path-2nodes-periodic
  reporter_config:
    slack:
      channel: '#ocp-qe-scale-ci-results'
      job_states_to_report:
      - success
      - failure
      - error
      report_template: '{{if eq .Status.State "success"}} :white_check_mark: Job *{{.Spec.Job}}*
        ended with *{{.Status.State}}*. <{{.Status.URL}}|View logs> :white_check_mark:
        {{else}} :warning:  Job *{{.Spec.Job}}* ended with *{{.Status.State}}*. <{{.Status.URL}}|View
        logs> :warning: {{end}}'
  spec:
    containers:
    - args:
      - --gcs-upload-secret=/secrets/gcs/service-account.json
      - --image-import-pull-secret=/etc/pull-secret/.dockerconfigjson
      - --lease-server-credentials-file=/etc/boskos/credentials
      - --report-credentials-file=/etc/report/credentials
      - --secret-dir=/secrets/ci-pull-credentials
      - --secret-dir=/usr/local/perfscale-rosa-singleaz-ec-data-path-2nodes-periodic-cluster-profile
      - --target=perfscale-rosa-singleaz-ec-data-path-2nodes-periodic
      - --variant=rosa-4.14-ec-x86
      command:
      - ci-operator
      image: ci-operator:latest
      imagePullPolicy: Always
      name: ""
      resources:
        requests:
          cpu: 10m
      volumeMounts:
      - mountPath: /etc/boskos
        name: boskos
        readOnly: true
      - mountPath: /secrets/ci-pull-credentials
        name: ci-pull-credentials
        readOnly: true
      - mountPath: /usr/local/perfscale-rosa-singleaz-ec-data-path-2nodes-periodic-cluster-profile
        name: cluster-profile
      - mountPath: /secrets/gcs
        name: gcs-credentials
        readOnly: true
      - mountPath: /secrets/manifest-tool
        name: manifest-tool-local-pusher
        readOnly: true
      - mountPath: /etc/pull-secret
        name: pull-secret
        readOnly: true
      - mountPath: /etc/report
        name: result-aggregator
        readOnly: true
    serviceAccountName: ci-operator
    volumes:
    - name: boskos
      secret:
        items:
        - key: credentials
          path: credentials
        secretName: boskos-credentials
    - name: ci-pull-credentials
      secret:
        secretName: ci-pull-credentials
    - name: cluster-profile
      secret:
        secretName: cluster-secrets-aws-perfscale-qe
    - name: manifest-tool-local-pusher
      secret:
        secretName: manifest-tool-local-pusher
    - name: pull-secret
      secret:
        secretName: registry-pull-credentials
    - name: result-aggregator
      secret:
        secretName: result-aggregator
- agent: kubernetes
  cluster: build03
<<<<<<< HEAD
  cron: 0 18 1-31/14 * *
  decorate: true
  decoration_config:
    skip_cloning: true
  extra_refs:
  - base_ref: main
    org: openshift-qe
    repo: ocp-qe-perfscale-ci
  labels:
    ci-operator.openshift.io/cloud: aws
    ci-operator.openshift.io/cloud-cluster-profile: aws-perfscale-qe
    ci-operator.openshift.io/variant: rosa-4.13-nightly-x86
    ci.openshift.io/generator: prowgen
    job-release: "4.13"
    pj-rehearse.openshift.io/can-be-rehearsed: "true"
  name: periodic-ci-openshift-qe-ocp-qe-perfscale-ci-main-rosa-4.13-nightly-x86-perfscale-rosa-sdn-to-ovn-120nodes-periodic
  spec:
    containers:
    - args:
      - --gcs-upload-secret=/secrets/gcs/service-account.json
      - --image-import-pull-secret=/etc/pull-secret/.dockerconfigjson
      - --lease-server-credentials-file=/etc/boskos/credentials
      - --report-credentials-file=/etc/report/credentials
      - --secret-dir=/secrets/ci-pull-credentials
      - --secret-dir=/usr/local/perfscale-rosa-sdn-to-ovn-120nodes-periodic-cluster-profile
      - --target=perfscale-rosa-sdn-to-ovn-120nodes-periodic
      - --variant=rosa-4.13-nightly-x86
      command:
      - ci-operator
      image: ci-operator:latest
      imagePullPolicy: Always
      name: ""
      resources:
        requests:
          cpu: 10m
      volumeMounts:
      - mountPath: /etc/boskos
        name: boskos
        readOnly: true
      - mountPath: /secrets/ci-pull-credentials
        name: ci-pull-credentials
        readOnly: true
      - mountPath: /usr/local/perfscale-rosa-sdn-to-ovn-120nodes-periodic-cluster-profile
        name: cluster-profile
      - mountPath: /secrets/gcs
        name: gcs-credentials
        readOnly: true
      - mountPath: /etc/pull-secret
        name: pull-secret
        readOnly: true
      - mountPath: /etc/report
        name: result-aggregator
        readOnly: true
    serviceAccountName: ci-operator
    volumes:
    - name: boskos
      secret:
        items:
        - key: credentials
          path: credentials
        secretName: boskos-credentials
    - name: ci-pull-credentials
      secret:
        secretName: ci-pull-credentials
    - name: cluster-profile
      secret:
        secretName: cluster-secrets-aws-perfscale-qe
    - name: pull-secret
      secret:
        secretName: registry-pull-credentials
    - name: result-aggregator
      secret:
        secretName: result-aggregator
- agent: kubernetes
  cluster: build03
  cron: 0 7 1-31/14 * *
  decorate: true
  decoration_config:
    skip_cloning: true
  extra_refs:
  - base_ref: main
    org: openshift-qe
    repo: ocp-qe-perfscale-ci
  labels:
    ci-operator.openshift.io/cloud: aws
    ci-operator.openshift.io/cloud-cluster-profile: aws-perfscale-qe
    ci-operator.openshift.io/variant: rosa-4.13-nightly-x86
    ci.openshift.io/generator: prowgen
    job-release: "4.13"
    pj-rehearse.openshift.io/can-be-rehearsed: "true"
  name: periodic-ci-openshift-qe-ocp-qe-perfscale-ci-main-rosa-4.13-nightly-x86-perfscale-rosa-sdn-to-ovn-24nodes-periodic
  spec:
    containers:
    - args:
      - --gcs-upload-secret=/secrets/gcs/service-account.json
      - --image-import-pull-secret=/etc/pull-secret/.dockerconfigjson
      - --lease-server-credentials-file=/etc/boskos/credentials
      - --report-credentials-file=/etc/report/credentials
      - --secret-dir=/secrets/ci-pull-credentials
      - --secret-dir=/usr/local/perfscale-rosa-sdn-to-ovn-24nodes-periodic-cluster-profile
      - --target=perfscale-rosa-sdn-to-ovn-24nodes-periodic
      - --variant=rosa-4.13-nightly-x86
      command:
      - ci-operator
      image: ci-operator:latest
      imagePullPolicy: Always
      name: ""
      resources:
        requests:
          cpu: 10m
      volumeMounts:
      - mountPath: /etc/boskos
        name: boskos
        readOnly: true
      - mountPath: /secrets/ci-pull-credentials
        name: ci-pull-credentials
        readOnly: true
      - mountPath: /usr/local/perfscale-rosa-sdn-to-ovn-24nodes-periodic-cluster-profile
        name: cluster-profile
      - mountPath: /secrets/gcs
        name: gcs-credentials
        readOnly: true
      - mountPath: /etc/pull-secret
        name: pull-secret
        readOnly: true
      - mountPath: /etc/report
        name: result-aggregator
        readOnly: true
    serviceAccountName: ci-operator
    volumes:
    - name: boskos
      secret:
        items:
        - key: credentials
          path: credentials
        secretName: boskos-credentials
    - name: ci-pull-credentials
      secret:
        secretName: ci-pull-credentials
    - name: cluster-profile
      secret:
        secretName: cluster-secrets-aws-perfscale-qe
    - name: pull-secret
      secret:
        secretName: registry-pull-credentials
    - name: result-aggregator
      secret:
        secretName: result-aggregator
- agent: kubernetes
  cluster: build03
  cron: 0 12 */21 * *
=======
  cron: 0 12 * * 6
>>>>>>> 8b779d57
  decorate: true
  decoration_config:
    skip_cloning: true
    timeout: 6h0m0s
  extra_refs:
  - base_ref: main
    org: openshift-qe
    repo: ocp-qe-perfscale-ci
  labels:
    ci-operator.openshift.io/cloud: aws
    ci-operator.openshift.io/cloud-cluster-profile: aws-perfscale
    ci-operator.openshift.io/variant: rosa-4.14-nightly-x86
    ci.openshift.io/generator: prowgen
    job-release: "4.14"
    pj-rehearse.openshift.io/can-be-rehearsed: "true"
  name: periodic-ci-openshift-qe-ocp-qe-perfscale-ci-main-rosa-4.14-nightly-x86-perfscale-rosa-multiaz-control-plane-120nodes-periodic
  reporter_config:
    slack:
      channel: '#ocp-qe-scale-ci-results'
      job_states_to_report:
      - success
      - failure
      - error
      report_template: '{{if eq .Status.State "success"}} :white_check_mark: Job *{{.Spec.Job}}*
        ended with *{{.Status.State}}*. <{{.Status.URL}}|View logs> :white_check_mark:
        {{else}} :warning:  Job *{{.Spec.Job}}* ended with *{{.Status.State}}*. <{{.Status.URL}}|View
        logs> :warning: {{end}}'
  spec:
    containers:
    - args:
      - --gcs-upload-secret=/secrets/gcs/service-account.json
      - --image-import-pull-secret=/etc/pull-secret/.dockerconfigjson
      - --lease-server-credentials-file=/etc/boskos/credentials
      - --report-credentials-file=/etc/report/credentials
      - --secret-dir=/secrets/ci-pull-credentials
      - --secret-dir=/usr/local/perfscale-rosa-multiaz-control-plane-120nodes-periodic-cluster-profile
      - --target=perfscale-rosa-multiaz-control-plane-120nodes-periodic
      - --variant=rosa-4.14-nightly-x86
      command:
      - ci-operator
      image: ci-operator:latest
      imagePullPolicy: Always
      name: ""
      resources:
        requests:
          cpu: 10m
      volumeMounts:
      - mountPath: /etc/boskos
        name: boskos
        readOnly: true
      - mountPath: /secrets/ci-pull-credentials
        name: ci-pull-credentials
        readOnly: true
      - mountPath: /usr/local/perfscale-rosa-multiaz-control-plane-120nodes-periodic-cluster-profile
        name: cluster-profile
      - mountPath: /secrets/gcs
        name: gcs-credentials
        readOnly: true
      - mountPath: /secrets/manifest-tool
        name: manifest-tool-local-pusher
        readOnly: true
      - mountPath: /etc/pull-secret
        name: pull-secret
        readOnly: true
      - mountPath: /etc/report
        name: result-aggregator
        readOnly: true
    serviceAccountName: ci-operator
    volumes:
    - name: boskos
      secret:
        items:
        - key: credentials
          path: credentials
        secretName: boskos-credentials
    - name: ci-pull-credentials
      secret:
        secretName: ci-pull-credentials
    - name: cluster-profile
      secret:
        secretName: cluster-secrets-aws-perfscale
    - name: manifest-tool-local-pusher
      secret:
        secretName: manifest-tool-local-pusher
    - name: pull-secret
      secret:
        secretName: registry-pull-credentials
    - name: result-aggregator
      secret:
        secretName: result-aggregator
- agent: kubernetes
  cluster: build03
  cron: 0 15 * * 6
  decorate: true
  decoration_config:
    skip_cloning: true
    timeout: 5h0m0s
  extra_refs:
  - base_ref: main
    org: openshift-qe
    repo: ocp-qe-perfscale-ci
  labels:
    ci-operator.openshift.io/cloud: aws
    ci-operator.openshift.io/cloud-cluster-profile: aws-perfscale-qe
    ci-operator.openshift.io/variant: rosa-4.14-nightly-x86
    ci.openshift.io/generator: prowgen
    job-release: "4.14"
    pj-rehearse.openshift.io/can-be-rehearsed: "true"
  name: periodic-ci-openshift-qe-ocp-qe-perfscale-ci-main-rosa-4.14-nightly-x86-perfscale-rosa-multiaz-control-plane-24nodes-periodic
  reporter_config:
    slack:
      channel: '#ocp-qe-scale-ci-results'
      job_states_to_report:
      - success
      - failure
      - error
      report_template: '{{if eq .Status.State "success"}} :white_check_mark: Job *{{.Spec.Job}}*
        ended with *{{.Status.State}}*. <{{.Status.URL}}|View logs> :white_check_mark:
        {{else}} :warning:  Job *{{.Spec.Job}}* ended with *{{.Status.State}}*. <{{.Status.URL}}|View
        logs> :warning: {{end}}'
  spec:
    containers:
    - args:
      - --gcs-upload-secret=/secrets/gcs/service-account.json
      - --image-import-pull-secret=/etc/pull-secret/.dockerconfigjson
      - --lease-server-credentials-file=/etc/boskos/credentials
      - --report-credentials-file=/etc/report/credentials
      - --secret-dir=/secrets/ci-pull-credentials
      - --secret-dir=/usr/local/perfscale-rosa-multiaz-control-plane-24nodes-periodic-cluster-profile
      - --target=perfscale-rosa-multiaz-control-plane-24nodes-periodic
      - --variant=rosa-4.14-nightly-x86
      command:
      - ci-operator
      image: ci-operator:latest
      imagePullPolicy: Always
      name: ""
      resources:
        requests:
          cpu: 10m
      volumeMounts:
      - mountPath: /etc/boskos
        name: boskos
        readOnly: true
      - mountPath: /secrets/ci-pull-credentials
        name: ci-pull-credentials
        readOnly: true
      - mountPath: /usr/local/perfscale-rosa-multiaz-control-plane-24nodes-periodic-cluster-profile
        name: cluster-profile
      - mountPath: /secrets/gcs
        name: gcs-credentials
        readOnly: true
      - mountPath: /secrets/manifest-tool
        name: manifest-tool-local-pusher
        readOnly: true
      - mountPath: /etc/pull-secret
        name: pull-secret
        readOnly: true
      - mountPath: /etc/report
        name: result-aggregator
        readOnly: true
    serviceAccountName: ci-operator
    volumes:
    - name: boskos
      secret:
        items:
        - key: credentials
          path: credentials
        secretName: boskos-credentials
    - name: ci-pull-credentials
      secret:
        secretName: ci-pull-credentials
    - name: cluster-profile
      secret:
        secretName: cluster-secrets-aws-perfscale-qe
    - name: manifest-tool-local-pusher
      secret:
        secretName: manifest-tool-local-pusher
    - name: pull-secret
      secret:
        secretName: registry-pull-credentials
    - name: result-aggregator
      secret:
        secretName: result-aggregator
- agent: kubernetes
  cluster: build03
  cron: 0 15 * * 4
  decorate: true
  decoration_config:
    skip_cloning: true
    timeout: 5h0m0s
  extra_refs:
  - base_ref: main
    org: openshift-qe
    repo: ocp-qe-perfscale-ci
  labels:
    ci-operator.openshift.io/cloud: aws
    ci-operator.openshift.io/cloud-cluster-profile: aws-perfscale-qe
    ci-operator.openshift.io/variant: rosa-4.14-nightly-x86
    ci.openshift.io/generator: prowgen
    job-release: "4.14"
    pj-rehearse.openshift.io/can-be-rehearsed: "true"
  name: periodic-ci-openshift-qe-ocp-qe-perfscale-ci-main-rosa-4.14-nightly-x86-perfscale-rosa-multiaz-node-density-cni-24nodes-periodic
  spec:
    containers:
    - args:
      - --gcs-upload-secret=/secrets/gcs/service-account.json
      - --image-import-pull-secret=/etc/pull-secret/.dockerconfigjson
      - --lease-server-credentials-file=/etc/boskos/credentials
      - --report-credentials-file=/etc/report/credentials
      - --secret-dir=/secrets/ci-pull-credentials
      - --secret-dir=/usr/local/perfscale-rosa-multiaz-node-density-cni-24nodes-periodic-cluster-profile
      - --target=perfscale-rosa-multiaz-node-density-cni-24nodes-periodic
      - --variant=rosa-4.14-nightly-x86
      command:
      - ci-operator
      image: ci-operator:latest
      imagePullPolicy: Always
      name: ""
      resources:
        requests:
          cpu: 10m
      volumeMounts:
      - mountPath: /etc/boskos
        name: boskos
        readOnly: true
      - mountPath: /secrets/ci-pull-credentials
        name: ci-pull-credentials
        readOnly: true
      - mountPath: /usr/local/perfscale-rosa-multiaz-node-density-cni-24nodes-periodic-cluster-profile
        name: cluster-profile
      - mountPath: /secrets/gcs
        name: gcs-credentials
        readOnly: true
      - mountPath: /secrets/manifest-tool
        name: manifest-tool-local-pusher
        readOnly: true
      - mountPath: /etc/pull-secret
        name: pull-secret
        readOnly: true
      - mountPath: /etc/report
        name: result-aggregator
        readOnly: true
    serviceAccountName: ci-operator
    volumes:
    - name: boskos
      secret:
        items:
        - key: credentials
          path: credentials
        secretName: boskos-credentials
    - name: ci-pull-credentials
      secret:
        secretName: ci-pull-credentials
    - name: cluster-profile
      secret:
        secretName: cluster-secrets-aws-perfscale-qe
    - name: manifest-tool-local-pusher
      secret:
        secretName: manifest-tool-local-pusher
    - name: pull-secret
      secret:
        secretName: registry-pull-credentials
    - name: result-aggregator
      secret:
        secretName: result-aggregator
- agent: kubernetes
  cluster: build03
  cron: 0 18 * * 6
  decorate: true
  decoration_config:
    skip_cloning: true
    timeout: 5h0m0s
  extra_refs:
  - base_ref: main
    org: openshift-qe
    repo: ocp-qe-perfscale-ci
  labels:
    ci-operator.openshift.io/cloud: aws
    ci-operator.openshift.io/cloud-cluster-profile: aws-perfscale-qe
    ci-operator.openshift.io/variant: rosa-4.14-nightly-x86
    ci.openshift.io/generator: prowgen
    job-release: "4.14"
    pj-rehearse.openshift.io/can-be-rehearsed: "true"
  name: periodic-ci-openshift-qe-ocp-qe-perfscale-ci-main-rosa-4.14-nightly-x86-perfscale-rosa-multiaz-node-density-heavy-24nodes-periodic
  reporter_config:
    slack:
      channel: '#ocp-qe-scale-ci-results'
      job_states_to_report:
      - success
      - failure
      - error
      report_template: '{{if eq .Status.State "success"}} :white_check_mark: Job *{{.Spec.Job}}*
        ended with *{{.Status.State}}*. <{{.Status.URL}}|View logs> :white_check_mark:
        {{else}} :warning:  Job *{{.Spec.Job}}* ended with *{{.Status.State}}*. <{{.Status.URL}}|View
        logs> :warning: {{end}}'
  spec:
    containers:
    - args:
      - --gcs-upload-secret=/secrets/gcs/service-account.json
      - --image-import-pull-secret=/etc/pull-secret/.dockerconfigjson
      - --lease-server-credentials-file=/etc/boskos/credentials
      - --report-credentials-file=/etc/report/credentials
      - --secret-dir=/secrets/ci-pull-credentials
      - --secret-dir=/usr/local/perfscale-rosa-multiaz-node-density-heavy-24nodes-periodic-cluster-profile
      - --target=perfscale-rosa-multiaz-node-density-heavy-24nodes-periodic
      - --variant=rosa-4.14-nightly-x86
      command:
      - ci-operator
      image: ci-operator:latest
      imagePullPolicy: Always
      name: ""
      resources:
        requests:
          cpu: 10m
      volumeMounts:
      - mountPath: /etc/boskos
        name: boskos
        readOnly: true
      - mountPath: /secrets/ci-pull-credentials
        name: ci-pull-credentials
        readOnly: true
      - mountPath: /usr/local/perfscale-rosa-multiaz-node-density-heavy-24nodes-periodic-cluster-profile
        name: cluster-profile
      - mountPath: /secrets/gcs
        name: gcs-credentials
        readOnly: true
      - mountPath: /secrets/manifest-tool
        name: manifest-tool-local-pusher
        readOnly: true
      - mountPath: /etc/pull-secret
        name: pull-secret
        readOnly: true
      - mountPath: /etc/report
        name: result-aggregator
        readOnly: true
    serviceAccountName: ci-operator
    volumes:
    - name: boskos
      secret:
        items:
        - key: credentials
          path: credentials
        secretName: boskos-credentials
    - name: ci-pull-credentials
      secret:
        secretName: ci-pull-credentials
    - name: cluster-profile
      secret:
        secretName: cluster-secrets-aws-perfscale-qe
    - name: manifest-tool-local-pusher
      secret:
        secretName: manifest-tool-local-pusher
    - name: pull-secret
      secret:
        secretName: registry-pull-credentials
    - name: result-aggregator
      secret:
        secretName: result-aggregator
- agent: kubernetes
  cluster: build03
  cron: 0 20 1-31/14 * *
  decorate: true
  decoration_config:
    skip_cloning: true
  extra_refs:
  - base_ref: main
    org: openshift-qe
    repo: ocp-qe-perfscale-ci
  labels:
    ci-operator.openshift.io/cloud: aws
    ci-operator.openshift.io/cloud-cluster-profile: aws-perfscale-qe
    ci-operator.openshift.io/variant: rosa-4.14-nightly-x86
    ci.openshift.io/generator: prowgen
    job-release: "4.14"
    pj-rehearse.openshift.io/can-be-rehearsed: "true"
  name: periodic-ci-openshift-qe-ocp-qe-perfscale-ci-main-rosa-4.14-nightly-x86-perfscale-rosa-sdn-to-ovn-120nodes-periodic
  spec:
    containers:
    - args:
      - --gcs-upload-secret=/secrets/gcs/service-account.json
      - --image-import-pull-secret=/etc/pull-secret/.dockerconfigjson
      - --lease-server-credentials-file=/etc/boskos/credentials
      - --report-credentials-file=/etc/report/credentials
      - --secret-dir=/secrets/ci-pull-credentials
      - --secret-dir=/usr/local/perfscale-rosa-sdn-to-ovn-120nodes-periodic-cluster-profile
      - --target=perfscale-rosa-sdn-to-ovn-120nodes-periodic
      - --variant=rosa-4.14-nightly-x86
      command:
      - ci-operator
      image: ci-operator:latest
      imagePullPolicy: Always
      name: ""
      resources:
        requests:
          cpu: 10m
      volumeMounts:
      - mountPath: /etc/boskos
        name: boskos
        readOnly: true
      - mountPath: /secrets/ci-pull-credentials
        name: ci-pull-credentials
        readOnly: true
      - mountPath: /usr/local/perfscale-rosa-sdn-to-ovn-120nodes-periodic-cluster-profile
        name: cluster-profile
      - mountPath: /secrets/gcs
        name: gcs-credentials
        readOnly: true
      - mountPath: /etc/pull-secret
        name: pull-secret
        readOnly: true
      - mountPath: /etc/report
        name: result-aggregator
        readOnly: true
    serviceAccountName: ci-operator
    volumes:
    - name: boskos
      secret:
        items:
        - key: credentials
          path: credentials
        secretName: boskos-credentials
    - name: ci-pull-credentials
      secret:
        secretName: ci-pull-credentials
    - name: cluster-profile
      secret:
        secretName: cluster-secrets-aws-perfscale-qe
    - name: pull-secret
      secret:
        secretName: registry-pull-credentials
    - name: result-aggregator
      secret:
        secretName: result-aggregator
- agent: kubernetes
  cluster: build03
  cron: 0 8 1-31/14 * *
  decorate: true
  decoration_config:
    skip_cloning: true
  extra_refs:
  - base_ref: main
    org: openshift-qe
    repo: ocp-qe-perfscale-ci
  labels:
    ci-operator.openshift.io/cloud: aws
    ci-operator.openshift.io/cloud-cluster-profile: aws-perfscale-qe
    ci-operator.openshift.io/variant: rosa-4.14-nightly-x86
    ci.openshift.io/generator: prowgen
    job-release: "4.14"
    pj-rehearse.openshift.io/can-be-rehearsed: "true"
  name: periodic-ci-openshift-qe-ocp-qe-perfscale-ci-main-rosa-4.14-nightly-x86-perfscale-rosa-sdn-to-ovn-24nodes-periodic
  spec:
    containers:
    - args:
      - --gcs-upload-secret=/secrets/gcs/service-account.json
      - --image-import-pull-secret=/etc/pull-secret/.dockerconfigjson
      - --lease-server-credentials-file=/etc/boskos/credentials
      - --report-credentials-file=/etc/report/credentials
      - --secret-dir=/secrets/ci-pull-credentials
      - --secret-dir=/usr/local/perfscale-rosa-sdn-to-ovn-24nodes-periodic-cluster-profile
      - --target=perfscale-rosa-sdn-to-ovn-24nodes-periodic
      - --variant=rosa-4.14-nightly-x86
      command:
      - ci-operator
      image: ci-operator:latest
      imagePullPolicy: Always
      name: ""
      resources:
        requests:
          cpu: 10m
      volumeMounts:
      - mountPath: /etc/boskos
        name: boskos
        readOnly: true
      - mountPath: /secrets/ci-pull-credentials
        name: ci-pull-credentials
        readOnly: true
      - mountPath: /usr/local/perfscale-rosa-sdn-to-ovn-24nodes-periodic-cluster-profile
        name: cluster-profile
      - mountPath: /secrets/gcs
        name: gcs-credentials
        readOnly: true
      - mountPath: /etc/pull-secret
        name: pull-secret
        readOnly: true
      - mountPath: /etc/report
        name: result-aggregator
        readOnly: true
    serviceAccountName: ci-operator
    volumes:
    - name: boskos
      secret:
        items:
        - key: credentials
          path: credentials
        secretName: boskos-credentials
    - name: ci-pull-credentials
      secret:
        secretName: ci-pull-credentials
    - name: cluster-profile
      secret:
        secretName: cluster-secrets-aws-perfscale-qe
    - name: pull-secret
      secret:
        secretName: registry-pull-credentials
    - name: result-aggregator
      secret:
        secretName: result-aggregator<|MERGE_RESOLUTION|>--- conflicted
+++ resolved
@@ -2340,6 +2340,156 @@
         secretName: result-aggregator
 - agent: kubernetes
   cluster: build03
+  cron: 0 16 1-31/14 * *
+  decorate: true
+  decoration_config:
+    skip_cloning: true
+  extra_refs:
+  - base_ref: main
+    org: openshift-qe
+    repo: ocp-qe-perfscale-ci
+  labels:
+    ci-operator.openshift.io/cloud: aws
+    ci-operator.openshift.io/cloud-cluster-profile: aws-perfscale-qe
+    ci-operator.openshift.io/variant: rosa-4.12-nightly-x86
+    ci.openshift.io/generator: prowgen
+    job-release: "4.12"
+    pj-rehearse.openshift.io/can-be-rehearsed: "true"
+  name: periodic-ci-openshift-qe-ocp-qe-perfscale-ci-main-rosa-4.12-nightly-x86-perfscale-rosa-sdn-to-ovn-120nodes-periodic
+  spec:
+    containers:
+    - args:
+      - --gcs-upload-secret=/secrets/gcs/service-account.json
+      - --image-import-pull-secret=/etc/pull-secret/.dockerconfigjson
+      - --lease-server-credentials-file=/etc/boskos/credentials
+      - --report-credentials-file=/etc/report/credentials
+      - --secret-dir=/secrets/ci-pull-credentials
+      - --secret-dir=/usr/local/perfscale-rosa-sdn-to-ovn-120nodes-periodic-cluster-profile
+      - --target=perfscale-rosa-sdn-to-ovn-120nodes-periodic
+      - --variant=rosa-4.12-nightly-x86
+      command:
+      - ci-operator
+      image: ci-operator:latest
+      imagePullPolicy: Always
+      name: ""
+      resources:
+        requests:
+          cpu: 10m
+      volumeMounts:
+      - mountPath: /etc/boskos
+        name: boskos
+        readOnly: true
+      - mountPath: /secrets/ci-pull-credentials
+        name: ci-pull-credentials
+        readOnly: true
+      - mountPath: /usr/local/perfscale-rosa-sdn-to-ovn-120nodes-periodic-cluster-profile
+        name: cluster-profile
+      - mountPath: /secrets/gcs
+        name: gcs-credentials
+        readOnly: true
+      - mountPath: /etc/pull-secret
+        name: pull-secret
+        readOnly: true
+      - mountPath: /etc/report
+        name: result-aggregator
+        readOnly: true
+    serviceAccountName: ci-operator
+    volumes:
+    - name: boskos
+      secret:
+        items:
+        - key: credentials
+          path: credentials
+        secretName: boskos-credentials
+    - name: ci-pull-credentials
+      secret:
+        secretName: ci-pull-credentials
+    - name: cluster-profile
+      secret:
+        secretName: cluster-secrets-aws-perfscale-qe
+    - name: pull-secret
+      secret:
+        secretName: registry-pull-credentials
+    - name: result-aggregator
+      secret:
+        secretName: result-aggregator
+- agent: kubernetes
+  cluster: build03
+  cron: 0 6 1-31/14 * *
+  decorate: true
+  decoration_config:
+    skip_cloning: true
+  extra_refs:
+  - base_ref: main
+    org: openshift-qe
+    repo: ocp-qe-perfscale-ci
+  labels:
+    ci-operator.openshift.io/cloud: aws
+    ci-operator.openshift.io/cloud-cluster-profile: aws-perfscale-qe
+    ci-operator.openshift.io/variant: rosa-4.12-nightly-x86
+    ci.openshift.io/generator: prowgen
+    job-release: "4.12"
+    pj-rehearse.openshift.io/can-be-rehearsed: "true"
+  name: periodic-ci-openshift-qe-ocp-qe-perfscale-ci-main-rosa-4.12-nightly-x86-perfscale-rosa-sdn-to-ovn-24nodes-periodic
+  spec:
+    containers:
+    - args:
+      - --gcs-upload-secret=/secrets/gcs/service-account.json
+      - --image-import-pull-secret=/etc/pull-secret/.dockerconfigjson
+      - --lease-server-credentials-file=/etc/boskos/credentials
+      - --report-credentials-file=/etc/report/credentials
+      - --secret-dir=/secrets/ci-pull-credentials
+      - --secret-dir=/usr/local/perfscale-rosa-sdn-to-ovn-24nodes-periodic-cluster-profile
+      - --target=perfscale-rosa-sdn-to-ovn-24nodes-periodic
+      - --variant=rosa-4.12-nightly-x86
+      command:
+      - ci-operator
+      image: ci-operator:latest
+      imagePullPolicy: Always
+      name: ""
+      resources:
+        requests:
+          cpu: 10m
+      volumeMounts:
+      - mountPath: /etc/boskos
+        name: boskos
+        readOnly: true
+      - mountPath: /secrets/ci-pull-credentials
+        name: ci-pull-credentials
+        readOnly: true
+      - mountPath: /usr/local/perfscale-rosa-sdn-to-ovn-24nodes-periodic-cluster-profile
+        name: cluster-profile
+      - mountPath: /secrets/gcs
+        name: gcs-credentials
+        readOnly: true
+      - mountPath: /etc/pull-secret
+        name: pull-secret
+        readOnly: true
+      - mountPath: /etc/report
+        name: result-aggregator
+        readOnly: true
+    serviceAccountName: ci-operator
+    volumes:
+    - name: boskos
+      secret:
+        items:
+        - key: credentials
+          path: credentials
+        secretName: boskos-credentials
+    - name: ci-pull-credentials
+      secret:
+        secretName: ci-pull-credentials
+    - name: cluster-profile
+      secret:
+        secretName: cluster-secrets-aws-perfscale-qe
+    - name: pull-secret
+      secret:
+        secretName: registry-pull-credentials
+    - name: result-aggregator
+      secret:
+        secretName: result-aggregator
+- agent: kubernetes
+  cluster: build03
   cron: 0 8 * * 3
   decorate: true
   decoration_config:
@@ -2432,18 +2582,11 @@
         secretName: result-aggregator
 - agent: kubernetes
   cluster: build03
-<<<<<<< HEAD
-  cron: 0 16 1-31/14 * *
-  decorate: true
-  decoration_config:
-    skip_cloning: true
-=======
   cron: 0 12 * * 1
   decorate: true
   decoration_config:
     skip_cloning: true
     timeout: 5h0m0s
->>>>>>> 8b779d57
   extra_refs:
   - base_ref: main
     org: openshift-qe
@@ -2451,13 +2594,6 @@
   labels:
     ci-operator.openshift.io/cloud: aws
     ci-operator.openshift.io/cloud-cluster-profile: aws-perfscale-qe
-<<<<<<< HEAD
-    ci-operator.openshift.io/variant: rosa-4.12-nightly-x86
-    ci.openshift.io/generator: prowgen
-    job-release: "4.12"
-    pj-rehearse.openshift.io/can-be-rehearsed: "true"
-  name: periodic-ci-openshift-qe-ocp-qe-perfscale-ci-main-rosa-4.12-nightly-x86-perfscale-rosa-sdn-to-ovn-120nodes-periodic
-=======
     ci-operator.openshift.io/variant: rosa-4.13-nightly-x86
     ci.openshift.io/generator: prowgen
     job-release: "4.13"
@@ -2474,44 +2610,33 @@
         ended with *{{.Status.State}}*. <{{.Status.URL}}|View logs> :white_check_mark:
         {{else}} :warning:  Job *{{.Spec.Job}}* ended with *{{.Status.State}}*. <{{.Status.URL}}|View
         logs> :warning: {{end}}'
->>>>>>> 8b779d57
-  spec:
-    containers:
-    - args:
-      - --gcs-upload-secret=/secrets/gcs/service-account.json
-      - --image-import-pull-secret=/etc/pull-secret/.dockerconfigjson
-      - --lease-server-credentials-file=/etc/boskos/credentials
-      - --report-credentials-file=/etc/report/credentials
-      - --secret-dir=/secrets/ci-pull-credentials
-<<<<<<< HEAD
-      - --secret-dir=/usr/local/perfscale-rosa-sdn-to-ovn-120nodes-periodic-cluster-profile
-      - --target=perfscale-rosa-sdn-to-ovn-120nodes-periodic
-      - --variant=rosa-4.12-nightly-x86
-=======
+  spec:
+    containers:
+    - args:
+      - --gcs-upload-secret=/secrets/gcs/service-account.json
+      - --image-import-pull-secret=/etc/pull-secret/.dockerconfigjson
+      - --lease-server-credentials-file=/etc/boskos/credentials
+      - --report-credentials-file=/etc/report/credentials
+      - --secret-dir=/secrets/ci-pull-credentials
       - --secret-dir=/usr/local/perfscale-rosa-hcp-3zones-control-plane-24nodes-periodic-cluster-profile
       - --target=perfscale-rosa-hcp-3zones-control-plane-24nodes-periodic
       - --variant=rosa-4.13-nightly-x86
->>>>>>> 8b779d57
-      command:
-      - ci-operator
-      image: ci-operator:latest
-      imagePullPolicy: Always
-      name: ""
-      resources:
-        requests:
-          cpu: 10m
-      volumeMounts:
-      - mountPath: /etc/boskos
-        name: boskos
-        readOnly: true
-      - mountPath: /secrets/ci-pull-credentials
-        name: ci-pull-credentials
-        readOnly: true
-<<<<<<< HEAD
-      - mountPath: /usr/local/perfscale-rosa-sdn-to-ovn-120nodes-periodic-cluster-profile
-=======
+      command:
+      - ci-operator
+      image: ci-operator:latest
+      imagePullPolicy: Always
+      name: ""
+      resources:
+        requests:
+          cpu: 10m
+      volumeMounts:
+      - mountPath: /etc/boskos
+        name: boskos
+        readOnly: true
+      - mountPath: /secrets/ci-pull-credentials
+        name: ci-pull-credentials
+        readOnly: true
       - mountPath: /usr/local/perfscale-rosa-hcp-3zones-control-plane-24nodes-periodic-cluster-profile
->>>>>>> 8b779d57
         name: cluster-profile
       - mountPath: /secrets/gcs
         name: gcs-credentials
@@ -2550,11 +2675,7 @@
         secretName: result-aggregator
 - agent: kubernetes
   cluster: build03
-<<<<<<< HEAD
-  cron: 0 6 1-31/14 * *
-=======
   cron: 0 7 * * 2
->>>>>>> 8b779d57
   decorate: true
   decoration_config:
     skip_cloning: true
@@ -2566,13 +2687,10 @@
   labels:
     ci-operator.openshift.io/cloud: aws
     ci-operator.openshift.io/cloud-cluster-profile: aws-perfscale-qe
-    ci-operator.openshift.io/variant: rosa-4.12-nightly-x86
-    ci.openshift.io/generator: prowgen
-    job-release: "4.12"
-    pj-rehearse.openshift.io/can-be-rehearsed: "true"
-<<<<<<< HEAD
-  name: periodic-ci-openshift-qe-ocp-qe-perfscale-ci-main-rosa-4.12-nightly-x86-perfscale-rosa-sdn-to-ovn-24nodes-periodic
-=======
+    ci-operator.openshift.io/variant: rosa-4.13-nightly-x86
+    ci.openshift.io/generator: prowgen
+    job-release: "4.13"
+    pj-rehearse.openshift.io/can-be-rehearsed: "true"
   name: periodic-ci-openshift-qe-ocp-qe-perfscale-ci-main-rosa-4.13-nightly-x86-perfscale-rosa-hcp-3zones-data-path-9nodes-periodic
   reporter_config:
     slack:
@@ -2585,44 +2703,33 @@
         ended with *{{.Status.State}}*. <{{.Status.URL}}|View logs> :white_check_mark:
         {{else}} :warning:  Job *{{.Spec.Job}}* ended with *{{.Status.State}}*. <{{.Status.URL}}|View
         logs> :warning: {{end}}'
->>>>>>> 8b779d57
-  spec:
-    containers:
-    - args:
-      - --gcs-upload-secret=/secrets/gcs/service-account.json
-      - --image-import-pull-secret=/etc/pull-secret/.dockerconfigjson
-      - --lease-server-credentials-file=/etc/boskos/credentials
-      - --report-credentials-file=/etc/report/credentials
-      - --secret-dir=/secrets/ci-pull-credentials
-<<<<<<< HEAD
-      - --secret-dir=/usr/local/perfscale-rosa-sdn-to-ovn-24nodes-periodic-cluster-profile
-      - --target=perfscale-rosa-sdn-to-ovn-24nodes-periodic
-      - --variant=rosa-4.12-nightly-x86
-=======
+  spec:
+    containers:
+    - args:
+      - --gcs-upload-secret=/secrets/gcs/service-account.json
+      - --image-import-pull-secret=/etc/pull-secret/.dockerconfigjson
+      - --lease-server-credentials-file=/etc/boskos/credentials
+      - --report-credentials-file=/etc/report/credentials
+      - --secret-dir=/secrets/ci-pull-credentials
       - --secret-dir=/usr/local/perfscale-rosa-hcp-3zones-data-path-9nodes-periodic-cluster-profile
       - --target=perfscale-rosa-hcp-3zones-data-path-9nodes-periodic
       - --variant=rosa-4.13-nightly-x86
->>>>>>> 8b779d57
-      command:
-      - ci-operator
-      image: ci-operator:latest
-      imagePullPolicy: Always
-      name: ""
-      resources:
-        requests:
-          cpu: 10m
-      volumeMounts:
-      - mountPath: /etc/boskos
-        name: boskos
-        readOnly: true
-      - mountPath: /secrets/ci-pull-credentials
-        name: ci-pull-credentials
-        readOnly: true
-<<<<<<< HEAD
-      - mountPath: /usr/local/perfscale-rosa-sdn-to-ovn-24nodes-periodic-cluster-profile
-=======
+      command:
+      - ci-operator
+      image: ci-operator:latest
+      imagePullPolicy: Always
+      name: ""
+      resources:
+        requests:
+          cpu: 10m
+      volumeMounts:
+      - mountPath: /etc/boskos
+        name: boskos
+        readOnly: true
+      - mountPath: /secrets/ci-pull-credentials
+        name: ci-pull-credentials
+        readOnly: true
       - mountPath: /usr/local/perfscale-rosa-hcp-3zones-data-path-9nodes-periodic-cluster-profile
->>>>>>> 8b779d57
         name: cluster-profile
       - mountPath: /secrets/gcs
         name: gcs-credentials
@@ -2661,19 +2768,11 @@
         secretName: result-aggregator
 - agent: kubernetes
   cluster: build03
-<<<<<<< HEAD
-  cron: 0 8 * * 3
-  decorate: true
-  decoration_config:
-    skip_cloning: true
-    timeout: 8h0m0s
-=======
   cron: 0 12 * * 5
   decorate: true
   decoration_config:
     skip_cloning: true
     timeout: 5h0m0s
->>>>>>> 8b779d57
   extra_refs:
   - base_ref: main
     org: openshift-qe
@@ -2681,14 +2780,11 @@
   labels:
     ci-operator.openshift.io/cloud: aws
     ci-operator.openshift.io/cloud-cluster-profile: aws-perfscale-qe
-    ci-operator.openshift.io/variant: rosa-4.13-candidate-x86-loaded-upgrade-from-4.12
-    ci.openshift.io/generator: prowgen
-    pj-rehearse.openshift.io/can-be-rehearsed: "true"
-<<<<<<< HEAD
-  name: periodic-ci-openshift-qe-ocp-qe-perfscale-ci-main-rosa-4.13-candidate-x86-loaded-upgrade-from-4.12-perfscale-rosa-multiaz-24nodes-stage-loaded-upgrade413
-=======
+    ci-operator.openshift.io/variant: rosa-4.13-nightly-x86
+    ci.openshift.io/generator: prowgen
+    job-release: "4.13"
+    pj-rehearse.openshift.io/can-be-rehearsed: "true"
   name: periodic-ci-openshift-qe-ocp-qe-perfscale-ci-main-rosa-4.13-nightly-x86-perfscale-rosa-hcp-3zones-node-density-heavy-24nodes-periodic
->>>>>>> 8b779d57
   reporter_config:
     slack:
       channel: '#ocp-qe-scale-ci-results'
@@ -2708,35 +2804,25 @@
       - --lease-server-credentials-file=/etc/boskos/credentials
       - --report-credentials-file=/etc/report/credentials
       - --secret-dir=/secrets/ci-pull-credentials
-<<<<<<< HEAD
-      - --secret-dir=/usr/local/perfscale-rosa-multiaz-24nodes-stage-loaded-upgrade413-cluster-profile
-      - --target=perfscale-rosa-multiaz-24nodes-stage-loaded-upgrade413
-      - --variant=rosa-4.13-candidate-x86-loaded-upgrade-from-4.12
-=======
       - --secret-dir=/usr/local/perfscale-rosa-hcp-3zones-node-density-heavy-24nodes-periodic-cluster-profile
       - --target=perfscale-rosa-hcp-3zones-node-density-heavy-24nodes-periodic
       - --variant=rosa-4.13-nightly-x86
->>>>>>> 8b779d57
-      command:
-      - ci-operator
-      image: ci-operator:latest
-      imagePullPolicy: Always
-      name: ""
-      resources:
-        requests:
-          cpu: 10m
-      volumeMounts:
-      - mountPath: /etc/boskos
-        name: boskos
-        readOnly: true
-      - mountPath: /secrets/ci-pull-credentials
-        name: ci-pull-credentials
-        readOnly: true
-<<<<<<< HEAD
-      - mountPath: /usr/local/perfscale-rosa-multiaz-24nodes-stage-loaded-upgrade413-cluster-profile
-=======
+      command:
+      - ci-operator
+      image: ci-operator:latest
+      imagePullPolicy: Always
+      name: ""
+      resources:
+        requests:
+          cpu: 10m
+      volumeMounts:
+      - mountPath: /etc/boskos
+        name: boskos
+        readOnly: true
+      - mountPath: /secrets/ci-pull-credentials
+        name: ci-pull-credentials
+        readOnly: true
       - mountPath: /usr/local/perfscale-rosa-hcp-3zones-node-density-heavy-24nodes-periodic-cluster-profile
->>>>>>> 8b779d57
         name: cluster-profile
       - mountPath: /secrets/gcs
         name: gcs-credentials
@@ -2767,551 +2853,6 @@
     - name: manifest-tool-local-pusher
       secret:
         secretName: manifest-tool-local-pusher
-    - name: pull-secret
-      secret:
-        secretName: registry-pull-credentials
-    - name: result-aggregator
-      secret:
-        secretName: result-aggregator
-- agent: kubernetes
-  cluster: build03
-<<<<<<< HEAD
-  cron: 0 12 * * 1
-=======
-  cron: 0 12 * * 6
->>>>>>> 8b779d57
-  decorate: true
-  decoration_config:
-    skip_cloning: true
-    timeout: 6h0m0s
-  extra_refs:
-  - base_ref: main
-    org: openshift-qe
-    repo: ocp-qe-perfscale-ci
-  labels:
-    ci-operator.openshift.io/cloud: aws
-    ci-operator.openshift.io/cloud-cluster-profile: aws-perfscale
-    ci-operator.openshift.io/variant: rosa-4.13-nightly-x86
-    ci.openshift.io/generator: prowgen
-    job-release: "4.13"
-    pj-rehearse.openshift.io/can-be-rehearsed: "true"
-<<<<<<< HEAD
-  name: periodic-ci-openshift-qe-ocp-qe-perfscale-ci-main-rosa-4.13-nightly-x86-perfscale-rosa-hcp-3zones-cluster-density-v2-24nodes-periodic
-=======
-  name: periodic-ci-openshift-qe-ocp-qe-perfscale-ci-main-rosa-4.13-nightly-x86-perfscale-rosa-multiaz-control-plane-120nodes-periodic
->>>>>>> 8b779d57
-  reporter_config:
-    slack:
-      channel: '#ocp-qe-scale-ci-results'
-      job_states_to_report:
-      - success
-      - failure
-      - error
-      report_template: '{{if eq .Status.State "success"}} :white_check_mark: Job *{{.Spec.Job}}*
-        ended with *{{.Status.State}}*. <{{.Status.URL}}|View logs> :white_check_mark:
-        {{else}} :warning:  Job *{{.Spec.Job}}* ended with *{{.Status.State}}*. <{{.Status.URL}}|View
-        logs> :warning: {{end}}'
-  spec:
-    containers:
-    - args:
-      - --gcs-upload-secret=/secrets/gcs/service-account.json
-      - --image-import-pull-secret=/etc/pull-secret/.dockerconfigjson
-      - --lease-server-credentials-file=/etc/boskos/credentials
-      - --report-credentials-file=/etc/report/credentials
-      - --secret-dir=/secrets/ci-pull-credentials
-<<<<<<< HEAD
-      - --secret-dir=/usr/local/perfscale-rosa-hcp-3zones-cluster-density-v2-24nodes-periodic-cluster-profile
-      - --target=perfscale-rosa-hcp-3zones-cluster-density-v2-24nodes-periodic
-=======
-      - --secret-dir=/usr/local/perfscale-rosa-multiaz-control-plane-120nodes-periodic-cluster-profile
-      - --target=perfscale-rosa-multiaz-control-plane-120nodes-periodic
->>>>>>> 8b779d57
-      - --variant=rosa-4.13-nightly-x86
-      command:
-      - ci-operator
-      image: ci-operator:latest
-      imagePullPolicy: Always
-      name: ""
-      resources:
-        requests:
-          cpu: 10m
-      volumeMounts:
-      - mountPath: /etc/boskos
-        name: boskos
-        readOnly: true
-      - mountPath: /secrets/ci-pull-credentials
-        name: ci-pull-credentials
-        readOnly: true
-<<<<<<< HEAD
-      - mountPath: /usr/local/perfscale-rosa-hcp-3zones-cluster-density-v2-24nodes-periodic-cluster-profile
-=======
-      - mountPath: /usr/local/perfscale-rosa-multiaz-control-plane-120nodes-periodic-cluster-profile
->>>>>>> 8b779d57
-        name: cluster-profile
-      - mountPath: /secrets/gcs
-        name: gcs-credentials
-        readOnly: true
-      - mountPath: /secrets/manifest-tool
-        name: manifest-tool-local-pusher
-        readOnly: true
-      - mountPath: /etc/pull-secret
-        name: pull-secret
-        readOnly: true
-      - mountPath: /etc/report
-        name: result-aggregator
-        readOnly: true
-    serviceAccountName: ci-operator
-    volumes:
-    - name: boskos
-      secret:
-        items:
-        - key: credentials
-          path: credentials
-        secretName: boskos-credentials
-    - name: ci-pull-credentials
-      secret:
-        secretName: ci-pull-credentials
-    - name: cluster-profile
-      secret:
-        secretName: cluster-secrets-aws-perfscale
-    - name: manifest-tool-local-pusher
-      secret:
-        secretName: manifest-tool-local-pusher
-    - name: pull-secret
-      secret:
-        secretName: registry-pull-credentials
-    - name: result-aggregator
-      secret:
-        secretName: result-aggregator
-- agent: kubernetes
-  cluster: build03
-<<<<<<< HEAD
-  cron: 0 7 * * 2
-=======
-  cron: 0 12 * * 0
->>>>>>> 8b779d57
-  decorate: true
-  decoration_config:
-    skip_cloning: true
-    timeout: 5h0m0s
-  extra_refs:
-  - base_ref: main
-    org: openshift-qe
-    repo: ocp-qe-perfscale-ci
-  labels:
-    ci-operator.openshift.io/cloud: aws
-    ci-operator.openshift.io/cloud-cluster-profile: aws-perfscale-qe
-    ci-operator.openshift.io/variant: rosa-4.13-nightly-x86
-    ci.openshift.io/generator: prowgen
-    job-release: "4.13"
-    pj-rehearse.openshift.io/can-be-rehearsed: "true"
-<<<<<<< HEAD
-  name: periodic-ci-openshift-qe-ocp-qe-perfscale-ci-main-rosa-4.13-nightly-x86-perfscale-rosa-hcp-3zones-data-path-9nodes-periodic
-=======
-  name: periodic-ci-openshift-qe-ocp-qe-perfscale-ci-main-rosa-4.13-nightly-x86-perfscale-rosa-multiaz-control-plane-24nodes-periodic
->>>>>>> 8b779d57
-  reporter_config:
-    slack:
-      channel: '#ocp-qe-scale-ci-results'
-      job_states_to_report:
-      - success
-      - failure
-      - error
-      report_template: '{{if eq .Status.State "success"}} :white_check_mark: Job *{{.Spec.Job}}*
-        ended with *{{.Status.State}}*. <{{.Status.URL}}|View logs> :white_check_mark:
-        {{else}} :warning:  Job *{{.Spec.Job}}* ended with *{{.Status.State}}*. <{{.Status.URL}}|View
-        logs> :warning: {{end}}'
-  spec:
-    containers:
-    - args:
-      - --gcs-upload-secret=/secrets/gcs/service-account.json
-      - --image-import-pull-secret=/etc/pull-secret/.dockerconfigjson
-      - --lease-server-credentials-file=/etc/boskos/credentials
-      - --report-credentials-file=/etc/report/credentials
-      - --secret-dir=/secrets/ci-pull-credentials
-<<<<<<< HEAD
-      - --secret-dir=/usr/local/perfscale-rosa-hcp-3zones-data-path-9nodes-periodic-cluster-profile
-      - --target=perfscale-rosa-hcp-3zones-data-path-9nodes-periodic
-=======
-      - --secret-dir=/usr/local/perfscale-rosa-multiaz-control-plane-24nodes-periodic-cluster-profile
-      - --target=perfscale-rosa-multiaz-control-plane-24nodes-periodic
->>>>>>> 8b779d57
-      - --variant=rosa-4.13-nightly-x86
-      command:
-      - ci-operator
-      image: ci-operator:latest
-      imagePullPolicy: Always
-      name: ""
-      resources:
-        requests:
-          cpu: 10m
-      volumeMounts:
-      - mountPath: /etc/boskos
-        name: boskos
-        readOnly: true
-      - mountPath: /secrets/ci-pull-credentials
-        name: ci-pull-credentials
-        readOnly: true
-<<<<<<< HEAD
-      - mountPath: /usr/local/perfscale-rosa-hcp-3zones-data-path-9nodes-periodic-cluster-profile
-=======
-      - mountPath: /usr/local/perfscale-rosa-multiaz-control-plane-24nodes-periodic-cluster-profile
->>>>>>> 8b779d57
-        name: cluster-profile
-      - mountPath: /secrets/gcs
-        name: gcs-credentials
-        readOnly: true
-      - mountPath: /secrets/manifest-tool
-        name: manifest-tool-local-pusher
-        readOnly: true
-      - mountPath: /etc/pull-secret
-        name: pull-secret
-        readOnly: true
-      - mountPath: /etc/report
-        name: result-aggregator
-        readOnly: true
-    serviceAccountName: ci-operator
-    volumes:
-    - name: boskos
-      secret:
-        items:
-        - key: credentials
-          path: credentials
-        secretName: boskos-credentials
-    - name: ci-pull-credentials
-      secret:
-        secretName: ci-pull-credentials
-    - name: cluster-profile
-      secret:
-        secretName: cluster-secrets-aws-perfscale-qe
-    - name: manifest-tool-local-pusher
-      secret:
-        secretName: manifest-tool-local-pusher
-    - name: pull-secret
-      secret:
-        secretName: registry-pull-credentials
-    - name: result-aggregator
-      secret:
-        secretName: result-aggregator
-- agent: kubernetes
-  cluster: build03
-<<<<<<< HEAD
-  cron: 0 12 * * 3
-=======
-  cron: 0 15 * * 4
->>>>>>> 8b779d57
-  decorate: true
-  decoration_config:
-    skip_cloning: true
-    timeout: 5h0m0s
-  extra_refs:
-  - base_ref: main
-    org: openshift-qe
-    repo: ocp-qe-perfscale-ci
-  labels:
-    ci-operator.openshift.io/cloud: aws
-    ci-operator.openshift.io/cloud-cluster-profile: aws-perfscale-qe
-    ci-operator.openshift.io/variant: rosa-4.13-nightly-x86
-    ci.openshift.io/generator: prowgen
-    job-release: "4.13"
-    pj-rehearse.openshift.io/can-be-rehearsed: "true"
-<<<<<<< HEAD
-  name: periodic-ci-openshift-qe-ocp-qe-perfscale-ci-main-rosa-4.13-nightly-x86-perfscale-rosa-hcp-3zones-node-density-24nodes-periodic
-  reporter_config:
-    slack:
-      channel: '#ocp-qe-scale-ci-results'
-      job_states_to_report:
-      - success
-      - failure
-      - error
-      report_template: '{{if eq .Status.State "success"}} :white_check_mark: Job *{{.Spec.Job}}*
-        ended with *{{.Status.State}}*. <{{.Status.URL}}|View logs> :white_check_mark:
-        {{else}} :warning:  Job *{{.Spec.Job}}* ended with *{{.Status.State}}*. <{{.Status.URL}}|View
-        logs> :warning: {{end}}'
-=======
-  name: periodic-ci-openshift-qe-ocp-qe-perfscale-ci-main-rosa-4.13-nightly-x86-perfscale-rosa-multiaz-node-density-cni-24nodes-periodic
->>>>>>> 8b779d57
-  spec:
-    containers:
-    - args:
-      - --gcs-upload-secret=/secrets/gcs/service-account.json
-      - --image-import-pull-secret=/etc/pull-secret/.dockerconfigjson
-      - --lease-server-credentials-file=/etc/boskos/credentials
-      - --report-credentials-file=/etc/report/credentials
-      - --secret-dir=/secrets/ci-pull-credentials
-<<<<<<< HEAD
-      - --secret-dir=/usr/local/perfscale-rosa-hcp-3zones-node-density-24nodes-periodic-cluster-profile
-      - --target=perfscale-rosa-hcp-3zones-node-density-24nodes-periodic
-=======
-      - --secret-dir=/usr/local/perfscale-rosa-multiaz-node-density-cni-24nodes-periodic-cluster-profile
-      - --target=perfscale-rosa-multiaz-node-density-cni-24nodes-periodic
->>>>>>> 8b779d57
-      - --variant=rosa-4.13-nightly-x86
-      command:
-      - ci-operator
-      image: ci-operator:latest
-      imagePullPolicy: Always
-      name: ""
-      resources:
-        requests:
-          cpu: 10m
-      volumeMounts:
-      - mountPath: /etc/boskos
-        name: boskos
-        readOnly: true
-      - mountPath: /secrets/ci-pull-credentials
-        name: ci-pull-credentials
-        readOnly: true
-<<<<<<< HEAD
-      - mountPath: /usr/local/perfscale-rosa-hcp-3zones-node-density-24nodes-periodic-cluster-profile
-=======
-      - mountPath: /usr/local/perfscale-rosa-multiaz-node-density-cni-24nodes-periodic-cluster-profile
->>>>>>> 8b779d57
-        name: cluster-profile
-      - mountPath: /secrets/gcs
-        name: gcs-credentials
-        readOnly: true
-      - mountPath: /secrets/manifest-tool
-        name: manifest-tool-local-pusher
-        readOnly: true
-      - mountPath: /etc/pull-secret
-        name: pull-secret
-        readOnly: true
-      - mountPath: /etc/report
-        name: result-aggregator
-        readOnly: true
-    serviceAccountName: ci-operator
-    volumes:
-    - name: boskos
-      secret:
-        items:
-        - key: credentials
-          path: credentials
-        secretName: boskos-credentials
-    - name: ci-pull-credentials
-      secret:
-        secretName: ci-pull-credentials
-    - name: cluster-profile
-      secret:
-        secretName: cluster-secrets-aws-perfscale-qe
-    - name: manifest-tool-local-pusher
-      secret:
-        secretName: manifest-tool-local-pusher
-    - name: pull-secret
-      secret:
-        secretName: registry-pull-credentials
-    - name: result-aggregator
-      secret:
-        secretName: result-aggregator
-- agent: kubernetes
-  cluster: build03
-<<<<<<< HEAD
-  cron: 0 12 * * 5
-  decorate: true
-  decoration_config:
-    skip_cloning: true
-=======
-  cron: 0 12 * * 4
-  decorate: true
-  decoration_config:
-    skip_cloning: true
-    timeout: 5h0m0s
->>>>>>> 8b779d57
-  extra_refs:
-  - base_ref: main
-    org: openshift-qe
-    repo: ocp-qe-perfscale-ci
-  labels:
-    ci-operator.openshift.io/cloud: aws
-    ci-operator.openshift.io/cloud-cluster-profile: aws-perfscale-qe
-    ci-operator.openshift.io/variant: rosa-4.13-nightly-x86
-    ci.openshift.io/generator: prowgen
-    job-release: "4.13"
-    pj-rehearse.openshift.io/can-be-rehearsed: "true"
-<<<<<<< HEAD
-  name: periodic-ci-openshift-qe-ocp-qe-perfscale-ci-main-rosa-4.13-nightly-x86-perfscale-rosa-hcp-3zones-node-density-heavy-24nodes-periodic
-=======
-  name: periodic-ci-openshift-qe-ocp-qe-perfscale-ci-main-rosa-4.13-nightly-x86-perfscale-rosa-multiaz-node-density-heavy-24nodes-periodic
->>>>>>> 8b779d57
-  reporter_config:
-    slack:
-      channel: '#ocp-qe-scale-ci-results'
-      job_states_to_report:
-      - success
-      - failure
-      - error
-      report_template: '{{if eq .Status.State "success"}} :white_check_mark: Job *{{.Spec.Job}}*
-        ended with *{{.Status.State}}*. <{{.Status.URL}}|View logs> :white_check_mark:
-        {{else}} :warning:  Job *{{.Spec.Job}}* ended with *{{.Status.State}}*. <{{.Status.URL}}|View
-        logs> :warning: {{end}}'
-  spec:
-    containers:
-    - args:
-      - --gcs-upload-secret=/secrets/gcs/service-account.json
-      - --image-import-pull-secret=/etc/pull-secret/.dockerconfigjson
-      - --lease-server-credentials-file=/etc/boskos/credentials
-      - --report-credentials-file=/etc/report/credentials
-      - --secret-dir=/secrets/ci-pull-credentials
-<<<<<<< HEAD
-      - --secret-dir=/usr/local/perfscale-rosa-hcp-3zones-node-density-heavy-24nodes-periodic-cluster-profile
-      - --target=perfscale-rosa-hcp-3zones-node-density-heavy-24nodes-periodic
-=======
-      - --secret-dir=/usr/local/perfscale-rosa-multiaz-node-density-heavy-24nodes-periodic-cluster-profile
-      - --target=perfscale-rosa-multiaz-node-density-heavy-24nodes-periodic
->>>>>>> 8b779d57
-      - --variant=rosa-4.13-nightly-x86
-      command:
-      - ci-operator
-      image: ci-operator:latest
-      imagePullPolicy: Always
-      name: ""
-      resources:
-        requests:
-          cpu: 10m
-      volumeMounts:
-      - mountPath: /etc/boskos
-        name: boskos
-        readOnly: true
-      - mountPath: /secrets/ci-pull-credentials
-        name: ci-pull-credentials
-        readOnly: true
-<<<<<<< HEAD
-      - mountPath: /usr/local/perfscale-rosa-hcp-3zones-node-density-heavy-24nodes-periodic-cluster-profile
-=======
-      - mountPath: /usr/local/perfscale-rosa-multiaz-node-density-heavy-24nodes-periodic-cluster-profile
->>>>>>> 8b779d57
-        name: cluster-profile
-      - mountPath: /secrets/gcs
-        name: gcs-credentials
-        readOnly: true
-      - mountPath: /secrets/manifest-tool
-        name: manifest-tool-local-pusher
-        readOnly: true
-      - mountPath: /etc/pull-secret
-        name: pull-secret
-        readOnly: true
-      - mountPath: /etc/report
-        name: result-aggregator
-        readOnly: true
-    serviceAccountName: ci-operator
-    volumes:
-    - name: boskos
-      secret:
-        items:
-        - key: credentials
-          path: credentials
-        secretName: boskos-credentials
-    - name: ci-pull-credentials
-      secret:
-        secretName: ci-pull-credentials
-    - name: cluster-profile
-      secret:
-        secretName: cluster-secrets-aws-perfscale-qe
-<<<<<<< HEAD
-=======
-    - name: manifest-tool-local-pusher
-      secret:
-        secretName: manifest-tool-local-pusher
->>>>>>> 8b779d57
-    - name: pull-secret
-      secret:
-        secretName: registry-pull-credentials
-    - name: result-aggregator
-      secret:
-        secretName: result-aggregator
-- agent: kubernetes
-  cluster: build03
-<<<<<<< HEAD
-  cron: 0 12 * * 0
-=======
-  cron: 0 12 */21 * *
->>>>>>> 8b779d57
-  decorate: true
-  decoration_config:
-    skip_cloning: true
-  extra_refs:
-  - base_ref: main
-    org: openshift-qe
-    repo: ocp-qe-perfscale-ci
-  labels:
-    ci-operator.openshift.io/cloud: aws
-    ci-operator.openshift.io/cloud-cluster-profile: aws-perfscale-qe
-<<<<<<< HEAD
-    ci-operator.openshift.io/variant: rosa-4.13-nightly-x86
-=======
-    ci-operator.openshift.io/variant: rosa-4.14-ec-x86
->>>>>>> 8b779d57
-    ci.openshift.io/generator: prowgen
-    job-release: "4.14"
-    pj-rehearse.openshift.io/can-be-rehearsed: "true"
-<<<<<<< HEAD
-  name: periodic-ci-openshift-qe-ocp-qe-perfscale-ci-main-rosa-4.13-nightly-x86-perfscale-rosa-multiaz-cluster-density-v2-24nodes-periodic
-=======
-  name: periodic-ci-openshift-qe-ocp-qe-perfscale-ci-main-rosa-4.14-ec-x86-perfscale-rosa-multiaz-ec-control-plane-24nodes-periodic
->>>>>>> 8b779d57
-  reporter_config:
-    slack:
-      channel: '#ocp-qe-scale-ci-results'
-      job_states_to_report:
-      - success
-      - failure
-      - error
-      report_template: '{{if eq .Status.State "success"}} :white_check_mark: Job *{{.Spec.Job}}*
-        ended with *{{.Status.State}}*. <{{.Status.URL}}|View logs> :white_check_mark:
-        {{else}} :warning:  Job *{{.Spec.Job}}* ended with *{{.Status.State}}*. <{{.Status.URL}}|View
-        logs> :warning: {{end}}'
-  spec:
-    containers:
-    - args:
-      - --gcs-upload-secret=/secrets/gcs/service-account.json
-      - --image-import-pull-secret=/etc/pull-secret/.dockerconfigjson
-      - --lease-server-credentials-file=/etc/boskos/credentials
-      - --report-credentials-file=/etc/report/credentials
-      - --secret-dir=/secrets/ci-pull-credentials
-<<<<<<< HEAD
-      - --secret-dir=/usr/local/perfscale-rosa-multiaz-cluster-density-v2-24nodes-periodic-cluster-profile
-      - --target=perfscale-rosa-multiaz-cluster-density-v2-24nodes-periodic
-      - --variant=rosa-4.13-nightly-x86
-      command:
-      - ci-operator
-      image: ci-operator:latest
-      imagePullPolicy: Always
-      name: ""
-      resources:
-        requests:
-          cpu: 10m
-      volumeMounts:
-      - mountPath: /etc/boskos
-        name: boskos
-        readOnly: true
-      - mountPath: /secrets/ci-pull-credentials
-        name: ci-pull-credentials
-        readOnly: true
-      - mountPath: /usr/local/perfscale-rosa-multiaz-cluster-density-v2-24nodes-periodic-cluster-profile
-        name: cluster-profile
-      - mountPath: /secrets/gcs
-        name: gcs-credentials
-        readOnly: true
-      - mountPath: /etc/pull-secret
-        name: pull-secret
-        readOnly: true
-      - mountPath: /etc/report
-        name: result-aggregator
-        readOnly: true
-    serviceAccountName: ci-operator
-    volumes:
-    - name: boskos
-      secret:
-        items:
-        - key: credentials
-          path: credentials
-        secretName: boskos-credentials
-    - name: ci-pull-credentials
-      secret:
-        secretName: ci-pull-credentials
-    - name: cluster-profile
-      secret:
-        secretName: cluster-secrets-aws-perfscale-qe
     - name: pull-secret
       secret:
         secretName: registry-pull-credentials
@@ -3379,6 +2920,9 @@
       - mountPath: /secrets/gcs
         name: gcs-credentials
         readOnly: true
+      - mountPath: /secrets/manifest-tool
+        name: manifest-tool-local-pusher
+        readOnly: true
       - mountPath: /etc/pull-secret
         name: pull-secret
         readOnly: true
@@ -3399,6 +2943,9 @@
     - name: cluster-profile
       secret:
         secretName: cluster-secrets-aws-perfscale
+    - name: manifest-tool-local-pusher
+      secret:
+        secretName: manifest-tool-local-pusher
     - name: pull-secret
       secret:
         secretName: registry-pull-credentials
@@ -3407,7 +2954,7 @@
         secretName: result-aggregator
 - agent: kubernetes
   cluster: build03
-  cron: 0 7 * * 1
+  cron: 0 12 * * 0
   decorate: true
   decoration_config:
     skip_cloning: true
@@ -3418,12 +2965,12 @@
     repo: ocp-qe-perfscale-ci
   labels:
     ci-operator.openshift.io/cloud: aws
-    ci-operator.openshift.io/cloud-cluster-profile: aws-qe
+    ci-operator.openshift.io/cloud-cluster-profile: aws-perfscale-qe
     ci-operator.openshift.io/variant: rosa-4.13-nightly-x86
     ci.openshift.io/generator: prowgen
     job-release: "4.13"
     pj-rehearse.openshift.io/can-be-rehearsed: "true"
-  name: periodic-ci-openshift-qe-ocp-qe-perfscale-ci-main-rosa-4.13-nightly-x86-perfscale-rosa-multiaz-data-path-9nodes-periodic
+  name: periodic-ci-openshift-qe-ocp-qe-perfscale-ci-main-rosa-4.13-nightly-x86-perfscale-rosa-multiaz-control-plane-24nodes-periodic
   reporter_config:
     slack:
       channel: '#ocp-qe-scale-ci-results'
@@ -3443,14 +2990,427 @@
       - --lease-server-credentials-file=/etc/boskos/credentials
       - --report-credentials-file=/etc/report/credentials
       - --secret-dir=/secrets/ci-pull-credentials
-      - --secret-dir=/usr/local/perfscale-rosa-multiaz-data-path-9nodes-periodic-cluster-profile
-      - --target=perfscale-rosa-multiaz-data-path-9nodes-periodic
+      - --secret-dir=/usr/local/perfscale-rosa-multiaz-control-plane-24nodes-periodic-cluster-profile
+      - --target=perfscale-rosa-multiaz-control-plane-24nodes-periodic
       - --variant=rosa-4.13-nightly-x86
-=======
+      command:
+      - ci-operator
+      image: ci-operator:latest
+      imagePullPolicy: Always
+      name: ""
+      resources:
+        requests:
+          cpu: 10m
+      volumeMounts:
+      - mountPath: /etc/boskos
+        name: boskos
+        readOnly: true
+      - mountPath: /secrets/ci-pull-credentials
+        name: ci-pull-credentials
+        readOnly: true
+      - mountPath: /usr/local/perfscale-rosa-multiaz-control-plane-24nodes-periodic-cluster-profile
+        name: cluster-profile
+      - mountPath: /secrets/gcs
+        name: gcs-credentials
+        readOnly: true
+      - mountPath: /secrets/manifest-tool
+        name: manifest-tool-local-pusher
+        readOnly: true
+      - mountPath: /etc/pull-secret
+        name: pull-secret
+        readOnly: true
+      - mountPath: /etc/report
+        name: result-aggregator
+        readOnly: true
+    serviceAccountName: ci-operator
+    volumes:
+    - name: boskos
+      secret:
+        items:
+        - key: credentials
+          path: credentials
+        secretName: boskos-credentials
+    - name: ci-pull-credentials
+      secret:
+        secretName: ci-pull-credentials
+    - name: cluster-profile
+      secret:
+        secretName: cluster-secrets-aws-perfscale-qe
+    - name: manifest-tool-local-pusher
+      secret:
+        secretName: manifest-tool-local-pusher
+    - name: pull-secret
+      secret:
+        secretName: registry-pull-credentials
+    - name: result-aggregator
+      secret:
+        secretName: result-aggregator
+- agent: kubernetes
+  cluster: build03
+  cron: 0 15 * * 4
+  decorate: true
+  decoration_config:
+    skip_cloning: true
+    timeout: 5h0m0s
+  extra_refs:
+  - base_ref: main
+    org: openshift-qe
+    repo: ocp-qe-perfscale-ci
+  labels:
+    ci-operator.openshift.io/cloud: aws
+    ci-operator.openshift.io/cloud-cluster-profile: aws-perfscale-qe
+    ci-operator.openshift.io/variant: rosa-4.13-nightly-x86
+    ci.openshift.io/generator: prowgen
+    job-release: "4.13"
+    pj-rehearse.openshift.io/can-be-rehearsed: "true"
+  name: periodic-ci-openshift-qe-ocp-qe-perfscale-ci-main-rosa-4.13-nightly-x86-perfscale-rosa-multiaz-node-density-cni-24nodes-periodic
+  spec:
+    containers:
+    - args:
+      - --gcs-upload-secret=/secrets/gcs/service-account.json
+      - --image-import-pull-secret=/etc/pull-secret/.dockerconfigjson
+      - --lease-server-credentials-file=/etc/boskos/credentials
+      - --report-credentials-file=/etc/report/credentials
+      - --secret-dir=/secrets/ci-pull-credentials
+      - --secret-dir=/usr/local/perfscale-rosa-multiaz-node-density-cni-24nodes-periodic-cluster-profile
+      - --target=perfscale-rosa-multiaz-node-density-cni-24nodes-periodic
+      - --variant=rosa-4.13-nightly-x86
+      command:
+      - ci-operator
+      image: ci-operator:latest
+      imagePullPolicy: Always
+      name: ""
+      resources:
+        requests:
+          cpu: 10m
+      volumeMounts:
+      - mountPath: /etc/boskos
+        name: boskos
+        readOnly: true
+      - mountPath: /secrets/ci-pull-credentials
+        name: ci-pull-credentials
+        readOnly: true
+      - mountPath: /usr/local/perfscale-rosa-multiaz-node-density-cni-24nodes-periodic-cluster-profile
+        name: cluster-profile
+      - mountPath: /secrets/gcs
+        name: gcs-credentials
+        readOnly: true
+      - mountPath: /secrets/manifest-tool
+        name: manifest-tool-local-pusher
+        readOnly: true
+      - mountPath: /etc/pull-secret
+        name: pull-secret
+        readOnly: true
+      - mountPath: /etc/report
+        name: result-aggregator
+        readOnly: true
+    serviceAccountName: ci-operator
+    volumes:
+    - name: boskos
+      secret:
+        items:
+        - key: credentials
+          path: credentials
+        secretName: boskos-credentials
+    - name: ci-pull-credentials
+      secret:
+        secretName: ci-pull-credentials
+    - name: cluster-profile
+      secret:
+        secretName: cluster-secrets-aws-perfscale-qe
+    - name: manifest-tool-local-pusher
+      secret:
+        secretName: manifest-tool-local-pusher
+    - name: pull-secret
+      secret:
+        secretName: registry-pull-credentials
+    - name: result-aggregator
+      secret:
+        secretName: result-aggregator
+- agent: kubernetes
+  cluster: build03
+  cron: 0 12 * * 4
+  decorate: true
+  decoration_config:
+    skip_cloning: true
+    timeout: 5h0m0s
+  extra_refs:
+  - base_ref: main
+    org: openshift-qe
+    repo: ocp-qe-perfscale-ci
+  labels:
+    ci-operator.openshift.io/cloud: aws
+    ci-operator.openshift.io/cloud-cluster-profile: aws-perfscale-qe
+    ci-operator.openshift.io/variant: rosa-4.13-nightly-x86
+    ci.openshift.io/generator: prowgen
+    job-release: "4.13"
+    pj-rehearse.openshift.io/can-be-rehearsed: "true"
+  name: periodic-ci-openshift-qe-ocp-qe-perfscale-ci-main-rosa-4.13-nightly-x86-perfscale-rosa-multiaz-node-density-heavy-24nodes-periodic
+  reporter_config:
+    slack:
+      channel: '#ocp-qe-scale-ci-results'
+      job_states_to_report:
+      - success
+      - failure
+      - error
+      report_template: '{{if eq .Status.State "success"}} :white_check_mark: Job *{{.Spec.Job}}*
+        ended with *{{.Status.State}}*. <{{.Status.URL}}|View logs> :white_check_mark:
+        {{else}} :warning:  Job *{{.Spec.Job}}* ended with *{{.Status.State}}*. <{{.Status.URL}}|View
+        logs> :warning: {{end}}'
+  spec:
+    containers:
+    - args:
+      - --gcs-upload-secret=/secrets/gcs/service-account.json
+      - --image-import-pull-secret=/etc/pull-secret/.dockerconfigjson
+      - --lease-server-credentials-file=/etc/boskos/credentials
+      - --report-credentials-file=/etc/report/credentials
+      - --secret-dir=/secrets/ci-pull-credentials
+      - --secret-dir=/usr/local/perfscale-rosa-multiaz-node-density-heavy-24nodes-periodic-cluster-profile
+      - --target=perfscale-rosa-multiaz-node-density-heavy-24nodes-periodic
+      - --variant=rosa-4.13-nightly-x86
+      command:
+      - ci-operator
+      image: ci-operator:latest
+      imagePullPolicy: Always
+      name: ""
+      resources:
+        requests:
+          cpu: 10m
+      volumeMounts:
+      - mountPath: /etc/boskos
+        name: boskos
+        readOnly: true
+      - mountPath: /secrets/ci-pull-credentials
+        name: ci-pull-credentials
+        readOnly: true
+      - mountPath: /usr/local/perfscale-rosa-multiaz-node-density-heavy-24nodes-periodic-cluster-profile
+        name: cluster-profile
+      - mountPath: /secrets/gcs
+        name: gcs-credentials
+        readOnly: true
+      - mountPath: /secrets/manifest-tool
+        name: manifest-tool-local-pusher
+        readOnly: true
+      - mountPath: /etc/pull-secret
+        name: pull-secret
+        readOnly: true
+      - mountPath: /etc/report
+        name: result-aggregator
+        readOnly: true
+    serviceAccountName: ci-operator
+    volumes:
+    - name: boskos
+      secret:
+        items:
+        - key: credentials
+          path: credentials
+        secretName: boskos-credentials
+    - name: ci-pull-credentials
+      secret:
+        secretName: ci-pull-credentials
+    - name: cluster-profile
+      secret:
+        secretName: cluster-secrets-aws-perfscale-qe
+    - name: manifest-tool-local-pusher
+      secret:
+        secretName: manifest-tool-local-pusher
+    - name: pull-secret
+      secret:
+        secretName: registry-pull-credentials
+    - name: result-aggregator
+      secret:
+        secretName: result-aggregator
+- agent: kubernetes
+  cluster: build03
+  cron: 0 18 1-31/14 * *
+  decorate: true
+  decoration_config:
+    skip_cloning: true
+  extra_refs:
+  - base_ref: main
+    org: openshift-qe
+    repo: ocp-qe-perfscale-ci
+  labels:
+    ci-operator.openshift.io/cloud: aws
+    ci-operator.openshift.io/cloud-cluster-profile: aws-perfscale-qe
+    ci-operator.openshift.io/variant: rosa-4.13-nightly-x86
+    ci.openshift.io/generator: prowgen
+    job-release: "4.13"
+    pj-rehearse.openshift.io/can-be-rehearsed: "true"
+  name: periodic-ci-openshift-qe-ocp-qe-perfscale-ci-main-rosa-4.13-nightly-x86-perfscale-rosa-sdn-to-ovn-120nodes-periodic
+  spec:
+    containers:
+    - args:
+      - --gcs-upload-secret=/secrets/gcs/service-account.json
+      - --image-import-pull-secret=/etc/pull-secret/.dockerconfigjson
+      - --lease-server-credentials-file=/etc/boskos/credentials
+      - --report-credentials-file=/etc/report/credentials
+      - --secret-dir=/secrets/ci-pull-credentials
+      - --secret-dir=/usr/local/perfscale-rosa-sdn-to-ovn-120nodes-periodic-cluster-profile
+      - --target=perfscale-rosa-sdn-to-ovn-120nodes-periodic
+      - --variant=rosa-4.13-nightly-x86
+      command:
+      - ci-operator
+      image: ci-operator:latest
+      imagePullPolicy: Always
+      name: ""
+      resources:
+        requests:
+          cpu: 10m
+      volumeMounts:
+      - mountPath: /etc/boskos
+        name: boskos
+        readOnly: true
+      - mountPath: /secrets/ci-pull-credentials
+        name: ci-pull-credentials
+        readOnly: true
+      - mountPath: /usr/local/perfscale-rosa-sdn-to-ovn-120nodes-periodic-cluster-profile
+        name: cluster-profile
+      - mountPath: /secrets/gcs
+        name: gcs-credentials
+        readOnly: true
+      - mountPath: /etc/pull-secret
+        name: pull-secret
+        readOnly: true
+      - mountPath: /etc/report
+        name: result-aggregator
+        readOnly: true
+    serviceAccountName: ci-operator
+    volumes:
+    - name: boskos
+      secret:
+        items:
+        - key: credentials
+          path: credentials
+        secretName: boskos-credentials
+    - name: ci-pull-credentials
+      secret:
+        secretName: ci-pull-credentials
+    - name: cluster-profile
+      secret:
+        secretName: cluster-secrets-aws-perfscale-qe
+    - name: pull-secret
+      secret:
+        secretName: registry-pull-credentials
+    - name: result-aggregator
+      secret:
+        secretName: result-aggregator
+- agent: kubernetes
+  cluster: build03
+  cron: 0 7 1-31/14 * *
+  decorate: true
+  decoration_config:
+    skip_cloning: true
+  extra_refs:
+  - base_ref: main
+    org: openshift-qe
+    repo: ocp-qe-perfscale-ci
+  labels:
+    ci-operator.openshift.io/cloud: aws
+    ci-operator.openshift.io/cloud-cluster-profile: aws-perfscale-qe
+    ci-operator.openshift.io/variant: rosa-4.13-nightly-x86
+    ci.openshift.io/generator: prowgen
+    job-release: "4.13"
+    pj-rehearse.openshift.io/can-be-rehearsed: "true"
+  name: periodic-ci-openshift-qe-ocp-qe-perfscale-ci-main-rosa-4.13-nightly-x86-perfscale-rosa-sdn-to-ovn-24nodes-periodic
+  spec:
+    containers:
+    - args:
+      - --gcs-upload-secret=/secrets/gcs/service-account.json
+      - --image-import-pull-secret=/etc/pull-secret/.dockerconfigjson
+      - --lease-server-credentials-file=/etc/boskos/credentials
+      - --report-credentials-file=/etc/report/credentials
+      - --secret-dir=/secrets/ci-pull-credentials
+      - --secret-dir=/usr/local/perfscale-rosa-sdn-to-ovn-24nodes-periodic-cluster-profile
+      - --target=perfscale-rosa-sdn-to-ovn-24nodes-periodic
+      - --variant=rosa-4.13-nightly-x86
+      command:
+      - ci-operator
+      image: ci-operator:latest
+      imagePullPolicy: Always
+      name: ""
+      resources:
+        requests:
+          cpu: 10m
+      volumeMounts:
+      - mountPath: /etc/boskos
+        name: boskos
+        readOnly: true
+      - mountPath: /secrets/ci-pull-credentials
+        name: ci-pull-credentials
+        readOnly: true
+      - mountPath: /usr/local/perfscale-rosa-sdn-to-ovn-24nodes-periodic-cluster-profile
+        name: cluster-profile
+      - mountPath: /secrets/gcs
+        name: gcs-credentials
+        readOnly: true
+      - mountPath: /etc/pull-secret
+        name: pull-secret
+        readOnly: true
+      - mountPath: /etc/report
+        name: result-aggregator
+        readOnly: true
+    serviceAccountName: ci-operator
+    volumes:
+    - name: boskos
+      secret:
+        items:
+        - key: credentials
+          path: credentials
+        secretName: boskos-credentials
+    - name: ci-pull-credentials
+      secret:
+        secretName: ci-pull-credentials
+    - name: cluster-profile
+      secret:
+        secretName: cluster-secrets-aws-perfscale-qe
+    - name: pull-secret
+      secret:
+        secretName: registry-pull-credentials
+    - name: result-aggregator
+      secret:
+        secretName: result-aggregator
+- agent: kubernetes
+  cluster: build03
+  cron: 0 12 */21 * *
+  decorate: true
+  decoration_config:
+    skip_cloning: true
+    timeout: 5h0m0s
+  extra_refs:
+  - base_ref: main
+    org: openshift-qe
+    repo: ocp-qe-perfscale-ci
+  labels:
+    ci-operator.openshift.io/cloud: aws
+    ci-operator.openshift.io/cloud-cluster-profile: aws-perfscale-qe
+    ci-operator.openshift.io/variant: rosa-4.14-ec-x86
+    ci.openshift.io/generator: prowgen
+    job-release: "4.14"
+    pj-rehearse.openshift.io/can-be-rehearsed: "true"
+  name: periodic-ci-openshift-qe-ocp-qe-perfscale-ci-main-rosa-4.14-ec-x86-perfscale-rosa-multiaz-ec-control-plane-24nodes-periodic
+  reporter_config:
+    slack:
+      channel: '#ocp-qe-scale-ci-results'
+      job_states_to_report:
+      - success
+      - failure
+      - error
+      report_template: '{{if eq .Status.State "success"}} :white_check_mark: Job *{{.Spec.Job}}*
+        ended with *{{.Status.State}}*. <{{.Status.URL}}|View logs> :white_check_mark:
+        {{else}} :warning:  Job *{{.Spec.Job}}* ended with *{{.Status.State}}*. <{{.Status.URL}}|View
+        logs> :warning: {{end}}'
+  spec:
+    containers:
+    - args:
+      - --gcs-upload-secret=/secrets/gcs/service-account.json
+      - --image-import-pull-secret=/etc/pull-secret/.dockerconfigjson
+      - --lease-server-credentials-file=/etc/boskos/credentials
+      - --report-credentials-file=/etc/report/credentials
+      - --secret-dir=/secrets/ci-pull-credentials
       - --secret-dir=/usr/local/perfscale-rosa-multiaz-ec-control-plane-24nodes-periodic-cluster-profile
       - --target=perfscale-rosa-multiaz-ec-control-plane-24nodes-periodic
       - --variant=rosa-4.14-ec-x86
->>>>>>> 8b779d57
       command:
       - ci-operator
       image: ci-operator:latest
@@ -3680,161 +3640,7 @@
         secretName: result-aggregator
 - agent: kubernetes
   cluster: build03
-<<<<<<< HEAD
-  cron: 0 18 1-31/14 * *
-  decorate: true
-  decoration_config:
-    skip_cloning: true
-  extra_refs:
-  - base_ref: main
-    org: openshift-qe
-    repo: ocp-qe-perfscale-ci
-  labels:
-    ci-operator.openshift.io/cloud: aws
-    ci-operator.openshift.io/cloud-cluster-profile: aws-perfscale-qe
-    ci-operator.openshift.io/variant: rosa-4.13-nightly-x86
-    ci.openshift.io/generator: prowgen
-    job-release: "4.13"
-    pj-rehearse.openshift.io/can-be-rehearsed: "true"
-  name: periodic-ci-openshift-qe-ocp-qe-perfscale-ci-main-rosa-4.13-nightly-x86-perfscale-rosa-sdn-to-ovn-120nodes-periodic
-  spec:
-    containers:
-    - args:
-      - --gcs-upload-secret=/secrets/gcs/service-account.json
-      - --image-import-pull-secret=/etc/pull-secret/.dockerconfigjson
-      - --lease-server-credentials-file=/etc/boskos/credentials
-      - --report-credentials-file=/etc/report/credentials
-      - --secret-dir=/secrets/ci-pull-credentials
-      - --secret-dir=/usr/local/perfscale-rosa-sdn-to-ovn-120nodes-periodic-cluster-profile
-      - --target=perfscale-rosa-sdn-to-ovn-120nodes-periodic
-      - --variant=rosa-4.13-nightly-x86
-      command:
-      - ci-operator
-      image: ci-operator:latest
-      imagePullPolicy: Always
-      name: ""
-      resources:
-        requests:
-          cpu: 10m
-      volumeMounts:
-      - mountPath: /etc/boskos
-        name: boskos
-        readOnly: true
-      - mountPath: /secrets/ci-pull-credentials
-        name: ci-pull-credentials
-        readOnly: true
-      - mountPath: /usr/local/perfscale-rosa-sdn-to-ovn-120nodes-periodic-cluster-profile
-        name: cluster-profile
-      - mountPath: /secrets/gcs
-        name: gcs-credentials
-        readOnly: true
-      - mountPath: /etc/pull-secret
-        name: pull-secret
-        readOnly: true
-      - mountPath: /etc/report
-        name: result-aggregator
-        readOnly: true
-    serviceAccountName: ci-operator
-    volumes:
-    - name: boskos
-      secret:
-        items:
-        - key: credentials
-          path: credentials
-        secretName: boskos-credentials
-    - name: ci-pull-credentials
-      secret:
-        secretName: ci-pull-credentials
-    - name: cluster-profile
-      secret:
-        secretName: cluster-secrets-aws-perfscale-qe
-    - name: pull-secret
-      secret:
-        secretName: registry-pull-credentials
-    - name: result-aggregator
-      secret:
-        secretName: result-aggregator
-- agent: kubernetes
-  cluster: build03
-  cron: 0 7 1-31/14 * *
-  decorate: true
-  decoration_config:
-    skip_cloning: true
-  extra_refs:
-  - base_ref: main
-    org: openshift-qe
-    repo: ocp-qe-perfscale-ci
-  labels:
-    ci-operator.openshift.io/cloud: aws
-    ci-operator.openshift.io/cloud-cluster-profile: aws-perfscale-qe
-    ci-operator.openshift.io/variant: rosa-4.13-nightly-x86
-    ci.openshift.io/generator: prowgen
-    job-release: "4.13"
-    pj-rehearse.openshift.io/can-be-rehearsed: "true"
-  name: periodic-ci-openshift-qe-ocp-qe-perfscale-ci-main-rosa-4.13-nightly-x86-perfscale-rosa-sdn-to-ovn-24nodes-periodic
-  spec:
-    containers:
-    - args:
-      - --gcs-upload-secret=/secrets/gcs/service-account.json
-      - --image-import-pull-secret=/etc/pull-secret/.dockerconfigjson
-      - --lease-server-credentials-file=/etc/boskos/credentials
-      - --report-credentials-file=/etc/report/credentials
-      - --secret-dir=/secrets/ci-pull-credentials
-      - --secret-dir=/usr/local/perfscale-rosa-sdn-to-ovn-24nodes-periodic-cluster-profile
-      - --target=perfscale-rosa-sdn-to-ovn-24nodes-periodic
-      - --variant=rosa-4.13-nightly-x86
-      command:
-      - ci-operator
-      image: ci-operator:latest
-      imagePullPolicy: Always
-      name: ""
-      resources:
-        requests:
-          cpu: 10m
-      volumeMounts:
-      - mountPath: /etc/boskos
-        name: boskos
-        readOnly: true
-      - mountPath: /secrets/ci-pull-credentials
-        name: ci-pull-credentials
-        readOnly: true
-      - mountPath: /usr/local/perfscale-rosa-sdn-to-ovn-24nodes-periodic-cluster-profile
-        name: cluster-profile
-      - mountPath: /secrets/gcs
-        name: gcs-credentials
-        readOnly: true
-      - mountPath: /etc/pull-secret
-        name: pull-secret
-        readOnly: true
-      - mountPath: /etc/report
-        name: result-aggregator
-        readOnly: true
-    serviceAccountName: ci-operator
-    volumes:
-    - name: boskos
-      secret:
-        items:
-        - key: credentials
-          path: credentials
-        secretName: boskos-credentials
-    - name: ci-pull-credentials
-      secret:
-        secretName: ci-pull-credentials
-    - name: cluster-profile
-      secret:
-        secretName: cluster-secrets-aws-perfscale-qe
-    - name: pull-secret
-      secret:
-        secretName: registry-pull-credentials
-    - name: result-aggregator
-      secret:
-        secretName: result-aggregator
-- agent: kubernetes
-  cluster: build03
-  cron: 0 12 */21 * *
-=======
   cron: 0 12 * * 6
->>>>>>> 8b779d57
   decorate: true
   decoration_config:
     skip_cloning: true
