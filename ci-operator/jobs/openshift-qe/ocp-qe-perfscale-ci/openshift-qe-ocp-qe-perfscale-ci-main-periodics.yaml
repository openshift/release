--- conflicted
+++ resolved
@@ -3848,7 +3848,99 @@
         secretName: result-aggregator
 - agent: kubernetes
   cluster: build03
-<<<<<<< HEAD
+  cron: 0 9 * * 4
+  decorate: true
+  decoration_config:
+    skip_cloning: true
+    timeout: 5h0m0s
+  extra_refs:
+  - base_ref: main
+    org: openshift-qe
+    repo: ocp-qe-perfscale-ci
+  labels:
+    ci-operator.openshift.io/cloud: aws
+    ci-operator.openshift.io/cloud-cluster-profile: aws-perfscale
+    ci-operator.openshift.io/variant: aws-4.15-nightly-x86
+    ci.openshift.io/generator: prowgen
+    job-release: "4.15"
+    pj-rehearse.openshift.io/can-be-rehearsed: "true"
+  name: periodic-ci-openshift-qe-ocp-qe-perfscale-ci-main-aws-4.15-nightly-x86-data-path-9nodes
+  reporter_config:
+    slack:
+      channel: '#ocp-qe-scale-ci-results'
+      job_states_to_report:
+      - success
+      - failure
+      - error
+      report_template: '{{if eq .Status.State "success"}} :white_check_mark: Job *{{.Spec.Job}}*
+        ended with *{{.Status.State}}*. <{{.Status.URL}}|View logs> :white_check_mark:
+        {{else}} :warning:  Job *{{.Spec.Job}}* ended with *{{.Status.State}}*. <{{.Status.URL}}|View
+        logs> :warning: {{end}}'
+  spec:
+    containers:
+    - args:
+      - --gcs-upload-secret=/secrets/gcs/service-account.json
+      - --image-import-pull-secret=/etc/pull-secret/.dockerconfigjson
+      - --lease-server-credentials-file=/etc/boskos/credentials
+      - --report-credentials-file=/etc/report/credentials
+      - --secret-dir=/secrets/ci-pull-credentials
+      - --secret-dir=/usr/local/data-path-9nodes-cluster-profile
+      - --target=data-path-9nodes
+      - --variant=aws-4.15-nightly-x86
+      command:
+      - ci-operator
+      image: ci-operator:latest
+      imagePullPolicy: Always
+      name: ""
+      resources:
+        requests:
+          cpu: 10m
+      volumeMounts:
+      - mountPath: /etc/boskos
+        name: boskos
+        readOnly: true
+      - mountPath: /secrets/ci-pull-credentials
+        name: ci-pull-credentials
+        readOnly: true
+      - mountPath: /usr/local/data-path-9nodes-cluster-profile
+        name: cluster-profile
+      - mountPath: /secrets/gcs
+        name: gcs-credentials
+        readOnly: true
+      - mountPath: /secrets/manifest-tool
+        name: manifest-tool-local-pusher
+        readOnly: true
+      - mountPath: /etc/pull-secret
+        name: pull-secret
+        readOnly: true
+      - mountPath: /etc/report
+        name: result-aggregator
+        readOnly: true
+    serviceAccountName: ci-operator
+    volumes:
+    - name: boskos
+      secret:
+        items:
+        - key: credentials
+          path: credentials
+        secretName: boskos-credentials
+    - name: ci-pull-credentials
+      secret:
+        secretName: ci-pull-credentials
+    - name: cluster-profile
+      secret:
+        secretName: cluster-secrets-aws-perfscale
+    - name: manifest-tool-local-pusher
+      secret:
+        secretName: manifest-tool-local-pusher
+    - name: pull-secret
+      secret:
+        secretName: registry-pull-credentials
+    - name: result-aggregator
+      secret:
+        secretName: result-aggregator
+- agent: kubernetes
+  cluster: build03
   cron: 0 8 1,15 * *
   decorate: true
   decoration_config:
@@ -4036,25 +4128,22 @@
 - agent: kubernetes
   cluster: build03
   cron: 0 12 * * 1
-=======
-  cron: 0 9 * * 4
->>>>>>> 20149a96
-  decorate: true
-  decoration_config:
-    skip_cloning: true
-    timeout: 5h0m0s
+  decorate: true
+  decoration_config:
+    skip_cloning: true
+    timeout: 8h0m0s
   extra_refs:
   - base_ref: main
     org: openshift-qe
     repo: ocp-qe-perfscale-ci
   labels:
     ci-operator.openshift.io/cloud: aws
-    ci-operator.openshift.io/cloud-cluster-profile: aws-perfscale
-    ci-operator.openshift.io/variant: aws-4.15-nightly-x86
+    ci-operator.openshift.io/cloud-cluster-profile: aws-perfscale-qe
+    ci-operator.openshift.io/variant: aws-4.15-nightly-x86-loaded-upgrade-from-4.14
     ci.openshift.io/generator: prowgen
     job-release: "4.15"
     pj-rehearse.openshift.io/can-be-rehearsed: "true"
-  name: periodic-ci-openshift-qe-ocp-qe-perfscale-ci-main-aws-4.15-nightly-x86-data-path-9nodes
+  name: periodic-ci-openshift-qe-ocp-qe-perfscale-ci-main-aws-4.15-nightly-x86-loaded-upgrade-from-4.14-perfscale-aws-24nodes-loaded-upgrade-414to415
   reporter_config:
     slack:
       channel: '#ocp-qe-scale-ci-results'
@@ -4074,52 +4163,52 @@
       - --lease-server-credentials-file=/etc/boskos/credentials
       - --report-credentials-file=/etc/report/credentials
       - --secret-dir=/secrets/ci-pull-credentials
-      - --secret-dir=/usr/local/data-path-9nodes-cluster-profile
-      - --target=data-path-9nodes
-      - --variant=aws-4.15-nightly-x86
-      command:
-      - ci-operator
-      image: ci-operator:latest
-      imagePullPolicy: Always
-      name: ""
-      resources:
-        requests:
-          cpu: 10m
-      volumeMounts:
-      - mountPath: /etc/boskos
-        name: boskos
-        readOnly: true
-      - mountPath: /secrets/ci-pull-credentials
-        name: ci-pull-credentials
-        readOnly: true
-      - mountPath: /usr/local/data-path-9nodes-cluster-profile
-        name: cluster-profile
-      - mountPath: /secrets/gcs
-        name: gcs-credentials
-        readOnly: true
-      - mountPath: /secrets/manifest-tool
-        name: manifest-tool-local-pusher
-        readOnly: true
-      - mountPath: /etc/pull-secret
-        name: pull-secret
-        readOnly: true
-      - mountPath: /etc/report
-        name: result-aggregator
-        readOnly: true
-    serviceAccountName: ci-operator
-    volumes:
-    - name: boskos
-      secret:
-        items:
-        - key: credentials
-          path: credentials
-        secretName: boskos-credentials
-    - name: ci-pull-credentials
-      secret:
-        secretName: ci-pull-credentials
-    - name: cluster-profile
-      secret:
-        secretName: cluster-secrets-aws-perfscale
+      - --secret-dir=/usr/local/perfscale-aws-24nodes-loaded-upgrade-414to415-cluster-profile
+      - --target=perfscale-aws-24nodes-loaded-upgrade-414to415
+      - --variant=aws-4.15-nightly-x86-loaded-upgrade-from-4.14
+      command:
+      - ci-operator
+      image: ci-operator:latest
+      imagePullPolicy: Always
+      name: ""
+      resources:
+        requests:
+          cpu: 10m
+      volumeMounts:
+      - mountPath: /etc/boskos
+        name: boskos
+        readOnly: true
+      - mountPath: /secrets/ci-pull-credentials
+        name: ci-pull-credentials
+        readOnly: true
+      - mountPath: /usr/local/perfscale-aws-24nodes-loaded-upgrade-414to415-cluster-profile
+        name: cluster-profile
+      - mountPath: /secrets/gcs
+        name: gcs-credentials
+        readOnly: true
+      - mountPath: /secrets/manifest-tool
+        name: manifest-tool-local-pusher
+        readOnly: true
+      - mountPath: /etc/pull-secret
+        name: pull-secret
+        readOnly: true
+      - mountPath: /etc/report
+        name: result-aggregator
+        readOnly: true
+    serviceAccountName: ci-operator
+    volumes:
+    - name: boskos
+      secret:
+        items:
+        - key: credentials
+          path: credentials
+        secretName: boskos-credentials
+    - name: ci-pull-credentials
+      secret:
+        secretName: ci-pull-credentials
+    - name: cluster-profile
+      secret:
+        secretName: cluster-secrets-aws-perfscale-qe
     - name: manifest-tool-local-pusher
       secret:
         secretName: manifest-tool-local-pusher
@@ -4131,7 +4220,6 @@
         secretName: result-aggregator
 - agent: kubernetes
   cluster: build03
-<<<<<<< HEAD
   cron: 0 8 3,17 * *
   decorate: true
   decoration_config:
@@ -4226,102 +4314,6 @@
 - agent: kubernetes
   cluster: build03
   cron: 0 9 * * 4
-=======
-  cron: 0 12 * * 1
->>>>>>> 20149a96
-  decorate: true
-  decoration_config:
-    skip_cloning: true
-    timeout: 8h0m0s
-  extra_refs:
-  - base_ref: main
-    org: openshift-qe
-    repo: ocp-qe-perfscale-ci
-  labels:
-    ci-operator.openshift.io/cloud: aws
-    ci-operator.openshift.io/cloud-cluster-profile: aws-perfscale-qe
-    ci-operator.openshift.io/variant: aws-4.15-nightly-x86-loaded-upgrade-from-4.14
-    ci.openshift.io/generator: prowgen
-    job-release: "4.15"
-    pj-rehearse.openshift.io/can-be-rehearsed: "true"
-  name: periodic-ci-openshift-qe-ocp-qe-perfscale-ci-main-aws-4.15-nightly-x86-loaded-upgrade-from-4.14-perfscale-aws-24nodes-loaded-upgrade-414to415
-  reporter_config:
-    slack:
-      channel: '#ocp-qe-scale-ci-results'
-      job_states_to_report:
-      - success
-      - failure
-      - error
-      report_template: '{{if eq .Status.State "success"}} :white_check_mark: Job *{{.Spec.Job}}*
-        ended with *{{.Status.State}}*. <{{.Status.URL}}|View logs> :white_check_mark:
-        {{else}} :warning:  Job *{{.Spec.Job}}* ended with *{{.Status.State}}*. <{{.Status.URL}}|View
-        logs> :warning: {{end}}'
-  spec:
-    containers:
-    - args:
-      - --gcs-upload-secret=/secrets/gcs/service-account.json
-      - --image-import-pull-secret=/etc/pull-secret/.dockerconfigjson
-      - --lease-server-credentials-file=/etc/boskos/credentials
-      - --report-credentials-file=/etc/report/credentials
-      - --secret-dir=/secrets/ci-pull-credentials
-      - --secret-dir=/usr/local/perfscale-aws-24nodes-loaded-upgrade-414to415-cluster-profile
-      - --target=perfscale-aws-24nodes-loaded-upgrade-414to415
-      - --variant=aws-4.15-nightly-x86-loaded-upgrade-from-4.14
-      command:
-      - ci-operator
-      image: ci-operator:latest
-      imagePullPolicy: Always
-      name: ""
-      resources:
-        requests:
-          cpu: 10m
-      volumeMounts:
-      - mountPath: /etc/boskos
-        name: boskos
-        readOnly: true
-      - mountPath: /secrets/ci-pull-credentials
-        name: ci-pull-credentials
-        readOnly: true
-      - mountPath: /usr/local/perfscale-aws-24nodes-loaded-upgrade-414to415-cluster-profile
-        name: cluster-profile
-      - mountPath: /secrets/gcs
-        name: gcs-credentials
-        readOnly: true
-      - mountPath: /secrets/manifest-tool
-        name: manifest-tool-local-pusher
-        readOnly: true
-      - mountPath: /etc/pull-secret
-        name: pull-secret
-        readOnly: true
-      - mountPath: /etc/report
-        name: result-aggregator
-        readOnly: true
-    serviceAccountName: ci-operator
-    volumes:
-    - name: boskos
-      secret:
-        items:
-        - key: credentials
-          path: credentials
-        secretName: boskos-credentials
-    - name: ci-pull-credentials
-      secret:
-        secretName: ci-pull-credentials
-    - name: cluster-profile
-      secret:
-        secretName: cluster-secrets-aws-perfscale-qe
-    - name: manifest-tool-local-pusher
-      secret:
-        secretName: manifest-tool-local-pusher
-    - name: pull-secret
-      secret:
-        secretName: registry-pull-credentials
-    - name: result-aggregator
-      secret:
-        secretName: result-aggregator
-- agent: kubernetes
-  cluster: build03
-  cron: 0 9 * * 4
   decorate: true
   decoration_config:
     skip_cloning: true
