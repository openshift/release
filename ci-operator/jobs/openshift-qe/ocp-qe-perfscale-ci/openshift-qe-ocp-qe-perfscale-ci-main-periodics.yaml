periodics:
- agent: kubernetes
  cluster: build05
  cron: 0 12 * * 4
  decorate: true
  decoration_config:
    skip_cloning: true
  extra_refs:
  - base_ref: main
    org: openshift-qe
    repo: ocp-qe-perfscale-ci
  labels:
    ci-operator.openshift.io/cloud: azure4
    ci-operator.openshift.io/cloud-cluster-profile: azure-qe
    ci-operator.openshift.io/variant: aro-4.13-nightly-x86
    ci.openshift.io/generator: prowgen
    job-release: "4.13"
    pj-rehearse.openshift.io/can-be-rehearsed: "true"
  name: periodic-ci-openshift-qe-ocp-qe-perfscale-ci-main-aro-4.13-nightly-x86-perfscale-aro-control-plane-6nodes-periodic
  reporter_config:
    slack:
      channel: '#ocp-qe-scale-ci-results'
      job_states_to_report:
      - success
      - failure
      - error
      report_template: '{{if eq .Status.State "success"}} :white_check_mark: Job *{{.Spec.Job}}*
        ended with *{{.Status.State}}*. <{{.Status.URL}}|View logs> :white_check_mark:
        {{else}} :warning:  Job *{{.Spec.Job}}* ended with *{{.Status.State}}*. <{{.Status.URL}}|View
        logs> :warning: {{end}}'
  spec:
    containers:
    - args:
      - --gcs-upload-secret=/secrets/gcs/service-account.json
      - --image-import-pull-secret=/etc/pull-secret/.dockerconfigjson
      - --lease-server-credentials-file=/etc/boskos/credentials
      - --report-credentials-file=/etc/report/credentials
      - --secret-dir=/secrets/ci-pull-credentials
      - --secret-dir=/usr/local/perfscale-aro-control-plane-6nodes-periodic-cluster-profile
      - --target=perfscale-aro-control-plane-6nodes-periodic
      - --variant=aro-4.13-nightly-x86
      command:
      - ci-operator
      image: ci-operator:latest
      imagePullPolicy: Always
      name: ""
      resources:
        requests:
          cpu: 10m
      volumeMounts:
      - mountPath: /etc/boskos
        name: boskos
        readOnly: true
      - mountPath: /secrets/ci-pull-credentials
        name: ci-pull-credentials
        readOnly: true
      - mountPath: /usr/local/perfscale-aro-control-plane-6nodes-periodic-cluster-profile
        name: cluster-profile
      - mountPath: /secrets/gcs
        name: gcs-credentials
        readOnly: true
      - mountPath: /secrets/manifest-tool
        name: manifest-tool-local-pusher
        readOnly: true
      - mountPath: /etc/pull-secret
        name: pull-secret
        readOnly: true
      - mountPath: /etc/report
        name: result-aggregator
        readOnly: true
    serviceAccountName: ci-operator
    volumes:
    - name: boskos
      secret:
        items:
        - key: credentials
          path: credentials
        secretName: boskos-credentials
    - name: ci-pull-credentials
      secret:
        secretName: ci-pull-credentials
    - name: cluster-profile
      secret:
        secretName: cluster-secrets-azure-qe
    - name: manifest-tool-local-pusher
      secret:
        secretName: manifest-tool-local-pusher
    - name: pull-secret
      secret:
        secretName: registry-pull-credentials
    - name: result-aggregator
      secret:
        secretName: result-aggregator
- agent: kubernetes
  cluster: build05
  cron: 0 12 * * 3
  decorate: true
  decoration_config:
    skip_cloning: true
  extra_refs:
  - base_ref: main
    org: openshift-qe
    repo: ocp-qe-perfscale-ci
  labels:
    ci-operator.openshift.io/cloud: azure4
    ci-operator.openshift.io/cloud-cluster-profile: azure-qe
    ci-operator.openshift.io/variant: aro-4.13-nightly-x86
    ci.openshift.io/generator: prowgen
    job-release: "4.13"
    pj-rehearse.openshift.io/can-be-rehearsed: "true"
  name: periodic-ci-openshift-qe-ocp-qe-perfscale-ci-main-aro-4.13-nightly-x86-perfscale-aro-node-density-cni-6nodes-periodic
  reporter_config:
    slack:
      channel: '#ocp-qe-scale-ci-results'
      job_states_to_report:
      - success
      - failure
      - error
      report_template: '{{if eq .Status.State "success"}} :white_check_mark: Job *{{.Spec.Job}}*
        ended with *{{.Status.State}}*. <{{.Status.URL}}|View logs> :white_check_mark:
        {{else}} :warning:  Job *{{.Spec.Job}}* ended with *{{.Status.State}}*. <{{.Status.URL}}|View
        logs> :warning: {{end}}'
  spec:
    containers:
    - args:
      - --gcs-upload-secret=/secrets/gcs/service-account.json
      - --image-import-pull-secret=/etc/pull-secret/.dockerconfigjson
      - --lease-server-credentials-file=/etc/boskos/credentials
      - --report-credentials-file=/etc/report/credentials
      - --secret-dir=/secrets/ci-pull-credentials
      - --secret-dir=/usr/local/perfscale-aro-node-density-cni-6nodes-periodic-cluster-profile
      - --target=perfscale-aro-node-density-cni-6nodes-periodic
      - --variant=aro-4.13-nightly-x86
      command:
      - ci-operator
      image: ci-operator:latest
      imagePullPolicy: Always
      name: ""
      resources:
        requests:
          cpu: 10m
      volumeMounts:
      - mountPath: /etc/boskos
        name: boskos
        readOnly: true
      - mountPath: /secrets/ci-pull-credentials
        name: ci-pull-credentials
        readOnly: true
      - mountPath: /usr/local/perfscale-aro-node-density-cni-6nodes-periodic-cluster-profile
        name: cluster-profile
      - mountPath: /secrets/gcs
        name: gcs-credentials
        readOnly: true
      - mountPath: /secrets/manifest-tool
        name: manifest-tool-local-pusher
        readOnly: true
      - mountPath: /etc/pull-secret
        name: pull-secret
        readOnly: true
      - mountPath: /etc/report
        name: result-aggregator
        readOnly: true
    serviceAccountName: ci-operator
    volumes:
    - name: boskos
      secret:
        items:
        - key: credentials
          path: credentials
        secretName: boskos-credentials
    - name: ci-pull-credentials
      secret:
        secretName: ci-pull-credentials
    - name: cluster-profile
      secret:
        secretName: cluster-secrets-azure-qe
    - name: manifest-tool-local-pusher
      secret:
        secretName: manifest-tool-local-pusher
    - name: pull-secret
      secret:
        secretName: registry-pull-credentials
    - name: result-aggregator
      secret:
        secretName: result-aggregator
- agent: kubernetes
  cluster: build05
  cron: 0 12 * * 3
  decorate: true
  decoration_config:
    skip_cloning: true
  extra_refs:
  - base_ref: main
    org: openshift-qe
    repo: ocp-qe-perfscale-ci
  labels:
    ci-operator.openshift.io/cloud: azure4
    ci-operator.openshift.io/cloud-cluster-profile: azure-qe
    ci-operator.openshift.io/variant: aro-4.13-nightly-x86
    ci.openshift.io/generator: prowgen
    job-release: "4.13"
    pj-rehearse.openshift.io/can-be-rehearsed: "true"
  name: periodic-ci-openshift-qe-ocp-qe-perfscale-ci-main-aro-4.13-nightly-x86-perfscale-aro-node-density-heavy-6nodes-periodic
  reporter_config:
    slack:
      channel: '#ocp-qe-scale-ci-results'
      job_states_to_report:
      - success
      - failure
      - error
      report_template: '{{if eq .Status.State "success"}} :white_check_mark: Job *{{.Spec.Job}}*
        ended with *{{.Status.State}}*. <{{.Status.URL}}|View logs> :white_check_mark:
        {{else}} :warning:  Job *{{.Spec.Job}}* ended with *{{.Status.State}}*. <{{.Status.URL}}|View
        logs> :warning: {{end}}'
  spec:
    containers:
    - args:
      - --gcs-upload-secret=/secrets/gcs/service-account.json
      - --image-import-pull-secret=/etc/pull-secret/.dockerconfigjson
      - --lease-server-credentials-file=/etc/boskos/credentials
      - --report-credentials-file=/etc/report/credentials
      - --secret-dir=/secrets/ci-pull-credentials
      - --secret-dir=/usr/local/perfscale-aro-node-density-heavy-6nodes-periodic-cluster-profile
      - --target=perfscale-aro-node-density-heavy-6nodes-periodic
      - --variant=aro-4.13-nightly-x86
      command:
      - ci-operator
      image: ci-operator:latest
      imagePullPolicy: Always
      name: ""
      resources:
        requests:
          cpu: 10m
      volumeMounts:
      - mountPath: /etc/boskos
        name: boskos
        readOnly: true
      - mountPath: /secrets/ci-pull-credentials
        name: ci-pull-credentials
        readOnly: true
      - mountPath: /usr/local/perfscale-aro-node-density-heavy-6nodes-periodic-cluster-profile
        name: cluster-profile
      - mountPath: /secrets/gcs
        name: gcs-credentials
        readOnly: true
      - mountPath: /secrets/manifest-tool
        name: manifest-tool-local-pusher
        readOnly: true
      - mountPath: /etc/pull-secret
        name: pull-secret
        readOnly: true
      - mountPath: /etc/report
        name: result-aggregator
        readOnly: true
    serviceAccountName: ci-operator
    volumes:
    - name: boskos
      secret:
        items:
        - key: credentials
          path: credentials
        secretName: boskos-credentials
    - name: ci-pull-credentials
      secret:
        secretName: ci-pull-credentials
    - name: cluster-profile
      secret:
        secretName: cluster-secrets-azure-qe
    - name: manifest-tool-local-pusher
      secret:
        secretName: manifest-tool-local-pusher
    - name: pull-secret
      secret:
        secretName: registry-pull-credentials
    - name: result-aggregator
      secret:
        secretName: result-aggregator
- agent: kubernetes
  cluster: build03
  cron: 0 9 * * 3
  decorate: true
  decoration_config:
    skip_cloning: true
    timeout: 5h0m0s
  extra_refs:
  - base_ref: main
    org: openshift-qe
    repo: ocp-qe-perfscale-ci
  labels:
    ci-operator.openshift.io/cloud: aws
    ci-operator.openshift.io/cloud-cluster-profile: aws-perfscale-qe
    ci-operator.openshift.io/variant: aws-4.13-nightly-arm
    ci.openshift.io/generator: prowgen
    job-release: "4.14"
    pj-rehearse.openshift.io/can-be-rehearsed: "true"
  name: periodic-ci-openshift-qe-ocp-qe-perfscale-ci-main-aws-4.13-nightly-arm-perfscale-aws-data-path-9nodes-arm-periodic
  reporter_config:
    slack:
      channel: '#ocp-qe-scale-ci-results'
      job_states_to_report:
      - success
      - failure
      - error
      report_template: '{{if eq .Status.State "success"}} :white_check_mark: Job *{{.Spec.Job}}*
        ended with *{{.Status.State}}*. <{{.Status.URL}}|View logs> :white_check_mark:
        {{else}} :warning:  Job *{{.Spec.Job}}* ended with *{{.Status.State}}*. <{{.Status.URL}}|View
        logs> :warning: {{end}}'
  spec:
    containers:
    - args:
      - --gcs-upload-secret=/secrets/gcs/service-account.json
      - --image-import-pull-secret=/etc/pull-secret/.dockerconfigjson
      - --lease-server-credentials-file=/etc/boskos/credentials
      - --report-credentials-file=/etc/report/credentials
      - --secret-dir=/secrets/ci-pull-credentials
      - --secret-dir=/usr/local/perfscale-aws-data-path-9nodes-arm-periodic-cluster-profile
      - --target=perfscale-aws-data-path-9nodes-arm-periodic
      - --variant=aws-4.13-nightly-arm
      command:
      - ci-operator
      image: ci-operator:latest
      imagePullPolicy: Always
      name: ""
      resources:
        requests:
          cpu: 10m
      volumeMounts:
      - mountPath: /etc/boskos
        name: boskos
        readOnly: true
      - mountPath: /secrets/ci-pull-credentials
        name: ci-pull-credentials
        readOnly: true
      - mountPath: /usr/local/perfscale-aws-data-path-9nodes-arm-periodic-cluster-profile
        name: cluster-profile
      - mountPath: /secrets/gcs
        name: gcs-credentials
        readOnly: true
      - mountPath: /secrets/manifest-tool
        name: manifest-tool-local-pusher
        readOnly: true
      - mountPath: /etc/pull-secret
        name: pull-secret
        readOnly: true
      - mountPath: /etc/report
        name: result-aggregator
        readOnly: true
    serviceAccountName: ci-operator
    volumes:
    - name: boskos
      secret:
        items:
        - key: credentials
          path: credentials
        secretName: boskos-credentials
    - name: ci-pull-credentials
      secret:
        secretName: ci-pull-credentials
    - name: cluster-profile
      secret:
        secretName: cluster-secrets-aws-perfscale-qe
    - name: manifest-tool-local-pusher
      secret:
        secretName: manifest-tool-local-pusher
    - name: pull-secret
      secret:
        secretName: registry-pull-credentials
    - name: result-aggregator
      secret:
        secretName: result-aggregator
- agent: kubernetes
  cluster: build03
  cron: 0 12 * * 1
  decorate: true
  decoration_config:
    skip_cloning: true
    timeout: 8h0m0s
  extra_refs:
  - base_ref: main
    org: openshift-qe
    repo: ocp-qe-perfscale-ci
  labels:
    ci-operator.openshift.io/cloud: aws
    ci-operator.openshift.io/cloud-cluster-profile: aws-qe
    ci-operator.openshift.io/variant: aws-4.13-nightly-x86-loaded-upgrade-from-4.12
    ci.openshift.io/generator: prowgen
    job-release: "4.13"
    pj-rehearse.openshift.io/can-be-rehearsed: "true"
  name: periodic-ci-openshift-qe-ocp-qe-perfscale-ci-main-aws-4.13-nightly-x86-loaded-upgrade-from-4.12-perfscale-aws-5nodes-loaded-upgrade-412to413-periodic
  reporter_config:
    slack:
      channel: '#ocp-qe-scale-ci-results'
      job_states_to_report:
      - success
      - failure
      - error
      report_template: '{{if eq .Status.State "success"}} :white_check_mark: Job *{{.Spec.Job}}*
        ended with *{{.Status.State}}*. <{{.Status.URL}}|View logs> :white_check_mark:
        {{else}} :warning:  Job *{{.Spec.Job}}* ended with *{{.Status.State}}*. <{{.Status.URL}}|View
        logs> :warning: {{end}}'
  spec:
    containers:
    - args:
      - --gcs-upload-secret=/secrets/gcs/service-account.json
      - --image-import-pull-secret=/etc/pull-secret/.dockerconfigjson
      - --lease-server-credentials-file=/etc/boskos/credentials
      - --report-credentials-file=/etc/report/credentials
      - --secret-dir=/secrets/ci-pull-credentials
      - --secret-dir=/usr/local/perfscale-aws-5nodes-loaded-upgrade-412to413-periodic-cluster-profile
      - --target=perfscale-aws-5nodes-loaded-upgrade-412to413-periodic
      - --variant=aws-4.13-nightly-x86-loaded-upgrade-from-4.12
      command:
      - ci-operator
      image: ci-operator:latest
      imagePullPolicy: Always
      name: ""
      resources:
        requests:
          cpu: 10m
      volumeMounts:
      - mountPath: /etc/boskos
        name: boskos
        readOnly: true
      - mountPath: /secrets/ci-pull-credentials
        name: ci-pull-credentials
        readOnly: true
      - mountPath: /usr/local/perfscale-aws-5nodes-loaded-upgrade-412to413-periodic-cluster-profile
        name: cluster-profile
      - mountPath: /secrets/gcs
        name: gcs-credentials
        readOnly: true
      - mountPath: /secrets/manifest-tool
        name: manifest-tool-local-pusher
        readOnly: true
      - mountPath: /etc/pull-secret
        name: pull-secret
        readOnly: true
      - mountPath: /etc/report
        name: result-aggregator
        readOnly: true
    serviceAccountName: ci-operator
    volumes:
    - name: boskos
      secret:
        items:
        - key: credentials
          path: credentials
        secretName: boskos-credentials
    - name: ci-pull-credentials
      secret:
        secretName: ci-pull-credentials
    - name: cluster-profile
      secret:
        secretName: cluster-secrets-aws-qe
    - name: manifest-tool-local-pusher
      secret:
        secretName: manifest-tool-local-pusher
    - name: pull-secret
      secret:
        secretName: registry-pull-credentials
    - name: result-aggregator
      secret:
        secretName: result-aggregator
- agent: kubernetes
  cluster: build03
  cron: 0 0 1,15 * *
  decorate: true
  decoration_config:
    skip_cloning: true
    timeout: 5h0m0s
  extra_refs:
  - base_ref: main
    org: openshift-qe
    repo: ocp-qe-perfscale-ci
  labels:
    ci-operator.openshift.io/cloud: aws
    ci-operator.openshift.io/cloud-cluster-profile: aws-perfscale-qe
    ci-operator.openshift.io/variant: aws-4.13-nightly-x86
    ci.openshift.io/generator: prowgen
    job-release: "4.13"
    pj-rehearse.openshift.io/can-be-rehearsed: "true"
  name: periodic-ci-openshift-qe-ocp-qe-perfscale-ci-main-aws-4.13-nightly-x86-perfscale-aws-conc-builds-3nodes-periodic
  reporter_config:
    slack:
      channel: '#ocp-qe-scale-ci-results'
      job_states_to_report:
      - success
      - failure
      - error
      report_template: '{{if eq .Status.State "success"}} :white_check_mark: Job *{{.Spec.Job}}*
        ended with *{{.Status.State}}*. <{{.Status.URL}}|View logs> :white_check_mark:
        {{else}} :warning:  Job *{{.Spec.Job}}* ended with *{{.Status.State}}*. <{{.Status.URL}}|View
        logs> :warning: {{end}}'
  spec:
    containers:
    - args:
      - --gcs-upload-secret=/secrets/gcs/service-account.json
      - --image-import-pull-secret=/etc/pull-secret/.dockerconfigjson
      - --lease-server-credentials-file=/etc/boskos/credentials
      - --report-credentials-file=/etc/report/credentials
      - --secret-dir=/secrets/ci-pull-credentials
      - --secret-dir=/usr/local/perfscale-aws-conc-builds-3nodes-periodic-cluster-profile
      - --target=perfscale-aws-conc-builds-3nodes-periodic
      - --variant=aws-4.13-nightly-x86
      command:
      - ci-operator
      image: ci-operator:latest
      imagePullPolicy: Always
      name: ""
      resources:
        requests:
          cpu: 10m
      volumeMounts:
      - mountPath: /etc/boskos
        name: boskos
        readOnly: true
      - mountPath: /secrets/ci-pull-credentials
        name: ci-pull-credentials
        readOnly: true
      - mountPath: /usr/local/perfscale-aws-conc-builds-3nodes-periodic-cluster-profile
        name: cluster-profile
      - mountPath: /secrets/gcs
        name: gcs-credentials
        readOnly: true
      - mountPath: /secrets/manifest-tool
        name: manifest-tool-local-pusher
        readOnly: true
      - mountPath: /etc/pull-secret
        name: pull-secret
        readOnly: true
      - mountPath: /etc/report
        name: result-aggregator
        readOnly: true
    serviceAccountName: ci-operator
    volumes:
    - name: boskos
      secret:
        items:
        - key: credentials
          path: credentials
        secretName: boskos-credentials
    - name: ci-pull-credentials
      secret:
        secretName: ci-pull-credentials
    - name: cluster-profile
      secret:
        secretName: cluster-secrets-aws-perfscale-qe
    - name: manifest-tool-local-pusher
      secret:
        secretName: manifest-tool-local-pusher
    - name: pull-secret
      secret:
        secretName: registry-pull-credentials
    - name: result-aggregator
      secret:
        secretName: result-aggregator
- agent: kubernetes
  cluster: build03
  cron: 0 12 * * 2
  decorate: true
  decoration_config:
    skip_cloning: true
    timeout: 6h0m0s
  extra_refs:
  - base_ref: main
    org: openshift-qe
    repo: ocp-qe-perfscale-ci
  labels:
    ci-operator.openshift.io/cloud: aws
    ci-operator.openshift.io/cloud-cluster-profile: aws-perfscale
    ci-operator.openshift.io/variant: aws-4.13-nightly-x86
    ci.openshift.io/generator: prowgen
    job-release: "4.13"
    pj-rehearse.openshift.io/can-be-rehearsed: "true"
  name: periodic-ci-openshift-qe-ocp-qe-perfscale-ci-main-aws-4.13-nightly-x86-perfscale-aws-control-plane-120nodes-periodic
  reporter_config:
    slack:
      channel: '#ocp-qe-scale-ci-results'
      job_states_to_report:
      - success
      - failure
      - error
      report_template: '{{if eq .Status.State "success"}} :white_check_mark: Job *{{.Spec.Job}}*
        ended with *{{.Status.State}}*. <{{.Status.URL}}|View logs> :white_check_mark:
        {{else}} :warning:  Job *{{.Spec.Job}}* ended with *{{.Status.State}}*. <{{.Status.URL}}|View
        logs> :warning: {{end}}'
  spec:
    containers:
    - args:
      - --gcs-upload-secret=/secrets/gcs/service-account.json
      - --image-import-pull-secret=/etc/pull-secret/.dockerconfigjson
      - --lease-server-credentials-file=/etc/boskos/credentials
      - --report-credentials-file=/etc/report/credentials
      - --secret-dir=/secrets/ci-pull-credentials
      - --secret-dir=/usr/local/perfscale-aws-control-plane-120nodes-periodic-cluster-profile
      - --target=perfscale-aws-control-plane-120nodes-periodic
      - --variant=aws-4.13-nightly-x86
      command:
      - ci-operator
      image: ci-operator:latest
      imagePullPolicy: Always
      name: ""
      resources:
        requests:
          cpu: 10m
      volumeMounts:
      - mountPath: /etc/boskos
        name: boskos
        readOnly: true
      - mountPath: /secrets/ci-pull-credentials
        name: ci-pull-credentials
        readOnly: true
      - mountPath: /usr/local/perfscale-aws-control-plane-120nodes-periodic-cluster-profile
        name: cluster-profile
      - mountPath: /secrets/gcs
        name: gcs-credentials
        readOnly: true
      - mountPath: /secrets/manifest-tool
        name: manifest-tool-local-pusher
        readOnly: true
      - mountPath: /etc/pull-secret
        name: pull-secret
        readOnly: true
      - mountPath: /etc/report
        name: result-aggregator
        readOnly: true
    serviceAccountName: ci-operator
    volumes:
    - name: boskos
      secret:
        items:
        - key: credentials
          path: credentials
        secretName: boskos-credentials
    - name: ci-pull-credentials
      secret:
        secretName: ci-pull-credentials
    - name: cluster-profile
      secret:
        secretName: cluster-secrets-aws-perfscale
    - name: manifest-tool-local-pusher
      secret:
        secretName: manifest-tool-local-pusher
    - name: pull-secret
      secret:
        secretName: registry-pull-credentials
    - name: result-aggregator
      secret:
        secretName: result-aggregator
- agent: kubernetes
  cluster: build03
  cron: 0 9 * * 2
  decorate: true
  decoration_config:
    skip_cloning: true
  extra_refs:
  - base_ref: main
    org: openshift-qe
    repo: ocp-qe-perfscale-ci
  labels:
    ci-operator.openshift.io/cloud: aws
    ci-operator.openshift.io/cloud-cluster-profile: aws-perfscale-qe
    ci-operator.openshift.io/variant: aws-4.13-nightly-x86
    ci.openshift.io/generator: prowgen
    job-release: "4.13"
    pj-rehearse.openshift.io/can-be-rehearsed: "true"
  name: periodic-ci-openshift-qe-ocp-qe-perfscale-ci-main-aws-4.13-nightly-x86-perfscale-aws-control-plane-24nodes-periodic
  reporter_config:
    slack:
      channel: '#ocp-qe-scale-ci-results'
      job_states_to_report:
      - success
      - failure
      - error
      report_template: '{{if eq .Status.State "success"}} :white_check_mark: Job *{{.Spec.Job}}*
        ended with *{{.Status.State}}*. <{{.Status.URL}}|View logs> :white_check_mark:
        {{else}} :warning:  Job *{{.Spec.Job}}* ended with *{{.Status.State}}*. <{{.Status.URL}}|View
        logs> :warning: {{end}}'
  spec:
    containers:
    - args:
      - --gcs-upload-secret=/secrets/gcs/service-account.json
      - --image-import-pull-secret=/etc/pull-secret/.dockerconfigjson
      - --lease-server-credentials-file=/etc/boskos/credentials
      - --report-credentials-file=/etc/report/credentials
      - --secret-dir=/secrets/ci-pull-credentials
      - --secret-dir=/usr/local/perfscale-aws-control-plane-24nodes-periodic-cluster-profile
      - --target=perfscale-aws-control-plane-24nodes-periodic
      - --variant=aws-4.13-nightly-x86
      command:
      - ci-operator
      image: ci-operator:latest
      imagePullPolicy: Always
      name: ""
      resources:
        requests:
          cpu: 10m
      volumeMounts:
      - mountPath: /etc/boskos
        name: boskos
        readOnly: true
      - mountPath: /secrets/ci-pull-credentials
        name: ci-pull-credentials
        readOnly: true
      - mountPath: /usr/local/perfscale-aws-control-plane-24nodes-periodic-cluster-profile
        name: cluster-profile
      - mountPath: /secrets/gcs
        name: gcs-credentials
        readOnly: true
      - mountPath: /secrets/manifest-tool
        name: manifest-tool-local-pusher
        readOnly: true
      - mountPath: /etc/pull-secret
        name: pull-secret
        readOnly: true
      - mountPath: /etc/report
        name: result-aggregator
        readOnly: true
    serviceAccountName: ci-operator
    volumes:
    - name: boskos
      secret:
        items:
        - key: credentials
          path: credentials
        secretName: boskos-credentials
    - name: ci-pull-credentials
      secret:
        secretName: ci-pull-credentials
    - name: cluster-profile
      secret:
        secretName: cluster-secrets-aws-perfscale-qe
    - name: manifest-tool-local-pusher
      secret:
        secretName: manifest-tool-local-pusher
    - name: pull-secret
      secret:
        secretName: registry-pull-credentials
    - name: result-aggregator
      secret:
        secretName: result-aggregator
- agent: kubernetes
  cluster: build03
  cron: 0 9 * * 3
  decorate: true
  decoration_config:
    skip_cloning: true
    timeout: 5h0m0s
  extra_refs:
  - base_ref: main
    org: openshift-qe
    repo: ocp-qe-perfscale-ci
  labels:
    ci-operator.openshift.io/cloud: aws
    ci-operator.openshift.io/cloud-cluster-profile: aws-perfscale
    ci-operator.openshift.io/variant: aws-4.13-nightly-x86
    ci.openshift.io/generator: prowgen
    job-release: "4.13"
    pj-rehearse.openshift.io/can-be-rehearsed: "true"
  name: periodic-ci-openshift-qe-ocp-qe-perfscale-ci-main-aws-4.13-nightly-x86-perfscale-aws-data-path-9nodes-periodic
  reporter_config:
    slack:
      channel: '#ocp-qe-scale-ci-results'
      job_states_to_report:
      - success
      - failure
      - error
      report_template: '{{if eq .Status.State "success"}} :white_check_mark: Job *{{.Spec.Job}}*
        ended with *{{.Status.State}}*. <{{.Status.URL}}|View logs> :white_check_mark:
        {{else}} :warning:  Job *{{.Spec.Job}}* ended with *{{.Status.State}}*. <{{.Status.URL}}|View
        logs> :warning: {{end}}'
  spec:
    containers:
    - args:
      - --gcs-upload-secret=/secrets/gcs/service-account.json
      - --image-import-pull-secret=/etc/pull-secret/.dockerconfigjson
      - --lease-server-credentials-file=/etc/boskos/credentials
      - --report-credentials-file=/etc/report/credentials
      - --secret-dir=/secrets/ci-pull-credentials
      - --secret-dir=/usr/local/perfscale-aws-data-path-9nodes-periodic-cluster-profile
      - --target=perfscale-aws-data-path-9nodes-periodic
      - --variant=aws-4.13-nightly-x86
      command:
      - ci-operator
      image: ci-operator:latest
      imagePullPolicy: Always
      name: ""
      resources:
        requests:
          cpu: 10m
      volumeMounts:
      - mountPath: /etc/boskos
        name: boskos
        readOnly: true
      - mountPath: /secrets/ci-pull-credentials
        name: ci-pull-credentials
        readOnly: true
      - mountPath: /usr/local/perfscale-aws-data-path-9nodes-periodic-cluster-profile
        name: cluster-profile
      - mountPath: /secrets/gcs
        name: gcs-credentials
        readOnly: true
      - mountPath: /secrets/manifest-tool
        name: manifest-tool-local-pusher
        readOnly: true
      - mountPath: /etc/pull-secret
        name: pull-secret
        readOnly: true
      - mountPath: /etc/report
        name: result-aggregator
        readOnly: true
    serviceAccountName: ci-operator
    volumes:
    - name: boskos
      secret:
        items:
        - key: credentials
          path: credentials
        secretName: boskos-credentials
    - name: ci-pull-credentials
      secret:
        secretName: ci-pull-credentials
    - name: cluster-profile
      secret:
        secretName: cluster-secrets-aws-perfscale
    - name: manifest-tool-local-pusher
      secret:
        secretName: manifest-tool-local-pusher
    - name: pull-secret
      secret:
        secretName: registry-pull-credentials
    - name: result-aggregator
      secret:
        secretName: result-aggregator
- agent: kubernetes
  cluster: build03
  cron: 0 18 * * 2
  decorate: true
  decoration_config:
    skip_cloning: true
    timeout: 5h0m0s
  extra_refs:
  - base_ref: main
    org: openshift-qe
    repo: ocp-qe-perfscale-ci
  labels:
    ci-operator.openshift.io/cloud: aws
    ci-operator.openshift.io/cloud-cluster-profile: aws-perfscale-qe
    ci-operator.openshift.io/variant: aws-4.13-nightly-x86
    ci.openshift.io/generator: prowgen
    job-release: "4.13"
    pj-rehearse.openshift.io/can-be-rehearsed: "true"
  name: periodic-ci-openshift-qe-ocp-qe-perfscale-ci-main-aws-4.13-nightly-x86-perfscale-aws-node-density-heavy-24nodes-periodic
  reporter_config:
    slack:
      channel: '#ocp-qe-scale-ci-results'
      job_states_to_report:
      - success
      - failure
      - error
      report_template: '{{if eq .Status.State "success"}} :white_check_mark: Job *{{.Spec.Job}}*
        ended with *{{.Status.State}}*. <{{.Status.URL}}|View logs> :white_check_mark:
        {{else}} :warning:  Job *{{.Spec.Job}}* ended with *{{.Status.State}}*. <{{.Status.URL}}|View
        logs> :warning: {{end}}'
  spec:
    containers:
    - args:
      - --gcs-upload-secret=/secrets/gcs/service-account.json
      - --image-import-pull-secret=/etc/pull-secret/.dockerconfigjson
      - --lease-server-credentials-file=/etc/boskos/credentials
      - --report-credentials-file=/etc/report/credentials
      - --secret-dir=/secrets/ci-pull-credentials
      - --secret-dir=/usr/local/perfscale-aws-node-density-heavy-24nodes-periodic-cluster-profile
      - --target=perfscale-aws-node-density-heavy-24nodes-periodic
      - --variant=aws-4.13-nightly-x86
      command:
      - ci-operator
      image: ci-operator:latest
      imagePullPolicy: Always
      name: ""
      resources:
        requests:
          cpu: 10m
      volumeMounts:
      - mountPath: /etc/boskos
        name: boskos
        readOnly: true
      - mountPath: /secrets/ci-pull-credentials
        name: ci-pull-credentials
        readOnly: true
      - mountPath: /usr/local/perfscale-aws-node-density-heavy-24nodes-periodic-cluster-profile
        name: cluster-profile
      - mountPath: /secrets/gcs
        name: gcs-credentials
        readOnly: true
      - mountPath: /secrets/manifest-tool
        name: manifest-tool-local-pusher
        readOnly: true
      - mountPath: /etc/pull-secret
        name: pull-secret
        readOnly: true
      - mountPath: /etc/report
        name: result-aggregator
        readOnly: true
    serviceAccountName: ci-operator
    volumes:
    - name: boskos
      secret:
        items:
        - key: credentials
          path: credentials
        secretName: boskos-credentials
    - name: ci-pull-credentials
      secret:
        secretName: ci-pull-credentials
    - name: cluster-profile
      secret:
        secretName: cluster-secrets-aws-perfscale-qe
    - name: manifest-tool-local-pusher
      secret:
        secretName: manifest-tool-local-pusher
    - name: pull-secret
      secret:
        secretName: registry-pull-credentials
    - name: result-aggregator
      secret:
        secretName: result-aggregator
- agent: kubernetes
  cluster: build03
  cron: 0 3 */21 * *
  decorate: true
  decoration_config:
    skip_cloning: true
    timeout: 5h0m0s
  extra_refs:
  - base_ref: main
    org: openshift-qe
    repo: ocp-qe-perfscale-ci
  labels:
    ci-operator.openshift.io/cloud: aws
    ci-operator.openshift.io/cloud-cluster-profile: aws-perfscale-qe
    ci-operator.openshift.io/variant: aws-4.13-nightly-x86-sno
    ci.openshift.io/generator: prowgen
    job-release: "4.13"
    pj-rehearse.openshift.io/can-be-rehearsed: "true"
  name: periodic-ci-openshift-qe-ocp-qe-perfscale-ci-main-aws-4.13-nightly-x86-sno-perfscale-aws-control-plane-sno-periodic
  reporter_config:
    slack:
      channel: '#ocp-qe-scale-ci-results'
      job_states_to_report:
      - success
      - failure
      - error
      report_template: '{{if eq .Status.State "success"}} :white_check_mark: Job *{{.Spec.Job}}*
        ended with *{{.Status.State}}*. <{{.Status.URL}}|View logs> :white_check_mark:
        {{else}} :warning:  Job *{{.Spec.Job}}* ended with *{{.Status.State}}*. <{{.Status.URL}}|View
        logs> :warning: {{end}}'
  spec:
    containers:
    - args:
      - --gcs-upload-secret=/secrets/gcs/service-account.json
      - --image-import-pull-secret=/etc/pull-secret/.dockerconfigjson
      - --lease-server-credentials-file=/etc/boskos/credentials
      - --report-credentials-file=/etc/report/credentials
      - --secret-dir=/secrets/ci-pull-credentials
      - --secret-dir=/usr/local/perfscale-aws-control-plane-sno-periodic-cluster-profile
      - --target=perfscale-aws-control-plane-sno-periodic
      - --variant=aws-4.13-nightly-x86-sno
      command:
      - ci-operator
      image: ci-operator:latest
      imagePullPolicy: Always
      name: ""
      resources:
        requests:
          cpu: 10m
      volumeMounts:
      - mountPath: /etc/boskos
        name: boskos
        readOnly: true
      - mountPath: /secrets/ci-pull-credentials
        name: ci-pull-credentials
        readOnly: true
      - mountPath: /usr/local/perfscale-aws-control-plane-sno-periodic-cluster-profile
        name: cluster-profile
      - mountPath: /secrets/gcs
        name: gcs-credentials
        readOnly: true
      - mountPath: /secrets/manifest-tool
        name: manifest-tool-local-pusher
        readOnly: true
      - mountPath: /etc/pull-secret
        name: pull-secret
        readOnly: true
      - mountPath: /etc/report
        name: result-aggregator
        readOnly: true
    serviceAccountName: ci-operator
    volumes:
    - name: boskos
      secret:
        items:
        - key: credentials
          path: credentials
        secretName: boskos-credentials
    - name: ci-pull-credentials
      secret:
        secretName: ci-pull-credentials
    - name: cluster-profile
      secret:
        secretName: cluster-secrets-aws-perfscale-qe
    - name: manifest-tool-local-pusher
      secret:
        secretName: manifest-tool-local-pusher
    - name: pull-secret
      secret:
        secretName: registry-pull-credentials
    - name: result-aggregator
      secret:
        secretName: result-aggregator
- agent: kubernetes
  cluster: build03
  cron: 0 9 * * 1
  decorate: true
  decoration_config:
    skip_cloning: true
    timeout: 5h0m0s
  extra_refs:
  - base_ref: main
    org: openshift-qe
    repo: ocp-qe-perfscale-ci
  labels:
    ci-operator.openshift.io/cloud: aws
    ci-operator.openshift.io/cloud-cluster-profile: aws-perfscale-qe
    ci-operator.openshift.io/variant: aws-4.14-nightly-arm
    ci.openshift.io/generator: prowgen
    job-release: "4.14"
    pj-rehearse.openshift.io/can-be-rehearsed: "true"
  name: periodic-ci-openshift-qe-ocp-qe-perfscale-ci-main-aws-4.14-nightly-arm-perfscale-aws-data-path-9nodes-arm-periodic
  reporter_config:
    slack:
      channel: '#ocp-qe-scale-ci-results'
      job_states_to_report:
      - success
      - failure
      - error
      report_template: '{{if eq .Status.State "success"}} :white_check_mark: Job *{{.Spec.Job}}*
        ended with *{{.Status.State}}*. <{{.Status.URL}}|View logs> :white_check_mark:
        {{else}} :warning:  Job *{{.Spec.Job}}* ended with *{{.Status.State}}*. <{{.Status.URL}}|View
        logs> :warning: {{end}}'
  spec:
    containers:
    - args:
      - --gcs-upload-secret=/secrets/gcs/service-account.json
      - --image-import-pull-secret=/etc/pull-secret/.dockerconfigjson
      - --lease-server-credentials-file=/etc/boskos/credentials
      - --report-credentials-file=/etc/report/credentials
      - --secret-dir=/secrets/ci-pull-credentials
      - --secret-dir=/usr/local/perfscale-aws-data-path-9nodes-arm-periodic-cluster-profile
      - --target=perfscale-aws-data-path-9nodes-arm-periodic
      - --variant=aws-4.14-nightly-arm
      command:
      - ci-operator
      image: ci-operator:latest
      imagePullPolicy: Always
      name: ""
      resources:
        requests:
          cpu: 10m
      volumeMounts:
      - mountPath: /etc/boskos
        name: boskos
        readOnly: true
      - mountPath: /secrets/ci-pull-credentials
        name: ci-pull-credentials
        readOnly: true
      - mountPath: /usr/local/perfscale-aws-data-path-9nodes-arm-periodic-cluster-profile
        name: cluster-profile
      - mountPath: /secrets/gcs
        name: gcs-credentials
        readOnly: true
      - mountPath: /secrets/manifest-tool
        name: manifest-tool-local-pusher
        readOnly: true
      - mountPath: /etc/pull-secret
        name: pull-secret
        readOnly: true
      - mountPath: /etc/report
        name: result-aggregator
        readOnly: true
    serviceAccountName: ci-operator
    volumes:
    - name: boskos
      secret:
        items:
        - key: credentials
          path: credentials
        secretName: boskos-credentials
    - name: ci-pull-credentials
      secret:
        secretName: ci-pull-credentials
    - name: cluster-profile
      secret:
        secretName: cluster-secrets-aws-perfscale-qe
    - name: manifest-tool-local-pusher
      secret:
        secretName: manifest-tool-local-pusher
    - name: pull-secret
      secret:
        secretName: registry-pull-credentials
    - name: result-aggregator
      secret:
        secretName: result-aggregator
- agent: kubernetes
  cluster: build03
  cron: 0 12 * * 1
  decorate: true
  decoration_config:
    skip_cloning: true
    timeout: 8h0m0s
  extra_refs:
  - base_ref: main
    org: openshift-qe
    repo: ocp-qe-perfscale-ci
  labels:
    ci-operator.openshift.io/cloud: aws
    ci-operator.openshift.io/cloud-cluster-profile: aws-qe
    ci-operator.openshift.io/variant: aws-4.14-nightly-x86-loaded-upgrade-from-4.12
    ci.openshift.io/generator: prowgen
    job-release: "4.14"
    pj-rehearse.openshift.io/can-be-rehearsed: "true"
  name: periodic-ci-openshift-qe-ocp-qe-perfscale-ci-main-aws-4.14-nightly-x86-loaded-upgrade-from-4.12-perfscale-aws-5nodes-loaded-upgrade-412to413to414-periodic
  reporter_config:
    slack:
      channel: '#ocp-qe-scale-ci-results'
      job_states_to_report:
      - success
      - failure
      - error
      report_template: '{{if eq .Status.State "success"}} :white_check_mark: Job *{{.Spec.Job}}*
        ended with *{{.Status.State}}*. <{{.Status.URL}}|View logs> :white_check_mark:
        {{else}} :warning:  Job *{{.Spec.Job}}* ended with *{{.Status.State}}*. <{{.Status.URL}}|View
        logs> :warning: {{end}}'
  spec:
    containers:
    - args:
      - --gcs-upload-secret=/secrets/gcs/service-account.json
      - --image-import-pull-secret=/etc/pull-secret/.dockerconfigjson
      - --lease-server-credentials-file=/etc/boskos/credentials
      - --report-credentials-file=/etc/report/credentials
      - --secret-dir=/secrets/ci-pull-credentials
      - --secret-dir=/usr/local/perfscale-aws-5nodes-loaded-upgrade-412to413to414-periodic-cluster-profile
      - --target=perfscale-aws-5nodes-loaded-upgrade-412to413to414-periodic
      - --variant=aws-4.14-nightly-x86-loaded-upgrade-from-4.12
      command:
      - ci-operator
      image: ci-operator:latest
      imagePullPolicy: Always
      name: ""
      resources:
        requests:
          cpu: 10m
      volumeMounts:
      - mountPath: /etc/boskos
        name: boskos
        readOnly: true
      - mountPath: /secrets/ci-pull-credentials
        name: ci-pull-credentials
        readOnly: true
      - mountPath: /usr/local/perfscale-aws-5nodes-loaded-upgrade-412to413to414-periodic-cluster-profile
        name: cluster-profile
      - mountPath: /secrets/gcs
        name: gcs-credentials
        readOnly: true
      - mountPath: /secrets/manifest-tool
        name: manifest-tool-local-pusher
        readOnly: true
      - mountPath: /etc/pull-secret
        name: pull-secret
        readOnly: true
      - mountPath: /etc/report
        name: result-aggregator
        readOnly: true
    serviceAccountName: ci-operator
    volumes:
    - name: boskos
      secret:
        items:
        - key: credentials
          path: credentials
        secretName: boskos-credentials
    - name: ci-pull-credentials
      secret:
        secretName: ci-pull-credentials
    - name: cluster-profile
      secret:
        secretName: cluster-secrets-aws-qe
    - name: manifest-tool-local-pusher
      secret:
        secretName: manifest-tool-local-pusher
    - name: pull-secret
      secret:
        secretName: registry-pull-credentials
    - name: result-aggregator
      secret:
        secretName: result-aggregator
- agent: kubernetes
  cluster: build03
  cron: 0 1 * * 1,3
  decorate: true
  decoration_config:
    skip_cloning: true
    timeout: 8h0m0s
  extra_refs:
  - base_ref: main
    org: openshift-qe
    repo: ocp-qe-perfscale-ci
  labels:
    ci-operator.openshift.io/cloud: aws
    ci-operator.openshift.io/cloud-cluster-profile: aws-perfscale
    ci-operator.openshift.io/variant: aws-4.14-nightly-x86-ovnic
    ci.openshift.io/generator: prowgen
    job-release: "4.14"
    pj-rehearse.openshift.io/can-be-rehearsed: "true"
  name: periodic-ci-openshift-qe-ocp-qe-perfscale-ci-main-aws-4.14-nightly-x86-ovnic-ocp-qe-perfscale-aws-ci-cdv2-test-252nodes-scale-ovnic
  reporter_config:
    slack:
      channel: '#ocp-qe-scale-ci-results'
      job_states_to_report:
      - success
      - failure
      - error
      report_template: '{{if eq .Status.State "success"}} :white_check_mark: Job *{{.Spec.Job}}*
        ended with *{{.Status.State}}*. <{{.Status.URL}}|View logs> :white_check_mark:
        {{else}} :warning:  Job *{{.Spec.Job}}* ended with *{{.Status.State}}*. <{{.Status.URL}}|View
        logs> :warning: {{end}}'
  spec:
    containers:
    - args:
      - --gcs-upload-secret=/secrets/gcs/service-account.json
      - --image-import-pull-secret=/etc/pull-secret/.dockerconfigjson
      - --lease-server-credentials-file=/etc/boskos/credentials
      - --report-credentials-file=/etc/report/credentials
      - --secret-dir=/secrets/ci-pull-credentials
      - --secret-dir=/usr/local/ocp-qe-perfscale-aws-ci-cdv2-test-252nodes-scale-ovnic-cluster-profile
      - --target=ocp-qe-perfscale-aws-ci-cdv2-test-252nodes-scale-ovnic
      - --variant=aws-4.14-nightly-x86-ovnic
      command:
      - ci-operator
      image: ci-operator:latest
      imagePullPolicy: Always
      name: ""
      resources:
        requests:
          cpu: 10m
      volumeMounts:
      - mountPath: /etc/boskos
        name: boskos
        readOnly: true
      - mountPath: /secrets/ci-pull-credentials
        name: ci-pull-credentials
        readOnly: true
      - mountPath: /usr/local/ocp-qe-perfscale-aws-ci-cdv2-test-252nodes-scale-ovnic-cluster-profile
        name: cluster-profile
      - mountPath: /secrets/gcs
        name: gcs-credentials
        readOnly: true
      - mountPath: /secrets/manifest-tool
        name: manifest-tool-local-pusher
        readOnly: true
      - mountPath: /etc/pull-secret
        name: pull-secret
        readOnly: true
      - mountPath: /etc/report
        name: result-aggregator
        readOnly: true
    serviceAccountName: ci-operator
    volumes:
    - name: boskos
      secret:
        items:
        - key: credentials
          path: credentials
        secretName: boskos-credentials
    - name: ci-pull-credentials
      secret:
        secretName: ci-pull-credentials
    - name: cluster-profile
      secret:
        secretName: cluster-secrets-aws-perfscale
    - name: manifest-tool-local-pusher
      secret:
        secretName: manifest-tool-local-pusher
    - name: pull-secret
      secret:
        secretName: registry-pull-credentials
    - name: result-aggregator
      secret:
        secretName: result-aggregator
- agent: kubernetes
  cluster: build03
  cron: 0 12 * * 1,3
  decorate: true
  decoration_config:
    skip_cloning: true
    timeout: 8h0m0s
  extra_refs:
  - base_ref: main
    org: openshift-qe
    repo: ocp-qe-perfscale-ci
  labels:
    ci-operator.openshift.io/cloud: aws
    ci-operator.openshift.io/cloud-cluster-profile: aws-perfscale
    ci-operator.openshift.io/variant: aws-4.14-nightly-x86-ovnic
    ci.openshift.io/generator: prowgen
    job-release: "4.14"
    pj-rehearse.openshift.io/can-be-rehearsed: "true"
  name: periodic-ci-openshift-qe-ocp-qe-perfscale-ci-main-aws-4.14-nightly-x86-ovnic-ocp-qe-perfscale-aws-cni-120ppn-test-252nodes-scale-ovnic
  reporter_config:
    slack:
      channel: '#ocp-qe-scale-ci-results'
      job_states_to_report:
      - success
      - failure
      - error
      report_template: '{{if eq .Status.State "success"}} :white_check_mark: Job *{{.Spec.Job}}*
        ended with *{{.Status.State}}*. <{{.Status.URL}}|View logs> :white_check_mark:
        {{else}} :warning:  Job *{{.Spec.Job}}* ended with *{{.Status.State}}*. <{{.Status.URL}}|View
        logs> :warning: {{end}}'
  spec:
    containers:
    - args:
      - --gcs-upload-secret=/secrets/gcs/service-account.json
      - --image-import-pull-secret=/etc/pull-secret/.dockerconfigjson
      - --lease-server-credentials-file=/etc/boskos/credentials
      - --report-credentials-file=/etc/report/credentials
      - --secret-dir=/secrets/ci-pull-credentials
      - --secret-dir=/usr/local/ocp-qe-perfscale-aws-cni-120ppn-test-252nodes-scale-ovnic-cluster-profile
      - --target=ocp-qe-perfscale-aws-cni-120ppn-test-252nodes-scale-ovnic
      - --variant=aws-4.14-nightly-x86-ovnic
      command:
      - ci-operator
      image: ci-operator:latest
      imagePullPolicy: Always
      name: ""
      resources:
        requests:
          cpu: 10m
      volumeMounts:
      - mountPath: /etc/boskos
        name: boskos
        readOnly: true
      - mountPath: /secrets/ci-pull-credentials
        name: ci-pull-credentials
        readOnly: true
      - mountPath: /usr/local/ocp-qe-perfscale-aws-cni-120ppn-test-252nodes-scale-ovnic-cluster-profile
        name: cluster-profile
      - mountPath: /secrets/gcs
        name: gcs-credentials
        readOnly: true
      - mountPath: /secrets/manifest-tool
        name: manifest-tool-local-pusher
        readOnly: true
      - mountPath: /etc/pull-secret
        name: pull-secret
        readOnly: true
      - mountPath: /etc/report
        name: result-aggregator
        readOnly: true
    serviceAccountName: ci-operator
    volumes:
    - name: boskos
      secret:
        items:
        - key: credentials
          path: credentials
        secretName: boskos-credentials
    - name: ci-pull-credentials
      secret:
        secretName: ci-pull-credentials
    - name: cluster-profile
      secret:
        secretName: cluster-secrets-aws-perfscale
    - name: manifest-tool-local-pusher
      secret:
        secretName: manifest-tool-local-pusher
    - name: pull-secret
      secret:
        secretName: registry-pull-credentials
    - name: result-aggregator
      secret:
        secretName: result-aggregator
- agent: kubernetes
  cluster: build03
  cron: 0 19 * * 1,3
  decorate: true
  decoration_config:
    skip_cloning: true
    timeout: 8h0m0s
  extra_refs:
  - base_ref: main
    org: openshift-qe
    repo: ocp-qe-perfscale-ci
  labels:
    ci-operator.openshift.io/cloud: aws
    ci-operator.openshift.io/cloud-cluster-profile: aws-perfscale
    ci-operator.openshift.io/variant: aws-4.14-nightly-x86-ovnic
    ci.openshift.io/generator: prowgen
    job-release: "4.14"
    pj-rehearse.openshift.io/can-be-rehearsed: "true"
  name: periodic-ci-openshift-qe-ocp-qe-perfscale-ci-main-aws-4.14-nightly-x86-ovnic-ocp-qe-perfscale-aws-cni-220ppn-test-252nodes-scale-ovnic
  reporter_config:
    slack:
      channel: '#ocp-qe-scale-ci-results'
      job_states_to_report:
      - success
      - failure
      - error
      report_template: '{{if eq .Status.State "success"}} :white_check_mark: Job *{{.Spec.Job}}*
        ended with *{{.Status.State}}*. <{{.Status.URL}}|View logs> :white_check_mark:
        {{else}} :warning:  Job *{{.Spec.Job}}* ended with *{{.Status.State}}*. <{{.Status.URL}}|View
        logs> :warning: {{end}}'
  spec:
    containers:
    - args:
      - --gcs-upload-secret=/secrets/gcs/service-account.json
      - --image-import-pull-secret=/etc/pull-secret/.dockerconfigjson
      - --lease-server-credentials-file=/etc/boskos/credentials
      - --report-credentials-file=/etc/report/credentials
      - --secret-dir=/secrets/ci-pull-credentials
      - --secret-dir=/usr/local/ocp-qe-perfscale-aws-cni-220ppn-test-252nodes-scale-ovnic-cluster-profile
      - --target=ocp-qe-perfscale-aws-cni-220ppn-test-252nodes-scale-ovnic
      - --variant=aws-4.14-nightly-x86-ovnic
      command:
      - ci-operator
      image: ci-operator:latest
      imagePullPolicy: Always
      name: ""
      resources:
        requests:
          cpu: 10m
      volumeMounts:
      - mountPath: /etc/boskos
        name: boskos
        readOnly: true
      - mountPath: /secrets/ci-pull-credentials
        name: ci-pull-credentials
        readOnly: true
      - mountPath: /usr/local/ocp-qe-perfscale-aws-cni-220ppn-test-252nodes-scale-ovnic-cluster-profile
        name: cluster-profile
      - mountPath: /secrets/gcs
        name: gcs-credentials
        readOnly: true
      - mountPath: /secrets/manifest-tool
        name: manifest-tool-local-pusher
        readOnly: true
      - mountPath: /etc/pull-secret
        name: pull-secret
        readOnly: true
      - mountPath: /etc/report
        name: result-aggregator
        readOnly: true
    serviceAccountName: ci-operator
    volumes:
    - name: boskos
      secret:
        items:
        - key: credentials
          path: credentials
        secretName: boskos-credentials
    - name: ci-pull-credentials
      secret:
        secretName: ci-pull-credentials
    - name: cluster-profile
      secret:
        secretName: cluster-secrets-aws-perfscale
    - name: manifest-tool-local-pusher
      secret:
        secretName: manifest-tool-local-pusher
    - name: pull-secret
      secret:
        secretName: registry-pull-credentials
    - name: result-aggregator
      secret:
        secretName: result-aggregator
- agent: kubernetes
  cluster: build03
  cron: 0 0 8,22 * *
  decorate: true
  decoration_config:
    skip_cloning: true
    timeout: 5h0m0s
  extra_refs:
  - base_ref: main
    org: openshift-qe
    repo: ocp-qe-perfscale-ci
  labels:
    ci-operator.openshift.io/cloud: aws
    ci-operator.openshift.io/cloud-cluster-profile: aws-perfscale-qe
    ci-operator.openshift.io/variant: aws-4.14-nightly-x86
    ci.openshift.io/generator: prowgen
    job-release: "4.14"
    pj-rehearse.openshift.io/can-be-rehearsed: "true"
  name: periodic-ci-openshift-qe-ocp-qe-perfscale-ci-main-aws-4.14-nightly-x86-perfscale-aws-conc-builds-3nodes-periodic
  reporter_config:
    slack:
      channel: '#ocp-qe-scale-ci-results'
      job_states_to_report:
      - success
      - failure
      - error
      report_template: '{{if eq .Status.State "success"}} :white_check_mark: Job *{{.Spec.Job}}*
        ended with *{{.Status.State}}*. <{{.Status.URL}}|View logs> :white_check_mark:
        {{else}} :warning:  Job *{{.Spec.Job}}* ended with *{{.Status.State}}*. <{{.Status.URL}}|View
        logs> :warning: {{end}}'
  spec:
    containers:
    - args:
      - --gcs-upload-secret=/secrets/gcs/service-account.json
      - --image-import-pull-secret=/etc/pull-secret/.dockerconfigjson
      - --lease-server-credentials-file=/etc/boskos/credentials
      - --report-credentials-file=/etc/report/credentials
      - --secret-dir=/secrets/ci-pull-credentials
      - --secret-dir=/usr/local/perfscale-aws-conc-builds-3nodes-periodic-cluster-profile
      - --target=perfscale-aws-conc-builds-3nodes-periodic
      - --variant=aws-4.14-nightly-x86
      command:
      - ci-operator
      image: ci-operator:latest
      imagePullPolicy: Always
      name: ""
      resources:
        requests:
          cpu: 10m
      volumeMounts:
      - mountPath: /etc/boskos
        name: boskos
        readOnly: true
      - mountPath: /secrets/ci-pull-credentials
        name: ci-pull-credentials
        readOnly: true
      - mountPath: /usr/local/perfscale-aws-conc-builds-3nodes-periodic-cluster-profile
        name: cluster-profile
      - mountPath: /secrets/gcs
        name: gcs-credentials
        readOnly: true
      - mountPath: /secrets/manifest-tool
        name: manifest-tool-local-pusher
        readOnly: true
      - mountPath: /etc/pull-secret
        name: pull-secret
        readOnly: true
      - mountPath: /etc/report
        name: result-aggregator
        readOnly: true
    serviceAccountName: ci-operator
    volumes:
    - name: boskos
      secret:
        items:
        - key: credentials
          path: credentials
        secretName: boskos-credentials
    - name: ci-pull-credentials
      secret:
        secretName: ci-pull-credentials
    - name: cluster-profile
      secret:
        secretName: cluster-secrets-aws-perfscale-qe
    - name: manifest-tool-local-pusher
      secret:
        secretName: manifest-tool-local-pusher
    - name: pull-secret
      secret:
        secretName: registry-pull-credentials
    - name: result-aggregator
      secret:
        secretName: result-aggregator
- agent: kubernetes
  cluster: build03
  cron: 0 12 * * 2
  decorate: true
  decoration_config:
    skip_cloning: true
    timeout: 5h0m0s
  extra_refs:
  - base_ref: main
    org: openshift-qe
    repo: ocp-qe-perfscale-ci
  labels:
    ci-operator.openshift.io/cloud: aws
    ci-operator.openshift.io/cloud-cluster-profile: aws-perfscale
    ci-operator.openshift.io/variant: aws-4.14-nightly-x86
    ci.openshift.io/generator: prowgen
    job-release: "4.14"
    pj-rehearse.openshift.io/can-be-rehearsed: "true"
  name: periodic-ci-openshift-qe-ocp-qe-perfscale-ci-main-aws-4.14-nightly-x86-perfscale-aws-control-plane-120nodes-periodic
  reporter_config:
    slack:
      channel: '#ocp-qe-scale-ci-results'
      job_states_to_report:
      - success
      - failure
      - error
      report_template: '{{if eq .Status.State "success"}} :white_check_mark: Job *{{.Spec.Job}}*
        ended with *{{.Status.State}}*. <{{.Status.URL}}|View logs> :white_check_mark:
        {{else}} :warning:  Job *{{.Spec.Job}}* ended with *{{.Status.State}}*. <{{.Status.URL}}|View
        logs> :warning: {{end}}'
  spec:
    containers:
    - args:
      - --gcs-upload-secret=/secrets/gcs/service-account.json
      - --image-import-pull-secret=/etc/pull-secret/.dockerconfigjson
      - --lease-server-credentials-file=/etc/boskos/credentials
      - --report-credentials-file=/etc/report/credentials
      - --secret-dir=/secrets/ci-pull-credentials
      - --secret-dir=/usr/local/perfscale-aws-control-plane-120nodes-periodic-cluster-profile
      - --target=perfscale-aws-control-plane-120nodes-periodic
      - --variant=aws-4.14-nightly-x86
      command:
      - ci-operator
      image: ci-operator:latest
      imagePullPolicy: Always
      name: ""
      resources:
        requests:
          cpu: 10m
      volumeMounts:
      - mountPath: /etc/boskos
        name: boskos
        readOnly: true
      - mountPath: /secrets/ci-pull-credentials
        name: ci-pull-credentials
        readOnly: true
      - mountPath: /usr/local/perfscale-aws-control-plane-120nodes-periodic-cluster-profile
        name: cluster-profile
      - mountPath: /secrets/gcs
        name: gcs-credentials
        readOnly: true
      - mountPath: /secrets/manifest-tool
        name: manifest-tool-local-pusher
        readOnly: true
      - mountPath: /etc/pull-secret
        name: pull-secret
        readOnly: true
      - mountPath: /etc/report
        name: result-aggregator
        readOnly: true
    serviceAccountName: ci-operator
    volumes:
    - name: boskos
      secret:
        items:
        - key: credentials
          path: credentials
        secretName: boskos-credentials
    - name: ci-pull-credentials
      secret:
        secretName: ci-pull-credentials
    - name: cluster-profile
      secret:
        secretName: cluster-secrets-aws-perfscale
    - name: manifest-tool-local-pusher
      secret:
        secretName: manifest-tool-local-pusher
    - name: pull-secret
      secret:
        secretName: registry-pull-credentials
    - name: result-aggregator
      secret:
        secretName: result-aggregator
- agent: kubernetes
  cluster: build03
  cron: 0 9 * * 2
  decorate: true
  decoration_config:
    skip_cloning: true
  extra_refs:
  - base_ref: main
    org: openshift-qe
    repo: ocp-qe-perfscale-ci
  labels:
    ci-operator.openshift.io/cloud: aws
    ci-operator.openshift.io/cloud-cluster-profile: aws-perfscale-qe
    ci-operator.openshift.io/variant: aws-4.14-nightly-x86
    ci.openshift.io/generator: prowgen
    job-release: "4.14"
    pj-rehearse.openshift.io/can-be-rehearsed: "true"
  name: periodic-ci-openshift-qe-ocp-qe-perfscale-ci-main-aws-4.14-nightly-x86-perfscale-aws-control-plane-24nodes-periodic
  reporter_config:
    slack:
      channel: '#ocp-qe-scale-ci-results'
      job_states_to_report:
      - success
      - failure
      - error
      report_template: '{{if eq .Status.State "success"}} :white_check_mark: Job *{{.Spec.Job}}*
        ended with *{{.Status.State}}*. <{{.Status.URL}}|View logs> :white_check_mark:
        {{else}} :warning:  Job *{{.Spec.Job}}* ended with *{{.Status.State}}*. <{{.Status.URL}}|View
        logs> :warning: {{end}}'
  spec:
    containers:
    - args:
      - --gcs-upload-secret=/secrets/gcs/service-account.json
      - --image-import-pull-secret=/etc/pull-secret/.dockerconfigjson
      - --lease-server-credentials-file=/etc/boskos/credentials
      - --report-credentials-file=/etc/report/credentials
      - --secret-dir=/secrets/ci-pull-credentials
      - --secret-dir=/usr/local/perfscale-aws-control-plane-24nodes-periodic-cluster-profile
      - --target=perfscale-aws-control-plane-24nodes-periodic
      - --variant=aws-4.14-nightly-x86
      command:
      - ci-operator
      image: ci-operator:latest
      imagePullPolicy: Always
      name: ""
      resources:
        requests:
          cpu: 10m
      volumeMounts:
      - mountPath: /etc/boskos
        name: boskos
        readOnly: true
      - mountPath: /secrets/ci-pull-credentials
        name: ci-pull-credentials
        readOnly: true
      - mountPath: /usr/local/perfscale-aws-control-plane-24nodes-periodic-cluster-profile
        name: cluster-profile
      - mountPath: /secrets/gcs
        name: gcs-credentials
        readOnly: true
      - mountPath: /secrets/manifest-tool
        name: manifest-tool-local-pusher
        readOnly: true
      - mountPath: /etc/pull-secret
        name: pull-secret
        readOnly: true
      - mountPath: /etc/report
        name: result-aggregator
        readOnly: true
    serviceAccountName: ci-operator
    volumes:
    - name: boskos
      secret:
        items:
        - key: credentials
          path: credentials
        secretName: boskos-credentials
    - name: ci-pull-credentials
      secret:
        secretName: ci-pull-credentials
    - name: cluster-profile
      secret:
        secretName: cluster-secrets-aws-perfscale-qe
    - name: manifest-tool-local-pusher
      secret:
        secretName: manifest-tool-local-pusher
    - name: pull-secret
      secret:
        secretName: registry-pull-credentials
    - name: result-aggregator
      secret:
        secretName: result-aggregator
- agent: kubernetes
  cluster: build03
  cron: 0 9 * * 1
  decorate: true
  decoration_config:
    skip_cloning: true
    timeout: 5h0m0s
  extra_refs:
  - base_ref: main
    org: openshift-qe
    repo: ocp-qe-perfscale-ci
  labels:
    ci-operator.openshift.io/cloud: aws
    ci-operator.openshift.io/cloud-cluster-profile: aws-perfscale
    ci-operator.openshift.io/variant: aws-4.14-nightly-x86
    ci.openshift.io/generator: prowgen
    job-release: "4.14"
    pj-rehearse.openshift.io/can-be-rehearsed: "true"
  name: periodic-ci-openshift-qe-ocp-qe-perfscale-ci-main-aws-4.14-nightly-x86-perfscale-aws-data-path-9nodes-periodic
  reporter_config:
    slack:
      channel: '#ocp-qe-scale-ci-results'
      job_states_to_report:
      - success
      - failure
      - error
      report_template: '{{if eq .Status.State "success"}} :white_check_mark: Job *{{.Spec.Job}}*
        ended with *{{.Status.State}}*. <{{.Status.URL}}|View logs> :white_check_mark:
        {{else}} :warning:  Job *{{.Spec.Job}}* ended with *{{.Status.State}}*. <{{.Status.URL}}|View
        logs> :warning: {{end}}'
  spec:
    containers:
    - args:
      - --gcs-upload-secret=/secrets/gcs/service-account.json
      - --image-import-pull-secret=/etc/pull-secret/.dockerconfigjson
      - --lease-server-credentials-file=/etc/boskos/credentials
      - --report-credentials-file=/etc/report/credentials
      - --secret-dir=/secrets/ci-pull-credentials
      - --secret-dir=/usr/local/perfscale-aws-data-path-9nodes-periodic-cluster-profile
      - --target=perfscale-aws-data-path-9nodes-periodic
      - --variant=aws-4.14-nightly-x86
      command:
      - ci-operator
      image: ci-operator:latest
      imagePullPolicy: Always
      name: ""
      resources:
        requests:
          cpu: 10m
      volumeMounts:
      - mountPath: /etc/boskos
        name: boskos
        readOnly: true
      - mountPath: /secrets/ci-pull-credentials
        name: ci-pull-credentials
        readOnly: true
      - mountPath: /usr/local/perfscale-aws-data-path-9nodes-periodic-cluster-profile
        name: cluster-profile
      - mountPath: /secrets/gcs
        name: gcs-credentials
        readOnly: true
      - mountPath: /secrets/manifest-tool
        name: manifest-tool-local-pusher
        readOnly: true
      - mountPath: /etc/pull-secret
        name: pull-secret
        readOnly: true
      - mountPath: /etc/report
        name: result-aggregator
        readOnly: true
    serviceAccountName: ci-operator
    volumes:
    - name: boskos
      secret:
        items:
        - key: credentials
          path: credentials
        secretName: boskos-credentials
    - name: ci-pull-credentials
      secret:
        secretName: ci-pull-credentials
    - name: cluster-profile
      secret:
        secretName: cluster-secrets-aws-perfscale
    - name: manifest-tool-local-pusher
      secret:
        secretName: manifest-tool-local-pusher
    - name: pull-secret
      secret:
        secretName: registry-pull-credentials
    - name: result-aggregator
      secret:
        secretName: result-aggregator
- agent: kubernetes
  cluster: build03
  cron: 0 18 * * 2
  decorate: true
  decoration_config:
    skip_cloning: true
    timeout: 5h0m0s
  extra_refs:
  - base_ref: main
    org: openshift-qe
    repo: ocp-qe-perfscale-ci
  labels:
    ci-operator.openshift.io/cloud: aws
    ci-operator.openshift.io/cloud-cluster-profile: aws-perfscale-qe
    ci-operator.openshift.io/variant: aws-4.14-nightly-x86
    ci.openshift.io/generator: prowgen
    job-release: "4.14"
    pj-rehearse.openshift.io/can-be-rehearsed: "true"
  name: periodic-ci-openshift-qe-ocp-qe-perfscale-ci-main-aws-4.14-nightly-x86-perfscale-aws-node-density-heavy-24nodes-periodic
  reporter_config:
    slack:
      channel: '#ocp-qe-scale-ci-results'
      job_states_to_report:
      - success
      - failure
      - error
      report_template: '{{if eq .Status.State "success"}} :white_check_mark: Job *{{.Spec.Job}}*
        ended with *{{.Status.State}}*. <{{.Status.URL}}|View logs> :white_check_mark:
        {{else}} :warning:  Job *{{.Spec.Job}}* ended with *{{.Status.State}}*. <{{.Status.URL}}|View
        logs> :warning: {{end}}'
  spec:
    containers:
    - args:
      - --gcs-upload-secret=/secrets/gcs/service-account.json
      - --image-import-pull-secret=/etc/pull-secret/.dockerconfigjson
      - --lease-server-credentials-file=/etc/boskos/credentials
      - --report-credentials-file=/etc/report/credentials
      - --secret-dir=/secrets/ci-pull-credentials
      - --secret-dir=/usr/local/perfscale-aws-node-density-heavy-24nodes-periodic-cluster-profile
      - --target=perfscale-aws-node-density-heavy-24nodes-periodic
      - --variant=aws-4.14-nightly-x86
      command:
      - ci-operator
      image: ci-operator:latest
      imagePullPolicy: Always
      name: ""
      resources:
        requests:
          cpu: 10m
      volumeMounts:
      - mountPath: /etc/boskos
        name: boskos
        readOnly: true
      - mountPath: /secrets/ci-pull-credentials
        name: ci-pull-credentials
        readOnly: true
      - mountPath: /usr/local/perfscale-aws-node-density-heavy-24nodes-periodic-cluster-profile
        name: cluster-profile
      - mountPath: /secrets/gcs
        name: gcs-credentials
        readOnly: true
      - mountPath: /secrets/manifest-tool
        name: manifest-tool-local-pusher
        readOnly: true
      - mountPath: /etc/pull-secret
        name: pull-secret
        readOnly: true
      - mountPath: /etc/report
        name: result-aggregator
        readOnly: true
    serviceAccountName: ci-operator
    volumes:
    - name: boskos
      secret:
        items:
        - key: credentials
          path: credentials
        secretName: boskos-credentials
    - name: ci-pull-credentials
      secret:
        secretName: ci-pull-credentials
    - name: cluster-profile
      secret:
        secretName: cluster-secrets-aws-perfscale-qe
    - name: manifest-tool-local-pusher
      secret:
        secretName: manifest-tool-local-pusher
    - name: pull-secret
      secret:
        secretName: registry-pull-credentials
    - name: result-aggregator
      secret:
        secretName: result-aggregator
- agent: kubernetes
  cluster: build03
  cron: 0 3 */21 * *
  decorate: true
  decoration_config:
    skip_cloning: true
    timeout: 5h0m0s
  extra_refs:
  - base_ref: main
    org: openshift-qe
    repo: ocp-qe-perfscale-ci
  labels:
    ci-operator.openshift.io/cloud: aws
    ci-operator.openshift.io/cloud-cluster-profile: aws-perfscale-qe
    ci-operator.openshift.io/variant: aws-4.14-nightly-x86-sno
    ci.openshift.io/generator: prowgen
    job-release: "4.14"
    pj-rehearse.openshift.io/can-be-rehearsed: "true"
  name: periodic-ci-openshift-qe-ocp-qe-perfscale-ci-main-aws-4.14-nightly-x86-sno-perfscale-aws-control-plane-sno-periodic
  reporter_config:
    slack:
      channel: '#ocp-qe-scale-ci-results'
      job_states_to_report:
      - success
      - failure
      - error
      report_template: '{{if eq .Status.State "success"}} :white_check_mark: Job *{{.Spec.Job}}*
        ended with *{{.Status.State}}*. <{{.Status.URL}}|View logs> :white_check_mark:
        {{else}} :warning:  Job *{{.Spec.Job}}* ended with *{{.Status.State}}*. <{{.Status.URL}}|View
        logs> :warning: {{end}}'
  spec:
    containers:
    - args:
      - --gcs-upload-secret=/secrets/gcs/service-account.json
      - --image-import-pull-secret=/etc/pull-secret/.dockerconfigjson
      - --lease-server-credentials-file=/etc/boskos/credentials
      - --report-credentials-file=/etc/report/credentials
      - --secret-dir=/secrets/ci-pull-credentials
      - --secret-dir=/usr/local/perfscale-aws-control-plane-sno-periodic-cluster-profile
      - --target=perfscale-aws-control-plane-sno-periodic
      - --variant=aws-4.14-nightly-x86-sno
      command:
      - ci-operator
      image: ci-operator:latest
      imagePullPolicy: Always
      name: ""
      resources:
        requests:
          cpu: 10m
      volumeMounts:
      - mountPath: /etc/boskos
        name: boskos
        readOnly: true
      - mountPath: /secrets/ci-pull-credentials
        name: ci-pull-credentials
        readOnly: true
      - mountPath: /usr/local/perfscale-aws-control-plane-sno-periodic-cluster-profile
        name: cluster-profile
      - mountPath: /secrets/gcs
        name: gcs-credentials
        readOnly: true
      - mountPath: /secrets/manifest-tool
        name: manifest-tool-local-pusher
        readOnly: true
      - mountPath: /etc/pull-secret
        name: pull-secret
        readOnly: true
      - mountPath: /etc/report
        name: result-aggregator
        readOnly: true
    serviceAccountName: ci-operator
    volumes:
    - name: boskos
      secret:
        items:
        - key: credentials
          path: credentials
        secretName: boskos-credentials
    - name: ci-pull-credentials
      secret:
        secretName: ci-pull-credentials
    - name: cluster-profile
      secret:
        secretName: cluster-secrets-aws-perfscale-qe
    - name: manifest-tool-local-pusher
      secret:
        secretName: manifest-tool-local-pusher
    - name: pull-secret
      secret:
        secretName: registry-pull-credentials
    - name: result-aggregator
      secret:
        secretName: result-aggregator
- agent: kubernetes
  cluster: build03
  cron: 0 0 8,22 * *
  decorate: true
  decoration_config:
    skip_cloning: true
    timeout: 5h0m0s
  extra_refs:
  - base_ref: main
    org: openshift-qe
    repo: ocp-qe-perfscale-ci
  labels:
    ci-operator.openshift.io/cloud: aws
    ci-operator.openshift.io/cloud-cluster-profile: aws-perfscale-qe
    ci-operator.openshift.io/variant: aws-4.15-nightly-x86
    ci.openshift.io/generator: prowgen
    job-release: "4.15"
    pj-rehearse.openshift.io/can-be-rehearsed: "true"
  name: periodic-ci-openshift-qe-ocp-qe-perfscale-ci-main-aws-4.15-nightly-x86-perfscale-aws-conc-builds-3nodes-periodic
  reporter_config:
    slack:
      channel: '#ocp-qe-scale-ci-results'
      job_states_to_report:
      - success
      - failure
      - error
      report_template: '{{if eq .Status.State "success"}} :white_check_mark: Job *{{.Spec.Job}}*
        ended with *{{.Status.State}}*. <{{.Status.URL}}|View logs> :white_check_mark:
        {{else}} :warning:  Job *{{.Spec.Job}}* ended with *{{.Status.State}}*. <{{.Status.URL}}|View
        logs> :warning: {{end}}'
  spec:
    containers:
    - args:
      - --gcs-upload-secret=/secrets/gcs/service-account.json
      - --image-import-pull-secret=/etc/pull-secret/.dockerconfigjson
      - --lease-server-credentials-file=/etc/boskos/credentials
      - --report-credentials-file=/etc/report/credentials
      - --secret-dir=/secrets/ci-pull-credentials
      - --secret-dir=/usr/local/perfscale-aws-conc-builds-3nodes-periodic-cluster-profile
      - --target=perfscale-aws-conc-builds-3nodes-periodic
      - --variant=aws-4.15-nightly-x86
      command:
      - ci-operator
      image: ci-operator:latest
      imagePullPolicy: Always
      name: ""
      resources:
        requests:
          cpu: 10m
      volumeMounts:
      - mountPath: /etc/boskos
        name: boskos
        readOnly: true
      - mountPath: /secrets/ci-pull-credentials
        name: ci-pull-credentials
        readOnly: true
      - mountPath: /usr/local/perfscale-aws-conc-builds-3nodes-periodic-cluster-profile
        name: cluster-profile
      - mountPath: /secrets/gcs
        name: gcs-credentials
        readOnly: true
      - mountPath: /secrets/manifest-tool
        name: manifest-tool-local-pusher
        readOnly: true
      - mountPath: /etc/pull-secret
        name: pull-secret
        readOnly: true
      - mountPath: /etc/report
        name: result-aggregator
        readOnly: true
    serviceAccountName: ci-operator
    volumes:
    - name: boskos
      secret:
        items:
        - key: credentials
          path: credentials
        secretName: boskos-credentials
    - name: ci-pull-credentials
      secret:
        secretName: ci-pull-credentials
    - name: cluster-profile
      secret:
        secretName: cluster-secrets-aws-perfscale-qe
    - name: manifest-tool-local-pusher
      secret:
        secretName: manifest-tool-local-pusher
    - name: pull-secret
      secret:
        secretName: registry-pull-credentials
    - name: result-aggregator
      secret:
        secretName: result-aggregator
- agent: kubernetes
  cluster: build03
  cron: 0 12 * * 2
  decorate: true
  decoration_config:
    skip_cloning: true
    timeout: 5h0m0s
  extra_refs:
  - base_ref: main
    org: openshift-qe
    repo: ocp-qe-perfscale-ci
  labels:
    ci-operator.openshift.io/cloud: aws
    ci-operator.openshift.io/cloud-cluster-profile: aws-perfscale
    ci-operator.openshift.io/variant: aws-4.15-nightly-x86
    ci.openshift.io/generator: prowgen
    job-release: "4.15"
    pj-rehearse.openshift.io/can-be-rehearsed: "true"
  name: periodic-ci-openshift-qe-ocp-qe-perfscale-ci-main-aws-4.15-nightly-x86-perfscale-aws-control-plane-120nodes-periodic
  reporter_config:
    slack:
      channel: '#ocp-qe-scale-ci-results'
      job_states_to_report:
      - success
      - failure
      - error
      report_template: '{{if eq .Status.State "success"}} :white_check_mark: Job *{{.Spec.Job}}*
        ended with *{{.Status.State}}*. <{{.Status.URL}}|View logs> :white_check_mark:
        {{else}} :warning:  Job *{{.Spec.Job}}* ended with *{{.Status.State}}*. <{{.Status.URL}}|View
        logs> :warning: {{end}}'
  spec:
    containers:
    - args:
      - --gcs-upload-secret=/secrets/gcs/service-account.json
      - --image-import-pull-secret=/etc/pull-secret/.dockerconfigjson
      - --lease-server-credentials-file=/etc/boskos/credentials
      - --report-credentials-file=/etc/report/credentials
      - --secret-dir=/secrets/ci-pull-credentials
      - --secret-dir=/usr/local/perfscale-aws-control-plane-120nodes-periodic-cluster-profile
      - --target=perfscale-aws-control-plane-120nodes-periodic
      - --variant=aws-4.15-nightly-x86
      command:
      - ci-operator
      image: ci-operator:latest
      imagePullPolicy: Always
      name: ""
      resources:
        requests:
          cpu: 10m
      volumeMounts:
      - mountPath: /etc/boskos
        name: boskos
        readOnly: true
      - mountPath: /secrets/ci-pull-credentials
        name: ci-pull-credentials
        readOnly: true
      - mountPath: /usr/local/perfscale-aws-control-plane-120nodes-periodic-cluster-profile
        name: cluster-profile
      - mountPath: /secrets/gcs
        name: gcs-credentials
        readOnly: true
      - mountPath: /secrets/manifest-tool
        name: manifest-tool-local-pusher
        readOnly: true
      - mountPath: /etc/pull-secret
        name: pull-secret
        readOnly: true
      - mountPath: /etc/report
        name: result-aggregator
        readOnly: true
    serviceAccountName: ci-operator
    volumes:
    - name: boskos
      secret:
        items:
        - key: credentials
          path: credentials
        secretName: boskos-credentials
    - name: ci-pull-credentials
      secret:
        secretName: ci-pull-credentials
    - name: cluster-profile
      secret:
        secretName: cluster-secrets-aws-perfscale
    - name: manifest-tool-local-pusher
      secret:
        secretName: manifest-tool-local-pusher
    - name: pull-secret
      secret:
        secretName: registry-pull-credentials
    - name: result-aggregator
      secret:
        secretName: result-aggregator
- agent: kubernetes
  cluster: build03
  cron: 0 9 * * 2
  decorate: true
  decoration_config:
    skip_cloning: true
  extra_refs:
  - base_ref: main
    org: openshift-qe
    repo: ocp-qe-perfscale-ci
  labels:
    ci-operator.openshift.io/cloud: aws
    ci-operator.openshift.io/cloud-cluster-profile: aws-perfscale-qe
    ci-operator.openshift.io/variant: aws-4.15-nightly-x86
    ci.openshift.io/generator: prowgen
    job-release: "4.15"
    pj-rehearse.openshift.io/can-be-rehearsed: "true"
  name: periodic-ci-openshift-qe-ocp-qe-perfscale-ci-main-aws-4.15-nightly-x86-perfscale-aws-control-plane-24nodes-periodic
  reporter_config:
    slack:
      channel: '#ocp-qe-scale-ci-results'
      job_states_to_report:
      - success
      - failure
      - error
      report_template: '{{if eq .Status.State "success"}} :white_check_mark: Job *{{.Spec.Job}}*
        ended with *{{.Status.State}}*. <{{.Status.URL}}|View logs> :white_check_mark:
        {{else}} :warning:  Job *{{.Spec.Job}}* ended with *{{.Status.State}}*. <{{.Status.URL}}|View
        logs> :warning: {{end}}'
  spec:
    containers:
    - args:
      - --gcs-upload-secret=/secrets/gcs/service-account.json
      - --image-import-pull-secret=/etc/pull-secret/.dockerconfigjson
      - --lease-server-credentials-file=/etc/boskos/credentials
      - --report-credentials-file=/etc/report/credentials
      - --secret-dir=/secrets/ci-pull-credentials
      - --secret-dir=/usr/local/perfscale-aws-control-plane-24nodes-periodic-cluster-profile
      - --target=perfscale-aws-control-plane-24nodes-periodic
      - --variant=aws-4.15-nightly-x86
      command:
      - ci-operator
      image: ci-operator:latest
      imagePullPolicy: Always
      name: ""
      resources:
        requests:
          cpu: 10m
      volumeMounts:
      - mountPath: /etc/boskos
        name: boskos
        readOnly: true
      - mountPath: /secrets/ci-pull-credentials
        name: ci-pull-credentials
        readOnly: true
      - mountPath: /usr/local/perfscale-aws-control-plane-24nodes-periodic-cluster-profile
        name: cluster-profile
      - mountPath: /secrets/gcs
        name: gcs-credentials
        readOnly: true
      - mountPath: /secrets/manifest-tool
        name: manifest-tool-local-pusher
        readOnly: true
      - mountPath: /etc/pull-secret
        name: pull-secret
        readOnly: true
      - mountPath: /etc/report
        name: result-aggregator
        readOnly: true
    serviceAccountName: ci-operator
    volumes:
    - name: boskos
      secret:
        items:
        - key: credentials
          path: credentials
        secretName: boskos-credentials
    - name: ci-pull-credentials
      secret:
        secretName: ci-pull-credentials
    - name: cluster-profile
      secret:
        secretName: cluster-secrets-aws-perfscale-qe
    - name: manifest-tool-local-pusher
      secret:
        secretName: manifest-tool-local-pusher
    - name: pull-secret
      secret:
        secretName: registry-pull-credentials
    - name: result-aggregator
      secret:
        secretName: result-aggregator
- agent: kubernetes
  cluster: build03
  cron: 0 18 * * 2
  decorate: true
  decoration_config:
    skip_cloning: true
    timeout: 5h0m0s
  extra_refs:
  - base_ref: main
    org: openshift-qe
    repo: ocp-qe-perfscale-ci
  labels:
    ci-operator.openshift.io/cloud: aws
    ci-operator.openshift.io/cloud-cluster-profile: aws-perfscale-qe
    ci-operator.openshift.io/variant: aws-4.15-nightly-x86
    ci.openshift.io/generator: prowgen
    job-release: "4.15"
    pj-rehearse.openshift.io/can-be-rehearsed: "true"
  name: periodic-ci-openshift-qe-ocp-qe-perfscale-ci-main-aws-4.15-nightly-x86-perfscale-aws-node-density-heavy-24nodes-periodic
  reporter_config:
    slack:
      channel: '#ocp-qe-scale-ci-results'
      job_states_to_report:
      - success
      - failure
      - error
      report_template: '{{if eq .Status.State "success"}} :white_check_mark: Job *{{.Spec.Job}}*
        ended with *{{.Status.State}}*. <{{.Status.URL}}|View logs> :white_check_mark:
        {{else}} :warning:  Job *{{.Spec.Job}}* ended with *{{.Status.State}}*. <{{.Status.URL}}|View
        logs> :warning: {{end}}'
  spec:
    containers:
    - args:
      - --gcs-upload-secret=/secrets/gcs/service-account.json
      - --image-import-pull-secret=/etc/pull-secret/.dockerconfigjson
      - --lease-server-credentials-file=/etc/boskos/credentials
      - --report-credentials-file=/etc/report/credentials
      - --secret-dir=/secrets/ci-pull-credentials
      - --secret-dir=/usr/local/perfscale-aws-node-density-heavy-24nodes-periodic-cluster-profile
      - --target=perfscale-aws-node-density-heavy-24nodes-periodic
      - --variant=aws-4.15-nightly-x86
      command:
      - ci-operator
      image: ci-operator:latest
      imagePullPolicy: Always
      name: ""
      resources:
        requests:
          cpu: 10m
      volumeMounts:
      - mountPath: /etc/boskos
        name: boskos
        readOnly: true
      - mountPath: /secrets/ci-pull-credentials
        name: ci-pull-credentials
        readOnly: true
      - mountPath: /usr/local/perfscale-aws-node-density-heavy-24nodes-periodic-cluster-profile
        name: cluster-profile
      - mountPath: /secrets/gcs
        name: gcs-credentials
        readOnly: true
      - mountPath: /secrets/manifest-tool
        name: manifest-tool-local-pusher
        readOnly: true
      - mountPath: /etc/pull-secret
        name: pull-secret
        readOnly: true
      - mountPath: /etc/report
        name: result-aggregator
        readOnly: true
    serviceAccountName: ci-operator
    volumes:
    - name: boskos
      secret:
        items:
        - key: credentials
          path: credentials
        secretName: boskos-credentials
    - name: ci-pull-credentials
      secret:
        secretName: ci-pull-credentials
    - name: cluster-profile
      secret:
        secretName: cluster-secrets-aws-perfscale-qe
    - name: manifest-tool-local-pusher
      secret:
        secretName: manifest-tool-local-pusher
    - name: pull-secret
      secret:
        secretName: registry-pull-credentials
    - name: result-aggregator
      secret:
        secretName: result-aggregator
- agent: kubernetes
<<<<<<< HEAD
  cluster: build03
  cron: 0 14 1-31/14 * *
  decorate: true
  decoration_config:
    skip_cloning: true
  extra_refs:
  - base_ref: main
    org: openshift-qe
    repo: ocp-qe-perfscale-ci
  labels:
    ci-operator.openshift.io/cloud: aws
    ci-operator.openshift.io/cloud-cluster-profile: aws-perfscale-qe
    ci-operator.openshift.io/variant: aws-4.14-nightly-x86
    ci.openshift.io/generator: prowgen
    job-release: "4.14"
    pj-rehearse.openshift.io/can-be-rehearsed: "true"
  name: periodic-ci-openshift-qe-ocp-qe-perfscale-ci-main-aws-4.14-nightly-x86-perfscale-aws-sdn-to-ovn-120nodes-periodic
  spec:
    containers:
    - args:
      - --gcs-upload-secret=/secrets/gcs/service-account.json
      - --image-import-pull-secret=/etc/pull-secret/.dockerconfigjson
      - --lease-server-credentials-file=/etc/boskos/credentials
      - --report-credentials-file=/etc/report/credentials
      - --secret-dir=/secrets/ci-pull-credentials
      - --secret-dir=/usr/local/perfscale-aws-sdn-to-ovn-120nodes-periodic-cluster-profile
      - --target=perfscale-aws-sdn-to-ovn-120nodes-periodic
      - --variant=aws-4.14-nightly-x86
      command:
      - ci-operator
      image: ci-operator:latest
      imagePullPolicy: Always
      name: ""
      resources:
        requests:
          cpu: 10m
      volumeMounts:
      - mountPath: /etc/boskos
        name: boskos
        readOnly: true
      - mountPath: /secrets/ci-pull-credentials
        name: ci-pull-credentials
        readOnly: true
      - mountPath: /usr/local/perfscale-aws-sdn-to-ovn-120nodes-periodic-cluster-profile
        name: cluster-profile
      - mountPath: /secrets/gcs
        name: gcs-credentials
        readOnly: true
      - mountPath: /secrets/manifest-tool
        name: manifest-tool-local-pusher
        readOnly: true
      - mountPath: /etc/pull-secret
        name: pull-secret
        readOnly: true
      - mountPath: /etc/report
        name: result-aggregator
        readOnly: true
    serviceAccountName: ci-operator
    volumes:
    - name: boskos
      secret:
        items:
        - key: credentials
          path: credentials
        secretName: boskos-credentials
    - name: ci-pull-credentials
      secret:
        secretName: ci-pull-credentials
    - name: cluster-profile
      secret:
        secretName: cluster-secrets-aws-perfscale-qe
    - name: manifest-tool-local-pusher
      secret:
        secretName: manifest-tool-local-pusher
    - name: pull-secret
      secret:
        secretName: registry-pull-credentials
    - name: result-aggregator
      secret:
        secretName: result-aggregator
- agent: kubernetes
  cluster: build03
  cron: 0 12 1-31/14 * *
  decorate: true
  decoration_config:
    skip_cloning: true
  extra_refs:
  - base_ref: main
    org: openshift-qe
    repo: ocp-qe-perfscale-ci
  labels:
    ci-operator.openshift.io/cloud: aws
    ci-operator.openshift.io/cloud-cluster-profile: aws-perfscale-qe
    ci-operator.openshift.io/variant: aws-4.14-nightly-x86
    ci.openshift.io/generator: prowgen
    job-release: "4.14"
    pj-rehearse.openshift.io/can-be-rehearsed: "true"
  name: periodic-ci-openshift-qe-ocp-qe-perfscale-ci-main-aws-4.14-nightly-x86-perfscale-aws-sdn-to-ovn-24nodes-periodic
  spec:
    containers:
    - args:
      - --gcs-upload-secret=/secrets/gcs/service-account.json
      - --image-import-pull-secret=/etc/pull-secret/.dockerconfigjson
      - --lease-server-credentials-file=/etc/boskos/credentials
      - --report-credentials-file=/etc/report/credentials
      - --secret-dir=/secrets/ci-pull-credentials
      - --secret-dir=/usr/local/perfscale-aws-sdn-to-ovn-24nodes-periodic-cluster-profile
      - --target=perfscale-aws-sdn-to-ovn-24nodes-periodic
      - --variant=aws-4.14-nightly-x86
      command:
      - ci-operator
      image: ci-operator:latest
      imagePullPolicy: Always
      name: ""
      resources:
        requests:
          cpu: 10m
      volumeMounts:
      - mountPath: /etc/boskos
        name: boskos
        readOnly: true
      - mountPath: /secrets/ci-pull-credentials
        name: ci-pull-credentials
        readOnly: true
      - mountPath: /usr/local/perfscale-aws-sdn-to-ovn-24nodes-periodic-cluster-profile
        name: cluster-profile
      - mountPath: /secrets/gcs
        name: gcs-credentials
        readOnly: true
      - mountPath: /secrets/manifest-tool
        name: manifest-tool-local-pusher
        readOnly: true
      - mountPath: /etc/pull-secret
        name: pull-secret
        readOnly: true
      - mountPath: /etc/report
        name: result-aggregator
        readOnly: true
    serviceAccountName: ci-operator
    volumes:
    - name: boskos
      secret:
        items:
        - key: credentials
          path: credentials
        secretName: boskos-credentials
    - name: ci-pull-credentials
      secret:
        secretName: ci-pull-credentials
    - name: cluster-profile
      secret:
        secretName: cluster-secrets-aws-perfscale-qe
    - name: manifest-tool-local-pusher
      secret:
        secretName: manifest-tool-local-pusher
    - name: pull-secret
      secret:
        secretName: registry-pull-credentials
    - name: result-aggregator
      secret:
        secretName: result-aggregator
- agent: kubernetes
  cluster: build03
  cron: 0 3 */21 * *
=======
  cluster: build02
  cron: 29 5 */1 * 1-5
>>>>>>> 30362c26
  decorate: true
  decoration_config:
    skip_cloning: true
  extra_refs:
  - base_ref: main
    org: openshift-qe
    repo: ocp-qe-perfscale-ci
  labels:
    ci-operator.openshift.io/cloud: gcp
    ci-operator.openshift.io/cloud-cluster-profile: gcp-qe
    ci-operator.openshift.io/variant: gcp-4.12-nightly-x86
    ci.openshift.io/generator: prowgen
    job-release: "4.12"
    pj-rehearse.openshift.io/can-be-rehearsed: "true"
  name: periodic-ci-openshift-qe-ocp-qe-perfscale-ci-main-gcp-4.12-nightly-x86-perfscale-control-plane-5nodes-periodic
  reporter_config:
    slack:
      channel: '#ocp-qe-scale-ci-results'
      job_states_to_report:
      - success
      - failure
      - error
      report_template: '{{if eq .Status.State "success"}} :white_check_mark: Job *{{.Spec.Job}}*
        ended with *{{.Status.State}}*. <{{.Status.URL}}|View logs> :white_check_mark:
        {{else}} :warning:  Job *{{.Spec.Job}}* ended with *{{.Status.State}}*. <{{.Status.URL}}|View
        logs> :warning: {{end}}'
  spec:
    containers:
    - args:
      - --gcs-upload-secret=/secrets/gcs/service-account.json
      - --image-import-pull-secret=/etc/pull-secret/.dockerconfigjson
      - --lease-server-credentials-file=/etc/boskos/credentials
      - --report-credentials-file=/etc/report/credentials
      - --secret-dir=/secrets/ci-pull-credentials
      - --secret-dir=/usr/local/perfscale-control-plane-5nodes-periodic-cluster-profile
      - --target=perfscale-control-plane-5nodes-periodic
      - --variant=gcp-4.12-nightly-x86
      command:
      - ci-operator
      image: ci-operator:latest
      imagePullPolicy: Always
      name: ""
      resources:
        requests:
          cpu: 10m
      volumeMounts:
      - mountPath: /etc/boskos
        name: boskos
        readOnly: true
      - mountPath: /secrets/ci-pull-credentials
        name: ci-pull-credentials
        readOnly: true
      - mountPath: /usr/local/perfscale-control-plane-5nodes-periodic-cluster-profile
        name: cluster-profile
      - mountPath: /secrets/gcs
        name: gcs-credentials
        readOnly: true
      - mountPath: /secrets/manifest-tool
        name: manifest-tool-local-pusher
        readOnly: true
      - mountPath: /etc/pull-secret
        name: pull-secret
        readOnly: true
      - mountPath: /etc/report
        name: result-aggregator
        readOnly: true
    serviceAccountName: ci-operator
    volumes:
    - name: boskos
      secret:
        items:
        - key: credentials
          path: credentials
        secretName: boskos-credentials
    - name: ci-pull-credentials
      secret:
        secretName: ci-pull-credentials
    - name: cluster-profile
      secret:
        secretName: cluster-secrets-gcp-qe
    - name: manifest-tool-local-pusher
      secret:
        secretName: manifest-tool-local-pusher
    - name: pull-secret
      secret:
        secretName: registry-pull-credentials
    - name: result-aggregator
      secret:
        secretName: result-aggregator
- agent: kubernetes
  cluster: build02
  cron: 29 5 */1 * 1-5
  decorate: true
  decoration_config:
    skip_cloning: true
  extra_refs:
  - base_ref: main
    org: openshift-qe
    repo: ocp-qe-perfscale-ci
  labels:
    ci-operator.openshift.io/cloud: gcp
    ci-operator.openshift.io/cloud-cluster-profile: gcp-qe
    ci-operator.openshift.io/variant: gcp-4.13-nightly-x86
    ci.openshift.io/generator: prowgen
    job-release: "4.13"
    pj-rehearse.openshift.io/can-be-rehearsed: "true"
  name: periodic-ci-openshift-qe-ocp-qe-perfscale-ci-main-gcp-4.13-nightly-x86-perfscale-gcp-control-plane-24nodes-periodic
  reporter_config:
    slack:
      channel: '#ocp-qe-scale-ci-results'
      job_states_to_report:
      - success
      - failure
      - error
      report_template: '{{if eq .Status.State "success"}} :white_check_mark: Job *{{.Spec.Job}}*
        ended with *{{.Status.State}}*. <{{.Status.URL}}|View logs> :white_check_mark:
        {{else}} :warning:  Job *{{.Spec.Job}}* ended with *{{.Status.State}}*. <{{.Status.URL}}|View
        logs> :warning: {{end}}'
  spec:
    containers:
    - args:
      - --gcs-upload-secret=/secrets/gcs/service-account.json
      - --image-import-pull-secret=/etc/pull-secret/.dockerconfigjson
      - --lease-server-credentials-file=/etc/boskos/credentials
      - --report-credentials-file=/etc/report/credentials
      - --secret-dir=/secrets/ci-pull-credentials
      - --secret-dir=/usr/local/perfscale-gcp-control-plane-24nodes-periodic-cluster-profile
      - --target=perfscale-gcp-control-plane-24nodes-periodic
      - --variant=gcp-4.13-nightly-x86
      command:
      - ci-operator
      image: ci-operator:latest
      imagePullPolicy: Always
      name: ""
      resources:
        requests:
          cpu: 10m
      volumeMounts:
      - mountPath: /etc/boskos
        name: boskos
        readOnly: true
      - mountPath: /secrets/ci-pull-credentials
        name: ci-pull-credentials
        readOnly: true
      - mountPath: /usr/local/perfscale-gcp-control-plane-24nodes-periodic-cluster-profile
        name: cluster-profile
      - mountPath: /secrets/gcs
        name: gcs-credentials
        readOnly: true
      - mountPath: /secrets/manifest-tool
        name: manifest-tool-local-pusher
        readOnly: true
      - mountPath: /etc/pull-secret
        name: pull-secret
        readOnly: true
      - mountPath: /etc/report
        name: result-aggregator
        readOnly: true
    serviceAccountName: ci-operator
    volumes:
    - name: boskos
      secret:
        items:
        - key: credentials
          path: credentials
        secretName: boskos-credentials
    - name: ci-pull-credentials
      secret:
        secretName: ci-pull-credentials
    - name: cluster-profile
      secret:
        secretName: cluster-secrets-gcp-qe
    - name: manifest-tool-local-pusher
      secret:
        secretName: manifest-tool-local-pusher
    - name: pull-secret
      secret:
        secretName: registry-pull-credentials
    - name: result-aggregator
      secret:
        secretName: result-aggregator
- agent: kubernetes
  cluster: build02
  cron: 0 9 * * 3
  decorate: true
  decoration_config:
    skip_cloning: true
    timeout: 5h0m0s
  extra_refs:
  - base_ref: main
    org: openshift-qe
    repo: ocp-qe-perfscale-ci
  labels:
    ci-operator.openshift.io/cloud: gcp
    ci-operator.openshift.io/cloud-cluster-profile: gcp-qe
    ci-operator.openshift.io/variant: gcp-4.13-nightly-x86
    ci.openshift.io/generator: prowgen
    job-release: "4.13"
    pj-rehearse.openshift.io/can-be-rehearsed: "true"
  name: periodic-ci-openshift-qe-ocp-qe-perfscale-ci-main-gcp-4.13-nightly-x86-perfscale-gcp-data-path-6nodes-periodic
  reporter_config:
    slack:
      channel: '#ocp-qe-scale-ci-results'
      job_states_to_report:
      - success
      - failure
      - error
      report_template: '{{if eq .Status.State "success"}} :white_check_mark: Job *{{.Spec.Job}}*
        ended with *{{.Status.State}}*. <{{.Status.URL}}|View logs> :white_check_mark:
        {{else}} :warning:  Job *{{.Spec.Job}}* ended with *{{.Status.State}}*. <{{.Status.URL}}|View
        logs> :warning: {{end}}'
  spec:
    containers:
    - args:
      - --gcs-upload-secret=/secrets/gcs/service-account.json
      - --image-import-pull-secret=/etc/pull-secret/.dockerconfigjson
      - --lease-server-credentials-file=/etc/boskos/credentials
      - --report-credentials-file=/etc/report/credentials
      - --secret-dir=/secrets/ci-pull-credentials
      - --secret-dir=/usr/local/perfscale-gcp-data-path-6nodes-periodic-cluster-profile
      - --target=perfscale-gcp-data-path-6nodes-periodic
      - --variant=gcp-4.13-nightly-x86
      command:
      - ci-operator
      image: ci-operator:latest
      imagePullPolicy: Always
      name: ""
      resources:
        requests:
          cpu: 10m
      volumeMounts:
      - mountPath: /etc/boskos
        name: boskos
        readOnly: true
      - mountPath: /secrets/ci-pull-credentials
        name: ci-pull-credentials
        readOnly: true
      - mountPath: /usr/local/perfscale-gcp-data-path-6nodes-periodic-cluster-profile
        name: cluster-profile
      - mountPath: /secrets/gcs
        name: gcs-credentials
        readOnly: true
      - mountPath: /secrets/manifest-tool
        name: manifest-tool-local-pusher
        readOnly: true
      - mountPath: /etc/pull-secret
        name: pull-secret
        readOnly: true
      - mountPath: /etc/report
        name: result-aggregator
        readOnly: true
    serviceAccountName: ci-operator
    volumes:
    - name: boskos
      secret:
        items:
        - key: credentials
          path: credentials
        secretName: boskos-credentials
    - name: ci-pull-credentials
      secret:
        secretName: ci-pull-credentials
    - name: cluster-profile
      secret:
        secretName: cluster-secrets-gcp-qe
    - name: manifest-tool-local-pusher
      secret:
        secretName: manifest-tool-local-pusher
    - name: pull-secret
      secret:
        secretName: registry-pull-credentials
    - name: result-aggregator
      secret:
        secretName: result-aggregator
- agent: kubernetes
  cluster: build02
  cron: 0 12 * * 1
  decorate: true
  decoration_config:
    skip_cloning: true
  extra_refs:
  - base_ref: main
    org: openshift-qe
    repo: ocp-qe-perfscale-ci
  labels:
    ci-operator.openshift.io/cloud: gcp
    ci-operator.openshift.io/cloud-cluster-profile: gcp-qe
    ci-operator.openshift.io/variant: gcp-4.13-nightly-x86
    ci.openshift.io/generator: prowgen
    job-release: "4.13"
    pj-rehearse.openshift.io/can-be-rehearsed: "true"
  name: periodic-ci-openshift-qe-ocp-qe-perfscale-ci-main-gcp-4.13-nightly-x86-perfscale-gcp-node-density-cni-24nodes-periodic
  reporter_config:
    slack:
      channel: '#ocp-qe-scale-ci-results'
      job_states_to_report:
      - success
      - failure
      - error
      report_template: '{{if eq .Status.State "success"}} :white_check_mark: Job *{{.Spec.Job}}*
        ended with *{{.Status.State}}*. <{{.Status.URL}}|View logs> :white_check_mark:
        {{else}} :warning:  Job *{{.Spec.Job}}* ended with *{{.Status.State}}*. <{{.Status.URL}}|View
        logs> :warning: {{end}}'
  spec:
    containers:
    - args:
      - --gcs-upload-secret=/secrets/gcs/service-account.json
      - --image-import-pull-secret=/etc/pull-secret/.dockerconfigjson
      - --lease-server-credentials-file=/etc/boskos/credentials
      - --report-credentials-file=/etc/report/credentials
      - --secret-dir=/secrets/ci-pull-credentials
      - --secret-dir=/usr/local/perfscale-gcp-node-density-cni-24nodes-periodic-cluster-profile
      - --target=perfscale-gcp-node-density-cni-24nodes-periodic
      - --variant=gcp-4.13-nightly-x86
      command:
      - ci-operator
      image: ci-operator:latest
      imagePullPolicy: Always
      name: ""
      resources:
        requests:
          cpu: 10m
      volumeMounts:
      - mountPath: /etc/boskos
        name: boskos
        readOnly: true
      - mountPath: /secrets/ci-pull-credentials
        name: ci-pull-credentials
        readOnly: true
      - mountPath: /usr/local/perfscale-gcp-node-density-cni-24nodes-periodic-cluster-profile
        name: cluster-profile
      - mountPath: /secrets/gcs
        name: gcs-credentials
        readOnly: true
      - mountPath: /secrets/manifest-tool
        name: manifest-tool-local-pusher
        readOnly: true
      - mountPath: /etc/pull-secret
        name: pull-secret
        readOnly: true
      - mountPath: /etc/report
        name: result-aggregator
        readOnly: true
    serviceAccountName: ci-operator
    volumes:
    - name: boskos
      secret:
        items:
        - key: credentials
          path: credentials
        secretName: boskos-credentials
    - name: ci-pull-credentials
      secret:
        secretName: ci-pull-credentials
    - name: cluster-profile
      secret:
        secretName: cluster-secrets-gcp-qe
    - name: manifest-tool-local-pusher
      secret:
        secretName: manifest-tool-local-pusher
    - name: pull-secret
      secret:
        secretName: registry-pull-credentials
    - name: result-aggregator
      secret:
        secretName: result-aggregator
- agent: kubernetes
  cluster: build02
  cron: 0 12 * * 1
  decorate: true
  decoration_config:
    skip_cloning: true
  extra_refs:
  - base_ref: main
    org: openshift-qe
    repo: ocp-qe-perfscale-ci
  labels:
    ci-operator.openshift.io/cloud: gcp
    ci-operator.openshift.io/cloud-cluster-profile: gcp-qe
    ci-operator.openshift.io/variant: gcp-4.13-nightly-x86
    ci.openshift.io/generator: prowgen
    job-release: "4.13"
    pj-rehearse.openshift.io/can-be-rehearsed: "true"
  name: periodic-ci-openshift-qe-ocp-qe-perfscale-ci-main-gcp-4.13-nightly-x86-perfscale-gcp-node-density-heavy-24nodes-periodic
  reporter_config:
    slack:
      channel: '#ocp-qe-scale-ci-results'
      job_states_to_report:
      - success
      - failure
      - error
      report_template: '{{if eq .Status.State "success"}} :white_check_mark: Job *{{.Spec.Job}}*
        ended with *{{.Status.State}}*. <{{.Status.URL}}|View logs> :white_check_mark:
        {{else}} :warning:  Job *{{.Spec.Job}}* ended with *{{.Status.State}}*. <{{.Status.URL}}|View
        logs> :warning: {{end}}'
  spec:
    containers:
    - args:
      - --gcs-upload-secret=/secrets/gcs/service-account.json
      - --image-import-pull-secret=/etc/pull-secret/.dockerconfigjson
      - --lease-server-credentials-file=/etc/boskos/credentials
      - --report-credentials-file=/etc/report/credentials
      - --secret-dir=/secrets/ci-pull-credentials
      - --secret-dir=/usr/local/perfscale-gcp-node-density-heavy-24nodes-periodic-cluster-profile
      - --target=perfscale-gcp-node-density-heavy-24nodes-periodic
      - --variant=gcp-4.13-nightly-x86
      command:
      - ci-operator
      image: ci-operator:latest
      imagePullPolicy: Always
      name: ""
      resources:
        requests:
          cpu: 10m
      volumeMounts:
      - mountPath: /etc/boskos
        name: boskos
        readOnly: true
      - mountPath: /secrets/ci-pull-credentials
        name: ci-pull-credentials
        readOnly: true
      - mountPath: /usr/local/perfscale-gcp-node-density-heavy-24nodes-periodic-cluster-profile
        name: cluster-profile
      - mountPath: /secrets/gcs
        name: gcs-credentials
        readOnly: true
      - mountPath: /secrets/manifest-tool
        name: manifest-tool-local-pusher
        readOnly: true
      - mountPath: /etc/pull-secret
        name: pull-secret
        readOnly: true
      - mountPath: /etc/report
        name: result-aggregator
        readOnly: true
    serviceAccountName: ci-operator
    volumes:
    - name: boskos
      secret:
        items:
        - key: credentials
          path: credentials
        secretName: boskos-credentials
    - name: ci-pull-credentials
      secret:
        secretName: ci-pull-credentials
    - name: cluster-profile
      secret:
        secretName: cluster-secrets-gcp-qe
    - name: manifest-tool-local-pusher
      secret:
        secretName: manifest-tool-local-pusher
    - name: pull-secret
      secret:
        secretName: registry-pull-credentials
    - name: result-aggregator
      secret:
        secretName: result-aggregator
- agent: kubernetes
  cluster: build03
  cron: 0 8 * * 3
  decorate: true
  decoration_config:
    skip_cloning: true
    timeout: 8h0m0s
  extra_refs:
  - base_ref: main
    org: openshift-qe
    repo: ocp-qe-perfscale-ci
  labels:
    ci-operator.openshift.io/cloud: aws
    ci-operator.openshift.io/cloud-cluster-profile: aws-perfscale-qe
    ci-operator.openshift.io/variant: rosa-4.12-candidate-x86-loaded-upgrade-from-4.12
    ci.openshift.io/generator: prowgen
    pj-rehearse.openshift.io/can-be-rehearsed: "true"
  name: periodic-ci-openshift-qe-ocp-qe-perfscale-ci-main-rosa-4.12-candidate-x86-loaded-upgrade-from-4.12-perfscale-rosa-multiaz-6nodes-stage-loaded-upgrade412
  reporter_config:
    slack:
      channel: '#ocp-qe-scale-ci-results'
      job_states_to_report:
      - success
      - failure
      - error
      report_template: '{{if eq .Status.State "success"}} :white_check_mark: Job *{{.Spec.Job}}*
        ended with *{{.Status.State}}*. <{{.Status.URL}}|View logs> :white_check_mark:
        {{else}} :warning:  Job *{{.Spec.Job}}* ended with *{{.Status.State}}*. <{{.Status.URL}}|View
        logs> :warning: {{end}}'
  spec:
    containers:
    - args:
      - --gcs-upload-secret=/secrets/gcs/service-account.json
      - --image-import-pull-secret=/etc/pull-secret/.dockerconfigjson
      - --lease-server-credentials-file=/etc/boskos/credentials
      - --report-credentials-file=/etc/report/credentials
      - --secret-dir=/secrets/ci-pull-credentials
      - --secret-dir=/usr/local/perfscale-rosa-multiaz-6nodes-stage-loaded-upgrade412-cluster-profile
      - --target=perfscale-rosa-multiaz-6nodes-stage-loaded-upgrade412
      - --variant=rosa-4.12-candidate-x86-loaded-upgrade-from-4.12
      command:
      - ci-operator
      image: ci-operator:latest
      imagePullPolicy: Always
      name: ""
      resources:
        requests:
          cpu: 10m
      volumeMounts:
      - mountPath: /etc/boskos
        name: boskos
        readOnly: true
      - mountPath: /secrets/ci-pull-credentials
        name: ci-pull-credentials
        readOnly: true
      - mountPath: /usr/local/perfscale-rosa-multiaz-6nodes-stage-loaded-upgrade412-cluster-profile
        name: cluster-profile
      - mountPath: /secrets/gcs
        name: gcs-credentials
        readOnly: true
      - mountPath: /secrets/manifest-tool
        name: manifest-tool-local-pusher
        readOnly: true
      - mountPath: /etc/pull-secret
        name: pull-secret
        readOnly: true
      - mountPath: /etc/report
        name: result-aggregator
        readOnly: true
    serviceAccountName: ci-operator
    volumes:
    - name: boskos
      secret:
        items:
        - key: credentials
          path: credentials
        secretName: boskos-credentials
    - name: ci-pull-credentials
      secret:
        secretName: ci-pull-credentials
    - name: cluster-profile
      secret:
        secretName: cluster-secrets-aws-perfscale-qe
    - name: manifest-tool-local-pusher
      secret:
        secretName: manifest-tool-local-pusher
    - name: pull-secret
      secret:
        secretName: registry-pull-credentials
    - name: result-aggregator
      secret:
        secretName: result-aggregator
- agent: kubernetes
  cluster: build03
  cron: 0 8 * * 4
  decorate: true
  decoration_config:
    skip_cloning: true
    timeout: 5h0m0s
  extra_refs:
  - base_ref: main
    org: openshift-qe
    repo: ocp-qe-perfscale-ci
  labels:
    ci-operator.openshift.io/cloud: aws
    ci-operator.openshift.io/cloud-cluster-profile: aws-perfscale-qe
    ci-operator.openshift.io/variant: rosa-4.12-nightly-x86
    ci.openshift.io/generator: prowgen
    job-release: "4.12"
    pj-rehearse.openshift.io/can-be-rehearsed: "true"
  name: periodic-ci-openshift-qe-ocp-qe-perfscale-ci-main-rosa-4.12-nightly-x86-perfscale-rosa-multiaz-control-plane-24nodes-periodic
  reporter_config:
    slack:
      channel: '#ocp-qe-scale-ci-results'
      job_states_to_report:
      - success
      - failure
      - error
      report_template: '{{if eq .Status.State "success"}} :white_check_mark: Job *{{.Spec.Job}}*
        ended with *{{.Status.State}}*. <{{.Status.URL}}|View logs> :white_check_mark:
        {{else}} :warning:  Job *{{.Spec.Job}}* ended with *{{.Status.State}}*. <{{.Status.URL}}|View
        logs> :warning: {{end}}'
  spec:
    containers:
    - args:
      - --gcs-upload-secret=/secrets/gcs/service-account.json
      - --image-import-pull-secret=/etc/pull-secret/.dockerconfigjson
      - --lease-server-credentials-file=/etc/boskos/credentials
      - --report-credentials-file=/etc/report/credentials
      - --secret-dir=/secrets/ci-pull-credentials
      - --secret-dir=/usr/local/perfscale-rosa-multiaz-control-plane-24nodes-periodic-cluster-profile
      - --target=perfscale-rosa-multiaz-control-plane-24nodes-periodic
      - --variant=rosa-4.12-nightly-x86
      command:
      - ci-operator
      image: ci-operator:latest
      imagePullPolicy: Always
      name: ""
      resources:
        requests:
          cpu: 10m
      volumeMounts:
      - mountPath: /etc/boskos
        name: boskos
        readOnly: true
      - mountPath: /secrets/ci-pull-credentials
        name: ci-pull-credentials
        readOnly: true
      - mountPath: /usr/local/perfscale-rosa-multiaz-control-plane-24nodes-periodic-cluster-profile
        name: cluster-profile
      - mountPath: /secrets/gcs
        name: gcs-credentials
        readOnly: true
      - mountPath: /secrets/manifest-tool
        name: manifest-tool-local-pusher
        readOnly: true
      - mountPath: /etc/pull-secret
        name: pull-secret
        readOnly: true
      - mountPath: /etc/report
        name: result-aggregator
        readOnly: true
    serviceAccountName: ci-operator
    volumes:
    - name: boskos
      secret:
        items:
        - key: credentials
          path: credentials
        secretName: boskos-credentials
    - name: ci-pull-credentials
      secret:
        secretName: ci-pull-credentials
    - name: cluster-profile
      secret:
        secretName: cluster-secrets-aws-perfscale-qe
    - name: manifest-tool-local-pusher
      secret:
        secretName: manifest-tool-local-pusher
    - name: pull-secret
      secret:
        secretName: registry-pull-credentials
    - name: result-aggregator
      secret:
        secretName: result-aggregator
- agent: kubernetes
  cluster: build03
  cron: 0 16 1-31/14 * *
  decorate: true
  decoration_config:
    skip_cloning: true
  extra_refs:
  - base_ref: main
    org: openshift-qe
    repo: ocp-qe-perfscale-ci
  labels:
    ci-operator.openshift.io/cloud: aws
    ci-operator.openshift.io/cloud-cluster-profile: aws-perfscale-qe
    ci-operator.openshift.io/variant: rosa-4.12-nightly-x86
    ci.openshift.io/generator: prowgen
    job-release: "4.12"
    pj-rehearse.openshift.io/can-be-rehearsed: "true"
  name: periodic-ci-openshift-qe-ocp-qe-perfscale-ci-main-rosa-4.12-nightly-x86-perfscale-rosa-sdn-to-ovn-120nodes-periodic
  spec:
    containers:
    - args:
      - --gcs-upload-secret=/secrets/gcs/service-account.json
      - --image-import-pull-secret=/etc/pull-secret/.dockerconfigjson
      - --lease-server-credentials-file=/etc/boskos/credentials
      - --report-credentials-file=/etc/report/credentials
      - --secret-dir=/secrets/ci-pull-credentials
      - --secret-dir=/usr/local/perfscale-rosa-sdn-to-ovn-120nodes-periodic-cluster-profile
      - --target=perfscale-rosa-sdn-to-ovn-120nodes-periodic
      - --variant=rosa-4.12-nightly-x86
      command:
      - ci-operator
      image: ci-operator:latest
      imagePullPolicy: Always
      name: ""
      resources:
        requests:
          cpu: 10m
      volumeMounts:
      - mountPath: /etc/boskos
        name: boskos
        readOnly: true
      - mountPath: /secrets/ci-pull-credentials
        name: ci-pull-credentials
        readOnly: true
      - mountPath: /usr/local/perfscale-rosa-sdn-to-ovn-120nodes-periodic-cluster-profile
        name: cluster-profile
      - mountPath: /secrets/gcs
        name: gcs-credentials
        readOnly: true
      - mountPath: /secrets/manifest-tool
        name: manifest-tool-local-pusher
        readOnly: true
      - mountPath: /etc/pull-secret
        name: pull-secret
        readOnly: true
      - mountPath: /etc/report
        name: result-aggregator
        readOnly: true
    serviceAccountName: ci-operator
    volumes:
    - name: boskos
      secret:
        items:
        - key: credentials
          path: credentials
        secretName: boskos-credentials
    - name: ci-pull-credentials
      secret:
        secretName: ci-pull-credentials
    - name: cluster-profile
      secret:
        secretName: cluster-secrets-aws-perfscale-qe
    - name: manifest-tool-local-pusher
      secret:
        secretName: manifest-tool-local-pusher
    - name: pull-secret
      secret:
        secretName: registry-pull-credentials
    - name: result-aggregator
      secret:
        secretName: result-aggregator
- agent: kubernetes
  cluster: build03
  cron: 0 6 1-31/14 * *
  decorate: true
  decoration_config:
    skip_cloning: true
  extra_refs:
  - base_ref: main
    org: openshift-qe
    repo: ocp-qe-perfscale-ci
  labels:
    ci-operator.openshift.io/cloud: aws
    ci-operator.openshift.io/cloud-cluster-profile: aws-perfscale-qe
    ci-operator.openshift.io/variant: rosa-4.12-nightly-x86
    ci.openshift.io/generator: prowgen
    job-release: "4.12"
    pj-rehearse.openshift.io/can-be-rehearsed: "true"
  name: periodic-ci-openshift-qe-ocp-qe-perfscale-ci-main-rosa-4.12-nightly-x86-perfscale-rosa-sdn-to-ovn-24nodes-periodic
  spec:
    containers:
    - args:
      - --gcs-upload-secret=/secrets/gcs/service-account.json
      - --image-import-pull-secret=/etc/pull-secret/.dockerconfigjson
      - --lease-server-credentials-file=/etc/boskos/credentials
      - --report-credentials-file=/etc/report/credentials
      - --secret-dir=/secrets/ci-pull-credentials
      - --secret-dir=/usr/local/perfscale-rosa-sdn-to-ovn-24nodes-periodic-cluster-profile
      - --target=perfscale-rosa-sdn-to-ovn-24nodes-periodic
      - --variant=rosa-4.12-nightly-x86
      command:
      - ci-operator
      image: ci-operator:latest
      imagePullPolicy: Always
      name: ""
      resources:
        requests:
          cpu: 10m
      volumeMounts:
      - mountPath: /etc/boskos
        name: boskos
        readOnly: true
      - mountPath: /secrets/ci-pull-credentials
        name: ci-pull-credentials
        readOnly: true
      - mountPath: /usr/local/perfscale-rosa-sdn-to-ovn-24nodes-periodic-cluster-profile
        name: cluster-profile
      - mountPath: /secrets/gcs
        name: gcs-credentials
        readOnly: true
      - mountPath: /secrets/manifest-tool
        name: manifest-tool-local-pusher
        readOnly: true
      - mountPath: /etc/pull-secret
        name: pull-secret
        readOnly: true
      - mountPath: /etc/report
        name: result-aggregator
        readOnly: true
    serviceAccountName: ci-operator
    volumes:
    - name: boskos
      secret:
        items:
        - key: credentials
          path: credentials
        secretName: boskos-credentials
    - name: ci-pull-credentials
      secret:
        secretName: ci-pull-credentials
    - name: cluster-profile
      secret:
        secretName: cluster-secrets-aws-perfscale-qe
    - name: manifest-tool-local-pusher
      secret:
        secretName: manifest-tool-local-pusher
    - name: pull-secret
      secret:
        secretName: registry-pull-credentials
    - name: result-aggregator
      secret:
        secretName: result-aggregator
- agent: kubernetes
  cluster: build03
  cron: 0 8 * * 3
  decorate: true
  decoration_config:
    skip_cloning: true
    timeout: 8h0m0s
  extra_refs:
  - base_ref: main
    org: openshift-qe
    repo: ocp-qe-perfscale-ci
  labels:
    ci-operator.openshift.io/cloud: aws
    ci-operator.openshift.io/cloud-cluster-profile: aws-perfscale-qe
    ci-operator.openshift.io/variant: rosa-4.13-candidate-x86-loaded-upgrade-from-4.12
    ci.openshift.io/generator: prowgen
    pj-rehearse.openshift.io/can-be-rehearsed: "true"
  name: periodic-ci-openshift-qe-ocp-qe-perfscale-ci-main-rosa-4.13-candidate-x86-loaded-upgrade-from-4.12-perfscale-rosa-multiaz-24nodes-stage-loaded-upgrade413
  reporter_config:
    slack:
      channel: '#ocp-qe-scale-ci-results'
      job_states_to_report:
      - success
      - failure
      - error
      report_template: '{{if eq .Status.State "success"}} :white_check_mark: Job *{{.Spec.Job}}*
        ended with *{{.Status.State}}*. <{{.Status.URL}}|View logs> :white_check_mark:
        {{else}} :warning:  Job *{{.Spec.Job}}* ended with *{{.Status.State}}*. <{{.Status.URL}}|View
        logs> :warning: {{end}}'
  spec:
    containers:
    - args:
      - --gcs-upload-secret=/secrets/gcs/service-account.json
      - --image-import-pull-secret=/etc/pull-secret/.dockerconfigjson
      - --lease-server-credentials-file=/etc/boskos/credentials
      - --report-credentials-file=/etc/report/credentials
      - --secret-dir=/secrets/ci-pull-credentials
      - --secret-dir=/usr/local/perfscale-rosa-multiaz-24nodes-stage-loaded-upgrade413-cluster-profile
      - --target=perfscale-rosa-multiaz-24nodes-stage-loaded-upgrade413
      - --variant=rosa-4.13-candidate-x86-loaded-upgrade-from-4.12
      command:
      - ci-operator
      image: ci-operator:latest
      imagePullPolicy: Always
      name: ""
      resources:
        requests:
          cpu: 10m
      volumeMounts:
      - mountPath: /etc/boskos
        name: boskos
        readOnly: true
      - mountPath: /secrets/ci-pull-credentials
        name: ci-pull-credentials
        readOnly: true
      - mountPath: /usr/local/perfscale-rosa-multiaz-24nodes-stage-loaded-upgrade413-cluster-profile
        name: cluster-profile
      - mountPath: /secrets/gcs
        name: gcs-credentials
        readOnly: true
      - mountPath: /secrets/manifest-tool
        name: manifest-tool-local-pusher
        readOnly: true
      - mountPath: /etc/pull-secret
        name: pull-secret
        readOnly: true
      - mountPath: /etc/report
        name: result-aggregator
        readOnly: true
    serviceAccountName: ci-operator
    volumes:
    - name: boskos
      secret:
        items:
        - key: credentials
          path: credentials
        secretName: boskos-credentials
    - name: ci-pull-credentials
      secret:
        secretName: ci-pull-credentials
    - name: cluster-profile
      secret:
        secretName: cluster-secrets-aws-perfscale-qe
    - name: manifest-tool-local-pusher
      secret:
        secretName: manifest-tool-local-pusher
    - name: pull-secret
      secret:
        secretName: registry-pull-credentials
    - name: result-aggregator
      secret:
        secretName: result-aggregator
- agent: kubernetes
  cluster: build03
  cron: 0 12 * * 6
  decorate: true
  decoration_config:
    skip_cloning: true
    timeout: 6h0m0s
  extra_refs:
  - base_ref: main
    org: openshift-qe
    repo: ocp-qe-perfscale-ci
  labels:
    ci-operator.openshift.io/cloud: aws
    ci-operator.openshift.io/cloud-cluster-profile: aws-perfscale
    ci-operator.openshift.io/variant: rosa-4.13-nightly-x86
    ci.openshift.io/generator: prowgen
    job-release: "4.13"
    pj-rehearse.openshift.io/can-be-rehearsed: "true"
  name: periodic-ci-openshift-qe-ocp-qe-perfscale-ci-main-rosa-4.13-nightly-x86-perfscale-rosa-multiaz-control-plane-120nodes-periodic
  reporter_config:
    slack:
      channel: '#ocp-qe-scale-ci-results'
      job_states_to_report:
      - success
      - failure
      - error
      report_template: '{{if eq .Status.State "success"}} :white_check_mark: Job *{{.Spec.Job}}*
        ended with *{{.Status.State}}*. <{{.Status.URL}}|View logs> :white_check_mark:
        {{else}} :warning:  Job *{{.Spec.Job}}* ended with *{{.Status.State}}*. <{{.Status.URL}}|View
        logs> :warning: {{end}}'
  spec:
    containers:
    - args:
      - --gcs-upload-secret=/secrets/gcs/service-account.json
      - --image-import-pull-secret=/etc/pull-secret/.dockerconfigjson
      - --lease-server-credentials-file=/etc/boskos/credentials
      - --report-credentials-file=/etc/report/credentials
      - --secret-dir=/secrets/ci-pull-credentials
      - --secret-dir=/usr/local/perfscale-rosa-multiaz-control-plane-120nodes-periodic-cluster-profile
      - --target=perfscale-rosa-multiaz-control-plane-120nodes-periodic
      - --variant=rosa-4.13-nightly-x86
      command:
      - ci-operator
      image: ci-operator:latest
      imagePullPolicy: Always
      name: ""
      resources:
        requests:
          cpu: 10m
      volumeMounts:
      - mountPath: /etc/boskos
        name: boskos
        readOnly: true
      - mountPath: /secrets/ci-pull-credentials
        name: ci-pull-credentials
        readOnly: true
      - mountPath: /usr/local/perfscale-rosa-multiaz-control-plane-120nodes-periodic-cluster-profile
        name: cluster-profile
      - mountPath: /secrets/gcs
        name: gcs-credentials
        readOnly: true
      - mountPath: /secrets/manifest-tool
        name: manifest-tool-local-pusher
        readOnly: true
      - mountPath: /etc/pull-secret
        name: pull-secret
        readOnly: true
      - mountPath: /etc/report
        name: result-aggregator
        readOnly: true
    serviceAccountName: ci-operator
    volumes:
    - name: boskos
      secret:
        items:
        - key: credentials
          path: credentials
        secretName: boskos-credentials
    - name: ci-pull-credentials
      secret:
        secretName: ci-pull-credentials
    - name: cluster-profile
      secret:
        secretName: cluster-secrets-aws-perfscale
    - name: manifest-tool-local-pusher
      secret:
        secretName: manifest-tool-local-pusher
    - name: pull-secret
      secret:
        secretName: registry-pull-credentials
    - name: result-aggregator
      secret:
        secretName: result-aggregator
- agent: kubernetes
  cluster: build03
  cron: 0 12 * * 0
  decorate: true
  decoration_config:
    skip_cloning: true
    timeout: 5h0m0s
  extra_refs:
  - base_ref: main
    org: openshift-qe
    repo: ocp-qe-perfscale-ci
  labels:
    ci-operator.openshift.io/cloud: aws
    ci-operator.openshift.io/cloud-cluster-profile: aws-perfscale-qe
    ci-operator.openshift.io/variant: rosa-4.13-nightly-x86
    ci.openshift.io/generator: prowgen
    job-release: "4.13"
    pj-rehearse.openshift.io/can-be-rehearsed: "true"
  name: periodic-ci-openshift-qe-ocp-qe-perfscale-ci-main-rosa-4.13-nightly-x86-perfscale-rosa-multiaz-control-plane-24nodes-periodic
  reporter_config:
    slack:
      channel: '#ocp-qe-scale-ci-results'
      job_states_to_report:
      - success
      - failure
      - error
      report_template: '{{if eq .Status.State "success"}} :white_check_mark: Job *{{.Spec.Job}}*
        ended with *{{.Status.State}}*. <{{.Status.URL}}|View logs> :white_check_mark:
        {{else}} :warning:  Job *{{.Spec.Job}}* ended with *{{.Status.State}}*. <{{.Status.URL}}|View
        logs> :warning: {{end}}'
  spec:
    containers:
    - args:
      - --gcs-upload-secret=/secrets/gcs/service-account.json
      - --image-import-pull-secret=/etc/pull-secret/.dockerconfigjson
      - --lease-server-credentials-file=/etc/boskos/credentials
      - --report-credentials-file=/etc/report/credentials
      - --secret-dir=/secrets/ci-pull-credentials
      - --secret-dir=/usr/local/perfscale-rosa-multiaz-control-plane-24nodes-periodic-cluster-profile
      - --target=perfscale-rosa-multiaz-control-plane-24nodes-periodic
      - --variant=rosa-4.13-nightly-x86
      command:
      - ci-operator
      image: ci-operator:latest
      imagePullPolicy: Always
      name: ""
      resources:
        requests:
          cpu: 10m
      volumeMounts:
      - mountPath: /etc/boskos
        name: boskos
        readOnly: true
      - mountPath: /secrets/ci-pull-credentials
        name: ci-pull-credentials
        readOnly: true
      - mountPath: /usr/local/perfscale-rosa-multiaz-control-plane-24nodes-periodic-cluster-profile
        name: cluster-profile
      - mountPath: /secrets/gcs
        name: gcs-credentials
        readOnly: true
      - mountPath: /secrets/manifest-tool
        name: manifest-tool-local-pusher
        readOnly: true
      - mountPath: /etc/pull-secret
        name: pull-secret
        readOnly: true
      - mountPath: /etc/report
        name: result-aggregator
        readOnly: true
    serviceAccountName: ci-operator
    volumes:
    - name: boskos
      secret:
        items:
        - key: credentials
          path: credentials
        secretName: boskos-credentials
    - name: ci-pull-credentials
      secret:
        secretName: ci-pull-credentials
    - name: cluster-profile
      secret:
        secretName: cluster-secrets-aws-perfscale-qe
    - name: manifest-tool-local-pusher
      secret:
        secretName: manifest-tool-local-pusher
    - name: pull-secret
      secret:
        secretName: registry-pull-credentials
    - name: result-aggregator
      secret:
        secretName: result-aggregator
- agent: kubernetes
  cluster: build03
  cron: 0 9 * * 3
  decorate: true
  decoration_config:
    skip_cloning: true
    timeout: 5h0m0s
  extra_refs:
  - base_ref: main
    org: openshift-qe
    repo: ocp-qe-perfscale-ci
  labels:
    ci-operator.openshift.io/cloud: aws
    ci-operator.openshift.io/cloud-cluster-profile: aws-qe
    ci-operator.openshift.io/variant: rosa-4.13-nightly-x86
    ci.openshift.io/generator: prowgen
    job-release: "4.13"
    pj-rehearse.openshift.io/can-be-rehearsed: "true"
  name: periodic-ci-openshift-qe-ocp-qe-perfscale-ci-main-rosa-4.13-nightly-x86-perfscale-rosa-multiaz-data-path-9nodes-periodic
  reporter_config:
    slack:
      channel: '#ocp-qe-scale-ci-results'
      job_states_to_report:
      - success
      - failure
      - error
      report_template: '{{if eq .Status.State "success"}} :white_check_mark: Job *{{.Spec.Job}}*
        ended with *{{.Status.State}}*. <{{.Status.URL}}|View logs> :white_check_mark:
        {{else}} :warning:  Job *{{.Spec.Job}}* ended with *{{.Status.State}}*. <{{.Status.URL}}|View
        logs> :warning: {{end}}'
  spec:
    containers:
    - args:
      - --gcs-upload-secret=/secrets/gcs/service-account.json
      - --image-import-pull-secret=/etc/pull-secret/.dockerconfigjson
      - --lease-server-credentials-file=/etc/boskos/credentials
      - --report-credentials-file=/etc/report/credentials
      - --secret-dir=/secrets/ci-pull-credentials
      - --secret-dir=/usr/local/perfscale-rosa-multiaz-data-path-9nodes-periodic-cluster-profile
      - --target=perfscale-rosa-multiaz-data-path-9nodes-periodic
      - --variant=rosa-4.13-nightly-x86
      command:
      - ci-operator
      image: ci-operator:latest
      imagePullPolicy: Always
      name: ""
      resources:
        requests:
          cpu: 10m
      volumeMounts:
      - mountPath: /etc/boskos
        name: boskos
        readOnly: true
      - mountPath: /secrets/ci-pull-credentials
        name: ci-pull-credentials
        readOnly: true
      - mountPath: /usr/local/perfscale-rosa-multiaz-data-path-9nodes-periodic-cluster-profile
        name: cluster-profile
      - mountPath: /secrets/gcs
        name: gcs-credentials
        readOnly: true
      - mountPath: /secrets/manifest-tool
        name: manifest-tool-local-pusher
        readOnly: true
      - mountPath: /etc/pull-secret
        name: pull-secret
        readOnly: true
      - mountPath: /etc/report
        name: result-aggregator
        readOnly: true
    serviceAccountName: ci-operator
    volumes:
    - name: boskos
      secret:
        items:
        - key: credentials
          path: credentials
        secretName: boskos-credentials
    - name: ci-pull-credentials
      secret:
        secretName: ci-pull-credentials
    - name: cluster-profile
      secret:
        secretName: cluster-secrets-aws-qe
    - name: manifest-tool-local-pusher
      secret:
        secretName: manifest-tool-local-pusher
    - name: pull-secret
      secret:
        secretName: registry-pull-credentials
    - name: result-aggregator
      secret:
        secretName: result-aggregator
- agent: kubernetes
  cluster: build03
  cron: 0 15 * * 4
  decorate: true
  decoration_config:
    skip_cloning: true
    timeout: 5h0m0s
  extra_refs:
  - base_ref: main
    org: openshift-qe
    repo: ocp-qe-perfscale-ci
  labels:
    ci-operator.openshift.io/cloud: aws
    ci-operator.openshift.io/cloud-cluster-profile: aws-perfscale-qe
    ci-operator.openshift.io/variant: rosa-4.13-nightly-x86
    ci.openshift.io/generator: prowgen
    job-release: "4.13"
    pj-rehearse.openshift.io/can-be-rehearsed: "true"
  name: periodic-ci-openshift-qe-ocp-qe-perfscale-ci-main-rosa-4.13-nightly-x86-perfscale-rosa-multiaz-node-density-cni-24nodes-periodic
  reporter_config:
    slack:
      channel: '#ocp-qe-scale-ci-results'
      job_states_to_report:
      - success
      - failure
      - error
      report_template: '{{if eq .Status.State "success"}} :white_check_mark: Job *{{.Spec.Job}}*
        ended with *{{.Status.State}}*. <{{.Status.URL}}|View logs> :white_check_mark:
        {{else}} :warning:  Job *{{.Spec.Job}}* ended with *{{.Status.State}}*. <{{.Status.URL}}|View
        logs> :warning: {{end}}'
  spec:
    containers:
    - args:
      - --gcs-upload-secret=/secrets/gcs/service-account.json
      - --image-import-pull-secret=/etc/pull-secret/.dockerconfigjson
      - --lease-server-credentials-file=/etc/boskos/credentials
      - --report-credentials-file=/etc/report/credentials
      - --secret-dir=/secrets/ci-pull-credentials
      - --secret-dir=/usr/local/perfscale-rosa-multiaz-node-density-cni-24nodes-periodic-cluster-profile
      - --target=perfscale-rosa-multiaz-node-density-cni-24nodes-periodic
      - --variant=rosa-4.13-nightly-x86
      command:
      - ci-operator
      image: ci-operator:latest
      imagePullPolicy: Always
      name: ""
      resources:
        requests:
          cpu: 10m
      volumeMounts:
      - mountPath: /etc/boskos
        name: boskos
        readOnly: true
      - mountPath: /secrets/ci-pull-credentials
        name: ci-pull-credentials
        readOnly: true
      - mountPath: /usr/local/perfscale-rosa-multiaz-node-density-cni-24nodes-periodic-cluster-profile
        name: cluster-profile
      - mountPath: /secrets/gcs
        name: gcs-credentials
        readOnly: true
      - mountPath: /secrets/manifest-tool
        name: manifest-tool-local-pusher
        readOnly: true
      - mountPath: /etc/pull-secret
        name: pull-secret
        readOnly: true
      - mountPath: /etc/report
        name: result-aggregator
        readOnly: true
    serviceAccountName: ci-operator
    volumes:
    - name: boskos
      secret:
        items:
        - key: credentials
          path: credentials
        secretName: boskos-credentials
    - name: ci-pull-credentials
      secret:
        secretName: ci-pull-credentials
    - name: cluster-profile
      secret:
        secretName: cluster-secrets-aws-perfscale-qe
    - name: manifest-tool-local-pusher
      secret:
        secretName: manifest-tool-local-pusher
    - name: pull-secret
      secret:
        secretName: registry-pull-credentials
    - name: result-aggregator
      secret:
        secretName: result-aggregator
- agent: kubernetes
  cluster: build03
  cron: 0 12 * * 4
  decorate: true
  decoration_config:
    skip_cloning: true
    timeout: 5h0m0s
  extra_refs:
  - base_ref: main
    org: openshift-qe
    repo: ocp-qe-perfscale-ci
  labels:
    ci-operator.openshift.io/cloud: aws
    ci-operator.openshift.io/cloud-cluster-profile: aws-perfscale-qe
    ci-operator.openshift.io/variant: rosa-4.13-nightly-x86
    ci.openshift.io/generator: prowgen
    job-release: "4.13"
    pj-rehearse.openshift.io/can-be-rehearsed: "true"
  name: periodic-ci-openshift-qe-ocp-qe-perfscale-ci-main-rosa-4.13-nightly-x86-perfscale-rosa-multiaz-node-density-heavy-24nodes-periodic
  reporter_config:
    slack:
      channel: '#ocp-qe-scale-ci-results'
      job_states_to_report:
      - success
      - failure
      - error
      report_template: '{{if eq .Status.State "success"}} :white_check_mark: Job *{{.Spec.Job}}*
        ended with *{{.Status.State}}*. <{{.Status.URL}}|View logs> :white_check_mark:
        {{else}} :warning:  Job *{{.Spec.Job}}* ended with *{{.Status.State}}*. <{{.Status.URL}}|View
        logs> :warning: {{end}}'
  spec:
    containers:
    - args:
      - --gcs-upload-secret=/secrets/gcs/service-account.json
      - --image-import-pull-secret=/etc/pull-secret/.dockerconfigjson
      - --lease-server-credentials-file=/etc/boskos/credentials
      - --report-credentials-file=/etc/report/credentials
      - --secret-dir=/secrets/ci-pull-credentials
      - --secret-dir=/usr/local/perfscale-rosa-multiaz-node-density-heavy-24nodes-periodic-cluster-profile
      - --target=perfscale-rosa-multiaz-node-density-heavy-24nodes-periodic
      - --variant=rosa-4.13-nightly-x86
      command:
      - ci-operator
      image: ci-operator:latest
      imagePullPolicy: Always
      name: ""
      resources:
        requests:
          cpu: 10m
      volumeMounts:
      - mountPath: /etc/boskos
        name: boskos
        readOnly: true
      - mountPath: /secrets/ci-pull-credentials
        name: ci-pull-credentials
        readOnly: true
      - mountPath: /usr/local/perfscale-rosa-multiaz-node-density-heavy-24nodes-periodic-cluster-profile
        name: cluster-profile
      - mountPath: /secrets/gcs
        name: gcs-credentials
        readOnly: true
      - mountPath: /secrets/manifest-tool
        name: manifest-tool-local-pusher
        readOnly: true
      - mountPath: /etc/pull-secret
        name: pull-secret
        readOnly: true
      - mountPath: /etc/report
        name: result-aggregator
        readOnly: true
    serviceAccountName: ci-operator
    volumes:
    - name: boskos
      secret:
        items:
        - key: credentials
          path: credentials
        secretName: boskos-credentials
    - name: ci-pull-credentials
      secret:
        secretName: ci-pull-credentials
    - name: cluster-profile
      secret:
        secretName: cluster-secrets-aws-perfscale-qe
    - name: manifest-tool-local-pusher
      secret:
        secretName: manifest-tool-local-pusher
    - name: pull-secret
      secret:
        secretName: registry-pull-credentials
    - name: result-aggregator
      secret:
        secretName: result-aggregator
- agent: kubernetes
  cluster: build03
  cron: 0 12 */21 * *
  decorate: true
  decoration_config:
    skip_cloning: true
    timeout: 5h0m0s
  extra_refs:
  - base_ref: main
    org: openshift-qe
    repo: ocp-qe-perfscale-ci
  labels:
    ci-operator.openshift.io/cloud: aws
    ci-operator.openshift.io/cloud-cluster-profile: aws-perfscale-qe
    ci-operator.openshift.io/variant: rosa-4.14-ec-x86
    ci.openshift.io/generator: prowgen
    job-release: "4.14"
    pj-rehearse.openshift.io/can-be-rehearsed: "true"
  name: periodic-ci-openshift-qe-ocp-qe-perfscale-ci-main-rosa-4.14-ec-x86-perfscale-rosa-multiaz-ec-control-plane-24nodes-periodic
  reporter_config:
    slack:
      channel: '#ocp-qe-scale-ci-results'
      job_states_to_report:
      - success
      - failure
      - error
      report_template: '{{if eq .Status.State "success"}} :white_check_mark: Job *{{.Spec.Job}}*
        ended with *{{.Status.State}}*. <{{.Status.URL}}|View logs> :white_check_mark:
        {{else}} :warning:  Job *{{.Spec.Job}}* ended with *{{.Status.State}}*. <{{.Status.URL}}|View
        logs> :warning: {{end}}'
  spec:
    containers:
    - args:
      - --gcs-upload-secret=/secrets/gcs/service-account.json
      - --image-import-pull-secret=/etc/pull-secret/.dockerconfigjson
      - --lease-server-credentials-file=/etc/boskos/credentials
      - --report-credentials-file=/etc/report/credentials
      - --secret-dir=/secrets/ci-pull-credentials
      - --secret-dir=/usr/local/perfscale-rosa-multiaz-ec-control-plane-24nodes-periodic-cluster-profile
      - --target=perfscale-rosa-multiaz-ec-control-plane-24nodes-periodic
      - --variant=rosa-4.14-ec-x86
      command:
      - ci-operator
      image: ci-operator:latest
      imagePullPolicy: Always
      name: ""
      resources:
        requests:
          cpu: 10m
      volumeMounts:
      - mountPath: /etc/boskos
        name: boskos
        readOnly: true
      - mountPath: /secrets/ci-pull-credentials
        name: ci-pull-credentials
        readOnly: true
      - mountPath: /usr/local/perfscale-rosa-multiaz-ec-control-plane-24nodes-periodic-cluster-profile
        name: cluster-profile
      - mountPath: /secrets/gcs
        name: gcs-credentials
        readOnly: true
      - mountPath: /secrets/manifest-tool
        name: manifest-tool-local-pusher
        readOnly: true
      - mountPath: /etc/pull-secret
        name: pull-secret
        readOnly: true
      - mountPath: /etc/report
        name: result-aggregator
        readOnly: true
    serviceAccountName: ci-operator
    volumes:
    - name: boskos
      secret:
        items:
        - key: credentials
          path: credentials
        secretName: boskos-credentials
    - name: ci-pull-credentials
      secret:
        secretName: ci-pull-credentials
    - name: cluster-profile
      secret:
        secretName: cluster-secrets-aws-perfscale-qe
    - name: manifest-tool-local-pusher
      secret:
        secretName: manifest-tool-local-pusher
    - name: pull-secret
      secret:
        secretName: registry-pull-credentials
    - name: result-aggregator
      secret:
        secretName: result-aggregator
- agent: kubernetes
  cluster: build03
  cron: 0 9 * * 1
  decorate: true
  decoration_config:
    skip_cloning: true
    timeout: 5h0m0s
  extra_refs:
  - base_ref: main
    org: openshift-qe
    repo: ocp-qe-perfscale-ci
  labels:
    ci-operator.openshift.io/cloud: aws
    ci-operator.openshift.io/cloud-cluster-profile: aws-perfscale-qe
    ci-operator.openshift.io/variant: rosa-4.14-ec-x86
    ci.openshift.io/generator: prowgen
    job-release: "4.14"
    pj-rehearse.openshift.io/can-be-rehearsed: "true"
  name: periodic-ci-openshift-qe-ocp-qe-perfscale-ci-main-rosa-4.14-ec-x86-perfscale-rosa-multiaz-ec-data-path-9nodes-periodic
  reporter_config:
    slack:
      channel: '#ocp-qe-scale-ci-results'
      job_states_to_report:
      - success
      - failure
      - error
      report_template: '{{if eq .Status.State "success"}} :white_check_mark: Job *{{.Spec.Job}}*
        ended with *{{.Status.State}}*. <{{.Status.URL}}|View logs> :white_check_mark:
        {{else}} :warning:  Job *{{.Spec.Job}}* ended with *{{.Status.State}}*. <{{.Status.URL}}|View
        logs> :warning: {{end}}'
  spec:
    containers:
    - args:
      - --gcs-upload-secret=/secrets/gcs/service-account.json
      - --image-import-pull-secret=/etc/pull-secret/.dockerconfigjson
      - --lease-server-credentials-file=/etc/boskos/credentials
      - --report-credentials-file=/etc/report/credentials
      - --secret-dir=/secrets/ci-pull-credentials
      - --secret-dir=/usr/local/perfscale-rosa-multiaz-ec-data-path-9nodes-periodic-cluster-profile
      - --target=perfscale-rosa-multiaz-ec-data-path-9nodes-periodic
      - --variant=rosa-4.14-ec-x86
      command:
      - ci-operator
      image: ci-operator:latest
      imagePullPolicy: Always
      name: ""
      resources:
        requests:
          cpu: 10m
      volumeMounts:
      - mountPath: /etc/boskos
        name: boskos
        readOnly: true
      - mountPath: /secrets/ci-pull-credentials
        name: ci-pull-credentials
        readOnly: true
      - mountPath: /usr/local/perfscale-rosa-multiaz-ec-data-path-9nodes-periodic-cluster-profile
        name: cluster-profile
      - mountPath: /secrets/gcs
        name: gcs-credentials
        readOnly: true
      - mountPath: /secrets/manifest-tool
        name: manifest-tool-local-pusher
        readOnly: true
      - mountPath: /etc/pull-secret
        name: pull-secret
        readOnly: true
      - mountPath: /etc/report
        name: result-aggregator
        readOnly: true
    serviceAccountName: ci-operator
    volumes:
    - name: boskos
      secret:
        items:
        - key: credentials
          path: credentials
        secretName: boskos-credentials
    - name: ci-pull-credentials
      secret:
        secretName: ci-pull-credentials
    - name: cluster-profile
      secret:
        secretName: cluster-secrets-aws-perfscale-qe
    - name: manifest-tool-local-pusher
      secret:
        secretName: manifest-tool-local-pusher
    - name: pull-secret
      secret:
        secretName: registry-pull-credentials
    - name: result-aggregator
      secret:
        secretName: result-aggregator
- agent: kubernetes
  cluster: build03
  cron: 0 18 */21 * *
  decorate: true
  decoration_config:
    skip_cloning: true
    timeout: 5h0m0s
  extra_refs:
  - base_ref: main
    org: openshift-qe
    repo: ocp-qe-perfscale-ci
  labels:
    ci-operator.openshift.io/cloud: aws
    ci-operator.openshift.io/cloud-cluster-profile: aws-perfscale-qe
    ci-operator.openshift.io/variant: rosa-4.14-ec-x86
    ci.openshift.io/generator: prowgen
    job-release: "4.14"
    pj-rehearse.openshift.io/can-be-rehearsed: "true"
  name: periodic-ci-openshift-qe-ocp-qe-perfscale-ci-main-rosa-4.14-ec-x86-perfscale-rosa-multiaz-ec-node-density-heavy-24nodes-periodic
  reporter_config:
    slack:
      channel: '#ocp-qe-scale-ci-results'
      job_states_to_report:
      - success
      - failure
      - error
      report_template: '{{if eq .Status.State "success"}} :white_check_mark: Job *{{.Spec.Job}}*
        ended with *{{.Status.State}}*. <{{.Status.URL}}|View logs> :white_check_mark:
        {{else}} :warning:  Job *{{.Spec.Job}}* ended with *{{.Status.State}}*. <{{.Status.URL}}|View
        logs> :warning: {{end}}'
  spec:
    containers:
    - args:
      - --gcs-upload-secret=/secrets/gcs/service-account.json
      - --image-import-pull-secret=/etc/pull-secret/.dockerconfigjson
      - --lease-server-credentials-file=/etc/boskos/credentials
      - --report-credentials-file=/etc/report/credentials
      - --secret-dir=/secrets/ci-pull-credentials
      - --secret-dir=/usr/local/perfscale-rosa-multiaz-ec-node-density-heavy-24nodes-periodic-cluster-profile
      - --target=perfscale-rosa-multiaz-ec-node-density-heavy-24nodes-periodic
      - --variant=rosa-4.14-ec-x86
      command:
      - ci-operator
      image: ci-operator:latest
      imagePullPolicy: Always
      name: ""
      resources:
        requests:
          cpu: 10m
      volumeMounts:
      - mountPath: /etc/boskos
        name: boskos
        readOnly: true
      - mountPath: /secrets/ci-pull-credentials
        name: ci-pull-credentials
        readOnly: true
      - mountPath: /usr/local/perfscale-rosa-multiaz-ec-node-density-heavy-24nodes-periodic-cluster-profile
        name: cluster-profile
      - mountPath: /secrets/gcs
        name: gcs-credentials
        readOnly: true
      - mountPath: /secrets/manifest-tool
        name: manifest-tool-local-pusher
        readOnly: true
      - mountPath: /etc/pull-secret
        name: pull-secret
        readOnly: true
      - mountPath: /etc/report
        name: result-aggregator
        readOnly: true
    serviceAccountName: ci-operator
    volumes:
    - name: boskos
      secret:
        items:
        - key: credentials
          path: credentials
        secretName: boskos-credentials
    - name: ci-pull-credentials
      secret:
        secretName: ci-pull-credentials
    - name: cluster-profile
      secret:
        secretName: cluster-secrets-aws-perfscale-qe
    - name: manifest-tool-local-pusher
      secret:
        secretName: manifest-tool-local-pusher
    - name: pull-secret
      secret:
        secretName: registry-pull-credentials
    - name: result-aggregator
      secret:
        secretName: result-aggregator
- agent: kubernetes
  cluster: build03
  cron: 0 9 */21 * *
  decorate: true
  decoration_config:
    skip_cloning: true
    timeout: 5h0m0s
  extra_refs:
  - base_ref: main
    org: openshift-qe
    repo: ocp-qe-perfscale-ci
  labels:
    ci-operator.openshift.io/cloud: aws
    ci-operator.openshift.io/cloud-cluster-profile: aws-perfscale-qe
    ci-operator.openshift.io/variant: rosa-4.14-ec-x86
    ci.openshift.io/generator: prowgen
    job-release: "4.14"
    pj-rehearse.openshift.io/can-be-rehearsed: "true"
  name: periodic-ci-openshift-qe-ocp-qe-perfscale-ci-main-rosa-4.14-ec-x86-perfscale-rosa-singleaz-ec-data-path-2nodes-periodic
  reporter_config:
    slack:
      channel: '#ocp-qe-scale-ci-results'
      job_states_to_report:
      - success
      - failure
      - error
      report_template: '{{if eq .Status.State "success"}} :white_check_mark: Job *{{.Spec.Job}}*
        ended with *{{.Status.State}}*. <{{.Status.URL}}|View logs> :white_check_mark:
        {{else}} :warning:  Job *{{.Spec.Job}}* ended with *{{.Status.State}}*. <{{.Status.URL}}|View
        logs> :warning: {{end}}'
  spec:
    containers:
    - args:
      - --gcs-upload-secret=/secrets/gcs/service-account.json
      - --image-import-pull-secret=/etc/pull-secret/.dockerconfigjson
      - --lease-server-credentials-file=/etc/boskos/credentials
      - --report-credentials-file=/etc/report/credentials
      - --secret-dir=/secrets/ci-pull-credentials
      - --secret-dir=/usr/local/perfscale-rosa-singleaz-ec-data-path-2nodes-periodic-cluster-profile
      - --target=perfscale-rosa-singleaz-ec-data-path-2nodes-periodic
      - --variant=rosa-4.14-ec-x86
      command:
      - ci-operator
      image: ci-operator:latest
      imagePullPolicy: Always
      name: ""
      resources:
        requests:
          cpu: 10m
      volumeMounts:
      - mountPath: /etc/boskos
        name: boskos
        readOnly: true
      - mountPath: /secrets/ci-pull-credentials
        name: ci-pull-credentials
        readOnly: true
      - mountPath: /usr/local/perfscale-rosa-singleaz-ec-data-path-2nodes-periodic-cluster-profile
        name: cluster-profile
      - mountPath: /secrets/gcs
        name: gcs-credentials
        readOnly: true
      - mountPath: /secrets/manifest-tool
        name: manifest-tool-local-pusher
        readOnly: true
      - mountPath: /etc/pull-secret
        name: pull-secret
        readOnly: true
      - mountPath: /etc/report
        name: result-aggregator
        readOnly: true
    serviceAccountName: ci-operator
    volumes:
    - name: boskos
      secret:
        items:
        - key: credentials
          path: credentials
        secretName: boskos-credentials
    - name: ci-pull-credentials
      secret:
        secretName: ci-pull-credentials
    - name: cluster-profile
      secret:
        secretName: cluster-secrets-aws-perfscale-qe
    - name: manifest-tool-local-pusher
      secret:
        secretName: manifest-tool-local-pusher
    - name: pull-secret
      secret:
        secretName: registry-pull-credentials
    - name: result-aggregator
      secret:
        secretName: result-aggregator
- agent: kubernetes
  cluster: build03
  cron: 0 12 * * 6
  decorate: true
  decoration_config:
    skip_cloning: true
    timeout: 6h0m0s
  extra_refs:
  - base_ref: main
    org: openshift-qe
    repo: ocp-qe-perfscale-ci
  labels:
    ci-operator.openshift.io/cloud: aws
    ci-operator.openshift.io/cloud-cluster-profile: aws-perfscale
    ci-operator.openshift.io/variant: rosa-4.14-nightly-x86
    ci.openshift.io/generator: prowgen
    job-release: "4.14"
    pj-rehearse.openshift.io/can-be-rehearsed: "true"
  name: periodic-ci-openshift-qe-ocp-qe-perfscale-ci-main-rosa-4.14-nightly-x86-perfscale-rosa-multiaz-control-plane-120nodes-periodic
  reporter_config:
    slack:
      channel: '#ocp-qe-scale-ci-results'
      job_states_to_report:
      - success
      - failure
      - error
      report_template: '{{if eq .Status.State "success"}} :white_check_mark: Job *{{.Spec.Job}}*
        ended with *{{.Status.State}}*. <{{.Status.URL}}|View logs> :white_check_mark:
        {{else}} :warning:  Job *{{.Spec.Job}}* ended with *{{.Status.State}}*. <{{.Status.URL}}|View
        logs> :warning: {{end}}'
  spec:
    containers:
    - args:
      - --gcs-upload-secret=/secrets/gcs/service-account.json
      - --image-import-pull-secret=/etc/pull-secret/.dockerconfigjson
      - --lease-server-credentials-file=/etc/boskos/credentials
      - --report-credentials-file=/etc/report/credentials
      - --secret-dir=/secrets/ci-pull-credentials
      - --secret-dir=/usr/local/perfscale-rosa-multiaz-control-plane-120nodes-periodic-cluster-profile
      - --target=perfscale-rosa-multiaz-control-plane-120nodes-periodic
      - --variant=rosa-4.14-nightly-x86
      command:
      - ci-operator
      image: ci-operator:latest
      imagePullPolicy: Always
      name: ""
      resources:
        requests:
          cpu: 10m
      volumeMounts:
      - mountPath: /etc/boskos
        name: boskos
        readOnly: true
      - mountPath: /secrets/ci-pull-credentials
        name: ci-pull-credentials
        readOnly: true
      - mountPath: /usr/local/perfscale-rosa-multiaz-control-plane-120nodes-periodic-cluster-profile
        name: cluster-profile
      - mountPath: /secrets/gcs
        name: gcs-credentials
        readOnly: true
      - mountPath: /secrets/manifest-tool
        name: manifest-tool-local-pusher
        readOnly: true
      - mountPath: /etc/pull-secret
        name: pull-secret
        readOnly: true
      - mountPath: /etc/report
        name: result-aggregator
        readOnly: true
    serviceAccountName: ci-operator
    volumes:
    - name: boskos
      secret:
        items:
        - key: credentials
          path: credentials
        secretName: boskos-credentials
    - name: ci-pull-credentials
      secret:
        secretName: ci-pull-credentials
    - name: cluster-profile
      secret:
        secretName: cluster-secrets-aws-perfscale
    - name: manifest-tool-local-pusher
      secret:
        secretName: manifest-tool-local-pusher
    - name: pull-secret
      secret:
        secretName: registry-pull-credentials
    - name: result-aggregator
      secret:
        secretName: result-aggregator
- agent: kubernetes
  cluster: build03
  cron: 0 15 * * 6
  decorate: true
  decoration_config:
    skip_cloning: true
    timeout: 5h0m0s
  extra_refs:
  - base_ref: main
    org: openshift-qe
    repo: ocp-qe-perfscale-ci
  labels:
    ci-operator.openshift.io/cloud: aws
    ci-operator.openshift.io/cloud-cluster-profile: aws-perfscale-qe
    ci-operator.openshift.io/variant: rosa-4.14-nightly-x86
    ci.openshift.io/generator: prowgen
    job-release: "4.14"
    pj-rehearse.openshift.io/can-be-rehearsed: "true"
  name: periodic-ci-openshift-qe-ocp-qe-perfscale-ci-main-rosa-4.14-nightly-x86-perfscale-rosa-multiaz-control-plane-24nodes-periodic
  reporter_config:
    slack:
      channel: '#ocp-qe-scale-ci-results'
      job_states_to_report:
      - success
      - failure
      - error
      report_template: '{{if eq .Status.State "success"}} :white_check_mark: Job *{{.Spec.Job}}*
        ended with *{{.Status.State}}*. <{{.Status.URL}}|View logs> :white_check_mark:
        {{else}} :warning:  Job *{{.Spec.Job}}* ended with *{{.Status.State}}*. <{{.Status.URL}}|View
        logs> :warning: {{end}}'
  spec:
    containers:
    - args:
      - --gcs-upload-secret=/secrets/gcs/service-account.json
      - --image-import-pull-secret=/etc/pull-secret/.dockerconfigjson
      - --lease-server-credentials-file=/etc/boskos/credentials
      - --report-credentials-file=/etc/report/credentials
      - --secret-dir=/secrets/ci-pull-credentials
      - --secret-dir=/usr/local/perfscale-rosa-multiaz-control-plane-24nodes-periodic-cluster-profile
      - --target=perfscale-rosa-multiaz-control-plane-24nodes-periodic
      - --variant=rosa-4.14-nightly-x86
      command:
      - ci-operator
      image: ci-operator:latest
      imagePullPolicy: Always
      name: ""
      resources:
        requests:
          cpu: 10m
      volumeMounts:
      - mountPath: /etc/boskos
        name: boskos
        readOnly: true
      - mountPath: /secrets/ci-pull-credentials
        name: ci-pull-credentials
        readOnly: true
      - mountPath: /usr/local/perfscale-rosa-multiaz-control-plane-24nodes-periodic-cluster-profile
        name: cluster-profile
      - mountPath: /secrets/gcs
        name: gcs-credentials
        readOnly: true
      - mountPath: /secrets/manifest-tool
        name: manifest-tool-local-pusher
        readOnly: true
      - mountPath: /etc/pull-secret
        name: pull-secret
        readOnly: true
      - mountPath: /etc/report
        name: result-aggregator
        readOnly: true
    serviceAccountName: ci-operator
    volumes:
    - name: boskos
      secret:
        items:
        - key: credentials
          path: credentials
        secretName: boskos-credentials
    - name: ci-pull-credentials
      secret:
        secretName: ci-pull-credentials
    - name: cluster-profile
      secret:
        secretName: cluster-secrets-aws-perfscale-qe
    - name: manifest-tool-local-pusher
      secret:
        secretName: manifest-tool-local-pusher
    - name: pull-secret
      secret:
        secretName: registry-pull-credentials
    - name: result-aggregator
      secret:
        secretName: result-aggregator
- agent: kubernetes
  cluster: build03
  cron: 0 15 * * 4
  decorate: true
  decoration_config:
    skip_cloning: true
    timeout: 5h0m0s
  extra_refs:
  - base_ref: main
    org: openshift-qe
    repo: ocp-qe-perfscale-ci
  labels:
    ci-operator.openshift.io/cloud: aws
    ci-operator.openshift.io/cloud-cluster-profile: aws-perfscale-qe
    ci-operator.openshift.io/variant: rosa-4.14-nightly-x86
    ci.openshift.io/generator: prowgen
    job-release: "4.14"
    pj-rehearse.openshift.io/can-be-rehearsed: "true"
  name: periodic-ci-openshift-qe-ocp-qe-perfscale-ci-main-rosa-4.14-nightly-x86-perfscale-rosa-multiaz-node-density-cni-24nodes-periodic
  reporter_config:
    slack:
      channel: '#ocp-qe-scale-ci-results'
      job_states_to_report:
      - success
      - failure
      - error
      report_template: '{{if eq .Status.State "success"}} :white_check_mark: Job *{{.Spec.Job}}*
        ended with *{{.Status.State}}*. <{{.Status.URL}}|View logs> :white_check_mark:
        {{else}} :warning:  Job *{{.Spec.Job}}* ended with *{{.Status.State}}*. <{{.Status.URL}}|View
        logs> :warning: {{end}}'
  spec:
    containers:
    - args:
      - --gcs-upload-secret=/secrets/gcs/service-account.json
      - --image-import-pull-secret=/etc/pull-secret/.dockerconfigjson
      - --lease-server-credentials-file=/etc/boskos/credentials
      - --report-credentials-file=/etc/report/credentials
      - --secret-dir=/secrets/ci-pull-credentials
      - --secret-dir=/usr/local/perfscale-rosa-multiaz-node-density-cni-24nodes-periodic-cluster-profile
      - --target=perfscale-rosa-multiaz-node-density-cni-24nodes-periodic
      - --variant=rosa-4.14-nightly-x86
      command:
      - ci-operator
      image: ci-operator:latest
      imagePullPolicy: Always
      name: ""
      resources:
        requests:
          cpu: 10m
      volumeMounts:
      - mountPath: /etc/boskos
        name: boskos
        readOnly: true
      - mountPath: /secrets/ci-pull-credentials
        name: ci-pull-credentials
        readOnly: true
      - mountPath: /usr/local/perfscale-rosa-multiaz-node-density-cni-24nodes-periodic-cluster-profile
        name: cluster-profile
      - mountPath: /secrets/gcs
        name: gcs-credentials
        readOnly: true
      - mountPath: /secrets/manifest-tool
        name: manifest-tool-local-pusher
        readOnly: true
      - mountPath: /etc/pull-secret
        name: pull-secret
        readOnly: true
      - mountPath: /etc/report
        name: result-aggregator
        readOnly: true
    serviceAccountName: ci-operator
    volumes:
    - name: boskos
      secret:
        items:
        - key: credentials
          path: credentials
        secretName: boskos-credentials
    - name: ci-pull-credentials
      secret:
        secretName: ci-pull-credentials
    - name: cluster-profile
      secret:
        secretName: cluster-secrets-aws-perfscale-qe
    - name: manifest-tool-local-pusher
      secret:
        secretName: manifest-tool-local-pusher
    - name: pull-secret
      secret:
        secretName: registry-pull-credentials
    - name: result-aggregator
      secret:
        secretName: result-aggregator
- agent: kubernetes
  cluster: build03
  cron: 0 18 * * 6
  decorate: true
  decoration_config:
    skip_cloning: true
    timeout: 5h0m0s
  extra_refs:
  - base_ref: main
    org: openshift-qe
    repo: ocp-qe-perfscale-ci
  labels:
    ci-operator.openshift.io/cloud: aws
    ci-operator.openshift.io/cloud-cluster-profile: aws-perfscale-qe
    ci-operator.openshift.io/variant: rosa-4.14-nightly-x86
    ci.openshift.io/generator: prowgen
    job-release: "4.14"
    pj-rehearse.openshift.io/can-be-rehearsed: "true"
  name: periodic-ci-openshift-qe-ocp-qe-perfscale-ci-main-rosa-4.14-nightly-x86-perfscale-rosa-multiaz-node-density-heavy-24nodes-periodic
  reporter_config:
    slack:
      channel: '#ocp-qe-scale-ci-results'
      job_states_to_report:
      - success
      - failure
      - error
      report_template: '{{if eq .Status.State "success"}} :white_check_mark: Job *{{.Spec.Job}}*
        ended with *{{.Status.State}}*. <{{.Status.URL}}|View logs> :white_check_mark:
        {{else}} :warning:  Job *{{.Spec.Job}}* ended with *{{.Status.State}}*. <{{.Status.URL}}|View
        logs> :warning: {{end}}'
  spec:
    containers:
    - args:
      - --gcs-upload-secret=/secrets/gcs/service-account.json
      - --image-import-pull-secret=/etc/pull-secret/.dockerconfigjson
      - --lease-server-credentials-file=/etc/boskos/credentials
      - --report-credentials-file=/etc/report/credentials
      - --secret-dir=/secrets/ci-pull-credentials
      - --secret-dir=/usr/local/perfscale-rosa-multiaz-node-density-heavy-24nodes-periodic-cluster-profile
      - --target=perfscale-rosa-multiaz-node-density-heavy-24nodes-periodic
      - --variant=rosa-4.14-nightly-x86
      command:
      - ci-operator
      image: ci-operator:latest
      imagePullPolicy: Always
      name: ""
      resources:
        requests:
          cpu: 10m
      volumeMounts:
      - mountPath: /etc/boskos
        name: boskos
        readOnly: true
      - mountPath: /secrets/ci-pull-credentials
        name: ci-pull-credentials
        readOnly: true
      - mountPath: /usr/local/perfscale-rosa-multiaz-node-density-heavy-24nodes-periodic-cluster-profile
        name: cluster-profile
      - mountPath: /secrets/gcs
        name: gcs-credentials
        readOnly: true
      - mountPath: /secrets/manifest-tool
        name: manifest-tool-local-pusher
        readOnly: true
      - mountPath: /etc/pull-secret
        name: pull-secret
        readOnly: true
      - mountPath: /etc/report
        name: result-aggregator
        readOnly: true
    serviceAccountName: ci-operator
    volumes:
    - name: boskos
      secret:
        items:
        - key: credentials
          path: credentials
        secretName: boskos-credentials
    - name: ci-pull-credentials
      secret:
        secretName: ci-pull-credentials
    - name: cluster-profile
      secret:
        secretName: cluster-secrets-aws-perfscale-qe
    - name: manifest-tool-local-pusher
      secret:
        secretName: manifest-tool-local-pusher
    - name: pull-secret
      secret:
        secretName: registry-pull-credentials
    - name: result-aggregator
      secret:
        secretName: result-aggregator
- agent: kubernetes
  cluster: build03
  cron: 0 9 * * 3
  decorate: true
  decoration_config:
    skip_cloning: true
    timeout: 5h0m0s
  extra_refs:
  - base_ref: main
    org: openshift-qe
    repo: ocp-qe-perfscale-ci
  labels:
    ci-operator.openshift.io/cloud: aws
    ci-operator.openshift.io/cloud-cluster-profile: aws-perfscale-qe
    ci-operator.openshift.io/variant: rosa_hcp-4.13-nightly-x86
    ci.openshift.io/generator: prowgen
    job-release: "4.13"
    pj-rehearse.openshift.io/can-be-rehearsed: "true"
  name: periodic-ci-openshift-qe-ocp-qe-perfscale-ci-main-rosa_hcp-4.13-nightly-x86-perfscale-rosa-hcp-1zone-data-path-2nodes-periodic
  reporter_config:
    slack:
      channel: '#ocp-qe-scale-ci-results'
      job_states_to_report:
      - success
      - failure
      - error
      report_template: '{{if eq .Status.State "success"}} :white_check_mark: Job *{{.Spec.Job}}*
        ended with *{{.Status.State}}*. <{{.Status.URL}}|View logs> :white_check_mark:
        {{else}} :warning:  Job *{{.Spec.Job}}* ended with *{{.Status.State}}*. <{{.Status.URL}}|View
        logs> :warning: {{end}}'
  spec:
    containers:
    - args:
      - --gcs-upload-secret=/secrets/gcs/service-account.json
      - --image-import-pull-secret=/etc/pull-secret/.dockerconfigjson
      - --lease-server-credentials-file=/etc/boskos/credentials
      - --report-credentials-file=/etc/report/credentials
      - --secret-dir=/secrets/ci-pull-credentials
      - --secret-dir=/usr/local/perfscale-rosa-hcp-1zone-data-path-2nodes-periodic-cluster-profile
      - --target=perfscale-rosa-hcp-1zone-data-path-2nodes-periodic
      - --variant=rosa_hcp-4.13-nightly-x86
      command:
      - ci-operator
      image: ci-operator:latest
      imagePullPolicy: Always
      name: ""
      resources:
        requests:
          cpu: 10m
      volumeMounts:
      - mountPath: /etc/boskos
        name: boskos
        readOnly: true
      - mountPath: /secrets/ci-pull-credentials
        name: ci-pull-credentials
        readOnly: true
      - mountPath: /usr/local/perfscale-rosa-hcp-1zone-data-path-2nodes-periodic-cluster-profile
        name: cluster-profile
      - mountPath: /secrets/gcs
        name: gcs-credentials
        readOnly: true
      - mountPath: /secrets/manifest-tool
        name: manifest-tool-local-pusher
        readOnly: true
      - mountPath: /etc/pull-secret
        name: pull-secret
        readOnly: true
      - mountPath: /etc/report
        name: result-aggregator
        readOnly: true
    serviceAccountName: ci-operator
    volumes:
    - name: boskos
      secret:
        items:
        - key: credentials
          path: credentials
        secretName: boskos-credentials
    - name: ci-pull-credentials
      secret:
        secretName: ci-pull-credentials
    - name: cluster-profile
      secret:
        secretName: cluster-secrets-aws-perfscale-qe
    - name: manifest-tool-local-pusher
      secret:
        secretName: manifest-tool-local-pusher
    - name: pull-secret
      secret:
        secretName: registry-pull-credentials
    - name: result-aggregator
      secret:
        secretName: result-aggregator
- agent: kubernetes
  cluster: build03
  cron: 0 12 * * 4
  decorate: true
  decoration_config:
    skip_cloning: true
    timeout: 5h0m0s
  extra_refs:
  - base_ref: main
    org: openshift-qe
    repo: ocp-qe-perfscale-ci
  labels:
    ci-operator.openshift.io/cloud: aws
    ci-operator.openshift.io/cloud-cluster-profile: aws-perfscale-qe
    ci-operator.openshift.io/variant: rosa_hcp-4.13-nightly-x86
    ci.openshift.io/generator: prowgen
    job-release: "4.13"
    pj-rehearse.openshift.io/can-be-rehearsed: "true"
  name: periodic-ci-openshift-qe-ocp-qe-perfscale-ci-main-rosa_hcp-4.13-nightly-x86-perfscale-rosa-hcp-3zones-control-plane-24nodes-periodic
  reporter_config:
    slack:
      channel: '#ocp-qe-scale-ci-results'
      job_states_to_report:
      - success
      - failure
      - error
      report_template: '{{if eq .Status.State "success"}} :white_check_mark: Job *{{.Spec.Job}}*
        ended with *{{.Status.State}}*. <{{.Status.URL}}|View logs> :white_check_mark:
        {{else}} :warning:  Job *{{.Spec.Job}}* ended with *{{.Status.State}}*. <{{.Status.URL}}|View
        logs> :warning: {{end}}'
  spec:
    containers:
    - args:
      - --gcs-upload-secret=/secrets/gcs/service-account.json
      - --image-import-pull-secret=/etc/pull-secret/.dockerconfigjson
      - --lease-server-credentials-file=/etc/boskos/credentials
      - --report-credentials-file=/etc/report/credentials
      - --secret-dir=/secrets/ci-pull-credentials
      - --secret-dir=/usr/local/perfscale-rosa-hcp-3zones-control-plane-24nodes-periodic-cluster-profile
      - --target=perfscale-rosa-hcp-3zones-control-plane-24nodes-periodic
      - --variant=rosa_hcp-4.13-nightly-x86
      command:
      - ci-operator
      image: ci-operator:latest
      imagePullPolicy: Always
      name: ""
      resources:
        requests:
          cpu: 10m
      volumeMounts:
      - mountPath: /etc/boskos
        name: boskos
        readOnly: true
      - mountPath: /secrets/ci-pull-credentials
        name: ci-pull-credentials
        readOnly: true
      - mountPath: /usr/local/perfscale-rosa-hcp-3zones-control-plane-24nodes-periodic-cluster-profile
        name: cluster-profile
      - mountPath: /secrets/gcs
        name: gcs-credentials
        readOnly: true
      - mountPath: /secrets/manifest-tool
        name: manifest-tool-local-pusher
        readOnly: true
      - mountPath: /etc/pull-secret
        name: pull-secret
        readOnly: true
      - mountPath: /etc/report
        name: result-aggregator
        readOnly: true
    serviceAccountName: ci-operator
    volumes:
    - name: boskos
      secret:
        items:
        - key: credentials
          path: credentials
        secretName: boskos-credentials
    - name: ci-pull-credentials
      secret:
        secretName: ci-pull-credentials
    - name: cluster-profile
      secret:
        secretName: cluster-secrets-aws-perfscale-qe
    - name: manifest-tool-local-pusher
      secret:
        secretName: manifest-tool-local-pusher
    - name: pull-secret
      secret:
        secretName: registry-pull-credentials
    - name: result-aggregator
      secret:
        secretName: result-aggregator
- agent: kubernetes
  cluster: build03
  cron: 0 15 * * 4
  decorate: true
  decoration_config:
    skip_cloning: true
    timeout: 5h0m0s
  extra_refs:
  - base_ref: main
    org: openshift-qe
    repo: ocp-qe-perfscale-ci
  labels:
    ci-operator.openshift.io/cloud: aws
    ci-operator.openshift.io/cloud-cluster-profile: aws-perfscale-qe
    ci-operator.openshift.io/variant: rosa_hcp-4.13-nightly-x86
    ci.openshift.io/generator: prowgen
    job-release: "4.13"
    pj-rehearse.openshift.io/can-be-rehearsed: "true"
  name: periodic-ci-openshift-qe-ocp-qe-perfscale-ci-main-rosa_hcp-4.13-nightly-x86-perfscale-rosa-hcp-3zones-node-density-cni-24nodes-periodic
  reporter_config:
    slack:
      channel: '#ocp-qe-scale-ci-results'
      job_states_to_report:
      - success
      - failure
      - error
      report_template: '{{if eq .Status.State "success"}} :white_check_mark: Job *{{.Spec.Job}}*
        ended with *{{.Status.State}}*. <{{.Status.URL}}|View logs> :white_check_mark:
        {{else}} :warning:  Job *{{.Spec.Job}}* ended with *{{.Status.State}}*. <{{.Status.URL}}|View
        logs> :warning: {{end}}'
  spec:
    containers:
    - args:
      - --gcs-upload-secret=/secrets/gcs/service-account.json
      - --image-import-pull-secret=/etc/pull-secret/.dockerconfigjson
      - --lease-server-credentials-file=/etc/boskos/credentials
      - --report-credentials-file=/etc/report/credentials
      - --secret-dir=/secrets/ci-pull-credentials
      - --secret-dir=/usr/local/perfscale-rosa-hcp-3zones-node-density-cni-24nodes-periodic-cluster-profile
      - --target=perfscale-rosa-hcp-3zones-node-density-cni-24nodes-periodic
      - --variant=rosa_hcp-4.13-nightly-x86
      command:
      - ci-operator
      image: ci-operator:latest
      imagePullPolicy: Always
      name: ""
      resources:
        requests:
          cpu: 10m
      volumeMounts:
      - mountPath: /etc/boskos
        name: boskos
        readOnly: true
      - mountPath: /secrets/ci-pull-credentials
        name: ci-pull-credentials
        readOnly: true
      - mountPath: /usr/local/perfscale-rosa-hcp-3zones-node-density-cni-24nodes-periodic-cluster-profile
        name: cluster-profile
      - mountPath: /secrets/gcs
        name: gcs-credentials
        readOnly: true
      - mountPath: /secrets/manifest-tool
        name: manifest-tool-local-pusher
        readOnly: true
      - mountPath: /etc/pull-secret
        name: pull-secret
        readOnly: true
      - mountPath: /etc/report
        name: result-aggregator
        readOnly: true
    serviceAccountName: ci-operator
    volumes:
    - name: boskos
      secret:
        items:
        - key: credentials
          path: credentials
        secretName: boskos-credentials
    - name: ci-pull-credentials
      secret:
        secretName: ci-pull-credentials
    - name: cluster-profile
      secret:
        secretName: cluster-secrets-aws-perfscale-qe
    - name: manifest-tool-local-pusher
      secret:
        secretName: manifest-tool-local-pusher
    - name: pull-secret
      secret:
        secretName: registry-pull-credentials
    - name: result-aggregator
      secret:
        secretName: result-aggregator
- agent: kubernetes
  cluster: build03
  cron: 0 12 * * 2
  decorate: true
  decoration_config:
    skip_cloning: true
    timeout: 5h0m0s
  extra_refs:
  - base_ref: main
    org: openshift-qe
    repo: ocp-qe-perfscale-ci
  labels:
    ci-operator.openshift.io/cloud: aws
    ci-operator.openshift.io/cloud-cluster-profile: aws-perfscale-qe
    ci-operator.openshift.io/variant: rosa_hcp-4.13-nightly-x86
    ci.openshift.io/generator: prowgen
    job-release: "4.13"
    pj-rehearse.openshift.io/can-be-rehearsed: "true"
  name: periodic-ci-openshift-qe-ocp-qe-perfscale-ci-main-rosa_hcp-4.13-nightly-x86-perfscale-rosa-hcp-3zones-node-density-heavy-24nodes-periodic
  reporter_config:
    slack:
      channel: '#ocp-qe-scale-ci-results'
      job_states_to_report:
      - success
      - failure
      - error
      report_template: '{{if eq .Status.State "success"}} :white_check_mark: Job *{{.Spec.Job}}*
        ended with *{{.Status.State}}*. <{{.Status.URL}}|View logs> :white_check_mark:
        {{else}} :warning:  Job *{{.Spec.Job}}* ended with *{{.Status.State}}*. <{{.Status.URL}}|View
        logs> :warning: {{end}}'
  spec:
    containers:
    - args:
      - --gcs-upload-secret=/secrets/gcs/service-account.json
      - --image-import-pull-secret=/etc/pull-secret/.dockerconfigjson
      - --lease-server-credentials-file=/etc/boskos/credentials
      - --report-credentials-file=/etc/report/credentials
      - --secret-dir=/secrets/ci-pull-credentials
      - --secret-dir=/usr/local/perfscale-rosa-hcp-3zones-node-density-heavy-24nodes-periodic-cluster-profile
      - --target=perfscale-rosa-hcp-3zones-node-density-heavy-24nodes-periodic
      - --variant=rosa_hcp-4.13-nightly-x86
      command:
      - ci-operator
      image: ci-operator:latest
      imagePullPolicy: Always
      name: ""
      resources:
        requests:
          cpu: 10m
      volumeMounts:
      - mountPath: /etc/boskos
        name: boskos
        readOnly: true
      - mountPath: /secrets/ci-pull-credentials
        name: ci-pull-credentials
        readOnly: true
      - mountPath: /usr/local/perfscale-rosa-hcp-3zones-node-density-heavy-24nodes-periodic-cluster-profile
        name: cluster-profile
      - mountPath: /secrets/gcs
        name: gcs-credentials
        readOnly: true
      - mountPath: /secrets/manifest-tool
        name: manifest-tool-local-pusher
        readOnly: true
      - mountPath: /etc/pull-secret
        name: pull-secret
        readOnly: true
      - mountPath: /etc/report
        name: result-aggregator
        readOnly: true
    serviceAccountName: ci-operator
    volumes:
    - name: boskos
      secret:
        items:
        - key: credentials
          path: credentials
        secretName: boskos-credentials
    - name: ci-pull-credentials
      secret:
        secretName: ci-pull-credentials
    - name: cluster-profile
      secret:
        secretName: cluster-secrets-aws-perfscale-qe
    - name: manifest-tool-local-pusher
      secret:
        secretName: manifest-tool-local-pusher
    - name: pull-secret
      secret:
        secretName: registry-pull-credentials
    - name: result-aggregator
      secret:
        secretName: result-aggregator
- agent: kubernetes
  cluster: build03
  cron: 0 9 * * 1
  decorate: true
  decoration_config:
    skip_cloning: true
    timeout: 5h0m0s
  extra_refs:
  - base_ref: main
    org: openshift-qe
    repo: ocp-qe-perfscale-ci
  labels:
    ci-operator.openshift.io/cloud: aws
    ci-operator.openshift.io/cloud-cluster-profile: aws-perfscale-qe
    ci-operator.openshift.io/variant: rosa_hcp-4.14-nightly-x86
    ci.openshift.io/generator: prowgen
    job-release: "4.14"
    pj-rehearse.openshift.io/can-be-rehearsed: "true"
  name: periodic-ci-openshift-qe-ocp-qe-perfscale-ci-main-rosa_hcp-4.14-nightly-x86-perfscale-rosa-hcp-1zone-data-path-2nodes-periodic
  reporter_config:
    slack:
      channel: '#ocp-qe-scale-ci-results'
      job_states_to_report:
      - success
      - failure
      - error
      report_template: '{{if eq .Status.State "success"}} :white_check_mark: Job *{{.Spec.Job}}*
        ended with *{{.Status.State}}*. <{{.Status.URL}}|View logs> :white_check_mark:
        {{else}} :warning:  Job *{{.Spec.Job}}* ended with *{{.Status.State}}*. <{{.Status.URL}}|View
        logs> :warning: {{end}}'
  spec:
    containers:
    - args:
      - --gcs-upload-secret=/secrets/gcs/service-account.json
      - --image-import-pull-secret=/etc/pull-secret/.dockerconfigjson
      - --lease-server-credentials-file=/etc/boskos/credentials
      - --report-credentials-file=/etc/report/credentials
      - --secret-dir=/secrets/ci-pull-credentials
      - --secret-dir=/usr/local/perfscale-rosa-hcp-1zone-data-path-2nodes-periodic-cluster-profile
      - --target=perfscale-rosa-hcp-1zone-data-path-2nodes-periodic
      - --variant=rosa_hcp-4.14-nightly-x86
      command:
      - ci-operator
      image: ci-operator:latest
      imagePullPolicy: Always
      name: ""
      resources:
        requests:
          cpu: 10m
      volumeMounts:
      - mountPath: /etc/boskos
        name: boskos
        readOnly: true
      - mountPath: /secrets/ci-pull-credentials
        name: ci-pull-credentials
        readOnly: true
      - mountPath: /usr/local/perfscale-rosa-hcp-1zone-data-path-2nodes-periodic-cluster-profile
        name: cluster-profile
      - mountPath: /secrets/gcs
        name: gcs-credentials
        readOnly: true
      - mountPath: /secrets/manifest-tool
        name: manifest-tool-local-pusher
        readOnly: true
      - mountPath: /etc/pull-secret
        name: pull-secret
        readOnly: true
      - mountPath: /etc/report
        name: result-aggregator
        readOnly: true
    serviceAccountName: ci-operator
    volumes:
    - name: boskos
      secret:
        items:
        - key: credentials
          path: credentials
        secretName: boskos-credentials
    - name: ci-pull-credentials
      secret:
        secretName: ci-pull-credentials
    - name: cluster-profile
      secret:
        secretName: cluster-secrets-aws-perfscale-qe
    - name: manifest-tool-local-pusher
      secret:
        secretName: manifest-tool-local-pusher
    - name: pull-secret
      secret:
        secretName: registry-pull-credentials
    - name: result-aggregator
      secret:
        secretName: result-aggregator
- agent: kubernetes
  cluster: build03
  cron: 0 12 * * 4
  decorate: true
  decoration_config:
    skip_cloning: true
    timeout: 5h0m0s
  extra_refs:
  - base_ref: main
    org: openshift-qe
    repo: ocp-qe-perfscale-ci
  labels:
    ci-operator.openshift.io/cloud: aws
    ci-operator.openshift.io/cloud-cluster-profile: aws-perfscale-qe
    ci-operator.openshift.io/variant: rosa_hcp-4.14-nightly-x86
    ci.openshift.io/generator: prowgen
    job-release: "4.14"
    pj-rehearse.openshift.io/can-be-rehearsed: "true"
  name: periodic-ci-openshift-qe-ocp-qe-perfscale-ci-main-rosa_hcp-4.14-nightly-x86-perfscale-rosa-hcp-3zones-control-plane-24nodes-periodic
  reporter_config:
    slack:
      channel: '#ocp-qe-scale-ci-results'
      job_states_to_report:
      - success
      - failure
      - error
      report_template: '{{if eq .Status.State "success"}} :white_check_mark: Job *{{.Spec.Job}}*
        ended with *{{.Status.State}}*. <{{.Status.URL}}|View logs> :white_check_mark:
        {{else}} :warning:  Job *{{.Spec.Job}}* ended with *{{.Status.State}}*. <{{.Status.URL}}|View
        logs> :warning: {{end}}'
  spec:
    containers:
    - args:
      - --gcs-upload-secret=/secrets/gcs/service-account.json
      - --image-import-pull-secret=/etc/pull-secret/.dockerconfigjson
      - --lease-server-credentials-file=/etc/boskos/credentials
      - --report-credentials-file=/etc/report/credentials
      - --secret-dir=/secrets/ci-pull-credentials
      - --secret-dir=/usr/local/perfscale-rosa-hcp-3zones-control-plane-24nodes-periodic-cluster-profile
      - --target=perfscale-rosa-hcp-3zones-control-plane-24nodes-periodic
      - --variant=rosa_hcp-4.14-nightly-x86
      command:
      - ci-operator
      image: ci-operator:latest
      imagePullPolicy: Always
      name: ""
      resources:
        requests:
          cpu: 10m
      volumeMounts:
      - mountPath: /etc/boskos
        name: boskos
        readOnly: true
      - mountPath: /secrets/ci-pull-credentials
        name: ci-pull-credentials
        readOnly: true
      - mountPath: /usr/local/perfscale-rosa-hcp-3zones-control-plane-24nodes-periodic-cluster-profile
        name: cluster-profile
      - mountPath: /secrets/gcs
        name: gcs-credentials
        readOnly: true
      - mountPath: /secrets/manifest-tool
        name: manifest-tool-local-pusher
        readOnly: true
      - mountPath: /etc/pull-secret
        name: pull-secret
        readOnly: true
      - mountPath: /etc/report
        name: result-aggregator
        readOnly: true
    serviceAccountName: ci-operator
    volumes:
    - name: boskos
      secret:
        items:
        - key: credentials
          path: credentials
        secretName: boskos-credentials
    - name: ci-pull-credentials
      secret:
        secretName: ci-pull-credentials
    - name: cluster-profile
      secret:
        secretName: cluster-secrets-aws-perfscale-qe
    - name: manifest-tool-local-pusher
      secret:
        secretName: manifest-tool-local-pusher
    - name: pull-secret
      secret:
        secretName: registry-pull-credentials
    - name: result-aggregator
      secret:
        secretName: result-aggregator
- agent: kubernetes
  cluster: build03
  cron: 0 15 * * 4
  decorate: true
  decoration_config:
    skip_cloning: true
    timeout: 5h0m0s
  extra_refs:
  - base_ref: main
    org: openshift-qe
    repo: ocp-qe-perfscale-ci
  labels:
    ci-operator.openshift.io/cloud: aws
    ci-operator.openshift.io/cloud-cluster-profile: aws-perfscale-qe
    ci-operator.openshift.io/variant: rosa_hcp-4.14-nightly-x86
    ci.openshift.io/generator: prowgen
    job-release: "4.14"
    pj-rehearse.openshift.io/can-be-rehearsed: "true"
  name: periodic-ci-openshift-qe-ocp-qe-perfscale-ci-main-rosa_hcp-4.14-nightly-x86-perfscale-rosa-hcp-3zones-node-density-cni-24nodes-periodic
  reporter_config:
    slack:
      channel: '#ocp-qe-scale-ci-results'
      job_states_to_report:
      - success
      - failure
      - error
      report_template: '{{if eq .Status.State "success"}} :white_check_mark: Job *{{.Spec.Job}}*
        ended with *{{.Status.State}}*. <{{.Status.URL}}|View logs> :white_check_mark:
        {{else}} :warning:  Job *{{.Spec.Job}}* ended with *{{.Status.State}}*. <{{.Status.URL}}|View
        logs> :warning: {{end}}'
  spec:
    containers:
    - args:
      - --gcs-upload-secret=/secrets/gcs/service-account.json
      - --image-import-pull-secret=/etc/pull-secret/.dockerconfigjson
      - --lease-server-credentials-file=/etc/boskos/credentials
      - --report-credentials-file=/etc/report/credentials
      - --secret-dir=/secrets/ci-pull-credentials
      - --secret-dir=/usr/local/perfscale-rosa-hcp-3zones-node-density-cni-24nodes-periodic-cluster-profile
      - --target=perfscale-rosa-hcp-3zones-node-density-cni-24nodes-periodic
      - --variant=rosa_hcp-4.14-nightly-x86
      command:
      - ci-operator
      image: ci-operator:latest
      imagePullPolicy: Always
      name: ""
      resources:
        requests:
          cpu: 10m
      volumeMounts:
      - mountPath: /etc/boskos
        name: boskos
        readOnly: true
      - mountPath: /secrets/ci-pull-credentials
        name: ci-pull-credentials
        readOnly: true
      - mountPath: /usr/local/perfscale-rosa-hcp-3zones-node-density-cni-24nodes-periodic-cluster-profile
        name: cluster-profile
      - mountPath: /secrets/gcs
        name: gcs-credentials
        readOnly: true
      - mountPath: /secrets/manifest-tool
        name: manifest-tool-local-pusher
        readOnly: true
      - mountPath: /etc/pull-secret
        name: pull-secret
        readOnly: true
      - mountPath: /etc/report
        name: result-aggregator
        readOnly: true
    serviceAccountName: ci-operator
    volumes:
    - name: boskos
      secret:
        items:
        - key: credentials
          path: credentials
        secretName: boskos-credentials
    - name: ci-pull-credentials
      secret:
        secretName: ci-pull-credentials
    - name: cluster-profile
      secret:
        secretName: cluster-secrets-aws-perfscale-qe
    - name: manifest-tool-local-pusher
      secret:
        secretName: manifest-tool-local-pusher
    - name: pull-secret
      secret:
        secretName: registry-pull-credentials
    - name: result-aggregator
      secret:
        secretName: result-aggregator
- agent: kubernetes
  cluster: build03
  cron: 0 12 * * 2
  decorate: true
  decoration_config:
    skip_cloning: true
    timeout: 5h0m0s
  extra_refs:
  - base_ref: main
    org: openshift-qe
    repo: ocp-qe-perfscale-ci
  labels:
    ci-operator.openshift.io/cloud: aws
    ci-operator.openshift.io/cloud-cluster-profile: aws-perfscale-qe
    ci-operator.openshift.io/variant: rosa_hcp-4.14-nightly-x86
    ci.openshift.io/generator: prowgen
    job-release: "4.14"
    pj-rehearse.openshift.io/can-be-rehearsed: "true"
  name: periodic-ci-openshift-qe-ocp-qe-perfscale-ci-main-rosa_hcp-4.14-nightly-x86-perfscale-rosa-hcp-3zones-node-density-heavy-24nodes-periodic
  reporter_config:
    slack:
      channel: '#ocp-qe-scale-ci-results'
      job_states_to_report:
      - success
      - failure
      - error
      report_template: '{{if eq .Status.State "success"}} :white_check_mark: Job *{{.Spec.Job}}*
        ended with *{{.Status.State}}*. <{{.Status.URL}}|View logs> :white_check_mark:
        {{else}} :warning:  Job *{{.Spec.Job}}* ended with *{{.Status.State}}*. <{{.Status.URL}}|View
        logs> :warning: {{end}}'
  spec:
    containers:
    - args:
      - --gcs-upload-secret=/secrets/gcs/service-account.json
      - --image-import-pull-secret=/etc/pull-secret/.dockerconfigjson
      - --lease-server-credentials-file=/etc/boskos/credentials
      - --report-credentials-file=/etc/report/credentials
      - --secret-dir=/secrets/ci-pull-credentials
      - --secret-dir=/usr/local/perfscale-rosa-hcp-3zones-node-density-heavy-24nodes-periodic-cluster-profile
      - --target=perfscale-rosa-hcp-3zones-node-density-heavy-24nodes-periodic
      - --variant=rosa_hcp-4.14-nightly-x86
      command:
      - ci-operator
      image: ci-operator:latest
      imagePullPolicy: Always
      name: ""
      resources:
        requests:
          cpu: 10m
      volumeMounts:
      - mountPath: /etc/boskos
        name: boskos
        readOnly: true
      - mountPath: /secrets/ci-pull-credentials
        name: ci-pull-credentials
        readOnly: true
      - mountPath: /usr/local/perfscale-rosa-hcp-3zones-node-density-heavy-24nodes-periodic-cluster-profile
        name: cluster-profile
      - mountPath: /secrets/gcs
        name: gcs-credentials
        readOnly: true
      - mountPath: /secrets/manifest-tool
        name: manifest-tool-local-pusher
        readOnly: true
      - mountPath: /etc/pull-secret
        name: pull-secret
        readOnly: true
      - mountPath: /etc/report
        name: result-aggregator
        readOnly: true
    serviceAccountName: ci-operator
    volumes:
    - name: boskos
      secret:
        items:
        - key: credentials
          path: credentials
        secretName: boskos-credentials
    - name: ci-pull-credentials
      secret:
        secretName: ci-pull-credentials
    - name: cluster-profile
      secret:
        secretName: cluster-secrets-aws-perfscale-qe
    - name: manifest-tool-local-pusher
      secret:
        secretName: manifest-tool-local-pusher
    - name: pull-secret
      secret:
        secretName: registry-pull-credentials
    - name: result-aggregator
      secret:
        secretName: result-aggregator<|MERGE_RESOLUTION|>--- conflicted
+++ resolved
@@ -1949,6 +1949,168 @@
         secretName: result-aggregator
 - agent: kubernetes
   cluster: build03
+  cron: 0 14 1-31/14 * *
+  decorate: true
+  decoration_config:
+    skip_cloning: true
+  extra_refs:
+  - base_ref: main
+    org: openshift-qe
+    repo: ocp-qe-perfscale-ci
+  labels:
+    ci-operator.openshift.io/cloud: aws
+    ci-operator.openshift.io/cloud-cluster-profile: aws-perfscale-qe
+    ci-operator.openshift.io/variant: aws-4.14-nightly-x86
+    ci.openshift.io/generator: prowgen
+    job-release: "4.14"
+    pj-rehearse.openshift.io/can-be-rehearsed: "true"
+  name: periodic-ci-openshift-qe-ocp-qe-perfscale-ci-main-aws-4.14-nightly-x86-perfscale-aws-sdn-to-ovn-120nodes-periodic
+  spec:
+    containers:
+    - args:
+      - --gcs-upload-secret=/secrets/gcs/service-account.json
+      - --image-import-pull-secret=/etc/pull-secret/.dockerconfigjson
+      - --lease-server-credentials-file=/etc/boskos/credentials
+      - --report-credentials-file=/etc/report/credentials
+      - --secret-dir=/secrets/ci-pull-credentials
+      - --secret-dir=/usr/local/perfscale-aws-sdn-to-ovn-120nodes-periodic-cluster-profile
+      - --target=perfscale-aws-sdn-to-ovn-120nodes-periodic
+      - --variant=aws-4.14-nightly-x86
+      command:
+      - ci-operator
+      image: ci-operator:latest
+      imagePullPolicy: Always
+      name: ""
+      resources:
+        requests:
+          cpu: 10m
+      volumeMounts:
+      - mountPath: /etc/boskos
+        name: boskos
+        readOnly: true
+      - mountPath: /secrets/ci-pull-credentials
+        name: ci-pull-credentials
+        readOnly: true
+      - mountPath: /usr/local/perfscale-aws-sdn-to-ovn-120nodes-periodic-cluster-profile
+        name: cluster-profile
+      - mountPath: /secrets/gcs
+        name: gcs-credentials
+        readOnly: true
+      - mountPath: /secrets/manifest-tool
+        name: manifest-tool-local-pusher
+        readOnly: true
+      - mountPath: /etc/pull-secret
+        name: pull-secret
+        readOnly: true
+      - mountPath: /etc/report
+        name: result-aggregator
+        readOnly: true
+    serviceAccountName: ci-operator
+    volumes:
+    - name: boskos
+      secret:
+        items:
+        - key: credentials
+          path: credentials
+        secretName: boskos-credentials
+    - name: ci-pull-credentials
+      secret:
+        secretName: ci-pull-credentials
+    - name: cluster-profile
+      secret:
+        secretName: cluster-secrets-aws-perfscale-qe
+    - name: manifest-tool-local-pusher
+      secret:
+        secretName: manifest-tool-local-pusher
+    - name: pull-secret
+      secret:
+        secretName: registry-pull-credentials
+    - name: result-aggregator
+      secret:
+        secretName: result-aggregator
+- agent: kubernetes
+  cluster: build03
+  cron: 0 12 1-31/14 * *
+  decorate: true
+  decoration_config:
+    skip_cloning: true
+  extra_refs:
+  - base_ref: main
+    org: openshift-qe
+    repo: ocp-qe-perfscale-ci
+  labels:
+    ci-operator.openshift.io/cloud: aws
+    ci-operator.openshift.io/cloud-cluster-profile: aws-perfscale-qe
+    ci-operator.openshift.io/variant: aws-4.14-nightly-x86
+    ci.openshift.io/generator: prowgen
+    job-release: "4.14"
+    pj-rehearse.openshift.io/can-be-rehearsed: "true"
+  name: periodic-ci-openshift-qe-ocp-qe-perfscale-ci-main-aws-4.14-nightly-x86-perfscale-aws-sdn-to-ovn-24nodes-periodic
+  spec:
+    containers:
+    - args:
+      - --gcs-upload-secret=/secrets/gcs/service-account.json
+      - --image-import-pull-secret=/etc/pull-secret/.dockerconfigjson
+      - --lease-server-credentials-file=/etc/boskos/credentials
+      - --report-credentials-file=/etc/report/credentials
+      - --secret-dir=/secrets/ci-pull-credentials
+      - --secret-dir=/usr/local/perfscale-aws-sdn-to-ovn-24nodes-periodic-cluster-profile
+      - --target=perfscale-aws-sdn-to-ovn-24nodes-periodic
+      - --variant=aws-4.14-nightly-x86
+      command:
+      - ci-operator
+      image: ci-operator:latest
+      imagePullPolicy: Always
+      name: ""
+      resources:
+        requests:
+          cpu: 10m
+      volumeMounts:
+      - mountPath: /etc/boskos
+        name: boskos
+        readOnly: true
+      - mountPath: /secrets/ci-pull-credentials
+        name: ci-pull-credentials
+        readOnly: true
+      - mountPath: /usr/local/perfscale-aws-sdn-to-ovn-24nodes-periodic-cluster-profile
+        name: cluster-profile
+      - mountPath: /secrets/gcs
+        name: gcs-credentials
+        readOnly: true
+      - mountPath: /secrets/manifest-tool
+        name: manifest-tool-local-pusher
+        readOnly: true
+      - mountPath: /etc/pull-secret
+        name: pull-secret
+        readOnly: true
+      - mountPath: /etc/report
+        name: result-aggregator
+        readOnly: true
+    serviceAccountName: ci-operator
+    volumes:
+    - name: boskos
+      secret:
+        items:
+        - key: credentials
+          path: credentials
+        secretName: boskos-credentials
+    - name: ci-pull-credentials
+      secret:
+        secretName: ci-pull-credentials
+    - name: cluster-profile
+      secret:
+        secretName: cluster-secrets-aws-perfscale-qe
+    - name: manifest-tool-local-pusher
+      secret:
+        secretName: manifest-tool-local-pusher
+    - name: pull-secret
+      secret:
+        secretName: registry-pull-credentials
+    - name: result-aggregator
+      secret:
+        secretName: result-aggregator
+- agent: kubernetes
+  cluster: build03
   cron: 0 3 */21 * *
   decorate: true
   decoration_config:
@@ -2412,175 +2574,8 @@
       secret:
         secretName: result-aggregator
 - agent: kubernetes
-<<<<<<< HEAD
-  cluster: build03
-  cron: 0 14 1-31/14 * *
-  decorate: true
-  decoration_config:
-    skip_cloning: true
-  extra_refs:
-  - base_ref: main
-    org: openshift-qe
-    repo: ocp-qe-perfscale-ci
-  labels:
-    ci-operator.openshift.io/cloud: aws
-    ci-operator.openshift.io/cloud-cluster-profile: aws-perfscale-qe
-    ci-operator.openshift.io/variant: aws-4.14-nightly-x86
-    ci.openshift.io/generator: prowgen
-    job-release: "4.14"
-    pj-rehearse.openshift.io/can-be-rehearsed: "true"
-  name: periodic-ci-openshift-qe-ocp-qe-perfscale-ci-main-aws-4.14-nightly-x86-perfscale-aws-sdn-to-ovn-120nodes-periodic
-  spec:
-    containers:
-    - args:
-      - --gcs-upload-secret=/secrets/gcs/service-account.json
-      - --image-import-pull-secret=/etc/pull-secret/.dockerconfigjson
-      - --lease-server-credentials-file=/etc/boskos/credentials
-      - --report-credentials-file=/etc/report/credentials
-      - --secret-dir=/secrets/ci-pull-credentials
-      - --secret-dir=/usr/local/perfscale-aws-sdn-to-ovn-120nodes-periodic-cluster-profile
-      - --target=perfscale-aws-sdn-to-ovn-120nodes-periodic
-      - --variant=aws-4.14-nightly-x86
-      command:
-      - ci-operator
-      image: ci-operator:latest
-      imagePullPolicy: Always
-      name: ""
-      resources:
-        requests:
-          cpu: 10m
-      volumeMounts:
-      - mountPath: /etc/boskos
-        name: boskos
-        readOnly: true
-      - mountPath: /secrets/ci-pull-credentials
-        name: ci-pull-credentials
-        readOnly: true
-      - mountPath: /usr/local/perfscale-aws-sdn-to-ovn-120nodes-periodic-cluster-profile
-        name: cluster-profile
-      - mountPath: /secrets/gcs
-        name: gcs-credentials
-        readOnly: true
-      - mountPath: /secrets/manifest-tool
-        name: manifest-tool-local-pusher
-        readOnly: true
-      - mountPath: /etc/pull-secret
-        name: pull-secret
-        readOnly: true
-      - mountPath: /etc/report
-        name: result-aggregator
-        readOnly: true
-    serviceAccountName: ci-operator
-    volumes:
-    - name: boskos
-      secret:
-        items:
-        - key: credentials
-          path: credentials
-        secretName: boskos-credentials
-    - name: ci-pull-credentials
-      secret:
-        secretName: ci-pull-credentials
-    - name: cluster-profile
-      secret:
-        secretName: cluster-secrets-aws-perfscale-qe
-    - name: manifest-tool-local-pusher
-      secret:
-        secretName: manifest-tool-local-pusher
-    - name: pull-secret
-      secret:
-        secretName: registry-pull-credentials
-    - name: result-aggregator
-      secret:
-        secretName: result-aggregator
-- agent: kubernetes
-  cluster: build03
-  cron: 0 12 1-31/14 * *
-  decorate: true
-  decoration_config:
-    skip_cloning: true
-  extra_refs:
-  - base_ref: main
-    org: openshift-qe
-    repo: ocp-qe-perfscale-ci
-  labels:
-    ci-operator.openshift.io/cloud: aws
-    ci-operator.openshift.io/cloud-cluster-profile: aws-perfscale-qe
-    ci-operator.openshift.io/variant: aws-4.14-nightly-x86
-    ci.openshift.io/generator: prowgen
-    job-release: "4.14"
-    pj-rehearse.openshift.io/can-be-rehearsed: "true"
-  name: periodic-ci-openshift-qe-ocp-qe-perfscale-ci-main-aws-4.14-nightly-x86-perfscale-aws-sdn-to-ovn-24nodes-periodic
-  spec:
-    containers:
-    - args:
-      - --gcs-upload-secret=/secrets/gcs/service-account.json
-      - --image-import-pull-secret=/etc/pull-secret/.dockerconfigjson
-      - --lease-server-credentials-file=/etc/boskos/credentials
-      - --report-credentials-file=/etc/report/credentials
-      - --secret-dir=/secrets/ci-pull-credentials
-      - --secret-dir=/usr/local/perfscale-aws-sdn-to-ovn-24nodes-periodic-cluster-profile
-      - --target=perfscale-aws-sdn-to-ovn-24nodes-periodic
-      - --variant=aws-4.14-nightly-x86
-      command:
-      - ci-operator
-      image: ci-operator:latest
-      imagePullPolicy: Always
-      name: ""
-      resources:
-        requests:
-          cpu: 10m
-      volumeMounts:
-      - mountPath: /etc/boskos
-        name: boskos
-        readOnly: true
-      - mountPath: /secrets/ci-pull-credentials
-        name: ci-pull-credentials
-        readOnly: true
-      - mountPath: /usr/local/perfscale-aws-sdn-to-ovn-24nodes-periodic-cluster-profile
-        name: cluster-profile
-      - mountPath: /secrets/gcs
-        name: gcs-credentials
-        readOnly: true
-      - mountPath: /secrets/manifest-tool
-        name: manifest-tool-local-pusher
-        readOnly: true
-      - mountPath: /etc/pull-secret
-        name: pull-secret
-        readOnly: true
-      - mountPath: /etc/report
-        name: result-aggregator
-        readOnly: true
-    serviceAccountName: ci-operator
-    volumes:
-    - name: boskos
-      secret:
-        items:
-        - key: credentials
-          path: credentials
-        secretName: boskos-credentials
-    - name: ci-pull-credentials
-      secret:
-        secretName: ci-pull-credentials
-    - name: cluster-profile
-      secret:
-        secretName: cluster-secrets-aws-perfscale-qe
-    - name: manifest-tool-local-pusher
-      secret:
-        secretName: manifest-tool-local-pusher
-    - name: pull-secret
-      secret:
-        secretName: registry-pull-credentials
-    - name: result-aggregator
-      secret:
-        secretName: result-aggregator
-- agent: kubernetes
-  cluster: build03
-  cron: 0 3 */21 * *
-=======
   cluster: build02
   cron: 29 5 */1 * 1-5
->>>>>>> 30362c26
   decorate: true
   decoration_config:
     skip_cloning: true
