periodics:
- agent: kubernetes
  cluster: build05
  cron: 0 16 18 * *
  decorate: true
  decoration_config:
    skip_cloning: true
    timeout: 7h0m0s
  extra_refs:
  - base_ref: main
    org: openshift-qe
    repo: ocp-qe-perfscale-ci
  labels:
    ci-operator.openshift.io/cloud: aws
    ci-operator.openshift.io/cloud-cluster-profile: aws-perfscale
    ci-operator.openshift.io/variant: aws-4.14-nightly-x86
    ci.openshift.io/generator: prowgen
    job-release: "4.14"
    pj-rehearse.openshift.io/can-be-rehearsed: "true"
  name: periodic-ci-openshift-qe-ocp-qe-perfscale-ci-main-aws-4.14-nightly-x86-control-plane-120nodes
  reporter_config:
    slack:
      channel: '#ocp-qe-scale-ci-results'
      job_states_to_report:
      - success
      - failure
      - error
      report_template: '{{if eq .Status.State "success"}} :white_check_mark: Job *{{.Spec.Job}}*
        ended with *{{.Status.State}}*. <{{.Status.URL}}|View logs> :white_check_mark:
        {{else}} :warning:  Job *{{.Spec.Job}}* ended with *{{.Status.State}}*. <{{.Status.URL}}|View
        logs> :warning: {{end}}'
  spec:
    containers:
    - args:
      - --gcs-upload-secret=/secrets/gcs/service-account.json
      - --image-import-pull-secret=/etc/pull-secret/.dockerconfigjson
      - --lease-server-credentials-file=/etc/boskos/credentials
      - --report-credentials-file=/etc/report/credentials
      - --secret-dir=/secrets/ci-pull-credentials
      - --target=control-plane-120nodes
      - --variant=aws-4.14-nightly-x86
      command:
      - ci-operator
      image: ci-operator:latest
      imagePullPolicy: Always
      name: ""
      resources:
        requests:
          cpu: 10m
      volumeMounts:
      - mountPath: /etc/boskos
        name: boskos
        readOnly: true
      - mountPath: /secrets/ci-pull-credentials
        name: ci-pull-credentials
        readOnly: true
      - mountPath: /secrets/gcs
        name: gcs-credentials
        readOnly: true
      - mountPath: /secrets/manifest-tool
        name: manifest-tool-local-pusher
        readOnly: true
      - mountPath: /etc/pull-secret
        name: pull-secret
        readOnly: true
      - mountPath: /etc/report
        name: result-aggregator
        readOnly: true
    serviceAccountName: ci-operator
    volumes:
    - name: boskos
      secret:
        items:
        - key: credentials
          path: credentials
        secretName: boskos-credentials
    - name: ci-pull-credentials
      secret:
        secretName: ci-pull-credentials
    - name: manifest-tool-local-pusher
      secret:
        secretName: manifest-tool-local-pusher
    - name: pull-secret
      secret:
        secretName: registry-pull-credentials
    - name: result-aggregator
      secret:
        secretName: result-aggregator
- agent: kubernetes
  cluster: build05
  cron: 0 17 23 * *
  decorate: true
  decoration_config:
    skip_cloning: true
    timeout: 5h0m0s
  extra_refs:
  - base_ref: main
    org: openshift-qe
    repo: ocp-qe-perfscale-ci
  labels:
    ci-operator.openshift.io/cloud: aws
    ci-operator.openshift.io/cloud-cluster-profile: aws-perfscale-qe
    ci-operator.openshift.io/variant: aws-4.14-nightly-x86
    ci.openshift.io/generator: prowgen
    job-release: "4.14"
    pj-rehearse.openshift.io/can-be-rehearsed: "true"
  name: periodic-ci-openshift-qe-ocp-qe-perfscale-ci-main-aws-4.14-nightly-x86-control-plane-24nodes
  reporter_config:
    slack:
      channel: '#ocp-qe-scale-ci-results'
      job_states_to_report:
      - success
      - failure
      - error
      report_template: '{{if eq .Status.State "success"}} :white_check_mark: Job *{{.Spec.Job}}*
        ended with *{{.Status.State}}*. <{{.Status.URL}}|View logs> :white_check_mark:
        {{else}} :warning:  Job *{{.Spec.Job}}* ended with *{{.Status.State}}*. <{{.Status.URL}}|View
        logs> :warning: {{end}}'
  spec:
    containers:
    - args:
      - --gcs-upload-secret=/secrets/gcs/service-account.json
      - --image-import-pull-secret=/etc/pull-secret/.dockerconfigjson
      - --lease-server-credentials-file=/etc/boskos/credentials
      - --report-credentials-file=/etc/report/credentials
      - --secret-dir=/secrets/ci-pull-credentials
      - --target=control-plane-24nodes
      - --variant=aws-4.14-nightly-x86
      command:
      - ci-operator
      image: ci-operator:latest
      imagePullPolicy: Always
      name: ""
      resources:
        requests:
          cpu: 10m
      volumeMounts:
      - mountPath: /etc/boskos
        name: boskos
        readOnly: true
      - mountPath: /secrets/ci-pull-credentials
        name: ci-pull-credentials
        readOnly: true
      - mountPath: /secrets/gcs
        name: gcs-credentials
        readOnly: true
      - mountPath: /secrets/manifest-tool
        name: manifest-tool-local-pusher
        readOnly: true
      - mountPath: /etc/pull-secret
        name: pull-secret
        readOnly: true
      - mountPath: /etc/report
        name: result-aggregator
        readOnly: true
    serviceAccountName: ci-operator
    volumes:
    - name: boskos
      secret:
        items:
        - key: credentials
          path: credentials
        secretName: boskos-credentials
    - name: ci-pull-credentials
      secret:
        secretName: ci-pull-credentials
    - name: manifest-tool-local-pusher
      secret:
        secretName: manifest-tool-local-pusher
    - name: pull-secret
      secret:
        secretName: registry-pull-credentials
    - name: result-aggregator
      secret:
        secretName: result-aggregator
- agent: kubernetes
  cluster: build05
  cron: 0 10 8 * *
  decorate: true
  decoration_config:
    skip_cloning: true
    timeout: 5h0m0s
  extra_refs:
  - base_ref: main
    org: openshift-qe
    repo: ocp-qe-perfscale-ci
  labels:
    ci-operator.openshift.io/cloud: aws
    ci-operator.openshift.io/cloud-cluster-profile: aws-perfscale
    ci-operator.openshift.io/variant: aws-4.14-nightly-x86
    ci.openshift.io/generator: prowgen
    job-release: "4.14"
    pj-rehearse.openshift.io/can-be-rehearsed: "true"
  name: periodic-ci-openshift-qe-ocp-qe-perfscale-ci-main-aws-4.14-nightly-x86-data-path-9nodes
  reporter_config:
    slack:
      channel: '#ocp-qe-scale-ci-results'
      job_states_to_report:
      - success
      - failure
      - error
      report_template: '{{if eq .Status.State "success"}} :white_check_mark: Job *{{.Spec.Job}}*
        ended with *{{.Status.State}}*. <{{.Status.URL}}|View logs> :white_check_mark:
        {{else}} :warning:  Job *{{.Spec.Job}}* ended with *{{.Status.State}}*. <{{.Status.URL}}|View
        logs> :warning: {{end}}'
  spec:
    containers:
    - args:
      - --gcs-upload-secret=/secrets/gcs/service-account.json
      - --image-import-pull-secret=/etc/pull-secret/.dockerconfigjson
      - --lease-server-credentials-file=/etc/boskos/credentials
      - --report-credentials-file=/etc/report/credentials
      - --secret-dir=/secrets/ci-pull-credentials
      - --target=data-path-9nodes
      - --variant=aws-4.14-nightly-x86
      command:
      - ci-operator
      image: ci-operator:latest
      imagePullPolicy: Always
      name: ""
      resources:
        requests:
          cpu: 10m
      volumeMounts:
      - mountPath: /etc/boskos
        name: boskos
        readOnly: true
      - mountPath: /secrets/ci-pull-credentials
        name: ci-pull-credentials
        readOnly: true
      - mountPath: /secrets/gcs
        name: gcs-credentials
        readOnly: true
      - mountPath: /secrets/manifest-tool
        name: manifest-tool-local-pusher
        readOnly: true
      - mountPath: /etc/pull-secret
        name: pull-secret
        readOnly: true
      - mountPath: /etc/report
        name: result-aggregator
        readOnly: true
    serviceAccountName: ci-operator
    volumes:
    - name: boskos
      secret:
        items:
        - key: credentials
          path: credentials
        secretName: boskos-credentials
    - name: ci-pull-credentials
      secret:
        secretName: ci-pull-credentials
    - name: manifest-tool-local-pusher
      secret:
        secretName: manifest-tool-local-pusher
    - name: pull-secret
      secret:
        secretName: registry-pull-credentials
    - name: result-aggregator
      secret:
        secretName: result-aggregator
- agent: kubernetes
  cluster: build05
  cron: 0 12 5 * *
  decorate: true
  decoration_config:
    skip_cloning: true
    timeout: 5h0m0s
  extra_refs:
  - base_ref: main
    org: openshift-qe
    repo: ocp-qe-perfscale-ci
  labels:
    ci-operator.openshift.io/cloud: aws
    ci-operator.openshift.io/cloud-cluster-profile: aws-perfscale-qe
    ci-operator.openshift.io/variant: aws-4.14-nightly-x86
    ci.openshift.io/generator: prowgen
    job-release: "4.14"
    pj-rehearse.openshift.io/can-be-rehearsed: "true"
  name: periodic-ci-openshift-qe-ocp-qe-perfscale-ci-main-aws-4.14-nightly-x86-node-density-heavy-24nodes
  reporter_config:
    slack:
      channel: '#ocp-qe-scale-ci-results'
      job_states_to_report:
      - success
      - failure
      - error
      report_template: '{{if eq .Status.State "success"}} :white_check_mark: Job *{{.Spec.Job}}*
        ended with *{{.Status.State}}*. <{{.Status.URL}}|View logs> :white_check_mark:
        {{else}} :warning:  Job *{{.Spec.Job}}* ended with *{{.Status.State}}*. <{{.Status.URL}}|View
        logs> :warning: {{end}}'
  spec:
    containers:
    - args:
      - --gcs-upload-secret=/secrets/gcs/service-account.json
      - --image-import-pull-secret=/etc/pull-secret/.dockerconfigjson
      - --lease-server-credentials-file=/etc/boskos/credentials
      - --report-credentials-file=/etc/report/credentials
      - --secret-dir=/secrets/ci-pull-credentials
      - --target=node-density-heavy-24nodes
      - --variant=aws-4.14-nightly-x86
      command:
      - ci-operator
      image: ci-operator:latest
      imagePullPolicy: Always
      name: ""
      resources:
        requests:
          cpu: 10m
      volumeMounts:
      - mountPath: /etc/boskos
        name: boskos
        readOnly: true
      - mountPath: /secrets/ci-pull-credentials
        name: ci-pull-credentials
        readOnly: true
      - mountPath: /secrets/gcs
        name: gcs-credentials
        readOnly: true
      - mountPath: /secrets/manifest-tool
        name: manifest-tool-local-pusher
        readOnly: true
      - mountPath: /etc/pull-secret
        name: pull-secret
        readOnly: true
      - mountPath: /etc/report
        name: result-aggregator
        readOnly: true
    serviceAccountName: ci-operator
    volumes:
    - name: boskos
      secret:
        items:
        - key: credentials
          path: credentials
        secretName: boskos-credentials
    - name: ci-pull-credentials
      secret:
        secretName: ci-pull-credentials
    - name: manifest-tool-local-pusher
      secret:
        secretName: manifest-tool-local-pusher
    - name: pull-secret
      secret:
        secretName: registry-pull-credentials
    - name: result-aggregator
      secret:
        secretName: result-aggregator
- agent: kubernetes
  cluster: build05
  cron: 0 8 4,18 * *
  decorate: true
  decoration_config:
    skip_cloning: true
    timeout: 7h0m0s
  extra_refs:
  - base_ref: main
    org: openshift-qe
    repo: ocp-qe-perfscale-ci
  labels:
    ci-operator.openshift.io/cloud: aws
    ci-operator.openshift.io/cloud-cluster-profile: aws-perfscale
    ci-operator.openshift.io/variant: aws-4.15-nightly-x86
    ci.openshift.io/generator: prowgen
    job-release: "4.15"
    pj-rehearse.openshift.io/can-be-rehearsed: "true"
  name: periodic-ci-openshift-qe-ocp-qe-perfscale-ci-main-aws-4.15-nightly-x86-control-plane-120nodes
  reporter_config:
    slack:
      channel: '#ocp-qe-scale-ci-results'
      job_states_to_report:
      - success
      - failure
      - error
      report_template: '{{if eq .Status.State "success"}} :white_check_mark: Job *{{.Spec.Job}}*
        ended with *{{.Status.State}}*. <{{.Status.URL}}|View logs> :white_check_mark:
        {{else}} :warning:  Job *{{.Spec.Job}}* ended with *{{.Status.State}}*. <{{.Status.URL}}|View
        logs> :warning: {{end}}'
  spec:
    containers:
    - args:
      - --gcs-upload-secret=/secrets/gcs/service-account.json
      - --image-import-pull-secret=/etc/pull-secret/.dockerconfigjson
      - --lease-server-credentials-file=/etc/boskos/credentials
      - --report-credentials-file=/etc/report/credentials
      - --secret-dir=/secrets/ci-pull-credentials
      - --target=control-plane-120nodes
      - --variant=aws-4.15-nightly-x86
      command:
      - ci-operator
      image: ci-operator:latest
      imagePullPolicy: Always
      name: ""
      resources:
        requests:
          cpu: 10m
      volumeMounts:
      - mountPath: /etc/boskos
        name: boskos
        readOnly: true
      - mountPath: /secrets/ci-pull-credentials
        name: ci-pull-credentials
        readOnly: true
      - mountPath: /secrets/gcs
        name: gcs-credentials
        readOnly: true
      - mountPath: /secrets/manifest-tool
        name: manifest-tool-local-pusher
        readOnly: true
      - mountPath: /etc/pull-secret
        name: pull-secret
        readOnly: true
      - mountPath: /etc/report
        name: result-aggregator
        readOnly: true
    serviceAccountName: ci-operator
    volumes:
    - name: boskos
      secret:
        items:
        - key: credentials
          path: credentials
        secretName: boskos-credentials
    - name: ci-pull-credentials
      secret:
        secretName: ci-pull-credentials
    - name: manifest-tool-local-pusher
      secret:
        secretName: manifest-tool-local-pusher
    - name: pull-secret
      secret:
        secretName: registry-pull-credentials
    - name: result-aggregator
      secret:
        secretName: result-aggregator
- agent: kubernetes
  cluster: build05
  cron: 0 12 9,23 * *
  decorate: true
  decoration_config:
    skip_cloning: true
  extra_refs:
  - base_ref: main
    org: openshift-qe
    repo: ocp-qe-perfscale-ci
  labels:
    ci-operator.openshift.io/cloud: aws
    ci-operator.openshift.io/cloud-cluster-profile: aws-perfscale-qe
    ci-operator.openshift.io/variant: aws-4.15-nightly-x86
    ci.openshift.io/generator: prowgen
    job-release: "4.15"
    pj-rehearse.openshift.io/can-be-rehearsed: "true"
  name: periodic-ci-openshift-qe-ocp-qe-perfscale-ci-main-aws-4.15-nightly-x86-control-plane-24nodes
  reporter_config:
    slack:
      channel: '#ocp-qe-scale-ci-results'
      job_states_to_report:
      - success
      - failure
      - error
      report_template: '{{if eq .Status.State "success"}} :white_check_mark: Job *{{.Spec.Job}}*
        ended with *{{.Status.State}}*. <{{.Status.URL}}|View logs> :white_check_mark:
        {{else}} :warning:  Job *{{.Spec.Job}}* ended with *{{.Status.State}}*. <{{.Status.URL}}|View
        logs> :warning: {{end}}'
  spec:
    containers:
    - args:
      - --gcs-upload-secret=/secrets/gcs/service-account.json
      - --image-import-pull-secret=/etc/pull-secret/.dockerconfigjson
      - --lease-server-credentials-file=/etc/boskos/credentials
      - --report-credentials-file=/etc/report/credentials
      - --secret-dir=/secrets/ci-pull-credentials
      - --target=control-plane-24nodes
      - --variant=aws-4.15-nightly-x86
      command:
      - ci-operator
      image: ci-operator:latest
      imagePullPolicy: Always
      name: ""
      resources:
        requests:
          cpu: 10m
      volumeMounts:
      - mountPath: /etc/boskos
        name: boskos
        readOnly: true
      - mountPath: /secrets/ci-pull-credentials
        name: ci-pull-credentials
        readOnly: true
      - mountPath: /secrets/gcs
        name: gcs-credentials
        readOnly: true
      - mountPath: /secrets/manifest-tool
        name: manifest-tool-local-pusher
        readOnly: true
      - mountPath: /etc/pull-secret
        name: pull-secret
        readOnly: true
      - mountPath: /etc/report
        name: result-aggregator
        readOnly: true
    serviceAccountName: ci-operator
    volumes:
    - name: boskos
      secret:
        items:
        - key: credentials
          path: credentials
        secretName: boskos-credentials
    - name: ci-pull-credentials
      secret:
        secretName: ci-pull-credentials
    - name: manifest-tool-local-pusher
      secret:
        secretName: manifest-tool-local-pusher
    - name: pull-secret
      secret:
        secretName: registry-pull-credentials
    - name: result-aggregator
      secret:
        secretName: result-aggregator
- agent: kubernetes
  cluster: build05
  cron: 0 14 9,23 * *
  decorate: true
  decoration_config:
    skip_cloning: true
    timeout: 5h0m0s
  extra_refs:
  - base_ref: main
    org: openshift-qe
    repo: ocp-qe-perfscale-ci
  labels:
    ci-operator.openshift.io/cloud: aws
    ci-operator.openshift.io/cloud-cluster-profile: aws-perfscale-qe
    ci-operator.openshift.io/variant: aws-4.15-nightly-x86
    ci.openshift.io/generator: prowgen
    job-release: "4.15"
    pj-rehearse.openshift.io/can-be-rehearsed: "true"
  name: periodic-ci-openshift-qe-ocp-qe-perfscale-ci-main-aws-4.15-nightly-x86-control-plane-etcdencrypt-24nodes
  reporter_config:
    slack:
      channel: '#ocp-qe-scale-ci-results'
      job_states_to_report:
      - success
      - failure
      - error
      report_template: '{{if eq .Status.State "success"}} :white_check_mark: Job *{{.Spec.Job}}*
        ended with *{{.Status.State}}*. <{{.Status.URL}}|View logs> :white_check_mark:
        {{else}} :warning:  Job *{{.Spec.Job}}* ended with *{{.Status.State}}*. <{{.Status.URL}}|View
        logs> :warning: {{end}}'
  spec:
    containers:
    - args:
      - --gcs-upload-secret=/secrets/gcs/service-account.json
      - --image-import-pull-secret=/etc/pull-secret/.dockerconfigjson
      - --lease-server-credentials-file=/etc/boskos/credentials
      - --report-credentials-file=/etc/report/credentials
      - --secret-dir=/secrets/ci-pull-credentials
      - --target=control-plane-etcdencrypt-24nodes
      - --variant=aws-4.15-nightly-x86
      command:
      - ci-operator
      image: ci-operator:latest
      imagePullPolicy: Always
      name: ""
      resources:
        requests:
          cpu: 10m
      volumeMounts:
      - mountPath: /etc/boskos
        name: boskos
        readOnly: true
      - mountPath: /secrets/ci-pull-credentials
        name: ci-pull-credentials
        readOnly: true
      - mountPath: /secrets/gcs
        name: gcs-credentials
        readOnly: true
      - mountPath: /secrets/manifest-tool
        name: manifest-tool-local-pusher
        readOnly: true
      - mountPath: /etc/pull-secret
        name: pull-secret
        readOnly: true
      - mountPath: /etc/report
        name: result-aggregator
        readOnly: true
    serviceAccountName: ci-operator
    volumes:
    - name: boskos
      secret:
        items:
        - key: credentials
          path: credentials
        secretName: boskos-credentials
    - name: ci-pull-credentials
      secret:
        secretName: ci-pull-credentials
    - name: manifest-tool-local-pusher
      secret:
        secretName: manifest-tool-local-pusher
    - name: pull-secret
      secret:
        secretName: registry-pull-credentials
    - name: result-aggregator
      secret:
        secretName: result-aggregator
- agent: kubernetes
  cluster: build05
  cron: 0 22 8,22 * *
  decorate: true
  decoration_config:
    skip_cloning: true
    timeout: 5h0m0s
  extra_refs:
  - base_ref: main
    org: openshift-qe
    repo: ocp-qe-perfscale-ci
  labels:
    ci-operator.openshift.io/cloud: aws
    ci-operator.openshift.io/cloud-cluster-profile: aws-perfscale
    ci-operator.openshift.io/variant: aws-4.15-nightly-x86
    ci.openshift.io/generator: prowgen
    job-release: "4.15"
    pj-rehearse.openshift.io/can-be-rehearsed: "true"
  name: periodic-ci-openshift-qe-ocp-qe-perfscale-ci-main-aws-4.15-nightly-x86-data-path-9nodes
  reporter_config:
    slack:
      channel: '#ocp-qe-scale-ci-results'
      job_states_to_report:
      - success
      - failure
      - error
      report_template: '{{if eq .Status.State "success"}} :white_check_mark: Job *{{.Spec.Job}}*
        ended with *{{.Status.State}}*. <{{.Status.URL}}|View logs> :white_check_mark:
        {{else}} :warning:  Job *{{.Spec.Job}}* ended with *{{.Status.State}}*. <{{.Status.URL}}|View
        logs> :warning: {{end}}'
  spec:
    containers:
    - args:
      - --gcs-upload-secret=/secrets/gcs/service-account.json
      - --image-import-pull-secret=/etc/pull-secret/.dockerconfigjson
      - --lease-server-credentials-file=/etc/boskos/credentials
      - --report-credentials-file=/etc/report/credentials
      - --secret-dir=/secrets/ci-pull-credentials
      - --target=data-path-9nodes
      - --variant=aws-4.15-nightly-x86
      command:
      - ci-operator
      image: ci-operator:latest
      imagePullPolicy: Always
      name: ""
      resources:
        requests:
          cpu: 10m
      volumeMounts:
      - mountPath: /etc/boskos
        name: boskos
        readOnly: true
      - mountPath: /secrets/ci-pull-credentials
        name: ci-pull-credentials
        readOnly: true
      - mountPath: /secrets/gcs
        name: gcs-credentials
        readOnly: true
      - mountPath: /secrets/manifest-tool
        name: manifest-tool-local-pusher
        readOnly: true
      - mountPath: /etc/pull-secret
        name: pull-secret
        readOnly: true
      - mountPath: /etc/report
        name: result-aggregator
        readOnly: true
    serviceAccountName: ci-operator
    volumes:
    - name: boskos
      secret:
        items:
        - key: credentials
          path: credentials
        secretName: boskos-credentials
    - name: ci-pull-credentials
      secret:
        secretName: ci-pull-credentials
    - name: manifest-tool-local-pusher
      secret:
        secretName: manifest-tool-local-pusher
    - name: pull-secret
      secret:
        secretName: registry-pull-credentials
    - name: result-aggregator
      secret:
        secretName: result-aggregator
- agent: kubernetes
  cluster: build05
  cron: 0 8 3 * *
  decorate: true
  decoration_config:
    skip_cloning: true
    timeout: 8h0m0s
  extra_refs:
  - base_ref: main
    org: openshift-qe
    repo: ocp-qe-perfscale-ci
  labels:
    ci-operator.openshift.io/cloud: aws
    ci-operator.openshift.io/cloud-cluster-profile: aws-perfscale-qe
    ci-operator.openshift.io/variant: aws-4.15-nightly-x86-loaded-upgrade-from-4.14
    ci.openshift.io/generator: prowgen
    job-release: "4.15"
    pj-rehearse.openshift.io/can-be-rehearsed: "true"
  name: periodic-ci-openshift-qe-ocp-qe-perfscale-ci-main-aws-4.15-nightly-x86-loaded-upgrade-from-4.14-loaded-upgrade-414to415-24nodes
  reporter_config:
    slack:
      channel: '#ocp-qe-scale-ci-results'
      job_states_to_report:
      - success
      - failure
      - error
      report_template: '{{if eq .Status.State "success"}} :white_check_mark: Job *{{.Spec.Job}}*
        ended with *{{.Status.State}}*. <{{.Status.URL}}|View logs> :white_check_mark:
        {{else}} :warning:  Job *{{.Spec.Job}}* ended with *{{.Status.State}}*. <{{.Status.URL}}|View
        logs> :warning: {{end}}'
  spec:
    containers:
    - args:
      - --gcs-upload-secret=/secrets/gcs/service-account.json
      - --image-import-pull-secret=/etc/pull-secret/.dockerconfigjson
      - --lease-server-credentials-file=/etc/boskos/credentials
      - --report-credentials-file=/etc/report/credentials
      - --secret-dir=/secrets/ci-pull-credentials
      - --target=loaded-upgrade-414to415-24nodes
      - --variant=aws-4.15-nightly-x86-loaded-upgrade-from-4.14
      command:
      - ci-operator
      image: ci-operator:latest
      imagePullPolicy: Always
      name: ""
      resources:
        requests:
          cpu: 10m
      volumeMounts:
      - mountPath: /etc/boskos
        name: boskos
        readOnly: true
      - mountPath: /secrets/ci-pull-credentials
        name: ci-pull-credentials
        readOnly: true
      - mountPath: /secrets/gcs
        name: gcs-credentials
        readOnly: true
      - mountPath: /secrets/manifest-tool
        name: manifest-tool-local-pusher
        readOnly: true
      - mountPath: /etc/pull-secret
        name: pull-secret
        readOnly: true
      - mountPath: /etc/report
        name: result-aggregator
        readOnly: true
    serviceAccountName: ci-operator
    volumes:
    - name: boskos
      secret:
        items:
        - key: credentials
          path: credentials
        secretName: boskos-credentials
    - name: ci-pull-credentials
      secret:
        secretName: ci-pull-credentials
    - name: manifest-tool-local-pusher
      secret:
        secretName: manifest-tool-local-pusher
    - name: pull-secret
      secret:
        secretName: registry-pull-credentials
    - name: result-aggregator
      secret:
        secretName: result-aggregator
- agent: kubernetes
  cluster: build05
  cron: 0 6 5,19 * *
  decorate: true
  decoration_config:
    skip_cloning: true
    timeout: 5h0m0s
  extra_refs:
  - base_ref: main
    org: openshift-qe
    repo: ocp-qe-perfscale-ci
  labels:
    ci-operator.openshift.io/cloud: aws
    ci-operator.openshift.io/cloud-cluster-profile: aws-perfscale-qe
    ci-operator.openshift.io/variant: aws-4.15-nightly-x86
    ci.openshift.io/generator: prowgen
    job-release: "4.15"
    pj-rehearse.openshift.io/can-be-rehearsed: "true"
  name: periodic-ci-openshift-qe-ocp-qe-perfscale-ci-main-aws-4.15-nightly-x86-node-density-heavy-24nodes
  reporter_config:
    slack:
      channel: '#ocp-qe-scale-ci-results'
      job_states_to_report:
      - success
      - failure
      - error
      report_template: '{{if eq .Status.State "success"}} :white_check_mark: Job *{{.Spec.Job}}*
        ended with *{{.Status.State}}*. <{{.Status.URL}}|View logs> :white_check_mark:
        {{else}} :warning:  Job *{{.Spec.Job}}* ended with *{{.Status.State}}*. <{{.Status.URL}}|View
        logs> :warning: {{end}}'
  spec:
    containers:
    - args:
      - --gcs-upload-secret=/secrets/gcs/service-account.json
      - --image-import-pull-secret=/etc/pull-secret/.dockerconfigjson
      - --lease-server-credentials-file=/etc/boskos/credentials
      - --report-credentials-file=/etc/report/credentials
      - --secret-dir=/secrets/ci-pull-credentials
      - --target=node-density-heavy-24nodes
      - --variant=aws-4.15-nightly-x86
      command:
      - ci-operator
      image: ci-operator:latest
      imagePullPolicy: Always
      name: ""
      resources:
        requests:
          cpu: 10m
      volumeMounts:
      - mountPath: /etc/boskos
        name: boskos
        readOnly: true
      - mountPath: /secrets/ci-pull-credentials
        name: ci-pull-credentials
        readOnly: true
      - mountPath: /secrets/gcs
        name: gcs-credentials
        readOnly: true
      - mountPath: /secrets/manifest-tool
        name: manifest-tool-local-pusher
        readOnly: true
      - mountPath: /etc/pull-secret
        name: pull-secret
        readOnly: true
      - mountPath: /etc/report
        name: result-aggregator
        readOnly: true
    serviceAccountName: ci-operator
    volumes:
    - name: boskos
      secret:
        items:
        - key: credentials
          path: credentials
        secretName: boskos-credentials
    - name: ci-pull-credentials
      secret:
        secretName: ci-pull-credentials
    - name: manifest-tool-local-pusher
      secret:
        secretName: manifest-tool-local-pusher
    - name: pull-secret
      secret:
        secretName: registry-pull-credentials
    - name: result-aggregator
      secret:
        secretName: result-aggregator
- agent: kubernetes
  cluster: build05
  cron: '@yearly'
  decorate: true
  decoration_config:
    skip_cloning: true
    timeout: 3h30m0s
  extra_refs:
  - base_ref: main
    org: openshift-qe
    repo: ocp-qe-perfscale-ci
  labels:
    ci-operator.openshift.io/cloud: aws
    ci-operator.openshift.io/cloud-cluster-profile: aws-perfscale-qe
    ci-operator.openshift.io/variant: aws-4.15-nightly-x86
    ci.openshift.io/generator: prowgen
    job-release: "4.15"
    pj-rehearse.openshift.io/can-be-rehearsed: "true"
  name: periodic-ci-openshift-qe-ocp-qe-perfscale-ci-main-aws-4.15-nightly-x86-payload-control-plane-6nodes
  reporter_config:
    slack:
      channel: '#ocp-qe-scale-ci-results'
      job_states_to_report:
      - success
      - failure
      - error
      report_template: '{{if eq .Status.State "success"}} :white_check_mark: Job *{{.Spec.Job}}*
        ended with *{{.Status.State}}*. <{{.Status.URL}}|View logs> :white_check_mark:
        {{else}} :warning:  Job *{{.Spec.Job}}* ended with *{{.Status.State}}*. <{{.Status.URL}}|View
        logs> :warning: {{end}}'
  spec:
    containers:
    - args:
      - --gcs-upload-secret=/secrets/gcs/service-account.json
      - --image-import-pull-secret=/etc/pull-secret/.dockerconfigjson
      - --lease-server-credentials-file=/etc/boskos/credentials
      - --report-credentials-file=/etc/report/credentials
      - --secret-dir=/secrets/ci-pull-credentials
      - --target=payload-control-plane-6nodes
      - --variant=aws-4.15-nightly-x86
      command:
      - ci-operator
      image: ci-operator:latest
      imagePullPolicy: Always
      name: ""
      resources:
        requests:
          cpu: 10m
      volumeMounts:
      - mountPath: /etc/boskos
        name: boskos
        readOnly: true
      - mountPath: /secrets/ci-pull-credentials
        name: ci-pull-credentials
        readOnly: true
      - mountPath: /secrets/gcs
        name: gcs-credentials
        readOnly: true
      - mountPath: /secrets/manifest-tool
        name: manifest-tool-local-pusher
        readOnly: true
      - mountPath: /etc/pull-secret
        name: pull-secret
        readOnly: true
      - mountPath: /etc/report
        name: result-aggregator
        readOnly: true
    serviceAccountName: ci-operator
    volumes:
    - name: boskos
      secret:
        items:
        - key: credentials
          path: credentials
        secretName: boskos-credentials
    - name: ci-pull-credentials
      secret:
        secretName: ci-pull-credentials
    - name: manifest-tool-local-pusher
      secret:
        secretName: manifest-tool-local-pusher
    - name: pull-secret
      secret:
        secretName: registry-pull-credentials
    - name: result-aggregator
      secret:
        secretName: result-aggregator
- agent: kubernetes
  cluster: build05
  cron: 0 16 11,25 * *
  decorate: true
  decoration_config:
    skip_cloning: true
    timeout: 7h0m0s
  extra_refs:
  - base_ref: main
    org: openshift-qe
    repo: ocp-qe-perfscale-ci
  labels:
    ci-operator.openshift.io/cloud: aws
    ci-operator.openshift.io/cloud-cluster-profile: aws-perfscale
    ci-operator.openshift.io/variant: aws-4.16-nightly-x86
    ci.openshift.io/generator: prowgen
    job-release: "4.16"
    pj-rehearse.openshift.io/can-be-rehearsed: "true"
  name: periodic-ci-openshift-qe-ocp-qe-perfscale-ci-main-aws-4.16-nightly-x86-control-plane-120nodes
  reporter_config:
    slack:
      channel: '#ocp-qe-scale-ci-results'
      job_states_to_report:
      - success
      - failure
      - error
      report_template: '{{if eq .Status.State "success"}} :white_check_mark: Job *{{.Spec.Job}}*
        ended with *{{.Status.State}}*. <{{.Status.URL}}|View logs> :white_check_mark:
        {{else}} :warning:  Job *{{.Spec.Job}}* ended with *{{.Status.State}}*. <{{.Status.URL}}|View
        logs> :warning: {{end}}'
  spec:
    containers:
    - args:
      - --gcs-upload-secret=/secrets/gcs/service-account.json
      - --image-import-pull-secret=/etc/pull-secret/.dockerconfigjson
      - --lease-server-credentials-file=/etc/boskos/credentials
      - --report-credentials-file=/etc/report/credentials
      - --secret-dir=/secrets/ci-pull-credentials
      - --target=control-plane-120nodes
      - --variant=aws-4.16-nightly-x86
      command:
      - ci-operator
      image: ci-operator:latest
      imagePullPolicy: Always
      name: ""
      resources:
        requests:
          cpu: 10m
      volumeMounts:
      - mountPath: /etc/boskos
        name: boskos
        readOnly: true
      - mountPath: /secrets/ci-pull-credentials
        name: ci-pull-credentials
        readOnly: true
      - mountPath: /secrets/gcs
        name: gcs-credentials
        readOnly: true
      - mountPath: /secrets/manifest-tool
        name: manifest-tool-local-pusher
        readOnly: true
      - mountPath: /etc/pull-secret
        name: pull-secret
        readOnly: true
      - mountPath: /etc/report
        name: result-aggregator
        readOnly: true
    serviceAccountName: ci-operator
    volumes:
    - name: boskos
      secret:
        items:
        - key: credentials
          path: credentials
        secretName: boskos-credentials
    - name: ci-pull-credentials
      secret:
        secretName: ci-pull-credentials
    - name: manifest-tool-local-pusher
      secret:
        secretName: manifest-tool-local-pusher
    - name: pull-secret
      secret:
        secretName: registry-pull-credentials
    - name: result-aggregator
      secret:
        secretName: result-aggregator
- agent: kubernetes
  cluster: build05
  cron: 0 12 2,16 * *
  decorate: true
  decoration_config:
    skip_cloning: true
  extra_refs:
  - base_ref: main
    org: openshift-qe
    repo: ocp-qe-perfscale-ci
  labels:
    ci-operator.openshift.io/cloud: aws
    ci-operator.openshift.io/cloud-cluster-profile: aws-perfscale-qe
    ci-operator.openshift.io/variant: aws-4.16-nightly-x86
    ci.openshift.io/generator: prowgen
    job-release: "4.16"
    pj-rehearse.openshift.io/can-be-rehearsed: "true"
  name: periodic-ci-openshift-qe-ocp-qe-perfscale-ci-main-aws-4.16-nightly-x86-control-plane-24nodes
  reporter_config:
    slack:
      channel: '#ocp-qe-scale-ci-results'
      job_states_to_report:
      - success
      - failure
      - error
      report_template: '{{if eq .Status.State "success"}} :white_check_mark: Job *{{.Spec.Job}}*
        ended with *{{.Status.State}}*. <{{.Status.URL}}|View logs> :white_check_mark:
        {{else}} :warning:  Job *{{.Spec.Job}}* ended with *{{.Status.State}}*. <{{.Status.URL}}|View
        logs> :warning: {{end}}'
  spec:
    containers:
    - args:
      - --gcs-upload-secret=/secrets/gcs/service-account.json
      - --image-import-pull-secret=/etc/pull-secret/.dockerconfigjson
      - --lease-server-credentials-file=/etc/boskos/credentials
      - --report-credentials-file=/etc/report/credentials
      - --secret-dir=/secrets/ci-pull-credentials
      - --target=control-plane-24nodes
      - --variant=aws-4.16-nightly-x86
      command:
      - ci-operator
      image: ci-operator:latest
      imagePullPolicy: Always
      name: ""
      resources:
        requests:
          cpu: 10m
      volumeMounts:
      - mountPath: /etc/boskos
        name: boskos
        readOnly: true
      - mountPath: /secrets/ci-pull-credentials
        name: ci-pull-credentials
        readOnly: true
      - mountPath: /secrets/gcs
        name: gcs-credentials
        readOnly: true
      - mountPath: /secrets/manifest-tool
        name: manifest-tool-local-pusher
        readOnly: true
      - mountPath: /etc/pull-secret
        name: pull-secret
        readOnly: true
      - mountPath: /etc/report
        name: result-aggregator
        readOnly: true
    serviceAccountName: ci-operator
    volumes:
    - name: boskos
      secret:
        items:
        - key: credentials
          path: credentials
        secretName: boskos-credentials
    - name: ci-pull-credentials
      secret:
        secretName: ci-pull-credentials
    - name: manifest-tool-local-pusher
      secret:
        secretName: manifest-tool-local-pusher
    - name: pull-secret
      secret:
        secretName: registry-pull-credentials
    - name: result-aggregator
      secret:
        secretName: result-aggregator
- agent: kubernetes
  cluster: build05
  cron: 0 12 2,16 * *
  decorate: true
  decoration_config:
    skip_cloning: true
    timeout: 5h0m0s
  extra_refs:
  - base_ref: main
    org: openshift-qe
    repo: ocp-qe-perfscale-ci
  labels:
    ci-operator.openshift.io/cloud: aws
    ci-operator.openshift.io/cloud-cluster-profile: aws-stackrox
    ci-operator.openshift.io/variant: aws-4.16-nightly-x86
    ci.openshift.io/generator: prowgen
    job-release: "4.16"
    pj-rehearse.openshift.io/can-be-rehearsed: "true"
  name: periodic-ci-openshift-qe-ocp-qe-perfscale-ci-main-aws-4.16-nightly-x86-control-plane-24nodes-acs
  reporter_config:
    slack:
      channel: '#ocp-qe-scale-ci-results'
      job_states_to_report:
      - success
      - failure
      - error
      report_template: '{{if eq .Status.State "success"}} :white_check_mark: Job *{{.Spec.Job}}*
        ended with *{{.Status.State}}*. <{{.Status.URL}}|View logs> :white_check_mark:
        {{else}} :warning:  Job *{{.Spec.Job}}* ended with *{{.Status.State}}*. <{{.Status.URL}}|View
        logs> :warning: {{end}}'
  spec:
    containers:
    - args:
      - --gcs-upload-secret=/secrets/gcs/service-account.json
      - --image-import-pull-secret=/etc/pull-secret/.dockerconfigjson
      - --lease-server-credentials-file=/etc/boskos/credentials
      - --report-credentials-file=/etc/report/credentials
      - --secret-dir=/secrets/ci-pull-credentials
      - --target=control-plane-24nodes-acs
      - --variant=aws-4.16-nightly-x86
      command:
      - ci-operator
      image: ci-operator:latest
      imagePullPolicy: Always
      name: ""
      resources:
        requests:
          cpu: 10m
      volumeMounts:
      - mountPath: /etc/boskos
        name: boskos
        readOnly: true
      - mountPath: /secrets/ci-pull-credentials
        name: ci-pull-credentials
        readOnly: true
      - mountPath: /secrets/gcs
        name: gcs-credentials
        readOnly: true
      - mountPath: /secrets/manifest-tool
        name: manifest-tool-local-pusher
        readOnly: true
      - mountPath: /etc/pull-secret
        name: pull-secret
        readOnly: true
      - mountPath: /etc/report
        name: result-aggregator
        readOnly: true
    serviceAccountName: ci-operator
    volumes:
    - name: boskos
      secret:
        items:
        - key: credentials
          path: credentials
        secretName: boskos-credentials
    - name: ci-pull-credentials
      secret:
        secretName: ci-pull-credentials
    - name: manifest-tool-local-pusher
      secret:
        secretName: manifest-tool-local-pusher
    - name: pull-secret
      secret:
        secretName: registry-pull-credentials
    - name: result-aggregator
      secret:
        secretName: result-aggregator
- agent: kubernetes
  cluster: build05
  cron: 0 8 2,16 * *
  decorate: true
  decoration_config:
    skip_cloning: true
    timeout: 5h0m0s
  extra_refs:
  - base_ref: main
    org: openshift-qe
    repo: ocp-qe-perfscale-ci
  labels:
    ci-operator.openshift.io/cloud: aws
    ci-operator.openshift.io/cloud-cluster-profile: aws-perfscale-qe
    ci-operator.openshift.io/variant: aws-4.16-nightly-x86
    ci.openshift.io/generator: prowgen
    job-release: "4.16"
    pj-rehearse.openshift.io/can-be-rehearsed: "true"
  name: periodic-ci-openshift-qe-ocp-qe-perfscale-ci-main-aws-4.16-nightly-x86-control-plane-etcdencrypt-24nodes
  reporter_config:
    slack:
      channel: '#ocp-qe-scale-ci-results'
      job_states_to_report:
      - success
      - failure
      - error
      report_template: '{{if eq .Status.State "success"}} :white_check_mark: Job *{{.Spec.Job}}*
        ended with *{{.Status.State}}*. <{{.Status.URL}}|View logs> :white_check_mark:
        {{else}} :warning:  Job *{{.Spec.Job}}* ended with *{{.Status.State}}*. <{{.Status.URL}}|View
        logs> :warning: {{end}}'
  spec:
    containers:
    - args:
      - --gcs-upload-secret=/secrets/gcs/service-account.json
      - --image-import-pull-secret=/etc/pull-secret/.dockerconfigjson
      - --lease-server-credentials-file=/etc/boskos/credentials
      - --report-credentials-file=/etc/report/credentials
      - --secret-dir=/secrets/ci-pull-credentials
      - --target=control-plane-etcdencrypt-24nodes
      - --variant=aws-4.16-nightly-x86
      command:
      - ci-operator
      image: ci-operator:latest
      imagePullPolicy: Always
      name: ""
      resources:
        requests:
          cpu: 10m
      volumeMounts:
      - mountPath: /etc/boskos
        name: boskos
        readOnly: true
      - mountPath: /secrets/ci-pull-credentials
        name: ci-pull-credentials
        readOnly: true
      - mountPath: /secrets/gcs
        name: gcs-credentials
        readOnly: true
      - mountPath: /secrets/manifest-tool
        name: manifest-tool-local-pusher
        readOnly: true
      - mountPath: /etc/pull-secret
        name: pull-secret
        readOnly: true
      - mountPath: /etc/report
        name: result-aggregator
        readOnly: true
    serviceAccountName: ci-operator
    volumes:
    - name: boskos
      secret:
        items:
        - key: credentials
          path: credentials
        secretName: boskos-credentials
    - name: ci-pull-credentials
      secret:
        secretName: ci-pull-credentials
    - name: manifest-tool-local-pusher
      secret:
        secretName: manifest-tool-local-pusher
    - name: pull-secret
      secret:
        secretName: registry-pull-credentials
    - name: result-aggregator
      secret:
        secretName: result-aggregator
- agent: kubernetes
  cluster: build05
  cron: 0 10 1,15 * *
  decorate: true
  decoration_config:
    skip_cloning: true
    timeout: 5h0m0s
  extra_refs:
  - base_ref: main
    org: openshift-qe
    repo: ocp-qe-perfscale-ci
  labels:
    ci-operator.openshift.io/cloud: aws
    ci-operator.openshift.io/cloud-cluster-profile: aws-perfscale
    ci-operator.openshift.io/variant: aws-4.16-nightly-x86
    ci.openshift.io/generator: prowgen
    job-release: "4.16"
    pj-rehearse.openshift.io/can-be-rehearsed: "true"
  name: periodic-ci-openshift-qe-ocp-qe-perfscale-ci-main-aws-4.16-nightly-x86-data-path-9nodes
  reporter_config:
    slack:
      channel: '#ocp-qe-scale-ci-results'
      job_states_to_report:
      - success
      - failure
      - error
      report_template: '{{if eq .Status.State "success"}} :white_check_mark: Job *{{.Spec.Job}}*
        ended with *{{.Status.State}}*. <{{.Status.URL}}|View logs> :white_check_mark:
        {{else}} :warning:  Job *{{.Spec.Job}}* ended with *{{.Status.State}}*. <{{.Status.URL}}|View
        logs> :warning: {{end}}'
  spec:
    containers:
    - args:
      - --gcs-upload-secret=/secrets/gcs/service-account.json
      - --image-import-pull-secret=/etc/pull-secret/.dockerconfigjson
      - --lease-server-credentials-file=/etc/boskos/credentials
      - --report-credentials-file=/etc/report/credentials
      - --secret-dir=/secrets/ci-pull-credentials
      - --target=data-path-9nodes
      - --variant=aws-4.16-nightly-x86
      command:
      - ci-operator
      image: ci-operator:latest
      imagePullPolicy: Always
      name: ""
      resources:
        requests:
          cpu: 10m
      volumeMounts:
      - mountPath: /etc/boskos
        name: boskos
        readOnly: true
      - mountPath: /secrets/ci-pull-credentials
        name: ci-pull-credentials
        readOnly: true
      - mountPath: /secrets/gcs
        name: gcs-credentials
        readOnly: true
      - mountPath: /secrets/manifest-tool
        name: manifest-tool-local-pusher
        readOnly: true
      - mountPath: /etc/pull-secret
        name: pull-secret
        readOnly: true
      - mountPath: /etc/report
        name: result-aggregator
        readOnly: true
    serviceAccountName: ci-operator
    volumes:
    - name: boskos
      secret:
        items:
        - key: credentials
          path: credentials
        secretName: boskos-credentials
    - name: ci-pull-credentials
      secret:
        secretName: ci-pull-credentials
    - name: manifest-tool-local-pusher
      secret:
        secretName: manifest-tool-local-pusher
    - name: pull-secret
      secret:
        secretName: registry-pull-credentials
    - name: result-aggregator
      secret:
        secretName: result-aggregator
- agent: kubernetes
  cluster: build05
  cron: 0 9 10,24 * *
  decorate: true
  decoration_config:
    skip_cloning: true
    timeout: 8h0m0s
  extra_refs:
  - base_ref: main
    org: openshift-qe
    repo: ocp-qe-perfscale-ci
  labels:
    ci-operator.openshift.io/cloud: aws
    ci-operator.openshift.io/cloud-cluster-profile: aws-perfscale-qe
    ci-operator.openshift.io/variant: aws-4.16-nightly-x86-loaded-upgrade-from-4.15
    ci.openshift.io/generator: prowgen
    job-release: "4.16"
    pj-rehearse.openshift.io/can-be-rehearsed: "true"
  name: periodic-ci-openshift-qe-ocp-qe-perfscale-ci-main-aws-4.16-nightly-x86-loaded-upgrade-from-4.15-loaded-upgrade-415to416-24nodes
  reporter_config:
    slack:
      channel: '#ocp-qe-scale-ci-results'
      job_states_to_report:
      - success
      - failure
      - error
      report_template: '{{if eq .Status.State "success"}} :white_check_mark: Job *{{.Spec.Job}}*
        ended with *{{.Status.State}}*. <{{.Status.URL}}|View logs> :white_check_mark:
        {{else}} :warning:  Job *{{.Spec.Job}}* ended with *{{.Status.State}}*. <{{.Status.URL}}|View
        logs> :warning: {{end}}'
  spec:
    containers:
    - args:
      - --gcs-upload-secret=/secrets/gcs/service-account.json
      - --image-import-pull-secret=/etc/pull-secret/.dockerconfigjson
      - --lease-server-credentials-file=/etc/boskos/credentials
      - --report-credentials-file=/etc/report/credentials
      - --secret-dir=/secrets/ci-pull-credentials
      - --target=loaded-upgrade-415to416-24nodes
      - --variant=aws-4.16-nightly-x86-loaded-upgrade-from-4.15
      command:
      - ci-operator
      image: ci-operator:latest
      imagePullPolicy: Always
      name: ""
      resources:
        requests:
          cpu: 10m
      volumeMounts:
      - mountPath: /etc/boskos
        name: boskos
        readOnly: true
      - mountPath: /secrets/ci-pull-credentials
        name: ci-pull-credentials
        readOnly: true
      - mountPath: /secrets/gcs
        name: gcs-credentials
        readOnly: true
      - mountPath: /secrets/manifest-tool
        name: manifest-tool-local-pusher
        readOnly: true
      - mountPath: /etc/pull-secret
        name: pull-secret
        readOnly: true
      - mountPath: /etc/report
        name: result-aggregator
        readOnly: true
    serviceAccountName: ci-operator
    volumes:
    - name: boskos
      secret:
        items:
        - key: credentials
          path: credentials
        secretName: boskos-credentials
    - name: ci-pull-credentials
      secret:
        secretName: ci-pull-credentials
    - name: manifest-tool-local-pusher
      secret:
        secretName: manifest-tool-local-pusher
    - name: pull-secret
      secret:
        secretName: registry-pull-credentials
    - name: result-aggregator
      secret:
        secretName: result-aggregator
- agent: kubernetes
  cluster: build05
  cron: 0 12 12,26 * *
  decorate: true
  decoration_config:
    skip_cloning: true
    timeout: 5h0m0s
  extra_refs:
  - base_ref: main
    org: openshift-qe
    repo: ocp-qe-perfscale-ci
  labels:
    ci-operator.openshift.io/cloud: aws
    ci-operator.openshift.io/cloud-cluster-profile: aws-perfscale-qe
    ci-operator.openshift.io/variant: aws-4.16-nightly-x86
    ci.openshift.io/generator: prowgen
    job-release: "4.16"
    pj-rehearse.openshift.io/can-be-rehearsed: "true"
  name: periodic-ci-openshift-qe-ocp-qe-perfscale-ci-main-aws-4.16-nightly-x86-node-density-heavy-24nodes
  reporter_config:
    slack:
      channel: '#ocp-qe-scale-ci-results'
      job_states_to_report:
      - success
      - failure
      - error
      report_template: '{{if eq .Status.State "success"}} :white_check_mark: Job *{{.Spec.Job}}*
        ended with *{{.Status.State}}*. <{{.Status.URL}}|View logs> :white_check_mark:
        {{else}} :warning:  Job *{{.Spec.Job}}* ended with *{{.Status.State}}*. <{{.Status.URL}}|View
        logs> :warning: {{end}}'
  spec:
    containers:
    - args:
      - --gcs-upload-secret=/secrets/gcs/service-account.json
      - --image-import-pull-secret=/etc/pull-secret/.dockerconfigjson
      - --lease-server-credentials-file=/etc/boskos/credentials
      - --report-credentials-file=/etc/report/credentials
      - --secret-dir=/secrets/ci-pull-credentials
      - --target=node-density-heavy-24nodes
      - --variant=aws-4.16-nightly-x86
      command:
      - ci-operator
      image: ci-operator:latest
      imagePullPolicy: Always
      name: ""
      resources:
        requests:
          cpu: 10m
      volumeMounts:
      - mountPath: /etc/boskos
        name: boskos
        readOnly: true
      - mountPath: /secrets/ci-pull-credentials
        name: ci-pull-credentials
        readOnly: true
      - mountPath: /secrets/gcs
        name: gcs-credentials
        readOnly: true
      - mountPath: /secrets/manifest-tool
        name: manifest-tool-local-pusher
        readOnly: true
      - mountPath: /etc/pull-secret
        name: pull-secret
        readOnly: true
      - mountPath: /etc/report
        name: result-aggregator
        readOnly: true
    serviceAccountName: ci-operator
    volumes:
    - name: boskos
      secret:
        items:
        - key: credentials
          path: credentials
        secretName: boskos-credentials
    - name: ci-pull-credentials
      secret:
        secretName: ci-pull-credentials
    - name: manifest-tool-local-pusher
      secret:
        secretName: manifest-tool-local-pusher
    - name: pull-secret
      secret:
        secretName: registry-pull-credentials
    - name: result-aggregator
      secret:
        secretName: result-aggregator
- agent: kubernetes
  cluster: build05
  cron: '@yearly'
  decorate: true
  decoration_config:
    skip_cloning: true
    timeout: 3h30m0s
  extra_refs:
  - base_ref: main
    org: openshift-qe
    repo: ocp-qe-perfscale-ci
  labels:
    ci-operator.openshift.io/cloud: aws
    ci-operator.openshift.io/cloud-cluster-profile: aws-perfscale-qe
    ci-operator.openshift.io/variant: aws-4.16-nightly-x86
    ci.openshift.io/generator: prowgen
    job-release: "4.16"
    pj-rehearse.openshift.io/can-be-rehearsed: "true"
  name: periodic-ci-openshift-qe-ocp-qe-perfscale-ci-main-aws-4.16-nightly-x86-payload-control-plane-6nodes
  reporter_config:
    slack:
      channel: '#ocp-qe-scale-ci-results'
      job_states_to_report:
      - success
      - failure
      - error
      report_template: '{{if eq .Status.State "success"}} :white_check_mark: Job *{{.Spec.Job}}*
        ended with *{{.Status.State}}*. <{{.Status.URL}}|View logs> :white_check_mark:
        {{else}} :warning:  Job *{{.Spec.Job}}* ended with *{{.Status.State}}*. <{{.Status.URL}}|View
        logs> :warning: {{end}}'
  spec:
    containers:
    - args:
      - --gcs-upload-secret=/secrets/gcs/service-account.json
      - --image-import-pull-secret=/etc/pull-secret/.dockerconfigjson
      - --lease-server-credentials-file=/etc/boskos/credentials
      - --report-credentials-file=/etc/report/credentials
      - --secret-dir=/secrets/ci-pull-credentials
      - --target=payload-control-plane-6nodes
      - --variant=aws-4.16-nightly-x86
      command:
      - ci-operator
      image: ci-operator:latest
      imagePullPolicy: Always
      name: ""
      resources:
        requests:
          cpu: 10m
      volumeMounts:
      - mountPath: /etc/boskos
        name: boskos
        readOnly: true
      - mountPath: /secrets/ci-pull-credentials
        name: ci-pull-credentials
        readOnly: true
      - mountPath: /secrets/gcs
        name: gcs-credentials
        readOnly: true
      - mountPath: /secrets/manifest-tool
        name: manifest-tool-local-pusher
        readOnly: true
      - mountPath: /etc/pull-secret
        name: pull-secret
        readOnly: true
      - mountPath: /etc/report
        name: result-aggregator
        readOnly: true
    serviceAccountName: ci-operator
    volumes:
    - name: boskos
      secret:
        items:
        - key: credentials
          path: credentials
        secretName: boskos-credentials
    - name: ci-pull-credentials
      secret:
        secretName: ci-pull-credentials
    - name: manifest-tool-local-pusher
      secret:
        secretName: manifest-tool-local-pusher
    - name: pull-secret
      secret:
        secretName: registry-pull-credentials
    - name: result-aggregator
      secret:
        secretName: result-aggregator
- agent: kubernetes
  cluster: build05
  cron: 0 0 4,18 * *
  decorate: true
  decoration_config:
    skip_cloning: true
    timeout: 7h0m0s
  extra_refs:
  - base_ref: main
    org: openshift-qe
    repo: ocp-qe-perfscale-ci
  labels:
    ci-operator.openshift.io/cloud: aws
    ci-operator.openshift.io/cloud-cluster-profile: aws-perfscale
    ci-operator.openshift.io/variant: aws-4.17-nightly-x86
    ci.openshift.io/generator: prowgen
    job-release: "4.17"
    pj-rehearse.openshift.io/can-be-rehearsed: "true"
  name: periodic-ci-openshift-qe-ocp-qe-perfscale-ci-main-aws-4.17-nightly-x86-control-plane-120nodes
  reporter_config:
    slack:
      channel: '#ocp-qe-scale-ci-results'
      job_states_to_report:
      - success
      - failure
      - error
      report_template: '{{if eq .Status.State "success"}} :white_check_mark: Job *{{.Spec.Job}}*
        ended with *{{.Status.State}}*. <{{.Status.URL}}|View logs> :white_check_mark:
        {{else}} :warning:  Job *{{.Spec.Job}}* ended with *{{.Status.State}}*. <{{.Status.URL}}|View
        logs> :warning: {{end}}'
  spec:
    containers:
    - args:
      - --gcs-upload-secret=/secrets/gcs/service-account.json
      - --image-import-pull-secret=/etc/pull-secret/.dockerconfigjson
      - --lease-server-credentials-file=/etc/boskos/credentials
      - --report-credentials-file=/etc/report/credentials
      - --secret-dir=/secrets/ci-pull-credentials
      - --target=control-plane-120nodes
      - --variant=aws-4.17-nightly-x86
      command:
      - ci-operator
      image: ci-operator:latest
      imagePullPolicy: Always
      name: ""
      resources:
        requests:
          cpu: 10m
      volumeMounts:
      - mountPath: /etc/boskos
        name: boskos
        readOnly: true
      - mountPath: /secrets/ci-pull-credentials
        name: ci-pull-credentials
        readOnly: true
      - mountPath: /secrets/gcs
        name: gcs-credentials
        readOnly: true
      - mountPath: /secrets/manifest-tool
        name: manifest-tool-local-pusher
        readOnly: true
      - mountPath: /etc/pull-secret
        name: pull-secret
        readOnly: true
      - mountPath: /etc/report
        name: result-aggregator
        readOnly: true
    serviceAccountName: ci-operator
    volumes:
    - name: boskos
      secret:
        items:
        - key: credentials
          path: credentials
        secretName: boskos-credentials
    - name: ci-pull-credentials
      secret:
        secretName: ci-pull-credentials
    - name: manifest-tool-local-pusher
      secret:
        secretName: manifest-tool-local-pusher
    - name: pull-secret
      secret:
        secretName: registry-pull-credentials
    - name: result-aggregator
      secret:
        secretName: result-aggregator
- agent: kubernetes
  cluster: build05
  cron: 0 20 9,23 * *
  decorate: true
  decoration_config:
    skip_cloning: true
  extra_refs:
  - base_ref: main
    org: openshift-qe
    repo: ocp-qe-perfscale-ci
  labels:
    ci-operator.openshift.io/cloud: aws
    ci-operator.openshift.io/cloud-cluster-profile: aws-perfscale-qe
    ci-operator.openshift.io/variant: aws-4.17-nightly-x86
    ci.openshift.io/generator: prowgen
    job-release: "4.17"
    pj-rehearse.openshift.io/can-be-rehearsed: "true"
  name: periodic-ci-openshift-qe-ocp-qe-perfscale-ci-main-aws-4.17-nightly-x86-control-plane-24nodes
  reporter_config:
    slack:
      channel: '#ocp-qe-scale-ci-results'
      job_states_to_report:
      - success
      - failure
      - error
      report_template: '{{if eq .Status.State "success"}} :white_check_mark: Job *{{.Spec.Job}}*
        ended with *{{.Status.State}}*. <{{.Status.URL}}|View logs> :white_check_mark:
        {{else}} :warning:  Job *{{.Spec.Job}}* ended with *{{.Status.State}}*. <{{.Status.URL}}|View
        logs> :warning: {{end}}'
  spec:
    containers:
    - args:
      - --gcs-upload-secret=/secrets/gcs/service-account.json
      - --image-import-pull-secret=/etc/pull-secret/.dockerconfigjson
      - --lease-server-credentials-file=/etc/boskos/credentials
      - --report-credentials-file=/etc/report/credentials
      - --secret-dir=/secrets/ci-pull-credentials
      - --target=control-plane-24nodes
      - --variant=aws-4.17-nightly-x86
      command:
      - ci-operator
      image: ci-operator:latest
      imagePullPolicy: Always
      name: ""
      resources:
        requests:
          cpu: 10m
      volumeMounts:
      - mountPath: /etc/boskos
        name: boskos
        readOnly: true
      - mountPath: /secrets/ci-pull-credentials
        name: ci-pull-credentials
        readOnly: true
      - mountPath: /secrets/gcs
        name: gcs-credentials
        readOnly: true
      - mountPath: /secrets/manifest-tool
        name: manifest-tool-local-pusher
        readOnly: true
      - mountPath: /etc/pull-secret
        name: pull-secret
        readOnly: true
      - mountPath: /etc/report
        name: result-aggregator
        readOnly: true
    serviceAccountName: ci-operator
    volumes:
    - name: boskos
      secret:
        items:
        - key: credentials
          path: credentials
        secretName: boskos-credentials
    - name: ci-pull-credentials
      secret:
        secretName: ci-pull-credentials
    - name: manifest-tool-local-pusher
      secret:
        secretName: manifest-tool-local-pusher
    - name: pull-secret
      secret:
        secretName: registry-pull-credentials
    - name: result-aggregator
      secret:
        secretName: result-aggregator
- agent: kubernetes
  cluster: build05
  cron: 0 19 2,16 * *
  decorate: true
  decoration_config:
    skip_cloning: true
    timeout: 5h0m0s
  extra_refs:
  - base_ref: main
    org: openshift-qe
    repo: ocp-qe-perfscale-ci
  labels:
    ci-operator.openshift.io/cloud: aws
    ci-operator.openshift.io/cloud-cluster-profile: aws-perfscale-qe
    ci-operator.openshift.io/variant: aws-4.17-nightly-x86
    ci.openshift.io/generator: prowgen
    job-release: "4.17"
    pj-rehearse.openshift.io/can-be-rehearsed: "true"
  name: periodic-ci-openshift-qe-ocp-qe-perfscale-ci-main-aws-4.17-nightly-x86-control-plane-etcdencrypt-24nodes
  reporter_config:
    slack:
      channel: '#ocp-qe-scale-ci-results'
      job_states_to_report:
      - success
      - failure
      - error
      report_template: '{{if eq .Status.State "success"}} :white_check_mark: Job *{{.Spec.Job}}*
        ended with *{{.Status.State}}*. <{{.Status.URL}}|View logs> :white_check_mark:
        {{else}} :warning:  Job *{{.Spec.Job}}* ended with *{{.Status.State}}*. <{{.Status.URL}}|View
        logs> :warning: {{end}}'
  spec:
    containers:
    - args:
      - --gcs-upload-secret=/secrets/gcs/service-account.json
      - --image-import-pull-secret=/etc/pull-secret/.dockerconfigjson
      - --lease-server-credentials-file=/etc/boskos/credentials
      - --report-credentials-file=/etc/report/credentials
      - --secret-dir=/secrets/ci-pull-credentials
      - --target=control-plane-etcdencrypt-24nodes
      - --variant=aws-4.17-nightly-x86
      command:
      - ci-operator
      image: ci-operator:latest
      imagePullPolicy: Always
      name: ""
      resources:
        requests:
          cpu: 10m
      volumeMounts:
      - mountPath: /etc/boskos
        name: boskos
        readOnly: true
      - mountPath: /secrets/ci-pull-credentials
        name: ci-pull-credentials
        readOnly: true
      - mountPath: /secrets/gcs
        name: gcs-credentials
        readOnly: true
      - mountPath: /secrets/manifest-tool
        name: manifest-tool-local-pusher
        readOnly: true
      - mountPath: /etc/pull-secret
        name: pull-secret
        readOnly: true
      - mountPath: /etc/report
        name: result-aggregator
        readOnly: true
    serviceAccountName: ci-operator
    volumes:
    - name: boskos
      secret:
        items:
        - key: credentials
          path: credentials
        secretName: boskos-credentials
    - name: ci-pull-credentials
      secret:
        secretName: ci-pull-credentials
    - name: manifest-tool-local-pusher
      secret:
        secretName: manifest-tool-local-pusher
    - name: pull-secret
      secret:
        secretName: registry-pull-credentials
    - name: result-aggregator
      secret:
        secretName: result-aggregator
- agent: kubernetes
  cluster: build05
  cron: 0 13 1,15 * *
  decorate: true
  decoration_config:
    skip_cloning: true
    timeout: 5h0m0s
  extra_refs:
  - base_ref: main
    org: openshift-qe
    repo: ocp-qe-perfscale-ci
  labels:
    ci-operator.openshift.io/cloud: aws
    ci-operator.openshift.io/cloud-cluster-profile: aws-perfscale
    ci-operator.openshift.io/variant: aws-4.17-nightly-x86
    ci.openshift.io/generator: prowgen
    job-release: "4.17"
    pj-rehearse.openshift.io/can-be-rehearsed: "true"
  name: periodic-ci-openshift-qe-ocp-qe-perfscale-ci-main-aws-4.17-nightly-x86-data-path-9nodes
  reporter_config:
    slack:
      channel: '#ocp-qe-scale-ci-results'
      job_states_to_report:
      - success
      - failure
      - error
      report_template: '{{if eq .Status.State "success"}} :white_check_mark: Job *{{.Spec.Job}}*
        ended with *{{.Status.State}}*. <{{.Status.URL}}|View logs> :white_check_mark:
        {{else}} :warning:  Job *{{.Spec.Job}}* ended with *{{.Status.State}}*. <{{.Status.URL}}|View
        logs> :warning: {{end}}'
  spec:
    containers:
    - args:
      - --gcs-upload-secret=/secrets/gcs/service-account.json
      - --image-import-pull-secret=/etc/pull-secret/.dockerconfigjson
      - --lease-server-credentials-file=/etc/boskos/credentials
      - --report-credentials-file=/etc/report/credentials
      - --secret-dir=/secrets/ci-pull-credentials
      - --target=data-path-9nodes
      - --variant=aws-4.17-nightly-x86
      command:
      - ci-operator
      image: ci-operator:latest
      imagePullPolicy: Always
      name: ""
      resources:
        requests:
          cpu: 10m
      volumeMounts:
      - mountPath: /etc/boskos
        name: boskos
        readOnly: true
      - mountPath: /secrets/ci-pull-credentials
        name: ci-pull-credentials
        readOnly: true
      - mountPath: /secrets/gcs
        name: gcs-credentials
        readOnly: true
      - mountPath: /secrets/manifest-tool
        name: manifest-tool-local-pusher
        readOnly: true
      - mountPath: /etc/pull-secret
        name: pull-secret
        readOnly: true
      - mountPath: /etc/report
        name: result-aggregator
        readOnly: true
    serviceAccountName: ci-operator
    volumes:
    - name: boskos
      secret:
        items:
        - key: credentials
          path: credentials
        secretName: boskos-credentials
    - name: ci-pull-credentials
      secret:
        secretName: ci-pull-credentials
    - name: manifest-tool-local-pusher
      secret:
        secretName: manifest-tool-local-pusher
    - name: pull-secret
      secret:
        secretName: registry-pull-credentials
    - name: result-aggregator
      secret:
        secretName: result-aggregator
- agent: kubernetes
  cluster: build05
<<<<<<< HEAD
  cron: 0 20 27 * *
  decorate: true
  decoration_config:
    skip_cloning: true
    timeout: 7h0m0s
  extra_refs:
  - base_ref: main
    org: openshift-qe
    repo: ocp-qe-perfscale-ci
  labels:
    ci-operator.openshift.io/cloud: aws
    ci-operator.openshift.io/cloud-cluster-profile: aws-perfscale
    ci-operator.openshift.io/variant: aws-4.16-nightly-x86
    ci.openshift.io/generator: prowgen
    job-release: "4.16"
    pj-rehearse.openshift.io/can-be-rehearsed: "true"
  name: periodic-ci-openshift-qe-ocp-qe-perfscale-ci-main-aws-4.16-nightly-x86-kube-burner-workers-autoscale-120nodes
  spec:
    containers:
    - args:
      - --gcs-upload-secret=/secrets/gcs/service-account.json
      - --image-import-pull-secret=/etc/pull-secret/.dockerconfigjson
      - --lease-server-credentials-file=/etc/boskos/credentials
      - --report-credentials-file=/etc/report/credentials
      - --secret-dir=/secrets/ci-pull-credentials
      - --target=kube-burner-workers-autoscale-120nodes
      - --variant=aws-4.16-nightly-x86
      command:
      - ci-operator
      image: ci-operator:latest
      imagePullPolicy: Always
      name: ""
      resources:
        requests:
          cpu: 10m
      volumeMounts:
      - mountPath: /etc/boskos
        name: boskos
        readOnly: true
      - mountPath: /secrets/ci-pull-credentials
        name: ci-pull-credentials
        readOnly: true
      - mountPath: /secrets/gcs
        name: gcs-credentials
        readOnly: true
      - mountPath: /secrets/manifest-tool
        name: manifest-tool-local-pusher
        readOnly: true
      - mountPath: /etc/pull-secret
        name: pull-secret
        readOnly: true
      - mountPath: /etc/report
        name: result-aggregator
        readOnly: true
    serviceAccountName: ci-operator
    volumes:
    - name: boskos
      secret:
        items:
        - key: credentials
          path: credentials
        secretName: boskos-credentials
    - name: ci-pull-credentials
      secret:
        secretName: ci-pull-credentials
    - name: manifest-tool-local-pusher
      secret:
        secretName: manifest-tool-local-pusher
    - name: pull-secret
      secret:
        secretName: registry-pull-credentials
    - name: result-aggregator
      secret:
        secretName: result-aggregator
- agent: kubernetes
  cluster: build05
  cron: 0 16 27 * *
  decorate: true
  decoration_config:
    skip_cloning: true
  extra_refs:
  - base_ref: main
    org: openshift-qe
    repo: ocp-qe-perfscale-ci
  labels:
    ci-operator.openshift.io/cloud: aws
    ci-operator.openshift.io/cloud-cluster-profile: aws-perfscale-qe
    ci-operator.openshift.io/variant: aws-4.16-nightly-x86
    ci.openshift.io/generator: prowgen
    job-release: "4.16"
    pj-rehearse.openshift.io/can-be-rehearsed: "true"
  name: periodic-ci-openshift-qe-ocp-qe-perfscale-ci-main-aws-4.16-nightly-x86-kube-burner-workers-autoscale-24nodes
  spec:
    containers:
    - args:
      - --gcs-upload-secret=/secrets/gcs/service-account.json
      - --image-import-pull-secret=/etc/pull-secret/.dockerconfigjson
      - --lease-server-credentials-file=/etc/boskos/credentials
      - --report-credentials-file=/etc/report/credentials
      - --secret-dir=/secrets/ci-pull-credentials
      - --target=kube-burner-workers-autoscale-24nodes
      - --variant=aws-4.16-nightly-x86
      command:
      - ci-operator
      image: ci-operator:latest
      imagePullPolicy: Always
      name: ""
      resources:
        requests:
          cpu: 10m
      volumeMounts:
      - mountPath: /etc/boskos
        name: boskos
        readOnly: true
      - mountPath: /secrets/ci-pull-credentials
        name: ci-pull-credentials
        readOnly: true
      - mountPath: /secrets/gcs
        name: gcs-credentials
        readOnly: true
      - mountPath: /secrets/manifest-tool
        name: manifest-tool-local-pusher
        readOnly: true
      - mountPath: /etc/pull-secret
        name: pull-secret
        readOnly: true
      - mountPath: /etc/report
        name: result-aggregator
        readOnly: true
    serviceAccountName: ci-operator
    volumes:
    - name: boskos
      secret:
        items:
        - key: credentials
          path: credentials
        secretName: boskos-credentials
    - name: ci-pull-credentials
      secret:
        secretName: ci-pull-credentials
    - name: manifest-tool-local-pusher
      secret:
        secretName: manifest-tool-local-pusher
    - name: pull-secret
      secret:
        secretName: registry-pull-credentials
    - name: result-aggregator
      secret:
        secretName: result-aggregator
- agent: kubernetes
  cluster: build05
  cron: 0 9 10,24 * *
=======
  cron: 0 11 10 * *
>>>>>>> 850d73c0
  decorate: true
  decoration_config:
    skip_cloning: true
    timeout: 8h0m0s
  extra_refs:
  - base_ref: main
    org: openshift-qe
    repo: ocp-qe-perfscale-ci
  labels:
    ci-operator.openshift.io/cloud: aws
    ci-operator.openshift.io/cloud-cluster-profile: aws-perfscale
    ci-operator.openshift.io/variant: aws-4.17-nightly-x86-loaded-upgrade-from-4.16
    ci.openshift.io/generator: prowgen
    job-release: "4.17"
    pj-rehearse.openshift.io/can-be-rehearsed: "true"
  name: periodic-ci-openshift-qe-ocp-qe-perfscale-ci-main-aws-4.17-nightly-x86-loaded-upgrade-from-4.16-loaded-upgrade-416to417-120nodes
  reporter_config:
    slack:
      channel: '#ocp-qe-scale-ci-results'
      job_states_to_report:
      - success
      - failure
      - error
      report_template: '{{if eq .Status.State "success"}} :white_check_mark: Job *{{.Spec.Job}}*
        ended with *{{.Status.State}}*. <{{.Status.URL}}|View logs> :white_check_mark:
        {{else}} :warning:  Job *{{.Spec.Job}}* ended with *{{.Status.State}}*. <{{.Status.URL}}|View
        logs> :warning: {{end}}'
  spec:
    containers:
    - args:
      - --gcs-upload-secret=/secrets/gcs/service-account.json
      - --image-import-pull-secret=/etc/pull-secret/.dockerconfigjson
      - --lease-server-credentials-file=/etc/boskos/credentials
      - --report-credentials-file=/etc/report/credentials
      - --secret-dir=/secrets/ci-pull-credentials
      - --target=loaded-upgrade-416to417-120nodes
      - --variant=aws-4.17-nightly-x86-loaded-upgrade-from-4.16
      command:
      - ci-operator
      image: ci-operator:latest
      imagePullPolicy: Always
      name: ""
      resources:
        requests:
          cpu: 10m
      volumeMounts:
      - mountPath: /etc/boskos
        name: boskos
        readOnly: true
      - mountPath: /secrets/ci-pull-credentials
        name: ci-pull-credentials
        readOnly: true
      - mountPath: /secrets/gcs
        name: gcs-credentials
        readOnly: true
      - mountPath: /secrets/manifest-tool
        name: manifest-tool-local-pusher
        readOnly: true
      - mountPath: /etc/pull-secret
        name: pull-secret
        readOnly: true
      - mountPath: /etc/report
        name: result-aggregator
        readOnly: true
    serviceAccountName: ci-operator
    volumes:
    - name: boskos
      secret:
        items:
        - key: credentials
          path: credentials
        secretName: boskos-credentials
    - name: ci-pull-credentials
      secret:
        secretName: ci-pull-credentials
    - name: manifest-tool-local-pusher
      secret:
        secretName: manifest-tool-local-pusher
    - name: pull-secret
      secret:
        secretName: registry-pull-credentials
    - name: result-aggregator
      secret:
        secretName: result-aggregator
- agent: kubernetes
  cluster: build05
  cron: 0 1 10,24 * *
  decorate: true
  decoration_config:
    skip_cloning: true
    timeout: 8h0m0s
  extra_refs:
  - base_ref: main
    org: openshift-qe
    repo: ocp-qe-perfscale-ci
  labels:
    ci-operator.openshift.io/cloud: aws
    ci-operator.openshift.io/cloud-cluster-profile: aws-perfscale-qe
    ci-operator.openshift.io/variant: aws-4.17-nightly-x86-loaded-upgrade-from-4.16
    ci.openshift.io/generator: prowgen
    job-release: "4.17"
    pj-rehearse.openshift.io/can-be-rehearsed: "true"
  name: periodic-ci-openshift-qe-ocp-qe-perfscale-ci-main-aws-4.17-nightly-x86-loaded-upgrade-from-4.16-loaded-upgrade-416to417-24nodes
  reporter_config:
    slack:
      channel: '#ocp-qe-scale-ci-results'
      job_states_to_report:
      - success
      - failure
      - error
      report_template: '{{if eq .Status.State "success"}} :white_check_mark: Job *{{.Spec.Job}}*
        ended with *{{.Status.State}}*. <{{.Status.URL}}|View logs> :white_check_mark:
        {{else}} :warning:  Job *{{.Spec.Job}}* ended with *{{.Status.State}}*. <{{.Status.URL}}|View
        logs> :warning: {{end}}'
  spec:
    containers:
    - args:
      - --gcs-upload-secret=/secrets/gcs/service-account.json
      - --image-import-pull-secret=/etc/pull-secret/.dockerconfigjson
      - --lease-server-credentials-file=/etc/boskos/credentials
      - --report-credentials-file=/etc/report/credentials
      - --secret-dir=/secrets/ci-pull-credentials
      - --target=loaded-upgrade-416to417-24nodes
      - --variant=aws-4.17-nightly-x86-loaded-upgrade-from-4.16
      command:
      - ci-operator
      image: ci-operator:latest
      imagePullPolicy: Always
      name: ""
      resources:
        requests:
          cpu: 10m
      volumeMounts:
      - mountPath: /etc/boskos
        name: boskos
        readOnly: true
      - mountPath: /secrets/ci-pull-credentials
        name: ci-pull-credentials
        readOnly: true
      - mountPath: /secrets/gcs
        name: gcs-credentials
        readOnly: true
      - mountPath: /secrets/manifest-tool
        name: manifest-tool-local-pusher
        readOnly: true
      - mountPath: /etc/pull-secret
        name: pull-secret
        readOnly: true
      - mountPath: /etc/report
        name: result-aggregator
        readOnly: true
    serviceAccountName: ci-operator
    volumes:
    - name: boskos
      secret:
        items:
        - key: credentials
          path: credentials
        secretName: boskos-credentials
    - name: ci-pull-credentials
      secret:
        secretName: ci-pull-credentials
    - name: manifest-tool-local-pusher
      secret:
        secretName: manifest-tool-local-pusher
    - name: pull-secret
      secret:
        secretName: registry-pull-credentials
    - name: result-aggregator
      secret:
        secretName: result-aggregator
- agent: kubernetes
  cluster: build05
  cron: 0 4 10 * *
  decorate: true
  decoration_config:
    skip_cloning: true
    timeout: 8h0m0s
  extra_refs:
  - base_ref: main
    org: openshift-qe
    repo: ocp-qe-perfscale-ci
  labels:
    ci-operator.openshift.io/cloud: aws
    ci-operator.openshift.io/cloud-cluster-profile: aws-perfscale
    ci-operator.openshift.io/variant: aws-4.17-nightly-x86-loaded-upgrade-from-4.16
    ci.openshift.io/generator: prowgen
    job-release: "4.17"
    pj-rehearse.openshift.io/can-be-rehearsed: "true"
  name: periodic-ci-openshift-qe-ocp-qe-perfscale-ci-main-aws-4.17-nightly-x86-loaded-upgrade-from-4.16-loaded-upgrade-416to417-252nodes
  reporter_config:
    slack:
      channel: '#ocp-qe-scale-ci-results'
      job_states_to_report:
      - success
      - failure
      - error
      report_template: '{{if eq .Status.State "success"}} :white_check_mark: Job *{{.Spec.Job}}*
        ended with *{{.Status.State}}*. <{{.Status.URL}}|View logs> :white_check_mark:
        {{else}} :warning:  Job *{{.Spec.Job}}* ended with *{{.Status.State}}*. <{{.Status.URL}}|View
        logs> :warning: {{end}}'
  spec:
    containers:
    - args:
      - --gcs-upload-secret=/secrets/gcs/service-account.json
      - --image-import-pull-secret=/etc/pull-secret/.dockerconfigjson
      - --lease-server-credentials-file=/etc/boskos/credentials
      - --report-credentials-file=/etc/report/credentials
      - --secret-dir=/secrets/ci-pull-credentials
      - --target=loaded-upgrade-416to417-252nodes
      - --variant=aws-4.17-nightly-x86-loaded-upgrade-from-4.16
      command:
      - ci-operator
      image: ci-operator:latest
      imagePullPolicy: Always
      name: ""
      resources:
        requests:
          cpu: 10m
      volumeMounts:
      - mountPath: /etc/boskos
        name: boskos
        readOnly: true
      - mountPath: /secrets/ci-pull-credentials
        name: ci-pull-credentials
        readOnly: true
      - mountPath: /secrets/gcs
        name: gcs-credentials
        readOnly: true
      - mountPath: /secrets/manifest-tool
        name: manifest-tool-local-pusher
        readOnly: true
      - mountPath: /etc/pull-secret
        name: pull-secret
        readOnly: true
      - mountPath: /etc/report
        name: result-aggregator
        readOnly: true
    serviceAccountName: ci-operator
    volumes:
    - name: boskos
      secret:
        items:
        - key: credentials
          path: credentials
        secretName: boskos-credentials
    - name: ci-pull-credentials
      secret:
        secretName: ci-pull-credentials
    - name: manifest-tool-local-pusher
      secret:
        secretName: manifest-tool-local-pusher
    - name: pull-secret
      secret:
        secretName: registry-pull-credentials
    - name: result-aggregator
      secret:
        secretName: result-aggregator
- agent: kubernetes
  cluster: build05
  cron: 0 0 5,19 * *
  decorate: true
  decoration_config:
    skip_cloning: true
    timeout: 5h0m0s
  extra_refs:
  - base_ref: main
    org: openshift-qe
    repo: ocp-qe-perfscale-ci
  labels:
    ci-operator.openshift.io/cloud: aws
    ci-operator.openshift.io/cloud-cluster-profile: aws-perfscale-qe
    ci-operator.openshift.io/variant: aws-4.17-nightly-x86
    ci.openshift.io/generator: prowgen
    job-release: "4.17"
    pj-rehearse.openshift.io/can-be-rehearsed: "true"
  name: periodic-ci-openshift-qe-ocp-qe-perfscale-ci-main-aws-4.17-nightly-x86-node-density-heavy-24nodes
  reporter_config:
    slack:
      channel: '#ocp-qe-scale-ci-results'
      job_states_to_report:
      - success
      - failure
      - error
      report_template: '{{if eq .Status.State "success"}} :white_check_mark: Job *{{.Spec.Job}}*
        ended with *{{.Status.State}}*. <{{.Status.URL}}|View logs> :white_check_mark:
        {{else}} :warning:  Job *{{.Spec.Job}}* ended with *{{.Status.State}}*. <{{.Status.URL}}|View
        logs> :warning: {{end}}'
  spec:
    containers:
    - args:
      - --gcs-upload-secret=/secrets/gcs/service-account.json
      - --image-import-pull-secret=/etc/pull-secret/.dockerconfigjson
      - --lease-server-credentials-file=/etc/boskos/credentials
      - --report-credentials-file=/etc/report/credentials
      - --secret-dir=/secrets/ci-pull-credentials
      - --target=node-density-heavy-24nodes
      - --variant=aws-4.17-nightly-x86
      command:
      - ci-operator
      image: ci-operator:latest
      imagePullPolicy: Always
      name: ""
      resources:
        requests:
          cpu: 10m
      volumeMounts:
      - mountPath: /etc/boskos
        name: boskos
        readOnly: true
      - mountPath: /secrets/ci-pull-credentials
        name: ci-pull-credentials
        readOnly: true
      - mountPath: /secrets/gcs
        name: gcs-credentials
        readOnly: true
      - mountPath: /secrets/manifest-tool
        name: manifest-tool-local-pusher
        readOnly: true
      - mountPath: /etc/pull-secret
        name: pull-secret
        readOnly: true
      - mountPath: /etc/report
        name: result-aggregator
        readOnly: true
    serviceAccountName: ci-operator
    volumes:
    - name: boskos
      secret:
        items:
        - key: credentials
          path: credentials
        secretName: boskos-credentials
    - name: ci-pull-credentials
      secret:
        secretName: ci-pull-credentials
    - name: manifest-tool-local-pusher
      secret:
        secretName: manifest-tool-local-pusher
    - name: pull-secret
      secret:
        secretName: registry-pull-credentials
    - name: result-aggregator
      secret:
        secretName: result-aggregator
- agent: kubernetes
  cluster: build05
  cron: '@yearly'
  decorate: true
  decoration_config:
    skip_cloning: true
    timeout: 3h30m0s
  extra_refs:
  - base_ref: main
    org: openshift-qe
    repo: ocp-qe-perfscale-ci
  labels:
    ci-operator.openshift.io/cloud: aws
    ci-operator.openshift.io/cloud-cluster-profile: aws-perfscale-qe
    ci-operator.openshift.io/variant: aws-4.17-nightly-x86
    ci.openshift.io/generator: prowgen
    job-release: "4.17"
    pj-rehearse.openshift.io/can-be-rehearsed: "true"
  name: periodic-ci-openshift-qe-ocp-qe-perfscale-ci-main-aws-4.17-nightly-x86-payload-control-plane-6nodes
  reporter_config:
    slack:
      channel: '#ocp-qe-scale-ci-results'
      job_states_to_report:
      - success
      - failure
      - error
      report_template: '{{if eq .Status.State "success"}} :white_check_mark: Job *{{.Spec.Job}}*
        ended with *{{.Status.State}}*. <{{.Status.URL}}|View logs> :white_check_mark:
        {{else}} :warning:  Job *{{.Spec.Job}}* ended with *{{.Status.State}}*. <{{.Status.URL}}|View
        logs> :warning: {{end}}'
  spec:
    containers:
    - args:
      - --gcs-upload-secret=/secrets/gcs/service-account.json
      - --image-import-pull-secret=/etc/pull-secret/.dockerconfigjson
      - --lease-server-credentials-file=/etc/boskos/credentials
      - --report-credentials-file=/etc/report/credentials
      - --secret-dir=/secrets/ci-pull-credentials
      - --target=payload-control-plane-6nodes
      - --variant=aws-4.17-nightly-x86
      command:
      - ci-operator
      image: ci-operator:latest
      imagePullPolicy: Always
      name: ""
      resources:
        requests:
          cpu: 10m
      volumeMounts:
      - mountPath: /etc/boskos
        name: boskos
        readOnly: true
      - mountPath: /secrets/ci-pull-credentials
        name: ci-pull-credentials
        readOnly: true
      - mountPath: /secrets/gcs
        name: gcs-credentials
        readOnly: true
      - mountPath: /secrets/manifest-tool
        name: manifest-tool-local-pusher
        readOnly: true
      - mountPath: /etc/pull-secret
        name: pull-secret
        readOnly: true
      - mountPath: /etc/report
        name: result-aggregator
        readOnly: true
    serviceAccountName: ci-operator
    volumes:
    - name: boskos
      secret:
        items:
        - key: credentials
          path: credentials
        secretName: boskos-credentials
    - name: ci-pull-credentials
      secret:
        secretName: ci-pull-credentials
    - name: manifest-tool-local-pusher
      secret:
        secretName: manifest-tool-local-pusher
    - name: pull-secret
      secret:
        secretName: registry-pull-credentials
    - name: result-aggregator
      secret:
        secretName: result-aggregator
- agent: kubernetes
  cluster: build05
  cron: 0 2 4,11,18,25 * *
  decorate: true
  decoration_config:
    skip_cloning: true
    timeout: 7h0m0s
  extra_refs:
  - base_ref: main
    org: openshift-qe
    repo: ocp-qe-perfscale-ci
  labels:
    ci-operator.openshift.io/cloud: aws
    ci-operator.openshift.io/cloud-cluster-profile: aws-perfscale
    ci-operator.openshift.io/variant: aws-4.18-nightly-x86
    ci.openshift.io/generator: prowgen
    job-release: "4.18"
    pj-rehearse.openshift.io/can-be-rehearsed: "true"
  name: periodic-ci-openshift-qe-ocp-qe-perfscale-ci-main-aws-4.18-nightly-x86-control-plane-120nodes
  reporter_config:
    slack:
      channel: '#ocp-qe-scale-ci-results'
      job_states_to_report:
      - success
      - failure
      - error
      report_template: '{{if eq .Status.State "success"}} :white_check_mark: Job *{{.Spec.Job}}*
        ended with *{{.Status.State}}*. <{{.Status.URL}}|View logs> :white_check_mark:
        {{else}} :warning:  Job *{{.Spec.Job}}* ended with *{{.Status.State}}*. <{{.Status.URL}}|View
        logs> :warning: {{end}}'
  spec:
    containers:
    - args:
      - --gcs-upload-secret=/secrets/gcs/service-account.json
      - --image-import-pull-secret=/etc/pull-secret/.dockerconfigjson
      - --lease-server-credentials-file=/etc/boskos/credentials
      - --report-credentials-file=/etc/report/credentials
      - --secret-dir=/secrets/ci-pull-credentials
      - --target=control-plane-120nodes
      - --variant=aws-4.18-nightly-x86
      command:
      - ci-operator
      image: ci-operator:latest
      imagePullPolicy: Always
      name: ""
      resources:
        requests:
          cpu: 10m
      volumeMounts:
      - mountPath: /etc/boskos
        name: boskos
        readOnly: true
      - mountPath: /secrets/ci-pull-credentials
        name: ci-pull-credentials
        readOnly: true
      - mountPath: /secrets/gcs
        name: gcs-credentials
        readOnly: true
      - mountPath: /secrets/manifest-tool
        name: manifest-tool-local-pusher
        readOnly: true
      - mountPath: /etc/pull-secret
        name: pull-secret
        readOnly: true
      - mountPath: /etc/report
        name: result-aggregator
        readOnly: true
    serviceAccountName: ci-operator
    volumes:
    - name: boskos
      secret:
        items:
        - key: credentials
          path: credentials
        secretName: boskos-credentials
    - name: ci-pull-credentials
      secret:
        secretName: ci-pull-credentials
    - name: manifest-tool-local-pusher
      secret:
        secretName: manifest-tool-local-pusher
    - name: pull-secret
      secret:
        secretName: registry-pull-credentials
    - name: result-aggregator
      secret:
        secretName: result-aggregator
- agent: kubernetes
  cluster: build05
  cron: 0 5 2,9,16,23 * *
  decorate: true
  decoration_config:
    skip_cloning: true
  extra_refs:
  - base_ref: main
    org: openshift-qe
    repo: ocp-qe-perfscale-ci
  labels:
    ci-operator.openshift.io/cloud: aws
    ci-operator.openshift.io/cloud-cluster-profile: aws-perfscale-qe
    ci-operator.openshift.io/variant: aws-4.18-nightly-x86
    ci.openshift.io/generator: prowgen
    job-release: "4.18"
    pj-rehearse.openshift.io/can-be-rehearsed: "true"
  name: periodic-ci-openshift-qe-ocp-qe-perfscale-ci-main-aws-4.18-nightly-x86-control-plane-24nodes
  reporter_config:
    slack:
      channel: '#ocp-qe-scale-ci-results'
      job_states_to_report:
      - success
      - failure
      - error
      report_template: '{{if eq .Status.State "success"}} :white_check_mark: Job *{{.Spec.Job}}*
        ended with *{{.Status.State}}*. <{{.Status.URL}}|View logs> :white_check_mark:
        {{else}} :warning:  Job *{{.Spec.Job}}* ended with *{{.Status.State}}*. <{{.Status.URL}}|View
        logs> :warning: {{end}}'
  spec:
    containers:
    - args:
      - --gcs-upload-secret=/secrets/gcs/service-account.json
      - --image-import-pull-secret=/etc/pull-secret/.dockerconfigjson
      - --lease-server-credentials-file=/etc/boskos/credentials
      - --report-credentials-file=/etc/report/credentials
      - --secret-dir=/secrets/ci-pull-credentials
      - --target=control-plane-24nodes
      - --variant=aws-4.18-nightly-x86
      command:
      - ci-operator
      image: ci-operator:latest
      imagePullPolicy: Always
      name: ""
      resources:
        requests:
          cpu: 10m
      volumeMounts:
      - mountPath: /etc/boskos
        name: boskos
        readOnly: true
      - mountPath: /secrets/ci-pull-credentials
        name: ci-pull-credentials
        readOnly: true
      - mountPath: /secrets/gcs
        name: gcs-credentials
        readOnly: true
      - mountPath: /secrets/manifest-tool
        name: manifest-tool-local-pusher
        readOnly: true
      - mountPath: /etc/pull-secret
        name: pull-secret
        readOnly: true
      - mountPath: /etc/report
        name: result-aggregator
        readOnly: true
    serviceAccountName: ci-operator
    volumes:
    - name: boskos
      secret:
        items:
        - key: credentials
          path: credentials
        secretName: boskos-credentials
    - name: ci-pull-credentials
      secret:
        secretName: ci-pull-credentials
    - name: manifest-tool-local-pusher
      secret:
        secretName: manifest-tool-local-pusher
    - name: pull-secret
      secret:
        secretName: registry-pull-credentials
    - name: result-aggregator
      secret:
        secretName: result-aggregator
- agent: kubernetes
  cluster: build05
<<<<<<< HEAD
  cron: 0 8 27 * *
  decorate: true
  decoration_config:
    skip_cloning: true
    timeout: 7h0m0s
  extra_refs:
  - base_ref: main
    org: openshift-qe
    repo: ocp-qe-perfscale-ci
  labels:
    ci-operator.openshift.io/cloud: aws
    ci-operator.openshift.io/cloud-cluster-profile: aws-perfscale
    ci-operator.openshift.io/variant: aws-4.17-nightly-x86
    ci.openshift.io/generator: prowgen
    job-release: "4.17"
    pj-rehearse.openshift.io/can-be-rehearsed: "true"
  name: periodic-ci-openshift-qe-ocp-qe-perfscale-ci-main-aws-4.17-nightly-x86-kube-burner-workers-autoscale-120nodes
  spec:
    containers:
    - args:
      - --gcs-upload-secret=/secrets/gcs/service-account.json
      - --image-import-pull-secret=/etc/pull-secret/.dockerconfigjson
      - --lease-server-credentials-file=/etc/boskos/credentials
      - --report-credentials-file=/etc/report/credentials
      - --secret-dir=/secrets/ci-pull-credentials
      - --target=kube-burner-workers-autoscale-120nodes
      - --variant=aws-4.17-nightly-x86
      command:
      - ci-operator
      image: ci-operator:latest
      imagePullPolicy: Always
      name: ""
      resources:
        requests:
          cpu: 10m
      volumeMounts:
      - mountPath: /etc/boskos
        name: boskos
        readOnly: true
      - mountPath: /secrets/ci-pull-credentials
        name: ci-pull-credentials
        readOnly: true
      - mountPath: /secrets/gcs
        name: gcs-credentials
        readOnly: true
      - mountPath: /secrets/manifest-tool
        name: manifest-tool-local-pusher
        readOnly: true
      - mountPath: /etc/pull-secret
        name: pull-secret
        readOnly: true
      - mountPath: /etc/report
        name: result-aggregator
        readOnly: true
    serviceAccountName: ci-operator
    volumes:
    - name: boskos
      secret:
        items:
        - key: credentials
          path: credentials
        secretName: boskos-credentials
    - name: ci-pull-credentials
      secret:
        secretName: ci-pull-credentials
    - name: manifest-tool-local-pusher
      secret:
        secretName: manifest-tool-local-pusher
    - name: pull-secret
      secret:
        secretName: registry-pull-credentials
    - name: result-aggregator
      secret:
        secretName: result-aggregator
- agent: kubernetes
  cluster: build05
  cron: 0 2 27 * *
  decorate: true
  decoration_config:
    skip_cloning: true
  extra_refs:
  - base_ref: main
    org: openshift-qe
    repo: ocp-qe-perfscale-ci
  labels:
    ci-operator.openshift.io/cloud: aws
    ci-operator.openshift.io/cloud-cluster-profile: aws-perfscale-qe
    ci-operator.openshift.io/variant: aws-4.17-nightly-x86
    ci.openshift.io/generator: prowgen
    job-release: "4.17"
    pj-rehearse.openshift.io/can-be-rehearsed: "true"
  name: periodic-ci-openshift-qe-ocp-qe-perfscale-ci-main-aws-4.17-nightly-x86-kube-burner-workers-autoscale-24nodes
  spec:
    containers:
    - args:
      - --gcs-upload-secret=/secrets/gcs/service-account.json
      - --image-import-pull-secret=/etc/pull-secret/.dockerconfigjson
      - --lease-server-credentials-file=/etc/boskos/credentials
      - --report-credentials-file=/etc/report/credentials
      - --secret-dir=/secrets/ci-pull-credentials
      - --target=kube-burner-workers-autoscale-24nodes
      - --variant=aws-4.17-nightly-x86
      command:
      - ci-operator
      image: ci-operator:latest
      imagePullPolicy: Always
      name: ""
      resources:
        requests:
          cpu: 10m
      volumeMounts:
      - mountPath: /etc/boskos
        name: boskos
        readOnly: true
      - mountPath: /secrets/ci-pull-credentials
        name: ci-pull-credentials
        readOnly: true
      - mountPath: /secrets/gcs
        name: gcs-credentials
        readOnly: true
      - mountPath: /secrets/manifest-tool
        name: manifest-tool-local-pusher
        readOnly: true
      - mountPath: /etc/pull-secret
        name: pull-secret
        readOnly: true
      - mountPath: /etc/report
        name: result-aggregator
        readOnly: true
    serviceAccountName: ci-operator
    volumes:
    - name: boskos
      secret:
        items:
        - key: credentials
          path: credentials
        secretName: boskos-credentials
    - name: ci-pull-credentials
      secret:
        secretName: ci-pull-credentials
    - name: manifest-tool-local-pusher
      secret:
        secretName: manifest-tool-local-pusher
    - name: pull-secret
      secret:
        secretName: registry-pull-credentials
    - name: result-aggregator
      secret:
        secretName: result-aggregator
- agent: kubernetes
  cluster: build05
  cron: 0 11 10 * *
=======
  cron: 0 0 25 * *
>>>>>>> 850d73c0
  decorate: true
  decoration_config:
    skip_cloning: true
    timeout: 7h0m0s
  extra_refs:
  - base_ref: main
    org: openshift-qe
    repo: ocp-qe-perfscale-ci
  labels:
    ci-operator.openshift.io/cloud: aws
    ci-operator.openshift.io/cloud-cluster-profile: aws-perfscale
    ci-operator.openshift.io/variant: aws-4.18-nightly-x86
    ci.openshift.io/generator: prowgen
    job-release: "4.18"
    pj-rehearse.openshift.io/can-be-rehearsed: "true"
  name: periodic-ci-openshift-qe-ocp-qe-perfscale-ci-main-aws-4.18-nightly-x86-control-plane-252nodes
  reporter_config:
    slack:
      channel: '#ocp-qe-scale-ci-results'
      job_states_to_report:
      - success
      - failure
      - error
      report_template: '{{if eq .Status.State "success"}} :white_check_mark: Job *{{.Spec.Job}}*
        ended with *{{.Status.State}}*. <{{.Status.URL}}|View logs> :white_check_mark:
        {{else}} :warning:  Job *{{.Spec.Job}}* ended with *{{.Status.State}}*. <{{.Status.URL}}|View
        logs> :warning: {{end}}'
  spec:
    containers:
    - args:
      - --gcs-upload-secret=/secrets/gcs/service-account.json
      - --image-import-pull-secret=/etc/pull-secret/.dockerconfigjson
      - --lease-server-credentials-file=/etc/boskos/credentials
      - --report-credentials-file=/etc/report/credentials
      - --secret-dir=/secrets/ci-pull-credentials
      - --target=control-plane-252nodes
      - --variant=aws-4.18-nightly-x86
      command:
      - ci-operator
      image: ci-operator:latest
      imagePullPolicy: Always
      name: ""
      resources:
        requests:
          cpu: 10m
      volumeMounts:
      - mountPath: /etc/boskos
        name: boskos
        readOnly: true
      - mountPath: /secrets/ci-pull-credentials
        name: ci-pull-credentials
        readOnly: true
      - mountPath: /secrets/gcs
        name: gcs-credentials
        readOnly: true
      - mountPath: /secrets/manifest-tool
        name: manifest-tool-local-pusher
        readOnly: true
      - mountPath: /etc/pull-secret
        name: pull-secret
        readOnly: true
      - mountPath: /etc/report
        name: result-aggregator
        readOnly: true
    serviceAccountName: ci-operator
    volumes:
    - name: boskos
      secret:
        items:
        - key: credentials
          path: credentials
        secretName: boskos-credentials
    - name: ci-pull-credentials
      secret:
        secretName: ci-pull-credentials
    - name: manifest-tool-local-pusher
      secret:
        secretName: manifest-tool-local-pusher
    - name: pull-secret
      secret:
        secretName: registry-pull-credentials
    - name: result-aggregator
      secret:
        secretName: result-aggregator
- agent: kubernetes
  cluster: build05
  cron: 0 3 2,9,16,23 * *
  decorate: true
  decoration_config:
    skip_cloning: true
    timeout: 5h0m0s
  extra_refs:
  - base_ref: main
    org: openshift-qe
    repo: ocp-qe-perfscale-ci
  labels:
    ci-operator.openshift.io/cloud: aws
    ci-operator.openshift.io/cloud-cluster-profile: aws-perfscale-qe
    ci-operator.openshift.io/variant: aws-4.18-nightly-x86
    ci.openshift.io/generator: prowgen
    job-release: "4.18"
    pj-rehearse.openshift.io/can-be-rehearsed: "true"
  name: periodic-ci-openshift-qe-ocp-qe-perfscale-ci-main-aws-4.18-nightly-x86-control-plane-etcdencrypt-24nodes
  reporter_config:
    slack:
      channel: '#ocp-qe-scale-ci-results'
      job_states_to_report:
      - success
      - failure
      - error
      report_template: '{{if eq .Status.State "success"}} :white_check_mark: Job *{{.Spec.Job}}*
        ended with *{{.Status.State}}*. <{{.Status.URL}}|View logs> :white_check_mark:
        {{else}} :warning:  Job *{{.Spec.Job}}* ended with *{{.Status.State}}*. <{{.Status.URL}}|View
        logs> :warning: {{end}}'
  spec:
    containers:
    - args:
      - --gcs-upload-secret=/secrets/gcs/service-account.json
      - --image-import-pull-secret=/etc/pull-secret/.dockerconfigjson
      - --lease-server-credentials-file=/etc/boskos/credentials
      - --report-credentials-file=/etc/report/credentials
      - --secret-dir=/secrets/ci-pull-credentials
      - --target=control-plane-etcdencrypt-24nodes
      - --variant=aws-4.18-nightly-x86
      command:
      - ci-operator
      image: ci-operator:latest
      imagePullPolicy: Always
      name: ""
      resources:
        requests:
          cpu: 10m
      volumeMounts:
      - mountPath: /etc/boskos
        name: boskos
        readOnly: true
      - mountPath: /secrets/ci-pull-credentials
        name: ci-pull-credentials
        readOnly: true
      - mountPath: /secrets/gcs
        name: gcs-credentials
        readOnly: true
      - mountPath: /secrets/manifest-tool
        name: manifest-tool-local-pusher
        readOnly: true
      - mountPath: /etc/pull-secret
        name: pull-secret
        readOnly: true
      - mountPath: /etc/report
        name: result-aggregator
        readOnly: true
    serviceAccountName: ci-operator
    volumes:
    - name: boskos
      secret:
        items:
        - key: credentials
          path: credentials
        secretName: boskos-credentials
    - name: ci-pull-credentials
      secret:
        secretName: ci-pull-credentials
    - name: manifest-tool-local-pusher
      secret:
        secretName: manifest-tool-local-pusher
    - name: pull-secret
      secret:
        secretName: registry-pull-credentials
    - name: result-aggregator
      secret:
        secretName: result-aggregator
- agent: kubernetes
  cluster: build05
  cron: 0 10 11,25 * *
  decorate: true
  decoration_config:
    skip_cloning: true
    timeout: 8h0m0s
  extra_refs:
  - base_ref: main
    org: openshift-qe
    repo: ocp-qe-perfscale-ci
  labels:
    ci-operator.openshift.io/cloud: aws
    ci-operator.openshift.io/cloud-cluster-profile: aws-perfscale
    ci-operator.openshift.io/variant: aws-4.18-nightly-x86
    ci.openshift.io/generator: prowgen
    job-release: "4.18"
    pj-rehearse.openshift.io/can-be-rehearsed: "true"
  name: periodic-ci-openshift-qe-ocp-qe-perfscale-ci-main-aws-4.18-nightly-x86-control-plane-ipsec-120nodes
  reporter_config:
    slack:
      channel: '#ocp-qe-scale-ci-results'
      job_states_to_report:
      - success
      - failure
      - error
      report_template: '{{if eq .Status.State "success"}} :white_check_mark: Job *{{.Spec.Job}}*
        ended with *{{.Status.State}}*. <{{.Status.URL}}|View logs> :white_check_mark:
        {{else}} :warning:  Job *{{.Spec.Job}}* ended with *{{.Status.State}}*. <{{.Status.URL}}|View
        logs> :warning: {{end}}'
  spec:
    containers:
    - args:
      - --gcs-upload-secret=/secrets/gcs/service-account.json
      - --image-import-pull-secret=/etc/pull-secret/.dockerconfigjson
      - --lease-server-credentials-file=/etc/boskos/credentials
      - --report-credentials-file=/etc/report/credentials
      - --secret-dir=/secrets/ci-pull-credentials
      - --target=control-plane-ipsec-120nodes
      - --variant=aws-4.18-nightly-x86
      command:
      - ci-operator
      image: ci-operator:latest
      imagePullPolicy: Always
      name: ""
      resources:
        requests:
          cpu: 10m
      volumeMounts:
      - mountPath: /etc/boskos
        name: boskos
        readOnly: true
      - mountPath: /secrets/ci-pull-credentials
        name: ci-pull-credentials
        readOnly: true
      - mountPath: /secrets/gcs
        name: gcs-credentials
        readOnly: true
      - mountPath: /secrets/manifest-tool
        name: manifest-tool-local-pusher
        readOnly: true
      - mountPath: /etc/pull-secret
        name: pull-secret
        readOnly: true
      - mountPath: /etc/report
        name: result-aggregator
        readOnly: true
    serviceAccountName: ci-operator
    volumes:
    - name: boskos
      secret:
        items:
        - key: credentials
          path: credentials
        secretName: boskos-credentials
    - name: ci-pull-credentials
      secret:
        secretName: ci-pull-credentials
    - name: manifest-tool-local-pusher
      secret:
        secretName: manifest-tool-local-pusher
    - name: pull-secret
      secret:
        secretName: registry-pull-credentials
    - name: result-aggregator
      secret:
        secretName: result-aggregator
- agent: kubernetes
  cluster: build05
  cron: 0 14 11,25 * *
  decorate: true
  decoration_config:
    skip_cloning: true
    timeout: 8h0m0s
  extra_refs:
  - base_ref: main
    org: openshift-qe
    repo: ocp-qe-perfscale-ci
  labels:
    ci-operator.openshift.io/cloud: aws
    ci-operator.openshift.io/cloud-cluster-profile: aws-perfscale
    ci-operator.openshift.io/variant: aws-4.18-nightly-x86
    ci.openshift.io/generator: prowgen
    job-release: "4.18"
    pj-rehearse.openshift.io/can-be-rehearsed: "true"
  name: periodic-ci-openshift-qe-ocp-qe-perfscale-ci-main-aws-4.18-nightly-x86-control-plane-ipsec-252nodes
  reporter_config:
    slack:
      channel: '#ocp-qe-scale-ci-results'
      job_states_to_report:
      - success
      - failure
      - error
      report_template: '{{if eq .Status.State "success"}} :white_check_mark: Job *{{.Spec.Job}}*
        ended with *{{.Status.State}}*. <{{.Status.URL}}|View logs> :white_check_mark:
        {{else}} :warning:  Job *{{.Spec.Job}}* ended with *{{.Status.State}}*. <{{.Status.URL}}|View
        logs> :warning: {{end}}'
  spec:
    containers:
    - args:
      - --gcs-upload-secret=/secrets/gcs/service-account.json
      - --image-import-pull-secret=/etc/pull-secret/.dockerconfigjson
      - --lease-server-credentials-file=/etc/boskos/credentials
      - --report-credentials-file=/etc/report/credentials
      - --secret-dir=/secrets/ci-pull-credentials
      - --target=control-plane-ipsec-252nodes
      - --variant=aws-4.18-nightly-x86
      command:
      - ci-operator
      image: ci-operator:latest
      imagePullPolicy: Always
      name: ""
      resources:
        requests:
          cpu: 10m
      volumeMounts:
      - mountPath: /etc/boskos
        name: boskos
        readOnly: true
      - mountPath: /secrets/ci-pull-credentials
        name: ci-pull-credentials
        readOnly: true
      - mountPath: /secrets/gcs
        name: gcs-credentials
        readOnly: true
      - mountPath: /secrets/manifest-tool
        name: manifest-tool-local-pusher
        readOnly: true
      - mountPath: /etc/pull-secret
        name: pull-secret
        readOnly: true
      - mountPath: /etc/report
        name: result-aggregator
        readOnly: true
    serviceAccountName: ci-operator
    volumes:
    - name: boskos
      secret:
        items:
        - key: credentials
          path: credentials
        secretName: boskos-credentials
    - name: ci-pull-credentials
      secret:
        secretName: ci-pull-credentials
    - name: manifest-tool-local-pusher
      secret:
        secretName: manifest-tool-local-pusher
    - name: pull-secret
      secret:
        secretName: registry-pull-credentials
    - name: result-aggregator
      secret:
        secretName: result-aggregator
- agent: kubernetes
  cluster: build05
  cron: 0 3 1,8,15,22 * *
  decorate: true
  decoration_config:
    skip_cloning: true
    timeout: 5h0m0s
  extra_refs:
  - base_ref: main
    org: openshift-qe
    repo: ocp-qe-perfscale-ci
  labels:
    ci-operator.openshift.io/cloud: aws
    ci-operator.openshift.io/cloud-cluster-profile: aws-perfscale
    ci-operator.openshift.io/variant: aws-4.18-nightly-x86
    ci.openshift.io/generator: prowgen
    job-release: "4.18"
    pj-rehearse.openshift.io/can-be-rehearsed: "true"
  name: periodic-ci-openshift-qe-ocp-qe-perfscale-ci-main-aws-4.18-nightly-x86-data-path-9nodes
  reporter_config:
    slack:
      channel: '#ocp-qe-scale-ci-results'
      job_states_to_report:
      - success
      - failure
      - error
      report_template: '{{if eq .Status.State "success"}} :white_check_mark: Job *{{.Spec.Job}}*
        ended with *{{.Status.State}}*. <{{.Status.URL}}|View logs> :white_check_mark:
        {{else}} :warning:  Job *{{.Spec.Job}}* ended with *{{.Status.State}}*. <{{.Status.URL}}|View
        logs> :warning: {{end}}'
  spec:
    containers:
    - args:
      - --gcs-upload-secret=/secrets/gcs/service-account.json
      - --image-import-pull-secret=/etc/pull-secret/.dockerconfigjson
      - --lease-server-credentials-file=/etc/boskos/credentials
      - --report-credentials-file=/etc/report/credentials
      - --secret-dir=/secrets/ci-pull-credentials
      - --target=data-path-9nodes
      - --variant=aws-4.18-nightly-x86
      command:
      - ci-operator
      image: ci-operator:latest
      imagePullPolicy: Always
      name: ""
      resources:
        requests:
          cpu: 10m
      volumeMounts:
      - mountPath: /etc/boskos
        name: boskos
        readOnly: true
      - mountPath: /secrets/ci-pull-credentials
        name: ci-pull-credentials
        readOnly: true
      - mountPath: /secrets/gcs
        name: gcs-credentials
        readOnly: true
      - mountPath: /secrets/manifest-tool
        name: manifest-tool-local-pusher
        readOnly: true
      - mountPath: /etc/pull-secret
        name: pull-secret
        readOnly: true
      - mountPath: /etc/report
        name: result-aggregator
        readOnly: true
    serviceAccountName: ci-operator
    volumes:
    - name: boskos
      secret:
        items:
        - key: credentials
          path: credentials
        secretName: boskos-credentials
    - name: ci-pull-credentials
      secret:
        secretName: ci-pull-credentials
    - name: manifest-tool-local-pusher
      secret:
        secretName: manifest-tool-local-pusher
    - name: pull-secret
      secret:
        secretName: registry-pull-credentials
    - name: result-aggregator
      secret:
        secretName: result-aggregator
- agent: kubernetes
  cluster: build05
  cron: 0 0 24 * *
  decorate: true
  decoration_config:
    skip_cloning: true
    timeout: 8h0m0s
  extra_refs:
  - base_ref: main
    org: openshift-qe
    repo: ocp-qe-perfscale-ci
  labels:
    ci-operator.openshift.io/cloud: aws
    ci-operator.openshift.io/cloud-cluster-profile: aws-perfscale
    ci-operator.openshift.io/variant: aws-4.18-nightly-x86-loaded-upgrade-from-4.17
    ci.openshift.io/generator: prowgen
    job-release: "4.18"
    pj-rehearse.openshift.io/can-be-rehearsed: "true"
  name: periodic-ci-openshift-qe-ocp-qe-perfscale-ci-main-aws-4.18-nightly-x86-loaded-upgrade-from-4.17-loaded-upgrade-417to418-120nodes
  reporter_config:
    slack:
      channel: '#ocp-qe-scale-ci-results'
      job_states_to_report:
      - success
      - failure
      - error
      report_template: '{{if eq .Status.State "success"}} :white_check_mark: Job *{{.Spec.Job}}*
        ended with *{{.Status.State}}*. <{{.Status.URL}}|View logs> :white_check_mark:
        {{else}} :warning:  Job *{{.Spec.Job}}* ended with *{{.Status.State}}*. <{{.Status.URL}}|View
        logs> :warning: {{end}}'
  spec:
    containers:
    - args:
      - --gcs-upload-secret=/secrets/gcs/service-account.json
      - --image-import-pull-secret=/etc/pull-secret/.dockerconfigjson
      - --lease-server-credentials-file=/etc/boskos/credentials
      - --report-credentials-file=/etc/report/credentials
      - --secret-dir=/secrets/ci-pull-credentials
      - --target=loaded-upgrade-417to418-120nodes
      - --variant=aws-4.18-nightly-x86-loaded-upgrade-from-4.17
      command:
      - ci-operator
      image: ci-operator:latest
      imagePullPolicy: Always
      name: ""
      resources:
        requests:
          cpu: 10m
      volumeMounts:
      - mountPath: /etc/boskos
        name: boskos
        readOnly: true
      - mountPath: /secrets/ci-pull-credentials
        name: ci-pull-credentials
        readOnly: true
      - mountPath: /secrets/gcs
        name: gcs-credentials
        readOnly: true
      - mountPath: /secrets/manifest-tool
        name: manifest-tool-local-pusher
        readOnly: true
      - mountPath: /etc/pull-secret
        name: pull-secret
        readOnly: true
      - mountPath: /etc/report
        name: result-aggregator
        readOnly: true
    serviceAccountName: ci-operator
    volumes:
    - name: boskos
      secret:
        items:
        - key: credentials
          path: credentials
        secretName: boskos-credentials
    - name: ci-pull-credentials
      secret:
        secretName: ci-pull-credentials
    - name: manifest-tool-local-pusher
      secret:
        secretName: manifest-tool-local-pusher
    - name: pull-secret
      secret:
        secretName: registry-pull-credentials
    - name: result-aggregator
      secret:
        secretName: result-aggregator
- agent: kubernetes
  cluster: build05
  cron: 0 10 3,10,17,24 * *
  decorate: true
  decoration_config:
    skip_cloning: true
    timeout: 8h0m0s
  extra_refs:
  - base_ref: main
    org: openshift-qe
    repo: ocp-qe-perfscale-ci
  labels:
    ci-operator.openshift.io/cloud: aws
    ci-operator.openshift.io/cloud-cluster-profile: aws-perfscale-qe
    ci-operator.openshift.io/variant: aws-4.18-nightly-x86-loaded-upgrade-from-4.17
    ci.openshift.io/generator: prowgen
    job-release: "4.18"
    pj-rehearse.openshift.io/can-be-rehearsed: "true"
  name: periodic-ci-openshift-qe-ocp-qe-perfscale-ci-main-aws-4.18-nightly-x86-loaded-upgrade-from-4.17-loaded-upgrade-417to418-24nodes
  reporter_config:
    slack:
      channel: '#ocp-qe-scale-ci-results'
      job_states_to_report:
      - success
      - failure
      - error
      report_template: '{{if eq .Status.State "success"}} :white_check_mark: Job *{{.Spec.Job}}*
        ended with *{{.Status.State}}*. <{{.Status.URL}}|View logs> :white_check_mark:
        {{else}} :warning:  Job *{{.Spec.Job}}* ended with *{{.Status.State}}*. <{{.Status.URL}}|View
        logs> :warning: {{end}}'
  spec:
    containers:
    - args:
      - --gcs-upload-secret=/secrets/gcs/service-account.json
      - --image-import-pull-secret=/etc/pull-secret/.dockerconfigjson
      - --lease-server-credentials-file=/etc/boskos/credentials
      - --report-credentials-file=/etc/report/credentials
      - --secret-dir=/secrets/ci-pull-credentials
      - --target=loaded-upgrade-417to418-24nodes
      - --variant=aws-4.18-nightly-x86-loaded-upgrade-from-4.17
      command:
      - ci-operator
      image: ci-operator:latest
      imagePullPolicy: Always
      name: ""
      resources:
        requests:
          cpu: 10m
      volumeMounts:
      - mountPath: /etc/boskos
        name: boskos
        readOnly: true
      - mountPath: /secrets/ci-pull-credentials
        name: ci-pull-credentials
        readOnly: true
      - mountPath: /secrets/gcs
        name: gcs-credentials
        readOnly: true
      - mountPath: /secrets/manifest-tool
        name: manifest-tool-local-pusher
        readOnly: true
      - mountPath: /etc/pull-secret
        name: pull-secret
        readOnly: true
      - mountPath: /etc/report
        name: result-aggregator
        readOnly: true
    serviceAccountName: ci-operator
    volumes:
    - name: boskos
      secret:
        items:
        - key: credentials
          path: credentials
        secretName: boskos-credentials
    - name: ci-pull-credentials
      secret:
        secretName: ci-pull-credentials
    - name: manifest-tool-local-pusher
      secret:
        secretName: manifest-tool-local-pusher
    - name: pull-secret
      secret:
        secretName: registry-pull-credentials
    - name: result-aggregator
      secret:
        secretName: result-aggregator
- agent: kubernetes
  cluster: build05
  cron: 0 6 24 * *
  decorate: true
  decoration_config:
    skip_cloning: true
    timeout: 8h0m0s
  extra_refs:
  - base_ref: main
    org: openshift-qe
    repo: ocp-qe-perfscale-ci
  labels:
    ci-operator.openshift.io/cloud: aws
    ci-operator.openshift.io/cloud-cluster-profile: aws-perfscale
    ci-operator.openshift.io/variant: aws-4.18-nightly-x86-loaded-upgrade-from-4.17
    ci.openshift.io/generator: prowgen
    job-release: "4.18"
    pj-rehearse.openshift.io/can-be-rehearsed: "true"
  name: periodic-ci-openshift-qe-ocp-qe-perfscale-ci-main-aws-4.18-nightly-x86-loaded-upgrade-from-4.17-loaded-upgrade-417to418-252nodes
  reporter_config:
    slack:
      channel: '#ocp-qe-scale-ci-results'
      job_states_to_report:
      - success
      - failure
      - error
      report_template: '{{if eq .Status.State "success"}} :white_check_mark: Job *{{.Spec.Job}}*
        ended with *{{.Status.State}}*. <{{.Status.URL}}|View logs> :white_check_mark:
        {{else}} :warning:  Job *{{.Spec.Job}}* ended with *{{.Status.State}}*. <{{.Status.URL}}|View
        logs> :warning: {{end}}'
  spec:
    containers:
    - args:
      - --gcs-upload-secret=/secrets/gcs/service-account.json
      - --image-import-pull-secret=/etc/pull-secret/.dockerconfigjson
      - --lease-server-credentials-file=/etc/boskos/credentials
      - --report-credentials-file=/etc/report/credentials
      - --secret-dir=/secrets/ci-pull-credentials
      - --target=loaded-upgrade-417to418-252nodes
      - --variant=aws-4.18-nightly-x86-loaded-upgrade-from-4.17
      command:
      - ci-operator
      image: ci-operator:latest
      imagePullPolicy: Always
      name: ""
      resources:
        requests:
          cpu: 10m
      volumeMounts:
      - mountPath: /etc/boskos
        name: boskos
        readOnly: true
      - mountPath: /secrets/ci-pull-credentials
        name: ci-pull-credentials
        readOnly: true
      - mountPath: /secrets/gcs
        name: gcs-credentials
        readOnly: true
      - mountPath: /secrets/manifest-tool
        name: manifest-tool-local-pusher
        readOnly: true
      - mountPath: /etc/pull-secret
        name: pull-secret
        readOnly: true
      - mountPath: /etc/report
        name: result-aggregator
        readOnly: true
    serviceAccountName: ci-operator
    volumes:
    - name: boskos
      secret:
        items:
        - key: credentials
          path: credentials
        secretName: boskos-credentials
    - name: ci-pull-credentials
      secret:
        secretName: ci-pull-credentials
    - name: manifest-tool-local-pusher
      secret:
        secretName: manifest-tool-local-pusher
    - name: pull-secret
      secret:
        secretName: registry-pull-credentials
    - name: result-aggregator
      secret:
        secretName: result-aggregator
- agent: kubernetes
  cluster: build05
  cron: 0 3 5,12,19,26 * *
  decorate: true
  decoration_config:
    skip_cloning: true
    timeout: 5h0m0s
  extra_refs:
  - base_ref: main
    org: openshift-qe
    repo: ocp-qe-perfscale-ci
  labels:
    ci-operator.openshift.io/cloud: aws
    ci-operator.openshift.io/cloud-cluster-profile: aws-perfscale-qe
    ci-operator.openshift.io/variant: aws-4.18-nightly-x86
    ci.openshift.io/generator: prowgen
    job-release: "4.18"
    pj-rehearse.openshift.io/can-be-rehearsed: "true"
  name: periodic-ci-openshift-qe-ocp-qe-perfscale-ci-main-aws-4.18-nightly-x86-node-density-heavy-24nodes
  reporter_config:
    slack:
      channel: '#ocp-qe-scale-ci-results'
      job_states_to_report:
      - success
      - failure
      - error
      report_template: '{{if eq .Status.State "success"}} :white_check_mark: Job *{{.Spec.Job}}*
        ended with *{{.Status.State}}*. <{{.Status.URL}}|View logs> :white_check_mark:
        {{else}} :warning:  Job *{{.Spec.Job}}* ended with *{{.Status.State}}*. <{{.Status.URL}}|View
        logs> :warning: {{end}}'
  spec:
    containers:
    - args:
      - --gcs-upload-secret=/secrets/gcs/service-account.json
      - --image-import-pull-secret=/etc/pull-secret/.dockerconfigjson
      - --lease-server-credentials-file=/etc/boskos/credentials
      - --report-credentials-file=/etc/report/credentials
      - --secret-dir=/secrets/ci-pull-credentials
      - --target=node-density-heavy-24nodes
      - --variant=aws-4.18-nightly-x86
      command:
      - ci-operator
      image: ci-operator:latest
      imagePullPolicy: Always
      name: ""
      resources:
        requests:
          cpu: 10m
      volumeMounts:
      - mountPath: /etc/boskos
        name: boskos
        readOnly: true
      - mountPath: /secrets/ci-pull-credentials
        name: ci-pull-credentials
        readOnly: true
      - mountPath: /secrets/gcs
        name: gcs-credentials
        readOnly: true
      - mountPath: /secrets/manifest-tool
        name: manifest-tool-local-pusher
        readOnly: true
      - mountPath: /etc/pull-secret
        name: pull-secret
        readOnly: true
      - mountPath: /etc/report
        name: result-aggregator
        readOnly: true
    serviceAccountName: ci-operator
    volumes:
    - name: boskos
      secret:
        items:
        - key: credentials
          path: credentials
        secretName: boskos-credentials
    - name: ci-pull-credentials
      secret:
        secretName: ci-pull-credentials
    - name: manifest-tool-local-pusher
      secret:
        secretName: manifest-tool-local-pusher
    - name: pull-secret
      secret:
        secretName: registry-pull-credentials
    - name: result-aggregator
      secret:
        secretName: result-aggregator
- agent: kubernetes
  cluster: build05
  cron: '@yearly'
  decorate: true
  decoration_config:
    skip_cloning: true
    timeout: 3h30m0s
  extra_refs:
  - base_ref: main
    org: openshift-qe
    repo: ocp-qe-perfscale-ci
  labels:
    ci-operator.openshift.io/cloud: aws
    ci-operator.openshift.io/cloud-cluster-profile: aws-perfscale-qe
    ci-operator.openshift.io/variant: aws-4.18-nightly-x86
    ci.openshift.io/generator: prowgen
    job-release: "4.18"
    pj-rehearse.openshift.io/can-be-rehearsed: "true"
  name: periodic-ci-openshift-qe-ocp-qe-perfscale-ci-main-aws-4.18-nightly-x86-payload-control-plane-6nodes
  reporter_config:
    slack:
      channel: '#ocp-qe-scale-ci-results'
      job_states_to_report:
      - success
      - failure
      - error
      report_template: '{{if eq .Status.State "success"}} :white_check_mark: Job *{{.Spec.Job}}*
        ended with *{{.Status.State}}*. <{{.Status.URL}}|View logs> :white_check_mark:
        {{else}} :warning:  Job *{{.Spec.Job}}* ended with *{{.Status.State}}*. <{{.Status.URL}}|View
        logs> :warning: {{end}}'
  spec:
    containers:
    - args:
      - --gcs-upload-secret=/secrets/gcs/service-account.json
      - --image-import-pull-secret=/etc/pull-secret/.dockerconfigjson
      - --lease-server-credentials-file=/etc/boskos/credentials
      - --report-credentials-file=/etc/report/credentials
      - --secret-dir=/secrets/ci-pull-credentials
      - --target=payload-control-plane-6nodes
      - --variant=aws-4.18-nightly-x86
      command:
      - ci-operator
      image: ci-operator:latest
      imagePullPolicy: Always
      name: ""
      resources:
        requests:
          cpu: 10m
      volumeMounts:
      - mountPath: /etc/boskos
        name: boskos
        readOnly: true
      - mountPath: /secrets/ci-pull-credentials
        name: ci-pull-credentials
        readOnly: true
      - mountPath: /secrets/gcs
        name: gcs-credentials
        readOnly: true
      - mountPath: /secrets/manifest-tool
        name: manifest-tool-local-pusher
        readOnly: true
      - mountPath: /etc/pull-secret
        name: pull-secret
        readOnly: true
      - mountPath: /etc/report
        name: result-aggregator
        readOnly: true
    serviceAccountName: ci-operator
    volumes:
    - name: boskos
      secret:
        items:
        - key: credentials
          path: credentials
        secretName: boskos-credentials
    - name: ci-pull-credentials
      secret:
        secretName: ci-pull-credentials
    - name: manifest-tool-local-pusher
      secret:
        secretName: manifest-tool-local-pusher
    - name: pull-secret
      secret:
        secretName: registry-pull-credentials
    - name: result-aggregator
      secret:
        secretName: result-aggregator
- agent: kubernetes
  cluster: build05
  cron: 0 4 * * *
  decorate: true
  decoration_config:
    skip_cloning: true
    timeout: 8h0m0s
  extra_refs:
  - base_ref: main
    org: openshift-qe
    repo: ocp-qe-perfscale-ci
  labels:
    ci-operator.openshift.io/cloud: aws
    ci-operator.openshift.io/cloud-cluster-profile: aws-perfscale-qe
    ci-operator.openshift.io/variant: aws-4.18-nightly-x86
    ci.openshift.io/generator: prowgen
    job-release: "4.18"
    pj-rehearse.openshift.io/can-be-rehearsed: "true"
  name: periodic-ci-openshift-qe-ocp-qe-perfscale-ci-main-aws-4.18-nightly-x86-udn-density-l2-24nodes
  reporter_config:
    slack:
      channel: '#ocp-qe-scale-ci-results'
      job_states_to_report:
      - success
      - failure
      - error
      report_template: '{{if eq .Status.State "success"}} :white_check_mark: Job *{{.Spec.Job}}*
        ended with *{{.Status.State}}*. <{{.Status.URL}}|View logs> :white_check_mark:
        {{else}} :warning:  Job *{{.Spec.Job}}* ended with *{{.Status.State}}*. <{{.Status.URL}}|View
        logs> :warning: {{end}}'
  spec:
    containers:
    - args:
      - --gcs-upload-secret=/secrets/gcs/service-account.json
      - --image-import-pull-secret=/etc/pull-secret/.dockerconfigjson
      - --lease-server-credentials-file=/etc/boskos/credentials
      - --report-credentials-file=/etc/report/credentials
      - --secret-dir=/secrets/ci-pull-credentials
      - --target=udn-density-l2-24nodes
      - --variant=aws-4.18-nightly-x86
      command:
      - ci-operator
      image: ci-operator:latest
      imagePullPolicy: Always
      name: ""
      resources:
        requests:
          cpu: 10m
      volumeMounts:
      - mountPath: /etc/boskos
        name: boskos
        readOnly: true
      - mountPath: /secrets/ci-pull-credentials
        name: ci-pull-credentials
        readOnly: true
      - mountPath: /secrets/gcs
        name: gcs-credentials
        readOnly: true
      - mountPath: /secrets/manifest-tool
        name: manifest-tool-local-pusher
        readOnly: true
      - mountPath: /etc/pull-secret
        name: pull-secret
        readOnly: true
      - mountPath: /etc/report
        name: result-aggregator
        readOnly: true
    serviceAccountName: ci-operator
    volumes:
    - name: boskos
      secret:
        items:
        - key: credentials
          path: credentials
        secretName: boskos-credentials
    - name: ci-pull-credentials
      secret:
        secretName: ci-pull-credentials
    - name: manifest-tool-local-pusher
      secret:
        secretName: manifest-tool-local-pusher
    - name: pull-secret
      secret:
        secretName: registry-pull-credentials
    - name: result-aggregator
      secret:
        secretName: result-aggregator
- agent: kubernetes
  cluster: build05
  cron: 0 2 * * *
  decorate: true
  decoration_config:
    skip_cloning: true
    timeout: 8h0m0s
  extra_refs:
  - base_ref: main
    org: openshift-qe
    repo: ocp-qe-perfscale-ci
  labels:
    ci-operator.openshift.io/cloud: aws
    ci-operator.openshift.io/cloud-cluster-profile: aws-perfscale-qe
    ci-operator.openshift.io/variant: aws-4.18-nightly-x86
    ci.openshift.io/generator: prowgen
    job-release: "4.18"
    pj-rehearse.openshift.io/can-be-rehearsed: "true"
  name: periodic-ci-openshift-qe-ocp-qe-perfscale-ci-main-aws-4.18-nightly-x86-udn-density-l3-24nodes
  reporter_config:
    slack:
      channel: '#ocp-qe-scale-ci-results'
      job_states_to_report:
      - success
      - failure
      - error
      report_template: '{{if eq .Status.State "success"}} :white_check_mark: Job *{{.Spec.Job}}*
        ended with *{{.Status.State}}*. <{{.Status.URL}}|View logs> :white_check_mark:
        {{else}} :warning:  Job *{{.Spec.Job}}* ended with *{{.Status.State}}*. <{{.Status.URL}}|View
        logs> :warning: {{end}}'
  spec:
    containers:
    - args:
      - --gcs-upload-secret=/secrets/gcs/service-account.json
      - --image-import-pull-secret=/etc/pull-secret/.dockerconfigjson
      - --lease-server-credentials-file=/etc/boskos/credentials
      - --report-credentials-file=/etc/report/credentials
      - --secret-dir=/secrets/ci-pull-credentials
      - --target=udn-density-l3-24nodes
      - --variant=aws-4.18-nightly-x86
      command:
      - ci-operator
      image: ci-operator:latest
      imagePullPolicy: Always
      name: ""
      resources:
        requests:
          cpu: 10m
      volumeMounts:
      - mountPath: /etc/boskos
        name: boskos
        readOnly: true
      - mountPath: /secrets/ci-pull-credentials
        name: ci-pull-credentials
        readOnly: true
      - mountPath: /secrets/gcs
        name: gcs-credentials
        readOnly: true
      - mountPath: /secrets/manifest-tool
        name: manifest-tool-local-pusher
        readOnly: true
      - mountPath: /etc/pull-secret
        name: pull-secret
        readOnly: true
      - mountPath: /etc/report
        name: result-aggregator
        readOnly: true
    serviceAccountName: ci-operator
    volumes:
    - name: boskos
      secret:
        items:
        - key: credentials
          path: credentials
        secretName: boskos-credentials
    - name: ci-pull-credentials
      secret:
        secretName: ci-pull-credentials
    - name: manifest-tool-local-pusher
      secret:
        secretName: manifest-tool-local-pusher
    - name: pull-secret
      secret:
        secretName: registry-pull-credentials
    - name: result-aggregator
      secret:
        secretName: result-aggregator
- agent: kubernetes
  cluster: build05
  cron: 0 2 4,11,18,25 * *
  decorate: true
  decoration_config:
    skip_cloning: true
    timeout: 7h0m0s
  extra_refs:
  - base_ref: main
    org: openshift-qe
    repo: ocp-qe-perfscale-ci
  labels:
    ci-operator.openshift.io/cloud: aws
    ci-operator.openshift.io/cloud-cluster-profile: aws-perfscale
    ci-operator.openshift.io/variant: aws-4.19-nightly-x86
    ci.openshift.io/generator: prowgen
    job-release: "4.19"
    pj-rehearse.openshift.io/can-be-rehearsed: "true"
  name: periodic-ci-openshift-qe-ocp-qe-perfscale-ci-main-aws-4.19-nightly-x86-control-plane-120nodes
  spec:
    containers:
    - args:
      - --gcs-upload-secret=/secrets/gcs/service-account.json
      - --image-import-pull-secret=/etc/pull-secret/.dockerconfigjson
      - --lease-server-credentials-file=/etc/boskos/credentials
      - --report-credentials-file=/etc/report/credentials
      - --secret-dir=/secrets/ci-pull-credentials
      - --target=control-plane-120nodes
      - --variant=aws-4.19-nightly-x86
      command:
      - ci-operator
      image: ci-operator:latest
      imagePullPolicy: Always
      name: ""
      resources:
        requests:
          cpu: 10m
      volumeMounts:
      - mountPath: /etc/boskos
        name: boskos
        readOnly: true
      - mountPath: /secrets/ci-pull-credentials
        name: ci-pull-credentials
        readOnly: true
      - mountPath: /secrets/gcs
        name: gcs-credentials
        readOnly: true
      - mountPath: /secrets/manifest-tool
        name: manifest-tool-local-pusher
        readOnly: true
      - mountPath: /etc/pull-secret
        name: pull-secret
        readOnly: true
      - mountPath: /etc/report
        name: result-aggregator
        readOnly: true
    serviceAccountName: ci-operator
    volumes:
    - name: boskos
      secret:
        items:
        - key: credentials
          path: credentials
        secretName: boskos-credentials
    - name: ci-pull-credentials
      secret:
        secretName: ci-pull-credentials
    - name: manifest-tool-local-pusher
      secret:
        secretName: manifest-tool-local-pusher
    - name: pull-secret
      secret:
        secretName: registry-pull-credentials
    - name: result-aggregator
      secret:
        secretName: result-aggregator
- agent: kubernetes
  cluster: build05
  cron: 0 5 2,9,16,23 * *
  decorate: true
  decoration_config:
    skip_cloning: true
  extra_refs:
  - base_ref: main
    org: openshift-qe
    repo: ocp-qe-perfscale-ci
  labels:
    ci-operator.openshift.io/cloud: aws
    ci-operator.openshift.io/cloud-cluster-profile: aws-perfscale-qe
    ci-operator.openshift.io/variant: aws-4.19-nightly-x86
    ci.openshift.io/generator: prowgen
    job-release: "4.19"
    pj-rehearse.openshift.io/can-be-rehearsed: "true"
  name: periodic-ci-openshift-qe-ocp-qe-perfscale-ci-main-aws-4.19-nightly-x86-control-plane-24nodes
  spec:
    containers:
    - args:
      - --gcs-upload-secret=/secrets/gcs/service-account.json
      - --image-import-pull-secret=/etc/pull-secret/.dockerconfigjson
      - --lease-server-credentials-file=/etc/boskos/credentials
      - --report-credentials-file=/etc/report/credentials
      - --secret-dir=/secrets/ci-pull-credentials
      - --target=control-plane-24nodes
      - --variant=aws-4.19-nightly-x86
      command:
      - ci-operator
      image: ci-operator:latest
      imagePullPolicy: Always
      name: ""
      resources:
        requests:
          cpu: 10m
      volumeMounts:
      - mountPath: /etc/boskos
        name: boskos
        readOnly: true
      - mountPath: /secrets/ci-pull-credentials
        name: ci-pull-credentials
        readOnly: true
      - mountPath: /secrets/gcs
        name: gcs-credentials
        readOnly: true
      - mountPath: /secrets/manifest-tool
        name: manifest-tool-local-pusher
        readOnly: true
      - mountPath: /etc/pull-secret
        name: pull-secret
        readOnly: true
      - mountPath: /etc/report
        name: result-aggregator
        readOnly: true
    serviceAccountName: ci-operator
    volumes:
    - name: boskos
      secret:
        items:
        - key: credentials
          path: credentials
        secretName: boskos-credentials
    - name: ci-pull-credentials
      secret:
        secretName: ci-pull-credentials
    - name: manifest-tool-local-pusher
      secret:
        secretName: manifest-tool-local-pusher
    - name: pull-secret
      secret:
        secretName: registry-pull-credentials
    - name: result-aggregator
      secret:
        secretName: result-aggregator
- agent: kubernetes
  cluster: build05
  cron: 0 0 25 * *
  decorate: true
  decoration_config:
    skip_cloning: true
    timeout: 7h0m0s
  extra_refs:
  - base_ref: main
    org: openshift-qe
    repo: ocp-qe-perfscale-ci
  labels:
    ci-operator.openshift.io/cloud: aws
    ci-operator.openshift.io/cloud-cluster-profile: aws-perfscale
    ci-operator.openshift.io/variant: aws-4.19-nightly-x86
    ci.openshift.io/generator: prowgen
    job-release: "4.19"
    pj-rehearse.openshift.io/can-be-rehearsed: "true"
  name: periodic-ci-openshift-qe-ocp-qe-perfscale-ci-main-aws-4.19-nightly-x86-control-plane-252nodes
  spec:
    containers:
    - args:
      - --gcs-upload-secret=/secrets/gcs/service-account.json
      - --image-import-pull-secret=/etc/pull-secret/.dockerconfigjson
      - --lease-server-credentials-file=/etc/boskos/credentials
      - --report-credentials-file=/etc/report/credentials
      - --secret-dir=/secrets/ci-pull-credentials
      - --target=control-plane-252nodes
      - --variant=aws-4.19-nightly-x86
      command:
      - ci-operator
      image: ci-operator:latest
      imagePullPolicy: Always
      name: ""
      resources:
        requests:
          cpu: 10m
      volumeMounts:
      - mountPath: /etc/boskos
        name: boskos
        readOnly: true
      - mountPath: /secrets/ci-pull-credentials
        name: ci-pull-credentials
        readOnly: true
      - mountPath: /secrets/gcs
        name: gcs-credentials
        readOnly: true
      - mountPath: /secrets/manifest-tool
        name: manifest-tool-local-pusher
        readOnly: true
      - mountPath: /etc/pull-secret
        name: pull-secret
        readOnly: true
      - mountPath: /etc/report
        name: result-aggregator
        readOnly: true
    serviceAccountName: ci-operator
    volumes:
    - name: boskos
      secret:
        items:
        - key: credentials
          path: credentials
        secretName: boskos-credentials
    - name: ci-pull-credentials
      secret:
        secretName: ci-pull-credentials
    - name: manifest-tool-local-pusher
      secret:
        secretName: manifest-tool-local-pusher
    - name: pull-secret
      secret:
        secretName: registry-pull-credentials
    - name: result-aggregator
      secret:
        secretName: result-aggregator
- agent: kubernetes
  cluster: build05
  cron: 0 3 2,9,16,23 * *
  decorate: true
  decoration_config:
    skip_cloning: true
    timeout: 5h0m0s
  extra_refs:
  - base_ref: main
    org: openshift-qe
    repo: ocp-qe-perfscale-ci
  labels:
    ci-operator.openshift.io/cloud: aws
    ci-operator.openshift.io/cloud-cluster-profile: aws-perfscale-qe
    ci-operator.openshift.io/variant: aws-4.19-nightly-x86
    ci.openshift.io/generator: prowgen
    job-release: "4.19"
    pj-rehearse.openshift.io/can-be-rehearsed: "true"
  name: periodic-ci-openshift-qe-ocp-qe-perfscale-ci-main-aws-4.19-nightly-x86-control-plane-etcdencrypt-24nodes
  spec:
    containers:
    - args:
      - --gcs-upload-secret=/secrets/gcs/service-account.json
      - --image-import-pull-secret=/etc/pull-secret/.dockerconfigjson
      - --lease-server-credentials-file=/etc/boskos/credentials
      - --report-credentials-file=/etc/report/credentials
      - --secret-dir=/secrets/ci-pull-credentials
      - --target=control-plane-etcdencrypt-24nodes
      - --variant=aws-4.19-nightly-x86
      command:
      - ci-operator
      image: ci-operator:latest
      imagePullPolicy: Always
      name: ""
      resources:
        requests:
          cpu: 10m
      volumeMounts:
      - mountPath: /etc/boskos
        name: boskos
        readOnly: true
      - mountPath: /secrets/ci-pull-credentials
        name: ci-pull-credentials
        readOnly: true
      - mountPath: /secrets/gcs
        name: gcs-credentials
        readOnly: true
      - mountPath: /secrets/manifest-tool
        name: manifest-tool-local-pusher
        readOnly: true
      - mountPath: /etc/pull-secret
        name: pull-secret
        readOnly: true
      - mountPath: /etc/report
        name: result-aggregator
        readOnly: true
    serviceAccountName: ci-operator
    volumes:
    - name: boskos
      secret:
        items:
        - key: credentials
          path: credentials
        secretName: boskos-credentials
    - name: ci-pull-credentials
      secret:
        secretName: ci-pull-credentials
    - name: manifest-tool-local-pusher
      secret:
        secretName: manifest-tool-local-pusher
    - name: pull-secret
      secret:
        secretName: registry-pull-credentials
    - name: result-aggregator
      secret:
        secretName: result-aggregator
- agent: kubernetes
  cluster: build05
  cron: 0 10 11,25 * *
  decorate: true
  decoration_config:
    skip_cloning: true
    timeout: 8h0m0s
  extra_refs:
  - base_ref: main
    org: openshift-qe
    repo: ocp-qe-perfscale-ci
  labels:
    ci-operator.openshift.io/cloud: aws
    ci-operator.openshift.io/cloud-cluster-profile: aws-perfscale
    ci-operator.openshift.io/variant: aws-4.19-nightly-x86
    ci.openshift.io/generator: prowgen
    job-release: "4.19"
    pj-rehearse.openshift.io/can-be-rehearsed: "true"
  name: periodic-ci-openshift-qe-ocp-qe-perfscale-ci-main-aws-4.19-nightly-x86-control-plane-ipsec-120nodes
  spec:
    containers:
    - args:
      - --gcs-upload-secret=/secrets/gcs/service-account.json
      - --image-import-pull-secret=/etc/pull-secret/.dockerconfigjson
      - --lease-server-credentials-file=/etc/boskos/credentials
      - --report-credentials-file=/etc/report/credentials
      - --secret-dir=/secrets/ci-pull-credentials
      - --target=control-plane-ipsec-120nodes
      - --variant=aws-4.19-nightly-x86
      command:
      - ci-operator
      image: ci-operator:latest
      imagePullPolicy: Always
      name: ""
      resources:
        requests:
          cpu: 10m
      volumeMounts:
      - mountPath: /etc/boskos
        name: boskos
        readOnly: true
      - mountPath: /secrets/ci-pull-credentials
        name: ci-pull-credentials
        readOnly: true
      - mountPath: /secrets/gcs
        name: gcs-credentials
        readOnly: true
      - mountPath: /secrets/manifest-tool
        name: manifest-tool-local-pusher
        readOnly: true
      - mountPath: /etc/pull-secret
        name: pull-secret
        readOnly: true
      - mountPath: /etc/report
        name: result-aggregator
        readOnly: true
    serviceAccountName: ci-operator
    volumes:
    - name: boskos
      secret:
        items:
        - key: credentials
          path: credentials
        secretName: boskos-credentials
    - name: ci-pull-credentials
      secret:
        secretName: ci-pull-credentials
    - name: manifest-tool-local-pusher
      secret:
        secretName: manifest-tool-local-pusher
    - name: pull-secret
      secret:
        secretName: registry-pull-credentials
    - name: result-aggregator
      secret:
        secretName: result-aggregator
- agent: kubernetes
  cluster: build05
  cron: 0 14 11,25 * *
  decorate: true
  decoration_config:
    skip_cloning: true
    timeout: 8h0m0s
  extra_refs:
  - base_ref: main
    org: openshift-qe
    repo: ocp-qe-perfscale-ci
  labels:
    ci-operator.openshift.io/cloud: aws
    ci-operator.openshift.io/cloud-cluster-profile: aws-perfscale
    ci-operator.openshift.io/variant: aws-4.19-nightly-x86
    ci.openshift.io/generator: prowgen
    job-release: "4.19"
    pj-rehearse.openshift.io/can-be-rehearsed: "true"
  name: periodic-ci-openshift-qe-ocp-qe-perfscale-ci-main-aws-4.19-nightly-x86-control-plane-ipsec-252nodes
  spec:
    containers:
    - args:
      - --gcs-upload-secret=/secrets/gcs/service-account.json
      - --image-import-pull-secret=/etc/pull-secret/.dockerconfigjson
      - --lease-server-credentials-file=/etc/boskos/credentials
      - --report-credentials-file=/etc/report/credentials
      - --secret-dir=/secrets/ci-pull-credentials
      - --target=control-plane-ipsec-252nodes
      - --variant=aws-4.19-nightly-x86
      command:
      - ci-operator
      image: ci-operator:latest
      imagePullPolicy: Always
      name: ""
      resources:
        requests:
          cpu: 10m
      volumeMounts:
      - mountPath: /etc/boskos
        name: boskos
        readOnly: true
      - mountPath: /secrets/ci-pull-credentials
        name: ci-pull-credentials
        readOnly: true
      - mountPath: /secrets/gcs
        name: gcs-credentials
        readOnly: true
      - mountPath: /secrets/manifest-tool
        name: manifest-tool-local-pusher
        readOnly: true
      - mountPath: /etc/pull-secret
        name: pull-secret
        readOnly: true
      - mountPath: /etc/report
        name: result-aggregator
        readOnly: true
    serviceAccountName: ci-operator
    volumes:
    - name: boskos
      secret:
        items:
        - key: credentials
          path: credentials
        secretName: boskos-credentials
    - name: ci-pull-credentials
      secret:
        secretName: ci-pull-credentials
    - name: manifest-tool-local-pusher
      secret:
        secretName: manifest-tool-local-pusher
    - name: pull-secret
      secret:
        secretName: registry-pull-credentials
    - name: result-aggregator
      secret:
        secretName: result-aggregator
- agent: kubernetes
  cluster: build05
  cron: 0 3 1,8,15,22 * *
  decorate: true
  decoration_config:
    skip_cloning: true
    timeout: 5h0m0s
  extra_refs:
  - base_ref: main
    org: openshift-qe
    repo: ocp-qe-perfscale-ci
  labels:
    ci-operator.openshift.io/cloud: aws
    ci-operator.openshift.io/cloud-cluster-profile: aws-perfscale
    ci-operator.openshift.io/variant: aws-4.19-nightly-x86
    ci.openshift.io/generator: prowgen
    job-release: "4.19"
    pj-rehearse.openshift.io/can-be-rehearsed: "true"
  name: periodic-ci-openshift-qe-ocp-qe-perfscale-ci-main-aws-4.19-nightly-x86-data-path-9nodes
  spec:
    containers:
    - args:
      - --gcs-upload-secret=/secrets/gcs/service-account.json
      - --image-import-pull-secret=/etc/pull-secret/.dockerconfigjson
      - --lease-server-credentials-file=/etc/boskos/credentials
      - --report-credentials-file=/etc/report/credentials
      - --secret-dir=/secrets/ci-pull-credentials
      - --target=data-path-9nodes
      - --variant=aws-4.19-nightly-x86
      command:
      - ci-operator
      image: ci-operator:latest
      imagePullPolicy: Always
      name: ""
      resources:
        requests:
          cpu: 10m
      volumeMounts:
      - mountPath: /etc/boskos
        name: boskos
        readOnly: true
      - mountPath: /secrets/ci-pull-credentials
        name: ci-pull-credentials
        readOnly: true
      - mountPath: /secrets/gcs
        name: gcs-credentials
        readOnly: true
      - mountPath: /secrets/manifest-tool
        name: manifest-tool-local-pusher
        readOnly: true
      - mountPath: /etc/pull-secret
        name: pull-secret
        readOnly: true
      - mountPath: /etc/report
        name: result-aggregator
        readOnly: true
    serviceAccountName: ci-operator
    volumes:
    - name: boskos
      secret:
        items:
        - key: credentials
          path: credentials
        secretName: boskos-credentials
    - name: ci-pull-credentials
      secret:
        secretName: ci-pull-credentials
    - name: manifest-tool-local-pusher
      secret:
        secretName: manifest-tool-local-pusher
    - name: pull-secret
      secret:
        secretName: registry-pull-credentials
    - name: result-aggregator
      secret:
        secretName: result-aggregator
- agent: kubernetes
  cluster: build05
  cron: 0 0 24 * *
  decorate: true
  decoration_config:
    skip_cloning: true
    timeout: 8h0m0s
  extra_refs:
  - base_ref: main
    org: openshift-qe
    repo: ocp-qe-perfscale-ci
  labels:
    ci-operator.openshift.io/cloud: aws
    ci-operator.openshift.io/cloud-cluster-profile: aws-perfscale
    ci-operator.openshift.io/variant: aws-4.19-nightly-x86-loaded-upgrade-from-4.18
    ci.openshift.io/generator: prowgen
    job-release: "4.19"
    pj-rehearse.openshift.io/can-be-rehearsed: "true"
  name: periodic-ci-openshift-qe-ocp-qe-perfscale-ci-main-aws-4.19-nightly-x86-loaded-upgrade-from-4.18-loaded-upgrade-417to418-120nodes
  spec:
    containers:
    - args:
      - --gcs-upload-secret=/secrets/gcs/service-account.json
      - --image-import-pull-secret=/etc/pull-secret/.dockerconfigjson
      - --lease-server-credentials-file=/etc/boskos/credentials
      - --report-credentials-file=/etc/report/credentials
      - --secret-dir=/secrets/ci-pull-credentials
      - --target=loaded-upgrade-417to418-120nodes
      - --variant=aws-4.19-nightly-x86-loaded-upgrade-from-4.18
      command:
      - ci-operator
      image: ci-operator:latest
      imagePullPolicy: Always
      name: ""
      resources:
        requests:
          cpu: 10m
      volumeMounts:
      - mountPath: /etc/boskos
        name: boskos
        readOnly: true
      - mountPath: /secrets/ci-pull-credentials
        name: ci-pull-credentials
        readOnly: true
      - mountPath: /secrets/gcs
        name: gcs-credentials
        readOnly: true
      - mountPath: /secrets/manifest-tool
        name: manifest-tool-local-pusher
        readOnly: true
      - mountPath: /etc/pull-secret
        name: pull-secret
        readOnly: true
      - mountPath: /etc/report
        name: result-aggregator
        readOnly: true
    serviceAccountName: ci-operator
    volumes:
    - name: boskos
      secret:
        items:
        - key: credentials
          path: credentials
        secretName: boskos-credentials
    - name: ci-pull-credentials
      secret:
        secretName: ci-pull-credentials
    - name: manifest-tool-local-pusher
      secret:
        secretName: manifest-tool-local-pusher
    - name: pull-secret
      secret:
        secretName: registry-pull-credentials
    - name: result-aggregator
      secret:
        secretName: result-aggregator
- agent: kubernetes
  cluster: build05
  cron: 0 10 3,10,17,24 * *
  decorate: true
  decoration_config:
    skip_cloning: true
    timeout: 8h0m0s
  extra_refs:
  - base_ref: main
    org: openshift-qe
    repo: ocp-qe-perfscale-ci
  labels:
    ci-operator.openshift.io/cloud: aws
    ci-operator.openshift.io/cloud-cluster-profile: aws-perfscale-qe
    ci-operator.openshift.io/variant: aws-4.19-nightly-x86-loaded-upgrade-from-4.18
    ci.openshift.io/generator: prowgen
    job-release: "4.19"
    pj-rehearse.openshift.io/can-be-rehearsed: "true"
  name: periodic-ci-openshift-qe-ocp-qe-perfscale-ci-main-aws-4.19-nightly-x86-loaded-upgrade-from-4.18-loaded-upgrade-417to418-24nodes
  spec:
    containers:
    - args:
      - --gcs-upload-secret=/secrets/gcs/service-account.json
      - --image-import-pull-secret=/etc/pull-secret/.dockerconfigjson
      - --lease-server-credentials-file=/etc/boskos/credentials
      - --report-credentials-file=/etc/report/credentials
      - --secret-dir=/secrets/ci-pull-credentials
      - --target=loaded-upgrade-417to418-24nodes
      - --variant=aws-4.19-nightly-x86-loaded-upgrade-from-4.18
      command:
      - ci-operator
      image: ci-operator:latest
      imagePullPolicy: Always
      name: ""
      resources:
        requests:
          cpu: 10m
      volumeMounts:
      - mountPath: /etc/boskos
        name: boskos
        readOnly: true
      - mountPath: /secrets/ci-pull-credentials
        name: ci-pull-credentials
        readOnly: true
      - mountPath: /secrets/gcs
        name: gcs-credentials
        readOnly: true
      - mountPath: /secrets/manifest-tool
        name: manifest-tool-local-pusher
        readOnly: true
      - mountPath: /etc/pull-secret
        name: pull-secret
        readOnly: true
      - mountPath: /etc/report
        name: result-aggregator
        readOnly: true
    serviceAccountName: ci-operator
    volumes:
    - name: boskos
      secret:
        items:
        - key: credentials
          path: credentials
        secretName: boskos-credentials
    - name: ci-pull-credentials
      secret:
        secretName: ci-pull-credentials
    - name: manifest-tool-local-pusher
      secret:
        secretName: manifest-tool-local-pusher
    - name: pull-secret
      secret:
        secretName: registry-pull-credentials
    - name: result-aggregator
      secret:
        secretName: result-aggregator
- agent: kubernetes
  cluster: build05
  cron: 0 6 24 * *
  decorate: true
  decoration_config:
    skip_cloning: true
    timeout: 8h0m0s
  extra_refs:
  - base_ref: main
    org: openshift-qe
    repo: ocp-qe-perfscale-ci
  labels:
    ci-operator.openshift.io/cloud: aws
    ci-operator.openshift.io/cloud-cluster-profile: aws-perfscale
    ci-operator.openshift.io/variant: aws-4.19-nightly-x86-loaded-upgrade-from-4.18
    ci.openshift.io/generator: prowgen
    job-release: "4.19"
    pj-rehearse.openshift.io/can-be-rehearsed: "true"
  name: periodic-ci-openshift-qe-ocp-qe-perfscale-ci-main-aws-4.19-nightly-x86-loaded-upgrade-from-4.18-loaded-upgrade-417to418-252nodes
  spec:
    containers:
    - args:
      - --gcs-upload-secret=/secrets/gcs/service-account.json
      - --image-import-pull-secret=/etc/pull-secret/.dockerconfigjson
      - --lease-server-credentials-file=/etc/boskos/credentials
      - --report-credentials-file=/etc/report/credentials
      - --secret-dir=/secrets/ci-pull-credentials
      - --target=loaded-upgrade-417to418-252nodes
      - --variant=aws-4.19-nightly-x86-loaded-upgrade-from-4.18
      command:
      - ci-operator
      image: ci-operator:latest
      imagePullPolicy: Always
      name: ""
      resources:
        requests:
          cpu: 10m
      volumeMounts:
      - mountPath: /etc/boskos
        name: boskos
        readOnly: true
      - mountPath: /secrets/ci-pull-credentials
        name: ci-pull-credentials
        readOnly: true
      - mountPath: /secrets/gcs
        name: gcs-credentials
        readOnly: true
      - mountPath: /secrets/manifest-tool
        name: manifest-tool-local-pusher
        readOnly: true
      - mountPath: /etc/pull-secret
        name: pull-secret
        readOnly: true
      - mountPath: /etc/report
        name: result-aggregator
        readOnly: true
    serviceAccountName: ci-operator
    volumes:
    - name: boskos
      secret:
        items:
        - key: credentials
          path: credentials
        secretName: boskos-credentials
    - name: ci-pull-credentials
      secret:
        secretName: ci-pull-credentials
    - name: manifest-tool-local-pusher
      secret:
        secretName: manifest-tool-local-pusher
    - name: pull-secret
      secret:
        secretName: registry-pull-credentials
    - name: result-aggregator
      secret:
        secretName: result-aggregator
- agent: kubernetes
  cluster: build05
  cron: 0 3 5,12,19,26 * *
  decorate: true
  decoration_config:
    skip_cloning: true
    timeout: 5h0m0s
  extra_refs:
  - base_ref: main
    org: openshift-qe
    repo: ocp-qe-perfscale-ci
  labels:
    ci-operator.openshift.io/cloud: aws
    ci-operator.openshift.io/cloud-cluster-profile: aws-perfscale-qe
    ci-operator.openshift.io/variant: aws-4.19-nightly-x86
    ci.openshift.io/generator: prowgen
    job-release: "4.19"
    pj-rehearse.openshift.io/can-be-rehearsed: "true"
  name: periodic-ci-openshift-qe-ocp-qe-perfscale-ci-main-aws-4.19-nightly-x86-node-density-heavy-24nodes
  spec:
    containers:
    - args:
      - --gcs-upload-secret=/secrets/gcs/service-account.json
      - --image-import-pull-secret=/etc/pull-secret/.dockerconfigjson
      - --lease-server-credentials-file=/etc/boskos/credentials
      - --report-credentials-file=/etc/report/credentials
      - --secret-dir=/secrets/ci-pull-credentials
      - --target=node-density-heavy-24nodes
      - --variant=aws-4.19-nightly-x86
      command:
      - ci-operator
      image: ci-operator:latest
      imagePullPolicy: Always
      name: ""
      resources:
        requests:
          cpu: 10m
      volumeMounts:
      - mountPath: /etc/boskos
        name: boskos
        readOnly: true
      - mountPath: /secrets/ci-pull-credentials
        name: ci-pull-credentials
        readOnly: true
      - mountPath: /secrets/gcs
        name: gcs-credentials
        readOnly: true
      - mountPath: /secrets/manifest-tool
        name: manifest-tool-local-pusher
        readOnly: true
      - mountPath: /etc/pull-secret
        name: pull-secret
        readOnly: true
      - mountPath: /etc/report
        name: result-aggregator
        readOnly: true
    serviceAccountName: ci-operator
    volumes:
    - name: boskos
      secret:
        items:
        - key: credentials
          path: credentials
        secretName: boskos-credentials
    - name: ci-pull-credentials
      secret:
        secretName: ci-pull-credentials
    - name: manifest-tool-local-pusher
      secret:
        secretName: manifest-tool-local-pusher
    - name: pull-secret
      secret:
        secretName: registry-pull-credentials
    - name: result-aggregator
      secret:
        secretName: result-aggregator
- agent: kubernetes
  cluster: build05
  cron: '@yearly'
  decorate: true
  decoration_config:
    skip_cloning: true
    timeout: 3h30m0s
  extra_refs:
  - base_ref: main
    org: openshift-qe
    repo: ocp-qe-perfscale-ci
  labels:
    ci-operator.openshift.io/cloud: aws
    ci-operator.openshift.io/cloud-cluster-profile: aws-perfscale-qe
    ci-operator.openshift.io/variant: aws-4.19-nightly-x86
    ci.openshift.io/generator: prowgen
    job-release: "4.19"
    pj-rehearse.openshift.io/can-be-rehearsed: "true"
  name: periodic-ci-openshift-qe-ocp-qe-perfscale-ci-main-aws-4.19-nightly-x86-payload-control-plane-6nodes
  spec:
    containers:
    - args:
      - --gcs-upload-secret=/secrets/gcs/service-account.json
      - --image-import-pull-secret=/etc/pull-secret/.dockerconfigjson
      - --lease-server-credentials-file=/etc/boskos/credentials
      - --report-credentials-file=/etc/report/credentials
      - --secret-dir=/secrets/ci-pull-credentials
      - --target=payload-control-plane-6nodes
      - --variant=aws-4.19-nightly-x86
      command:
      - ci-operator
      image: ci-operator:latest
      imagePullPolicy: Always
      name: ""
      resources:
        requests:
          cpu: 10m
      volumeMounts:
      - mountPath: /etc/boskos
        name: boskos
        readOnly: true
      - mountPath: /secrets/ci-pull-credentials
        name: ci-pull-credentials
        readOnly: true
      - mountPath: /secrets/gcs
        name: gcs-credentials
        readOnly: true
      - mountPath: /secrets/manifest-tool
        name: manifest-tool-local-pusher
        readOnly: true
      - mountPath: /etc/pull-secret
        name: pull-secret
        readOnly: true
      - mountPath: /etc/report
        name: result-aggregator
        readOnly: true
    serviceAccountName: ci-operator
    volumes:
    - name: boskos
      secret:
        items:
        - key: credentials
          path: credentials
        secretName: boskos-credentials
    - name: ci-pull-credentials
      secret:
        secretName: ci-pull-credentials
    - name: manifest-tool-local-pusher
      secret:
        secretName: manifest-tool-local-pusher
    - name: pull-secret
      secret:
        secretName: registry-pull-credentials
    - name: result-aggregator
      secret:
        secretName: result-aggregator
- agent: kubernetes
  cluster: build05
  cron: 0 2 * * *
  decorate: true
  decoration_config:
    skip_cloning: true
    timeout: 8h0m0s
  extra_refs:
  - base_ref: main
    org: openshift-qe
    repo: ocp-qe-perfscale-ci
  labels:
    ci-operator.openshift.io/cloud: aws
    ci-operator.openshift.io/cloud-cluster-profile: aws-perfscale-qe
    ci-operator.openshift.io/variant: aws-4.19-nightly-x86
    ci.openshift.io/generator: prowgen
    job-release: "4.19"
    pj-rehearse.openshift.io/can-be-rehearsed: "true"
  name: periodic-ci-openshift-qe-ocp-qe-perfscale-ci-main-aws-4.19-nightly-x86-udn-density-l3-24nodes
  spec:
    containers:
    - args:
      - --gcs-upload-secret=/secrets/gcs/service-account.json
      - --image-import-pull-secret=/etc/pull-secret/.dockerconfigjson
      - --lease-server-credentials-file=/etc/boskos/credentials
      - --report-credentials-file=/etc/report/credentials
      - --secret-dir=/secrets/ci-pull-credentials
      - --target=udn-density-l3-24nodes
      - --variant=aws-4.19-nightly-x86
      command:
      - ci-operator
      image: ci-operator:latest
      imagePullPolicy: Always
      name: ""
      resources:
        requests:
          cpu: 10m
      volumeMounts:
      - mountPath: /etc/boskos
        name: boskos
        readOnly: true
      - mountPath: /secrets/ci-pull-credentials
        name: ci-pull-credentials
        readOnly: true
      - mountPath: /secrets/gcs
        name: gcs-credentials
        readOnly: true
      - mountPath: /secrets/manifest-tool
        name: manifest-tool-local-pusher
        readOnly: true
      - mountPath: /etc/pull-secret
        name: pull-secret
        readOnly: true
      - mountPath: /etc/report
        name: result-aggregator
        readOnly: true
    serviceAccountName: ci-operator
    volumes:
    - name: boskos
      secret:
        items:
        - key: credentials
          path: credentials
        secretName: boskos-credentials
    - name: ci-pull-credentials
      secret:
        secretName: ci-pull-credentials
    - name: manifest-tool-local-pusher
      secret:
        secretName: manifest-tool-local-pusher
    - name: pull-secret
      secret:
        secretName: registry-pull-credentials
    - name: result-aggregator
      secret:
        secretName: result-aggregator
- agent: kubernetes
  cluster: build05
  cron: 0 4 24 * *
  decorate: true
  decoration_config:
    skip_cloning: true
    timeout: 8h0m0s
  extra_refs:
  - base_ref: main
    org: openshift-qe
    repo: ocp-qe-perfscale-ci
  labels:
    ci-operator.openshift.io/cloud: aws
    ci-operator.openshift.io/cloud-cluster-profile: aws-perfscale-qe
    ci-operator.openshift.io/variant: aws-ipsec-4.15-nightly-x86-loaded-upgrade-from-4.14
    ci.openshift.io/generator: prowgen
    pj-rehearse.openshift.io/can-be-rehearsed: "true"
  name: periodic-ci-openshift-qe-ocp-qe-perfscale-ci-main-aws-ipsec-4.15-nightly-x86-loaded-upgrade-from-4.14-loaded-upgrade-414to415-24nodes
  reporter_config:
    slack:
      channel: '#ocp-qe-scale-ci-results'
      job_states_to_report:
      - success
      - failure
      - error
      report_template: '{{if eq .Status.State "success"}} :white_check_mark: Job *{{.Spec.Job}}*
        ended with *{{.Status.State}}*. <{{.Status.URL}}|View logs> :white_check_mark:
        {{else}} :warning:  Job *{{.Spec.Job}}* ended with *{{.Status.State}}*. <{{.Status.URL}}|View
        logs> :warning: {{end}}'
  spec:
    containers:
    - args:
      - --gcs-upload-secret=/secrets/gcs/service-account.json
      - --image-import-pull-secret=/etc/pull-secret/.dockerconfigjson
      - --lease-server-credentials-file=/etc/boskos/credentials
      - --report-credentials-file=/etc/report/credentials
      - --secret-dir=/secrets/ci-pull-credentials
      - --target=loaded-upgrade-414to415-24nodes
      - --variant=aws-ipsec-4.15-nightly-x86-loaded-upgrade-from-4.14
      command:
      - ci-operator
      image: ci-operator:latest
      imagePullPolicy: Always
      name: ""
      resources:
        requests:
          cpu: 10m
      volumeMounts:
      - mountPath: /etc/boskos
        name: boskos
        readOnly: true
      - mountPath: /secrets/ci-pull-credentials
        name: ci-pull-credentials
        readOnly: true
      - mountPath: /secrets/gcs
        name: gcs-credentials
        readOnly: true
      - mountPath: /secrets/manifest-tool
        name: manifest-tool-local-pusher
        readOnly: true
      - mountPath: /etc/pull-secret
        name: pull-secret
        readOnly: true
      - mountPath: /etc/report
        name: result-aggregator
        readOnly: true
    serviceAccountName: ci-operator
    volumes:
    - name: boskos
      secret:
        items:
        - key: credentials
          path: credentials
        secretName: boskos-credentials
    - name: ci-pull-credentials
      secret:
        secretName: ci-pull-credentials
    - name: manifest-tool-local-pusher
      secret:
        secretName: manifest-tool-local-pusher
    - name: pull-secret
      secret:
        secretName: registry-pull-credentials
    - name: result-aggregator
      secret:
        secretName: result-aggregator
- agent: kubernetes
  cluster: build05
  cron: 0 6 10 * *
  decorate: true
  decoration_config:
    skip_cloning: true
    timeout: 8h0m0s
  extra_refs:
  - base_ref: main
    org: openshift-qe
    repo: ocp-qe-perfscale-ci
  labels:
    ci-operator.openshift.io/cloud: aws
    ci-operator.openshift.io/cloud-cluster-profile: aws-perfscale-qe
    ci-operator.openshift.io/variant: aws-ipsec-4.16-nightly-x86-loaded-upgrade-from-4.15
    ci.openshift.io/generator: prowgen
    pj-rehearse.openshift.io/can-be-rehearsed: "true"
  name: periodic-ci-openshift-qe-ocp-qe-perfscale-ci-main-aws-ipsec-4.16-nightly-x86-loaded-upgrade-from-4.15-loaded-upgrade-415to416-24nodes
  reporter_config:
    slack:
      channel: '#ocp-qe-scale-ci-results'
      job_states_to_report:
      - success
      - failure
      - error
      report_template: '{{if eq .Status.State "success"}} :white_check_mark: Job *{{.Spec.Job}}*
        ended with *{{.Status.State}}*. <{{.Status.URL}}|View logs> :white_check_mark:
        {{else}} :warning:  Job *{{.Spec.Job}}* ended with *{{.Status.State}}*. <{{.Status.URL}}|View
        logs> :warning: {{end}}'
  spec:
    containers:
    - args:
      - --gcs-upload-secret=/secrets/gcs/service-account.json
      - --image-import-pull-secret=/etc/pull-secret/.dockerconfigjson
      - --lease-server-credentials-file=/etc/boskos/credentials
      - --report-credentials-file=/etc/report/credentials
      - --secret-dir=/secrets/ci-pull-credentials
      - --target=loaded-upgrade-415to416-24nodes
      - --variant=aws-ipsec-4.16-nightly-x86-loaded-upgrade-from-4.15
      command:
      - ci-operator
      image: ci-operator:latest
      imagePullPolicy: Always
      name: ""
      resources:
        requests:
          cpu: 10m
      volumeMounts:
      - mountPath: /etc/boskos
        name: boskos
        readOnly: true
      - mountPath: /secrets/ci-pull-credentials
        name: ci-pull-credentials
        readOnly: true
      - mountPath: /secrets/gcs
        name: gcs-credentials
        readOnly: true
      - mountPath: /secrets/manifest-tool
        name: manifest-tool-local-pusher
        readOnly: true
      - mountPath: /etc/pull-secret
        name: pull-secret
        readOnly: true
      - mountPath: /etc/report
        name: result-aggregator
        readOnly: true
    serviceAccountName: ci-operator
    volumes:
    - name: boskos
      secret:
        items:
        - key: credentials
          path: credentials
        secretName: boskos-credentials
    - name: ci-pull-credentials
      secret:
        secretName: ci-pull-credentials
    - name: manifest-tool-local-pusher
      secret:
        secretName: manifest-tool-local-pusher
    - name: pull-secret
      secret:
        secretName: registry-pull-credentials
    - name: result-aggregator
      secret:
        secretName: result-aggregator
- agent: kubernetes
  cluster: build05
  cron: 0 4 17 * *
  decorate: true
  decoration_config:
    skip_cloning: true
    timeout: 8h0m0s
  extra_refs:
  - base_ref: main
    org: openshift-qe
    repo: ocp-qe-perfscale-ci
  labels:
    ci-operator.openshift.io/cloud: aws
    ci-operator.openshift.io/cloud-cluster-profile: aws-perfscale-qe
    ci-operator.openshift.io/variant: aws-ipsec-4.17-nightly-x86-loaded-upgrade-from-4.16
    ci.openshift.io/generator: prowgen
    pj-rehearse.openshift.io/can-be-rehearsed: "true"
  name: periodic-ci-openshift-qe-ocp-qe-perfscale-ci-main-aws-ipsec-4.17-nightly-x86-loaded-upgrade-from-4.16-loaded-upgrade-416to417-24nodes
  reporter_config:
    slack:
      channel: '#ocp-qe-scale-ci-results'
      job_states_to_report:
      - success
      - failure
      - error
      report_template: '{{if eq .Status.State "success"}} :white_check_mark: Job *{{.Spec.Job}}*
        ended with *{{.Status.State}}*. <{{.Status.URL}}|View logs> :white_check_mark:
        {{else}} :warning:  Job *{{.Spec.Job}}* ended with *{{.Status.State}}*. <{{.Status.URL}}|View
        logs> :warning: {{end}}'
  spec:
    containers:
    - args:
      - --gcs-upload-secret=/secrets/gcs/service-account.json
      - --image-import-pull-secret=/etc/pull-secret/.dockerconfigjson
      - --lease-server-credentials-file=/etc/boskos/credentials
      - --report-credentials-file=/etc/report/credentials
      - --secret-dir=/secrets/ci-pull-credentials
      - --target=loaded-upgrade-416to417-24nodes
      - --variant=aws-ipsec-4.17-nightly-x86-loaded-upgrade-from-4.16
      command:
      - ci-operator
      image: ci-operator:latest
      imagePullPolicy: Always
      name: ""
      resources:
        requests:
          cpu: 10m
      volumeMounts:
      - mountPath: /etc/boskos
        name: boskos
        readOnly: true
      - mountPath: /secrets/ci-pull-credentials
        name: ci-pull-credentials
        readOnly: true
      - mountPath: /secrets/gcs
        name: gcs-credentials
        readOnly: true
      - mountPath: /secrets/manifest-tool
        name: manifest-tool-local-pusher
        readOnly: true
      - mountPath: /etc/pull-secret
        name: pull-secret
        readOnly: true
      - mountPath: /etc/report
        name: result-aggregator
        readOnly: true
    serviceAccountName: ci-operator
    volumes:
    - name: boskos
      secret:
        items:
        - key: credentials
          path: credentials
        secretName: boskos-credentials
    - name: ci-pull-credentials
      secret:
        secretName: ci-pull-credentials
    - name: manifest-tool-local-pusher
      secret:
        secretName: manifest-tool-local-pusher
    - name: pull-secret
      secret:
        secretName: registry-pull-credentials
    - name: result-aggregator
      secret:
        secretName: result-aggregator
- agent: kubernetes
  cluster: build05
  cron: 0 4 3 * *
  decorate: true
  decoration_config:
    skip_cloning: true
    timeout: 8h0m0s
  extra_refs:
  - base_ref: main
    org: openshift-qe
    repo: ocp-qe-perfscale-ci
  labels:
    ci-operator.openshift.io/cloud: aws
    ci-operator.openshift.io/cloud-cluster-profile: aws-perfscale-qe
    ci-operator.openshift.io/variant: aws-ipsec-4.18-nightly-x86-loaded-upgrade-from-4.17
    ci.openshift.io/generator: prowgen
    pj-rehearse.openshift.io/can-be-rehearsed: "true"
  name: periodic-ci-openshift-qe-ocp-qe-perfscale-ci-main-aws-ipsec-4.18-nightly-x86-loaded-upgrade-from-4.17-loaded-upgrade-417to418-24nodes
  reporter_config:
    slack:
      channel: '#ocp-qe-scale-ci-results'
      job_states_to_report:
      - success
      - failure
      - error
      report_template: '{{if eq .Status.State "success"}} :white_check_mark: Job *{{.Spec.Job}}*
        ended with *{{.Status.State}}*. <{{.Status.URL}}|View logs> :white_check_mark:
        {{else}} :warning:  Job *{{.Spec.Job}}* ended with *{{.Status.State}}*. <{{.Status.URL}}|View
        logs> :warning: {{end}}'
  spec:
    containers:
    - args:
      - --gcs-upload-secret=/secrets/gcs/service-account.json
      - --image-import-pull-secret=/etc/pull-secret/.dockerconfigjson
      - --lease-server-credentials-file=/etc/boskos/credentials
      - --report-credentials-file=/etc/report/credentials
      - --secret-dir=/secrets/ci-pull-credentials
      - --target=loaded-upgrade-417to418-24nodes
      - --variant=aws-ipsec-4.18-nightly-x86-loaded-upgrade-from-4.17
      command:
      - ci-operator
      image: ci-operator:latest
      imagePullPolicy: Always
      name: ""
      resources:
        requests:
          cpu: 10m
      volumeMounts:
      - mountPath: /etc/boskos
        name: boskos
        readOnly: true
      - mountPath: /secrets/ci-pull-credentials
        name: ci-pull-credentials
        readOnly: true
      - mountPath: /secrets/gcs
        name: gcs-credentials
        readOnly: true
      - mountPath: /secrets/manifest-tool
        name: manifest-tool-local-pusher
        readOnly: true
      - mountPath: /etc/pull-secret
        name: pull-secret
        readOnly: true
      - mountPath: /etc/report
        name: result-aggregator
        readOnly: true
    serviceAccountName: ci-operator
    volumes:
    - name: boskos
      secret:
        items:
        - key: credentials
          path: credentials
        secretName: boskos-credentials
    - name: ci-pull-credentials
      secret:
        secretName: ci-pull-credentials
    - name: manifest-tool-local-pusher
      secret:
        secretName: manifest-tool-local-pusher
    - name: pull-secret
      secret:
        secretName: registry-pull-credentials
    - name: result-aggregator
      secret:
        secretName: result-aggregator
- agent: kubernetes
  cluster: build09
  cron: 0 2 8,22 * *
  decorate: true
  decoration_config:
    skip_cloning: true
    timeout: 7h0m0s
  extra_refs:
  - base_ref: main
    org: openshift-qe
    repo: ocp-qe-perfscale-ci
  labels:
    ci-operator.openshift.io/cloud: azure4
    ci-operator.openshift.io/cloud-cluster-profile: azure-qe
    ci-operator.openshift.io/variant: azure-4.18-nightly-x86
    ci.openshift.io/generator: prowgen
    job-release: "4.18"
    pj-rehearse.openshift.io/can-be-rehearsed: "true"
  name: periodic-ci-openshift-qe-ocp-qe-perfscale-ci-main-azure-4.18-nightly-x86-data-path-ipsec-9nodes
  reporter_config:
    slack:
      channel: '#ocp-qe-scale-ci-results'
      job_states_to_report:
      - success
      - failure
      - error
      report_template: '{{if eq .Status.State "success"}} :white_check_mark: Job *{{.Spec.Job}}*
        ended with *{{.Status.State}}*. <{{.Status.URL}}|View logs> :white_check_mark:
        {{else}} :warning:  Job *{{.Spec.Job}}* ended with *{{.Status.State}}*. <{{.Status.URL}}|View
        logs> :warning: {{end}}'
  spec:
    containers:
    - args:
      - --gcs-upload-secret=/secrets/gcs/service-account.json
      - --image-import-pull-secret=/etc/pull-secret/.dockerconfigjson
      - --lease-server-credentials-file=/etc/boskos/credentials
      - --report-credentials-file=/etc/report/credentials
      - --secret-dir=/secrets/ci-pull-credentials
      - --target=data-path-ipsec-9nodes
      - --variant=azure-4.18-nightly-x86
      command:
      - ci-operator
      image: ci-operator:latest
      imagePullPolicy: Always
      name: ""
      resources:
        requests:
          cpu: 10m
      volumeMounts:
      - mountPath: /etc/boskos
        name: boskos
        readOnly: true
      - mountPath: /secrets/ci-pull-credentials
        name: ci-pull-credentials
        readOnly: true
      - mountPath: /secrets/gcs
        name: gcs-credentials
        readOnly: true
      - mountPath: /secrets/manifest-tool
        name: manifest-tool-local-pusher
        readOnly: true
      - mountPath: /etc/pull-secret
        name: pull-secret
        readOnly: true
      - mountPath: /etc/report
        name: result-aggregator
        readOnly: true
    serviceAccountName: ci-operator
    volumes:
    - name: boskos
      secret:
        items:
        - key: credentials
          path: credentials
        secretName: boskos-credentials
    - name: ci-pull-credentials
      secret:
        secretName: ci-pull-credentials
    - name: manifest-tool-local-pusher
      secret:
        secretName: manifest-tool-local-pusher
    - name: pull-secret
      secret:
        secretName: registry-pull-credentials
    - name: result-aggregator
      secret:
        secretName: result-aggregator
- agent: kubernetes
  cluster: build09
  cron: 0 2 8,22 * *
  decorate: true
  decoration_config:
    skip_cloning: true
    timeout: 7h0m0s
  extra_refs:
  - base_ref: main
    org: openshift-qe
    repo: ocp-qe-perfscale-ci
  labels:
    ci-operator.openshift.io/cloud: azure4
    ci-operator.openshift.io/cloud-cluster-profile: azure-qe
    ci-operator.openshift.io/variant: azure-4.19-nightly-x86
    ci.openshift.io/generator: prowgen
    job-release: "4.19"
    pj-rehearse.openshift.io/can-be-rehearsed: "true"
  name: periodic-ci-openshift-qe-ocp-qe-perfscale-ci-main-azure-4.19-nightly-x86-data-path-ipsec-9nodes
  spec:
    containers:
    - args:
      - --gcs-upload-secret=/secrets/gcs/service-account.json
      - --image-import-pull-secret=/etc/pull-secret/.dockerconfigjson
      - --lease-server-credentials-file=/etc/boskos/credentials
      - --report-credentials-file=/etc/report/credentials
      - --secret-dir=/secrets/ci-pull-credentials
      - --target=data-path-ipsec-9nodes
      - --variant=azure-4.19-nightly-x86
      command:
      - ci-operator
      image: ci-operator:latest
      imagePullPolicy: Always
      name: ""
      resources:
        requests:
          cpu: 10m
      volumeMounts:
      - mountPath: /etc/boskos
        name: boskos
        readOnly: true
      - mountPath: /secrets/ci-pull-credentials
        name: ci-pull-credentials
        readOnly: true
      - mountPath: /secrets/gcs
        name: gcs-credentials
        readOnly: true
      - mountPath: /secrets/manifest-tool
        name: manifest-tool-local-pusher
        readOnly: true
      - mountPath: /etc/pull-secret
        name: pull-secret
        readOnly: true
      - mountPath: /etc/report
        name: result-aggregator
        readOnly: true
    serviceAccountName: ci-operator
    volumes:
    - name: boskos
      secret:
        items:
        - key: credentials
          path: credentials
        secretName: boskos-credentials
    - name: ci-pull-credentials
      secret:
        secretName: ci-pull-credentials
    - name: manifest-tool-local-pusher
      secret:
        secretName: manifest-tool-local-pusher
    - name: pull-secret
      secret:
        secretName: registry-pull-credentials
    - name: result-aggregator
      secret:
        secretName: result-aggregator
- agent: kubernetes
  cluster: build02
  cron: 0 13 16 * *
  decorate: true
  decoration_config:
    skip_cloning: true
    timeout: 5h0m0s
  extra_refs:
  - base_ref: main
    org: openshift-qe
    repo: ocp-qe-perfscale-ci
  labels:
    ci-operator.openshift.io/cloud: gcp
    ci-operator.openshift.io/cloud-cluster-profile: gcp-qe
    ci-operator.openshift.io/variant: gcp-4.14-nightly-x86
    ci.openshift.io/generator: prowgen
    job-release: "4.14"
    pj-rehearse.openshift.io/can-be-rehearsed: "true"
  name: periodic-ci-openshift-qe-ocp-qe-perfscale-ci-main-gcp-4.14-nightly-x86-control-plane-etcd-fips-24nodes
  reporter_config:
    slack:
      channel: '#ocp-qe-scale-ci-results'
      job_states_to_report:
      - success
      - failure
      - error
      report_template: '{{if eq .Status.State "success"}} :white_check_mark: Job *{{.Spec.Job}}*
        ended with *{{.Status.State}}*. <{{.Status.URL}}|View logs> :white_check_mark:
        {{else}} :warning:  Job *{{.Spec.Job}}* ended with *{{.Status.State}}*. <{{.Status.URL}}|View
        logs> :warning: {{end}}'
  spec:
    containers:
    - args:
      - --gcs-upload-secret=/secrets/gcs/service-account.json
      - --image-import-pull-secret=/etc/pull-secret/.dockerconfigjson
      - --lease-server-credentials-file=/etc/boskos/credentials
      - --report-credentials-file=/etc/report/credentials
      - --secret-dir=/secrets/ci-pull-credentials
      - --target=control-plane-etcd-fips-24nodes
      - --variant=gcp-4.14-nightly-x86
      command:
      - ci-operator
      image: ci-operator:latest
      imagePullPolicy: Always
      name: ""
      resources:
        requests:
          cpu: 10m
      volumeMounts:
      - mountPath: /etc/boskos
        name: boskos
        readOnly: true
      - mountPath: /secrets/ci-pull-credentials
        name: ci-pull-credentials
        readOnly: true
      - mountPath: /secrets/gcs
        name: gcs-credentials
        readOnly: true
      - mountPath: /secrets/manifest-tool
        name: manifest-tool-local-pusher
        readOnly: true
      - mountPath: /etc/pull-secret
        name: pull-secret
        readOnly: true
      - mountPath: /etc/report
        name: result-aggregator
        readOnly: true
    serviceAccountName: ci-operator
    volumes:
    - name: boskos
      secret:
        items:
        - key: credentials
          path: credentials
        secretName: boskos-credentials
    - name: ci-pull-credentials
      secret:
        secretName: ci-pull-credentials
    - name: manifest-tool-local-pusher
      secret:
        secretName: manifest-tool-local-pusher
    - name: pull-secret
      secret:
        secretName: registry-pull-credentials
    - name: result-aggregator
      secret:
        secretName: result-aggregator
- agent: kubernetes
<<<<<<< HEAD
  cluster: build05
  cron: 0 4 27 * *
  decorate: true
  decoration_config:
    skip_cloning: true
    timeout: 7h0m0s
  extra_refs:
  - base_ref: main
    org: openshift-qe
    repo: ocp-qe-perfscale-ci
  labels:
    ci-operator.openshift.io/cloud: aws
    ci-operator.openshift.io/cloud-cluster-profile: aws-perfscale
    ci-operator.openshift.io/variant: aws-4.18-nightly-x86
    ci.openshift.io/generator: prowgen
    job-release: "4.18"
    pj-rehearse.openshift.io/can-be-rehearsed: "true"
  name: periodic-ci-openshift-qe-ocp-qe-perfscale-ci-main-aws-4.18-nightly-x86-kube-burner-workers-autoscale-120nodes
  spec:
    containers:
    - args:
      - --gcs-upload-secret=/secrets/gcs/service-account.json
      - --image-import-pull-secret=/etc/pull-secret/.dockerconfigjson
      - --lease-server-credentials-file=/etc/boskos/credentials
      - --report-credentials-file=/etc/report/credentials
      - --secret-dir=/secrets/ci-pull-credentials
      - --target=kube-burner-workers-autoscale-120nodes
      - --variant=aws-4.18-nightly-x86
      command:
      - ci-operator
      image: ci-operator:latest
      imagePullPolicy: Always
      name: ""
      resources:
        requests:
          cpu: 10m
      volumeMounts:
      - mountPath: /etc/boskos
        name: boskos
        readOnly: true
      - mountPath: /secrets/ci-pull-credentials
        name: ci-pull-credentials
        readOnly: true
      - mountPath: /secrets/gcs
        name: gcs-credentials
        readOnly: true
      - mountPath: /secrets/manifest-tool
        name: manifest-tool-local-pusher
        readOnly: true
      - mountPath: /etc/pull-secret
        name: pull-secret
        readOnly: true
      - mountPath: /etc/report
        name: result-aggregator
        readOnly: true
    serviceAccountName: ci-operator
    volumes:
    - name: boskos
      secret:
        items:
        - key: credentials
          path: credentials
        secretName: boskos-credentials
    - name: ci-pull-credentials
      secret:
        secretName: ci-pull-credentials
    - name: manifest-tool-local-pusher
      secret:
        secretName: manifest-tool-local-pusher
    - name: pull-secret
      secret:
        secretName: registry-pull-credentials
    - name: result-aggregator
      secret:
        secretName: result-aggregator
- agent: kubernetes
  cluster: build05
  cron: 0 0 27 * *
  decorate: true
  decoration_config:
    skip_cloning: true
  extra_refs:
  - base_ref: main
    org: openshift-qe
    repo: ocp-qe-perfscale-ci
  labels:
    ci-operator.openshift.io/cloud: aws
    ci-operator.openshift.io/cloud-cluster-profile: aws-perfscale-qe
    ci-operator.openshift.io/variant: aws-4.18-nightly-x86
    ci.openshift.io/generator: prowgen
    job-release: "4.18"
    pj-rehearse.openshift.io/can-be-rehearsed: "true"
  name: periodic-ci-openshift-qe-ocp-qe-perfscale-ci-main-aws-4.18-nightly-x86-kube-burner-workers-autoscale-24nodes
  spec:
    containers:
    - args:
      - --gcs-upload-secret=/secrets/gcs/service-account.json
      - --image-import-pull-secret=/etc/pull-secret/.dockerconfigjson
      - --lease-server-credentials-file=/etc/boskos/credentials
      - --report-credentials-file=/etc/report/credentials
      - --secret-dir=/secrets/ci-pull-credentials
      - --target=kube-burner-workers-autoscale-24nodes
      - --variant=aws-4.18-nightly-x86
      command:
      - ci-operator
      image: ci-operator:latest
      imagePullPolicy: Always
      name: ""
      resources:
        requests:
          cpu: 10m
      volumeMounts:
      - mountPath: /etc/boskos
        name: boskos
        readOnly: true
      - mountPath: /secrets/ci-pull-credentials
        name: ci-pull-credentials
        readOnly: true
      - mountPath: /secrets/gcs
        name: gcs-credentials
        readOnly: true
      - mountPath: /secrets/manifest-tool
        name: manifest-tool-local-pusher
        readOnly: true
      - mountPath: /etc/pull-secret
        name: pull-secret
        readOnly: true
      - mountPath: /etc/report
        name: result-aggregator
        readOnly: true
    serviceAccountName: ci-operator
    volumes:
    - name: boskos
      secret:
        items:
        - key: credentials
          path: credentials
        secretName: boskos-credentials
    - name: ci-pull-credentials
      secret:
        secretName: ci-pull-credentials
    - name: manifest-tool-local-pusher
      secret:
        secretName: manifest-tool-local-pusher
    - name: pull-secret
      secret:
        secretName: registry-pull-credentials
    - name: result-aggregator
      secret:
        secretName: result-aggregator
- agent: kubernetes
  cluster: build05
  cron: 0 12 27 * *
  decorate: true
  decoration_config:
    skip_cloning: true
    timeout: 7h0m0s
  extra_refs:
  - base_ref: main
    org: openshift-qe
    repo: ocp-qe-perfscale-ci
  labels:
    ci-operator.openshift.io/cloud: aws
    ci-operator.openshift.io/cloud-cluster-profile: aws-perfscale
    ci-operator.openshift.io/variant: aws-4.18-nightly-x86
    ci.openshift.io/generator: prowgen
    job-release: "4.18"
    pj-rehearse.openshift.io/can-be-rehearsed: "true"
  name: periodic-ci-openshift-qe-ocp-qe-perfscale-ci-main-aws-4.18-nightly-x86-kube-burner-workers-autoscale-252nodes
  spec:
    containers:
    - args:
      - --gcs-upload-secret=/secrets/gcs/service-account.json
      - --image-import-pull-secret=/etc/pull-secret/.dockerconfigjson
      - --lease-server-credentials-file=/etc/boskos/credentials
      - --report-credentials-file=/etc/report/credentials
      - --secret-dir=/secrets/ci-pull-credentials
      - --target=kube-burner-workers-autoscale-252nodes
      - --variant=aws-4.18-nightly-x86
      command:
      - ci-operator
      image: ci-operator:latest
      imagePullPolicy: Always
      name: ""
      resources:
        requests:
          cpu: 10m
      volumeMounts:
      - mountPath: /etc/boskos
        name: boskos
        readOnly: true
      - mountPath: /secrets/ci-pull-credentials
        name: ci-pull-credentials
        readOnly: true
      - mountPath: /secrets/gcs
        name: gcs-credentials
        readOnly: true
      - mountPath: /secrets/manifest-tool
        name: manifest-tool-local-pusher
        readOnly: true
      - mountPath: /etc/pull-secret
        name: pull-secret
        readOnly: true
      - mountPath: /etc/report
        name: result-aggregator
        readOnly: true
    serviceAccountName: ci-operator
    volumes:
    - name: boskos
      secret:
        items:
        - key: credentials
          path: credentials
        secretName: boskos-credentials
    - name: ci-pull-credentials
      secret:
        secretName: ci-pull-credentials
    - name: manifest-tool-local-pusher
      secret:
        secretName: manifest-tool-local-pusher
    - name: pull-secret
      secret:
        secretName: registry-pull-credentials
    - name: result-aggregator
      secret:
        secretName: result-aggregator
- agent: kubernetes
  cluster: build05
  cron: 0 0 24 * *
=======
  cluster: build02
  cron: 0 6 15 * *
>>>>>>> 850d73c0
  decorate: true
  decoration_config:
    skip_cloning: true
    timeout: 5h0m0s
  extra_refs:
  - base_ref: main
    org: openshift-qe
    repo: ocp-qe-perfscale-ci
  labels:
    ci-operator.openshift.io/cloud: gcp
    ci-operator.openshift.io/cloud-cluster-profile: gcp-qe
    ci-operator.openshift.io/variant: gcp-4.14-nightly-x86
    ci.openshift.io/generator: prowgen
    job-release: "4.14"
    pj-rehearse.openshift.io/can-be-rehearsed: "true"
  name: periodic-ci-openshift-qe-ocp-qe-perfscale-ci-main-gcp-4.14-nightly-x86-data-path-etcd-fips-9nodes
  reporter_config:
    slack:
      channel: '#ocp-qe-scale-ci-results'
      job_states_to_report:
      - success
      - failure
      - error
      report_template: '{{if eq .Status.State "success"}} :white_check_mark: Job *{{.Spec.Job}}*
        ended with *{{.Status.State}}*. <{{.Status.URL}}|View logs> :white_check_mark:
        {{else}} :warning:  Job *{{.Spec.Job}}* ended with *{{.Status.State}}*. <{{.Status.URL}}|View
        logs> :warning: {{end}}'
  spec:
    containers:
    - args:
      - --gcs-upload-secret=/secrets/gcs/service-account.json
      - --image-import-pull-secret=/etc/pull-secret/.dockerconfigjson
      - --lease-server-credentials-file=/etc/boskos/credentials
      - --report-credentials-file=/etc/report/credentials
      - --secret-dir=/secrets/ci-pull-credentials
      - --target=data-path-etcd-fips-9nodes
      - --variant=gcp-4.14-nightly-x86
      command:
      - ci-operator
      image: ci-operator:latest
      imagePullPolicy: Always
      name: ""
      resources:
        requests:
          cpu: 10m
      volumeMounts:
      - mountPath: /etc/boskos
        name: boskos
        readOnly: true
      - mountPath: /secrets/ci-pull-credentials
        name: ci-pull-credentials
        readOnly: true
      - mountPath: /secrets/gcs
        name: gcs-credentials
        readOnly: true
      - mountPath: /secrets/manifest-tool
        name: manifest-tool-local-pusher
        readOnly: true
      - mountPath: /etc/pull-secret
        name: pull-secret
        readOnly: true
      - mountPath: /etc/report
        name: result-aggregator
        readOnly: true
    serviceAccountName: ci-operator
    volumes:
    - name: boskos
      secret:
        items:
        - key: credentials
          path: credentials
        secretName: boskos-credentials
    - name: ci-pull-credentials
      secret:
        secretName: ci-pull-credentials
    - name: manifest-tool-local-pusher
      secret:
        secretName: manifest-tool-local-pusher
    - name: pull-secret
      secret:
        secretName: registry-pull-credentials
    - name: result-aggregator
      secret:
        secretName: result-aggregator
- agent: kubernetes
  cluster: build02
  cron: 0 10 9 * *
  decorate: true
  decoration_config:
    skip_cloning: true
    timeout: 5h0m0s
  extra_refs:
  - base_ref: main
    org: openshift-qe
    repo: ocp-qe-perfscale-ci
  labels:
    ci-operator.openshift.io/cloud: gcp
    ci-operator.openshift.io/cloud-cluster-profile: gcp-qe
    ci-operator.openshift.io/variant: gcp-4.15-nightly-x86
    ci.openshift.io/generator: prowgen
    job-release: "4.15"
    pj-rehearse.openshift.io/can-be-rehearsed: "true"
  name: periodic-ci-openshift-qe-ocp-qe-perfscale-ci-main-gcp-4.15-nightly-x86-control-plane-etcd-fips-24nodes
  reporter_config:
    slack:
      channel: '#ocp-qe-scale-ci-results'
      job_states_to_report:
      - success
      - failure
      - error
      report_template: '{{if eq .Status.State "success"}} :white_check_mark: Job *{{.Spec.Job}}*
        ended with *{{.Status.State}}*. <{{.Status.URL}}|View logs> :white_check_mark:
        {{else}} :warning:  Job *{{.Spec.Job}}* ended with *{{.Status.State}}*. <{{.Status.URL}}|View
        logs> :warning: {{end}}'
  spec:
    containers:
    - args:
      - --gcs-upload-secret=/secrets/gcs/service-account.json
      - --image-import-pull-secret=/etc/pull-secret/.dockerconfigjson
      - --lease-server-credentials-file=/etc/boskos/credentials
      - --report-credentials-file=/etc/report/credentials
      - --secret-dir=/secrets/ci-pull-credentials
      - --target=control-plane-etcd-fips-24nodes
      - --variant=gcp-4.15-nightly-x86
      command:
      - ci-operator
      image: ci-operator:latest
      imagePullPolicy: Always
      name: ""
      resources:
        requests:
          cpu: 10m
      volumeMounts:
      - mountPath: /etc/boskos
        name: boskos
        readOnly: true
      - mountPath: /secrets/ci-pull-credentials
        name: ci-pull-credentials
        readOnly: true
      - mountPath: /secrets/gcs
        name: gcs-credentials
        readOnly: true
      - mountPath: /secrets/manifest-tool
        name: manifest-tool-local-pusher
        readOnly: true
      - mountPath: /etc/pull-secret
        name: pull-secret
        readOnly: true
      - mountPath: /etc/report
        name: result-aggregator
        readOnly: true
    serviceAccountName: ci-operator
    volumes:
    - name: boskos
      secret:
        items:
        - key: credentials
          path: credentials
        secretName: boskos-credentials
    - name: ci-pull-credentials
      secret:
        secretName: ci-pull-credentials
    - name: manifest-tool-local-pusher
      secret:
        secretName: manifest-tool-local-pusher
    - name: pull-secret
      secret:
        secretName: registry-pull-credentials
    - name: result-aggregator
      secret:
        secretName: result-aggregator
- agent: kubernetes
  cluster: build02
  cron: 0 4 8 * *
  decorate: true
  decoration_config:
    skip_cloning: true
    timeout: 5h0m0s
  extra_refs:
  - base_ref: main
    org: openshift-qe
    repo: ocp-qe-perfscale-ci
  labels:
    ci-operator.openshift.io/cloud: gcp
    ci-operator.openshift.io/cloud-cluster-profile: gcp-qe
    ci-operator.openshift.io/variant: gcp-4.15-nightly-x86
    ci.openshift.io/generator: prowgen
    job-release: "4.15"
    pj-rehearse.openshift.io/can-be-rehearsed: "true"
  name: periodic-ci-openshift-qe-ocp-qe-perfscale-ci-main-gcp-4.15-nightly-x86-data-path-etcd-fips-9nodes
  reporter_config:
    slack:
      channel: '#ocp-qe-scale-ci-results'
      job_states_to_report:
      - success
      - failure
      - error
      report_template: '{{if eq .Status.State "success"}} :white_check_mark: Job *{{.Spec.Job}}*
        ended with *{{.Status.State}}*. <{{.Status.URL}}|View logs> :white_check_mark:
        {{else}} :warning:  Job *{{.Spec.Job}}* ended with *{{.Status.State}}*. <{{.Status.URL}}|View
        logs> :warning: {{end}}'
  spec:
    containers:
    - args:
      - --gcs-upload-secret=/secrets/gcs/service-account.json
      - --image-import-pull-secret=/etc/pull-secret/.dockerconfigjson
      - --lease-server-credentials-file=/etc/boskos/credentials
      - --report-credentials-file=/etc/report/credentials
      - --secret-dir=/secrets/ci-pull-credentials
      - --target=data-path-etcd-fips-9nodes
      - --variant=gcp-4.15-nightly-x86
      command:
      - ci-operator
      image: ci-operator:latest
      imagePullPolicy: Always
      name: ""
      resources:
        requests:
          cpu: 10m
      volumeMounts:
      - mountPath: /etc/boskos
        name: boskos
        readOnly: true
      - mountPath: /secrets/ci-pull-credentials
        name: ci-pull-credentials
        readOnly: true
      - mountPath: /secrets/gcs
        name: gcs-credentials
        readOnly: true
      - mountPath: /secrets/manifest-tool
        name: manifest-tool-local-pusher
        readOnly: true
      - mountPath: /etc/pull-secret
        name: pull-secret
        readOnly: true
      - mountPath: /etc/report
        name: result-aggregator
        readOnly: true
    serviceAccountName: ci-operator
    volumes:
    - name: boskos
      secret:
        items:
        - key: credentials
          path: credentials
        secretName: boskos-credentials
    - name: ci-pull-credentials
      secret:
        secretName: ci-pull-credentials
    - name: manifest-tool-local-pusher
      secret:
        secretName: manifest-tool-local-pusher
    - name: pull-secret
      secret:
        secretName: registry-pull-credentials
    - name: result-aggregator
      secret:
        secretName: result-aggregator
- agent: kubernetes
  cluster: build02
  cron: 0 6 2 * *
  decorate: true
  decoration_config:
    skip_cloning: true
    timeout: 5h0m0s
  extra_refs:
  - base_ref: main
    org: openshift-qe
    repo: ocp-qe-perfscale-ci
  labels:
    ci-operator.openshift.io/cloud: gcp
    ci-operator.openshift.io/cloud-cluster-profile: gcp-qe
    ci-operator.openshift.io/variant: gcp-4.16-nightly-x86
    ci.openshift.io/generator: prowgen
    job-release: "4.16"
    pj-rehearse.openshift.io/can-be-rehearsed: "true"
  name: periodic-ci-openshift-qe-ocp-qe-perfscale-ci-main-gcp-4.16-nightly-x86-control-plane-etcd-fips-24nodes
  reporter_config:
    slack:
      channel: '#ocp-qe-scale-ci-results'
      job_states_to_report:
      - success
      - failure
      - error
      report_template: '{{if eq .Status.State "success"}} :white_check_mark: Job *{{.Spec.Job}}*
        ended with *{{.Status.State}}*. <{{.Status.URL}}|View logs> :white_check_mark:
        {{else}} :warning:  Job *{{.Spec.Job}}* ended with *{{.Status.State}}*. <{{.Status.URL}}|View
        logs> :warning: {{end}}'
  spec:
    containers:
    - args:
      - --gcs-upload-secret=/secrets/gcs/service-account.json
      - --image-import-pull-secret=/etc/pull-secret/.dockerconfigjson
      - --lease-server-credentials-file=/etc/boskos/credentials
      - --report-credentials-file=/etc/report/credentials
      - --secret-dir=/secrets/ci-pull-credentials
      - --target=control-plane-etcd-fips-24nodes
      - --variant=gcp-4.16-nightly-x86
      command:
      - ci-operator
      image: ci-operator:latest
      imagePullPolicy: Always
      name: ""
      resources:
        requests:
          cpu: 10m
      volumeMounts:
      - mountPath: /etc/boskos
        name: boskos
        readOnly: true
      - mountPath: /secrets/ci-pull-credentials
        name: ci-pull-credentials
        readOnly: true
      - mountPath: /secrets/gcs
        name: gcs-credentials
        readOnly: true
      - mountPath: /secrets/manifest-tool
        name: manifest-tool-local-pusher
        readOnly: true
      - mountPath: /etc/pull-secret
        name: pull-secret
        readOnly: true
      - mountPath: /etc/report
        name: result-aggregator
        readOnly: true
    serviceAccountName: ci-operator
    volumes:
    - name: boskos
      secret:
        items:
        - key: credentials
          path: credentials
        secretName: boskos-credentials
    - name: ci-pull-credentials
      secret:
        secretName: ci-pull-credentials
    - name: manifest-tool-local-pusher
      secret:
        secretName: manifest-tool-local-pusher
    - name: pull-secret
      secret:
        secretName: registry-pull-credentials
    - name: result-aggregator
      secret:
        secretName: result-aggregator
- agent: kubernetes
  cluster: build02
  cron: 0 4 1 * *
  decorate: true
  decoration_config:
    skip_cloning: true
    timeout: 5h0m0s
  extra_refs:
  - base_ref: main
    org: openshift-qe
    repo: ocp-qe-perfscale-ci
  labels:
    ci-operator.openshift.io/cloud: gcp
    ci-operator.openshift.io/cloud-cluster-profile: gcp-qe
    ci-operator.openshift.io/variant: gcp-4.16-nightly-x86
    ci.openshift.io/generator: prowgen
    job-release: "4.16"
    pj-rehearse.openshift.io/can-be-rehearsed: "true"
  name: periodic-ci-openshift-qe-ocp-qe-perfscale-ci-main-gcp-4.16-nightly-x86-data-path-etcd-fips-9nodes
  reporter_config:
    slack:
      channel: '#ocp-qe-scale-ci-results'
      job_states_to_report:
      - success
      - failure
      - error
      report_template: '{{if eq .Status.State "success"}} :white_check_mark: Job *{{.Spec.Job}}*
        ended with *{{.Status.State}}*. <{{.Status.URL}}|View logs> :white_check_mark:
        {{else}} :warning:  Job *{{.Spec.Job}}* ended with *{{.Status.State}}*. <{{.Status.URL}}|View
        logs> :warning: {{end}}'
  spec:
    containers:
    - args:
      - --gcs-upload-secret=/secrets/gcs/service-account.json
      - --image-import-pull-secret=/etc/pull-secret/.dockerconfigjson
      - --lease-server-credentials-file=/etc/boskos/credentials
      - --report-credentials-file=/etc/report/credentials
      - --secret-dir=/secrets/ci-pull-credentials
      - --target=data-path-etcd-fips-9nodes
      - --variant=gcp-4.16-nightly-x86
      command:
      - ci-operator
      image: ci-operator:latest
      imagePullPolicy: Always
      name: ""
      resources:
        requests:
          cpu: 10m
      volumeMounts:
      - mountPath: /etc/boskos
        name: boskos
        readOnly: true
      - mountPath: /secrets/ci-pull-credentials
        name: ci-pull-credentials
        readOnly: true
      - mountPath: /secrets/gcs
        name: gcs-credentials
        readOnly: true
      - mountPath: /secrets/manifest-tool
        name: manifest-tool-local-pusher
        readOnly: true
      - mountPath: /etc/pull-secret
        name: pull-secret
        readOnly: true
      - mountPath: /etc/report
        name: result-aggregator
        readOnly: true
    serviceAccountName: ci-operator
    volumes:
    - name: boskos
      secret:
        items:
        - key: credentials
          path: credentials
        secretName: boskos-credentials
    - name: ci-pull-credentials
      secret:
        secretName: ci-pull-credentials
    - name: manifest-tool-local-pusher
      secret:
        secretName: manifest-tool-local-pusher
    - name: pull-secret
      secret:
        secretName: registry-pull-credentials
    - name: result-aggregator
      secret:
        secretName: result-aggregator
- agent: kubernetes
  cluster: build02
  cron: 0 4 9 * *
  decorate: true
  decoration_config:
    skip_cloning: true
    timeout: 5h0m0s
  extra_refs:
  - base_ref: main
    org: openshift-qe
    repo: ocp-qe-perfscale-ci
  labels:
    ci-operator.openshift.io/cloud: gcp
    ci-operator.openshift.io/cloud-cluster-profile: gcp-qe
    ci-operator.openshift.io/variant: gcp-4.17-nightly-x86
    ci.openshift.io/generator: prowgen
    job-release: "4.17"
    pj-rehearse.openshift.io/can-be-rehearsed: "true"
  name: periodic-ci-openshift-qe-ocp-qe-perfscale-ci-main-gcp-4.17-nightly-x86-control-plane-etcd-fips-24nodes
  reporter_config:
    slack:
      channel: '#ocp-qe-scale-ci-results'
      job_states_to_report:
      - success
      - failure
      - error
      report_template: '{{if eq .Status.State "success"}} :white_check_mark: Job *{{.Spec.Job}}*
        ended with *{{.Status.State}}*. <{{.Status.URL}}|View logs> :white_check_mark:
        {{else}} :warning:  Job *{{.Spec.Job}}* ended with *{{.Status.State}}*. <{{.Status.URL}}|View
        logs> :warning: {{end}}'
  spec:
    containers:
    - args:
      - --gcs-upload-secret=/secrets/gcs/service-account.json
      - --image-import-pull-secret=/etc/pull-secret/.dockerconfigjson
      - --lease-server-credentials-file=/etc/boskos/credentials
      - --report-credentials-file=/etc/report/credentials
      - --secret-dir=/secrets/ci-pull-credentials
      - --target=control-plane-etcd-fips-24nodes
      - --variant=gcp-4.17-nightly-x86
      command:
      - ci-operator
      image: ci-operator:latest
      imagePullPolicy: Always
      name: ""
      resources:
        requests:
          cpu: 10m
      volumeMounts:
      - mountPath: /etc/boskos
        name: boskos
        readOnly: true
      - mountPath: /secrets/ci-pull-credentials
        name: ci-pull-credentials
        readOnly: true
      - mountPath: /secrets/gcs
        name: gcs-credentials
        readOnly: true
      - mountPath: /secrets/manifest-tool
        name: manifest-tool-local-pusher
        readOnly: true
      - mountPath: /etc/pull-secret
        name: pull-secret
        readOnly: true
      - mountPath: /etc/report
        name: result-aggregator
        readOnly: true
    serviceAccountName: ci-operator
    volumes:
    - name: boskos
      secret:
        items:
        - key: credentials
          path: credentials
        secretName: boskos-credentials
    - name: ci-pull-credentials
      secret:
        secretName: ci-pull-credentials
    - name: manifest-tool-local-pusher
      secret:
        secretName: manifest-tool-local-pusher
    - name: pull-secret
      secret:
        secretName: registry-pull-credentials
    - name: result-aggregator
      secret:
        secretName: result-aggregator
- agent: kubernetes
  cluster: build02
  cron: 0 7 15 * *
  decorate: true
  decoration_config:
    skip_cloning: true
    timeout: 5h0m0s
  extra_refs:
  - base_ref: main
    org: openshift-qe
    repo: ocp-qe-perfscale-ci
  labels:
    ci-operator.openshift.io/cloud: gcp
    ci-operator.openshift.io/cloud-cluster-profile: gcp-qe
    ci-operator.openshift.io/variant: gcp-4.17-nightly-x86
    ci.openshift.io/generator: prowgen
    job-release: "4.17"
    pj-rehearse.openshift.io/can-be-rehearsed: "true"
  name: periodic-ci-openshift-qe-ocp-qe-perfscale-ci-main-gcp-4.17-nightly-x86-data-path-etcd-fips-9nodes
  reporter_config:
    slack:
      channel: '#ocp-qe-scale-ci-results'
      job_states_to_report:
      - success
      - failure
      - error
      report_template: '{{if eq .Status.State "success"}} :white_check_mark: Job *{{.Spec.Job}}*
        ended with *{{.Status.State}}*. <{{.Status.URL}}|View logs> :white_check_mark:
        {{else}} :warning:  Job *{{.Spec.Job}}* ended with *{{.Status.State}}*. <{{.Status.URL}}|View
        logs> :warning: {{end}}'
  spec:
    containers:
    - args:
      - --gcs-upload-secret=/secrets/gcs/service-account.json
      - --image-import-pull-secret=/etc/pull-secret/.dockerconfigjson
      - --lease-server-credentials-file=/etc/boskos/credentials
      - --report-credentials-file=/etc/report/credentials
      - --secret-dir=/secrets/ci-pull-credentials
      - --target=data-path-etcd-fips-9nodes
      - --variant=gcp-4.17-nightly-x86
      command:
      - ci-operator
      image: ci-operator:latest
      imagePullPolicy: Always
      name: ""
      resources:
        requests:
          cpu: 10m
      volumeMounts:
      - mountPath: /etc/boskos
        name: boskos
        readOnly: true
      - mountPath: /secrets/ci-pull-credentials
        name: ci-pull-credentials
        readOnly: true
      - mountPath: /secrets/gcs
        name: gcs-credentials
        readOnly: true
      - mountPath: /secrets/manifest-tool
        name: manifest-tool-local-pusher
        readOnly: true
      - mountPath: /etc/pull-secret
        name: pull-secret
        readOnly: true
      - mountPath: /etc/report
        name: result-aggregator
        readOnly: true
    serviceAccountName: ci-operator
    volumes:
    - name: boskos
      secret:
        items:
        - key: credentials
          path: credentials
        secretName: boskos-credentials
    - name: ci-pull-credentials
      secret:
        secretName: ci-pull-credentials
    - name: manifest-tool-local-pusher
      secret:
        secretName: manifest-tool-local-pusher
    - name: pull-secret
      secret:
        secretName: registry-pull-credentials
    - name: result-aggregator
      secret:
        secretName: result-aggregator
- agent: kubernetes
  cluster: build02
  cron: 0 4 2,16 * *
  decorate: true
  decoration_config:
    skip_cloning: true
    timeout: 5h0m0s
  extra_refs:
  - base_ref: main
    org: openshift-qe
    repo: ocp-qe-perfscale-ci
  labels:
    ci-operator.openshift.io/cloud: gcp
    ci-operator.openshift.io/cloud-cluster-profile: gcp-qe
    ci-operator.openshift.io/variant: gcp-4.18-nightly-x86
    ci.openshift.io/generator: prowgen
    job-release: "4.18"
    pj-rehearse.openshift.io/can-be-rehearsed: "true"
  name: periodic-ci-openshift-qe-ocp-qe-perfscale-ci-main-gcp-4.18-nightly-x86-control-plane-etcd-fips-24nodes
  reporter_config:
    slack:
      channel: '#ocp-qe-scale-ci-results'
      job_states_to_report:
      - success
      - failure
      - error
      report_template: '{{if eq .Status.State "success"}} :white_check_mark: Job *{{.Spec.Job}}*
        ended with *{{.Status.State}}*. <{{.Status.URL}}|View logs> :white_check_mark:
        {{else}} :warning:  Job *{{.Spec.Job}}* ended with *{{.Status.State}}*. <{{.Status.URL}}|View
        logs> :warning: {{end}}'
  spec:
    containers:
    - args:
      - --gcs-upload-secret=/secrets/gcs/service-account.json
      - --image-import-pull-secret=/etc/pull-secret/.dockerconfigjson
      - --lease-server-credentials-file=/etc/boskos/credentials
      - --report-credentials-file=/etc/report/credentials
      - --secret-dir=/secrets/ci-pull-credentials
      - --target=control-plane-etcd-fips-24nodes
      - --variant=gcp-4.18-nightly-x86
      command:
      - ci-operator
      image: ci-operator:latest
      imagePullPolicy: Always
      name: ""
      resources:
        requests:
          cpu: 10m
      volumeMounts:
      - mountPath: /etc/boskos
        name: boskos
        readOnly: true
      - mountPath: /secrets/ci-pull-credentials
        name: ci-pull-credentials
        readOnly: true
      - mountPath: /secrets/gcs
        name: gcs-credentials
        readOnly: true
      - mountPath: /secrets/manifest-tool
        name: manifest-tool-local-pusher
        readOnly: true
      - mountPath: /etc/pull-secret
        name: pull-secret
        readOnly: true
      - mountPath: /etc/report
        name: result-aggregator
        readOnly: true
    serviceAccountName: ci-operator
    volumes:
    - name: boskos
      secret:
        items:
        - key: credentials
          path: credentials
        secretName: boskos-credentials
    - name: ci-pull-credentials
      secret:
        secretName: ci-pull-credentials
    - name: manifest-tool-local-pusher
      secret:
        secretName: manifest-tool-local-pusher
    - name: pull-secret
      secret:
        secretName: registry-pull-credentials
    - name: result-aggregator
      secret:
        secretName: result-aggregator
- agent: kubernetes
  cluster: build02
  cron: 0 2 1,15 * *
  decorate: true
  decoration_config:
    skip_cloning: true
    timeout: 5h0m0s
  extra_refs:
  - base_ref: main
    org: openshift-qe
    repo: ocp-qe-perfscale-ci
  labels:
    ci-operator.openshift.io/cloud: gcp
    ci-operator.openshift.io/cloud-cluster-profile: gcp-qe
    ci-operator.openshift.io/variant: gcp-4.18-nightly-x86
    ci.openshift.io/generator: prowgen
    job-release: "4.18"
    pj-rehearse.openshift.io/can-be-rehearsed: "true"
  name: periodic-ci-openshift-qe-ocp-qe-perfscale-ci-main-gcp-4.18-nightly-x86-data-path-etcd-fips-9nodes
  reporter_config:
    slack:
      channel: '#ocp-qe-scale-ci-results'
      job_states_to_report:
      - success
      - failure
      - error
      report_template: '{{if eq .Status.State "success"}} :white_check_mark: Job *{{.Spec.Job}}*
        ended with *{{.Status.State}}*. <{{.Status.URL}}|View logs> :white_check_mark:
        {{else}} :warning:  Job *{{.Spec.Job}}* ended with *{{.Status.State}}*. <{{.Status.URL}}|View
        logs> :warning: {{end}}'
  spec:
    containers:
    - args:
      - --gcs-upload-secret=/secrets/gcs/service-account.json
      - --image-import-pull-secret=/etc/pull-secret/.dockerconfigjson
      - --lease-server-credentials-file=/etc/boskos/credentials
      - --report-credentials-file=/etc/report/credentials
      - --secret-dir=/secrets/ci-pull-credentials
      - --target=data-path-etcd-fips-9nodes
      - --variant=gcp-4.18-nightly-x86
      command:
      - ci-operator
      image: ci-operator:latest
      imagePullPolicy: Always
      name: ""
      resources:
        requests:
          cpu: 10m
      volumeMounts:
      - mountPath: /etc/boskos
        name: boskos
        readOnly: true
      - mountPath: /secrets/ci-pull-credentials
        name: ci-pull-credentials
        readOnly: true
      - mountPath: /secrets/gcs
        name: gcs-credentials
        readOnly: true
      - mountPath: /secrets/manifest-tool
        name: manifest-tool-local-pusher
        readOnly: true
      - mountPath: /etc/pull-secret
        name: pull-secret
        readOnly: true
      - mountPath: /etc/report
        name: result-aggregator
        readOnly: true
    serviceAccountName: ci-operator
    volumes:
    - name: boskos
      secret:
        items:
        - key: credentials
          path: credentials
        secretName: boskos-credentials
    - name: ci-pull-credentials
      secret:
        secretName: ci-pull-credentials
    - name: manifest-tool-local-pusher
      secret:
        secretName: manifest-tool-local-pusher
    - name: pull-secret
      secret:
        secretName: registry-pull-credentials
    - name: result-aggregator
      secret:
        secretName: result-aggregator
- agent: kubernetes
  cluster: build02
  cron: 0 4 2,16 * *
  decorate: true
  decoration_config:
    skip_cloning: true
    timeout: 5h0m0s
  extra_refs:
  - base_ref: main
    org: openshift-qe
    repo: ocp-qe-perfscale-ci
  labels:
    ci-operator.openshift.io/cloud: gcp
    ci-operator.openshift.io/cloud-cluster-profile: gcp-qe
    ci-operator.openshift.io/variant: gcp-4.19-nightly-x86
    ci.openshift.io/generator: prowgen
    job-release: "4.19"
    pj-rehearse.openshift.io/can-be-rehearsed: "true"
  name: periodic-ci-openshift-qe-ocp-qe-perfscale-ci-main-gcp-4.19-nightly-x86-control-plane-etcd-fips-24nodes
  spec:
    containers:
    - args:
      - --gcs-upload-secret=/secrets/gcs/service-account.json
      - --image-import-pull-secret=/etc/pull-secret/.dockerconfigjson
      - --lease-server-credentials-file=/etc/boskos/credentials
      - --report-credentials-file=/etc/report/credentials
      - --secret-dir=/secrets/ci-pull-credentials
      - --target=control-plane-etcd-fips-24nodes
      - --variant=gcp-4.19-nightly-x86
      command:
      - ci-operator
      image: ci-operator:latest
      imagePullPolicy: Always
      name: ""
      resources:
        requests:
          cpu: 10m
      volumeMounts:
      - mountPath: /etc/boskos
        name: boskos
        readOnly: true
      - mountPath: /secrets/ci-pull-credentials
        name: ci-pull-credentials
        readOnly: true
      - mountPath: /secrets/gcs
        name: gcs-credentials
        readOnly: true
      - mountPath: /secrets/manifest-tool
        name: manifest-tool-local-pusher
        readOnly: true
      - mountPath: /etc/pull-secret
        name: pull-secret
        readOnly: true
      - mountPath: /etc/report
        name: result-aggregator
        readOnly: true
    serviceAccountName: ci-operator
    volumes:
    - name: boskos
      secret:
        items:
        - key: credentials
          path: credentials
        secretName: boskos-credentials
    - name: ci-pull-credentials
      secret:
        secretName: ci-pull-credentials
    - name: manifest-tool-local-pusher
      secret:
        secretName: manifest-tool-local-pusher
    - name: pull-secret
      secret:
        secretName: registry-pull-credentials
    - name: result-aggregator
      secret:
        secretName: result-aggregator
- agent: kubernetes
  cluster: build02
  cron: 0 2 1,15 * *
  decorate: true
  decoration_config:
    skip_cloning: true
    timeout: 5h0m0s
  extra_refs:
  - base_ref: main
    org: openshift-qe
    repo: ocp-qe-perfscale-ci
  labels:
    ci-operator.openshift.io/cloud: gcp
    ci-operator.openshift.io/cloud-cluster-profile: gcp-qe
    ci-operator.openshift.io/variant: gcp-4.19-nightly-x86
    ci.openshift.io/generator: prowgen
    job-release: "4.19"
    pj-rehearse.openshift.io/can-be-rehearsed: "true"
  name: periodic-ci-openshift-qe-ocp-qe-perfscale-ci-main-gcp-4.19-nightly-x86-data-path-etcd-fips-9nodes
  spec:
    containers:
    - args:
      - --gcs-upload-secret=/secrets/gcs/service-account.json
      - --image-import-pull-secret=/etc/pull-secret/.dockerconfigjson
      - --lease-server-credentials-file=/etc/boskos/credentials
      - --report-credentials-file=/etc/report/credentials
      - --secret-dir=/secrets/ci-pull-credentials
      - --target=data-path-etcd-fips-9nodes
      - --variant=gcp-4.19-nightly-x86
      command:
      - ci-operator
      image: ci-operator:latest
      imagePullPolicy: Always
      name: ""
      resources:
        requests:
          cpu: 10m
      volumeMounts:
      - mountPath: /etc/boskos
        name: boskos
        readOnly: true
      - mountPath: /secrets/ci-pull-credentials
        name: ci-pull-credentials
        readOnly: true
      - mountPath: /secrets/gcs
        name: gcs-credentials
        readOnly: true
      - mountPath: /secrets/manifest-tool
        name: manifest-tool-local-pusher
        readOnly: true
      - mountPath: /etc/pull-secret
        name: pull-secret
        readOnly: true
      - mountPath: /etc/report
        name: result-aggregator
        readOnly: true
    serviceAccountName: ci-operator
    volumes:
    - name: boskos
      secret:
        items:
        - key: credentials
          path: credentials
        secretName: boskos-credentials
    - name: ci-pull-credentials
      secret:
        secretName: ci-pull-credentials
    - name: manifest-tool-local-pusher
      secret:
        secretName: manifest-tool-local-pusher
    - name: pull-secret
      secret:
        secretName: registry-pull-credentials
    - name: result-aggregator
      secret:
        secretName: result-aggregator
- agent: kubernetes
  cluster: build06
  cron: 0 0 * * 2
  decorate: true
  decoration_config:
    skip_cloning: true
    timeout: 8h0m0s
  extra_refs:
  - base_ref: main
    org: openshift-qe
    repo: ocp-qe-perfscale-ci
  labels:
    ci-operator.openshift.io/cloud: metal-perscale-cpt
    ci-operator.openshift.io/cloud-cluster-profile: metal-perscale-cpt
    ci-operator.openshift.io/cluster: build06
    ci-operator.openshift.io/variant: metal-4.14-latest-x86
    ci.openshift.io/generator: prowgen
    job-release: "4.14"
    pj-rehearse.openshift.io/can-be-rehearsed: "true"
  name: periodic-ci-openshift-qe-ocp-qe-perfscale-ci-main-metal-4.14-latest-x86-weekly-6nodes
  reporter_config:
    slack:
      channel: '#ocp-qe-scale-ci-results'
      job_states_to_report:
      - success
      - failure
      - error
      report_template: '{{if eq .Status.State "success"}} :white_check_mark: Job *{{.Spec.Job}}*
        ended with *{{.Status.State}}*. <{{.Status.URL}}|View logs> :white_check_mark:
        {{else}} :warning:  Job *{{.Spec.Job}}* ended with *{{.Status.State}}*. <{{.Status.URL}}|View
        logs> :warning: {{end}}'
  spec:
    containers:
    - args:
      - --gcs-upload-secret=/secrets/gcs/service-account.json
      - --image-import-pull-secret=/etc/pull-secret/.dockerconfigjson
      - --lease-server-credentials-file=/etc/boskos/credentials
      - --report-credentials-file=/etc/report/credentials
      - --secret-dir=/secrets/ci-pull-credentials
      - --target=weekly-6nodes
      - --variant=metal-4.14-latest-x86
      command:
      - ci-operator
      image: ci-operator:latest
      imagePullPolicy: Always
      name: ""
      resources:
        requests:
          cpu: 10m
      volumeMounts:
      - mountPath: /etc/boskos
        name: boskos
        readOnly: true
      - mountPath: /secrets/ci-pull-credentials
        name: ci-pull-credentials
        readOnly: true
      - mountPath: /secrets/gcs
        name: gcs-credentials
        readOnly: true
      - mountPath: /secrets/manifest-tool
        name: manifest-tool-local-pusher
        readOnly: true
      - mountPath: /etc/pull-secret
        name: pull-secret
        readOnly: true
      - mountPath: /etc/report
        name: result-aggregator
        readOnly: true
    serviceAccountName: ci-operator
    volumes:
    - name: boskos
      secret:
        items:
        - key: credentials
          path: credentials
        secretName: boskos-credentials
    - name: ci-pull-credentials
      secret:
        secretName: ci-pull-credentials
    - name: manifest-tool-local-pusher
      secret:
        secretName: manifest-tool-local-pusher
    - name: pull-secret
      secret:
        secretName: registry-pull-credentials
    - name: result-aggregator
      secret:
        secretName: result-aggregator
- agent: kubernetes
  cluster: build06
  cron: 0 0 * * 0
  decorate: true
  decoration_config:
    skip_cloning: true
    timeout: 8h0m0s
  extra_refs:
  - base_ref: main
    org: openshift-qe
    repo: ocp-qe-perfscale-ci
  labels:
    ci-operator.openshift.io/cloud: metal-perscale-cpt
    ci-operator.openshift.io/cloud-cluster-profile: metal-perscale-cpt
    ci-operator.openshift.io/cluster: build06
    ci-operator.openshift.io/variant: metal-4.16-latest-x86
    ci.openshift.io/generator: prowgen
    job-release: "4.16"
    pj-rehearse.openshift.io/can-be-rehearsed: "true"
  name: periodic-ci-openshift-qe-ocp-qe-perfscale-ci-main-metal-4.16-latest-x86-weekly-6nodes
  reporter_config:
    slack:
      channel: '#ocp-qe-scale-ci-results'
      job_states_to_report:
      - success
      - failure
      - error
      report_template: '{{if eq .Status.State "success"}} :white_check_mark: Job *{{.Spec.Job}}*
        ended with *{{.Status.State}}*. <{{.Status.URL}}|View logs> :white_check_mark:
        {{else}} :warning:  Job *{{.Spec.Job}}* ended with *{{.Status.State}}*. <{{.Status.URL}}|View
        logs> :warning: {{end}}'
  spec:
    containers:
    - args:
      - --gcs-upload-secret=/secrets/gcs/service-account.json
      - --image-import-pull-secret=/etc/pull-secret/.dockerconfigjson
      - --lease-server-credentials-file=/etc/boskos/credentials
      - --report-credentials-file=/etc/report/credentials
      - --secret-dir=/secrets/ci-pull-credentials
      - --target=weekly-6nodes
      - --variant=metal-4.16-latest-x86
      command:
      - ci-operator
      image: ci-operator:latest
      imagePullPolicy: Always
      name: ""
      resources:
        requests:
          cpu: 10m
      volumeMounts:
      - mountPath: /etc/boskos
        name: boskos
        readOnly: true
      - mountPath: /secrets/ci-pull-credentials
        name: ci-pull-credentials
        readOnly: true
      - mountPath: /secrets/gcs
        name: gcs-credentials
        readOnly: true
      - mountPath: /secrets/manifest-tool
        name: manifest-tool-local-pusher
        readOnly: true
      - mountPath: /etc/pull-secret
        name: pull-secret
        readOnly: true
      - mountPath: /etc/report
        name: result-aggregator
        readOnly: true
    serviceAccountName: ci-operator
    volumes:
    - name: boskos
      secret:
        items:
        - key: credentials
          path: credentials
        secretName: boskos-credentials
    - name: ci-pull-credentials
      secret:
        secretName: ci-pull-credentials
    - name: manifest-tool-local-pusher
      secret:
        secretName: manifest-tool-local-pusher
    - name: pull-secret
      secret:
        secretName: registry-pull-credentials
    - name: result-aggregator
      secret:
        secretName: result-aggregator
- agent: kubernetes
  cluster: build06
  cron: 0 0 * * 3
  decorate: true
  decoration_config:
    skip_cloning: true
    timeout: 8h0m0s
  extra_refs:
  - base_ref: main
    org: openshift-qe
    repo: ocp-qe-perfscale-ci
  labels:
    ci-operator.openshift.io/cloud: metal-perscale-cpt
    ci-operator.openshift.io/cloud-cluster-profile: metal-perscale-cpt
    ci-operator.openshift.io/cluster: build06
    ci-operator.openshift.io/variant: metal-4.17-latest-x86
    ci.openshift.io/generator: prowgen
    job-release: "4.17"
    pj-rehearse.openshift.io/can-be-rehearsed: "true"
  name: periodic-ci-openshift-qe-ocp-qe-perfscale-ci-main-metal-4.17-latest-x86-weekly-6nodes
  reporter_config:
    slack:
      channel: '#ocp-qe-scale-ci-results'
      job_states_to_report:
      - success
      - failure
      - error
      report_template: '{{if eq .Status.State "success"}} :white_check_mark: Job *{{.Spec.Job}}*
        ended with *{{.Status.State}}*. <{{.Status.URL}}|View logs> :white_check_mark:
        {{else}} :warning:  Job *{{.Spec.Job}}* ended with *{{.Status.State}}*. <{{.Status.URL}}|View
        logs> :warning: {{end}}'
  spec:
    containers:
    - args:
      - --gcs-upload-secret=/secrets/gcs/service-account.json
      - --image-import-pull-secret=/etc/pull-secret/.dockerconfigjson
      - --lease-server-credentials-file=/etc/boskos/credentials
      - --report-credentials-file=/etc/report/credentials
      - --secret-dir=/secrets/ci-pull-credentials
      - --target=weekly-6nodes
      - --variant=metal-4.17-latest-x86
      command:
      - ci-operator
      image: ci-operator:latest
      imagePullPolicy: Always
      name: ""
      resources:
        requests:
          cpu: 10m
      volumeMounts:
      - mountPath: /etc/boskos
        name: boskos
        readOnly: true
      - mountPath: /secrets/ci-pull-credentials
        name: ci-pull-credentials
        readOnly: true
      - mountPath: /secrets/gcs
        name: gcs-credentials
        readOnly: true
      - mountPath: /secrets/manifest-tool
        name: manifest-tool-local-pusher
        readOnly: true
      - mountPath: /etc/pull-secret
        name: pull-secret
        readOnly: true
      - mountPath: /etc/report
        name: result-aggregator
        readOnly: true
    serviceAccountName: ci-operator
    volumes:
    - name: boskos
      secret:
        items:
        - key: credentials
          path: credentials
        secretName: boskos-credentials
    - name: ci-pull-credentials
      secret:
        secretName: ci-pull-credentials
    - name: manifest-tool-local-pusher
      secret:
        secretName: manifest-tool-local-pusher
    - name: pull-secret
      secret:
        secretName: registry-pull-credentials
    - name: result-aggregator
      secret:
        secretName: result-aggregator
- agent: kubernetes
  cluster: build06
  cron: 0 0 * * 4
  decorate: true
  decoration_config:
    skip_cloning: true
    timeout: 8h0m0s
  extra_refs:
  - base_ref: main
    org: openshift-qe
    repo: ocp-qe-perfscale-ci
  labels:
    ci-operator.openshift.io/cloud: metal-perscale-cpt
    ci-operator.openshift.io/cloud-cluster-profile: metal-perscale-cpt
    ci-operator.openshift.io/cluster: build06
    ci-operator.openshift.io/variant: metal-dev-latest-x86
    ci.openshift.io/generator: prowgen
    job-release: "4.17"
    pj-rehearse.openshift.io/can-be-rehearsed: "true"
  name: periodic-ci-openshift-qe-ocp-qe-perfscale-ci-main-metal-dev-latest-x86-weekly-6nodes
  reporter_config:
    slack:
      channel: '#ocp-qe-scale-ci-results'
      job_states_to_report:
      - success
      - failure
      - error
      report_template: '{{if eq .Status.State "success"}} :white_check_mark: Job *{{.Spec.Job}}*
        ended with *{{.Status.State}}*. <{{.Status.URL}}|View logs> :white_check_mark:
        {{else}} :warning:  Job *{{.Spec.Job}}* ended with *{{.Status.State}}*. <{{.Status.URL}}|View
        logs> :warning: {{end}}'
  spec:
    containers:
    - args:
      - --gcs-upload-secret=/secrets/gcs/service-account.json
      - --image-import-pull-secret=/etc/pull-secret/.dockerconfigjson
      - --lease-server-credentials-file=/etc/boskos/credentials
      - --report-credentials-file=/etc/report/credentials
      - --secret-dir=/secrets/ci-pull-credentials
      - --target=weekly-6nodes
      - --variant=metal-dev-latest-x86
      command:
      - ci-operator
      image: ci-operator:latest
      imagePullPolicy: Always
      name: ""
      resources:
        requests:
          cpu: 10m
      volumeMounts:
      - mountPath: /etc/boskos
        name: boskos
        readOnly: true
      - mountPath: /secrets/ci-pull-credentials
        name: ci-pull-credentials
        readOnly: true
      - mountPath: /secrets/gcs
        name: gcs-credentials
        readOnly: true
      - mountPath: /secrets/manifest-tool
        name: manifest-tool-local-pusher
        readOnly: true
      - mountPath: /etc/pull-secret
        name: pull-secret
        readOnly: true
      - mountPath: /etc/report
        name: result-aggregator
        readOnly: true
    serviceAccountName: ci-operator
    volumes:
    - name: boskos
      secret:
        items:
        - key: credentials
          path: credentials
        secretName: boskos-credentials
    - name: ci-pull-credentials
      secret:
        secretName: ci-pull-credentials
    - name: manifest-tool-local-pusher
      secret:
        secretName: manifest-tool-local-pusher
    - name: pull-secret
      secret:
        secretName: registry-pull-credentials
    - name: result-aggregator
      secret:
        secretName: result-aggregator
- agent: kubernetes
  cluster: build05
  cron: 0 12 11,25 * *
  decorate: true
  decoration_config:
    skip_cloning: true
    timeout: 7h0m0s
  extra_refs:
  - base_ref: main
    org: openshift-qe
    repo: ocp-qe-perfscale-ci
  labels:
    ci-operator.openshift.io/cloud: aws
    ci-operator.openshift.io/cloud-cluster-profile: aws-perfscale
    ci-operator.openshift.io/variant: rosa-4.14-nightly-x86
    ci.openshift.io/generator: prowgen
    job-release: "4.14"
    pj-rehearse.openshift.io/can-be-rehearsed: "true"
  name: periodic-ci-openshift-qe-ocp-qe-perfscale-ci-main-rosa-4.14-nightly-x86-control-plane-120nodes
  reporter_config:
    slack:
      channel: '#ocp-qe-scale-ci-results'
      job_states_to_report:
      - success
      - failure
      - error
      report_template: '{{if eq .Status.State "success"}} :white_check_mark: Job *{{.Spec.Job}}*
        ended with *{{.Status.State}}*. <{{.Status.URL}}|View logs> :white_check_mark:
        {{else}} :warning:  Job *{{.Spec.Job}}* ended with *{{.Status.State}}*. <{{.Status.URL}}|View
        logs> :warning: {{end}}'
  spec:
    containers:
    - args:
      - --gcs-upload-secret=/secrets/gcs/service-account.json
      - --image-import-pull-secret=/etc/pull-secret/.dockerconfigjson
      - --lease-server-credentials-file=/etc/boskos/credentials
      - --report-credentials-file=/etc/report/credentials
      - --secret-dir=/secrets/ci-pull-credentials
      - --target=control-plane-120nodes
      - --variant=rosa-4.14-nightly-x86
      command:
      - ci-operator
      image: ci-operator:latest
      imagePullPolicy: Always
      name: ""
      resources:
        requests:
          cpu: 10m
      volumeMounts:
      - mountPath: /etc/boskos
        name: boskos
        readOnly: true
      - mountPath: /secrets/ci-pull-credentials
        name: ci-pull-credentials
        readOnly: true
      - mountPath: /secrets/gcs
        name: gcs-credentials
        readOnly: true
      - mountPath: /secrets/manifest-tool
        name: manifest-tool-local-pusher
        readOnly: true
      - mountPath: /etc/pull-secret
        name: pull-secret
        readOnly: true
      - mountPath: /etc/report
        name: result-aggregator
        readOnly: true
    serviceAccountName: ci-operator
    volumes:
    - name: boskos
      secret:
        items:
        - key: credentials
          path: credentials
        secretName: boskos-credentials
    - name: ci-pull-credentials
      secret:
        secretName: ci-pull-credentials
    - name: manifest-tool-local-pusher
      secret:
        secretName: manifest-tool-local-pusher
    - name: pull-secret
      secret:
        secretName: registry-pull-credentials
    - name: result-aggregator
      secret:
        secretName: result-aggregator
- agent: kubernetes
  cluster: build05
  cron: 0 8 2,16 * *
  decorate: true
  decoration_config:
    skip_cloning: true
    timeout: 5h0m0s
  extra_refs:
  - base_ref: main
    org: openshift-qe
    repo: ocp-qe-perfscale-ci
  labels:
    ci-operator.openshift.io/cloud: aws
    ci-operator.openshift.io/cloud-cluster-profile: aws-perfscale-qe
    ci-operator.openshift.io/variant: rosa-4.14-nightly-x86
    ci.openshift.io/generator: prowgen
    job-release: "4.14"
    pj-rehearse.openshift.io/can-be-rehearsed: "true"
  name: periodic-ci-openshift-qe-ocp-qe-perfscale-ci-main-rosa-4.14-nightly-x86-control-plane-24nodes
  reporter_config:
    slack:
      channel: '#ocp-qe-scale-ci-results'
      job_states_to_report:
      - success
      - failure
      - error
      report_template: '{{if eq .Status.State "success"}} :white_check_mark: Job *{{.Spec.Job}}*
        ended with *{{.Status.State}}*. <{{.Status.URL}}|View logs> :white_check_mark:
        {{else}} :warning:  Job *{{.Spec.Job}}* ended with *{{.Status.State}}*. <{{.Status.URL}}|View
        logs> :warning: {{end}}'
  spec:
    containers:
    - args:
      - --gcs-upload-secret=/secrets/gcs/service-account.json
      - --image-import-pull-secret=/etc/pull-secret/.dockerconfigjson
      - --lease-server-credentials-file=/etc/boskos/credentials
      - --report-credentials-file=/etc/report/credentials
      - --secret-dir=/secrets/ci-pull-credentials
      - --target=control-plane-24nodes
      - --variant=rosa-4.14-nightly-x86
      command:
      - ci-operator
      image: ci-operator:latest
      imagePullPolicy: Always
      name: ""
      resources:
        requests:
          cpu: 10m
      volumeMounts:
      - mountPath: /etc/boskos
        name: boskos
        readOnly: true
      - mountPath: /secrets/ci-pull-credentials
        name: ci-pull-credentials
        readOnly: true
      - mountPath: /secrets/gcs
        name: gcs-credentials
        readOnly: true
      - mountPath: /secrets/manifest-tool
        name: manifest-tool-local-pusher
        readOnly: true
      - mountPath: /etc/pull-secret
        name: pull-secret
        readOnly: true
      - mountPath: /etc/report
        name: result-aggregator
        readOnly: true
    serviceAccountName: ci-operator
    volumes:
    - name: boskos
      secret:
        items:
        - key: credentials
          path: credentials
        secretName: boskos-credentials
    - name: ci-pull-credentials
      secret:
        secretName: ci-pull-credentials
    - name: manifest-tool-local-pusher
      secret:
        secretName: manifest-tool-local-pusher
    - name: pull-secret
      secret:
        secretName: registry-pull-credentials
    - name: result-aggregator
      secret:
        secretName: result-aggregator
- agent: kubernetes
  cluster: build05
  cron: 0 12 1,15 * *
  decorate: true
  decoration_config:
    skip_cloning: true
    timeout: 6h0m0s
  extra_refs:
  - base_ref: main
    org: openshift-qe
    repo: ocp-qe-perfscale-ci
  labels:
    ci-operator.openshift.io/cloud: aws
    ci-operator.openshift.io/cloud-cluster-profile: aws-perfscale-qe
    ci-operator.openshift.io/variant: rosa-4.14-nightly-x86
    ci.openshift.io/generator: prowgen
    job-release: "4.14"
    pj-rehearse.openshift.io/can-be-rehearsed: "true"
  name: periodic-ci-openshift-qe-ocp-qe-perfscale-ci-main-rosa-4.14-nightly-x86-data-path-9nodes
  reporter_config:
    slack:
      channel: '#ocp-qe-scale-ci-results'
      job_states_to_report:
      - success
      - failure
      - error
      report_template: '{{if eq .Status.State "success"}} :white_check_mark: Job *{{.Spec.Job}}*
        ended with *{{.Status.State}}*. <{{.Status.URL}}|View logs> :white_check_mark:
        {{else}} :warning:  Job *{{.Spec.Job}}* ended with *{{.Status.State}}*. <{{.Status.URL}}|View
        logs> :warning: {{end}}'
  spec:
    containers:
    - args:
      - --gcs-upload-secret=/secrets/gcs/service-account.json
      - --image-import-pull-secret=/etc/pull-secret/.dockerconfigjson
      - --lease-server-credentials-file=/etc/boskos/credentials
      - --report-credentials-file=/etc/report/credentials
      - --secret-dir=/secrets/ci-pull-credentials
      - --target=data-path-9nodes
      - --variant=rosa-4.14-nightly-x86
      command:
      - ci-operator
      image: ci-operator:latest
      imagePullPolicy: Always
      name: ""
      resources:
        requests:
          cpu: 10m
      volumeMounts:
      - mountPath: /etc/boskos
        name: boskos
        readOnly: true
      - mountPath: /secrets/ci-pull-credentials
        name: ci-pull-credentials
        readOnly: true
      - mountPath: /secrets/gcs
        name: gcs-credentials
        readOnly: true
      - mountPath: /secrets/manifest-tool
        name: manifest-tool-local-pusher
        readOnly: true
      - mountPath: /etc/pull-secret
        name: pull-secret
        readOnly: true
      - mountPath: /etc/report
        name: result-aggregator
        readOnly: true
    serviceAccountName: ci-operator
    volumes:
    - name: boskos
      secret:
        items:
        - key: credentials
          path: credentials
        secretName: boskos-credentials
    - name: ci-pull-credentials
      secret:
        secretName: ci-pull-credentials
    - name: manifest-tool-local-pusher
      secret:
        secretName: manifest-tool-local-pusher
    - name: pull-secret
      secret:
        secretName: registry-pull-credentials
    - name: result-aggregator
      secret:
        secretName: result-aggregator
- agent: kubernetes
  cluster: build05
  cron: 0 8 12,26 * *
  decorate: true
  decoration_config:
    skip_cloning: true
    timeout: 5h0m0s
  extra_refs:
  - base_ref: main
    org: openshift-qe
    repo: ocp-qe-perfscale-ci
  labels:
    ci-operator.openshift.io/cloud: aws
    ci-operator.openshift.io/cloud-cluster-profile: aws-perfscale-qe
    ci-operator.openshift.io/variant: rosa-4.14-nightly-x86
    ci.openshift.io/generator: prowgen
    job-release: "4.14"
    pj-rehearse.openshift.io/can-be-rehearsed: "true"
  name: periodic-ci-openshift-qe-ocp-qe-perfscale-ci-main-rosa-4.14-nightly-x86-node-density-heavy-24nodes
  reporter_config:
    slack:
      channel: '#ocp-qe-scale-ci-results'
      job_states_to_report:
      - success
      - failure
      - error
      report_template: '{{if eq .Status.State "success"}} :white_check_mark: Job *{{.Spec.Job}}*
        ended with *{{.Status.State}}*. <{{.Status.URL}}|View logs> :white_check_mark:
        {{else}} :warning:  Job *{{.Spec.Job}}* ended with *{{.Status.State}}*. <{{.Status.URL}}|View
        logs> :warning: {{end}}'
  spec:
    containers:
    - args:
      - --gcs-upload-secret=/secrets/gcs/service-account.json
      - --image-import-pull-secret=/etc/pull-secret/.dockerconfigjson
      - --lease-server-credentials-file=/etc/boskos/credentials
      - --report-credentials-file=/etc/report/credentials
      - --secret-dir=/secrets/ci-pull-credentials
      - --target=node-density-heavy-24nodes
      - --variant=rosa-4.14-nightly-x86
      command:
      - ci-operator
      image: ci-operator:latest
      imagePullPolicy: Always
      name: ""
      resources:
        requests:
          cpu: 10m
      volumeMounts:
      - mountPath: /etc/boskos
        name: boskos
        readOnly: true
      - mountPath: /secrets/ci-pull-credentials
        name: ci-pull-credentials
        readOnly: true
      - mountPath: /secrets/gcs
        name: gcs-credentials
        readOnly: true
      - mountPath: /secrets/manifest-tool
        name: manifest-tool-local-pusher
        readOnly: true
      - mountPath: /etc/pull-secret
        name: pull-secret
        readOnly: true
      - mountPath: /etc/report
        name: result-aggregator
        readOnly: true
    serviceAccountName: ci-operator
    volumes:
    - name: boskos
      secret:
        items:
        - key: credentials
          path: credentials
        secretName: boskos-credentials
    - name: ci-pull-credentials
      secret:
        secretName: ci-pull-credentials
    - name: manifest-tool-local-pusher
      secret:
        secretName: manifest-tool-local-pusher
    - name: pull-secret
      secret:
        secretName: registry-pull-credentials
    - name: result-aggregator
      secret:
        secretName: result-aggregator
- agent: kubernetes
  cluster: build05
  cron: 0 14 3,17 * *
  decorate: true
  decoration_config:
    skip_cloning: true
    timeout: 8h0m0s
  extra_refs:
  - base_ref: main
    org: openshift-qe
    repo: ocp-qe-perfscale-ci
  labels:
    ci-operator.openshift.io/cloud: aws
    ci-operator.openshift.io/cloud-cluster-profile: aws-perfscale-qe
    ci-operator.openshift.io/variant: rosa-4.15-candidate-x86-loaded-upgrade-from-4.14
    ci.openshift.io/generator: prowgen
    pj-rehearse.openshift.io/can-be-rehearsed: "true"
  name: periodic-ci-openshift-qe-ocp-qe-perfscale-ci-main-rosa-4.15-candidate-x86-loaded-upgrade-from-4.14-loaded-upgrade415-24nodes
  reporter_config:
    slack:
      channel: '#ocp-qe-scale-ci-results'
      job_states_to_report:
      - success
      - failure
      - error
      report_template: '{{if eq .Status.State "success"}} :white_check_mark: Job *{{.Spec.Job}}*
        ended with *{{.Status.State}}*. <{{.Status.URL}}|View logs> :white_check_mark:
        {{else}} :warning:  Job *{{.Spec.Job}}* ended with *{{.Status.State}}*. <{{.Status.URL}}|View
        logs> :warning: {{end}}'
  spec:
    containers:
    - args:
      - --gcs-upload-secret=/secrets/gcs/service-account.json
      - --image-import-pull-secret=/etc/pull-secret/.dockerconfigjson
      - --lease-server-credentials-file=/etc/boskos/credentials
      - --report-credentials-file=/etc/report/credentials
      - --secret-dir=/secrets/ci-pull-credentials
      - --target=loaded-upgrade415-24nodes
      - --variant=rosa-4.15-candidate-x86-loaded-upgrade-from-4.14
      command:
      - ci-operator
      image: ci-operator:latest
      imagePullPolicy: Always
      name: ""
      resources:
        requests:
          cpu: 10m
      volumeMounts:
      - mountPath: /etc/boskos
        name: boskos
        readOnly: true
      - mountPath: /secrets/ci-pull-credentials
        name: ci-pull-credentials
        readOnly: true
      - mountPath: /secrets/gcs
        name: gcs-credentials
        readOnly: true
      - mountPath: /secrets/manifest-tool
        name: manifest-tool-local-pusher
        readOnly: true
      - mountPath: /etc/pull-secret
        name: pull-secret
        readOnly: true
      - mountPath: /etc/report
        name: result-aggregator
        readOnly: true
    serviceAccountName: ci-operator
    volumes:
    - name: boskos
      secret:
        items:
        - key: credentials
          path: credentials
        secretName: boskos-credentials
    - name: ci-pull-credentials
      secret:
        secretName: ci-pull-credentials
    - name: manifest-tool-local-pusher
      secret:
        secretName: manifest-tool-local-pusher
    - name: pull-secret
      secret:
        secretName: registry-pull-credentials
    - name: result-aggregator
      secret:
        secretName: result-aggregator
- agent: kubernetes
  cluster: build05
  cron: 0 4 4,18 * *
  decorate: true
  decoration_config:
    skip_cloning: true
    timeout: 7h0m0s
  extra_refs:
  - base_ref: main
    org: openshift-qe
    repo: ocp-qe-perfscale-ci
  labels:
    ci-operator.openshift.io/cloud: aws
    ci-operator.openshift.io/cloud-cluster-profile: aws-perfscale
    ci-operator.openshift.io/variant: rosa-4.15-nightly-x86
    ci.openshift.io/generator: prowgen
    job-release: "4.15"
    pj-rehearse.openshift.io/can-be-rehearsed: "true"
  name: periodic-ci-openshift-qe-ocp-qe-perfscale-ci-main-rosa-4.15-nightly-x86-control-plane-120nodes
  reporter_config:
    slack:
      channel: '#ocp-qe-scale-ci-results'
      job_states_to_report:
      - success
      - failure
      - error
      report_template: '{{if eq .Status.State "success"}} :white_check_mark: Job *{{.Spec.Job}}*
        ended with *{{.Status.State}}*. <{{.Status.URL}}|View logs> :white_check_mark:
        {{else}} :warning:  Job *{{.Spec.Job}}* ended with *{{.Status.State}}*. <{{.Status.URL}}|View
        logs> :warning: {{end}}'
  spec:
    containers:
    - args:
      - --gcs-upload-secret=/secrets/gcs/service-account.json
      - --image-import-pull-secret=/etc/pull-secret/.dockerconfigjson
      - --lease-server-credentials-file=/etc/boskos/credentials
      - --report-credentials-file=/etc/report/credentials
      - --secret-dir=/secrets/ci-pull-credentials
      - --target=control-plane-120nodes
      - --variant=rosa-4.15-nightly-x86
      command:
      - ci-operator
      image: ci-operator:latest
      imagePullPolicy: Always
      name: ""
      resources:
        requests:
          cpu: 10m
      volumeMounts:
      - mountPath: /etc/boskos
        name: boskos
        readOnly: true
      - mountPath: /secrets/ci-pull-credentials
        name: ci-pull-credentials
        readOnly: true
      - mountPath: /secrets/gcs
        name: gcs-credentials
        readOnly: true
      - mountPath: /secrets/manifest-tool
        name: manifest-tool-local-pusher
        readOnly: true
      - mountPath: /etc/pull-secret
        name: pull-secret
        readOnly: true
      - mountPath: /etc/report
        name: result-aggregator
        readOnly: true
    serviceAccountName: ci-operator
    volumes:
    - name: boskos
      secret:
        items:
        - key: credentials
          path: credentials
        secretName: boskos-credentials
    - name: ci-pull-credentials
      secret:
        secretName: ci-pull-credentials
    - name: manifest-tool-local-pusher
      secret:
        secretName: manifest-tool-local-pusher
    - name: pull-secret
      secret:
        secretName: registry-pull-credentials
    - name: result-aggregator
      secret:
        secretName: result-aggregator
- agent: kubernetes
  cluster: build05
  cron: 0 4 9,23 * *
  decorate: true
  decoration_config:
    skip_cloning: true
    timeout: 5h0m0s
  extra_refs:
  - base_ref: main
    org: openshift-qe
    repo: ocp-qe-perfscale-ci
  labels:
    ci-operator.openshift.io/cloud: aws
    ci-operator.openshift.io/cloud-cluster-profile: aws-perfscale-qe
    ci-operator.openshift.io/variant: rosa-4.15-nightly-x86
    ci.openshift.io/generator: prowgen
    job-release: "4.15"
    pj-rehearse.openshift.io/can-be-rehearsed: "true"
  name: periodic-ci-openshift-qe-ocp-qe-perfscale-ci-main-rosa-4.15-nightly-x86-control-plane-24nodes
  reporter_config:
    slack:
      channel: '#ocp-qe-scale-ci-results'
      job_states_to_report:
      - success
      - failure
      - error
      report_template: '{{if eq .Status.State "success"}} :white_check_mark: Job *{{.Spec.Job}}*
        ended with *{{.Status.State}}*. <{{.Status.URL}}|View logs> :white_check_mark:
        {{else}} :warning:  Job *{{.Spec.Job}}* ended with *{{.Status.State}}*. <{{.Status.URL}}|View
        logs> :warning: {{end}}'
  spec:
    containers:
    - args:
      - --gcs-upload-secret=/secrets/gcs/service-account.json
      - --image-import-pull-secret=/etc/pull-secret/.dockerconfigjson
      - --lease-server-credentials-file=/etc/boskos/credentials
      - --report-credentials-file=/etc/report/credentials
      - --secret-dir=/secrets/ci-pull-credentials
      - --target=control-plane-24nodes
      - --variant=rosa-4.15-nightly-x86
      command:
      - ci-operator
      image: ci-operator:latest
      imagePullPolicy: Always
      name: ""
      resources:
        requests:
          cpu: 10m
      volumeMounts:
      - mountPath: /etc/boskos
        name: boskos
        readOnly: true
      - mountPath: /secrets/ci-pull-credentials
        name: ci-pull-credentials
        readOnly: true
      - mountPath: /secrets/gcs
        name: gcs-credentials
        readOnly: true
      - mountPath: /secrets/manifest-tool
        name: manifest-tool-local-pusher
        readOnly: true
      - mountPath: /etc/pull-secret
        name: pull-secret
        readOnly: true
      - mountPath: /etc/report
        name: result-aggregator
        readOnly: true
    serviceAccountName: ci-operator
    volumes:
    - name: boskos
      secret:
        items:
        - key: credentials
          path: credentials
        secretName: boskos-credentials
    - name: ci-pull-credentials
      secret:
        secretName: ci-pull-credentials
    - name: manifest-tool-local-pusher
      secret:
        secretName: manifest-tool-local-pusher
    - name: pull-secret
      secret:
        secretName: registry-pull-credentials
    - name: result-aggregator
      secret:
        secretName: result-aggregator
- agent: kubernetes
  cluster: build05
  cron: 0 18 8,22 * *
  decorate: true
  decoration_config:
    skip_cloning: true
    timeout: 6h0m0s
  extra_refs:
  - base_ref: main
    org: openshift-qe
    repo: ocp-qe-perfscale-ci
  labels:
    ci-operator.openshift.io/cloud: aws
    ci-operator.openshift.io/cloud-cluster-profile: aws-perfscale-qe
    ci-operator.openshift.io/variant: rosa-4.15-nightly-x86
    ci.openshift.io/generator: prowgen
    job-release: "4.15"
    pj-rehearse.openshift.io/can-be-rehearsed: "true"
  name: periodic-ci-openshift-qe-ocp-qe-perfscale-ci-main-rosa-4.15-nightly-x86-data-path-9nodes
  reporter_config:
    slack:
      channel: '#ocp-qe-scale-ci-results'
      job_states_to_report:
      - success
      - failure
      - error
      report_template: '{{if eq .Status.State "success"}} :white_check_mark: Job *{{.Spec.Job}}*
        ended with *{{.Status.State}}*. <{{.Status.URL}}|View logs> :white_check_mark:
        {{else}} :warning:  Job *{{.Spec.Job}}* ended with *{{.Status.State}}*. <{{.Status.URL}}|View
        logs> :warning: {{end}}'
  spec:
    containers:
    - args:
      - --gcs-upload-secret=/secrets/gcs/service-account.json
      - --image-import-pull-secret=/etc/pull-secret/.dockerconfigjson
      - --lease-server-credentials-file=/etc/boskos/credentials
      - --report-credentials-file=/etc/report/credentials
      - --secret-dir=/secrets/ci-pull-credentials
      - --target=data-path-9nodes
      - --variant=rosa-4.15-nightly-x86
      command:
      - ci-operator
      image: ci-operator:latest
      imagePullPolicy: Always
      name: ""
      resources:
        requests:
          cpu: 10m
      volumeMounts:
      - mountPath: /etc/boskos
        name: boskos
        readOnly: true
      - mountPath: /secrets/ci-pull-credentials
        name: ci-pull-credentials
        readOnly: true
      - mountPath: /secrets/gcs
        name: gcs-credentials
        readOnly: true
      - mountPath: /secrets/manifest-tool
        name: manifest-tool-local-pusher
        readOnly: true
      - mountPath: /etc/pull-secret
        name: pull-secret
        readOnly: true
      - mountPath: /etc/report
        name: result-aggregator
        readOnly: true
    serviceAccountName: ci-operator
    volumes:
    - name: boskos
      secret:
        items:
        - key: credentials
          path: credentials
        secretName: boskos-credentials
    - name: ci-pull-credentials
      secret:
        secretName: ci-pull-credentials
    - name: manifest-tool-local-pusher
      secret:
        secretName: manifest-tool-local-pusher
    - name: pull-secret
      secret:
        secretName: registry-pull-credentials
    - name: result-aggregator
      secret:
        secretName: result-aggregator
- agent: kubernetes
  cluster: build05
  cron: 0 2 5,19 * *
  decorate: true
  decoration_config:
    skip_cloning: true
  extra_refs:
  - base_ref: main
    org: openshift-qe
    repo: ocp-qe-perfscale-ci
  labels:
    ci-operator.openshift.io/cloud: aws
    ci-operator.openshift.io/cloud-cluster-profile: aws-perfscale-qe
    ci-operator.openshift.io/variant: rosa-4.15-nightly-x86
    ci.openshift.io/generator: prowgen
    job-release: "4.15"
    pj-rehearse.openshift.io/can-be-rehearsed: "true"
  name: periodic-ci-openshift-qe-ocp-qe-perfscale-ci-main-rosa-4.15-nightly-x86-node-density-heavy-24nodes
  reporter_config:
    slack:
      channel: '#ocp-qe-scale-ci-results'
      job_states_to_report:
      - success
      - failure
      - error
      report_template: '{{if eq .Status.State "success"}} :white_check_mark: Job *{{.Spec.Job}}*
        ended with *{{.Status.State}}*. <{{.Status.URL}}|View logs> :white_check_mark:
        {{else}} :warning:  Job *{{.Spec.Job}}* ended with *{{.Status.State}}*. <{{.Status.URL}}|View
        logs> :warning: {{end}}'
  spec:
    containers:
    - args:
      - --gcs-upload-secret=/secrets/gcs/service-account.json
      - --image-import-pull-secret=/etc/pull-secret/.dockerconfigjson
      - --lease-server-credentials-file=/etc/boskos/credentials
      - --report-credentials-file=/etc/report/credentials
      - --secret-dir=/secrets/ci-pull-credentials
      - --target=node-density-heavy-24nodes
      - --variant=rosa-4.15-nightly-x86
      command:
      - ci-operator
      image: ci-operator:latest
      imagePullPolicy: Always
      name: ""
      resources:
        requests:
          cpu: 10m
      volumeMounts:
      - mountPath: /etc/boskos
        name: boskos
        readOnly: true
      - mountPath: /secrets/ci-pull-credentials
        name: ci-pull-credentials
        readOnly: true
      - mountPath: /secrets/gcs
        name: gcs-credentials
        readOnly: true
      - mountPath: /secrets/manifest-tool
        name: manifest-tool-local-pusher
        readOnly: true
      - mountPath: /etc/pull-secret
        name: pull-secret
        readOnly: true
      - mountPath: /etc/report
        name: result-aggregator
        readOnly: true
    serviceAccountName: ci-operator
    volumes:
    - name: boskos
      secret:
        items:
        - key: credentials
          path: credentials
        secretName: boskos-credentials
    - name: ci-pull-credentials
      secret:
        secretName: ci-pull-credentials
    - name: manifest-tool-local-pusher
      secret:
        secretName: manifest-tool-local-pusher
    - name: pull-secret
      secret:
        secretName: registry-pull-credentials
    - name: result-aggregator
      secret:
        secretName: result-aggregator
- agent: kubernetes
  cluster: build05
  cron: 0 18 3,17 * *
  decorate: true
  decoration_config:
    skip_cloning: true
    timeout: 8h0m0s
  extra_refs:
  - base_ref: main
    org: openshift-qe
    repo: ocp-qe-perfscale-ci
  labels:
    ci-operator.openshift.io/cloud: aws
    ci-operator.openshift.io/cloud-cluster-profile: aws-perfscale-qe
    ci-operator.openshift.io/variant: rosa-4.16-candidate-x86-loaded-upgrade-from-4.15
    ci.openshift.io/generator: prowgen
    pj-rehearse.openshift.io/can-be-rehearsed: "true"
  name: periodic-ci-openshift-qe-ocp-qe-perfscale-ci-main-rosa-4.16-candidate-x86-loaded-upgrade-from-4.15-loaded-upgrade416-24nodes
  reporter_config:
    slack:
      channel: '#ocp-qe-scale-ci-results'
      job_states_to_report:
      - success
      - failure
      - error
      report_template: '{{if eq .Status.State "success"}} :white_check_mark: Job *{{.Spec.Job}}*
        ended with *{{.Status.State}}*. <{{.Status.URL}}|View logs> :white_check_mark:
        {{else}} :warning:  Job *{{.Spec.Job}}* ended with *{{.Status.State}}*. <{{.Status.URL}}|View
        logs> :warning: {{end}}'
  spec:
    containers:
    - args:
      - --gcs-upload-secret=/secrets/gcs/service-account.json
      - --image-import-pull-secret=/etc/pull-secret/.dockerconfigjson
      - --lease-server-credentials-file=/etc/boskos/credentials
      - --report-credentials-file=/etc/report/credentials
      - --secret-dir=/secrets/ci-pull-credentials
      - --target=loaded-upgrade416-24nodes
      - --variant=rosa-4.16-candidate-x86-loaded-upgrade-from-4.15
      command:
      - ci-operator
      image: ci-operator:latest
      imagePullPolicy: Always
      name: ""
      resources:
        requests:
          cpu: 10m
      volumeMounts:
      - mountPath: /etc/boskos
        name: boskos
        readOnly: true
      - mountPath: /secrets/ci-pull-credentials
        name: ci-pull-credentials
        readOnly: true
      - mountPath: /secrets/gcs
        name: gcs-credentials
        readOnly: true
      - mountPath: /secrets/manifest-tool
        name: manifest-tool-local-pusher
        readOnly: true
      - mountPath: /etc/pull-secret
        name: pull-secret
        readOnly: true
      - mountPath: /etc/report
        name: result-aggregator
        readOnly: true
    serviceAccountName: ci-operator
    volumes:
    - name: boskos
      secret:
        items:
        - key: credentials
          path: credentials
        secretName: boskos-credentials
    - name: ci-pull-credentials
      secret:
        secretName: ci-pull-credentials
    - name: manifest-tool-local-pusher
      secret:
        secretName: manifest-tool-local-pusher
    - name: pull-secret
      secret:
        secretName: registry-pull-credentials
    - name: result-aggregator
      secret:
        secretName: result-aggregator
- agent: kubernetes
  cluster: build05
  cron: 0 6 4,18 * *
  decorate: true
  decoration_config:
    skip_cloning: true
    timeout: 7h0m0s
  extra_refs:
  - base_ref: main
    org: openshift-qe
    repo: ocp-qe-perfscale-ci
  labels:
    ci-operator.openshift.io/cloud: aws
    ci-operator.openshift.io/cloud-cluster-profile: aws-perfscale
    ci-operator.openshift.io/variant: rosa-4.16-nightly-x86
    ci.openshift.io/generator: prowgen
    job-release: "4.16"
    pj-rehearse.openshift.io/can-be-rehearsed: "true"
  name: periodic-ci-openshift-qe-ocp-qe-perfscale-ci-main-rosa-4.16-nightly-x86-control-plane-120nodes
  reporter_config:
    slack:
      channel: '#ocp-qe-scale-ci-results'
      job_states_to_report:
      - success
      - failure
      - error
      report_template: '{{if eq .Status.State "success"}} :white_check_mark: Job *{{.Spec.Job}}*
        ended with *{{.Status.State}}*. <{{.Status.URL}}|View logs> :white_check_mark:
        {{else}} :warning:  Job *{{.Spec.Job}}* ended with *{{.Status.State}}*. <{{.Status.URL}}|View
        logs> :warning: {{end}}'
  spec:
    containers:
    - args:
      - --gcs-upload-secret=/secrets/gcs/service-account.json
      - --image-import-pull-secret=/etc/pull-secret/.dockerconfigjson
      - --lease-server-credentials-file=/etc/boskos/credentials
      - --report-credentials-file=/etc/report/credentials
      - --secret-dir=/secrets/ci-pull-credentials
      - --target=control-plane-120nodes
      - --variant=rosa-4.16-nightly-x86
      command:
      - ci-operator
      image: ci-operator:latest
      imagePullPolicy: Always
      name: ""
      resources:
        requests:
          cpu: 10m
      volumeMounts:
      - mountPath: /etc/boskos
        name: boskos
        readOnly: true
      - mountPath: /secrets/ci-pull-credentials
        name: ci-pull-credentials
        readOnly: true
      - mountPath: /secrets/gcs
        name: gcs-credentials
        readOnly: true
      - mountPath: /secrets/manifest-tool
        name: manifest-tool-local-pusher
        readOnly: true
      - mountPath: /etc/pull-secret
        name: pull-secret
        readOnly: true
      - mountPath: /etc/report
        name: result-aggregator
        readOnly: true
    serviceAccountName: ci-operator
    volumes:
    - name: boskos
      secret:
        items:
        - key: credentials
          path: credentials
        secretName: boskos-credentials
    - name: ci-pull-credentials
      secret:
        secretName: ci-pull-credentials
    - name: manifest-tool-local-pusher
      secret:
        secretName: manifest-tool-local-pusher
    - name: pull-secret
      secret:
        secretName: registry-pull-credentials
    - name: result-aggregator
      secret:
        secretName: result-aggregator
- agent: kubernetes
  cluster: build05
  cron: 0 1 2,16 * *
  decorate: true
  decoration_config:
    skip_cloning: true
    timeout: 5h0m0s
  extra_refs:
  - base_ref: main
    org: openshift-qe
    repo: ocp-qe-perfscale-ci
  labels:
    ci-operator.openshift.io/cloud: aws
    ci-operator.openshift.io/cloud-cluster-profile: aws-perfscale-qe
    ci-operator.openshift.io/variant: rosa-4.16-nightly-x86
    ci.openshift.io/generator: prowgen
    job-release: "4.16"
    pj-rehearse.openshift.io/can-be-rehearsed: "true"
  name: periodic-ci-openshift-qe-ocp-qe-perfscale-ci-main-rosa-4.16-nightly-x86-control-plane-24nodes
  reporter_config:
    slack:
      channel: '#ocp-qe-scale-ci-results'
      job_states_to_report:
      - success
      - failure
      - error
      report_template: '{{if eq .Status.State "success"}} :white_check_mark: Job *{{.Spec.Job}}*
        ended with *{{.Status.State}}*. <{{.Status.URL}}|View logs> :white_check_mark:
        {{else}} :warning:  Job *{{.Spec.Job}}* ended with *{{.Status.State}}*. <{{.Status.URL}}|View
        logs> :warning: {{end}}'
  spec:
    containers:
    - args:
      - --gcs-upload-secret=/secrets/gcs/service-account.json
      - --image-import-pull-secret=/etc/pull-secret/.dockerconfigjson
      - --lease-server-credentials-file=/etc/boskos/credentials
      - --report-credentials-file=/etc/report/credentials
      - --secret-dir=/secrets/ci-pull-credentials
      - --target=control-plane-24nodes
      - --variant=rosa-4.16-nightly-x86
      command:
      - ci-operator
      image: ci-operator:latest
      imagePullPolicy: Always
      name: ""
      resources:
        requests:
          cpu: 10m
      volumeMounts:
      - mountPath: /etc/boskos
        name: boskos
        readOnly: true
      - mountPath: /secrets/ci-pull-credentials
        name: ci-pull-credentials
        readOnly: true
      - mountPath: /secrets/gcs
        name: gcs-credentials
        readOnly: true
      - mountPath: /secrets/manifest-tool
        name: manifest-tool-local-pusher
        readOnly: true
      - mountPath: /etc/pull-secret
        name: pull-secret
        readOnly: true
      - mountPath: /etc/report
        name: result-aggregator
        readOnly: true
    serviceAccountName: ci-operator
    volumes:
    - name: boskos
      secret:
        items:
        - key: credentials
          path: credentials
        secretName: boskos-credentials
    - name: ci-pull-credentials
      secret:
        secretName: ci-pull-credentials
    - name: manifest-tool-local-pusher
      secret:
        secretName: manifest-tool-local-pusher
    - name: pull-secret
      secret:
        secretName: registry-pull-credentials
    - name: result-aggregator
      secret:
        secretName: result-aggregator
- agent: kubernetes
  cluster: build05
  cron: 0 14 8,22 * *
  decorate: true
  decoration_config:
    skip_cloning: true
    timeout: 6h0m0s
  extra_refs:
  - base_ref: main
    org: openshift-qe
    repo: ocp-qe-perfscale-ci
  labels:
    ci-operator.openshift.io/cloud: aws
    ci-operator.openshift.io/cloud-cluster-profile: aws-perfscale-qe
    ci-operator.openshift.io/variant: rosa-4.16-nightly-x86
    ci.openshift.io/generator: prowgen
    job-release: "4.16"
    pj-rehearse.openshift.io/can-be-rehearsed: "true"
  name: periodic-ci-openshift-qe-ocp-qe-perfscale-ci-main-rosa-4.16-nightly-x86-data-path-9nodes
  reporter_config:
    slack:
      channel: '#ocp-qe-scale-ci-results'
      job_states_to_report:
      - success
      - failure
      - error
      report_template: '{{if eq .Status.State "success"}} :white_check_mark: Job *{{.Spec.Job}}*
        ended with *{{.Status.State}}*. <{{.Status.URL}}|View logs> :white_check_mark:
        {{else}} :warning:  Job *{{.Spec.Job}}* ended with *{{.Status.State}}*. <{{.Status.URL}}|View
        logs> :warning: {{end}}'
  spec:
    containers:
    - args:
      - --gcs-upload-secret=/secrets/gcs/service-account.json
      - --image-import-pull-secret=/etc/pull-secret/.dockerconfigjson
      - --lease-server-credentials-file=/etc/boskos/credentials
      - --report-credentials-file=/etc/report/credentials
      - --secret-dir=/secrets/ci-pull-credentials
      - --target=data-path-9nodes
      - --variant=rosa-4.16-nightly-x86
      command:
      - ci-operator
      image: ci-operator:latest
      imagePullPolicy: Always
      name: ""
      resources:
        requests:
          cpu: 10m
      volumeMounts:
      - mountPath: /etc/boskos
        name: boskos
        readOnly: true
      - mountPath: /secrets/ci-pull-credentials
        name: ci-pull-credentials
        readOnly: true
      - mountPath: /secrets/gcs
        name: gcs-credentials
        readOnly: true
      - mountPath: /secrets/manifest-tool
        name: manifest-tool-local-pusher
        readOnly: true
      - mountPath: /etc/pull-secret
        name: pull-secret
        readOnly: true
      - mountPath: /etc/report
        name: result-aggregator
        readOnly: true
    serviceAccountName: ci-operator
    volumes:
    - name: boskos
      secret:
        items:
        - key: credentials
          path: credentials
        secretName: boskos-credentials
    - name: ci-pull-credentials
      secret:
        secretName: ci-pull-credentials
    - name: manifest-tool-local-pusher
      secret:
        secretName: manifest-tool-local-pusher
    - name: pull-secret
      secret:
        secretName: registry-pull-credentials
    - name: result-aggregator
      secret:
        secretName: result-aggregator
- agent: kubernetes
  cluster: build05
  cron: 0 18 12,26 * *
  decorate: true
  decoration_config:
    skip_cloning: true
  extra_refs:
  - base_ref: main
    org: openshift-qe
    repo: ocp-qe-perfscale-ci
  labels:
    ci-operator.openshift.io/cloud: aws
    ci-operator.openshift.io/cloud-cluster-profile: aws-perfscale-qe
    ci-operator.openshift.io/variant: rosa-4.16-nightly-x86
    ci.openshift.io/generator: prowgen
    job-release: "4.16"
    pj-rehearse.openshift.io/can-be-rehearsed: "true"
  name: periodic-ci-openshift-qe-ocp-qe-perfscale-ci-main-rosa-4.16-nightly-x86-node-density-heavy-24nodes
  reporter_config:
    slack:
      channel: '#ocp-qe-scale-ci-results'
      job_states_to_report:
      - success
      - failure
      - error
      report_template: '{{if eq .Status.State "success"}} :white_check_mark: Job *{{.Spec.Job}}*
        ended with *{{.Status.State}}*. <{{.Status.URL}}|View logs> :white_check_mark:
        {{else}} :warning:  Job *{{.Spec.Job}}* ended with *{{.Status.State}}*. <{{.Status.URL}}|View
        logs> :warning: {{end}}'
  spec:
    containers:
    - args:
      - --gcs-upload-secret=/secrets/gcs/service-account.json
      - --image-import-pull-secret=/etc/pull-secret/.dockerconfigjson
      - --lease-server-credentials-file=/etc/boskos/credentials
      - --report-credentials-file=/etc/report/credentials
      - --secret-dir=/secrets/ci-pull-credentials
      - --target=node-density-heavy-24nodes
      - --variant=rosa-4.16-nightly-x86
      command:
      - ci-operator
      image: ci-operator:latest
      imagePullPolicy: Always
      name: ""
      resources:
        requests:
          cpu: 10m
      volumeMounts:
      - mountPath: /etc/boskos
        name: boskos
        readOnly: true
      - mountPath: /secrets/ci-pull-credentials
        name: ci-pull-credentials
        readOnly: true
      - mountPath: /secrets/gcs
        name: gcs-credentials
        readOnly: true
      - mountPath: /secrets/manifest-tool
        name: manifest-tool-local-pusher
        readOnly: true
      - mountPath: /etc/pull-secret
        name: pull-secret
        readOnly: true
      - mountPath: /etc/report
        name: result-aggregator
        readOnly: true
    serviceAccountName: ci-operator
    volumes:
    - name: boskos
      secret:
        items:
        - key: credentials
          path: credentials
        secretName: boskos-credentials
    - name: ci-pull-credentials
      secret:
        secretName: ci-pull-credentials
    - name: manifest-tool-local-pusher
      secret:
        secretName: manifest-tool-local-pusher
    - name: pull-secret
      secret:
        secretName: registry-pull-credentials
    - name: result-aggregator
      secret:
        secretName: result-aggregator
- agent: kubernetes
  cluster: build05
  cron: 0 3 3,17 * *
  decorate: true
  decoration_config:
    skip_cloning: true
    timeout: 8h0m0s
  extra_refs:
  - base_ref: main
    org: openshift-qe
    repo: ocp-qe-perfscale-ci
  labels:
    ci-operator.openshift.io/cloud: aws
    ci-operator.openshift.io/cloud-cluster-profile: aws-perfscale-qe
    ci-operator.openshift.io/variant: rosa-4.17-candidate-x86-loaded-upgrade-from-4.16
    ci.openshift.io/generator: prowgen
    pj-rehearse.openshift.io/can-be-rehearsed: "true"
  name: periodic-ci-openshift-qe-ocp-qe-perfscale-ci-main-rosa-4.17-candidate-x86-loaded-upgrade-from-4.16-loaded-upgrade417-24nodes
  reporter_config:
    slack:
      channel: '#ocp-qe-scale-ci-results'
      job_states_to_report:
      - success
      - failure
      - error
      report_template: '{{if eq .Status.State "success"}} :white_check_mark: Job *{{.Spec.Job}}*
        ended with *{{.Status.State}}*. <{{.Status.URL}}|View logs> :white_check_mark:
        {{else}} :warning:  Job *{{.Spec.Job}}* ended with *{{.Status.State}}*. <{{.Status.URL}}|View
        logs> :warning: {{end}}'
  spec:
    containers:
    - args:
      - --gcs-upload-secret=/secrets/gcs/service-account.json
      - --image-import-pull-secret=/etc/pull-secret/.dockerconfigjson
      - --lease-server-credentials-file=/etc/boskos/credentials
      - --report-credentials-file=/etc/report/credentials
      - --secret-dir=/secrets/ci-pull-credentials
      - --target=loaded-upgrade417-24nodes
      - --variant=rosa-4.17-candidate-x86-loaded-upgrade-from-4.16
      command:
      - ci-operator
      image: ci-operator:latest
      imagePullPolicy: Always
      name: ""
      resources:
        requests:
          cpu: 10m
      volumeMounts:
      - mountPath: /etc/boskos
        name: boskos
        readOnly: true
      - mountPath: /secrets/ci-pull-credentials
        name: ci-pull-credentials
        readOnly: true
      - mountPath: /secrets/gcs
        name: gcs-credentials
        readOnly: true
      - mountPath: /secrets/manifest-tool
        name: manifest-tool-local-pusher
        readOnly: true
      - mountPath: /etc/pull-secret
        name: pull-secret
        readOnly: true
      - mountPath: /etc/report
        name: result-aggregator
        readOnly: true
    serviceAccountName: ci-operator
    volumes:
    - name: boskos
      secret:
        items:
        - key: credentials
          path: credentials
        secretName: boskos-credentials
    - name: ci-pull-credentials
      secret:
        secretName: ci-pull-credentials
    - name: manifest-tool-local-pusher
      secret:
        secretName: manifest-tool-local-pusher
    - name: pull-secret
      secret:
        secretName: registry-pull-credentials
    - name: result-aggregator
      secret:
        secretName: result-aggregator
- agent: kubernetes
  cluster: build05
  cron: 0 12 4,18 * *
  decorate: true
  decoration_config:
    skip_cloning: true
    timeout: 7h0m0s
  extra_refs:
  - base_ref: main
    org: openshift-qe
    repo: ocp-qe-perfscale-ci
  labels:
    ci-operator.openshift.io/cloud: aws
    ci-operator.openshift.io/cloud-cluster-profile: aws-perfscale
    ci-operator.openshift.io/variant: rosa-4.17-nightly-x86
    ci.openshift.io/generator: prowgen
    job-release: "4.17"
    pj-rehearse.openshift.io/can-be-rehearsed: "true"
  name: periodic-ci-openshift-qe-ocp-qe-perfscale-ci-main-rosa-4.17-nightly-x86-control-plane-120nodes
  reporter_config:
    slack:
      channel: '#ocp-qe-scale-ci-results'
      job_states_to_report:
      - success
      - failure
      - error
      report_template: '{{if eq .Status.State "success"}} :white_check_mark: Job *{{.Spec.Job}}*
        ended with *{{.Status.State}}*. <{{.Status.URL}}|View logs> :white_check_mark:
        {{else}} :warning:  Job *{{.Spec.Job}}* ended with *{{.Status.State}}*. <{{.Status.URL}}|View
        logs> :warning: {{end}}'
  spec:
    containers:
    - args:
      - --gcs-upload-secret=/secrets/gcs/service-account.json
      - --image-import-pull-secret=/etc/pull-secret/.dockerconfigjson
      - --lease-server-credentials-file=/etc/boskos/credentials
      - --report-credentials-file=/etc/report/credentials
      - --secret-dir=/secrets/ci-pull-credentials
      - --target=control-plane-120nodes
      - --variant=rosa-4.17-nightly-x86
      command:
      - ci-operator
      image: ci-operator:latest
      imagePullPolicy: Always
      name: ""
      resources:
        requests:
          cpu: 10m
      volumeMounts:
      - mountPath: /etc/boskos
        name: boskos
        readOnly: true
      - mountPath: /secrets/ci-pull-credentials
        name: ci-pull-credentials
        readOnly: true
      - mountPath: /secrets/gcs
        name: gcs-credentials
        readOnly: true
      - mountPath: /secrets/manifest-tool
        name: manifest-tool-local-pusher
        readOnly: true
      - mountPath: /etc/pull-secret
        name: pull-secret
        readOnly: true
      - mountPath: /etc/report
        name: result-aggregator
        readOnly: true
    serviceAccountName: ci-operator
    volumes:
    - name: boskos
      secret:
        items:
        - key: credentials
          path: credentials
        secretName: boskos-credentials
    - name: ci-pull-credentials
      secret:
        secretName: ci-pull-credentials
    - name: manifest-tool-local-pusher
      secret:
        secretName: manifest-tool-local-pusher
    - name: pull-secret
      secret:
        secretName: registry-pull-credentials
    - name: result-aggregator
      secret:
        secretName: result-aggregator
- agent: kubernetes
  cluster: build05
  cron: 0 18 9,23 * *
  decorate: true
  decoration_config:
    skip_cloning: true
    timeout: 5h0m0s
  extra_refs:
  - base_ref: main
    org: openshift-qe
    repo: ocp-qe-perfscale-ci
  labels:
    ci-operator.openshift.io/cloud: aws
    ci-operator.openshift.io/cloud-cluster-profile: aws-perfscale-qe
    ci-operator.openshift.io/variant: rosa-4.17-nightly-x86
    ci.openshift.io/generator: prowgen
    job-release: "4.17"
    pj-rehearse.openshift.io/can-be-rehearsed: "true"
  name: periodic-ci-openshift-qe-ocp-qe-perfscale-ci-main-rosa-4.17-nightly-x86-control-plane-24nodes
  reporter_config:
    slack:
      channel: '#ocp-qe-scale-ci-results'
      job_states_to_report:
      - success
      - failure
      - error
      report_template: '{{if eq .Status.State "success"}} :white_check_mark: Job *{{.Spec.Job}}*
        ended with *{{.Status.State}}*. <{{.Status.URL}}|View logs> :white_check_mark:
        {{else}} :warning:  Job *{{.Spec.Job}}* ended with *{{.Status.State}}*. <{{.Status.URL}}|View
        logs> :warning: {{end}}'
  spec:
    containers:
    - args:
      - --gcs-upload-secret=/secrets/gcs/service-account.json
      - --image-import-pull-secret=/etc/pull-secret/.dockerconfigjson
      - --lease-server-credentials-file=/etc/boskos/credentials
      - --report-credentials-file=/etc/report/credentials
      - --secret-dir=/secrets/ci-pull-credentials
      - --target=control-plane-24nodes
      - --variant=rosa-4.17-nightly-x86
      command:
      - ci-operator
      image: ci-operator:latest
      imagePullPolicy: Always
      name: ""
      resources:
        requests:
          cpu: 10m
      volumeMounts:
      - mountPath: /etc/boskos
        name: boskos
        readOnly: true
      - mountPath: /secrets/ci-pull-credentials
        name: ci-pull-credentials
        readOnly: true
      - mountPath: /secrets/gcs
        name: gcs-credentials
        readOnly: true
      - mountPath: /secrets/manifest-tool
        name: manifest-tool-local-pusher
        readOnly: true
      - mountPath: /etc/pull-secret
        name: pull-secret
        readOnly: true
      - mountPath: /etc/report
        name: result-aggregator
        readOnly: true
    serviceAccountName: ci-operator
    volumes:
    - name: boskos
      secret:
        items:
        - key: credentials
          path: credentials
        secretName: boskos-credentials
    - name: ci-pull-credentials
      secret:
        secretName: ci-pull-credentials
    - name: manifest-tool-local-pusher
      secret:
        secretName: manifest-tool-local-pusher
    - name: pull-secret
      secret:
        secretName: registry-pull-credentials
    - name: result-aggregator
      secret:
        secretName: result-aggregator
- agent: kubernetes
  cluster: build05
  cron: 0 5 1,15 * *
  decorate: true
  decoration_config:
    skip_cloning: true
    timeout: 6h0m0s
  extra_refs:
  - base_ref: main
    org: openshift-qe
    repo: ocp-qe-perfscale-ci
  labels:
    ci-operator.openshift.io/cloud: aws
    ci-operator.openshift.io/cloud-cluster-profile: aws-perfscale-qe
    ci-operator.openshift.io/variant: rosa-4.17-nightly-x86
    ci.openshift.io/generator: prowgen
    job-release: "4.17"
    pj-rehearse.openshift.io/can-be-rehearsed: "true"
  name: periodic-ci-openshift-qe-ocp-qe-perfscale-ci-main-rosa-4.17-nightly-x86-data-path-9nodes
  reporter_config:
    slack:
      channel: '#ocp-qe-scale-ci-results'
      job_states_to_report:
      - success
      - failure
      - error
      report_template: '{{if eq .Status.State "success"}} :white_check_mark: Job *{{.Spec.Job}}*
        ended with *{{.Status.State}}*. <{{.Status.URL}}|View logs> :white_check_mark:
        {{else}} :warning:  Job *{{.Spec.Job}}* ended with *{{.Status.State}}*. <{{.Status.URL}}|View
        logs> :warning: {{end}}'
  spec:
    containers:
    - args:
      - --gcs-upload-secret=/secrets/gcs/service-account.json
      - --image-import-pull-secret=/etc/pull-secret/.dockerconfigjson
      - --lease-server-credentials-file=/etc/boskos/credentials
      - --report-credentials-file=/etc/report/credentials
      - --secret-dir=/secrets/ci-pull-credentials
      - --target=data-path-9nodes
      - --variant=rosa-4.17-nightly-x86
      command:
      - ci-operator
      image: ci-operator:latest
      imagePullPolicy: Always
      name: ""
      resources:
        requests:
          cpu: 10m
      volumeMounts:
      - mountPath: /etc/boskos
        name: boskos
        readOnly: true
      - mountPath: /secrets/ci-pull-credentials
        name: ci-pull-credentials
        readOnly: true
      - mountPath: /secrets/gcs
        name: gcs-credentials
        readOnly: true
      - mountPath: /secrets/manifest-tool
        name: manifest-tool-local-pusher
        readOnly: true
      - mountPath: /etc/pull-secret
        name: pull-secret
        readOnly: true
      - mountPath: /etc/report
        name: result-aggregator
        readOnly: true
    serviceAccountName: ci-operator
    volumes:
    - name: boskos
      secret:
        items:
        - key: credentials
          path: credentials
        secretName: boskos-credentials
    - name: ci-pull-credentials
      secret:
        secretName: ci-pull-credentials
    - name: manifest-tool-local-pusher
      secret:
        secretName: manifest-tool-local-pusher
    - name: pull-secret
      secret:
        secretName: registry-pull-credentials
    - name: result-aggregator
      secret:
        secretName: result-aggregator
- agent: kubernetes
  cluster: build05
  cron: 0 13 5,19 * *
  decorate: true
  decoration_config:
    skip_cloning: true
  extra_refs:
  - base_ref: main
    org: openshift-qe
    repo: ocp-qe-perfscale-ci
  labels:
    ci-operator.openshift.io/cloud: aws
    ci-operator.openshift.io/cloud-cluster-profile: aws-perfscale-qe
    ci-operator.openshift.io/variant: rosa-4.17-nightly-x86
    ci.openshift.io/generator: prowgen
    job-release: "4.17"
    pj-rehearse.openshift.io/can-be-rehearsed: "true"
  name: periodic-ci-openshift-qe-ocp-qe-perfscale-ci-main-rosa-4.17-nightly-x86-node-density-heavy-24nodes
  reporter_config:
    slack:
      channel: '#ocp-qe-scale-ci-results'
      job_states_to_report:
      - success
      - failure
      - error
      report_template: '{{if eq .Status.State "success"}} :white_check_mark: Job *{{.Spec.Job}}*
        ended with *{{.Status.State}}*. <{{.Status.URL}}|View logs> :white_check_mark:
        {{else}} :warning:  Job *{{.Spec.Job}}* ended with *{{.Status.State}}*. <{{.Status.URL}}|View
        logs> :warning: {{end}}'
  spec:
    containers:
    - args:
      - --gcs-upload-secret=/secrets/gcs/service-account.json
      - --image-import-pull-secret=/etc/pull-secret/.dockerconfigjson
      - --lease-server-credentials-file=/etc/boskos/credentials
      - --report-credentials-file=/etc/report/credentials
      - --secret-dir=/secrets/ci-pull-credentials
      - --target=node-density-heavy-24nodes
      - --variant=rosa-4.17-nightly-x86
      command:
      - ci-operator
      image: ci-operator:latest
      imagePullPolicy: Always
      name: ""
      resources:
        requests:
          cpu: 10m
      volumeMounts:
      - mountPath: /etc/boskos
        name: boskos
        readOnly: true
      - mountPath: /secrets/ci-pull-credentials
        name: ci-pull-credentials
        readOnly: true
      - mountPath: /secrets/gcs
        name: gcs-credentials
        readOnly: true
      - mountPath: /secrets/manifest-tool
        name: manifest-tool-local-pusher
        readOnly: true
      - mountPath: /etc/pull-secret
        name: pull-secret
        readOnly: true
      - mountPath: /etc/report
        name: result-aggregator
        readOnly: true
    serviceAccountName: ci-operator
    volumes:
    - name: boskos
      secret:
        items:
        - key: credentials
          path: credentials
        secretName: boskos-credentials
    - name: ci-pull-credentials
      secret:
        secretName: ci-pull-credentials
    - name: manifest-tool-local-pusher
      secret:
        secretName: manifest-tool-local-pusher
    - name: pull-secret
      secret:
        secretName: registry-pull-credentials
    - name: result-aggregator
      secret:
        secretName: result-aggregator
- agent: kubernetes
  cluster: build05
  cron: 0 6 4,11,18,25 * *
  decorate: true
  decoration_config:
    skip_cloning: true
    timeout: 7h0m0s
  extra_refs:
  - base_ref: main
    org: openshift-qe
    repo: ocp-qe-perfscale-ci
  labels:
    ci-operator.openshift.io/cloud: aws
    ci-operator.openshift.io/cloud-cluster-profile: aws-perfscale
    ci-operator.openshift.io/variant: rosa-4.18-nightly-x86
    ci.openshift.io/generator: prowgen
    job-release: "4.18"
    pj-rehearse.openshift.io/can-be-rehearsed: "true"
  name: periodic-ci-openshift-qe-ocp-qe-perfscale-ci-main-rosa-4.18-nightly-x86-control-plane-120nodes
  spec:
    containers:
    - args:
      - --gcs-upload-secret=/secrets/gcs/service-account.json
      - --image-import-pull-secret=/etc/pull-secret/.dockerconfigjson
      - --lease-server-credentials-file=/etc/boskos/credentials
      - --report-credentials-file=/etc/report/credentials
      - --secret-dir=/secrets/ci-pull-credentials
      - --target=control-plane-120nodes
      - --variant=rosa-4.18-nightly-x86
      command:
      - ci-operator
      image: ci-operator:latest
      imagePullPolicy: Always
      name: ""
      resources:
        requests:
          cpu: 10m
      volumeMounts:
      - mountPath: /etc/boskos
        name: boskos
        readOnly: true
      - mountPath: /secrets/ci-pull-credentials
        name: ci-pull-credentials
        readOnly: true
      - mountPath: /secrets/gcs
        name: gcs-credentials
        readOnly: true
      - mountPath: /secrets/manifest-tool
        name: manifest-tool-local-pusher
        readOnly: true
      - mountPath: /etc/pull-secret
        name: pull-secret
        readOnly: true
      - mountPath: /etc/report
        name: result-aggregator
        readOnly: true
    serviceAccountName: ci-operator
    volumes:
    - name: boskos
      secret:
        items:
        - key: credentials
          path: credentials
        secretName: boskos-credentials
    - name: ci-pull-credentials
      secret:
        secretName: ci-pull-credentials
    - name: manifest-tool-local-pusher
      secret:
        secretName: manifest-tool-local-pusher
    - name: pull-secret
      secret:
        secretName: registry-pull-credentials
    - name: result-aggregator
      secret:
        secretName: result-aggregator
- agent: kubernetes
  cluster: build05
  cron: 0 11 2,9,16,23 * *
  decorate: true
  decoration_config:
    skip_cloning: true
    timeout: 5h0m0s
  extra_refs:
  - base_ref: main
    org: openshift-qe
    repo: ocp-qe-perfscale-ci
  labels:
    ci-operator.openshift.io/cloud: aws
    ci-operator.openshift.io/cloud-cluster-profile: aws-perfscale-qe
    ci-operator.openshift.io/variant: rosa-4.18-nightly-x86
    ci.openshift.io/generator: prowgen
    job-release: "4.18"
    pj-rehearse.openshift.io/can-be-rehearsed: "true"
  name: periodic-ci-openshift-qe-ocp-qe-perfscale-ci-main-rosa-4.18-nightly-x86-control-plane-24nodes
  reporter_config:
    slack:
      channel: '#ocp-qe-scale-ci-results'
      job_states_to_report:
      - success
      - failure
      - error
      report_template: '{{if eq .Status.State "success"}} :white_check_mark: Job *{{.Spec.Job}}*
        ended with *{{.Status.State}}*. <{{.Status.URL}}|View logs> :white_check_mark:
        {{else}} :warning:  Job *{{.Spec.Job}}* ended with *{{.Status.State}}*. <{{.Status.URL}}|View
        logs> :warning: {{end}}'
  spec:
    containers:
    - args:
      - --gcs-upload-secret=/secrets/gcs/service-account.json
      - --image-import-pull-secret=/etc/pull-secret/.dockerconfigjson
      - --lease-server-credentials-file=/etc/boskos/credentials
      - --report-credentials-file=/etc/report/credentials
      - --secret-dir=/secrets/ci-pull-credentials
      - --target=control-plane-24nodes
      - --variant=rosa-4.18-nightly-x86
      command:
      - ci-operator
      image: ci-operator:latest
      imagePullPolicy: Always
      name: ""
      resources:
        requests:
          cpu: 10m
      volumeMounts:
      - mountPath: /etc/boskos
        name: boskos
        readOnly: true
      - mountPath: /secrets/ci-pull-credentials
        name: ci-pull-credentials
        readOnly: true
      - mountPath: /secrets/gcs
        name: gcs-credentials
        readOnly: true
      - mountPath: /secrets/manifest-tool
        name: manifest-tool-local-pusher
        readOnly: true
      - mountPath: /etc/pull-secret
        name: pull-secret
        readOnly: true
      - mountPath: /etc/report
        name: result-aggregator
        readOnly: true
    serviceAccountName: ci-operator
    volumes:
    - name: boskos
      secret:
        items:
        - key: credentials
          path: credentials
        secretName: boskos-credentials
    - name: ci-pull-credentials
      secret:
        secretName: ci-pull-credentials
    - name: manifest-tool-local-pusher
      secret:
        secretName: manifest-tool-local-pusher
    - name: pull-secret
      secret:
        secretName: registry-pull-credentials
    - name: result-aggregator
      secret:
        secretName: result-aggregator
- agent: kubernetes
  cluster: build05
  cron: 0 11 1,8,15,22 * *
  decorate: true
  decoration_config:
    skip_cloning: true
    timeout: 6h0m0s
  extra_refs:
  - base_ref: main
    org: openshift-qe
    repo: ocp-qe-perfscale-ci
  labels:
    ci-operator.openshift.io/cloud: aws
    ci-operator.openshift.io/cloud-cluster-profile: aws-perfscale-qe
    ci-operator.openshift.io/variant: rosa-4.18-nightly-x86
    ci.openshift.io/generator: prowgen
    job-release: "4.18"
    pj-rehearse.openshift.io/can-be-rehearsed: "true"
  name: periodic-ci-openshift-qe-ocp-qe-perfscale-ci-main-rosa-4.18-nightly-x86-data-path-9nodes
  reporter_config:
    slack:
      channel: '#ocp-qe-scale-ci-results'
      job_states_to_report:
      - success
      - failure
      - error
      report_template: '{{if eq .Status.State "success"}} :white_check_mark: Job *{{.Spec.Job}}*
        ended with *{{.Status.State}}*. <{{.Status.URL}}|View logs> :white_check_mark:
        {{else}} :warning:  Job *{{.Spec.Job}}* ended with *{{.Status.State}}*. <{{.Status.URL}}|View
        logs> :warning: {{end}}'
  spec:
    containers:
    - args:
      - --gcs-upload-secret=/secrets/gcs/service-account.json
      - --image-import-pull-secret=/etc/pull-secret/.dockerconfigjson
      - --lease-server-credentials-file=/etc/boskos/credentials
      - --report-credentials-file=/etc/report/credentials
      - --secret-dir=/secrets/ci-pull-credentials
      - --target=data-path-9nodes
      - --variant=rosa-4.18-nightly-x86
      command:
      - ci-operator
      image: ci-operator:latest
      imagePullPolicy: Always
      name: ""
      resources:
        requests:
          cpu: 10m
      volumeMounts:
      - mountPath: /etc/boskos
        name: boskos
        readOnly: true
      - mountPath: /secrets/ci-pull-credentials
        name: ci-pull-credentials
        readOnly: true
      - mountPath: /secrets/gcs
        name: gcs-credentials
        readOnly: true
      - mountPath: /secrets/manifest-tool
        name: manifest-tool-local-pusher
        readOnly: true
      - mountPath: /etc/pull-secret
        name: pull-secret
        readOnly: true
      - mountPath: /etc/report
        name: result-aggregator
        readOnly: true
    serviceAccountName: ci-operator
    volumes:
    - name: boskos
      secret:
        items:
        - key: credentials
          path: credentials
        secretName: boskos-credentials
    - name: ci-pull-credentials
      secret:
        secretName: ci-pull-credentials
    - name: manifest-tool-local-pusher
      secret:
        secretName: manifest-tool-local-pusher
    - name: pull-secret
      secret:
        secretName: registry-pull-credentials
    - name: result-aggregator
      secret:
        secretName: result-aggregator
- agent: kubernetes
  cluster: build05
  cron: 0 7 5,12,19,26 * *
  decorate: true
  decoration_config:
    skip_cloning: true
  extra_refs:
  - base_ref: main
    org: openshift-qe
    repo: ocp-qe-perfscale-ci
  labels:
    ci-operator.openshift.io/cloud: aws
    ci-operator.openshift.io/cloud-cluster-profile: aws-perfscale-qe
    ci-operator.openshift.io/variant: rosa-4.18-nightly-x86
    ci.openshift.io/generator: prowgen
    job-release: "4.18"
    pj-rehearse.openshift.io/can-be-rehearsed: "true"
  name: periodic-ci-openshift-qe-ocp-qe-perfscale-ci-main-rosa-4.18-nightly-x86-node-density-heavy-24nodes
  reporter_config:
    slack:
      channel: '#ocp-qe-scale-ci-results'
      job_states_to_report:
      - success
      - failure
      - error
      report_template: '{{if eq .Status.State "success"}} :white_check_mark: Job *{{.Spec.Job}}*
        ended with *{{.Status.State}}*. <{{.Status.URL}}|View logs> :white_check_mark:
        {{else}} :warning:  Job *{{.Spec.Job}}* ended with *{{.Status.State}}*. <{{.Status.URL}}|View
        logs> :warning: {{end}}'
  spec:
    containers:
    - args:
      - --gcs-upload-secret=/secrets/gcs/service-account.json
      - --image-import-pull-secret=/etc/pull-secret/.dockerconfigjson
      - --lease-server-credentials-file=/etc/boskos/credentials
      - --report-credentials-file=/etc/report/credentials
      - --secret-dir=/secrets/ci-pull-credentials
      - --target=node-density-heavy-24nodes
      - --variant=rosa-4.18-nightly-x86
      command:
      - ci-operator
      image: ci-operator:latest
      imagePullPolicy: Always
      name: ""
      resources:
        requests:
          cpu: 10m
      volumeMounts:
      - mountPath: /etc/boskos
        name: boskos
        readOnly: true
      - mountPath: /secrets/ci-pull-credentials
        name: ci-pull-credentials
        readOnly: true
      - mountPath: /secrets/gcs
        name: gcs-credentials
        readOnly: true
      - mountPath: /secrets/manifest-tool
        name: manifest-tool-local-pusher
        readOnly: true
      - mountPath: /etc/pull-secret
        name: pull-secret
        readOnly: true
      - mountPath: /etc/report
        name: result-aggregator
        readOnly: true
    serviceAccountName: ci-operator
    volumes:
    - name: boskos
      secret:
        items:
        - key: credentials
          path: credentials
        secretName: boskos-credentials
    - name: ci-pull-credentials
      secret:
        secretName: ci-pull-credentials
    - name: manifest-tool-local-pusher
      secret:
        secretName: manifest-tool-local-pusher
    - name: pull-secret
      secret:
        secretName: registry-pull-credentials
    - name: result-aggregator
      secret:
        secretName: result-aggregator
- agent: kubernetes
  cluster: build05
  cron: 0 6 4,11,18,25 * *
  decorate: true
  decoration_config:
    skip_cloning: true
    timeout: 7h0m0s
  extra_refs:
  - base_ref: main
    org: openshift-qe
    repo: ocp-qe-perfscale-ci
  labels:
    ci-operator.openshift.io/cloud: aws
    ci-operator.openshift.io/cloud-cluster-profile: aws-perfscale
    ci-operator.openshift.io/variant: rosa-4.19-nightly-x86
    ci.openshift.io/generator: prowgen
    job-release: "4.19"
    pj-rehearse.openshift.io/can-be-rehearsed: "true"
  name: periodic-ci-openshift-qe-ocp-qe-perfscale-ci-main-rosa-4.19-nightly-x86-control-plane-120nodes
  spec:
    containers:
    - args:
      - --gcs-upload-secret=/secrets/gcs/service-account.json
      - --image-import-pull-secret=/etc/pull-secret/.dockerconfigjson
      - --lease-server-credentials-file=/etc/boskos/credentials
      - --report-credentials-file=/etc/report/credentials
      - --secret-dir=/secrets/ci-pull-credentials
      - --target=control-plane-120nodes
      - --variant=rosa-4.19-nightly-x86
      command:
      - ci-operator
      image: ci-operator:latest
      imagePullPolicy: Always
      name: ""
      resources:
        requests:
          cpu: 10m
      volumeMounts:
      - mountPath: /etc/boskos
        name: boskos
        readOnly: true
      - mountPath: /secrets/ci-pull-credentials
        name: ci-pull-credentials
        readOnly: true
      - mountPath: /secrets/gcs
        name: gcs-credentials
        readOnly: true
      - mountPath: /secrets/manifest-tool
        name: manifest-tool-local-pusher
        readOnly: true
      - mountPath: /etc/pull-secret
        name: pull-secret
        readOnly: true
      - mountPath: /etc/report
        name: result-aggregator
        readOnly: true
    serviceAccountName: ci-operator
    volumes:
    - name: boskos
      secret:
        items:
        - key: credentials
          path: credentials
        secretName: boskos-credentials
    - name: ci-pull-credentials
      secret:
        secretName: ci-pull-credentials
    - name: manifest-tool-local-pusher
      secret:
        secretName: manifest-tool-local-pusher
    - name: pull-secret
      secret:
        secretName: registry-pull-credentials
    - name: result-aggregator
      secret:
        secretName: result-aggregator
- agent: kubernetes
  cluster: build05
  cron: 0 11 2,9,16,23 * *
  decorate: true
  decoration_config:
    skip_cloning: true
    timeout: 5h0m0s
  extra_refs:
  - base_ref: main
    org: openshift-qe
    repo: ocp-qe-perfscale-ci
  labels:
    ci-operator.openshift.io/cloud: aws
    ci-operator.openshift.io/cloud-cluster-profile: aws-perfscale-qe
    ci-operator.openshift.io/variant: rosa-4.19-nightly-x86
    ci.openshift.io/generator: prowgen
    job-release: "4.19"
    pj-rehearse.openshift.io/can-be-rehearsed: "true"
  name: periodic-ci-openshift-qe-ocp-qe-perfscale-ci-main-rosa-4.19-nightly-x86-control-plane-24nodes
  spec:
    containers:
    - args:
      - --gcs-upload-secret=/secrets/gcs/service-account.json
      - --image-import-pull-secret=/etc/pull-secret/.dockerconfigjson
      - --lease-server-credentials-file=/etc/boskos/credentials
      - --report-credentials-file=/etc/report/credentials
      - --secret-dir=/secrets/ci-pull-credentials
      - --target=control-plane-24nodes
      - --variant=rosa-4.19-nightly-x86
      command:
      - ci-operator
      image: ci-operator:latest
      imagePullPolicy: Always
      name: ""
      resources:
        requests:
          cpu: 10m
      volumeMounts:
      - mountPath: /etc/boskos
        name: boskos
        readOnly: true
      - mountPath: /secrets/ci-pull-credentials
        name: ci-pull-credentials
        readOnly: true
      - mountPath: /secrets/gcs
        name: gcs-credentials
        readOnly: true
      - mountPath: /secrets/manifest-tool
        name: manifest-tool-local-pusher
        readOnly: true
      - mountPath: /etc/pull-secret
        name: pull-secret
        readOnly: true
      - mountPath: /etc/report
        name: result-aggregator
        readOnly: true
    serviceAccountName: ci-operator
    volumes:
    - name: boskos
      secret:
        items:
        - key: credentials
          path: credentials
        secretName: boskos-credentials
    - name: ci-pull-credentials
      secret:
        secretName: ci-pull-credentials
    - name: manifest-tool-local-pusher
      secret:
        secretName: manifest-tool-local-pusher
    - name: pull-secret
      secret:
        secretName: registry-pull-credentials
    - name: result-aggregator
      secret:
        secretName: result-aggregator
- agent: kubernetes
  cluster: build05
  cron: 0 11 1,8,15,22 * *
  decorate: true
  decoration_config:
    skip_cloning: true
    timeout: 6h0m0s
  extra_refs:
  - base_ref: main
    org: openshift-qe
    repo: ocp-qe-perfscale-ci
  labels:
    ci-operator.openshift.io/cloud: aws
    ci-operator.openshift.io/cloud-cluster-profile: aws-perfscale-qe
    ci-operator.openshift.io/variant: rosa-4.19-nightly-x86
    ci.openshift.io/generator: prowgen
    job-release: "4.19"
    pj-rehearse.openshift.io/can-be-rehearsed: "true"
  name: periodic-ci-openshift-qe-ocp-qe-perfscale-ci-main-rosa-4.19-nightly-x86-data-path-9nodes
  spec:
    containers:
    - args:
      - --gcs-upload-secret=/secrets/gcs/service-account.json
      - --image-import-pull-secret=/etc/pull-secret/.dockerconfigjson
      - --lease-server-credentials-file=/etc/boskos/credentials
      - --report-credentials-file=/etc/report/credentials
      - --secret-dir=/secrets/ci-pull-credentials
      - --target=data-path-9nodes
      - --variant=rosa-4.19-nightly-x86
      command:
      - ci-operator
      image: ci-operator:latest
      imagePullPolicy: Always
      name: ""
      resources:
        requests:
          cpu: 10m
      volumeMounts:
      - mountPath: /etc/boskos
        name: boskos
        readOnly: true
      - mountPath: /secrets/ci-pull-credentials
        name: ci-pull-credentials
        readOnly: true
      - mountPath: /secrets/gcs
        name: gcs-credentials
        readOnly: true
      - mountPath: /secrets/manifest-tool
        name: manifest-tool-local-pusher
        readOnly: true
      - mountPath: /etc/pull-secret
        name: pull-secret
        readOnly: true
      - mountPath: /etc/report
        name: result-aggregator
        readOnly: true
    serviceAccountName: ci-operator
    volumes:
    - name: boskos
      secret:
        items:
        - key: credentials
          path: credentials
        secretName: boskos-credentials
    - name: ci-pull-credentials
      secret:
        secretName: ci-pull-credentials
    - name: manifest-tool-local-pusher
      secret:
        secretName: manifest-tool-local-pusher
    - name: pull-secret
      secret:
        secretName: registry-pull-credentials
    - name: result-aggregator
      secret:
        secretName: result-aggregator
- agent: kubernetes
  cluster: build05
  cron: 0 7 5,12,19,26 * *
  decorate: true
  decoration_config:
    skip_cloning: true
  extra_refs:
  - base_ref: main
    org: openshift-qe
    repo: ocp-qe-perfscale-ci
  labels:
    ci-operator.openshift.io/cloud: aws
    ci-operator.openshift.io/cloud-cluster-profile: aws-perfscale-qe
    ci-operator.openshift.io/variant: rosa-4.19-nightly-x86
    ci.openshift.io/generator: prowgen
    job-release: "4.19"
    pj-rehearse.openshift.io/can-be-rehearsed: "true"
  name: periodic-ci-openshift-qe-ocp-qe-perfscale-ci-main-rosa-4.19-nightly-x86-node-density-heavy-24nodes
  spec:
    containers:
    - args:
      - --gcs-upload-secret=/secrets/gcs/service-account.json
      - --image-import-pull-secret=/etc/pull-secret/.dockerconfigjson
      - --lease-server-credentials-file=/etc/boskos/credentials
      - --report-credentials-file=/etc/report/credentials
      - --secret-dir=/secrets/ci-pull-credentials
      - --target=node-density-heavy-24nodes
      - --variant=rosa-4.19-nightly-x86
      command:
      - ci-operator
      image: ci-operator:latest
      imagePullPolicy: Always
      name: ""
      resources:
        requests:
          cpu: 10m
      volumeMounts:
      - mountPath: /etc/boskos
        name: boskos
        readOnly: true
      - mountPath: /secrets/ci-pull-credentials
        name: ci-pull-credentials
        readOnly: true
      - mountPath: /secrets/gcs
        name: gcs-credentials
        readOnly: true
      - mountPath: /secrets/manifest-tool
        name: manifest-tool-local-pusher
        readOnly: true
      - mountPath: /etc/pull-secret
        name: pull-secret
        readOnly: true
      - mountPath: /etc/report
        name: result-aggregator
        readOnly: true
    serviceAccountName: ci-operator
    volumes:
    - name: boskos
      secret:
        items:
        - key: credentials
          path: credentials
        secretName: boskos-credentials
    - name: ci-pull-credentials
      secret:
        secretName: ci-pull-credentials
    - name: manifest-tool-local-pusher
      secret:
        secretName: manifest-tool-local-pusher
    - name: pull-secret
      secret:
        secretName: registry-pull-credentials
    - name: result-aggregator
      secret:
        secretName: result-aggregator
- agent: kubernetes
  cluster: build05
  cron: 0 16 2,16 * *
  decorate: true
  decoration_config:
    skip_cloning: true
    timeout: 5h0m0s
  extra_refs:
  - base_ref: main
    org: openshift-qe
    repo: ocp-qe-perfscale-ci
  labels:
    ci-operator.openshift.io/cloud: aws
    ci-operator.openshift.io/cloud-cluster-profile: aws-perfscale-qe
    ci-operator.openshift.io/variant: rosa_hcp-4.14-nightly-x86
    ci.openshift.io/generator: prowgen
    job-release: "4.14"
    pj-rehearse.openshift.io/can-be-rehearsed: "true"
  name: periodic-ci-openshift-qe-ocp-qe-perfscale-ci-main-rosa_hcp-4.14-nightly-x86-control-plane-24nodes
  reporter_config:
    slack:
      channel: '#ocp-qe-scale-ci-results'
      job_states_to_report:
      - success
      - failure
      - error
      report_template: '{{if eq .Status.State "success"}} :white_check_mark: Job *{{.Spec.Job}}*
        ended with *{{.Status.State}}*. <{{.Status.URL}}|View logs> :white_check_mark:
        {{else}} :warning:  Job *{{.Spec.Job}}* ended with *{{.Status.State}}*. <{{.Status.URL}}|View
        logs> :warning: {{end}}'
  spec:
    containers:
    - args:
      - --gcs-upload-secret=/secrets/gcs/service-account.json
      - --image-import-pull-secret=/etc/pull-secret/.dockerconfigjson
      - --lease-server-credentials-file=/etc/boskos/credentials
      - --report-credentials-file=/etc/report/credentials
      - --secret-dir=/secrets/ci-pull-credentials
      - --target=control-plane-24nodes
      - --variant=rosa_hcp-4.14-nightly-x86
      command:
      - ci-operator
      image: ci-operator:latest
      imagePullPolicy: Always
      name: ""
      resources:
        requests:
          cpu: 10m
      volumeMounts:
      - mountPath: /etc/boskos
        name: boskos
        readOnly: true
      - mountPath: /secrets/ci-pull-credentials
        name: ci-pull-credentials
        readOnly: true
      - mountPath: /secrets/gcs
        name: gcs-credentials
        readOnly: true
      - mountPath: /secrets/manifest-tool
        name: manifest-tool-local-pusher
        readOnly: true
      - mountPath: /etc/pull-secret
        name: pull-secret
        readOnly: true
      - mountPath: /etc/report
        name: result-aggregator
        readOnly: true
    serviceAccountName: ci-operator
    volumes:
    - name: boskos
      secret:
        items:
        - key: credentials
          path: credentials
        secretName: boskos-credentials
    - name: ci-pull-credentials
      secret:
        secretName: ci-pull-credentials
    - name: manifest-tool-local-pusher
      secret:
        secretName: manifest-tool-local-pusher
    - name: pull-secret
      secret:
        secretName: registry-pull-credentials
    - name: result-aggregator
      secret:
        secretName: result-aggregator
- agent: kubernetes
  cluster: build05
  cron: 0 8 1,15 * *
  decorate: true
  decoration_config:
    skip_cloning: true
    timeout: 5h0m0s
  extra_refs:
  - base_ref: main
    org: openshift-qe
    repo: ocp-qe-perfscale-ci
  labels:
    ci-operator.openshift.io/cloud: aws
    ci-operator.openshift.io/cloud-cluster-profile: aws-perfscale-qe
    ci-operator.openshift.io/variant: rosa_hcp-4.14-nightly-x86
    ci.openshift.io/generator: prowgen
    job-release: "4.14"
    pj-rehearse.openshift.io/can-be-rehearsed: "true"
  name: periodic-ci-openshift-qe-ocp-qe-perfscale-ci-main-rosa_hcp-4.14-nightly-x86-data-path-9nodes
  reporter_config:
    slack:
      channel: '#ocp-qe-scale-ci-results'
      job_states_to_report:
      - success
      - failure
      - error
      report_template: '{{if eq .Status.State "success"}} :white_check_mark: Job *{{.Spec.Job}}*
        ended with *{{.Status.State}}*. <{{.Status.URL}}|View logs> :white_check_mark:
        {{else}} :warning:  Job *{{.Spec.Job}}* ended with *{{.Status.State}}*. <{{.Status.URL}}|View
        logs> :warning: {{end}}'
  spec:
    containers:
    - args:
      - --gcs-upload-secret=/secrets/gcs/service-account.json
      - --image-import-pull-secret=/etc/pull-secret/.dockerconfigjson
      - --lease-server-credentials-file=/etc/boskos/credentials
      - --report-credentials-file=/etc/report/credentials
      - --secret-dir=/secrets/ci-pull-credentials
      - --target=data-path-9nodes
      - --variant=rosa_hcp-4.14-nightly-x86
      command:
      - ci-operator
      image: ci-operator:latest
      imagePullPolicy: Always
      name: ""
      resources:
        requests:
          cpu: 10m
      volumeMounts:
      - mountPath: /etc/boskos
        name: boskos
        readOnly: true
      - mountPath: /secrets/ci-pull-credentials
        name: ci-pull-credentials
        readOnly: true
      - mountPath: /secrets/gcs
        name: gcs-credentials
        readOnly: true
      - mountPath: /secrets/manifest-tool
        name: manifest-tool-local-pusher
        readOnly: true
      - mountPath: /etc/pull-secret
        name: pull-secret
        readOnly: true
      - mountPath: /etc/report
        name: result-aggregator
        readOnly: true
    serviceAccountName: ci-operator
    volumes:
    - name: boskos
      secret:
        items:
        - key: credentials
          path: credentials
        secretName: boskos-credentials
    - name: ci-pull-credentials
      secret:
        secretName: ci-pull-credentials
    - name: manifest-tool-local-pusher
      secret:
        secretName: manifest-tool-local-pusher
    - name: pull-secret
      secret:
        secretName: registry-pull-credentials
    - name: result-aggregator
      secret:
        secretName: result-aggregator
- agent: kubernetes
  cluster: build05
  cron: 0 10 12,26 * *
  decorate: true
  decoration_config:
    skip_cloning: true
    timeout: 5h0m0s
  extra_refs:
  - base_ref: main
    org: openshift-qe
    repo: ocp-qe-perfscale-ci
  labels:
    ci-operator.openshift.io/cloud: aws
    ci-operator.openshift.io/cloud-cluster-profile: aws-perfscale-qe
    ci-operator.openshift.io/variant: rosa_hcp-4.14-nightly-x86
    ci.openshift.io/generator: prowgen
    job-release: "4.14"
    pj-rehearse.openshift.io/can-be-rehearsed: "true"
  name: periodic-ci-openshift-qe-ocp-qe-perfscale-ci-main-rosa_hcp-4.14-nightly-x86-node-density-heavy-24nodes
  reporter_config:
    slack:
      channel: '#ocp-qe-scale-ci-results'
      job_states_to_report:
      - success
      - failure
      - error
      report_template: '{{if eq .Status.State "success"}} :white_check_mark: Job *{{.Spec.Job}}*
        ended with *{{.Status.State}}*. <{{.Status.URL}}|View logs> :white_check_mark:
        {{else}} :warning:  Job *{{.Spec.Job}}* ended with *{{.Status.State}}*. <{{.Status.URL}}|View
        logs> :warning: {{end}}'
  spec:
    containers:
    - args:
      - --gcs-upload-secret=/secrets/gcs/service-account.json
      - --image-import-pull-secret=/etc/pull-secret/.dockerconfigjson
      - --lease-server-credentials-file=/etc/boskos/credentials
      - --report-credentials-file=/etc/report/credentials
      - --secret-dir=/secrets/ci-pull-credentials
      - --target=node-density-heavy-24nodes
      - --variant=rosa_hcp-4.14-nightly-x86
      command:
      - ci-operator
      image: ci-operator:latest
      imagePullPolicy: Always
      name: ""
      resources:
        requests:
          cpu: 10m
      volumeMounts:
      - mountPath: /etc/boskos
        name: boskos
        readOnly: true
      - mountPath: /secrets/ci-pull-credentials
        name: ci-pull-credentials
        readOnly: true
      - mountPath: /secrets/gcs
        name: gcs-credentials
        readOnly: true
      - mountPath: /secrets/manifest-tool
        name: manifest-tool-local-pusher
        readOnly: true
      - mountPath: /etc/pull-secret
        name: pull-secret
        readOnly: true
      - mountPath: /etc/report
        name: result-aggregator
        readOnly: true
    serviceAccountName: ci-operator
    volumes:
    - name: boskos
      secret:
        items:
        - key: credentials
          path: credentials
        secretName: boskos-credentials
    - name: ci-pull-credentials
      secret:
        secretName: ci-pull-credentials
    - name: manifest-tool-local-pusher
      secret:
        secretName: manifest-tool-local-pusher
    - name: pull-secret
      secret:
        secretName: registry-pull-credentials
    - name: result-aggregator
      secret:
        secretName: result-aggregator
- agent: kubernetes
  cluster: build05
  cron: 0 12 3,17 * *
  decorate: true
  decoration_config:
    skip_cloning: true
    timeout: 8h0m0s
  extra_refs:
  - base_ref: main
    org: openshift-qe
    repo: ocp-qe-perfscale-ci
  labels:
    ci-operator.openshift.io/cloud: aws
    ci-operator.openshift.io/cloud-cluster-profile: aws-perfscale-qe
    ci-operator.openshift.io/variant: rosa_hcp-4.14-stable-x86-loaded-upgrade-from-4.14
    ci.openshift.io/generator: prowgen
    pj-rehearse.openshift.io/can-be-rehearsed: "true"
  name: periodic-ci-openshift-qe-ocp-qe-perfscale-ci-main-rosa_hcp-4.14-stable-x86-loaded-upgrade-from-4.14-loaded-upgrade414-24nodes
  reporter_config:
    slack:
      channel: '#ocp-qe-scale-ci-results'
      job_states_to_report:
      - success
      - failure
      - error
      report_template: '{{if eq .Status.State "success"}} :white_check_mark: Job *{{.Spec.Job}}*
        ended with *{{.Status.State}}*. <{{.Status.URL}}|View logs> :white_check_mark:
        {{else}} :warning:  Job *{{.Spec.Job}}* ended with *{{.Status.State}}*. <{{.Status.URL}}|View
        logs> :warning: {{end}}'
  spec:
    containers:
    - args:
      - --gcs-upload-secret=/secrets/gcs/service-account.json
      - --image-import-pull-secret=/etc/pull-secret/.dockerconfigjson
      - --lease-server-credentials-file=/etc/boskos/credentials
      - --report-credentials-file=/etc/report/credentials
      - --secret-dir=/secrets/ci-pull-credentials
      - --target=loaded-upgrade414-24nodes
      - --variant=rosa_hcp-4.14-stable-x86-loaded-upgrade-from-4.14
      command:
      - ci-operator
      image: ci-operator:latest
      imagePullPolicy: Always
      name: ""
      resources:
        requests:
          cpu: 10m
      volumeMounts:
      - mountPath: /etc/boskos
        name: boskos
        readOnly: true
      - mountPath: /secrets/ci-pull-credentials
        name: ci-pull-credentials
        readOnly: true
      - mountPath: /secrets/gcs
        name: gcs-credentials
        readOnly: true
      - mountPath: /secrets/manifest-tool
        name: manifest-tool-local-pusher
        readOnly: true
      - mountPath: /etc/pull-secret
        name: pull-secret
        readOnly: true
      - mountPath: /etc/report
        name: result-aggregator
        readOnly: true
    serviceAccountName: ci-operator
    volumes:
    - name: boskos
      secret:
        items:
        - key: credentials
          path: credentials
        secretName: boskos-credentials
    - name: ci-pull-credentials
      secret:
        secretName: ci-pull-credentials
    - name: manifest-tool-local-pusher
      secret:
        secretName: manifest-tool-local-pusher
    - name: pull-secret
      secret:
        secretName: registry-pull-credentials
    - name: result-aggregator
      secret:
        secretName: result-aggregator
- agent: kubernetes
  cluster: build05
  cron: 0 20 10,24 * *
  decorate: true
  decoration_config:
    skip_cloning: true
    timeout: 8h0m0s
  extra_refs:
  - base_ref: main
    org: openshift-qe
    repo: ocp-qe-perfscale-ci
  labels:
    ci-operator.openshift.io/cloud: aws
    ci-operator.openshift.io/cloud-cluster-profile: aws-perfscale-qe
    ci-operator.openshift.io/variant: rosa_hcp-4.15-candidate-x86-loaded-upgrade-from-4.14
    ci.openshift.io/generator: prowgen
    pj-rehearse.openshift.io/can-be-rehearsed: "true"
  name: periodic-ci-openshift-qe-ocp-qe-perfscale-ci-main-rosa_hcp-4.15-candidate-x86-loaded-upgrade-from-4.14-loaded-upgrade415-24nodes
  reporter_config:
    slack:
      channel: '#ocp-qe-scale-ci-results'
      job_states_to_report:
      - success
      - failure
      - error
      report_template: '{{if eq .Status.State "success"}} :white_check_mark: Job *{{.Spec.Job}}*
        ended with *{{.Status.State}}*. <{{.Status.URL}}|View logs> :white_check_mark:
        {{else}} :warning:  Job *{{.Spec.Job}}* ended with *{{.Status.State}}*. <{{.Status.URL}}|View
        logs> :warning: {{end}}'
  spec:
    containers:
    - args:
      - --gcs-upload-secret=/secrets/gcs/service-account.json
      - --image-import-pull-secret=/etc/pull-secret/.dockerconfigjson
      - --lease-server-credentials-file=/etc/boskos/credentials
      - --report-credentials-file=/etc/report/credentials
      - --secret-dir=/secrets/ci-pull-credentials
      - --target=loaded-upgrade415-24nodes
      - --variant=rosa_hcp-4.15-candidate-x86-loaded-upgrade-from-4.14
      command:
      - ci-operator
      image: ci-operator:latest
      imagePullPolicy: Always
      name: ""
      resources:
        requests:
          cpu: 10m
      volumeMounts:
      - mountPath: /etc/boskos
        name: boskos
        readOnly: true
      - mountPath: /secrets/ci-pull-credentials
        name: ci-pull-credentials
        readOnly: true
      - mountPath: /secrets/gcs
        name: gcs-credentials
        readOnly: true
      - mountPath: /secrets/manifest-tool
        name: manifest-tool-local-pusher
        readOnly: true
      - mountPath: /etc/pull-secret
        name: pull-secret
        readOnly: true
      - mountPath: /etc/report
        name: result-aggregator
        readOnly: true
    serviceAccountName: ci-operator
    volumes:
    - name: boskos
      secret:
        items:
        - key: credentials
          path: credentials
        secretName: boskos-credentials
    - name: ci-pull-credentials
      secret:
        secretName: ci-pull-credentials
    - name: manifest-tool-local-pusher
      secret:
        secretName: manifest-tool-local-pusher
    - name: pull-secret
      secret:
        secretName: registry-pull-credentials
    - name: result-aggregator
      secret:
        secretName: result-aggregator
- agent: kubernetes
  cluster: build05
  cron: 0 6 9,23 * *
  decorate: true
  decoration_config:
    skip_cloning: true
    timeout: 5h0m0s
  extra_refs:
  - base_ref: main
    org: openshift-qe
    repo: ocp-qe-perfscale-ci
  labels:
    ci-operator.openshift.io/cloud: aws
    ci-operator.openshift.io/cloud-cluster-profile: aws-perfscale-qe
    ci-operator.openshift.io/variant: rosa_hcp-4.15-nightly-x86
    ci.openshift.io/generator: prowgen
    job-release: "4.15"
    pj-rehearse.openshift.io/can-be-rehearsed: "true"
  name: periodic-ci-openshift-qe-ocp-qe-perfscale-ci-main-rosa_hcp-4.15-nightly-x86-control-plane-24nodes
  reporter_config:
    slack:
      channel: '#ocp-qe-scale-ci-results'
      job_states_to_report:
      - success
      - failure
      - error
      report_template: '{{if eq .Status.State "success"}} :white_check_mark: Job *{{.Spec.Job}}*
        ended with *{{.Status.State}}*. <{{.Status.URL}}|View logs> :white_check_mark:
        {{else}} :warning:  Job *{{.Spec.Job}}* ended with *{{.Status.State}}*. <{{.Status.URL}}|View
        logs> :warning: {{end}}'
  spec:
    containers:
    - args:
      - --gcs-upload-secret=/secrets/gcs/service-account.json
      - --image-import-pull-secret=/etc/pull-secret/.dockerconfigjson
      - --lease-server-credentials-file=/etc/boskos/credentials
      - --report-credentials-file=/etc/report/credentials
      - --secret-dir=/secrets/ci-pull-credentials
      - --target=control-plane-24nodes
      - --variant=rosa_hcp-4.15-nightly-x86
      command:
      - ci-operator
      image: ci-operator:latest
      imagePullPolicy: Always
      name: ""
      resources:
        requests:
          cpu: 10m
      volumeMounts:
      - mountPath: /etc/boskos
        name: boskos
        readOnly: true
      - mountPath: /secrets/ci-pull-credentials
        name: ci-pull-credentials
        readOnly: true
      - mountPath: /secrets/gcs
        name: gcs-credentials
        readOnly: true
      - mountPath: /secrets/manifest-tool
        name: manifest-tool-local-pusher
        readOnly: true
      - mountPath: /etc/pull-secret
        name: pull-secret
        readOnly: true
      - mountPath: /etc/report
        name: result-aggregator
        readOnly: true
    serviceAccountName: ci-operator
    volumes:
    - name: boskos
      secret:
        items:
        - key: credentials
          path: credentials
        secretName: boskos-credentials
    - name: ci-pull-credentials
      secret:
        secretName: ci-pull-credentials
    - name: manifest-tool-local-pusher
      secret:
        secretName: manifest-tool-local-pusher
    - name: pull-secret
      secret:
        secretName: registry-pull-credentials
    - name: result-aggregator
      secret:
        secretName: result-aggregator
- agent: kubernetes
  cluster: build05
  cron: 0 16 8,22 * *
  decorate: true
  decoration_config:
    skip_cloning: true
    timeout: 5h0m0s
  extra_refs:
  - base_ref: main
    org: openshift-qe
    repo: ocp-qe-perfscale-ci
  labels:
    ci-operator.openshift.io/cloud: aws
    ci-operator.openshift.io/cloud-cluster-profile: aws-perfscale-qe
    ci-operator.openshift.io/variant: rosa_hcp-4.15-nightly-x86
    ci.openshift.io/generator: prowgen
    job-release: "4.15"
    pj-rehearse.openshift.io/can-be-rehearsed: "true"
  name: periodic-ci-openshift-qe-ocp-qe-perfscale-ci-main-rosa_hcp-4.15-nightly-x86-data-path-9nodes
  reporter_config:
    slack:
      channel: '#ocp-qe-scale-ci-results'
      job_states_to_report:
      - success
      - failure
      - error
      report_template: '{{if eq .Status.State "success"}} :white_check_mark: Job *{{.Spec.Job}}*
        ended with *{{.Status.State}}*. <{{.Status.URL}}|View logs> :white_check_mark:
        {{else}} :warning:  Job *{{.Spec.Job}}* ended with *{{.Status.State}}*. <{{.Status.URL}}|View
        logs> :warning: {{end}}'
  spec:
    containers:
    - args:
      - --gcs-upload-secret=/secrets/gcs/service-account.json
      - --image-import-pull-secret=/etc/pull-secret/.dockerconfigjson
      - --lease-server-credentials-file=/etc/boskos/credentials
      - --report-credentials-file=/etc/report/credentials
      - --secret-dir=/secrets/ci-pull-credentials
      - --target=data-path-9nodes
      - --variant=rosa_hcp-4.15-nightly-x86
      command:
      - ci-operator
      image: ci-operator:latest
      imagePullPolicy: Always
      name: ""
      resources:
        requests:
          cpu: 10m
      volumeMounts:
      - mountPath: /etc/boskos
        name: boskos
        readOnly: true
      - mountPath: /secrets/ci-pull-credentials
        name: ci-pull-credentials
        readOnly: true
      - mountPath: /secrets/gcs
        name: gcs-credentials
        readOnly: true
      - mountPath: /secrets/manifest-tool
        name: manifest-tool-local-pusher
        readOnly: true
      - mountPath: /etc/pull-secret
        name: pull-secret
        readOnly: true
      - mountPath: /etc/report
        name: result-aggregator
        readOnly: true
    serviceAccountName: ci-operator
    volumes:
    - name: boskos
      secret:
        items:
        - key: credentials
          path: credentials
        secretName: boskos-credentials
    - name: ci-pull-credentials
      secret:
        secretName: ci-pull-credentials
    - name: manifest-tool-local-pusher
      secret:
        secretName: manifest-tool-local-pusher
    - name: pull-secret
      secret:
        secretName: registry-pull-credentials
    - name: result-aggregator
      secret:
        secretName: result-aggregator
- agent: kubernetes
  cluster: build05
  cron: 0 4 5,19 * *
  decorate: true
  decoration_config:
    skip_cloning: true
    timeout: 5h0m0s
  extra_refs:
  - base_ref: main
    org: openshift-qe
    repo: ocp-qe-perfscale-ci
  labels:
    ci-operator.openshift.io/cloud: aws
    ci-operator.openshift.io/cloud-cluster-profile: aws-perfscale-qe
    ci-operator.openshift.io/variant: rosa_hcp-4.15-nightly-x86
    ci.openshift.io/generator: prowgen
    job-release: "4.15"
    pj-rehearse.openshift.io/can-be-rehearsed: "true"
  name: periodic-ci-openshift-qe-ocp-qe-perfscale-ci-main-rosa_hcp-4.15-nightly-x86-node-density-heavy-24nodes
  reporter_config:
    slack:
      channel: '#ocp-qe-scale-ci-results'
      job_states_to_report:
      - success
      - failure
      - error
      report_template: '{{if eq .Status.State "success"}} :white_check_mark: Job *{{.Spec.Job}}*
        ended with *{{.Status.State}}*. <{{.Status.URL}}|View logs> :white_check_mark:
        {{else}} :warning:  Job *{{.Spec.Job}}* ended with *{{.Status.State}}*. <{{.Status.URL}}|View
        logs> :warning: {{end}}'
  spec:
    containers:
    - args:
      - --gcs-upload-secret=/secrets/gcs/service-account.json
      - --image-import-pull-secret=/etc/pull-secret/.dockerconfigjson
      - --lease-server-credentials-file=/etc/boskos/credentials
      - --report-credentials-file=/etc/report/credentials
      - --secret-dir=/secrets/ci-pull-credentials
      - --target=node-density-heavy-24nodes
      - --variant=rosa_hcp-4.15-nightly-x86
      command:
      - ci-operator
      image: ci-operator:latest
      imagePullPolicy: Always
      name: ""
      resources:
        requests:
          cpu: 10m
      volumeMounts:
      - mountPath: /etc/boskos
        name: boskos
        readOnly: true
      - mountPath: /secrets/ci-pull-credentials
        name: ci-pull-credentials
        readOnly: true
      - mountPath: /secrets/gcs
        name: gcs-credentials
        readOnly: true
      - mountPath: /secrets/manifest-tool
        name: manifest-tool-local-pusher
        readOnly: true
      - mountPath: /etc/pull-secret
        name: pull-secret
        readOnly: true
      - mountPath: /etc/report
        name: result-aggregator
        readOnly: true
    serviceAccountName: ci-operator
    volumes:
    - name: boskos
      secret:
        items:
        - key: credentials
          path: credentials
        secretName: boskos-credentials
    - name: ci-pull-credentials
      secret:
        secretName: ci-pull-credentials
    - name: manifest-tool-local-pusher
      secret:
        secretName: manifest-tool-local-pusher
    - name: pull-secret
      secret:
        secretName: registry-pull-credentials
    - name: result-aggregator
      secret:
        secretName: result-aggregator
- agent: kubernetes
  cluster: build05
  cron: 0 16 10,24 * *
  decorate: true
  decoration_config:
    skip_cloning: true
    timeout: 8h0m0s
  extra_refs:
  - base_ref: main
    org: openshift-qe
    repo: ocp-qe-perfscale-ci
  labels:
    ci-operator.openshift.io/cloud: aws
    ci-operator.openshift.io/cloud-cluster-profile: aws-perfscale-qe
    ci-operator.openshift.io/variant: rosa_hcp-4.16-candidate-x86-loaded-upgrade-from-4.15
    ci.openshift.io/generator: prowgen
    pj-rehearse.openshift.io/can-be-rehearsed: "true"
  name: periodic-ci-openshift-qe-ocp-qe-perfscale-ci-main-rosa_hcp-4.16-candidate-x86-loaded-upgrade-from-4.15-loaded-upgrade416-24nodes
  reporter_config:
    slack:
      channel: '#ocp-qe-scale-ci-results'
      job_states_to_report:
      - success
      - failure
      - error
      report_template: '{{if eq .Status.State "success"}} :white_check_mark: Job *{{.Spec.Job}}*
        ended with *{{.Status.State}}*. <{{.Status.URL}}|View logs> :white_check_mark:
        {{else}} :warning:  Job *{{.Spec.Job}}* ended with *{{.Status.State}}*. <{{.Status.URL}}|View
        logs> :warning: {{end}}'
  spec:
    containers:
    - args:
      - --gcs-upload-secret=/secrets/gcs/service-account.json
      - --image-import-pull-secret=/etc/pull-secret/.dockerconfigjson
      - --lease-server-credentials-file=/etc/boskos/credentials
      - --report-credentials-file=/etc/report/credentials
      - --secret-dir=/secrets/ci-pull-credentials
      - --target=loaded-upgrade416-24nodes
      - --variant=rosa_hcp-4.16-candidate-x86-loaded-upgrade-from-4.15
      command:
      - ci-operator
      image: ci-operator:latest
      imagePullPolicy: Always
      name: ""
      resources:
        requests:
          cpu: 10m
      volumeMounts:
      - mountPath: /etc/boskos
        name: boskos
        readOnly: true
      - mountPath: /secrets/ci-pull-credentials
        name: ci-pull-credentials
        readOnly: true
      - mountPath: /secrets/gcs
        name: gcs-credentials
        readOnly: true
      - mountPath: /secrets/manifest-tool
        name: manifest-tool-local-pusher
        readOnly: true
      - mountPath: /etc/pull-secret
        name: pull-secret
        readOnly: true
      - mountPath: /etc/report
        name: result-aggregator
        readOnly: true
    serviceAccountName: ci-operator
    volumes:
    - name: boskos
      secret:
        items:
        - key: credentials
          path: credentials
        secretName: boskos-credentials
    - name: ci-pull-credentials
      secret:
        secretName: ci-pull-credentials
    - name: manifest-tool-local-pusher
      secret:
        secretName: manifest-tool-local-pusher
    - name: pull-secret
      secret:
        secretName: registry-pull-credentials
    - name: result-aggregator
      secret:
        secretName: result-aggregator
- agent: kubernetes
  cluster: build05
  cron: 0 1 9,23 * *
  decorate: true
  decoration_config:
    skip_cloning: true
    timeout: 5h0m0s
  extra_refs:
  - base_ref: main
    org: openshift-qe
    repo: ocp-qe-perfscale-ci
  labels:
    ci-operator.openshift.io/cloud: aws
    ci-operator.openshift.io/cloud-cluster-profile: aws-perfscale-qe
    ci-operator.openshift.io/variant: rosa_hcp-4.16-nightly-x86
    ci.openshift.io/generator: prowgen
    job-release: "4.16"
    pj-rehearse.openshift.io/can-be-rehearsed: "true"
  name: periodic-ci-openshift-qe-ocp-qe-perfscale-ci-main-rosa_hcp-4.16-nightly-x86-control-plane-24nodes
  reporter_config:
    slack:
      channel: '#ocp-qe-scale-ci-results'
      job_states_to_report:
      - success
      - failure
      - error
      report_template: '{{if eq .Status.State "success"}} :white_check_mark: Job *{{.Spec.Job}}*
        ended with *{{.Status.State}}*. <{{.Status.URL}}|View logs> :white_check_mark:
        {{else}} :warning:  Job *{{.Spec.Job}}* ended with *{{.Status.State}}*. <{{.Status.URL}}|View
        logs> :warning: {{end}}'
  spec:
    containers:
    - args:
      - --gcs-upload-secret=/secrets/gcs/service-account.json
      - --image-import-pull-secret=/etc/pull-secret/.dockerconfigjson
      - --lease-server-credentials-file=/etc/boskos/credentials
      - --report-credentials-file=/etc/report/credentials
      - --secret-dir=/secrets/ci-pull-credentials
      - --target=control-plane-24nodes
      - --variant=rosa_hcp-4.16-nightly-x86
      command:
      - ci-operator
      image: ci-operator:latest
      imagePullPolicy: Always
      name: ""
      resources:
        requests:
          cpu: 10m
      volumeMounts:
      - mountPath: /etc/boskos
        name: boskos
        readOnly: true
      - mountPath: /secrets/ci-pull-credentials
        name: ci-pull-credentials
        readOnly: true
      - mountPath: /secrets/gcs
        name: gcs-credentials
        readOnly: true
      - mountPath: /secrets/manifest-tool
        name: manifest-tool-local-pusher
        readOnly: true
      - mountPath: /etc/pull-secret
        name: pull-secret
        readOnly: true
      - mountPath: /etc/report
        name: result-aggregator
        readOnly: true
    serviceAccountName: ci-operator
    volumes:
    - name: boskos
      secret:
        items:
        - key: credentials
          path: credentials
        secretName: boskos-credentials
    - name: ci-pull-credentials
      secret:
        secretName: ci-pull-credentials
    - name: manifest-tool-local-pusher
      secret:
        secretName: manifest-tool-local-pusher
    - name: pull-secret
      secret:
        secretName: registry-pull-credentials
    - name: result-aggregator
      secret:
        secretName: result-aggregator
- agent: kubernetes
  cluster: build05
  cron: 0 1 1,15 * *
  decorate: true
  decoration_config:
    skip_cloning: true
    timeout: 5h0m0s
  extra_refs:
  - base_ref: main
    org: openshift-qe
    repo: ocp-qe-perfscale-ci
  labels:
    ci-operator.openshift.io/cloud: aws
    ci-operator.openshift.io/cloud-cluster-profile: aws-perfscale-qe
    ci-operator.openshift.io/variant: rosa_hcp-4.16-nightly-x86
    ci.openshift.io/generator: prowgen
    job-release: "4.16"
    pj-rehearse.openshift.io/can-be-rehearsed: "true"
  name: periodic-ci-openshift-qe-ocp-qe-perfscale-ci-main-rosa_hcp-4.16-nightly-x86-data-path-9nodes
  reporter_config:
    slack:
      channel: '#ocp-qe-scale-ci-results'
      job_states_to_report:
      - success
      - failure
      - error
      report_template: '{{if eq .Status.State "success"}} :white_check_mark: Job *{{.Spec.Job}}*
        ended with *{{.Status.State}}*. <{{.Status.URL}}|View logs> :white_check_mark:
        {{else}} :warning:  Job *{{.Spec.Job}}* ended with *{{.Status.State}}*. <{{.Status.URL}}|View
        logs> :warning: {{end}}'
  spec:
    containers:
    - args:
      - --gcs-upload-secret=/secrets/gcs/service-account.json
      - --image-import-pull-secret=/etc/pull-secret/.dockerconfigjson
      - --lease-server-credentials-file=/etc/boskos/credentials
      - --report-credentials-file=/etc/report/credentials
      - --secret-dir=/secrets/ci-pull-credentials
      - --target=data-path-9nodes
      - --variant=rosa_hcp-4.16-nightly-x86
      command:
      - ci-operator
      image: ci-operator:latest
      imagePullPolicy: Always
      name: ""
      resources:
        requests:
          cpu: 10m
      volumeMounts:
      - mountPath: /etc/boskos
        name: boskos
        readOnly: true
      - mountPath: /secrets/ci-pull-credentials
        name: ci-pull-credentials
        readOnly: true
      - mountPath: /secrets/gcs
        name: gcs-credentials
        readOnly: true
      - mountPath: /secrets/manifest-tool
        name: manifest-tool-local-pusher
        readOnly: true
      - mountPath: /etc/pull-secret
        name: pull-secret
        readOnly: true
      - mountPath: /etc/report
        name: result-aggregator
        readOnly: true
    serviceAccountName: ci-operator
    volumes:
    - name: boskos
      secret:
        items:
        - key: credentials
          path: credentials
        secretName: boskos-credentials
    - name: ci-pull-credentials
      secret:
        secretName: ci-pull-credentials
    - name: manifest-tool-local-pusher
      secret:
        secretName: manifest-tool-local-pusher
    - name: pull-secret
      secret:
        secretName: registry-pull-credentials
    - name: result-aggregator
      secret:
        secretName: result-aggregator
- agent: kubernetes
  cluster: build05
  cron: 0 1 12,26 * *
  decorate: true
  decoration_config:
    skip_cloning: true
    timeout: 5h0m0s
  extra_refs:
  - base_ref: main
    org: openshift-qe
    repo: ocp-qe-perfscale-ci
  labels:
    ci-operator.openshift.io/cloud: aws
    ci-operator.openshift.io/cloud-cluster-profile: aws-perfscale-qe
    ci-operator.openshift.io/variant: rosa_hcp-4.16-nightly-x86
    ci.openshift.io/generator: prowgen
    job-release: "4.16"
    pj-rehearse.openshift.io/can-be-rehearsed: "true"
  name: periodic-ci-openshift-qe-ocp-qe-perfscale-ci-main-rosa_hcp-4.16-nightly-x86-node-density-heavy-24nodes
  reporter_config:
    slack:
      channel: '#ocp-qe-scale-ci-results'
      job_states_to_report:
      - success
      - failure
      - error
      report_template: '{{if eq .Status.State "success"}} :white_check_mark: Job *{{.Spec.Job}}*
        ended with *{{.Status.State}}*. <{{.Status.URL}}|View logs> :white_check_mark:
        {{else}} :warning:  Job *{{.Spec.Job}}* ended with *{{.Status.State}}*. <{{.Status.URL}}|View
        logs> :warning: {{end}}'
  spec:
    containers:
    - args:
      - --gcs-upload-secret=/secrets/gcs/service-account.json
      - --image-import-pull-secret=/etc/pull-secret/.dockerconfigjson
      - --lease-server-credentials-file=/etc/boskos/credentials
      - --report-credentials-file=/etc/report/credentials
      - --secret-dir=/secrets/ci-pull-credentials
      - --target=node-density-heavy-24nodes
      - --variant=rosa_hcp-4.16-nightly-x86
      command:
      - ci-operator
      image: ci-operator:latest
      imagePullPolicy: Always
      name: ""
      resources:
        requests:
          cpu: 10m
      volumeMounts:
      - mountPath: /etc/boskos
        name: boskos
        readOnly: true
      - mountPath: /secrets/ci-pull-credentials
        name: ci-pull-credentials
        readOnly: true
      - mountPath: /secrets/gcs
        name: gcs-credentials
        readOnly: true
      - mountPath: /secrets/manifest-tool
        name: manifest-tool-local-pusher
        readOnly: true
      - mountPath: /etc/pull-secret
        name: pull-secret
        readOnly: true
      - mountPath: /etc/report
        name: result-aggregator
        readOnly: true
    serviceAccountName: ci-operator
    volumes:
    - name: boskos
      secret:
        items:
        - key: credentials
          path: credentials
        secretName: boskos-credentials
    - name: ci-pull-credentials
      secret:
        secretName: ci-pull-credentials
    - name: manifest-tool-local-pusher
      secret:
        secretName: manifest-tool-local-pusher
    - name: pull-secret
      secret:
        secretName: registry-pull-credentials
    - name: result-aggregator
      secret:
        secretName: result-aggregator
- agent: kubernetes
  cluster: build05
  cron: 0 6 3,17 * *
  decorate: true
  decoration_config:
    skip_cloning: true
    timeout: 8h0m0s
  extra_refs:
  - base_ref: main
    org: openshift-qe
    repo: ocp-qe-perfscale-ci
  labels:
    ci-operator.openshift.io/cloud: aws
    ci-operator.openshift.io/cloud-cluster-profile: aws-perfscale-qe
    ci-operator.openshift.io/variant: rosa_hcp-4.17-candidate-x86-loaded-upgrade-from-4.16
    ci.openshift.io/generator: prowgen
    pj-rehearse.openshift.io/can-be-rehearsed: "true"
  name: periodic-ci-openshift-qe-ocp-qe-perfscale-ci-main-rosa_hcp-4.17-candidate-x86-loaded-upgrade-from-4.16-loaded-upgrade417-24nodes
  reporter_config:
    slack:
      channel: '#ocp-qe-scale-ci-results'
      job_states_to_report:
      - success
      - failure
      - error
      report_template: '{{if eq .Status.State "success"}} :white_check_mark: Job *{{.Spec.Job}}*
        ended with *{{.Status.State}}*. <{{.Status.URL}}|View logs> :white_check_mark:
        {{else}} :warning:  Job *{{.Spec.Job}}* ended with *{{.Status.State}}*. <{{.Status.URL}}|View
        logs> :warning: {{end}}'
  spec:
    containers:
    - args:
      - --gcs-upload-secret=/secrets/gcs/service-account.json
      - --image-import-pull-secret=/etc/pull-secret/.dockerconfigjson
      - --lease-server-credentials-file=/etc/boskos/credentials
      - --report-credentials-file=/etc/report/credentials
      - --secret-dir=/secrets/ci-pull-credentials
      - --target=loaded-upgrade417-24nodes
      - --variant=rosa_hcp-4.17-candidate-x86-loaded-upgrade-from-4.16
      command:
      - ci-operator
      image: ci-operator:latest
      imagePullPolicy: Always
      name: ""
      resources:
        requests:
          cpu: 10m
      volumeMounts:
      - mountPath: /etc/boskos
        name: boskos
        readOnly: true
      - mountPath: /secrets/ci-pull-credentials
        name: ci-pull-credentials
        readOnly: true
      - mountPath: /secrets/gcs
        name: gcs-credentials
        readOnly: true
      - mountPath: /secrets/manifest-tool
        name: manifest-tool-local-pusher
        readOnly: true
      - mountPath: /etc/pull-secret
        name: pull-secret
        readOnly: true
      - mountPath: /etc/report
        name: result-aggregator
        readOnly: true
    serviceAccountName: ci-operator
    volumes:
    - name: boskos
      secret:
        items:
        - key: credentials
          path: credentials
        secretName: boskos-credentials
    - name: ci-pull-credentials
      secret:
        secretName: ci-pull-credentials
    - name: manifest-tool-local-pusher
      secret:
        secretName: manifest-tool-local-pusher
    - name: pull-secret
      secret:
        secretName: registry-pull-credentials
    - name: result-aggregator
      secret:
        secretName: result-aggregator
- agent: kubernetes
  cluster: build05
  cron: 0 21 9,23 * *
  decorate: true
  decoration_config:
    skip_cloning: true
    timeout: 5h0m0s
  extra_refs:
  - base_ref: main
    org: openshift-qe
    repo: ocp-qe-perfscale-ci
  labels:
    ci-operator.openshift.io/cloud: aws
    ci-operator.openshift.io/cloud-cluster-profile: aws-perfscale-qe
    ci-operator.openshift.io/variant: rosa_hcp-4.17-nightly-x86
    ci.openshift.io/generator: prowgen
    job-release: "4.17"
    pj-rehearse.openshift.io/can-be-rehearsed: "true"
  name: periodic-ci-openshift-qe-ocp-qe-perfscale-ci-main-rosa_hcp-4.17-nightly-x86-control-plane-24nodes
  reporter_config:
    slack:
      channel: '#ocp-qe-scale-ci-results'
      job_states_to_report:
      - success
      - failure
      - error
      report_template: '{{if eq .Status.State "success"}} :white_check_mark: Job *{{.Spec.Job}}*
        ended with *{{.Status.State}}*. <{{.Status.URL}}|View logs> :white_check_mark:
        {{else}} :warning:  Job *{{.Spec.Job}}* ended with *{{.Status.State}}*. <{{.Status.URL}}|View
        logs> :warning: {{end}}'
  spec:
    containers:
    - args:
      - --gcs-upload-secret=/secrets/gcs/service-account.json
      - --image-import-pull-secret=/etc/pull-secret/.dockerconfigjson
      - --lease-server-credentials-file=/etc/boskos/credentials
      - --report-credentials-file=/etc/report/credentials
      - --secret-dir=/secrets/ci-pull-credentials
      - --target=control-plane-24nodes
      - --variant=rosa_hcp-4.17-nightly-x86
      command:
      - ci-operator
      image: ci-operator:latest
      imagePullPolicy: Always
      name: ""
      resources:
        requests:
          cpu: 10m
      volumeMounts:
      - mountPath: /etc/boskos
        name: boskos
        readOnly: true
      - mountPath: /secrets/ci-pull-credentials
        name: ci-pull-credentials
        readOnly: true
      - mountPath: /secrets/gcs
        name: gcs-credentials
        readOnly: true
      - mountPath: /secrets/manifest-tool
        name: manifest-tool-local-pusher
        readOnly: true
      - mountPath: /etc/pull-secret
        name: pull-secret
        readOnly: true
      - mountPath: /etc/report
        name: result-aggregator
        readOnly: true
    serviceAccountName: ci-operator
    volumes:
    - name: boskos
      secret:
        items:
        - key: credentials
          path: credentials
        secretName: boskos-credentials
    - name: ci-pull-credentials
      secret:
        secretName: ci-pull-credentials
    - name: manifest-tool-local-pusher
      secret:
        secretName: manifest-tool-local-pusher
    - name: pull-secret
      secret:
        secretName: registry-pull-credentials
    - name: result-aggregator
      secret:
        secretName: result-aggregator
- agent: kubernetes
  cluster: build05
  cron: 0 0 8,22 * *
  decorate: true
  decoration_config:
    skip_cloning: true
    timeout: 5h0m0s
  extra_refs:
  - base_ref: main
    org: openshift-qe
    repo: ocp-qe-perfscale-ci
  labels:
    ci-operator.openshift.io/cloud: aws
    ci-operator.openshift.io/cloud-cluster-profile: aws-perfscale-qe
    ci-operator.openshift.io/variant: rosa_hcp-4.17-nightly-x86
    ci.openshift.io/generator: prowgen
    job-release: "4.17"
    pj-rehearse.openshift.io/can-be-rehearsed: "true"
  name: periodic-ci-openshift-qe-ocp-qe-perfscale-ci-main-rosa_hcp-4.17-nightly-x86-data-path-9nodes
  reporter_config:
    slack:
      channel: '#ocp-qe-scale-ci-results'
      job_states_to_report:
      - success
      - failure
      - error
      report_template: '{{if eq .Status.State "success"}} :white_check_mark: Job *{{.Spec.Job}}*
        ended with *{{.Status.State}}*. <{{.Status.URL}}|View logs> :white_check_mark:
        {{else}} :warning:  Job *{{.Spec.Job}}* ended with *{{.Status.State}}*. <{{.Status.URL}}|View
        logs> :warning: {{end}}'
  spec:
    containers:
    - args:
      - --gcs-upload-secret=/secrets/gcs/service-account.json
      - --image-import-pull-secret=/etc/pull-secret/.dockerconfigjson
      - --lease-server-credentials-file=/etc/boskos/credentials
      - --report-credentials-file=/etc/report/credentials
      - --secret-dir=/secrets/ci-pull-credentials
      - --target=data-path-9nodes
      - --variant=rosa_hcp-4.17-nightly-x86
      command:
      - ci-operator
      image: ci-operator:latest
      imagePullPolicy: Always
      name: ""
      resources:
        requests:
          cpu: 10m
      volumeMounts:
      - mountPath: /etc/boskos
        name: boskos
        readOnly: true
      - mountPath: /secrets/ci-pull-credentials
        name: ci-pull-credentials
        readOnly: true
      - mountPath: /secrets/gcs
        name: gcs-credentials
        readOnly: true
      - mountPath: /secrets/manifest-tool
        name: manifest-tool-local-pusher
        readOnly: true
      - mountPath: /etc/pull-secret
        name: pull-secret
        readOnly: true
      - mountPath: /etc/report
        name: result-aggregator
        readOnly: true
    serviceAccountName: ci-operator
    volumes:
    - name: boskos
      secret:
        items:
        - key: credentials
          path: credentials
        secretName: boskos-credentials
    - name: ci-pull-credentials
      secret:
        secretName: ci-pull-credentials
    - name: manifest-tool-local-pusher
      secret:
        secretName: manifest-tool-local-pusher
    - name: pull-secret
      secret:
        secretName: registry-pull-credentials
    - name: result-aggregator
      secret:
        secretName: result-aggregator
- agent: kubernetes
  cluster: build05
  cron: 0 9 5,19 * *
  decorate: true
  decoration_config:
    skip_cloning: true
    timeout: 5h0m0s
  extra_refs:
  - base_ref: main
    org: openshift-qe
    repo: ocp-qe-perfscale-ci
  labels:
    ci-operator.openshift.io/cloud: aws
    ci-operator.openshift.io/cloud-cluster-profile: aws-perfscale-qe
    ci-operator.openshift.io/variant: rosa_hcp-4.17-nightly-x86
    ci.openshift.io/generator: prowgen
    job-release: "4.17"
    pj-rehearse.openshift.io/can-be-rehearsed: "true"
  name: periodic-ci-openshift-qe-ocp-qe-perfscale-ci-main-rosa_hcp-4.17-nightly-x86-node-density-heavy-24nodes
  reporter_config:
    slack:
      channel: '#ocp-qe-scale-ci-results'
      job_states_to_report:
      - success
      - failure
      - error
      report_template: '{{if eq .Status.State "success"}} :white_check_mark: Job *{{.Spec.Job}}*
        ended with *{{.Status.State}}*. <{{.Status.URL}}|View logs> :white_check_mark:
        {{else}} :warning:  Job *{{.Spec.Job}}* ended with *{{.Status.State}}*. <{{.Status.URL}}|View
        logs> :warning: {{end}}'
  spec:
    containers:
    - args:
      - --gcs-upload-secret=/secrets/gcs/service-account.json
      - --image-import-pull-secret=/etc/pull-secret/.dockerconfigjson
      - --lease-server-credentials-file=/etc/boskos/credentials
      - --report-credentials-file=/etc/report/credentials
      - --secret-dir=/secrets/ci-pull-credentials
      - --target=node-density-heavy-24nodes
      - --variant=rosa_hcp-4.17-nightly-x86
      command:
      - ci-operator
      image: ci-operator:latest
      imagePullPolicy: Always
      name: ""
      resources:
        requests:
          cpu: 10m
      volumeMounts:
      - mountPath: /etc/boskos
        name: boskos
        readOnly: true
      - mountPath: /secrets/ci-pull-credentials
        name: ci-pull-credentials
        readOnly: true
      - mountPath: /secrets/gcs
        name: gcs-credentials
        readOnly: true
      - mountPath: /secrets/manifest-tool
        name: manifest-tool-local-pusher
        readOnly: true
      - mountPath: /etc/pull-secret
        name: pull-secret
        readOnly: true
      - mountPath: /etc/report
        name: result-aggregator
        readOnly: true
    serviceAccountName: ci-operator
    volumes:
    - name: boskos
      secret:
        items:
        - key: credentials
          path: credentials
        secretName: boskos-credentials
    - name: ci-pull-credentials
      secret:
        secretName: ci-pull-credentials
    - name: manifest-tool-local-pusher
      secret:
        secretName: manifest-tool-local-pusher
    - name: pull-secret
      secret:
        secretName: registry-pull-credentials
    - name: result-aggregator
      secret:
        secretName: result-aggregator
- agent: kubernetes
  cluster: build05
  cron: 0 9 2,9,16,23 * *
  decorate: true
  decoration_config:
    skip_cloning: true
    timeout: 5h0m0s
  extra_refs:
  - base_ref: main
    org: openshift-qe
    repo: ocp-qe-perfscale-ci
  labels:
    ci-operator.openshift.io/cloud: aws
    ci-operator.openshift.io/cloud-cluster-profile: aws-perfscale-qe
    ci-operator.openshift.io/variant: rosa_hcp-4.18-nightly-x86
    ci.openshift.io/generator: prowgen
    job-release: "4.18"
    pj-rehearse.openshift.io/can-be-rehearsed: "true"
  name: periodic-ci-openshift-qe-ocp-qe-perfscale-ci-main-rosa_hcp-4.18-nightly-x86-control-plane-24nodes
  reporter_config:
    slack:
      channel: '#ocp-qe-scale-ci-results'
      job_states_to_report:
      - success
      - failure
      - error
      report_template: '{{if eq .Status.State "success"}} :white_check_mark: Job *{{.Spec.Job}}*
        ended with *{{.Status.State}}*. <{{.Status.URL}}|View logs> :white_check_mark:
        {{else}} :warning:  Job *{{.Spec.Job}}* ended with *{{.Status.State}}*. <{{.Status.URL}}|View
        logs> :warning: {{end}}'
  spec:
    containers:
    - args:
      - --gcs-upload-secret=/secrets/gcs/service-account.json
      - --image-import-pull-secret=/etc/pull-secret/.dockerconfigjson
      - --lease-server-credentials-file=/etc/boskos/credentials
      - --report-credentials-file=/etc/report/credentials
      - --secret-dir=/secrets/ci-pull-credentials
      - --target=control-plane-24nodes
      - --variant=rosa_hcp-4.18-nightly-x86
      command:
      - ci-operator
      image: ci-operator:latest
      imagePullPolicy: Always
      name: ""
      resources:
        requests:
          cpu: 10m
      volumeMounts:
      - mountPath: /etc/boskos
        name: boskos
        readOnly: true
      - mountPath: /secrets/ci-pull-credentials
        name: ci-pull-credentials
        readOnly: true
      - mountPath: /secrets/gcs
        name: gcs-credentials
        readOnly: true
      - mountPath: /secrets/manifest-tool
        name: manifest-tool-local-pusher
        readOnly: true
      - mountPath: /etc/pull-secret
        name: pull-secret
        readOnly: true
      - mountPath: /etc/report
        name: result-aggregator
        readOnly: true
    serviceAccountName: ci-operator
    volumes:
    - name: boskos
      secret:
        items:
        - key: credentials
          path: credentials
        secretName: boskos-credentials
    - name: ci-pull-credentials
      secret:
        secretName: ci-pull-credentials
    - name: manifest-tool-local-pusher
      secret:
        secretName: manifest-tool-local-pusher
    - name: pull-secret
      secret:
        secretName: registry-pull-credentials
    - name: result-aggregator
      secret:
        secretName: result-aggregator
- agent: kubernetes
  cluster: build05
  cron: 0 1 1,8,15,22 * *
  decorate: true
  decoration_config:
    skip_cloning: true
    timeout: 5h0m0s
  extra_refs:
  - base_ref: main
    org: openshift-qe
    repo: ocp-qe-perfscale-ci
  labels:
    ci-operator.openshift.io/cloud: aws
    ci-operator.openshift.io/cloud-cluster-profile: aws-perfscale-qe
    ci-operator.openshift.io/variant: rosa_hcp-4.18-nightly-x86
    ci.openshift.io/generator: prowgen
    job-release: "4.18"
    pj-rehearse.openshift.io/can-be-rehearsed: "true"
  name: periodic-ci-openshift-qe-ocp-qe-perfscale-ci-main-rosa_hcp-4.18-nightly-x86-data-path-9nodes
  reporter_config:
    slack:
      channel: '#ocp-qe-scale-ci-results'
      job_states_to_report:
      - success
      - failure
      - error
      report_template: '{{if eq .Status.State "success"}} :white_check_mark: Job *{{.Spec.Job}}*
        ended with *{{.Status.State}}*. <{{.Status.URL}}|View logs> :white_check_mark:
        {{else}} :warning:  Job *{{.Spec.Job}}* ended with *{{.Status.State}}*. <{{.Status.URL}}|View
        logs> :warning: {{end}}'
  spec:
    containers:
    - args:
      - --gcs-upload-secret=/secrets/gcs/service-account.json
      - --image-import-pull-secret=/etc/pull-secret/.dockerconfigjson
      - --lease-server-credentials-file=/etc/boskos/credentials
      - --report-credentials-file=/etc/report/credentials
      - --secret-dir=/secrets/ci-pull-credentials
      - --target=data-path-9nodes
      - --variant=rosa_hcp-4.18-nightly-x86
      command:
      - ci-operator
      image: ci-operator:latest
      imagePullPolicy: Always
      name: ""
      resources:
        requests:
          cpu: 10m
      volumeMounts:
      - mountPath: /etc/boskos
        name: boskos
        readOnly: true
      - mountPath: /secrets/ci-pull-credentials
        name: ci-pull-credentials
        readOnly: true
      - mountPath: /secrets/gcs
        name: gcs-credentials
        readOnly: true
      - mountPath: /secrets/manifest-tool
        name: manifest-tool-local-pusher
        readOnly: true
      - mountPath: /etc/pull-secret
        name: pull-secret
        readOnly: true
      - mountPath: /etc/report
        name: result-aggregator
        readOnly: true
    serviceAccountName: ci-operator
    volumes:
    - name: boskos
      secret:
        items:
        - key: credentials
          path: credentials
        secretName: boskos-credentials
    - name: ci-pull-credentials
      secret:
        secretName: ci-pull-credentials
    - name: manifest-tool-local-pusher
      secret:
        secretName: manifest-tool-local-pusher
    - name: pull-secret
      secret:
        secretName: registry-pull-credentials
    - name: result-aggregator
      secret:
        secretName: result-aggregator
- agent: kubernetes
  cluster: build05
  cron: 0 5 5,12,19,26 * *
  decorate: true
  decoration_config:
    skip_cloning: true
    timeout: 5h0m0s
  extra_refs:
  - base_ref: main
    org: openshift-qe
    repo: ocp-qe-perfscale-ci
  labels:
    ci-operator.openshift.io/cloud: aws
    ci-operator.openshift.io/cloud-cluster-profile: aws-perfscale-qe
    ci-operator.openshift.io/variant: rosa_hcp-4.18-nightly-x86
    ci.openshift.io/generator: prowgen
    job-release: "4.18"
    pj-rehearse.openshift.io/can-be-rehearsed: "true"
  name: periodic-ci-openshift-qe-ocp-qe-perfscale-ci-main-rosa_hcp-4.18-nightly-x86-node-density-heavy-24nodes
  reporter_config:
    slack:
      channel: '#ocp-qe-scale-ci-results'
      job_states_to_report:
      - success
      - failure
      - error
      report_template: '{{if eq .Status.State "success"}} :white_check_mark: Job *{{.Spec.Job}}*
        ended with *{{.Status.State}}*. <{{.Status.URL}}|View logs> :white_check_mark:
        {{else}} :warning:  Job *{{.Spec.Job}}* ended with *{{.Status.State}}*. <{{.Status.URL}}|View
        logs> :warning: {{end}}'
  spec:
    containers:
    - args:
      - --gcs-upload-secret=/secrets/gcs/service-account.json
      - --image-import-pull-secret=/etc/pull-secret/.dockerconfigjson
      - --lease-server-credentials-file=/etc/boskos/credentials
      - --report-credentials-file=/etc/report/credentials
      - --secret-dir=/secrets/ci-pull-credentials
      - --target=node-density-heavy-24nodes
      - --variant=rosa_hcp-4.18-nightly-x86
      command:
      - ci-operator
      image: ci-operator:latest
      imagePullPolicy: Always
      name: ""
      resources:
        requests:
          cpu: 10m
      volumeMounts:
      - mountPath: /etc/boskos
        name: boskos
        readOnly: true
      - mountPath: /secrets/ci-pull-credentials
        name: ci-pull-credentials
        readOnly: true
      - mountPath: /secrets/gcs
        name: gcs-credentials
        readOnly: true
      - mountPath: /secrets/manifest-tool
        name: manifest-tool-local-pusher
        readOnly: true
      - mountPath: /etc/pull-secret
        name: pull-secret
        readOnly: true
      - mountPath: /etc/report
        name: result-aggregator
        readOnly: true
    serviceAccountName: ci-operator
    volumes:
    - name: boskos
      secret:
        items:
        - key: credentials
          path: credentials
        secretName: boskos-credentials
    - name: ci-pull-credentials
      secret:
        secretName: ci-pull-credentials
    - name: manifest-tool-local-pusher
      secret:
        secretName: manifest-tool-local-pusher
    - name: pull-secret
      secret:
        secretName: registry-pull-credentials
    - name: result-aggregator
      secret:
        secretName: result-aggregator
- agent: kubernetes
  cluster: build05
  cron: 0 9 2,9,16,23 * *
  decorate: true
  decoration_config:
    skip_cloning: true
    timeout: 5h0m0s
  extra_refs:
  - base_ref: main
    org: openshift-qe
    repo: ocp-qe-perfscale-ci
  labels:
    ci-operator.openshift.io/cloud: aws
    ci-operator.openshift.io/cloud-cluster-profile: aws-perfscale-qe
    ci-operator.openshift.io/variant: rosa_hcp-4.19-nightly-x86
    ci.openshift.io/generator: prowgen
    job-release: "4.19"
    pj-rehearse.openshift.io/can-be-rehearsed: "true"
  name: periodic-ci-openshift-qe-ocp-qe-perfscale-ci-main-rosa_hcp-4.19-nightly-x86-control-plane-24nodes
  spec:
    containers:
    - args:
      - --gcs-upload-secret=/secrets/gcs/service-account.json
      - --image-import-pull-secret=/etc/pull-secret/.dockerconfigjson
      - --lease-server-credentials-file=/etc/boskos/credentials
      - --report-credentials-file=/etc/report/credentials
      - --secret-dir=/secrets/ci-pull-credentials
      - --target=control-plane-24nodes
      - --variant=rosa_hcp-4.19-nightly-x86
      command:
      - ci-operator
      image: ci-operator:latest
      imagePullPolicy: Always
      name: ""
      resources:
        requests:
          cpu: 10m
      volumeMounts:
      - mountPath: /etc/boskos
        name: boskos
        readOnly: true
      - mountPath: /secrets/ci-pull-credentials
        name: ci-pull-credentials
        readOnly: true
      - mountPath: /secrets/gcs
        name: gcs-credentials
        readOnly: true
      - mountPath: /secrets/manifest-tool
        name: manifest-tool-local-pusher
        readOnly: true
      - mountPath: /etc/pull-secret
        name: pull-secret
        readOnly: true
      - mountPath: /etc/report
        name: result-aggregator
        readOnly: true
    serviceAccountName: ci-operator
    volumes:
    - name: boskos
      secret:
        items:
        - key: credentials
          path: credentials
        secretName: boskos-credentials
    - name: ci-pull-credentials
      secret:
        secretName: ci-pull-credentials
    - name: manifest-tool-local-pusher
      secret:
        secretName: manifest-tool-local-pusher
    - name: pull-secret
      secret:
        secretName: registry-pull-credentials
    - name: result-aggregator
      secret:
        secretName: result-aggregator
- agent: kubernetes
  cluster: build05
  cron: 0 1 1,8,15,22 * *
  decorate: true
  decoration_config:
    skip_cloning: true
    timeout: 5h0m0s
  extra_refs:
  - base_ref: main
    org: openshift-qe
    repo: ocp-qe-perfscale-ci
  labels:
    ci-operator.openshift.io/cloud: aws
    ci-operator.openshift.io/cloud-cluster-profile: aws-perfscale-qe
    ci-operator.openshift.io/variant: rosa_hcp-4.19-nightly-x86
    ci.openshift.io/generator: prowgen
    job-release: "4.19"
    pj-rehearse.openshift.io/can-be-rehearsed: "true"
  name: periodic-ci-openshift-qe-ocp-qe-perfscale-ci-main-rosa_hcp-4.19-nightly-x86-data-path-9nodes
  spec:
    containers:
    - args:
      - --gcs-upload-secret=/secrets/gcs/service-account.json
      - --image-import-pull-secret=/etc/pull-secret/.dockerconfigjson
      - --lease-server-credentials-file=/etc/boskos/credentials
      - --report-credentials-file=/etc/report/credentials
      - --secret-dir=/secrets/ci-pull-credentials
      - --target=data-path-9nodes
      - --variant=rosa_hcp-4.19-nightly-x86
      command:
      - ci-operator
      image: ci-operator:latest
      imagePullPolicy: Always
      name: ""
      resources:
        requests:
          cpu: 10m
      volumeMounts:
      - mountPath: /etc/boskos
        name: boskos
        readOnly: true
      - mountPath: /secrets/ci-pull-credentials
        name: ci-pull-credentials
        readOnly: true
      - mountPath: /secrets/gcs
        name: gcs-credentials
        readOnly: true
      - mountPath: /secrets/manifest-tool
        name: manifest-tool-local-pusher
        readOnly: true
      - mountPath: /etc/pull-secret
        name: pull-secret
        readOnly: true
      - mountPath: /etc/report
        name: result-aggregator
        readOnly: true
    serviceAccountName: ci-operator
    volumes:
    - name: boskos
      secret:
        items:
        - key: credentials
          path: credentials
        secretName: boskos-credentials
    - name: ci-pull-credentials
      secret:
        secretName: ci-pull-credentials
    - name: manifest-tool-local-pusher
      secret:
        secretName: manifest-tool-local-pusher
    - name: pull-secret
      secret:
        secretName: registry-pull-credentials
    - name: result-aggregator
      secret:
        secretName: result-aggregator
- agent: kubernetes
  cluster: build05
  cron: 0 5 5,12,19,26 * *
  decorate: true
  decoration_config:
    skip_cloning: true
    timeout: 5h0m0s
  extra_refs:
  - base_ref: main
    org: openshift-qe
    repo: ocp-qe-perfscale-ci
  labels:
    ci-operator.openshift.io/cloud: aws
    ci-operator.openshift.io/cloud-cluster-profile: aws-perfscale-qe
    ci-operator.openshift.io/variant: rosa_hcp-4.19-nightly-x86
    ci.openshift.io/generator: prowgen
    job-release: "4.19"
    pj-rehearse.openshift.io/can-be-rehearsed: "true"
  name: periodic-ci-openshift-qe-ocp-qe-perfscale-ci-main-rosa_hcp-4.19-nightly-x86-node-density-heavy-24nodes
  spec:
    containers:
    - args:
      - --gcs-upload-secret=/secrets/gcs/service-account.json
      - --image-import-pull-secret=/etc/pull-secret/.dockerconfigjson
      - --lease-server-credentials-file=/etc/boskos/credentials
      - --report-credentials-file=/etc/report/credentials
      - --secret-dir=/secrets/ci-pull-credentials
      - --target=node-density-heavy-24nodes
      - --variant=rosa_hcp-4.19-nightly-x86
      command:
      - ci-operator
      image: ci-operator:latest
      imagePullPolicy: Always
      name: ""
      resources:
        requests:
          cpu: 10m
      volumeMounts:
      - mountPath: /etc/boskos
        name: boskos
        readOnly: true
      - mountPath: /secrets/ci-pull-credentials
        name: ci-pull-credentials
        readOnly: true
      - mountPath: /secrets/gcs
        name: gcs-credentials
        readOnly: true
      - mountPath: /secrets/manifest-tool
        name: manifest-tool-local-pusher
        readOnly: true
      - mountPath: /etc/pull-secret
        name: pull-secret
        readOnly: true
      - mountPath: /etc/report
        name: result-aggregator
        readOnly: true
    serviceAccountName: ci-operator
    volumes:
    - name: boskos
      secret:
        items:
        - key: credentials
          path: credentials
        secretName: boskos-credentials
    - name: ci-pull-credentials
      secret:
        secretName: ci-pull-credentials
    - name: manifest-tool-local-pusher
      secret:
        secretName: manifest-tool-local-pusher
    - name: pull-secret
      secret:
        secretName: registry-pull-credentials
    - name: result-aggregator
      secret:
        secretName: result-aggregator
- agent: kubernetes
  cluster: vsphere02
  cron: 0 7 2,9,16,23 * *
  decorate: true
  decoration_config:
    skip_cloning: true
    timeout: 5h0m0s
  extra_refs:
  - base_ref: main
    org: openshift-qe
    repo: ocp-qe-perfscale-ci
  labels:
    ci-operator.openshift.io/cloud: vsphere
    ci-operator.openshift.io/cloud-cluster-profile: vsphere-elastic
    ci-operator.openshift.io/variant: vsphere-4.18-nightly-x86
    ci.openshift.io/generator: prowgen
    job-release: "4.18"
    pj-rehearse.openshift.io/can-be-rehearsed: "true"
  name: periodic-ci-openshift-qe-ocp-qe-perfscale-ci-main-vsphere-4.18-nightly-x86-vcenter-1-ipv4ipv6dual-control-plane-24nodes
  reporter_config:
    slack:
      channel: '#ocp-qe-scale-ci-results'
      job_states_to_report:
      - success
      - failure
      - error
      report_template: '{{if eq .Status.State "success"}} :white_check_mark: Job *{{.Spec.Job}}*
        ended with *{{.Status.State}}*. <{{.Status.URL}}|View logs> :white_check_mark:
        {{else}} :warning:  Job *{{.Spec.Job}}* ended with *{{.Status.State}}*. <{{.Status.URL}}|View
        logs> :warning: {{end}}'
  spec:
    containers:
    - args:
      - --gcs-upload-secret=/secrets/gcs/service-account.json
      - --image-import-pull-secret=/etc/pull-secret/.dockerconfigjson
      - --lease-server-credentials-file=/etc/boskos/credentials
      - --report-credentials-file=/etc/report/credentials
      - --secret-dir=/secrets/ci-pull-credentials
      - --target=vcenter-1-ipv4ipv6dual-control-plane-24nodes
      - --variant=vsphere-4.18-nightly-x86
      command:
      - ci-operator
      image: ci-operator:latest
      imagePullPolicy: Always
      name: ""
      resources:
        requests:
          cpu: 10m
      volumeMounts:
      - mountPath: /etc/boskos
        name: boskos
        readOnly: true
      - mountPath: /secrets/ci-pull-credentials
        name: ci-pull-credentials
        readOnly: true
      - mountPath: /secrets/gcs
        name: gcs-credentials
        readOnly: true
      - mountPath: /secrets/manifest-tool
        name: manifest-tool-local-pusher
        readOnly: true
      - mountPath: /etc/pull-secret
        name: pull-secret
        readOnly: true
      - mountPath: /etc/report
        name: result-aggregator
        readOnly: true
    serviceAccountName: ci-operator
    volumes:
    - name: boskos
      secret:
        items:
        - key: credentials
          path: credentials
        secretName: boskos-credentials
    - name: ci-pull-credentials
      secret:
        secretName: ci-pull-credentials
    - name: manifest-tool-local-pusher
      secret:
        secretName: manifest-tool-local-pusher
    - name: pull-secret
      secret:
        secretName: registry-pull-credentials
    - name: result-aggregator
      secret:
        secretName: result-aggregator
- agent: kubernetes
  cluster: build05
  cron: 0 0 * * 1
  decorate: true
  decoration_config:
    skip_cloning: true
  extra_refs:
  - base_ref: main
    org: openshift-qe
    repo: ocp-qe-perfscale-ci
  labels:
    ci-operator.openshift.io/cluster: build05
    ci-operator.openshift.io/variant: write_jobs_to_gsheet
    ci.openshift.io/generator: prowgen
    job-release: "4.17"
    pj-rehearse.openshift.io/can-be-rehearsed: "true"
  name: periodic-ci-openshift-qe-ocp-qe-perfscale-ci-main-write_jobs_to_gsheet-get-orion-results-cdv2
  reporter_config:
    slack:
      channel: '#ocp-qe-scale-ci-results'
      job_states_to_report:
      - success
      - failure
      - error
      report_template: '{{if eq .Status.State "success"}} :white_check_mark: Job *{{.Spec.Job}}*
        ended with *{{.Status.State}}*. <{{.Status.URL}}|View logs> :white_check_mark:
        {{else}} :warning:  Job *{{.Spec.Job}}* ended with *{{.Status.State}}*. <{{.Status.URL}}|View
        logs> :warning: {{end}}'
  spec:
    containers:
    - args:
      - --gcs-upload-secret=/secrets/gcs/service-account.json
      - --image-import-pull-secret=/etc/pull-secret/.dockerconfigjson
      - --report-credentials-file=/etc/report/credentials
      - --secret-dir=/secrets/ci-pull-credentials
      - --target=get-orion-results-cdv2
      - --variant=write_jobs_to_gsheet
      command:
      - ci-operator
      image: ci-operator:latest
      imagePullPolicy: Always
      name: ""
      resources:
        requests:
          cpu: 10m
      volumeMounts:
      - mountPath: /secrets/ci-pull-credentials
        name: ci-pull-credentials
        readOnly: true
      - mountPath: /secrets/gcs
        name: gcs-credentials
        readOnly: true
      - mountPath: /secrets/manifest-tool
        name: manifest-tool-local-pusher
        readOnly: true
      - mountPath: /etc/pull-secret
        name: pull-secret
        readOnly: true
      - mountPath: /etc/report
        name: result-aggregator
        readOnly: true
    serviceAccountName: ci-operator
    volumes:
    - name: ci-pull-credentials
      secret:
        secretName: ci-pull-credentials
    - name: manifest-tool-local-pusher
      secret:
        secretName: manifest-tool-local-pusher
    - name: pull-secret
      secret:
        secretName: registry-pull-credentials
    - name: result-aggregator
      secret:
        secretName: result-aggregator
- agent: kubernetes
  cluster: build05
  cron: 0 0 * * 1
  decorate: true
  decoration_config:
    skip_cloning: true
  extra_refs:
  - base_ref: main
    org: openshift-qe
    repo: ocp-qe-perfscale-ci
  labels:
    ci-operator.openshift.io/cluster: build05
    ci-operator.openshift.io/variant: write_jobs_to_gsheet
    ci.openshift.io/generator: prowgen
    job-release: "4.17"
    pj-rehearse.openshift.io/can-be-rehearsed: "true"
  name: periodic-ci-openshift-qe-ocp-qe-perfscale-ci-main-write_jobs_to_gsheet-get-orion-results-nd
  reporter_config:
    slack:
      channel: '#ocp-qe-scale-ci-results'
      job_states_to_report:
      - success
      - failure
      - error
      report_template: '{{if eq .Status.State "success"}} :white_check_mark: Job *{{.Spec.Job}}*
        ended with *{{.Status.State}}*. <{{.Status.URL}}|View logs> :white_check_mark:
        {{else}} :warning:  Job *{{.Spec.Job}}* ended with *{{.Status.State}}*. <{{.Status.URL}}|View
        logs> :warning: {{end}}'
  spec:
    containers:
    - args:
      - --gcs-upload-secret=/secrets/gcs/service-account.json
      - --image-import-pull-secret=/etc/pull-secret/.dockerconfigjson
      - --report-credentials-file=/etc/report/credentials
      - --secret-dir=/secrets/ci-pull-credentials
      - --target=get-orion-results-nd
      - --variant=write_jobs_to_gsheet
      command:
      - ci-operator
      image: ci-operator:latest
      imagePullPolicy: Always
      name: ""
      resources:
        requests:
          cpu: 10m
      volumeMounts:
      - mountPath: /secrets/ci-pull-credentials
        name: ci-pull-credentials
        readOnly: true
      - mountPath: /secrets/gcs
        name: gcs-credentials
        readOnly: true
      - mountPath: /secrets/manifest-tool
        name: manifest-tool-local-pusher
        readOnly: true
      - mountPath: /etc/pull-secret
        name: pull-secret
        readOnly: true
      - mountPath: /etc/report
        name: result-aggregator
        readOnly: true
    serviceAccountName: ci-operator
    volumes:
    - name: ci-pull-credentials
      secret:
        secretName: ci-pull-credentials
    - name: manifest-tool-local-pusher
      secret:
        secretName: manifest-tool-local-pusher
    - name: pull-secret
      secret:
        secretName: registry-pull-credentials
    - name: result-aggregator
      secret:
        secretName: result-aggregator
- agent: kubernetes
  cluster: build09
  cron: 0 0 */21 * *
  decorate: true
  decoration_config:
    skip_cloning: true
  extra_refs:
  - base_ref: main
    org: openshift-qe
    repo: ocp-qe-perfscale-ci
  labels:
    ci-operator.openshift.io/variant: write_jobs_to_gsheet
    ci.openshift.io/generator: prowgen
    job-release: "4.17"
    pj-rehearse.openshift.io/can-be-rehearsed: "true"
  name: periodic-ci-openshift-qe-ocp-qe-perfscale-ci-main-write_jobs_to_gsheet-write-jobs-to-google-sheet-sprintly
  reporter_config:
    slack:
      channel: '#ocp-qe-scale-ci-results'
      job_states_to_report:
      - success
      - failure
      - error
      report_template: '{{if eq .Status.State "success"}} :white_check_mark: Job *{{.Spec.Job}}*
        ended with *{{.Status.State}}*. <{{.Status.URL}}|View logs> :white_check_mark:
        {{else}} :warning:  Job *{{.Spec.Job}}* ended with *{{.Status.State}}*. <{{.Status.URL}}|View
        logs> :warning: {{end}}'
  spec:
    containers:
    - args:
      - --gcs-upload-secret=/secrets/gcs/service-account.json
      - --image-import-pull-secret=/etc/pull-secret/.dockerconfigjson
      - --report-credentials-file=/etc/report/credentials
      - --secret-dir=/secrets/ci-pull-credentials
      - --target=write-jobs-to-google-sheet-sprintly
      - --variant=write_jobs_to_gsheet
      command:
      - ci-operator
      image: ci-operator:latest
      imagePullPolicy: Always
      name: ""
      resources:
        requests:
          cpu: 10m
      volumeMounts:
      - mountPath: /secrets/ci-pull-credentials
        name: ci-pull-credentials
        readOnly: true
      - mountPath: /secrets/gcs
        name: gcs-credentials
        readOnly: true
      - mountPath: /secrets/manifest-tool
        name: manifest-tool-local-pusher
        readOnly: true
      - mountPath: /etc/pull-secret
        name: pull-secret
        readOnly: true
      - mountPath: /etc/report
        name: result-aggregator
        readOnly: true
    serviceAccountName: ci-operator
    volumes:
    - name: ci-pull-credentials
      secret:
        secretName: ci-pull-credentials
    - name: manifest-tool-local-pusher
      secret:
        secretName: manifest-tool-local-pusher
    - name: pull-secret
      secret:
        secretName: registry-pull-credentials
    - name: result-aggregator
      secret:
        secretName: result-aggregator<|MERGE_RESOLUTION|>--- conflicted
+++ resolved
@@ -1391,6 +1391,157 @@
         secretName: result-aggregator
 - agent: kubernetes
   cluster: build05
+  cron: 0 20 27 * *
+  decorate: true
+  decoration_config:
+    skip_cloning: true
+    timeout: 7h0m0s
+  extra_refs:
+  - base_ref: main
+    org: openshift-qe
+    repo: ocp-qe-perfscale-ci
+  labels:
+    ci-operator.openshift.io/cloud: aws
+    ci-operator.openshift.io/cloud-cluster-profile: aws-perfscale
+    ci-operator.openshift.io/variant: aws-4.16-nightly-x86
+    ci.openshift.io/generator: prowgen
+    job-release: "4.16"
+    pj-rehearse.openshift.io/can-be-rehearsed: "true"
+  name: periodic-ci-openshift-qe-ocp-qe-perfscale-ci-main-aws-4.16-nightly-x86-kube-burner-workers-autoscale-120nodes
+  spec:
+    containers:
+    - args:
+      - --gcs-upload-secret=/secrets/gcs/service-account.json
+      - --image-import-pull-secret=/etc/pull-secret/.dockerconfigjson
+      - --lease-server-credentials-file=/etc/boskos/credentials
+      - --report-credentials-file=/etc/report/credentials
+      - --secret-dir=/secrets/ci-pull-credentials
+      - --target=kube-burner-workers-autoscale-120nodes
+      - --variant=aws-4.16-nightly-x86
+      command:
+      - ci-operator
+      image: ci-operator:latest
+      imagePullPolicy: Always
+      name: ""
+      resources:
+        requests:
+          cpu: 10m
+      volumeMounts:
+      - mountPath: /etc/boskos
+        name: boskos
+        readOnly: true
+      - mountPath: /secrets/ci-pull-credentials
+        name: ci-pull-credentials
+        readOnly: true
+      - mountPath: /secrets/gcs
+        name: gcs-credentials
+        readOnly: true
+      - mountPath: /secrets/manifest-tool
+        name: manifest-tool-local-pusher
+        readOnly: true
+      - mountPath: /etc/pull-secret
+        name: pull-secret
+        readOnly: true
+      - mountPath: /etc/report
+        name: result-aggregator
+        readOnly: true
+    serviceAccountName: ci-operator
+    volumes:
+    - name: boskos
+      secret:
+        items:
+        - key: credentials
+          path: credentials
+        secretName: boskos-credentials
+    - name: ci-pull-credentials
+      secret:
+        secretName: ci-pull-credentials
+    - name: manifest-tool-local-pusher
+      secret:
+        secretName: manifest-tool-local-pusher
+    - name: pull-secret
+      secret:
+        secretName: registry-pull-credentials
+    - name: result-aggregator
+      secret:
+        secretName: result-aggregator
+- agent: kubernetes
+  cluster: build05
+  cron: 0 16 27 * *
+  decorate: true
+  decoration_config:
+    skip_cloning: true
+  extra_refs:
+  - base_ref: main
+    org: openshift-qe
+    repo: ocp-qe-perfscale-ci
+  labels:
+    ci-operator.openshift.io/cloud: aws
+    ci-operator.openshift.io/cloud-cluster-profile: aws-perfscale-qe
+    ci-operator.openshift.io/variant: aws-4.16-nightly-x86
+    ci.openshift.io/generator: prowgen
+    job-release: "4.16"
+    pj-rehearse.openshift.io/can-be-rehearsed: "true"
+  name: periodic-ci-openshift-qe-ocp-qe-perfscale-ci-main-aws-4.16-nightly-x86-kube-burner-workers-autoscale-24nodes
+  spec:
+    containers:
+    - args:
+      - --gcs-upload-secret=/secrets/gcs/service-account.json
+      - --image-import-pull-secret=/etc/pull-secret/.dockerconfigjson
+      - --lease-server-credentials-file=/etc/boskos/credentials
+      - --report-credentials-file=/etc/report/credentials
+      - --secret-dir=/secrets/ci-pull-credentials
+      - --target=kube-burner-workers-autoscale-24nodes
+      - --variant=aws-4.16-nightly-x86
+      command:
+      - ci-operator
+      image: ci-operator:latest
+      imagePullPolicy: Always
+      name: ""
+      resources:
+        requests:
+          cpu: 10m
+      volumeMounts:
+      - mountPath: /etc/boskos
+        name: boskos
+        readOnly: true
+      - mountPath: /secrets/ci-pull-credentials
+        name: ci-pull-credentials
+        readOnly: true
+      - mountPath: /secrets/gcs
+        name: gcs-credentials
+        readOnly: true
+      - mountPath: /secrets/manifest-tool
+        name: manifest-tool-local-pusher
+        readOnly: true
+      - mountPath: /etc/pull-secret
+        name: pull-secret
+        readOnly: true
+      - mountPath: /etc/report
+        name: result-aggregator
+        readOnly: true
+    serviceAccountName: ci-operator
+    volumes:
+    - name: boskos
+      secret:
+        items:
+        - key: credentials
+          path: credentials
+        secretName: boskos-credentials
+    - name: ci-pull-credentials
+      secret:
+        secretName: ci-pull-credentials
+    - name: manifest-tool-local-pusher
+      secret:
+        secretName: manifest-tool-local-pusher
+    - name: pull-secret
+      secret:
+        secretName: registry-pull-credentials
+    - name: result-aggregator
+      secret:
+        secretName: result-aggregator
+- agent: kubernetes
+  cluster: build05
   cron: 0 9 10,24 * *
   decorate: true
   decoration_config:
@@ -1999,8 +2150,7 @@
         secretName: result-aggregator
 - agent: kubernetes
   cluster: build05
-<<<<<<< HEAD
-  cron: 0 20 27 * *
+  cron: 0 8 27 * *
   decorate: true
   decoration_config:
     skip_cloning: true
@@ -2012,11 +2162,11 @@
   labels:
     ci-operator.openshift.io/cloud: aws
     ci-operator.openshift.io/cloud-cluster-profile: aws-perfscale
-    ci-operator.openshift.io/variant: aws-4.16-nightly-x86
-    ci.openshift.io/generator: prowgen
-    job-release: "4.16"
-    pj-rehearse.openshift.io/can-be-rehearsed: "true"
-  name: periodic-ci-openshift-qe-ocp-qe-perfscale-ci-main-aws-4.16-nightly-x86-kube-burner-workers-autoscale-120nodes
+    ci-operator.openshift.io/variant: aws-4.17-nightly-x86
+    ci.openshift.io/generator: prowgen
+    job-release: "4.17"
+    pj-rehearse.openshift.io/can-be-rehearsed: "true"
+  name: periodic-ci-openshift-qe-ocp-qe-perfscale-ci-main-aws-4.17-nightly-x86-kube-burner-workers-autoscale-120nodes
   spec:
     containers:
     - args:
@@ -2026,57 +2176,57 @@
       - --report-credentials-file=/etc/report/credentials
       - --secret-dir=/secrets/ci-pull-credentials
       - --target=kube-burner-workers-autoscale-120nodes
-      - --variant=aws-4.16-nightly-x86
-      command:
-      - ci-operator
-      image: ci-operator:latest
-      imagePullPolicy: Always
-      name: ""
-      resources:
-        requests:
-          cpu: 10m
-      volumeMounts:
-      - mountPath: /etc/boskos
-        name: boskos
-        readOnly: true
-      - mountPath: /secrets/ci-pull-credentials
-        name: ci-pull-credentials
-        readOnly: true
-      - mountPath: /secrets/gcs
-        name: gcs-credentials
-        readOnly: true
-      - mountPath: /secrets/manifest-tool
-        name: manifest-tool-local-pusher
-        readOnly: true
-      - mountPath: /etc/pull-secret
-        name: pull-secret
-        readOnly: true
-      - mountPath: /etc/report
-        name: result-aggregator
-        readOnly: true
-    serviceAccountName: ci-operator
-    volumes:
-    - name: boskos
-      secret:
-        items:
-        - key: credentials
-          path: credentials
-        secretName: boskos-credentials
-    - name: ci-pull-credentials
-      secret:
-        secretName: ci-pull-credentials
-    - name: manifest-tool-local-pusher
-      secret:
-        secretName: manifest-tool-local-pusher
-    - name: pull-secret
-      secret:
-        secretName: registry-pull-credentials
-    - name: result-aggregator
-      secret:
-        secretName: result-aggregator
-- agent: kubernetes
-  cluster: build05
-  cron: 0 16 27 * *
+      - --variant=aws-4.17-nightly-x86
+      command:
+      - ci-operator
+      image: ci-operator:latest
+      imagePullPolicy: Always
+      name: ""
+      resources:
+        requests:
+          cpu: 10m
+      volumeMounts:
+      - mountPath: /etc/boskos
+        name: boskos
+        readOnly: true
+      - mountPath: /secrets/ci-pull-credentials
+        name: ci-pull-credentials
+        readOnly: true
+      - mountPath: /secrets/gcs
+        name: gcs-credentials
+        readOnly: true
+      - mountPath: /secrets/manifest-tool
+        name: manifest-tool-local-pusher
+        readOnly: true
+      - mountPath: /etc/pull-secret
+        name: pull-secret
+        readOnly: true
+      - mountPath: /etc/report
+        name: result-aggregator
+        readOnly: true
+    serviceAccountName: ci-operator
+    volumes:
+    - name: boskos
+      secret:
+        items:
+        - key: credentials
+          path: credentials
+        secretName: boskos-credentials
+    - name: ci-pull-credentials
+      secret:
+        secretName: ci-pull-credentials
+    - name: manifest-tool-local-pusher
+      secret:
+        secretName: manifest-tool-local-pusher
+    - name: pull-secret
+      secret:
+        secretName: registry-pull-credentials
+    - name: result-aggregator
+      secret:
+        secretName: result-aggregator
+- agent: kubernetes
+  cluster: build05
+  cron: 0 2 27 * *
   decorate: true
   decoration_config:
     skip_cloning: true
@@ -2087,11 +2237,11 @@
   labels:
     ci-operator.openshift.io/cloud: aws
     ci-operator.openshift.io/cloud-cluster-profile: aws-perfscale-qe
-    ci-operator.openshift.io/variant: aws-4.16-nightly-x86
-    ci.openshift.io/generator: prowgen
-    job-release: "4.16"
-    pj-rehearse.openshift.io/can-be-rehearsed: "true"
-  name: periodic-ci-openshift-qe-ocp-qe-perfscale-ci-main-aws-4.16-nightly-x86-kube-burner-workers-autoscale-24nodes
+    ci-operator.openshift.io/variant: aws-4.17-nightly-x86
+    ci.openshift.io/generator: prowgen
+    job-release: "4.17"
+    pj-rehearse.openshift.io/can-be-rehearsed: "true"
+  name: periodic-ci-openshift-qe-ocp-qe-perfscale-ci-main-aws-4.17-nightly-x86-kube-burner-workers-autoscale-24nodes
   spec:
     containers:
     - args:
@@ -2101,60 +2251,57 @@
       - --report-credentials-file=/etc/report/credentials
       - --secret-dir=/secrets/ci-pull-credentials
       - --target=kube-burner-workers-autoscale-24nodes
-      - --variant=aws-4.16-nightly-x86
-      command:
-      - ci-operator
-      image: ci-operator:latest
-      imagePullPolicy: Always
-      name: ""
-      resources:
-        requests:
-          cpu: 10m
-      volumeMounts:
-      - mountPath: /etc/boskos
-        name: boskos
-        readOnly: true
-      - mountPath: /secrets/ci-pull-credentials
-        name: ci-pull-credentials
-        readOnly: true
-      - mountPath: /secrets/gcs
-        name: gcs-credentials
-        readOnly: true
-      - mountPath: /secrets/manifest-tool
-        name: manifest-tool-local-pusher
-        readOnly: true
-      - mountPath: /etc/pull-secret
-        name: pull-secret
-        readOnly: true
-      - mountPath: /etc/report
-        name: result-aggregator
-        readOnly: true
-    serviceAccountName: ci-operator
-    volumes:
-    - name: boskos
-      secret:
-        items:
-        - key: credentials
-          path: credentials
-        secretName: boskos-credentials
-    - name: ci-pull-credentials
-      secret:
-        secretName: ci-pull-credentials
-    - name: manifest-tool-local-pusher
-      secret:
-        secretName: manifest-tool-local-pusher
-    - name: pull-secret
-      secret:
-        secretName: registry-pull-credentials
-    - name: result-aggregator
-      secret:
-        secretName: result-aggregator
-- agent: kubernetes
-  cluster: build05
-  cron: 0 9 10,24 * *
-=======
+      - --variant=aws-4.17-nightly-x86
+      command:
+      - ci-operator
+      image: ci-operator:latest
+      imagePullPolicy: Always
+      name: ""
+      resources:
+        requests:
+          cpu: 10m
+      volumeMounts:
+      - mountPath: /etc/boskos
+        name: boskos
+        readOnly: true
+      - mountPath: /secrets/ci-pull-credentials
+        name: ci-pull-credentials
+        readOnly: true
+      - mountPath: /secrets/gcs
+        name: gcs-credentials
+        readOnly: true
+      - mountPath: /secrets/manifest-tool
+        name: manifest-tool-local-pusher
+        readOnly: true
+      - mountPath: /etc/pull-secret
+        name: pull-secret
+        readOnly: true
+      - mountPath: /etc/report
+        name: result-aggregator
+        readOnly: true
+    serviceAccountName: ci-operator
+    volumes:
+    - name: boskos
+      secret:
+        items:
+        - key: credentials
+          path: credentials
+        secretName: boskos-credentials
+    - name: ci-pull-credentials
+      secret:
+        secretName: ci-pull-credentials
+    - name: manifest-tool-local-pusher
+      secret:
+        secretName: manifest-tool-local-pusher
+    - name: pull-secret
+      secret:
+        secretName: registry-pull-credentials
+    - name: result-aggregator
+      secret:
+        secretName: result-aggregator
+- agent: kubernetes
+  cluster: build05
   cron: 0 11 10 * *
->>>>>>> 850d73c0
   decorate: true
   decoration_config:
     skip_cloning: true
@@ -2762,162 +2909,7 @@
         secretName: result-aggregator
 - agent: kubernetes
   cluster: build05
-<<<<<<< HEAD
-  cron: 0 8 27 * *
-  decorate: true
-  decoration_config:
-    skip_cloning: true
-    timeout: 7h0m0s
-  extra_refs:
-  - base_ref: main
-    org: openshift-qe
-    repo: ocp-qe-perfscale-ci
-  labels:
-    ci-operator.openshift.io/cloud: aws
-    ci-operator.openshift.io/cloud-cluster-profile: aws-perfscale
-    ci-operator.openshift.io/variant: aws-4.17-nightly-x86
-    ci.openshift.io/generator: prowgen
-    job-release: "4.17"
-    pj-rehearse.openshift.io/can-be-rehearsed: "true"
-  name: periodic-ci-openshift-qe-ocp-qe-perfscale-ci-main-aws-4.17-nightly-x86-kube-burner-workers-autoscale-120nodes
-  spec:
-    containers:
-    - args:
-      - --gcs-upload-secret=/secrets/gcs/service-account.json
-      - --image-import-pull-secret=/etc/pull-secret/.dockerconfigjson
-      - --lease-server-credentials-file=/etc/boskos/credentials
-      - --report-credentials-file=/etc/report/credentials
-      - --secret-dir=/secrets/ci-pull-credentials
-      - --target=kube-burner-workers-autoscale-120nodes
-      - --variant=aws-4.17-nightly-x86
-      command:
-      - ci-operator
-      image: ci-operator:latest
-      imagePullPolicy: Always
-      name: ""
-      resources:
-        requests:
-          cpu: 10m
-      volumeMounts:
-      - mountPath: /etc/boskos
-        name: boskos
-        readOnly: true
-      - mountPath: /secrets/ci-pull-credentials
-        name: ci-pull-credentials
-        readOnly: true
-      - mountPath: /secrets/gcs
-        name: gcs-credentials
-        readOnly: true
-      - mountPath: /secrets/manifest-tool
-        name: manifest-tool-local-pusher
-        readOnly: true
-      - mountPath: /etc/pull-secret
-        name: pull-secret
-        readOnly: true
-      - mountPath: /etc/report
-        name: result-aggregator
-        readOnly: true
-    serviceAccountName: ci-operator
-    volumes:
-    - name: boskos
-      secret:
-        items:
-        - key: credentials
-          path: credentials
-        secretName: boskos-credentials
-    - name: ci-pull-credentials
-      secret:
-        secretName: ci-pull-credentials
-    - name: manifest-tool-local-pusher
-      secret:
-        secretName: manifest-tool-local-pusher
-    - name: pull-secret
-      secret:
-        secretName: registry-pull-credentials
-    - name: result-aggregator
-      secret:
-        secretName: result-aggregator
-- agent: kubernetes
-  cluster: build05
-  cron: 0 2 27 * *
-  decorate: true
-  decoration_config:
-    skip_cloning: true
-  extra_refs:
-  - base_ref: main
-    org: openshift-qe
-    repo: ocp-qe-perfscale-ci
-  labels:
-    ci-operator.openshift.io/cloud: aws
-    ci-operator.openshift.io/cloud-cluster-profile: aws-perfscale-qe
-    ci-operator.openshift.io/variant: aws-4.17-nightly-x86
-    ci.openshift.io/generator: prowgen
-    job-release: "4.17"
-    pj-rehearse.openshift.io/can-be-rehearsed: "true"
-  name: periodic-ci-openshift-qe-ocp-qe-perfscale-ci-main-aws-4.17-nightly-x86-kube-burner-workers-autoscale-24nodes
-  spec:
-    containers:
-    - args:
-      - --gcs-upload-secret=/secrets/gcs/service-account.json
-      - --image-import-pull-secret=/etc/pull-secret/.dockerconfigjson
-      - --lease-server-credentials-file=/etc/boskos/credentials
-      - --report-credentials-file=/etc/report/credentials
-      - --secret-dir=/secrets/ci-pull-credentials
-      - --target=kube-burner-workers-autoscale-24nodes
-      - --variant=aws-4.17-nightly-x86
-      command:
-      - ci-operator
-      image: ci-operator:latest
-      imagePullPolicy: Always
-      name: ""
-      resources:
-        requests:
-          cpu: 10m
-      volumeMounts:
-      - mountPath: /etc/boskos
-        name: boskos
-        readOnly: true
-      - mountPath: /secrets/ci-pull-credentials
-        name: ci-pull-credentials
-        readOnly: true
-      - mountPath: /secrets/gcs
-        name: gcs-credentials
-        readOnly: true
-      - mountPath: /secrets/manifest-tool
-        name: manifest-tool-local-pusher
-        readOnly: true
-      - mountPath: /etc/pull-secret
-        name: pull-secret
-        readOnly: true
-      - mountPath: /etc/report
-        name: result-aggregator
-        readOnly: true
-    serviceAccountName: ci-operator
-    volumes:
-    - name: boskos
-      secret:
-        items:
-        - key: credentials
-          path: credentials
-        secretName: boskos-credentials
-    - name: ci-pull-credentials
-      secret:
-        secretName: ci-pull-credentials
-    - name: manifest-tool-local-pusher
-      secret:
-        secretName: manifest-tool-local-pusher
-    - name: pull-secret
-      secret:
-        secretName: registry-pull-credentials
-    - name: result-aggregator
-      secret:
-        secretName: result-aggregator
-- agent: kubernetes
-  cluster: build05
-  cron: 0 11 10 * *
-=======
   cron: 0 0 25 * *
->>>>>>> 850d73c0
   decorate: true
   decoration_config:
     skip_cloning: true
@@ -3352,6 +3344,233 @@
         secretName: result-aggregator
 - agent: kubernetes
   cluster: build05
+  cron: 0 4 27 * *
+  decorate: true
+  decoration_config:
+    skip_cloning: true
+    timeout: 7h0m0s
+  extra_refs:
+  - base_ref: main
+    org: openshift-qe
+    repo: ocp-qe-perfscale-ci
+  labels:
+    ci-operator.openshift.io/cloud: aws
+    ci-operator.openshift.io/cloud-cluster-profile: aws-perfscale
+    ci-operator.openshift.io/variant: aws-4.18-nightly-x86
+    ci.openshift.io/generator: prowgen
+    job-release: "4.18"
+    pj-rehearse.openshift.io/can-be-rehearsed: "true"
+  name: periodic-ci-openshift-qe-ocp-qe-perfscale-ci-main-aws-4.18-nightly-x86-kube-burner-workers-autoscale-120nodes
+  spec:
+    containers:
+    - args:
+      - --gcs-upload-secret=/secrets/gcs/service-account.json
+      - --image-import-pull-secret=/etc/pull-secret/.dockerconfigjson
+      - --lease-server-credentials-file=/etc/boskos/credentials
+      - --report-credentials-file=/etc/report/credentials
+      - --secret-dir=/secrets/ci-pull-credentials
+      - --target=kube-burner-workers-autoscale-120nodes
+      - --variant=aws-4.18-nightly-x86
+      command:
+      - ci-operator
+      image: ci-operator:latest
+      imagePullPolicy: Always
+      name: ""
+      resources:
+        requests:
+          cpu: 10m
+      volumeMounts:
+      - mountPath: /etc/boskos
+        name: boskos
+        readOnly: true
+      - mountPath: /secrets/ci-pull-credentials
+        name: ci-pull-credentials
+        readOnly: true
+      - mountPath: /secrets/gcs
+        name: gcs-credentials
+        readOnly: true
+      - mountPath: /secrets/manifest-tool
+        name: manifest-tool-local-pusher
+        readOnly: true
+      - mountPath: /etc/pull-secret
+        name: pull-secret
+        readOnly: true
+      - mountPath: /etc/report
+        name: result-aggregator
+        readOnly: true
+    serviceAccountName: ci-operator
+    volumes:
+    - name: boskos
+      secret:
+        items:
+        - key: credentials
+          path: credentials
+        secretName: boskos-credentials
+    - name: ci-pull-credentials
+      secret:
+        secretName: ci-pull-credentials
+    - name: manifest-tool-local-pusher
+      secret:
+        secretName: manifest-tool-local-pusher
+    - name: pull-secret
+      secret:
+        secretName: registry-pull-credentials
+    - name: result-aggregator
+      secret:
+        secretName: result-aggregator
+- agent: kubernetes
+  cluster: build05
+  cron: 0 0 27 * *
+  decorate: true
+  decoration_config:
+    skip_cloning: true
+  extra_refs:
+  - base_ref: main
+    org: openshift-qe
+    repo: ocp-qe-perfscale-ci
+  labels:
+    ci-operator.openshift.io/cloud: aws
+    ci-operator.openshift.io/cloud-cluster-profile: aws-perfscale-qe
+    ci-operator.openshift.io/variant: aws-4.18-nightly-x86
+    ci.openshift.io/generator: prowgen
+    job-release: "4.18"
+    pj-rehearse.openshift.io/can-be-rehearsed: "true"
+  name: periodic-ci-openshift-qe-ocp-qe-perfscale-ci-main-aws-4.18-nightly-x86-kube-burner-workers-autoscale-24nodes
+  spec:
+    containers:
+    - args:
+      - --gcs-upload-secret=/secrets/gcs/service-account.json
+      - --image-import-pull-secret=/etc/pull-secret/.dockerconfigjson
+      - --lease-server-credentials-file=/etc/boskos/credentials
+      - --report-credentials-file=/etc/report/credentials
+      - --secret-dir=/secrets/ci-pull-credentials
+      - --target=kube-burner-workers-autoscale-24nodes
+      - --variant=aws-4.18-nightly-x86
+      command:
+      - ci-operator
+      image: ci-operator:latest
+      imagePullPolicy: Always
+      name: ""
+      resources:
+        requests:
+          cpu: 10m
+      volumeMounts:
+      - mountPath: /etc/boskos
+        name: boskos
+        readOnly: true
+      - mountPath: /secrets/ci-pull-credentials
+        name: ci-pull-credentials
+        readOnly: true
+      - mountPath: /secrets/gcs
+        name: gcs-credentials
+        readOnly: true
+      - mountPath: /secrets/manifest-tool
+        name: manifest-tool-local-pusher
+        readOnly: true
+      - mountPath: /etc/pull-secret
+        name: pull-secret
+        readOnly: true
+      - mountPath: /etc/report
+        name: result-aggregator
+        readOnly: true
+    serviceAccountName: ci-operator
+    volumes:
+    - name: boskos
+      secret:
+        items:
+        - key: credentials
+          path: credentials
+        secretName: boskos-credentials
+    - name: ci-pull-credentials
+      secret:
+        secretName: ci-pull-credentials
+    - name: manifest-tool-local-pusher
+      secret:
+        secretName: manifest-tool-local-pusher
+    - name: pull-secret
+      secret:
+        secretName: registry-pull-credentials
+    - name: result-aggregator
+      secret:
+        secretName: result-aggregator
+- agent: kubernetes
+  cluster: build05
+  cron: 0 12 27 * *
+  decorate: true
+  decoration_config:
+    skip_cloning: true
+    timeout: 7h0m0s
+  extra_refs:
+  - base_ref: main
+    org: openshift-qe
+    repo: ocp-qe-perfscale-ci
+  labels:
+    ci-operator.openshift.io/cloud: aws
+    ci-operator.openshift.io/cloud-cluster-profile: aws-perfscale
+    ci-operator.openshift.io/variant: aws-4.18-nightly-x86
+    ci.openshift.io/generator: prowgen
+    job-release: "4.18"
+    pj-rehearse.openshift.io/can-be-rehearsed: "true"
+  name: periodic-ci-openshift-qe-ocp-qe-perfscale-ci-main-aws-4.18-nightly-x86-kube-burner-workers-autoscale-252nodes
+  spec:
+    containers:
+    - args:
+      - --gcs-upload-secret=/secrets/gcs/service-account.json
+      - --image-import-pull-secret=/etc/pull-secret/.dockerconfigjson
+      - --lease-server-credentials-file=/etc/boskos/credentials
+      - --report-credentials-file=/etc/report/credentials
+      - --secret-dir=/secrets/ci-pull-credentials
+      - --target=kube-burner-workers-autoscale-252nodes
+      - --variant=aws-4.18-nightly-x86
+      command:
+      - ci-operator
+      image: ci-operator:latest
+      imagePullPolicy: Always
+      name: ""
+      resources:
+        requests:
+          cpu: 10m
+      volumeMounts:
+      - mountPath: /etc/boskos
+        name: boskos
+        readOnly: true
+      - mountPath: /secrets/ci-pull-credentials
+        name: ci-pull-credentials
+        readOnly: true
+      - mountPath: /secrets/gcs
+        name: gcs-credentials
+        readOnly: true
+      - mountPath: /secrets/manifest-tool
+        name: manifest-tool-local-pusher
+        readOnly: true
+      - mountPath: /etc/pull-secret
+        name: pull-secret
+        readOnly: true
+      - mountPath: /etc/report
+        name: result-aggregator
+        readOnly: true
+    serviceAccountName: ci-operator
+    volumes:
+    - name: boskos
+      secret:
+        items:
+        - key: credentials
+          path: credentials
+        secretName: boskos-credentials
+    - name: ci-pull-credentials
+      secret:
+        secretName: ci-pull-credentials
+    - name: manifest-tool-local-pusher
+      secret:
+        secretName: manifest-tool-local-pusher
+    - name: pull-secret
+      secret:
+        secretName: registry-pull-credentials
+    - name: result-aggregator
+      secret:
+        secretName: result-aggregator
+- agent: kubernetes
+  cluster: build05
   cron: 0 0 24 * *
   decorate: true
   decoration_config:
@@ -5541,240 +5760,8 @@
       secret:
         secretName: result-aggregator
 - agent: kubernetes
-<<<<<<< HEAD
-  cluster: build05
-  cron: 0 4 27 * *
-  decorate: true
-  decoration_config:
-    skip_cloning: true
-    timeout: 7h0m0s
-  extra_refs:
-  - base_ref: main
-    org: openshift-qe
-    repo: ocp-qe-perfscale-ci
-  labels:
-    ci-operator.openshift.io/cloud: aws
-    ci-operator.openshift.io/cloud-cluster-profile: aws-perfscale
-    ci-operator.openshift.io/variant: aws-4.18-nightly-x86
-    ci.openshift.io/generator: prowgen
-    job-release: "4.18"
-    pj-rehearse.openshift.io/can-be-rehearsed: "true"
-  name: periodic-ci-openshift-qe-ocp-qe-perfscale-ci-main-aws-4.18-nightly-x86-kube-burner-workers-autoscale-120nodes
-  spec:
-    containers:
-    - args:
-      - --gcs-upload-secret=/secrets/gcs/service-account.json
-      - --image-import-pull-secret=/etc/pull-secret/.dockerconfigjson
-      - --lease-server-credentials-file=/etc/boskos/credentials
-      - --report-credentials-file=/etc/report/credentials
-      - --secret-dir=/secrets/ci-pull-credentials
-      - --target=kube-burner-workers-autoscale-120nodes
-      - --variant=aws-4.18-nightly-x86
-      command:
-      - ci-operator
-      image: ci-operator:latest
-      imagePullPolicy: Always
-      name: ""
-      resources:
-        requests:
-          cpu: 10m
-      volumeMounts:
-      - mountPath: /etc/boskos
-        name: boskos
-        readOnly: true
-      - mountPath: /secrets/ci-pull-credentials
-        name: ci-pull-credentials
-        readOnly: true
-      - mountPath: /secrets/gcs
-        name: gcs-credentials
-        readOnly: true
-      - mountPath: /secrets/manifest-tool
-        name: manifest-tool-local-pusher
-        readOnly: true
-      - mountPath: /etc/pull-secret
-        name: pull-secret
-        readOnly: true
-      - mountPath: /etc/report
-        name: result-aggregator
-        readOnly: true
-    serviceAccountName: ci-operator
-    volumes:
-    - name: boskos
-      secret:
-        items:
-        - key: credentials
-          path: credentials
-        secretName: boskos-credentials
-    - name: ci-pull-credentials
-      secret:
-        secretName: ci-pull-credentials
-    - name: manifest-tool-local-pusher
-      secret:
-        secretName: manifest-tool-local-pusher
-    - name: pull-secret
-      secret:
-        secretName: registry-pull-credentials
-    - name: result-aggregator
-      secret:
-        secretName: result-aggregator
-- agent: kubernetes
-  cluster: build05
-  cron: 0 0 27 * *
-  decorate: true
-  decoration_config:
-    skip_cloning: true
-  extra_refs:
-  - base_ref: main
-    org: openshift-qe
-    repo: ocp-qe-perfscale-ci
-  labels:
-    ci-operator.openshift.io/cloud: aws
-    ci-operator.openshift.io/cloud-cluster-profile: aws-perfscale-qe
-    ci-operator.openshift.io/variant: aws-4.18-nightly-x86
-    ci.openshift.io/generator: prowgen
-    job-release: "4.18"
-    pj-rehearse.openshift.io/can-be-rehearsed: "true"
-  name: periodic-ci-openshift-qe-ocp-qe-perfscale-ci-main-aws-4.18-nightly-x86-kube-burner-workers-autoscale-24nodes
-  spec:
-    containers:
-    - args:
-      - --gcs-upload-secret=/secrets/gcs/service-account.json
-      - --image-import-pull-secret=/etc/pull-secret/.dockerconfigjson
-      - --lease-server-credentials-file=/etc/boskos/credentials
-      - --report-credentials-file=/etc/report/credentials
-      - --secret-dir=/secrets/ci-pull-credentials
-      - --target=kube-burner-workers-autoscale-24nodes
-      - --variant=aws-4.18-nightly-x86
-      command:
-      - ci-operator
-      image: ci-operator:latest
-      imagePullPolicy: Always
-      name: ""
-      resources:
-        requests:
-          cpu: 10m
-      volumeMounts:
-      - mountPath: /etc/boskos
-        name: boskos
-        readOnly: true
-      - mountPath: /secrets/ci-pull-credentials
-        name: ci-pull-credentials
-        readOnly: true
-      - mountPath: /secrets/gcs
-        name: gcs-credentials
-        readOnly: true
-      - mountPath: /secrets/manifest-tool
-        name: manifest-tool-local-pusher
-        readOnly: true
-      - mountPath: /etc/pull-secret
-        name: pull-secret
-        readOnly: true
-      - mountPath: /etc/report
-        name: result-aggregator
-        readOnly: true
-    serviceAccountName: ci-operator
-    volumes:
-    - name: boskos
-      secret:
-        items:
-        - key: credentials
-          path: credentials
-        secretName: boskos-credentials
-    - name: ci-pull-credentials
-      secret:
-        secretName: ci-pull-credentials
-    - name: manifest-tool-local-pusher
-      secret:
-        secretName: manifest-tool-local-pusher
-    - name: pull-secret
-      secret:
-        secretName: registry-pull-credentials
-    - name: result-aggregator
-      secret:
-        secretName: result-aggregator
-- agent: kubernetes
-  cluster: build05
-  cron: 0 12 27 * *
-  decorate: true
-  decoration_config:
-    skip_cloning: true
-    timeout: 7h0m0s
-  extra_refs:
-  - base_ref: main
-    org: openshift-qe
-    repo: ocp-qe-perfscale-ci
-  labels:
-    ci-operator.openshift.io/cloud: aws
-    ci-operator.openshift.io/cloud-cluster-profile: aws-perfscale
-    ci-operator.openshift.io/variant: aws-4.18-nightly-x86
-    ci.openshift.io/generator: prowgen
-    job-release: "4.18"
-    pj-rehearse.openshift.io/can-be-rehearsed: "true"
-  name: periodic-ci-openshift-qe-ocp-qe-perfscale-ci-main-aws-4.18-nightly-x86-kube-burner-workers-autoscale-252nodes
-  spec:
-    containers:
-    - args:
-      - --gcs-upload-secret=/secrets/gcs/service-account.json
-      - --image-import-pull-secret=/etc/pull-secret/.dockerconfigjson
-      - --lease-server-credentials-file=/etc/boskos/credentials
-      - --report-credentials-file=/etc/report/credentials
-      - --secret-dir=/secrets/ci-pull-credentials
-      - --target=kube-burner-workers-autoscale-252nodes
-      - --variant=aws-4.18-nightly-x86
-      command:
-      - ci-operator
-      image: ci-operator:latest
-      imagePullPolicy: Always
-      name: ""
-      resources:
-        requests:
-          cpu: 10m
-      volumeMounts:
-      - mountPath: /etc/boskos
-        name: boskos
-        readOnly: true
-      - mountPath: /secrets/ci-pull-credentials
-        name: ci-pull-credentials
-        readOnly: true
-      - mountPath: /secrets/gcs
-        name: gcs-credentials
-        readOnly: true
-      - mountPath: /secrets/manifest-tool
-        name: manifest-tool-local-pusher
-        readOnly: true
-      - mountPath: /etc/pull-secret
-        name: pull-secret
-        readOnly: true
-      - mountPath: /etc/report
-        name: result-aggregator
-        readOnly: true
-    serviceAccountName: ci-operator
-    volumes:
-    - name: boskos
-      secret:
-        items:
-        - key: credentials
-          path: credentials
-        secretName: boskos-credentials
-    - name: ci-pull-credentials
-      secret:
-        secretName: ci-pull-credentials
-    - name: manifest-tool-local-pusher
-      secret:
-        secretName: manifest-tool-local-pusher
-    - name: pull-secret
-      secret:
-        secretName: registry-pull-credentials
-    - name: result-aggregator
-      secret:
-        secretName: result-aggregator
-- agent: kubernetes
-  cluster: build05
-  cron: 0 0 24 * *
-=======
   cluster: build02
   cron: 0 6 15 * *
->>>>>>> 850d73c0
   decorate: true
   decoration_config:
     skip_cloning: true
