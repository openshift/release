--- conflicted
+++ resolved
@@ -1036,86 +1036,258 @@
     ci.openshift.io/generator: prowgen
     job-release: "4.14"
     pj-rehearse.openshift.io/can-be-rehearsed: "true"
-<<<<<<< HEAD
+  name: periodic-ci-openshift-qe-ocp-qe-perfscale-ci-main-aws-4.14-nightly-arm-perfscale-aws-data-path-9nodes-arm-periodic
+  reporter_config:
+    slack:
+      channel: '#ocp-qe-scale-ci-results'
+      job_states_to_report:
+      - success
+      - failure
+      - error
+      report_template: '{{if eq .Status.State "success"}} :white_check_mark: Job *{{.Spec.Job}}*
+        ended with *{{.Status.State}}*. <{{.Status.URL}}|View logs> :white_check_mark:
+        {{else}} :warning:  Job *{{.Spec.Job}}* ended with *{{.Status.State}}*. <{{.Status.URL}}|View
+        logs> :warning: {{end}}'
+  spec:
+    containers:
+    - args:
+      - --gcs-upload-secret=/secrets/gcs/service-account.json
+      - --image-import-pull-secret=/etc/pull-secret/.dockerconfigjson
+      - --lease-server-credentials-file=/etc/boskos/credentials
+      - --report-credentials-file=/etc/report/credentials
+      - --secret-dir=/secrets/ci-pull-credentials
+      - --secret-dir=/usr/local/perfscale-aws-data-path-9nodes-arm-periodic-cluster-profile
+      - --target=perfscale-aws-data-path-9nodes-arm-periodic
+      - --variant=aws-4.14-nightly-arm
+      command:
+      - ci-operator
+      image: ci-operator:latest
+      imagePullPolicy: Always
+      name: ""
+      resources:
+        requests:
+          cpu: 10m
+      volumeMounts:
+      - mountPath: /etc/boskos
+        name: boskos
+        readOnly: true
+      - mountPath: /secrets/ci-pull-credentials
+        name: ci-pull-credentials
+        readOnly: true
+      - mountPath: /usr/local/perfscale-aws-data-path-9nodes-arm-periodic-cluster-profile
+        name: cluster-profile
+      - mountPath: /secrets/gcs
+        name: gcs-credentials
+        readOnly: true
+      - mountPath: /secrets/manifest-tool
+        name: manifest-tool-local-pusher
+        readOnly: true
+      - mountPath: /etc/pull-secret
+        name: pull-secret
+        readOnly: true
+      - mountPath: /etc/report
+        name: result-aggregator
+        readOnly: true
+    serviceAccountName: ci-operator
+    volumes:
+    - name: boskos
+      secret:
+        items:
+        - key: credentials
+          path: credentials
+        secretName: boskos-credentials
+    - name: ci-pull-credentials
+      secret:
+        secretName: ci-pull-credentials
+    - name: cluster-profile
+      secret:
+        secretName: cluster-secrets-aws-perfscale-qe
+    - name: manifest-tool-local-pusher
+      secret:
+        secretName: manifest-tool-local-pusher
+    - name: pull-secret
+      secret:
+        secretName: registry-pull-credentials
+    - name: result-aggregator
+      secret:
+        secretName: result-aggregator
+- agent: kubernetes
+  cluster: build01
+  cron: 0 12 * * 1
+  decorate: true
+  decoration_config:
+    skip_cloning: true
+    timeout: 8h0m0s
+  extra_refs:
+  - base_ref: main
+    org: openshift-qe
+    repo: ocp-qe-perfscale-ci
+  labels:
+    ci-operator.openshift.io/cloud: aws
+    ci-operator.openshift.io/cloud-cluster-profile: aws-qe
+    ci-operator.openshift.io/variant: aws-4.14-nightly-x86-loaded-upgrade-from-4.12
+    ci.openshift.io/generator: prowgen
+    job-release: "4.14"
+    pj-rehearse.openshift.io/can-be-rehearsed: "true"
+  name: periodic-ci-openshift-qe-ocp-qe-perfscale-ci-main-aws-4.14-nightly-x86-loaded-upgrade-from-4.12-perfscale-aws-5nodes-loaded-upgrade-412to413to414-periodic
+  reporter_config:
+    slack:
+      channel: '#ocp-qe-scale-ci-results'
+      job_states_to_report:
+      - success
+      - failure
+      - error
+      report_template: '{{if eq .Status.State "success"}} :white_check_mark: Job *{{.Spec.Job}}*
+        ended with *{{.Status.State}}*. <{{.Status.URL}}|View logs> :white_check_mark:
+        {{else}} :warning:  Job *{{.Spec.Job}}* ended with *{{.Status.State}}*. <{{.Status.URL}}|View
+        logs> :warning: {{end}}'
+  spec:
+    containers:
+    - args:
+      - --gcs-upload-secret=/secrets/gcs/service-account.json
+      - --image-import-pull-secret=/etc/pull-secret/.dockerconfigjson
+      - --lease-server-credentials-file=/etc/boskos/credentials
+      - --report-credentials-file=/etc/report/credentials
+      - --secret-dir=/secrets/ci-pull-credentials
+      - --secret-dir=/usr/local/perfscale-aws-5nodes-loaded-upgrade-412to413to414-periodic-cluster-profile
+      - --target=perfscale-aws-5nodes-loaded-upgrade-412to413to414-periodic
+      - --variant=aws-4.14-nightly-x86-loaded-upgrade-from-4.12
+      command:
+      - ci-operator
+      image: ci-operator:latest
+      imagePullPolicy: Always
+      name: ""
+      resources:
+        requests:
+          cpu: 10m
+      volumeMounts:
+      - mountPath: /etc/boskos
+        name: boskos
+        readOnly: true
+      - mountPath: /secrets/ci-pull-credentials
+        name: ci-pull-credentials
+        readOnly: true
+      - mountPath: /usr/local/perfscale-aws-5nodes-loaded-upgrade-412to413to414-periodic-cluster-profile
+        name: cluster-profile
+      - mountPath: /secrets/gcs
+        name: gcs-credentials
+        readOnly: true
+      - mountPath: /secrets/manifest-tool
+        name: manifest-tool-local-pusher
+        readOnly: true
+      - mountPath: /etc/pull-secret
+        name: pull-secret
+        readOnly: true
+      - mountPath: /etc/report
+        name: result-aggregator
+        readOnly: true
+    serviceAccountName: ci-operator
+    volumes:
+    - name: boskos
+      secret:
+        items:
+        - key: credentials
+          path: credentials
+        secretName: boskos-credentials
+    - name: ci-pull-credentials
+      secret:
+        secretName: ci-pull-credentials
+    - name: cluster-profile
+      secret:
+        secretName: cluster-secrets-aws-qe
+    - name: manifest-tool-local-pusher
+      secret:
+        secretName: manifest-tool-local-pusher
+    - name: pull-secret
+      secret:
+        secretName: registry-pull-credentials
+    - name: result-aggregator
+      secret:
+        secretName: result-aggregator
+- agent: kubernetes
+  cluster: build01
+  cron: 0 1 * * 1,3
+  decorate: true
+  decoration_config:
+    skip_cloning: true
+    timeout: 8h0m0s
+  extra_refs:
+  - base_ref: main
+    org: openshift-qe
+    repo: ocp-qe-perfscale-ci
+  labels:
+    ci-operator.openshift.io/cloud: aws
+    ci-operator.openshift.io/cloud-cluster-profile: aws-perfscale
+    ci-operator.openshift.io/variant: aws-4.14-nightly-x86-ovnic
+    ci.openshift.io/generator: prowgen
+    job-release: "4.14"
+    pj-rehearse.openshift.io/can-be-rehearsed: "true"
   name: periodic-ci-openshift-qe-ocp-qe-perfscale-ci-main-aws-4.14-nightly-x86-ovnic-perfscale-aws-ci-control-plane-test-252nodes-scale-ovnic
-=======
-  name: periodic-ci-openshift-qe-ocp-qe-perfscale-ci-main-aws-4.14-nightly-arm-perfscale-aws-data-path-9nodes-arm-periodic
->>>>>>> 413743fe
-  reporter_config:
-    slack:
-      channel: '#ocp-qe-scale-ci-results'
-      job_states_to_report:
-      - success
-      - failure
-      - error
-      report_template: '{{if eq .Status.State "success"}} :white_check_mark: Job *{{.Spec.Job}}*
-        ended with *{{.Status.State}}*. <{{.Status.URL}}|View logs> :white_check_mark:
-        {{else}} :warning:  Job *{{.Spec.Job}}* ended with *{{.Status.State}}*. <{{.Status.URL}}|View
-        logs> :warning: {{end}}'
-  spec:
-    containers:
-    - args:
-      - --gcs-upload-secret=/secrets/gcs/service-account.json
-      - --image-import-pull-secret=/etc/pull-secret/.dockerconfigjson
-      - --lease-server-credentials-file=/etc/boskos/credentials
-      - --report-credentials-file=/etc/report/credentials
-      - --secret-dir=/secrets/ci-pull-credentials
-<<<<<<< HEAD
+  reporter_config:
+    slack:
+      channel: '#ocp-qe-scale-ci-results'
+      job_states_to_report:
+      - success
+      - failure
+      - error
+      report_template: '{{if eq .Status.State "success"}} :white_check_mark: Job *{{.Spec.Job}}*
+        ended with *{{.Status.State}}*. <{{.Status.URL}}|View logs> :white_check_mark:
+        {{else}} :warning:  Job *{{.Spec.Job}}* ended with *{{.Status.State}}*. <{{.Status.URL}}|View
+        logs> :warning: {{end}}'
+  spec:
+    containers:
+    - args:
+      - --gcs-upload-secret=/secrets/gcs/service-account.json
+      - --image-import-pull-secret=/etc/pull-secret/.dockerconfigjson
+      - --lease-server-credentials-file=/etc/boskos/credentials
+      - --report-credentials-file=/etc/report/credentials
+      - --secret-dir=/secrets/ci-pull-credentials
       - --secret-dir=/usr/local/perfscale-aws-ci-control-plane-test-252nodes-scale-ovnic-cluster-profile
       - --target=perfscale-aws-ci-control-plane-test-252nodes-scale-ovnic
       - --variant=aws-4.14-nightly-x86-ovnic
-=======
-      - --secret-dir=/usr/local/perfscale-aws-data-path-9nodes-arm-periodic-cluster-profile
-      - --target=perfscale-aws-data-path-9nodes-arm-periodic
-      - --variant=aws-4.14-nightly-arm
->>>>>>> 413743fe
-      command:
-      - ci-operator
-      image: ci-operator:latest
-      imagePullPolicy: Always
-      name: ""
-      resources:
-        requests:
-          cpu: 10m
-      volumeMounts:
-      - mountPath: /etc/boskos
-        name: boskos
-        readOnly: true
-      - mountPath: /secrets/ci-pull-credentials
-        name: ci-pull-credentials
-        readOnly: true
-<<<<<<< HEAD
+      command:
+      - ci-operator
+      image: ci-operator:latest
+      imagePullPolicy: Always
+      name: ""
+      resources:
+        requests:
+          cpu: 10m
+      volumeMounts:
+      - mountPath: /etc/boskos
+        name: boskos
+        readOnly: true
+      - mountPath: /secrets/ci-pull-credentials
+        name: ci-pull-credentials
+        readOnly: true
       - mountPath: /usr/local/perfscale-aws-ci-control-plane-test-252nodes-scale-ovnic-cluster-profile
-=======
-      - mountPath: /usr/local/perfscale-aws-data-path-9nodes-arm-periodic-cluster-profile
->>>>>>> 413743fe
-        name: cluster-profile
-      - mountPath: /secrets/gcs
-        name: gcs-credentials
-        readOnly: true
-      - mountPath: /secrets/manifest-tool
-        name: manifest-tool-local-pusher
-        readOnly: true
-      - mountPath: /etc/pull-secret
-        name: pull-secret
-        readOnly: true
-      - mountPath: /etc/report
-        name: result-aggregator
-        readOnly: true
-    serviceAccountName: ci-operator
-    volumes:
-    - name: boskos
-      secret:
-        items:
-        - key: credentials
-          path: credentials
-        secretName: boskos-credentials
-    - name: ci-pull-credentials
-      secret:
-        secretName: ci-pull-credentials
-    - name: cluster-profile
-      secret:
-        secretName: cluster-secrets-aws-perfscale-qe
+        name: cluster-profile
+      - mountPath: /secrets/gcs
+        name: gcs-credentials
+        readOnly: true
+      - mountPath: /secrets/manifest-tool
+        name: manifest-tool-local-pusher
+        readOnly: true
+      - mountPath: /etc/pull-secret
+        name: pull-secret
+        readOnly: true
+      - mountPath: /etc/report
+        name: result-aggregator
+        readOnly: true
+    serviceAccountName: ci-operator
+    volumes:
+    - name: boskos
+      secret:
+        items:
+        - key: credentials
+          path: credentials
+        secretName: boskos-credentials
+    - name: ci-pull-credentials
+      secret:
+        secretName: ci-pull-credentials
+    - name: cluster-profile
+      secret:
+        secretName: cluster-secrets-aws-perfscale
     - name: manifest-tool-local-pusher
       secret:
         secretName: manifest-tool-local-pusher
@@ -1127,7 +1299,7 @@
         secretName: result-aggregator
 - agent: kubernetes
   cluster: build01
-  cron: 0 12 * * 1
+  cron: 0 12 * * 1,3
   decorate: true
   decoration_config:
     skip_cloning: true
@@ -1138,91 +1310,77 @@
     repo: ocp-qe-perfscale-ci
   labels:
     ci-operator.openshift.io/cloud: aws
-    ci-operator.openshift.io/cloud-cluster-profile: aws-qe
-    ci-operator.openshift.io/variant: aws-4.14-nightly-x86-loaded-upgrade-from-4.12
+    ci-operator.openshift.io/cloud-cluster-profile: aws-perfscale
+    ci-operator.openshift.io/variant: aws-4.14-nightly-x86-ovnic
     ci.openshift.io/generator: prowgen
     job-release: "4.14"
     pj-rehearse.openshift.io/can-be-rehearsed: "true"
-<<<<<<< HEAD
   name: periodic-ci-openshift-qe-ocp-qe-perfscale-ci-main-aws-4.14-nightly-x86-ovnic-perfscale-aws-cni-120ppn-test-252nodes-scale-ovnic
-=======
-  name: periodic-ci-openshift-qe-ocp-qe-perfscale-ci-main-aws-4.14-nightly-x86-loaded-upgrade-from-4.12-perfscale-aws-5nodes-loaded-upgrade-412to413to414-periodic
->>>>>>> 413743fe
-  reporter_config:
-    slack:
-      channel: '#ocp-qe-scale-ci-results'
-      job_states_to_report:
-      - success
-      - failure
-      - error
-      report_template: '{{if eq .Status.State "success"}} :white_check_mark: Job *{{.Spec.Job}}*
-        ended with *{{.Status.State}}*. <{{.Status.URL}}|View logs> :white_check_mark:
-        {{else}} :warning:  Job *{{.Spec.Job}}* ended with *{{.Status.State}}*. <{{.Status.URL}}|View
-        logs> :warning: {{end}}'
-  spec:
-    containers:
-    - args:
-      - --gcs-upload-secret=/secrets/gcs/service-account.json
-      - --image-import-pull-secret=/etc/pull-secret/.dockerconfigjson
-      - --lease-server-credentials-file=/etc/boskos/credentials
-      - --report-credentials-file=/etc/report/credentials
-      - --secret-dir=/secrets/ci-pull-credentials
-<<<<<<< HEAD
+  reporter_config:
+    slack:
+      channel: '#ocp-qe-scale-ci-results'
+      job_states_to_report:
+      - success
+      - failure
+      - error
+      report_template: '{{if eq .Status.State "success"}} :white_check_mark: Job *{{.Spec.Job}}*
+        ended with *{{.Status.State}}*. <{{.Status.URL}}|View logs> :white_check_mark:
+        {{else}} :warning:  Job *{{.Spec.Job}}* ended with *{{.Status.State}}*. <{{.Status.URL}}|View
+        logs> :warning: {{end}}'
+  spec:
+    containers:
+    - args:
+      - --gcs-upload-secret=/secrets/gcs/service-account.json
+      - --image-import-pull-secret=/etc/pull-secret/.dockerconfigjson
+      - --lease-server-credentials-file=/etc/boskos/credentials
+      - --report-credentials-file=/etc/report/credentials
+      - --secret-dir=/secrets/ci-pull-credentials
       - --secret-dir=/usr/local/perfscale-aws-cni-120ppn-test-252nodes-scale-ovnic-cluster-profile
       - --target=perfscale-aws-cni-120ppn-test-252nodes-scale-ovnic
       - --variant=aws-4.14-nightly-x86-ovnic
-=======
-      - --secret-dir=/usr/local/perfscale-aws-5nodes-loaded-upgrade-412to413to414-periodic-cluster-profile
-      - --target=perfscale-aws-5nodes-loaded-upgrade-412to413to414-periodic
-      - --variant=aws-4.14-nightly-x86-loaded-upgrade-from-4.12
->>>>>>> 413743fe
-      command:
-      - ci-operator
-      image: ci-operator:latest
-      imagePullPolicy: Always
-      name: ""
-      resources:
-        requests:
-          cpu: 10m
-      volumeMounts:
-      - mountPath: /etc/boskos
-        name: boskos
-        readOnly: true
-      - mountPath: /secrets/ci-pull-credentials
-        name: ci-pull-credentials
-        readOnly: true
-<<<<<<< HEAD
+      command:
+      - ci-operator
+      image: ci-operator:latest
+      imagePullPolicy: Always
+      name: ""
+      resources:
+        requests:
+          cpu: 10m
+      volumeMounts:
+      - mountPath: /etc/boskos
+        name: boskos
+        readOnly: true
+      - mountPath: /secrets/ci-pull-credentials
+        name: ci-pull-credentials
+        readOnly: true
       - mountPath: /usr/local/perfscale-aws-cni-120ppn-test-252nodes-scale-ovnic-cluster-profile
-=======
-      - mountPath: /usr/local/perfscale-aws-5nodes-loaded-upgrade-412to413to414-periodic-cluster-profile
->>>>>>> 413743fe
-        name: cluster-profile
-      - mountPath: /secrets/gcs
-        name: gcs-credentials
-        readOnly: true
-      - mountPath: /secrets/manifest-tool
-        name: manifest-tool-local-pusher
-        readOnly: true
-      - mountPath: /etc/pull-secret
-        name: pull-secret
-        readOnly: true
-      - mountPath: /etc/report
-        name: result-aggregator
-        readOnly: true
-    serviceAccountName: ci-operator
-    volumes:
-    - name: boskos
-      secret:
-        items:
-        - key: credentials
-          path: credentials
-        secretName: boskos-credentials
-    - name: ci-pull-credentials
-      secret:
-        secretName: ci-pull-credentials
-    - name: cluster-profile
-      secret:
-        secretName: cluster-secrets-aws-qe
+        name: cluster-profile
+      - mountPath: /secrets/gcs
+        name: gcs-credentials
+        readOnly: true
+      - mountPath: /secrets/manifest-tool
+        name: manifest-tool-local-pusher
+        readOnly: true
+      - mountPath: /etc/pull-secret
+        name: pull-secret
+        readOnly: true
+      - mountPath: /etc/report
+        name: result-aggregator
+        readOnly: true
+    serviceAccountName: ci-operator
+    volumes:
+    - name: boskos
+      secret:
+        items:
+        - key: credentials
+          path: credentials
+        secretName: boskos-credentials
+    - name: ci-pull-credentials
+      secret:
+        secretName: ci-pull-credentials
+    - name: cluster-profile
+      secret:
+        secretName: cluster-secrets-aws-perfscale
     - name: manifest-tool-local-pusher
       secret:
         secretName: manifest-tool-local-pusher
@@ -1234,7 +1392,7 @@
         secretName: result-aggregator
 - agent: kubernetes
   cluster: build01
-  cron: 0 1 * * 1,3
+  cron: 0 19 * * 1,3
   decorate: true
   decoration_config:
     skip_cloning: true
@@ -1250,37 +1408,28 @@
     ci.openshift.io/generator: prowgen
     job-release: "4.14"
     pj-rehearse.openshift.io/can-be-rehearsed: "true"
-<<<<<<< HEAD
   name: periodic-ci-openshift-qe-ocp-qe-perfscale-ci-main-aws-4.14-nightly-x86-ovnic-perfscale-aws-cni-220ppn-test-252nodes-scale-ovnic
-=======
-  name: periodic-ci-openshift-qe-ocp-qe-perfscale-ci-main-aws-4.14-nightly-x86-ovnic-ocp-qe-perfscale-aws-ci-cdv2-test-252nodes-scale-ovnic
->>>>>>> 413743fe
-  reporter_config:
-    slack:
-      channel: '#ocp-qe-scale-ci-results'
-      job_states_to_report:
-      - success
-      - failure
-      - error
-      report_template: '{{if eq .Status.State "success"}} :white_check_mark: Job *{{.Spec.Job}}*
-        ended with *{{.Status.State}}*. <{{.Status.URL}}|View logs> :white_check_mark:
-        {{else}} :warning:  Job *{{.Spec.Job}}* ended with *{{.Status.State}}*. <{{.Status.URL}}|View
-        logs> :warning: {{end}}'
-  spec:
-    containers:
-    - args:
-      - --gcs-upload-secret=/secrets/gcs/service-account.json
-      - --image-import-pull-secret=/etc/pull-secret/.dockerconfigjson
-      - --lease-server-credentials-file=/etc/boskos/credentials
-      - --report-credentials-file=/etc/report/credentials
-      - --secret-dir=/secrets/ci-pull-credentials
-<<<<<<< HEAD
+  reporter_config:
+    slack:
+      channel: '#ocp-qe-scale-ci-results'
+      job_states_to_report:
+      - success
+      - failure
+      - error
+      report_template: '{{if eq .Status.State "success"}} :white_check_mark: Job *{{.Spec.Job}}*
+        ended with *{{.Status.State}}*. <{{.Status.URL}}|View logs> :white_check_mark:
+        {{else}} :warning:  Job *{{.Spec.Job}}* ended with *{{.Status.State}}*. <{{.Status.URL}}|View
+        logs> :warning: {{end}}'
+  spec:
+    containers:
+    - args:
+      - --gcs-upload-secret=/secrets/gcs/service-account.json
+      - --image-import-pull-secret=/etc/pull-secret/.dockerconfigjson
+      - --lease-server-credentials-file=/etc/boskos/credentials
+      - --report-credentials-file=/etc/report/credentials
+      - --secret-dir=/secrets/ci-pull-credentials
       - --secret-dir=/usr/local/perfscale-aws-cni-220ppn-test-252nodes-scale-ovnic-cluster-profile
       - --target=perfscale-aws-cni-220ppn-test-252nodes-scale-ovnic
-=======
-      - --secret-dir=/usr/local/ocp-qe-perfscale-aws-ci-cdv2-test-252nodes-scale-ovnic-cluster-profile
-      - --target=ocp-qe-perfscale-aws-ci-cdv2-test-252nodes-scale-ovnic
->>>>>>> 413743fe
       - --variant=aws-4.14-nightly-x86-ovnic
       command:
       - ci-operator
@@ -1297,197 +1446,7 @@
       - mountPath: /secrets/ci-pull-credentials
         name: ci-pull-credentials
         readOnly: true
-<<<<<<< HEAD
       - mountPath: /usr/local/perfscale-aws-cni-220ppn-test-252nodes-scale-ovnic-cluster-profile
-=======
-      - mountPath: /usr/local/ocp-qe-perfscale-aws-ci-cdv2-test-252nodes-scale-ovnic-cluster-profile
->>>>>>> 413743fe
-        name: cluster-profile
-      - mountPath: /secrets/gcs
-        name: gcs-credentials
-        readOnly: true
-      - mountPath: /secrets/manifest-tool
-        name: manifest-tool-local-pusher
-        readOnly: true
-      - mountPath: /etc/pull-secret
-        name: pull-secret
-        readOnly: true
-      - mountPath: /etc/report
-        name: result-aggregator
-        readOnly: true
-    serviceAccountName: ci-operator
-    volumes:
-    - name: boskos
-      secret:
-        items:
-        - key: credentials
-          path: credentials
-        secretName: boskos-credentials
-    - name: ci-pull-credentials
-      secret:
-        secretName: ci-pull-credentials
-    - name: cluster-profile
-      secret:
-        secretName: cluster-secrets-aws-perfscale
-    - name: manifest-tool-local-pusher
-      secret:
-        secretName: manifest-tool-local-pusher
-    - name: pull-secret
-      secret:
-        secretName: registry-pull-credentials
-    - name: result-aggregator
-      secret:
-        secretName: result-aggregator
-- agent: kubernetes
-  cluster: build01
-  cron: 0 12 * * 1,3
-  decorate: true
-  decoration_config:
-    skip_cloning: true
-    timeout: 8h0m0s
-  extra_refs:
-  - base_ref: main
-    org: openshift-qe
-    repo: ocp-qe-perfscale-ci
-  labels:
-    ci-operator.openshift.io/cloud: aws
-    ci-operator.openshift.io/cloud-cluster-profile: aws-perfscale
-    ci-operator.openshift.io/variant: aws-4.14-nightly-x86-ovnic
-    ci.openshift.io/generator: prowgen
-    job-release: "4.14"
-    pj-rehearse.openshift.io/can-be-rehearsed: "true"
-  name: periodic-ci-openshift-qe-ocp-qe-perfscale-ci-main-aws-4.14-nightly-x86-ovnic-ocp-qe-perfscale-aws-cni-120ppn-test-252nodes-scale-ovnic
-  reporter_config:
-    slack:
-      channel: '#ocp-qe-scale-ci-results'
-      job_states_to_report:
-      - success
-      - failure
-      - error
-      report_template: '{{if eq .Status.State "success"}} :white_check_mark: Job *{{.Spec.Job}}*
-        ended with *{{.Status.State}}*. <{{.Status.URL}}|View logs> :white_check_mark:
-        {{else}} :warning:  Job *{{.Spec.Job}}* ended with *{{.Status.State}}*. <{{.Status.URL}}|View
-        logs> :warning: {{end}}'
-  spec:
-    containers:
-    - args:
-      - --gcs-upload-secret=/secrets/gcs/service-account.json
-      - --image-import-pull-secret=/etc/pull-secret/.dockerconfigjson
-      - --lease-server-credentials-file=/etc/boskos/credentials
-      - --report-credentials-file=/etc/report/credentials
-      - --secret-dir=/secrets/ci-pull-credentials
-      - --secret-dir=/usr/local/ocp-qe-perfscale-aws-cni-120ppn-test-252nodes-scale-ovnic-cluster-profile
-      - --target=ocp-qe-perfscale-aws-cni-120ppn-test-252nodes-scale-ovnic
-      - --variant=aws-4.14-nightly-x86-ovnic
-      command:
-      - ci-operator
-      image: ci-operator:latest
-      imagePullPolicy: Always
-      name: ""
-      resources:
-        requests:
-          cpu: 10m
-      volumeMounts:
-      - mountPath: /etc/boskos
-        name: boskos
-        readOnly: true
-      - mountPath: /secrets/ci-pull-credentials
-        name: ci-pull-credentials
-        readOnly: true
-      - mountPath: /usr/local/ocp-qe-perfscale-aws-cni-120ppn-test-252nodes-scale-ovnic-cluster-profile
-        name: cluster-profile
-      - mountPath: /secrets/gcs
-        name: gcs-credentials
-        readOnly: true
-      - mountPath: /secrets/manifest-tool
-        name: manifest-tool-local-pusher
-        readOnly: true
-      - mountPath: /etc/pull-secret
-        name: pull-secret
-        readOnly: true
-      - mountPath: /etc/report
-        name: result-aggregator
-        readOnly: true
-    serviceAccountName: ci-operator
-    volumes:
-    - name: boskos
-      secret:
-        items:
-        - key: credentials
-          path: credentials
-        secretName: boskos-credentials
-    - name: ci-pull-credentials
-      secret:
-        secretName: ci-pull-credentials
-    - name: cluster-profile
-      secret:
-        secretName: cluster-secrets-aws-perfscale
-    - name: manifest-tool-local-pusher
-      secret:
-        secretName: manifest-tool-local-pusher
-    - name: pull-secret
-      secret:
-        secretName: registry-pull-credentials
-    - name: result-aggregator
-      secret:
-        secretName: result-aggregator
-- agent: kubernetes
-  cluster: build01
-  cron: 0 19 * * 1,3
-  decorate: true
-  decoration_config:
-    skip_cloning: true
-    timeout: 8h0m0s
-  extra_refs:
-  - base_ref: main
-    org: openshift-qe
-    repo: ocp-qe-perfscale-ci
-  labels:
-    ci-operator.openshift.io/cloud: aws
-    ci-operator.openshift.io/cloud-cluster-profile: aws-perfscale
-    ci-operator.openshift.io/variant: aws-4.14-nightly-x86-ovnic
-    ci.openshift.io/generator: prowgen
-    job-release: "4.14"
-    pj-rehearse.openshift.io/can-be-rehearsed: "true"
-  name: periodic-ci-openshift-qe-ocp-qe-perfscale-ci-main-aws-4.14-nightly-x86-ovnic-ocp-qe-perfscale-aws-cni-220ppn-test-252nodes-scale-ovnic
-  reporter_config:
-    slack:
-      channel: '#ocp-qe-scale-ci-results'
-      job_states_to_report:
-      - success
-      - failure
-      - error
-      report_template: '{{if eq .Status.State "success"}} :white_check_mark: Job *{{.Spec.Job}}*
-        ended with *{{.Status.State}}*. <{{.Status.URL}}|View logs> :white_check_mark:
-        {{else}} :warning:  Job *{{.Spec.Job}}* ended with *{{.Status.State}}*. <{{.Status.URL}}|View
-        logs> :warning: {{end}}'
-  spec:
-    containers:
-    - args:
-      - --gcs-upload-secret=/secrets/gcs/service-account.json
-      - --image-import-pull-secret=/etc/pull-secret/.dockerconfigjson
-      - --lease-server-credentials-file=/etc/boskos/credentials
-      - --report-credentials-file=/etc/report/credentials
-      - --secret-dir=/secrets/ci-pull-credentials
-      - --secret-dir=/usr/local/ocp-qe-perfscale-aws-cni-220ppn-test-252nodes-scale-ovnic-cluster-profile
-      - --target=ocp-qe-perfscale-aws-cni-220ppn-test-252nodes-scale-ovnic
-      - --variant=aws-4.14-nightly-x86-ovnic
-      command:
-      - ci-operator
-      image: ci-operator:latest
-      imagePullPolicy: Always
-      name: ""
-      resources:
-        requests:
-          cpu: 10m
-      volumeMounts:
-      - mountPath: /etc/boskos
-        name: boskos
-        readOnly: true
-      - mountPath: /secrets/ci-pull-credentials
-        name: ci-pull-credentials
-        readOnly: true
-      - mountPath: /usr/local/ocp-qe-perfscale-aws-cni-220ppn-test-252nodes-scale-ovnic-cluster-profile
         name: cluster-profile
       - mountPath: /secrets/gcs
         name: gcs-credentials
