periodics:
- agent: kubernetes
  cluster: build05
  cron: 0 15 2 * *
  decorate: true
  decoration_config:
    skip_cloning: true
  extra_refs:
  - base_ref: main
    org: openshift-qe
    repo: ocp-qe-perfscale-ci
  labels:
    ci-operator.openshift.io/cloud: azure4
    ci-operator.openshift.io/cloud-cluster-profile: azure-qe
    ci-operator.openshift.io/variant: aro-4.13-nightly-x86-upi
    ci.openshift.io/generator: prowgen
    job-release: "4.13"
    pj-rehearse.openshift.io/can-be-rehearsed: "true"
  name: periodic-ci-openshift-qe-ocp-qe-perfscale-ci-main-aro-4.13-nightly-x86-upi-control-plane-6nodes
  reporter_config:
    slack:
      channel: '#ocp-qe-scale-ci-results'
      job_states_to_report:
      - success
      - failure
      - error
      report_template: '{{if eq .Status.State "success"}} :white_check_mark: Job *{{.Spec.Job}}*
        ended with *{{.Status.State}}*. <{{.Status.URL}}|View logs> :white_check_mark:
        {{else}} :warning:  Job *{{.Spec.Job}}* ended with *{{.Status.State}}*. <{{.Status.URL}}|View
        logs> :warning: {{end}}'
  spec:
    containers:
    - args:
      - --gcs-upload-secret=/secrets/gcs/service-account.json
      - --image-import-pull-secret=/etc/pull-secret/.dockerconfigjson
      - --lease-server-credentials-file=/etc/boskos/credentials
      - --report-credentials-file=/etc/report/credentials
      - --secret-dir=/secrets/ci-pull-credentials
      - --target=control-plane-6nodes
      - --variant=aro-4.13-nightly-x86-upi
      command:
      - ci-operator
      image: ci-operator:latest
      imagePullPolicy: Always
      name: ""
      resources:
        requests:
          cpu: 10m
      volumeMounts:
      - mountPath: /etc/boskos
        name: boskos
        readOnly: true
      - mountPath: /secrets/ci-pull-credentials
        name: ci-pull-credentials
        readOnly: true
      - mountPath: /secrets/gcs
        name: gcs-credentials
        readOnly: true
      - mountPath: /secrets/manifest-tool
        name: manifest-tool-local-pusher
        readOnly: true
      - mountPath: /etc/pull-secret
        name: pull-secret
        readOnly: true
      - mountPath: /etc/report
        name: result-aggregator
        readOnly: true
    serviceAccountName: ci-operator
    volumes:
    - name: boskos
      secret:
        items:
        - key: credentials
          path: credentials
        secretName: boskos-credentials
    - name: ci-pull-credentials
      secret:
        secretName: ci-pull-credentials
    - name: manifest-tool-local-pusher
      secret:
        secretName: manifest-tool-local-pusher
    - name: pull-secret
      secret:
        secretName: registry-pull-credentials
    - name: result-aggregator
      secret:
        secretName: result-aggregator
- agent: kubernetes
  cluster: build05
  cron: 0 16 5 * *
  decorate: true
  decoration_config:
    skip_cloning: true
  extra_refs:
  - base_ref: main
    org: openshift-qe
    repo: ocp-qe-perfscale-ci
  labels:
    ci-operator.openshift.io/cloud: azure4
    ci-operator.openshift.io/cloud-cluster-profile: azure-qe
    ci-operator.openshift.io/variant: aro-4.13-nightly-x86-upi
    ci.openshift.io/generator: prowgen
    job-release: "4.13"
    pj-rehearse.openshift.io/can-be-rehearsed: "true"
  name: periodic-ci-openshift-qe-ocp-qe-perfscale-ci-main-aro-4.13-nightly-x86-upi-node-density-heavy-6nodes
  reporter_config:
    slack:
      channel: '#ocp-qe-scale-ci-results'
      job_states_to_report:
      - success
      - failure
      - error
      report_template: '{{if eq .Status.State "success"}} :white_check_mark: Job *{{.Spec.Job}}*
        ended with *{{.Status.State}}*. <{{.Status.URL}}|View logs> :white_check_mark:
        {{else}} :warning:  Job *{{.Spec.Job}}* ended with *{{.Status.State}}*. <{{.Status.URL}}|View
        logs> :warning: {{end}}'
  spec:
    containers:
    - args:
      - --gcs-upload-secret=/secrets/gcs/service-account.json
      - --image-import-pull-secret=/etc/pull-secret/.dockerconfigjson
      - --lease-server-credentials-file=/etc/boskos/credentials
      - --report-credentials-file=/etc/report/credentials
      - --secret-dir=/secrets/ci-pull-credentials
      - --target=node-density-heavy-6nodes
      - --variant=aro-4.13-nightly-x86-upi
      command:
      - ci-operator
      image: ci-operator:latest
      imagePullPolicy: Always
      name: ""
      resources:
        requests:
          cpu: 10m
      volumeMounts:
      - mountPath: /etc/boskos
        name: boskos
        readOnly: true
      - mountPath: /secrets/ci-pull-credentials
        name: ci-pull-credentials
        readOnly: true
      - mountPath: /secrets/gcs
        name: gcs-credentials
        readOnly: true
      - mountPath: /secrets/manifest-tool
        name: manifest-tool-local-pusher
        readOnly: true
      - mountPath: /etc/pull-secret
        name: pull-secret
        readOnly: true
      - mountPath: /etc/report
        name: result-aggregator
        readOnly: true
    serviceAccountName: ci-operator
    volumes:
    - name: boskos
      secret:
        items:
        - key: credentials
          path: credentials
        secretName: boskos-credentials
    - name: ci-pull-credentials
      secret:
        secretName: ci-pull-credentials
    - name: manifest-tool-local-pusher
      secret:
        secretName: manifest-tool-local-pusher
    - name: pull-secret
      secret:
        secretName: registry-pull-credentials
    - name: result-aggregator
      secret:
        secretName: result-aggregator
- agent: kubernetes
  cluster: build05
  cron: 0 20 4 * *
  decorate: true
  decoration_config:
    skip_cloning: true
    timeout: 7h0m0s
  extra_refs:
  - base_ref: main
    org: openshift-qe
    repo: ocp-qe-perfscale-ci
  labels:
    ci-operator.openshift.io/cloud: aws
    ci-operator.openshift.io/cloud-cluster-profile: aws-perfscale
    ci-operator.openshift.io/variant: aws-4.13-nightly-x86
    ci.openshift.io/generator: prowgen
    job-release: "4.13"
    pj-rehearse.openshift.io/can-be-rehearsed: "true"
  name: periodic-ci-openshift-qe-ocp-qe-perfscale-ci-main-aws-4.13-nightly-x86-control-plane-120nodes
  reporter_config:
    slack:
      channel: '#ocp-qe-scale-ci-results'
      job_states_to_report:
      - success
      - failure
      - error
      report_template: '{{if eq .Status.State "success"}} :white_check_mark: Job *{{.Spec.Job}}*
        ended with *{{.Status.State}}*. <{{.Status.URL}}|View logs> :white_check_mark:
        {{else}} :warning:  Job *{{.Spec.Job}}* ended with *{{.Status.State}}*. <{{.Status.URL}}|View
        logs> :warning: {{end}}'
  spec:
    containers:
    - args:
      - --gcs-upload-secret=/secrets/gcs/service-account.json
      - --image-import-pull-secret=/etc/pull-secret/.dockerconfigjson
      - --lease-server-credentials-file=/etc/boskos/credentials
      - --report-credentials-file=/etc/report/credentials
      - --secret-dir=/secrets/ci-pull-credentials
      - --target=control-plane-120nodes
      - --variant=aws-4.13-nightly-x86
      command:
      - ci-operator
      image: ci-operator:latest
      imagePullPolicy: Always
      name: ""
      resources:
        requests:
          cpu: 10m
      volumeMounts:
      - mountPath: /etc/boskos
        name: boskos
        readOnly: true
      - mountPath: /secrets/ci-pull-credentials
        name: ci-pull-credentials
        readOnly: true
      - mountPath: /secrets/gcs
        name: gcs-credentials
        readOnly: true
      - mountPath: /secrets/manifest-tool
        name: manifest-tool-local-pusher
        readOnly: true
      - mountPath: /etc/pull-secret
        name: pull-secret
        readOnly: true
      - mountPath: /etc/report
        name: result-aggregator
        readOnly: true
    serviceAccountName: ci-operator
    volumes:
    - name: boskos
      secret:
        items:
        - key: credentials
          path: credentials
        secretName: boskos-credentials
    - name: ci-pull-credentials
      secret:
        secretName: ci-pull-credentials
    - name: manifest-tool-local-pusher
      secret:
        secretName: manifest-tool-local-pusher
    - name: pull-secret
      secret:
        secretName: registry-pull-credentials
    - name: result-aggregator
      secret:
        secretName: result-aggregator
- agent: kubernetes
  cluster: build05
  cron: 0 7 2 * *
  decorate: true
  decoration_config:
    skip_cloning: true
    timeout: 5h0m0s
  extra_refs:
  - base_ref: main
    org: openshift-qe
    repo: ocp-qe-perfscale-ci
  labels:
    ci-operator.openshift.io/cloud: aws
    ci-operator.openshift.io/cloud-cluster-profile: aws-perfscale-qe
    ci-operator.openshift.io/variant: aws-4.13-nightly-x86
    ci.openshift.io/generator: prowgen
    job-release: "4.13"
    pj-rehearse.openshift.io/can-be-rehearsed: "true"
  name: periodic-ci-openshift-qe-ocp-qe-perfscale-ci-main-aws-4.13-nightly-x86-control-plane-24nodes
  reporter_config:
    slack:
      channel: '#ocp-qe-scale-ci-results'
      job_states_to_report:
      - success
      - failure
      - error
      report_template: '{{if eq .Status.State "success"}} :white_check_mark: Job *{{.Spec.Job}}*
        ended with *{{.Status.State}}*. <{{.Status.URL}}|View logs> :white_check_mark:
        {{else}} :warning:  Job *{{.Spec.Job}}* ended with *{{.Status.State}}*. <{{.Status.URL}}|View
        logs> :warning: {{end}}'
  spec:
    containers:
    - args:
      - --gcs-upload-secret=/secrets/gcs/service-account.json
      - --image-import-pull-secret=/etc/pull-secret/.dockerconfigjson
      - --lease-server-credentials-file=/etc/boskos/credentials
      - --report-credentials-file=/etc/report/credentials
      - --secret-dir=/secrets/ci-pull-credentials
      - --target=control-plane-24nodes
      - --variant=aws-4.13-nightly-x86
      command:
      - ci-operator
      image: ci-operator:latest
      imagePullPolicy: Always
      name: ""
      resources:
        requests:
          cpu: 10m
      volumeMounts:
      - mountPath: /etc/boskos
        name: boskos
        readOnly: true
      - mountPath: /secrets/ci-pull-credentials
        name: ci-pull-credentials
        readOnly: true
      - mountPath: /secrets/gcs
        name: gcs-credentials
        readOnly: true
      - mountPath: /secrets/manifest-tool
        name: manifest-tool-local-pusher
        readOnly: true
      - mountPath: /etc/pull-secret
        name: pull-secret
        readOnly: true
      - mountPath: /etc/report
        name: result-aggregator
        readOnly: true
    serviceAccountName: ci-operator
    volumes:
    - name: boskos
      secret:
        items:
        - key: credentials
          path: credentials
        secretName: boskos-credentials
    - name: ci-pull-credentials
      secret:
        secretName: ci-pull-credentials
    - name: manifest-tool-local-pusher
      secret:
        secretName: manifest-tool-local-pusher
    - name: pull-secret
      secret:
        secretName: registry-pull-credentials
    - name: result-aggregator
      secret:
        secretName: result-aggregator
- agent: kubernetes
  cluster: build05
  cron: 0 4 1 * *
  decorate: true
  decoration_config:
    skip_cloning: true
    timeout: 5h0m0s
  extra_refs:
  - base_ref: main
    org: openshift-qe
    repo: ocp-qe-perfscale-ci
  labels:
    ci-operator.openshift.io/cloud: aws
    ci-operator.openshift.io/cloud-cluster-profile: aws-perfscale
    ci-operator.openshift.io/variant: aws-4.13-nightly-x86
    ci.openshift.io/generator: prowgen
    job-release: "4.13"
    pj-rehearse.openshift.io/can-be-rehearsed: "true"
  name: periodic-ci-openshift-qe-ocp-qe-perfscale-ci-main-aws-4.13-nightly-x86-data-path-9nodes
  reporter_config:
    slack:
      channel: '#ocp-qe-scale-ci-results'
      job_states_to_report:
      - success
      - failure
      - error
      report_template: '{{if eq .Status.State "success"}} :white_check_mark: Job *{{.Spec.Job}}*
        ended with *{{.Status.State}}*. <{{.Status.URL}}|View logs> :white_check_mark:
        {{else}} :warning:  Job *{{.Spec.Job}}* ended with *{{.Status.State}}*. <{{.Status.URL}}|View
        logs> :warning: {{end}}'
  spec:
    containers:
    - args:
      - --gcs-upload-secret=/secrets/gcs/service-account.json
      - --image-import-pull-secret=/etc/pull-secret/.dockerconfigjson
      - --lease-server-credentials-file=/etc/boskos/credentials
      - --report-credentials-file=/etc/report/credentials
      - --secret-dir=/secrets/ci-pull-credentials
      - --target=data-path-9nodes
      - --variant=aws-4.13-nightly-x86
      command:
      - ci-operator
      image: ci-operator:latest
      imagePullPolicy: Always
      name: ""
      resources:
        requests:
          cpu: 10m
      volumeMounts:
      - mountPath: /etc/boskos
        name: boskos
        readOnly: true
      - mountPath: /secrets/ci-pull-credentials
        name: ci-pull-credentials
        readOnly: true
      - mountPath: /secrets/gcs
        name: gcs-credentials
        readOnly: true
      - mountPath: /secrets/manifest-tool
        name: manifest-tool-local-pusher
        readOnly: true
      - mountPath: /etc/pull-secret
        name: pull-secret
        readOnly: true
      - mountPath: /etc/report
        name: result-aggregator
        readOnly: true
    serviceAccountName: ci-operator
    volumes:
    - name: boskos
      secret:
        items:
        - key: credentials
          path: credentials
        secretName: boskos-credentials
    - name: ci-pull-credentials
      secret:
        secretName: ci-pull-credentials
    - name: manifest-tool-local-pusher
      secret:
        secretName: manifest-tool-local-pusher
    - name: pull-secret
      secret:
        secretName: registry-pull-credentials
    - name: result-aggregator
      secret:
        secretName: result-aggregator
- agent: kubernetes
  cluster: build05
  cron: 0 16 26 * *
  decorate: true
  decoration_config:
    skip_cloning: true
    timeout: 5h0m0s
  extra_refs:
  - base_ref: main
    org: openshift-qe
    repo: ocp-qe-perfscale-ci
  labels:
    ci-operator.openshift.io/cloud: aws
    ci-operator.openshift.io/cloud-cluster-profile: aws-perfscale-qe
    ci-operator.openshift.io/variant: aws-4.13-nightly-x86
    ci.openshift.io/generator: prowgen
    job-release: "4.13"
    pj-rehearse.openshift.io/can-be-rehearsed: "true"
  name: periodic-ci-openshift-qe-ocp-qe-perfscale-ci-main-aws-4.13-nightly-x86-node-density-heavy-24nodes
  reporter_config:
    slack:
      channel: '#ocp-qe-scale-ci-results'
      job_states_to_report:
      - success
      - failure
      - error
      report_template: '{{if eq .Status.State "success"}} :white_check_mark: Job *{{.Spec.Job}}*
        ended with *{{.Status.State}}*. <{{.Status.URL}}|View logs> :white_check_mark:
        {{else}} :warning:  Job *{{.Spec.Job}}* ended with *{{.Status.State}}*. <{{.Status.URL}}|View
        logs> :warning: {{end}}'
  spec:
    containers:
    - args:
      - --gcs-upload-secret=/secrets/gcs/service-account.json
      - --image-import-pull-secret=/etc/pull-secret/.dockerconfigjson
      - --lease-server-credentials-file=/etc/boskos/credentials
      - --report-credentials-file=/etc/report/credentials
      - --secret-dir=/secrets/ci-pull-credentials
      - --target=node-density-heavy-24nodes
      - --variant=aws-4.13-nightly-x86
      command:
      - ci-operator
      image: ci-operator:latest
      imagePullPolicy: Always
      name: ""
      resources:
        requests:
          cpu: 10m
      volumeMounts:
      - mountPath: /etc/boskos
        name: boskos
        readOnly: true
      - mountPath: /secrets/ci-pull-credentials
        name: ci-pull-credentials
        readOnly: true
      - mountPath: /secrets/gcs
        name: gcs-credentials
        readOnly: true
      - mountPath: /secrets/manifest-tool
        name: manifest-tool-local-pusher
        readOnly: true
      - mountPath: /etc/pull-secret
        name: pull-secret
        readOnly: true
      - mountPath: /etc/report
        name: result-aggregator
        readOnly: true
    serviceAccountName: ci-operator
    volumes:
    - name: boskos
      secret:
        items:
        - key: credentials
          path: credentials
        secretName: boskos-credentials
    - name: ci-pull-credentials
      secret:
        secretName: ci-pull-credentials
    - name: manifest-tool-local-pusher
      secret:
        secretName: manifest-tool-local-pusher
    - name: pull-secret
      secret:
        secretName: registry-pull-credentials
    - name: result-aggregator
      secret:
        secretName: result-aggregator
- agent: kubernetes
  cluster: build05
  cron: 0 16 18 * *
  decorate: true
  decoration_config:
    skip_cloning: true
    timeout: 7h0m0s
  extra_refs:
  - base_ref: main
    org: openshift-qe
    repo: ocp-qe-perfscale-ci
  labels:
    ci-operator.openshift.io/cloud: aws
    ci-operator.openshift.io/cloud-cluster-profile: aws-perfscale
    ci-operator.openshift.io/variant: aws-4.14-nightly-x86
    ci.openshift.io/generator: prowgen
    job-release: "4.14"
    pj-rehearse.openshift.io/can-be-rehearsed: "true"
  name: periodic-ci-openshift-qe-ocp-qe-perfscale-ci-main-aws-4.14-nightly-x86-control-plane-120nodes
  reporter_config:
    slack:
      channel: '#ocp-qe-scale-ci-results'
      job_states_to_report:
      - success
      - failure
      - error
      report_template: '{{if eq .Status.State "success"}} :white_check_mark: Job *{{.Spec.Job}}*
        ended with *{{.Status.State}}*. <{{.Status.URL}}|View logs> :white_check_mark:
        {{else}} :warning:  Job *{{.Spec.Job}}* ended with *{{.Status.State}}*. <{{.Status.URL}}|View
        logs> :warning: {{end}}'
  spec:
    containers:
    - args:
      - --gcs-upload-secret=/secrets/gcs/service-account.json
      - --image-import-pull-secret=/etc/pull-secret/.dockerconfigjson
      - --lease-server-credentials-file=/etc/boskos/credentials
      - --report-credentials-file=/etc/report/credentials
      - --secret-dir=/secrets/ci-pull-credentials
      - --target=control-plane-120nodes
      - --variant=aws-4.14-nightly-x86
      command:
      - ci-operator
      image: ci-operator:latest
      imagePullPolicy: Always
      name: ""
      resources:
        requests:
          cpu: 10m
      volumeMounts:
      - mountPath: /etc/boskos
        name: boskos
        readOnly: true
      - mountPath: /secrets/ci-pull-credentials
        name: ci-pull-credentials
        readOnly: true
      - mountPath: /secrets/gcs
        name: gcs-credentials
        readOnly: true
      - mountPath: /secrets/manifest-tool
        name: manifest-tool-local-pusher
        readOnly: true
      - mountPath: /etc/pull-secret
        name: pull-secret
        readOnly: true
      - mountPath: /etc/report
        name: result-aggregator
        readOnly: true
    serviceAccountName: ci-operator
    volumes:
    - name: boskos
      secret:
        items:
        - key: credentials
          path: credentials
        secretName: boskos-credentials
    - name: ci-pull-credentials
      secret:
        secretName: ci-pull-credentials
    - name: manifest-tool-local-pusher
      secret:
        secretName: manifest-tool-local-pusher
    - name: pull-secret
      secret:
        secretName: registry-pull-credentials
    - name: result-aggregator
      secret:
        secretName: result-aggregator
- agent: kubernetes
  cluster: build05
  cron: 0 17 23 * *
  decorate: true
  decoration_config:
    skip_cloning: true
    timeout: 5h0m0s
  extra_refs:
  - base_ref: main
    org: openshift-qe
    repo: ocp-qe-perfscale-ci
  labels:
    ci-operator.openshift.io/cloud: aws
    ci-operator.openshift.io/cloud-cluster-profile: aws-perfscale-qe
    ci-operator.openshift.io/variant: aws-4.14-nightly-x86
    ci.openshift.io/generator: prowgen
    job-release: "4.14"
    pj-rehearse.openshift.io/can-be-rehearsed: "true"
  name: periodic-ci-openshift-qe-ocp-qe-perfscale-ci-main-aws-4.14-nightly-x86-control-plane-24nodes
  reporter_config:
    slack:
      channel: '#ocp-qe-scale-ci-results'
      job_states_to_report:
      - success
      - failure
      - error
      report_template: '{{if eq .Status.State "success"}} :white_check_mark: Job *{{.Spec.Job}}*
        ended with *{{.Status.State}}*. <{{.Status.URL}}|View logs> :white_check_mark:
        {{else}} :warning:  Job *{{.Spec.Job}}* ended with *{{.Status.State}}*. <{{.Status.URL}}|View
        logs> :warning: {{end}}'
  spec:
    containers:
    - args:
      - --gcs-upload-secret=/secrets/gcs/service-account.json
      - --image-import-pull-secret=/etc/pull-secret/.dockerconfigjson
      - --lease-server-credentials-file=/etc/boskos/credentials
      - --report-credentials-file=/etc/report/credentials
      - --secret-dir=/secrets/ci-pull-credentials
      - --target=control-plane-24nodes
      - --variant=aws-4.14-nightly-x86
      command:
      - ci-operator
      image: ci-operator:latest
      imagePullPolicy: Always
      name: ""
      resources:
        requests:
          cpu: 10m
      volumeMounts:
      - mountPath: /etc/boskos
        name: boskos
        readOnly: true
      - mountPath: /secrets/ci-pull-credentials
        name: ci-pull-credentials
        readOnly: true
      - mountPath: /secrets/gcs
        name: gcs-credentials
        readOnly: true
      - mountPath: /secrets/manifest-tool
        name: manifest-tool-local-pusher
        readOnly: true
      - mountPath: /etc/pull-secret
        name: pull-secret
        readOnly: true
      - mountPath: /etc/report
        name: result-aggregator
        readOnly: true
    serviceAccountName: ci-operator
    volumes:
    - name: boskos
      secret:
        items:
        - key: credentials
          path: credentials
        secretName: boskos-credentials
    - name: ci-pull-credentials
      secret:
        secretName: ci-pull-credentials
    - name: manifest-tool-local-pusher
      secret:
        secretName: manifest-tool-local-pusher
    - name: pull-secret
      secret:
        secretName: registry-pull-credentials
    - name: result-aggregator
      secret:
        secretName: result-aggregator
- agent: kubernetes
  cluster: build05
  cron: 0 10 8 * *
  decorate: true
  decoration_config:
    skip_cloning: true
    timeout: 5h0m0s
  extra_refs:
  - base_ref: main
    org: openshift-qe
    repo: ocp-qe-perfscale-ci
  labels:
    ci-operator.openshift.io/cloud: aws
    ci-operator.openshift.io/cloud-cluster-profile: aws-perfscale
    ci-operator.openshift.io/variant: aws-4.14-nightly-x86
    ci.openshift.io/generator: prowgen
    job-release: "4.14"
    pj-rehearse.openshift.io/can-be-rehearsed: "true"
  name: periodic-ci-openshift-qe-ocp-qe-perfscale-ci-main-aws-4.14-nightly-x86-data-path-9nodes
  reporter_config:
    slack:
      channel: '#ocp-qe-scale-ci-results'
      job_states_to_report:
      - success
      - failure
      - error
      report_template: '{{if eq .Status.State "success"}} :white_check_mark: Job *{{.Spec.Job}}*
        ended with *{{.Status.State}}*. <{{.Status.URL}}|View logs> :white_check_mark:
        {{else}} :warning:  Job *{{.Spec.Job}}* ended with *{{.Status.State}}*. <{{.Status.URL}}|View
        logs> :warning: {{end}}'
  spec:
    containers:
    - args:
      - --gcs-upload-secret=/secrets/gcs/service-account.json
      - --image-import-pull-secret=/etc/pull-secret/.dockerconfigjson
      - --lease-server-credentials-file=/etc/boskos/credentials
      - --report-credentials-file=/etc/report/credentials
      - --secret-dir=/secrets/ci-pull-credentials
      - --target=data-path-9nodes
      - --variant=aws-4.14-nightly-x86
      command:
      - ci-operator
      image: ci-operator:latest
      imagePullPolicy: Always
      name: ""
      resources:
        requests:
          cpu: 10m
      volumeMounts:
      - mountPath: /etc/boskos
        name: boskos
        readOnly: true
      - mountPath: /secrets/ci-pull-credentials
        name: ci-pull-credentials
        readOnly: true
      - mountPath: /secrets/gcs
        name: gcs-credentials
        readOnly: true
      - mountPath: /secrets/manifest-tool
        name: manifest-tool-local-pusher
        readOnly: true
      - mountPath: /etc/pull-secret
        name: pull-secret
        readOnly: true
      - mountPath: /etc/report
        name: result-aggregator
        readOnly: true
    serviceAccountName: ci-operator
    volumes:
    - name: boskos
      secret:
        items:
        - key: credentials
          path: credentials
        secretName: boskos-credentials
    - name: ci-pull-credentials
      secret:
        secretName: ci-pull-credentials
    - name: manifest-tool-local-pusher
      secret:
        secretName: manifest-tool-local-pusher
    - name: pull-secret
      secret:
        secretName: registry-pull-credentials
    - name: result-aggregator
      secret:
        secretName: result-aggregator
- agent: kubernetes
  cluster: build05
  cron: 0 9 17 * *
  decorate: true
  decoration_config:
    skip_cloning: true
    timeout: 8h0m0s
  extra_refs:
  - base_ref: main
    org: openshift-qe
    repo: ocp-qe-perfscale-ci
  labels:
    ci-operator.openshift.io/cloud: aws
    ci-operator.openshift.io/cloud-cluster-profile: aws-qe
    ci-operator.openshift.io/variant: aws-4.14-nightly-x86-loaded-upgrade-from-4.13
    ci.openshift.io/generator: prowgen
    job-release: "4.14"
    pj-rehearse.openshift.io/can-be-rehearsed: "true"
  name: periodic-ci-openshift-qe-ocp-qe-perfscale-ci-main-aws-4.14-nightly-x86-loaded-upgrade-from-4.13-loaded-upgrade-413to414-24nodes
  reporter_config:
    slack:
      channel: '#ocp-qe-scale-ci-results'
      job_states_to_report:
      - success
      - failure
      - error
      report_template: '{{if eq .Status.State "success"}} :white_check_mark: Job *{{.Spec.Job}}*
        ended with *{{.Status.State}}*. <{{.Status.URL}}|View logs> :white_check_mark:
        {{else}} :warning:  Job *{{.Spec.Job}}* ended with *{{.Status.State}}*. <{{.Status.URL}}|View
        logs> :warning: {{end}}'
  spec:
    containers:
    - args:
      - --gcs-upload-secret=/secrets/gcs/service-account.json
      - --image-import-pull-secret=/etc/pull-secret/.dockerconfigjson
      - --lease-server-credentials-file=/etc/boskos/credentials
      - --report-credentials-file=/etc/report/credentials
      - --secret-dir=/secrets/ci-pull-credentials
      - --target=loaded-upgrade-413to414-24nodes
      - --variant=aws-4.14-nightly-x86-loaded-upgrade-from-4.13
      command:
      - ci-operator
      image: ci-operator:latest
      imagePullPolicy: Always
      name: ""
      resources:
        requests:
          cpu: 10m
      volumeMounts:
      - mountPath: /etc/boskos
        name: boskos
        readOnly: true
      - mountPath: /secrets/ci-pull-credentials
        name: ci-pull-credentials
        readOnly: true
      - mountPath: /secrets/gcs
        name: gcs-credentials
        readOnly: true
      - mountPath: /secrets/manifest-tool
        name: manifest-tool-local-pusher
        readOnly: true
      - mountPath: /etc/pull-secret
        name: pull-secret
        readOnly: true
      - mountPath: /etc/report
        name: result-aggregator
        readOnly: true
    serviceAccountName: ci-operator
    volumes:
    - name: boskos
      secret:
        items:
        - key: credentials
          path: credentials
        secretName: boskos-credentials
    - name: ci-pull-credentials
      secret:
        secretName: ci-pull-credentials
    - name: manifest-tool-local-pusher
      secret:
        secretName: manifest-tool-local-pusher
    - name: pull-secret
      secret:
        secretName: registry-pull-credentials
    - name: result-aggregator
      secret:
        secretName: result-aggregator
- agent: kubernetes
  cluster: build05
  cron: 0 12 5 * *
  decorate: true
  decoration_config:
    skip_cloning: true
    timeout: 5h0m0s
  extra_refs:
  - base_ref: main
    org: openshift-qe
    repo: ocp-qe-perfscale-ci
  labels:
    ci-operator.openshift.io/cloud: aws
    ci-operator.openshift.io/cloud-cluster-profile: aws-perfscale-qe
    ci-operator.openshift.io/variant: aws-4.14-nightly-x86
    ci.openshift.io/generator: prowgen
    job-release: "4.14"
    pj-rehearse.openshift.io/can-be-rehearsed: "true"
  name: periodic-ci-openshift-qe-ocp-qe-perfscale-ci-main-aws-4.14-nightly-x86-node-density-heavy-24nodes
  reporter_config:
    slack:
      channel: '#ocp-qe-scale-ci-results'
      job_states_to_report:
      - success
      - failure
      - error
      report_template: '{{if eq .Status.State "success"}} :white_check_mark: Job *{{.Spec.Job}}*
        ended with *{{.Status.State}}*. <{{.Status.URL}}|View logs> :white_check_mark:
        {{else}} :warning:  Job *{{.Spec.Job}}* ended with *{{.Status.State}}*. <{{.Status.URL}}|View
        logs> :warning: {{end}}'
  spec:
    containers:
    - args:
      - --gcs-upload-secret=/secrets/gcs/service-account.json
      - --image-import-pull-secret=/etc/pull-secret/.dockerconfigjson
      - --lease-server-credentials-file=/etc/boskos/credentials
      - --report-credentials-file=/etc/report/credentials
      - --secret-dir=/secrets/ci-pull-credentials
      - --target=node-density-heavy-24nodes
      - --variant=aws-4.14-nightly-x86
      command:
      - ci-operator
      image: ci-operator:latest
      imagePullPolicy: Always
      name: ""
      resources:
        requests:
          cpu: 10m
      volumeMounts:
      - mountPath: /etc/boskos
        name: boskos
        readOnly: true
      - mountPath: /secrets/ci-pull-credentials
        name: ci-pull-credentials
        readOnly: true
      - mountPath: /secrets/gcs
        name: gcs-credentials
        readOnly: true
      - mountPath: /secrets/manifest-tool
        name: manifest-tool-local-pusher
        readOnly: true
      - mountPath: /etc/pull-secret
        name: pull-secret
        readOnly: true
      - mountPath: /etc/report
        name: result-aggregator
        readOnly: true
    serviceAccountName: ci-operator
    volumes:
    - name: boskos
      secret:
        items:
        - key: credentials
          path: credentials
        secretName: boskos-credentials
    - name: ci-pull-credentials
      secret:
        secretName: ci-pull-credentials
    - name: manifest-tool-local-pusher
      secret:
        secretName: manifest-tool-local-pusher
    - name: pull-secret
      secret:
        secretName: registry-pull-credentials
    - name: result-aggregator
      secret:
        secretName: result-aggregator
- agent: kubernetes
  cluster: build05
  cron: 0 8 4,18 * *
  decorate: true
  decoration_config:
    skip_cloning: true
    timeout: 7h0m0s
  extra_refs:
  - base_ref: main
    org: openshift-qe
    repo: ocp-qe-perfscale-ci
  labels:
    ci-operator.openshift.io/cloud: aws
    ci-operator.openshift.io/cloud-cluster-profile: aws-perfscale
    ci-operator.openshift.io/variant: aws-4.15-nightly-x86
    ci.openshift.io/generator: prowgen
    job-release: "4.15"
    pj-rehearse.openshift.io/can-be-rehearsed: "true"
  name: periodic-ci-openshift-qe-ocp-qe-perfscale-ci-main-aws-4.15-nightly-x86-control-plane-120nodes
  reporter_config:
    slack:
      channel: '#ocp-qe-scale-ci-results'
      job_states_to_report:
      - success
      - failure
      - error
      report_template: '{{if eq .Status.State "success"}} :white_check_mark: Job *{{.Spec.Job}}*
        ended with *{{.Status.State}}*. <{{.Status.URL}}|View logs> :white_check_mark:
        {{else}} :warning:  Job *{{.Spec.Job}}* ended with *{{.Status.State}}*. <{{.Status.URL}}|View
        logs> :warning: {{end}}'
  spec:
    containers:
    - args:
      - --gcs-upload-secret=/secrets/gcs/service-account.json
      - --image-import-pull-secret=/etc/pull-secret/.dockerconfigjson
      - --lease-server-credentials-file=/etc/boskos/credentials
      - --report-credentials-file=/etc/report/credentials
      - --secret-dir=/secrets/ci-pull-credentials
      - --target=control-plane-120nodes
      - --variant=aws-4.15-nightly-x86
      command:
      - ci-operator
      image: ci-operator:latest
      imagePullPolicy: Always
      name: ""
      resources:
        requests:
          cpu: 10m
      volumeMounts:
      - mountPath: /etc/boskos
        name: boskos
        readOnly: true
      - mountPath: /secrets/ci-pull-credentials
        name: ci-pull-credentials
        readOnly: true
      - mountPath: /secrets/gcs
        name: gcs-credentials
        readOnly: true
      - mountPath: /secrets/manifest-tool
        name: manifest-tool-local-pusher
        readOnly: true
      - mountPath: /etc/pull-secret
        name: pull-secret
        readOnly: true
      - mountPath: /etc/report
        name: result-aggregator
        readOnly: true
    serviceAccountName: ci-operator
    volumes:
    - name: boskos
      secret:
        items:
        - key: credentials
          path: credentials
        secretName: boskos-credentials
    - name: ci-pull-credentials
      secret:
        secretName: ci-pull-credentials
    - name: manifest-tool-local-pusher
      secret:
        secretName: manifest-tool-local-pusher
    - name: pull-secret
      secret:
        secretName: registry-pull-credentials
    - name: result-aggregator
      secret:
        secretName: result-aggregator
- agent: kubernetes
  cluster: build05
  cron: 0 12 9,23 * *
  decorate: true
  decoration_config:
    skip_cloning: true
  extra_refs:
  - base_ref: main
    org: openshift-qe
    repo: ocp-qe-perfscale-ci
  labels:
    ci-operator.openshift.io/cloud: aws
    ci-operator.openshift.io/cloud-cluster-profile: aws-perfscale-qe
    ci-operator.openshift.io/variant: aws-4.15-nightly-x86
    ci.openshift.io/generator: prowgen
    job-release: "4.15"
    pj-rehearse.openshift.io/can-be-rehearsed: "true"
  name: periodic-ci-openshift-qe-ocp-qe-perfscale-ci-main-aws-4.15-nightly-x86-control-plane-24nodes
  reporter_config:
    slack:
      channel: '#ocp-qe-scale-ci-results'
      job_states_to_report:
      - success
      - failure
      - error
      report_template: '{{if eq .Status.State "success"}} :white_check_mark: Job *{{.Spec.Job}}*
        ended with *{{.Status.State}}*. <{{.Status.URL}}|View logs> :white_check_mark:
        {{else}} :warning:  Job *{{.Spec.Job}}* ended with *{{.Status.State}}*. <{{.Status.URL}}|View
        logs> :warning: {{end}}'
  spec:
    containers:
    - args:
      - --gcs-upload-secret=/secrets/gcs/service-account.json
      - --image-import-pull-secret=/etc/pull-secret/.dockerconfigjson
      - --lease-server-credentials-file=/etc/boskos/credentials
      - --report-credentials-file=/etc/report/credentials
      - --secret-dir=/secrets/ci-pull-credentials
      - --target=control-plane-24nodes
      - --variant=aws-4.15-nightly-x86
      command:
      - ci-operator
      image: ci-operator:latest
      imagePullPolicy: Always
      name: ""
      resources:
        requests:
          cpu: 10m
      volumeMounts:
      - mountPath: /etc/boskos
        name: boskos
        readOnly: true
      - mountPath: /secrets/ci-pull-credentials
        name: ci-pull-credentials
        readOnly: true
      - mountPath: /secrets/gcs
        name: gcs-credentials
        readOnly: true
      - mountPath: /secrets/manifest-tool
        name: manifest-tool-local-pusher
        readOnly: true
      - mountPath: /etc/pull-secret
        name: pull-secret
        readOnly: true
      - mountPath: /etc/report
        name: result-aggregator
        readOnly: true
    serviceAccountName: ci-operator
    volumes:
    - name: boskos
      secret:
        items:
        - key: credentials
          path: credentials
        secretName: boskos-credentials
    - name: ci-pull-credentials
      secret:
        secretName: ci-pull-credentials
    - name: manifest-tool-local-pusher
      secret:
        secretName: manifest-tool-local-pusher
    - name: pull-secret
      secret:
        secretName: registry-pull-credentials
    - name: result-aggregator
      secret:
        secretName: result-aggregator
- agent: kubernetes
  cluster: build05
  cron: 0 14 9,23 * *
  decorate: true
  decoration_config:
    skip_cloning: true
    timeout: 5h0m0s
  extra_refs:
  - base_ref: main
    org: openshift-qe
    repo: ocp-qe-perfscale-ci
  labels:
    ci-operator.openshift.io/cloud: aws
    ci-operator.openshift.io/cloud-cluster-profile: aws-perfscale-qe
    ci-operator.openshift.io/variant: aws-4.15-nightly-x86
    ci.openshift.io/generator: prowgen
    job-release: "4.15"
    pj-rehearse.openshift.io/can-be-rehearsed: "true"
  name: periodic-ci-openshift-qe-ocp-qe-perfscale-ci-main-aws-4.15-nightly-x86-control-plane-etcdencrypt-24nodes
  reporter_config:
    slack:
      channel: '#ocp-qe-scale-ci-results'
      job_states_to_report:
      - success
      - failure
      - error
      report_template: '{{if eq .Status.State "success"}} :white_check_mark: Job *{{.Spec.Job}}*
        ended with *{{.Status.State}}*. <{{.Status.URL}}|View logs> :white_check_mark:
        {{else}} :warning:  Job *{{.Spec.Job}}* ended with *{{.Status.State}}*. <{{.Status.URL}}|View
        logs> :warning: {{end}}'
  spec:
    containers:
    - args:
      - --gcs-upload-secret=/secrets/gcs/service-account.json
      - --image-import-pull-secret=/etc/pull-secret/.dockerconfigjson
      - --lease-server-credentials-file=/etc/boskos/credentials
      - --report-credentials-file=/etc/report/credentials
      - --secret-dir=/secrets/ci-pull-credentials
      - --target=control-plane-etcdencrypt-24nodes
      - --variant=aws-4.15-nightly-x86
      command:
      - ci-operator
      image: ci-operator:latest
      imagePullPolicy: Always
      name: ""
      resources:
        requests:
          cpu: 10m
      volumeMounts:
      - mountPath: /etc/boskos
        name: boskos
        readOnly: true
      - mountPath: /secrets/ci-pull-credentials
        name: ci-pull-credentials
        readOnly: true
      - mountPath: /secrets/gcs
        name: gcs-credentials
        readOnly: true
      - mountPath: /secrets/manifest-tool
        name: manifest-tool-local-pusher
        readOnly: true
      - mountPath: /etc/pull-secret
        name: pull-secret
        readOnly: true
      - mountPath: /etc/report
        name: result-aggregator
        readOnly: true
    serviceAccountName: ci-operator
    volumes:
    - name: boskos
      secret:
        items:
        - key: credentials
          path: credentials
        secretName: boskos-credentials
    - name: ci-pull-credentials
      secret:
        secretName: ci-pull-credentials
    - name: manifest-tool-local-pusher
      secret:
        secretName: manifest-tool-local-pusher
    - name: pull-secret
      secret:
        secretName: registry-pull-credentials
    - name: result-aggregator
      secret:
        secretName: result-aggregator
- agent: kubernetes
  cluster: build05
  cron: 0 22 8,22 * *
  decorate: true
  decoration_config:
    skip_cloning: true
    timeout: 5h0m0s
  extra_refs:
  - base_ref: main
    org: openshift-qe
    repo: ocp-qe-perfscale-ci
  labels:
    ci-operator.openshift.io/cloud: aws
    ci-operator.openshift.io/cloud-cluster-profile: aws-perfscale
    ci-operator.openshift.io/variant: aws-4.15-nightly-x86
    ci.openshift.io/generator: prowgen
    job-release: "4.15"
    pj-rehearse.openshift.io/can-be-rehearsed: "true"
  name: periodic-ci-openshift-qe-ocp-qe-perfscale-ci-main-aws-4.15-nightly-x86-data-path-9nodes
  reporter_config:
    slack:
      channel: '#ocp-qe-scale-ci-results'
      job_states_to_report:
      - success
      - failure
      - error
      report_template: '{{if eq .Status.State "success"}} :white_check_mark: Job *{{.Spec.Job}}*
        ended with *{{.Status.State}}*. <{{.Status.URL}}|View logs> :white_check_mark:
        {{else}} :warning:  Job *{{.Spec.Job}}* ended with *{{.Status.State}}*. <{{.Status.URL}}|View
        logs> :warning: {{end}}'
  spec:
    containers:
    - args:
      - --gcs-upload-secret=/secrets/gcs/service-account.json
      - --image-import-pull-secret=/etc/pull-secret/.dockerconfigjson
      - --lease-server-credentials-file=/etc/boskos/credentials
      - --report-credentials-file=/etc/report/credentials
      - --secret-dir=/secrets/ci-pull-credentials
      - --target=data-path-9nodes
      - --variant=aws-4.15-nightly-x86
      command:
      - ci-operator
      image: ci-operator:latest
      imagePullPolicy: Always
      name: ""
      resources:
        requests:
          cpu: 10m
      volumeMounts:
      - mountPath: /etc/boskos
        name: boskos
        readOnly: true
      - mountPath: /secrets/ci-pull-credentials
        name: ci-pull-credentials
        readOnly: true
      - mountPath: /secrets/gcs
        name: gcs-credentials
        readOnly: true
      - mountPath: /secrets/manifest-tool
        name: manifest-tool-local-pusher
        readOnly: true
      - mountPath: /etc/pull-secret
        name: pull-secret
        readOnly: true
      - mountPath: /etc/report
        name: result-aggregator
        readOnly: true
    serviceAccountName: ci-operator
    volumes:
    - name: boskos
      secret:
        items:
        - key: credentials
          path: credentials
        secretName: boskos-credentials
    - name: ci-pull-credentials
      secret:
        secretName: ci-pull-credentials
    - name: manifest-tool-local-pusher
      secret:
        secretName: manifest-tool-local-pusher
    - name: pull-secret
      secret:
        secretName: registry-pull-credentials
    - name: result-aggregator
      secret:
        secretName: result-aggregator
- agent: kubernetes
  cluster: build05
  cron: 0 8 3 * *
  decorate: true
  decoration_config:
    skip_cloning: true
    timeout: 8h0m0s
  extra_refs:
  - base_ref: main
    org: openshift-qe
    repo: ocp-qe-perfscale-ci
  labels:
    ci-operator.openshift.io/cloud: aws
    ci-operator.openshift.io/cloud-cluster-profile: aws-perfscale-qe
    ci-operator.openshift.io/variant: aws-4.15-nightly-x86-loaded-upgrade-from-4.14
    ci.openshift.io/generator: prowgen
    job-release: "4.15"
    pj-rehearse.openshift.io/can-be-rehearsed: "true"
  name: periodic-ci-openshift-qe-ocp-qe-perfscale-ci-main-aws-4.15-nightly-x86-loaded-upgrade-from-4.14-loaded-upgrade-414to415-24nodes
  reporter_config:
    slack:
      channel: '#ocp-qe-scale-ci-results'
      job_states_to_report:
      - success
      - failure
      - error
      report_template: '{{if eq .Status.State "success"}} :white_check_mark: Job *{{.Spec.Job}}*
        ended with *{{.Status.State}}*. <{{.Status.URL}}|View logs> :white_check_mark:
        {{else}} :warning:  Job *{{.Spec.Job}}* ended with *{{.Status.State}}*. <{{.Status.URL}}|View
        logs> :warning: {{end}}'
  spec:
    containers:
    - args:
      - --gcs-upload-secret=/secrets/gcs/service-account.json
      - --image-import-pull-secret=/etc/pull-secret/.dockerconfigjson
      - --lease-server-credentials-file=/etc/boskos/credentials
      - --report-credentials-file=/etc/report/credentials
      - --secret-dir=/secrets/ci-pull-credentials
      - --target=loaded-upgrade-414to415-24nodes
      - --variant=aws-4.15-nightly-x86-loaded-upgrade-from-4.14
      command:
      - ci-operator
      image: ci-operator:latest
      imagePullPolicy: Always
      name: ""
      resources:
        requests:
          cpu: 10m
      volumeMounts:
      - mountPath: /etc/boskos
        name: boskos
        readOnly: true
      - mountPath: /secrets/ci-pull-credentials
        name: ci-pull-credentials
        readOnly: true
      - mountPath: /secrets/gcs
        name: gcs-credentials
        readOnly: true
      - mountPath: /secrets/manifest-tool
        name: manifest-tool-local-pusher
        readOnly: true
      - mountPath: /etc/pull-secret
        name: pull-secret
        readOnly: true
      - mountPath: /etc/report
        name: result-aggregator
        readOnly: true
    serviceAccountName: ci-operator
    volumes:
    - name: boskos
      secret:
        items:
        - key: credentials
          path: credentials
        secretName: boskos-credentials
    - name: ci-pull-credentials
      secret:
        secretName: ci-pull-credentials
    - name: manifest-tool-local-pusher
      secret:
        secretName: manifest-tool-local-pusher
    - name: pull-secret
      secret:
        secretName: registry-pull-credentials
    - name: result-aggregator
      secret:
        secretName: result-aggregator
- agent: kubernetes
  cluster: build05
  cron: 0 6 5,19 * *
  decorate: true
  decoration_config:
    skip_cloning: true
    timeout: 5h0m0s
  extra_refs:
  - base_ref: main
    org: openshift-qe
    repo: ocp-qe-perfscale-ci
  labels:
    ci-operator.openshift.io/cloud: aws
    ci-operator.openshift.io/cloud-cluster-profile: aws-perfscale-qe
    ci-operator.openshift.io/variant: aws-4.15-nightly-x86
    ci.openshift.io/generator: prowgen
    job-release: "4.15"
    pj-rehearse.openshift.io/can-be-rehearsed: "true"
  name: periodic-ci-openshift-qe-ocp-qe-perfscale-ci-main-aws-4.15-nightly-x86-node-density-heavy-24nodes
  reporter_config:
    slack:
      channel: '#ocp-qe-scale-ci-results'
      job_states_to_report:
      - success
      - failure
      - error
      report_template: '{{if eq .Status.State "success"}} :white_check_mark: Job *{{.Spec.Job}}*
        ended with *{{.Status.State}}*. <{{.Status.URL}}|View logs> :white_check_mark:
        {{else}} :warning:  Job *{{.Spec.Job}}* ended with *{{.Status.State}}*. <{{.Status.URL}}|View
        logs> :warning: {{end}}'
  spec:
    containers:
    - args:
      - --gcs-upload-secret=/secrets/gcs/service-account.json
      - --image-import-pull-secret=/etc/pull-secret/.dockerconfigjson
      - --lease-server-credentials-file=/etc/boskos/credentials
      - --report-credentials-file=/etc/report/credentials
      - --secret-dir=/secrets/ci-pull-credentials
      - --target=node-density-heavy-24nodes
      - --variant=aws-4.15-nightly-x86
      command:
      - ci-operator
      image: ci-operator:latest
      imagePullPolicy: Always
      name: ""
      resources:
        requests:
          cpu: 10m
      volumeMounts:
      - mountPath: /etc/boskos
        name: boskos
        readOnly: true
      - mountPath: /secrets/ci-pull-credentials
        name: ci-pull-credentials
        readOnly: true
      - mountPath: /secrets/gcs
        name: gcs-credentials
        readOnly: true
      - mountPath: /secrets/manifest-tool
        name: manifest-tool-local-pusher
        readOnly: true
      - mountPath: /etc/pull-secret
        name: pull-secret
        readOnly: true
      - mountPath: /etc/report
        name: result-aggregator
        readOnly: true
    serviceAccountName: ci-operator
    volumes:
    - name: boskos
      secret:
        items:
        - key: credentials
          path: credentials
        secretName: boskos-credentials
    - name: ci-pull-credentials
      secret:
        secretName: ci-pull-credentials
    - name: manifest-tool-local-pusher
      secret:
        secretName: manifest-tool-local-pusher
    - name: pull-secret
      secret:
        secretName: registry-pull-credentials
    - name: result-aggregator
      secret:
        secretName: result-aggregator
- agent: kubernetes
  cluster: build05
  cron: '@yearly'
  decorate: true
  decoration_config:
    skip_cloning: true
    timeout: 3h30m0s
  extra_refs:
  - base_ref: main
    org: openshift-qe
    repo: ocp-qe-perfscale-ci
  labels:
    ci-operator.openshift.io/cloud: aws
    ci-operator.openshift.io/cloud-cluster-profile: aws-perfscale-qe
    ci-operator.openshift.io/variant: aws-4.15-nightly-x86
    ci.openshift.io/generator: prowgen
    job-release: "4.15"
    pj-rehearse.openshift.io/can-be-rehearsed: "true"
  name: periodic-ci-openshift-qe-ocp-qe-perfscale-ci-main-aws-4.15-nightly-x86-payload-control-plane-6nodes
  reporter_config:
    slack:
      channel: '#ocp-qe-scale-ci-results'
      job_states_to_report:
      - success
      - failure
      - error
      report_template: '{{if eq .Status.State "success"}} :white_check_mark: Job *{{.Spec.Job}}*
        ended with *{{.Status.State}}*. <{{.Status.URL}}|View logs> :white_check_mark:
        {{else}} :warning:  Job *{{.Spec.Job}}* ended with *{{.Status.State}}*. <{{.Status.URL}}|View
        logs> :warning: {{end}}'
  spec:
    containers:
    - args:
      - --gcs-upload-secret=/secrets/gcs/service-account.json
      - --image-import-pull-secret=/etc/pull-secret/.dockerconfigjson
      - --lease-server-credentials-file=/etc/boskos/credentials
      - --report-credentials-file=/etc/report/credentials
      - --secret-dir=/secrets/ci-pull-credentials
      - --target=payload-control-plane-6nodes
      - --variant=aws-4.15-nightly-x86
      command:
      - ci-operator
      image: ci-operator:latest
      imagePullPolicy: Always
      name: ""
      resources:
        requests:
          cpu: 10m
      volumeMounts:
      - mountPath: /etc/boskos
        name: boskos
        readOnly: true
      - mountPath: /secrets/ci-pull-credentials
        name: ci-pull-credentials
        readOnly: true
      - mountPath: /secrets/gcs
        name: gcs-credentials
        readOnly: true
      - mountPath: /secrets/manifest-tool
        name: manifest-tool-local-pusher
        readOnly: true
      - mountPath: /etc/pull-secret
        name: pull-secret
        readOnly: true
      - mountPath: /etc/report
        name: result-aggregator
        readOnly: true
    serviceAccountName: ci-operator
    volumes:
    - name: boskos
      secret:
        items:
        - key: credentials
          path: credentials
        secretName: boskos-credentials
    - name: ci-pull-credentials
      secret:
        secretName: ci-pull-credentials
    - name: manifest-tool-local-pusher
      secret:
        secretName: manifest-tool-local-pusher
    - name: pull-secret
      secret:
        secretName: registry-pull-credentials
    - name: result-aggregator
      secret:
        secretName: result-aggregator
- agent: kubernetes
  cluster: build05
  cron: 0 16 11,25 * *
  decorate: true
  decoration_config:
    skip_cloning: true
    timeout: 7h0m0s
  extra_refs:
  - base_ref: main
    org: openshift-qe
    repo: ocp-qe-perfscale-ci
  labels:
    ci-operator.openshift.io/cloud: aws
    ci-operator.openshift.io/cloud-cluster-profile: aws-perfscale
    ci-operator.openshift.io/variant: aws-4.16-nightly-x86
    ci.openshift.io/generator: prowgen
    job-release: "4.16"
    pj-rehearse.openshift.io/can-be-rehearsed: "true"
  name: periodic-ci-openshift-qe-ocp-qe-perfscale-ci-main-aws-4.16-nightly-x86-control-plane-120nodes
  reporter_config:
    slack:
      channel: '#ocp-qe-scale-ci-results'
      job_states_to_report:
      - success
      - failure
      - error
      report_template: '{{if eq .Status.State "success"}} :white_check_mark: Job *{{.Spec.Job}}*
        ended with *{{.Status.State}}*. <{{.Status.URL}}|View logs> :white_check_mark:
        {{else}} :warning:  Job *{{.Spec.Job}}* ended with *{{.Status.State}}*. <{{.Status.URL}}|View
        logs> :warning: {{end}}'
  spec:
    containers:
    - args:
      - --gcs-upload-secret=/secrets/gcs/service-account.json
      - --image-import-pull-secret=/etc/pull-secret/.dockerconfigjson
      - --lease-server-credentials-file=/etc/boskos/credentials
      - --report-credentials-file=/etc/report/credentials
      - --secret-dir=/secrets/ci-pull-credentials
      - --target=control-plane-120nodes
      - --variant=aws-4.16-nightly-x86
      command:
      - ci-operator
      image: ci-operator:latest
      imagePullPolicy: Always
      name: ""
      resources:
        requests:
          cpu: 10m
      volumeMounts:
      - mountPath: /etc/boskos
        name: boskos
        readOnly: true
      - mountPath: /secrets/ci-pull-credentials
        name: ci-pull-credentials
        readOnly: true
      - mountPath: /secrets/gcs
        name: gcs-credentials
        readOnly: true
      - mountPath: /secrets/manifest-tool
        name: manifest-tool-local-pusher
        readOnly: true
      - mountPath: /etc/pull-secret
        name: pull-secret
        readOnly: true
      - mountPath: /etc/report
        name: result-aggregator
        readOnly: true
    serviceAccountName: ci-operator
    volumes:
    - name: boskos
      secret:
        items:
        - key: credentials
          path: credentials
        secretName: boskos-credentials
    - name: ci-pull-credentials
      secret:
        secretName: ci-pull-credentials
    - name: manifest-tool-local-pusher
      secret:
        secretName: manifest-tool-local-pusher
    - name: pull-secret
      secret:
        secretName: registry-pull-credentials
    - name: result-aggregator
      secret:
        secretName: result-aggregator
- agent: kubernetes
  cluster: build05
  cron: 0 12 2,16 * *
  decorate: true
  decoration_config:
    skip_cloning: true
  extra_refs:
  - base_ref: main
    org: openshift-qe
    repo: ocp-qe-perfscale-ci
  labels:
    ci-operator.openshift.io/cloud: aws
    ci-operator.openshift.io/cloud-cluster-profile: aws-perfscale-qe
    ci-operator.openshift.io/variant: aws-4.16-nightly-x86
    ci.openshift.io/generator: prowgen
    job-release: "4.16"
    pj-rehearse.openshift.io/can-be-rehearsed: "true"
  name: periodic-ci-openshift-qe-ocp-qe-perfscale-ci-main-aws-4.16-nightly-x86-control-plane-24nodes
  reporter_config:
    slack:
      channel: '#ocp-qe-scale-ci-results'
      job_states_to_report:
      - success
      - failure
      - error
      report_template: '{{if eq .Status.State "success"}} :white_check_mark: Job *{{.Spec.Job}}*
        ended with *{{.Status.State}}*. <{{.Status.URL}}|View logs> :white_check_mark:
        {{else}} :warning:  Job *{{.Spec.Job}}* ended with *{{.Status.State}}*. <{{.Status.URL}}|View
        logs> :warning: {{end}}'
  spec:
    containers:
    - args:
      - --gcs-upload-secret=/secrets/gcs/service-account.json
      - --image-import-pull-secret=/etc/pull-secret/.dockerconfigjson
      - --lease-server-credentials-file=/etc/boskos/credentials
      - --report-credentials-file=/etc/report/credentials
      - --secret-dir=/secrets/ci-pull-credentials
      - --target=control-plane-24nodes
      - --variant=aws-4.16-nightly-x86
      command:
      - ci-operator
      image: ci-operator:latest
      imagePullPolicy: Always
      name: ""
      resources:
        requests:
          cpu: 10m
      volumeMounts:
      - mountPath: /etc/boskos
        name: boskos
        readOnly: true
      - mountPath: /secrets/ci-pull-credentials
        name: ci-pull-credentials
        readOnly: true
      - mountPath: /secrets/gcs
        name: gcs-credentials
        readOnly: true
      - mountPath: /secrets/manifest-tool
        name: manifest-tool-local-pusher
        readOnly: true
      - mountPath: /etc/pull-secret
        name: pull-secret
        readOnly: true
      - mountPath: /etc/report
        name: result-aggregator
        readOnly: true
    serviceAccountName: ci-operator
    volumes:
    - name: boskos
      secret:
        items:
        - key: credentials
          path: credentials
        secretName: boskos-credentials
    - name: ci-pull-credentials
      secret:
        secretName: ci-pull-credentials
    - name: manifest-tool-local-pusher
      secret:
        secretName: manifest-tool-local-pusher
    - name: pull-secret
      secret:
        secretName: registry-pull-credentials
    - name: result-aggregator
      secret:
        secretName: result-aggregator
- agent: kubernetes
  cluster: build05
  cron: 0 12 2,16 * *
  decorate: true
  decoration_config:
    skip_cloning: true
    timeout: 5h0m0s
  extra_refs:
  - base_ref: main
    org: openshift-qe
    repo: ocp-qe-perfscale-ci
  labels:
    ci-operator.openshift.io/cloud: aws
    ci-operator.openshift.io/cloud-cluster-profile: aws-stackrox
    ci-operator.openshift.io/variant: aws-4.16-nightly-x86
    ci.openshift.io/generator: prowgen
    job-release: "4.16"
    pj-rehearse.openshift.io/can-be-rehearsed: "true"
  name: periodic-ci-openshift-qe-ocp-qe-perfscale-ci-main-aws-4.16-nightly-x86-control-plane-24nodes-acs
  spec:
    containers:
    - args:
      - --gcs-upload-secret=/secrets/gcs/service-account.json
      - --image-import-pull-secret=/etc/pull-secret/.dockerconfigjson
      - --lease-server-credentials-file=/etc/boskos/credentials
      - --report-credentials-file=/etc/report/credentials
      - --secret-dir=/secrets/ci-pull-credentials
      - --target=control-plane-24nodes-acs
      - --variant=aws-4.16-nightly-x86
      command:
      - ci-operator
      image: ci-operator:latest
      imagePullPolicy: Always
      name: ""
      resources:
        requests:
          cpu: 10m
      volumeMounts:
      - mountPath: /etc/boskos
        name: boskos
        readOnly: true
      - mountPath: /secrets/ci-pull-credentials
        name: ci-pull-credentials
        readOnly: true
      - mountPath: /secrets/gcs
        name: gcs-credentials
        readOnly: true
      - mountPath: /secrets/manifest-tool
        name: manifest-tool-local-pusher
        readOnly: true
      - mountPath: /etc/pull-secret
        name: pull-secret
        readOnly: true
      - mountPath: /etc/report
        name: result-aggregator
        readOnly: true
    serviceAccountName: ci-operator
    volumes:
    - name: boskos
      secret:
        items:
        - key: credentials
          path: credentials
        secretName: boskos-credentials
    - name: ci-pull-credentials
      secret:
        secretName: ci-pull-credentials
    - name: manifest-tool-local-pusher
      secret:
        secretName: manifest-tool-local-pusher
    - name: pull-secret
      secret:
        secretName: registry-pull-credentials
    - name: result-aggregator
      secret:
        secretName: result-aggregator
- agent: kubernetes
  cluster: build05
  cron: 0 8 2,16 * *
  decorate: true
  decoration_config:
    skip_cloning: true
    timeout: 5h0m0s
  extra_refs:
  - base_ref: main
    org: openshift-qe
    repo: ocp-qe-perfscale-ci
  labels:
    ci-operator.openshift.io/cloud: aws
    ci-operator.openshift.io/cloud-cluster-profile: aws-perfscale-qe
    ci-operator.openshift.io/variant: aws-4.16-nightly-x86
    ci.openshift.io/generator: prowgen
    job-release: "4.16"
    pj-rehearse.openshift.io/can-be-rehearsed: "true"
  name: periodic-ci-openshift-qe-ocp-qe-perfscale-ci-main-aws-4.16-nightly-x86-control-plane-etcdencrypt-24nodes
  reporter_config:
    slack:
      channel: '#ocp-qe-scale-ci-results'
      job_states_to_report:
      - success
      - failure
      - error
      report_template: '{{if eq .Status.State "success"}} :white_check_mark: Job *{{.Spec.Job}}*
        ended with *{{.Status.State}}*. <{{.Status.URL}}|View logs> :white_check_mark:
        {{else}} :warning:  Job *{{.Spec.Job}}* ended with *{{.Status.State}}*. <{{.Status.URL}}|View
        logs> :warning: {{end}}'
  spec:
    containers:
    - args:
      - --gcs-upload-secret=/secrets/gcs/service-account.json
      - --image-import-pull-secret=/etc/pull-secret/.dockerconfigjson
      - --lease-server-credentials-file=/etc/boskos/credentials
      - --report-credentials-file=/etc/report/credentials
      - --secret-dir=/secrets/ci-pull-credentials
      - --target=control-plane-etcdencrypt-24nodes
      - --variant=aws-4.16-nightly-x86
      command:
      - ci-operator
      image: ci-operator:latest
      imagePullPolicy: Always
      name: ""
      resources:
        requests:
          cpu: 10m
      volumeMounts:
      - mountPath: /etc/boskos
        name: boskos
        readOnly: true
      - mountPath: /secrets/ci-pull-credentials
        name: ci-pull-credentials
        readOnly: true
      - mountPath: /secrets/gcs
        name: gcs-credentials
        readOnly: true
      - mountPath: /secrets/manifest-tool
        name: manifest-tool-local-pusher
        readOnly: true
      - mountPath: /etc/pull-secret
        name: pull-secret
        readOnly: true
      - mountPath: /etc/report
        name: result-aggregator
        readOnly: true
    serviceAccountName: ci-operator
    volumes:
    - name: boskos
      secret:
        items:
        - key: credentials
          path: credentials
        secretName: boskos-credentials
    - name: ci-pull-credentials
      secret:
        secretName: ci-pull-credentials
    - name: manifest-tool-local-pusher
      secret:
        secretName: manifest-tool-local-pusher
    - name: pull-secret
      secret:
        secretName: registry-pull-credentials
    - name: result-aggregator
      secret:
        secretName: result-aggregator
- agent: kubernetes
  cluster: build05
  cron: 0 10 1,15 * *
  decorate: true
  decoration_config:
    skip_cloning: true
    timeout: 5h0m0s
  extra_refs:
  - base_ref: main
    org: openshift-qe
    repo: ocp-qe-perfscale-ci
  labels:
    ci-operator.openshift.io/cloud: aws
    ci-operator.openshift.io/cloud-cluster-profile: aws-perfscale
    ci-operator.openshift.io/variant: aws-4.16-nightly-x86
    ci.openshift.io/generator: prowgen
    job-release: "4.16"
    pj-rehearse.openshift.io/can-be-rehearsed: "true"
  name: periodic-ci-openshift-qe-ocp-qe-perfscale-ci-main-aws-4.16-nightly-x86-data-path-9nodes
  reporter_config:
    slack:
      channel: '#ocp-qe-scale-ci-results'
      job_states_to_report:
      - success
      - failure
      - error
      report_template: '{{if eq .Status.State "success"}} :white_check_mark: Job *{{.Spec.Job}}*
        ended with *{{.Status.State}}*. <{{.Status.URL}}|View logs> :white_check_mark:
        {{else}} :warning:  Job *{{.Spec.Job}}* ended with *{{.Status.State}}*. <{{.Status.URL}}|View
        logs> :warning: {{end}}'
  spec:
    containers:
    - args:
      - --gcs-upload-secret=/secrets/gcs/service-account.json
      - --image-import-pull-secret=/etc/pull-secret/.dockerconfigjson
      - --lease-server-credentials-file=/etc/boskos/credentials
      - --report-credentials-file=/etc/report/credentials
      - --secret-dir=/secrets/ci-pull-credentials
      - --target=data-path-9nodes
      - --variant=aws-4.16-nightly-x86
      command:
      - ci-operator
      image: ci-operator:latest
      imagePullPolicy: Always
      name: ""
      resources:
        requests:
          cpu: 10m
      volumeMounts:
      - mountPath: /etc/boskos
        name: boskos
        readOnly: true
      - mountPath: /secrets/ci-pull-credentials
        name: ci-pull-credentials
        readOnly: true
      - mountPath: /secrets/gcs
        name: gcs-credentials
        readOnly: true
      - mountPath: /secrets/manifest-tool
        name: manifest-tool-local-pusher
        readOnly: true
      - mountPath: /etc/pull-secret
        name: pull-secret
        readOnly: true
      - mountPath: /etc/report
        name: result-aggregator
        readOnly: true
    serviceAccountName: ci-operator
    volumes:
    - name: boskos
      secret:
        items:
        - key: credentials
          path: credentials
        secretName: boskos-credentials
    - name: ci-pull-credentials
      secret:
        secretName: ci-pull-credentials
    - name: manifest-tool-local-pusher
      secret:
        secretName: manifest-tool-local-pusher
    - name: pull-secret
      secret:
        secretName: registry-pull-credentials
    - name: result-aggregator
      secret:
        secretName: result-aggregator
- agent: kubernetes
  cluster: build05
  cron: 0 9 10,24 * *
  decorate: true
  decoration_config:
    skip_cloning: true
    timeout: 8h0m0s
  extra_refs:
  - base_ref: main
    org: openshift-qe
    repo: ocp-qe-perfscale-ci
  labels:
    ci-operator.openshift.io/cloud: aws
    ci-operator.openshift.io/cloud-cluster-profile: aws-perfscale-qe
    ci-operator.openshift.io/variant: aws-4.16-nightly-x86-loaded-upgrade-from-4.15
    ci.openshift.io/generator: prowgen
    job-release: "4.16"
    pj-rehearse.openshift.io/can-be-rehearsed: "true"
  name: periodic-ci-openshift-qe-ocp-qe-perfscale-ci-main-aws-4.16-nightly-x86-loaded-upgrade-from-4.15-loaded-upgrade-415to416-24nodes
  reporter_config:
    slack:
      channel: '#ocp-qe-scale-ci-results'
      job_states_to_report:
      - success
      - failure
      - error
      report_template: '{{if eq .Status.State "success"}} :white_check_mark: Job *{{.Spec.Job}}*
        ended with *{{.Status.State}}*. <{{.Status.URL}}|View logs> :white_check_mark:
        {{else}} :warning:  Job *{{.Spec.Job}}* ended with *{{.Status.State}}*. <{{.Status.URL}}|View
        logs> :warning: {{end}}'
  spec:
    containers:
    - args:
      - --gcs-upload-secret=/secrets/gcs/service-account.json
      - --image-import-pull-secret=/etc/pull-secret/.dockerconfigjson
      - --lease-server-credentials-file=/etc/boskos/credentials
      - --report-credentials-file=/etc/report/credentials
      - --secret-dir=/secrets/ci-pull-credentials
      - --target=loaded-upgrade-415to416-24nodes
      - --variant=aws-4.16-nightly-x86-loaded-upgrade-from-4.15
      command:
      - ci-operator
      image: ci-operator:latest
      imagePullPolicy: Always
      name: ""
      resources:
        requests:
          cpu: 10m
      volumeMounts:
      - mountPath: /etc/boskos
        name: boskos
        readOnly: true
      - mountPath: /secrets/ci-pull-credentials
        name: ci-pull-credentials
        readOnly: true
      - mountPath: /secrets/gcs
        name: gcs-credentials
        readOnly: true
      - mountPath: /secrets/manifest-tool
        name: manifest-tool-local-pusher
        readOnly: true
      - mountPath: /etc/pull-secret
        name: pull-secret
        readOnly: true
      - mountPath: /etc/report
        name: result-aggregator
        readOnly: true
    serviceAccountName: ci-operator
    volumes:
    - name: boskos
      secret:
        items:
        - key: credentials
          path: credentials
        secretName: boskos-credentials
    - name: ci-pull-credentials
      secret:
        secretName: ci-pull-credentials
    - name: manifest-tool-local-pusher
      secret:
        secretName: manifest-tool-local-pusher
    - name: pull-secret
      secret:
        secretName: registry-pull-credentials
    - name: result-aggregator
      secret:
        secretName: result-aggregator
- agent: kubernetes
  cluster: build05
  cron: 0 12 12,26 * *
  decorate: true
  decoration_config:
    skip_cloning: true
    timeout: 5h0m0s
  extra_refs:
  - base_ref: main
    org: openshift-qe
    repo: ocp-qe-perfscale-ci
  labels:
    ci-operator.openshift.io/cloud: aws
    ci-operator.openshift.io/cloud-cluster-profile: aws-perfscale-qe
    ci-operator.openshift.io/variant: aws-4.16-nightly-x86
    ci.openshift.io/generator: prowgen
    job-release: "4.16"
    pj-rehearse.openshift.io/can-be-rehearsed: "true"
  name: periodic-ci-openshift-qe-ocp-qe-perfscale-ci-main-aws-4.16-nightly-x86-node-density-heavy-24nodes
  reporter_config:
    slack:
      channel: '#ocp-qe-scale-ci-results'
      job_states_to_report:
      - success
      - failure
      - error
      report_template: '{{if eq .Status.State "success"}} :white_check_mark: Job *{{.Spec.Job}}*
        ended with *{{.Status.State}}*. <{{.Status.URL}}|View logs> :white_check_mark:
        {{else}} :warning:  Job *{{.Spec.Job}}* ended with *{{.Status.State}}*. <{{.Status.URL}}|View
        logs> :warning: {{end}}'
  spec:
    containers:
    - args:
      - --gcs-upload-secret=/secrets/gcs/service-account.json
      - --image-import-pull-secret=/etc/pull-secret/.dockerconfigjson
      - --lease-server-credentials-file=/etc/boskos/credentials
      - --report-credentials-file=/etc/report/credentials
      - --secret-dir=/secrets/ci-pull-credentials
      - --target=node-density-heavy-24nodes
      - --variant=aws-4.16-nightly-x86
      command:
      - ci-operator
      image: ci-operator:latest
      imagePullPolicy: Always
      name: ""
      resources:
        requests:
          cpu: 10m
      volumeMounts:
      - mountPath: /etc/boskos
        name: boskos
        readOnly: true
      - mountPath: /secrets/ci-pull-credentials
        name: ci-pull-credentials
        readOnly: true
      - mountPath: /secrets/gcs
        name: gcs-credentials
        readOnly: true
      - mountPath: /secrets/manifest-tool
        name: manifest-tool-local-pusher
        readOnly: true
      - mountPath: /etc/pull-secret
        name: pull-secret
        readOnly: true
      - mountPath: /etc/report
        name: result-aggregator
        readOnly: true
    serviceAccountName: ci-operator
    volumes:
    - name: boskos
      secret:
        items:
        - key: credentials
          path: credentials
        secretName: boskos-credentials
    - name: ci-pull-credentials
      secret:
        secretName: ci-pull-credentials
    - name: manifest-tool-local-pusher
      secret:
        secretName: manifest-tool-local-pusher
    - name: pull-secret
      secret:
        secretName: registry-pull-credentials
    - name: result-aggregator
      secret:
        secretName: result-aggregator
- agent: kubernetes
  cluster: build05
  cron: '@yearly'
  decorate: true
  decoration_config:
    skip_cloning: true
    timeout: 3h30m0s
  extra_refs:
  - base_ref: main
    org: openshift-qe
    repo: ocp-qe-perfscale-ci
  labels:
    ci-operator.openshift.io/cloud: aws
    ci-operator.openshift.io/cloud-cluster-profile: aws-perfscale-qe
    ci-operator.openshift.io/variant: aws-4.16-nightly-x86
    ci.openshift.io/generator: prowgen
    job-release: "4.16"
    pj-rehearse.openshift.io/can-be-rehearsed: "true"
  name: periodic-ci-openshift-qe-ocp-qe-perfscale-ci-main-aws-4.16-nightly-x86-payload-control-plane-6nodes
  reporter_config:
    slack:
      channel: '#ocp-qe-scale-ci-results'
      job_states_to_report:
      - success
      - failure
      - error
      report_template: '{{if eq .Status.State "success"}} :white_check_mark: Job *{{.Spec.Job}}*
        ended with *{{.Status.State}}*. <{{.Status.URL}}|View logs> :white_check_mark:
        {{else}} :warning:  Job *{{.Spec.Job}}* ended with *{{.Status.State}}*. <{{.Status.URL}}|View
        logs> :warning: {{end}}'
  spec:
    containers:
    - args:
      - --gcs-upload-secret=/secrets/gcs/service-account.json
      - --image-import-pull-secret=/etc/pull-secret/.dockerconfigjson
      - --lease-server-credentials-file=/etc/boskos/credentials
      - --report-credentials-file=/etc/report/credentials
      - --secret-dir=/secrets/ci-pull-credentials
      - --target=payload-control-plane-6nodes
      - --variant=aws-4.16-nightly-x86
      command:
      - ci-operator
      image: ci-operator:latest
      imagePullPolicy: Always
      name: ""
      resources:
        requests:
          cpu: 10m
      volumeMounts:
      - mountPath: /etc/boskos
        name: boskos
        readOnly: true
      - mountPath: /secrets/ci-pull-credentials
        name: ci-pull-credentials
        readOnly: true
      - mountPath: /secrets/gcs
        name: gcs-credentials
        readOnly: true
      - mountPath: /secrets/manifest-tool
        name: manifest-tool-local-pusher
        readOnly: true
      - mountPath: /etc/pull-secret
        name: pull-secret
        readOnly: true
      - mountPath: /etc/report
        name: result-aggregator
        readOnly: true
    serviceAccountName: ci-operator
    volumes:
    - name: boskos
      secret:
        items:
        - key: credentials
          path: credentials
        secretName: boskos-credentials
    - name: ci-pull-credentials
      secret:
        secretName: ci-pull-credentials
    - name: manifest-tool-local-pusher
      secret:
        secretName: manifest-tool-local-pusher
    - name: pull-secret
      secret:
        secretName: registry-pull-credentials
    - name: result-aggregator
      secret:
        secretName: result-aggregator
- agent: kubernetes
  cluster: build05
  cron: 0 0 4,18 * *
  decorate: true
  decoration_config:
    skip_cloning: true
    timeout: 7h0m0s
  extra_refs:
  - base_ref: main
    org: openshift-qe
    repo: ocp-qe-perfscale-ci
  labels:
    ci-operator.openshift.io/cloud: aws
    ci-operator.openshift.io/cloud-cluster-profile: aws-perfscale
    ci-operator.openshift.io/variant: aws-4.17-nightly-x86
    ci.openshift.io/generator: prowgen
    job-release: "4.17"
    pj-rehearse.openshift.io/can-be-rehearsed: "true"
  name: periodic-ci-openshift-qe-ocp-qe-perfscale-ci-main-aws-4.17-nightly-x86-control-plane-120nodes
  reporter_config:
    slack:
      channel: '#ocp-qe-scale-ci-results'
      job_states_to_report:
      - success
      - failure
      - error
      report_template: '{{if eq .Status.State "success"}} :white_check_mark: Job *{{.Spec.Job}}*
        ended with *{{.Status.State}}*. <{{.Status.URL}}|View logs> :white_check_mark:
        {{else}} :warning:  Job *{{.Spec.Job}}* ended with *{{.Status.State}}*. <{{.Status.URL}}|View
        logs> :warning: {{end}}'
  spec:
    containers:
    - args:
      - --gcs-upload-secret=/secrets/gcs/service-account.json
      - --image-import-pull-secret=/etc/pull-secret/.dockerconfigjson
      - --lease-server-credentials-file=/etc/boskos/credentials
      - --report-credentials-file=/etc/report/credentials
      - --secret-dir=/secrets/ci-pull-credentials
      - --target=control-plane-120nodes
      - --variant=aws-4.17-nightly-x86
      command:
      - ci-operator
      image: ci-operator:latest
      imagePullPolicy: Always
      name: ""
      resources:
        requests:
          cpu: 10m
      volumeMounts:
      - mountPath: /etc/boskos
        name: boskos
        readOnly: true
      - mountPath: /secrets/ci-pull-credentials
        name: ci-pull-credentials
        readOnly: true
      - mountPath: /secrets/gcs
        name: gcs-credentials
        readOnly: true
      - mountPath: /secrets/manifest-tool
        name: manifest-tool-local-pusher
        readOnly: true
      - mountPath: /etc/pull-secret
        name: pull-secret
        readOnly: true
      - mountPath: /etc/report
        name: result-aggregator
        readOnly: true
    serviceAccountName: ci-operator
    volumes:
    - name: boskos
      secret:
        items:
        - key: credentials
          path: credentials
        secretName: boskos-credentials
    - name: ci-pull-credentials
      secret:
        secretName: ci-pull-credentials
    - name: manifest-tool-local-pusher
      secret:
        secretName: manifest-tool-local-pusher
    - name: pull-secret
      secret:
        secretName: registry-pull-credentials
    - name: result-aggregator
      secret:
        secretName: result-aggregator
- agent: kubernetes
  cluster: build05
  cron: 0 20 9,23 * *
  decorate: true
  decoration_config:
    skip_cloning: true
  extra_refs:
  - base_ref: main
    org: openshift-qe
    repo: ocp-qe-perfscale-ci
  labels:
    ci-operator.openshift.io/cloud: aws
    ci-operator.openshift.io/cloud-cluster-profile: aws-perfscale-qe
    ci-operator.openshift.io/variant: aws-4.17-nightly-x86
    ci.openshift.io/generator: prowgen
    job-release: "4.17"
    pj-rehearse.openshift.io/can-be-rehearsed: "true"
  name: periodic-ci-openshift-qe-ocp-qe-perfscale-ci-main-aws-4.17-nightly-x86-control-plane-24nodes
  reporter_config:
    slack:
      channel: '#ocp-qe-scale-ci-results'
      job_states_to_report:
      - success
      - failure
      - error
      report_template: '{{if eq .Status.State "success"}} :white_check_mark: Job *{{.Spec.Job}}*
        ended with *{{.Status.State}}*. <{{.Status.URL}}|View logs> :white_check_mark:
        {{else}} :warning:  Job *{{.Spec.Job}}* ended with *{{.Status.State}}*. <{{.Status.URL}}|View
        logs> :warning: {{end}}'
  spec:
    containers:
    - args:
      - --gcs-upload-secret=/secrets/gcs/service-account.json
      - --image-import-pull-secret=/etc/pull-secret/.dockerconfigjson
      - --lease-server-credentials-file=/etc/boskos/credentials
      - --report-credentials-file=/etc/report/credentials
      - --secret-dir=/secrets/ci-pull-credentials
      - --target=control-plane-24nodes
      - --variant=aws-4.17-nightly-x86
      command:
      - ci-operator
      image: ci-operator:latest
      imagePullPolicy: Always
      name: ""
      resources:
        requests:
          cpu: 10m
      volumeMounts:
      - mountPath: /etc/boskos
        name: boskos
        readOnly: true
      - mountPath: /secrets/ci-pull-credentials
        name: ci-pull-credentials
        readOnly: true
      - mountPath: /secrets/gcs
        name: gcs-credentials
        readOnly: true
      - mountPath: /secrets/manifest-tool
        name: manifest-tool-local-pusher
        readOnly: true
      - mountPath: /etc/pull-secret
        name: pull-secret
        readOnly: true
      - mountPath: /etc/report
        name: result-aggregator
        readOnly: true
    serviceAccountName: ci-operator
    volumes:
    - name: boskos
      secret:
        items:
        - key: credentials
          path: credentials
        secretName: boskos-credentials
    - name: ci-pull-credentials
      secret:
        secretName: ci-pull-credentials
    - name: manifest-tool-local-pusher
      secret:
        secretName: manifest-tool-local-pusher
    - name: pull-secret
      secret:
        secretName: registry-pull-credentials
    - name: result-aggregator
      secret:
        secretName: result-aggregator
- agent: kubernetes
  cluster: build05
  cron: 0 19 2,16 * *
  decorate: true
  decoration_config:
    skip_cloning: true
    timeout: 5h0m0s
  extra_refs:
  - base_ref: main
    org: openshift-qe
    repo: ocp-qe-perfscale-ci
  labels:
    ci-operator.openshift.io/cloud: aws
    ci-operator.openshift.io/cloud-cluster-profile: aws-perfscale-qe
    ci-operator.openshift.io/variant: aws-4.17-nightly-x86
    ci.openshift.io/generator: prowgen
    job-release: "4.17"
    pj-rehearse.openshift.io/can-be-rehearsed: "true"
  name: periodic-ci-openshift-qe-ocp-qe-perfscale-ci-main-aws-4.17-nightly-x86-control-plane-etcdencrypt-24nodes
  reporter_config:
    slack:
      channel: '#ocp-qe-scale-ci-results'
      job_states_to_report:
      - success
      - failure
      - error
      report_template: '{{if eq .Status.State "success"}} :white_check_mark: Job *{{.Spec.Job}}*
        ended with *{{.Status.State}}*. <{{.Status.URL}}|View logs> :white_check_mark:
        {{else}} :warning:  Job *{{.Spec.Job}}* ended with *{{.Status.State}}*. <{{.Status.URL}}|View
        logs> :warning: {{end}}'
  spec:
    containers:
    - args:
      - --gcs-upload-secret=/secrets/gcs/service-account.json
      - --image-import-pull-secret=/etc/pull-secret/.dockerconfigjson
      - --lease-server-credentials-file=/etc/boskos/credentials
      - --report-credentials-file=/etc/report/credentials
      - --secret-dir=/secrets/ci-pull-credentials
      - --target=control-plane-etcdencrypt-24nodes
      - --variant=aws-4.17-nightly-x86
      command:
      - ci-operator
      image: ci-operator:latest
      imagePullPolicy: Always
      name: ""
      resources:
        requests:
          cpu: 10m
      volumeMounts:
      - mountPath: /etc/boskos
        name: boskos
        readOnly: true
      - mountPath: /secrets/ci-pull-credentials
        name: ci-pull-credentials
        readOnly: true
      - mountPath: /secrets/gcs
        name: gcs-credentials
        readOnly: true
      - mountPath: /secrets/manifest-tool
        name: manifest-tool-local-pusher
        readOnly: true
      - mountPath: /etc/pull-secret
        name: pull-secret
        readOnly: true
      - mountPath: /etc/report
        name: result-aggregator
        readOnly: true
    serviceAccountName: ci-operator
    volumes:
    - name: boskos
      secret:
        items:
        - key: credentials
          path: credentials
        secretName: boskos-credentials
    - name: ci-pull-credentials
      secret:
        secretName: ci-pull-credentials
    - name: manifest-tool-local-pusher
      secret:
        secretName: manifest-tool-local-pusher
    - name: pull-secret
      secret:
        secretName: registry-pull-credentials
    - name: result-aggregator
      secret:
        secretName: result-aggregator
- agent: kubernetes
  cluster: build05
  cron: 0 13 1,15 * *
  decorate: true
  decoration_config:
    skip_cloning: true
    timeout: 5h0m0s
  extra_refs:
  - base_ref: main
    org: openshift-qe
    repo: ocp-qe-perfscale-ci
  labels:
    ci-operator.openshift.io/cloud: aws
    ci-operator.openshift.io/cloud-cluster-profile: aws-perfscale
    ci-operator.openshift.io/variant: aws-4.17-nightly-x86
    ci.openshift.io/generator: prowgen
    job-release: "4.17"
    pj-rehearse.openshift.io/can-be-rehearsed: "true"
  name: periodic-ci-openshift-qe-ocp-qe-perfscale-ci-main-aws-4.17-nightly-x86-data-path-9nodes
  reporter_config:
    slack:
      channel: '#ocp-qe-scale-ci-results'
      job_states_to_report:
      - success
      - failure
      - error
      report_template: '{{if eq .Status.State "success"}} :white_check_mark: Job *{{.Spec.Job}}*
        ended with *{{.Status.State}}*. <{{.Status.URL}}|View logs> :white_check_mark:
        {{else}} :warning:  Job *{{.Spec.Job}}* ended with *{{.Status.State}}*. <{{.Status.URL}}|View
        logs> :warning: {{end}}'
  spec:
    containers:
    - args:
      - --gcs-upload-secret=/secrets/gcs/service-account.json
      - --image-import-pull-secret=/etc/pull-secret/.dockerconfigjson
      - --lease-server-credentials-file=/etc/boskos/credentials
      - --report-credentials-file=/etc/report/credentials
      - --secret-dir=/secrets/ci-pull-credentials
      - --target=data-path-9nodes
      - --variant=aws-4.17-nightly-x86
      command:
      - ci-operator
      image: ci-operator:latest
      imagePullPolicy: Always
      name: ""
      resources:
        requests:
          cpu: 10m
      volumeMounts:
      - mountPath: /etc/boskos
        name: boskos
        readOnly: true
      - mountPath: /secrets/ci-pull-credentials
        name: ci-pull-credentials
        readOnly: true
      - mountPath: /secrets/gcs
        name: gcs-credentials
        readOnly: true
      - mountPath: /secrets/manifest-tool
        name: manifest-tool-local-pusher
        readOnly: true
      - mountPath: /etc/pull-secret
        name: pull-secret
        readOnly: true
      - mountPath: /etc/report
        name: result-aggregator
        readOnly: true
    serviceAccountName: ci-operator
    volumes:
    - name: boskos
      secret:
        items:
        - key: credentials
          path: credentials
        secretName: boskos-credentials
    - name: ci-pull-credentials
      secret:
        secretName: ci-pull-credentials
    - name: manifest-tool-local-pusher
      secret:
        secretName: manifest-tool-local-pusher
    - name: pull-secret
      secret:
        secretName: registry-pull-credentials
    - name: result-aggregator
      secret:
        secretName: result-aggregator
- agent: kubernetes
  cluster: build05
  cron: 0 11 10 * *
  decorate: true
  decoration_config:
    skip_cloning: true
    timeout: 8h0m0s
  extra_refs:
  - base_ref: main
    org: openshift-qe
    repo: ocp-qe-perfscale-ci
  labels:
    ci-operator.openshift.io/cloud: aws
    ci-operator.openshift.io/cloud-cluster-profile: aws-perfscale
    ci-operator.openshift.io/variant: aws-4.17-nightly-x86-loaded-upgrade-from-4.16
    ci.openshift.io/generator: prowgen
    job-release: "4.17"
    pj-rehearse.openshift.io/can-be-rehearsed: "true"
  name: periodic-ci-openshift-qe-ocp-qe-perfscale-ci-main-aws-4.17-nightly-x86-loaded-upgrade-from-4.16-loaded-upgrade-416to417-120nodes
  reporter_config:
    slack:
      channel: '#ocp-qe-scale-ci-results'
      job_states_to_report:
      - success
      - failure
      - error
      report_template: '{{if eq .Status.State "success"}} :white_check_mark: Job *{{.Spec.Job}}*
        ended with *{{.Status.State}}*. <{{.Status.URL}}|View logs> :white_check_mark:
        {{else}} :warning:  Job *{{.Spec.Job}}* ended with *{{.Status.State}}*. <{{.Status.URL}}|View
        logs> :warning: {{end}}'
  spec:
    containers:
    - args:
      - --gcs-upload-secret=/secrets/gcs/service-account.json
      - --image-import-pull-secret=/etc/pull-secret/.dockerconfigjson
      - --lease-server-credentials-file=/etc/boskos/credentials
      - --report-credentials-file=/etc/report/credentials
      - --secret-dir=/secrets/ci-pull-credentials
      - --target=loaded-upgrade-416to417-120nodes
      - --variant=aws-4.17-nightly-x86-loaded-upgrade-from-4.16
      command:
      - ci-operator
      image: ci-operator:latest
      imagePullPolicy: Always
      name: ""
      resources:
        requests:
          cpu: 10m
      volumeMounts:
      - mountPath: /etc/boskos
        name: boskos
        readOnly: true
      - mountPath: /secrets/ci-pull-credentials
        name: ci-pull-credentials
        readOnly: true
      - mountPath: /secrets/gcs
        name: gcs-credentials
        readOnly: true
      - mountPath: /secrets/manifest-tool
        name: manifest-tool-local-pusher
        readOnly: true
      - mountPath: /etc/pull-secret
        name: pull-secret
        readOnly: true
      - mountPath: /etc/report
        name: result-aggregator
        readOnly: true
    serviceAccountName: ci-operator
    volumes:
    - name: boskos
      secret:
        items:
        - key: credentials
          path: credentials
        secretName: boskos-credentials
    - name: ci-pull-credentials
      secret:
        secretName: ci-pull-credentials
    - name: manifest-tool-local-pusher
      secret:
        secretName: manifest-tool-local-pusher
    - name: pull-secret
      secret:
        secretName: registry-pull-credentials
    - name: result-aggregator
      secret:
        secretName: result-aggregator
- agent: kubernetes
  cluster: build05
  cron: 0 1 10,24 * *
  decorate: true
  decoration_config:
    skip_cloning: true
    timeout: 8h0m0s
  extra_refs:
  - base_ref: main
    org: openshift-qe
    repo: ocp-qe-perfscale-ci
  labels:
    ci-operator.openshift.io/cloud: aws
    ci-operator.openshift.io/cloud-cluster-profile: aws-perfscale-qe
    ci-operator.openshift.io/variant: aws-4.17-nightly-x86-loaded-upgrade-from-4.16
    ci.openshift.io/generator: prowgen
    job-release: "4.17"
    pj-rehearse.openshift.io/can-be-rehearsed: "true"
  name: periodic-ci-openshift-qe-ocp-qe-perfscale-ci-main-aws-4.17-nightly-x86-loaded-upgrade-from-4.16-loaded-upgrade-416to417-24nodes
  reporter_config:
    slack:
      channel: '#ocp-qe-scale-ci-results'
      job_states_to_report:
      - success
      - failure
      - error
      report_template: '{{if eq .Status.State "success"}} :white_check_mark: Job *{{.Spec.Job}}*
        ended with *{{.Status.State}}*. <{{.Status.URL}}|View logs> :white_check_mark:
        {{else}} :warning:  Job *{{.Spec.Job}}* ended with *{{.Status.State}}*. <{{.Status.URL}}|View
        logs> :warning: {{end}}'
  spec:
    containers:
    - args:
      - --gcs-upload-secret=/secrets/gcs/service-account.json
      - --image-import-pull-secret=/etc/pull-secret/.dockerconfigjson
      - --lease-server-credentials-file=/etc/boskos/credentials
      - --report-credentials-file=/etc/report/credentials
      - --secret-dir=/secrets/ci-pull-credentials
      - --target=loaded-upgrade-416to417-24nodes
      - --variant=aws-4.17-nightly-x86-loaded-upgrade-from-4.16
      command:
      - ci-operator
      image: ci-operator:latest
      imagePullPolicy: Always
      name: ""
      resources:
        requests:
          cpu: 10m
      volumeMounts:
      - mountPath: /etc/boskos
        name: boskos
        readOnly: true
      - mountPath: /secrets/ci-pull-credentials
        name: ci-pull-credentials
        readOnly: true
      - mountPath: /secrets/gcs
        name: gcs-credentials
        readOnly: true
      - mountPath: /secrets/manifest-tool
        name: manifest-tool-local-pusher
        readOnly: true
      - mountPath: /etc/pull-secret
        name: pull-secret
        readOnly: true
      - mountPath: /etc/report
        name: result-aggregator
        readOnly: true
    serviceAccountName: ci-operator
    volumes:
    - name: boskos
      secret:
        items:
        - key: credentials
          path: credentials
        secretName: boskos-credentials
    - name: ci-pull-credentials
      secret:
        secretName: ci-pull-credentials
    - name: manifest-tool-local-pusher
      secret:
        secretName: manifest-tool-local-pusher
    - name: pull-secret
      secret:
        secretName: registry-pull-credentials
    - name: result-aggregator
      secret:
        secretName: result-aggregator
- agent: kubernetes
  cluster: build05
  cron: 0 4 10 * *
  decorate: true
  decoration_config:
    skip_cloning: true
    timeout: 8h0m0s
  extra_refs:
  - base_ref: main
    org: openshift-qe
    repo: ocp-qe-perfscale-ci
  labels:
    ci-operator.openshift.io/cloud: aws
    ci-operator.openshift.io/cloud-cluster-profile: aws-perfscale
    ci-operator.openshift.io/variant: aws-4.17-nightly-x86-loaded-upgrade-from-4.16
    ci.openshift.io/generator: prowgen
    job-release: "4.17"
    pj-rehearse.openshift.io/can-be-rehearsed: "true"
  name: periodic-ci-openshift-qe-ocp-qe-perfscale-ci-main-aws-4.17-nightly-x86-loaded-upgrade-from-4.16-loaded-upgrade-416to417-252nodes
  reporter_config:
    slack:
      channel: '#ocp-qe-scale-ci-results'
      job_states_to_report:
      - success
      - failure
      - error
      report_template: '{{if eq .Status.State "success"}} :white_check_mark: Job *{{.Spec.Job}}*
        ended with *{{.Status.State}}*. <{{.Status.URL}}|View logs> :white_check_mark:
        {{else}} :warning:  Job *{{.Spec.Job}}* ended with *{{.Status.State}}*. <{{.Status.URL}}|View
        logs> :warning: {{end}}'
  spec:
    containers:
    - args:
      - --gcs-upload-secret=/secrets/gcs/service-account.json
      - --image-import-pull-secret=/etc/pull-secret/.dockerconfigjson
      - --lease-server-credentials-file=/etc/boskos/credentials
      - --report-credentials-file=/etc/report/credentials
      - --secret-dir=/secrets/ci-pull-credentials
      - --target=loaded-upgrade-416to417-252nodes
      - --variant=aws-4.17-nightly-x86-loaded-upgrade-from-4.16
      command:
      - ci-operator
      image: ci-operator:latest
      imagePullPolicy: Always
      name: ""
      resources:
        requests:
          cpu: 10m
      volumeMounts:
      - mountPath: /etc/boskos
        name: boskos
        readOnly: true
      - mountPath: /secrets/ci-pull-credentials
        name: ci-pull-credentials
        readOnly: true
      - mountPath: /secrets/gcs
        name: gcs-credentials
        readOnly: true
      - mountPath: /secrets/manifest-tool
        name: manifest-tool-local-pusher
        readOnly: true
      - mountPath: /etc/pull-secret
        name: pull-secret
        readOnly: true
      - mountPath: /etc/report
        name: result-aggregator
        readOnly: true
    serviceAccountName: ci-operator
    volumes:
    - name: boskos
      secret:
        items:
        - key: credentials
          path: credentials
        secretName: boskos-credentials
    - name: ci-pull-credentials
      secret:
        secretName: ci-pull-credentials
    - name: manifest-tool-local-pusher
      secret:
        secretName: manifest-tool-local-pusher
    - name: pull-secret
      secret:
        secretName: registry-pull-credentials
    - name: result-aggregator
      secret:
        secretName: result-aggregator
- agent: kubernetes
  cluster: build05
  cron: 0 0 5,19 * *
  decorate: true
  decoration_config:
    skip_cloning: true
    timeout: 5h0m0s
  extra_refs:
  - base_ref: main
    org: openshift-qe
    repo: ocp-qe-perfscale-ci
  labels:
    ci-operator.openshift.io/cloud: aws
    ci-operator.openshift.io/cloud-cluster-profile: aws-perfscale-qe
    ci-operator.openshift.io/variant: aws-4.17-nightly-x86
    ci.openshift.io/generator: prowgen
    job-release: "4.17"
    pj-rehearse.openshift.io/can-be-rehearsed: "true"
  name: periodic-ci-openshift-qe-ocp-qe-perfscale-ci-main-aws-4.17-nightly-x86-node-density-heavy-24nodes
  reporter_config:
    slack:
      channel: '#ocp-qe-scale-ci-results'
      job_states_to_report:
      - success
      - failure
      - error
      report_template: '{{if eq .Status.State "success"}} :white_check_mark: Job *{{.Spec.Job}}*
        ended with *{{.Status.State}}*. <{{.Status.URL}}|View logs> :white_check_mark:
        {{else}} :warning:  Job *{{.Spec.Job}}* ended with *{{.Status.State}}*. <{{.Status.URL}}|View
        logs> :warning: {{end}}'
  spec:
    containers:
    - args:
      - --gcs-upload-secret=/secrets/gcs/service-account.json
      - --image-import-pull-secret=/etc/pull-secret/.dockerconfigjson
      - --lease-server-credentials-file=/etc/boskos/credentials
      - --report-credentials-file=/etc/report/credentials
      - --secret-dir=/secrets/ci-pull-credentials
      - --target=node-density-heavy-24nodes
      - --variant=aws-4.17-nightly-x86
      command:
      - ci-operator
      image: ci-operator:latest
      imagePullPolicy: Always
      name: ""
      resources:
        requests:
          cpu: 10m
      volumeMounts:
      - mountPath: /etc/boskos
        name: boskos
        readOnly: true
      - mountPath: /secrets/ci-pull-credentials
        name: ci-pull-credentials
        readOnly: true
      - mountPath: /secrets/gcs
        name: gcs-credentials
        readOnly: true
      - mountPath: /secrets/manifest-tool
        name: manifest-tool-local-pusher
        readOnly: true
      - mountPath: /etc/pull-secret
        name: pull-secret
        readOnly: true
      - mountPath: /etc/report
        name: result-aggregator
        readOnly: true
    serviceAccountName: ci-operator
    volumes:
    - name: boskos
      secret:
        items:
        - key: credentials
          path: credentials
        secretName: boskos-credentials
    - name: ci-pull-credentials
      secret:
        secretName: ci-pull-credentials
    - name: manifest-tool-local-pusher
      secret:
        secretName: manifest-tool-local-pusher
    - name: pull-secret
      secret:
        secretName: registry-pull-credentials
    - name: result-aggregator
      secret:
        secretName: result-aggregator
- agent: kubernetes
  cluster: build05
  cron: '@yearly'
  decorate: true
  decoration_config:
    skip_cloning: true
    timeout: 3h30m0s
  extra_refs:
  - base_ref: main
    org: openshift-qe
    repo: ocp-qe-perfscale-ci
  labels:
    ci-operator.openshift.io/cloud: aws
    ci-operator.openshift.io/cloud-cluster-profile: aws-perfscale-qe
    ci-operator.openshift.io/variant: aws-4.17-nightly-x86
    ci.openshift.io/generator: prowgen
    job-release: "4.17"
    pj-rehearse.openshift.io/can-be-rehearsed: "true"
  name: periodic-ci-openshift-qe-ocp-qe-perfscale-ci-main-aws-4.17-nightly-x86-payload-control-plane-6nodes
  reporter_config:
    slack:
      channel: '#ocp-qe-scale-ci-results'
      job_states_to_report:
      - success
      - failure
      - error
      report_template: '{{if eq .Status.State "success"}} :white_check_mark: Job *{{.Spec.Job}}*
        ended with *{{.Status.State}}*. <{{.Status.URL}}|View logs> :white_check_mark:
        {{else}} :warning:  Job *{{.Spec.Job}}* ended with *{{.Status.State}}*. <{{.Status.URL}}|View
        logs> :warning: {{end}}'
  spec:
    containers:
    - args:
      - --gcs-upload-secret=/secrets/gcs/service-account.json
      - --image-import-pull-secret=/etc/pull-secret/.dockerconfigjson
      - --lease-server-credentials-file=/etc/boskos/credentials
      - --report-credentials-file=/etc/report/credentials
      - --secret-dir=/secrets/ci-pull-credentials
      - --target=payload-control-plane-6nodes
      - --variant=aws-4.17-nightly-x86
      command:
      - ci-operator
      image: ci-operator:latest
      imagePullPolicy: Always
      name: ""
      resources:
        requests:
          cpu: 10m
      volumeMounts:
      - mountPath: /etc/boskos
        name: boskos
        readOnly: true
      - mountPath: /secrets/ci-pull-credentials
        name: ci-pull-credentials
        readOnly: true
      - mountPath: /secrets/gcs
        name: gcs-credentials
        readOnly: true
      - mountPath: /secrets/manifest-tool
        name: manifest-tool-local-pusher
        readOnly: true
      - mountPath: /etc/pull-secret
        name: pull-secret
        readOnly: true
      - mountPath: /etc/report
        name: result-aggregator
        readOnly: true
    serviceAccountName: ci-operator
    volumes:
    - name: boskos
      secret:
        items:
        - key: credentials
          path: credentials
        secretName: boskos-credentials
    - name: ci-pull-credentials
      secret:
        secretName: ci-pull-credentials
    - name: manifest-tool-local-pusher
      secret:
        secretName: manifest-tool-local-pusher
    - name: pull-secret
      secret:
        secretName: registry-pull-credentials
    - name: result-aggregator
      secret:
        secretName: result-aggregator
- agent: kubernetes
  cluster: build05
  cron: 0 2 4,11,18,25 * *
  decorate: true
  decoration_config:
    skip_cloning: true
    timeout: 7h0m0s
  extra_refs:
  - base_ref: main
    org: openshift-qe
    repo: ocp-qe-perfscale-ci
  labels:
    ci-operator.openshift.io/cloud: aws
    ci-operator.openshift.io/cloud-cluster-profile: aws-perfscale
    ci-operator.openshift.io/variant: aws-4.18-nightly-x86
    ci.openshift.io/generator: prowgen
    job-release: "4.18"
    pj-rehearse.openshift.io/can-be-rehearsed: "true"
  name: periodic-ci-openshift-qe-ocp-qe-perfscale-ci-main-aws-4.18-nightly-x86-control-plane-120nodes
  reporter_config:
    slack:
      channel: '#ocp-qe-scale-ci-results'
      job_states_to_report:
      - success
      - failure
      - error
      report_template: '{{if eq .Status.State "success"}} :white_check_mark: Job *{{.Spec.Job}}*
        ended with *{{.Status.State}}*. <{{.Status.URL}}|View logs> :white_check_mark:
        {{else}} :warning:  Job *{{.Spec.Job}}* ended with *{{.Status.State}}*. <{{.Status.URL}}|View
        logs> :warning: {{end}}'
  spec:
    containers:
    - args:
      - --gcs-upload-secret=/secrets/gcs/service-account.json
      - --image-import-pull-secret=/etc/pull-secret/.dockerconfigjson
      - --lease-server-credentials-file=/etc/boskos/credentials
      - --report-credentials-file=/etc/report/credentials
      - --secret-dir=/secrets/ci-pull-credentials
      - --target=control-plane-120nodes
      - --variant=aws-4.18-nightly-x86
      command:
      - ci-operator
      image: ci-operator:latest
      imagePullPolicy: Always
      name: ""
      resources:
        requests:
          cpu: 10m
      volumeMounts:
      - mountPath: /etc/boskos
        name: boskos
        readOnly: true
      - mountPath: /secrets/ci-pull-credentials
        name: ci-pull-credentials
        readOnly: true
      - mountPath: /secrets/gcs
        name: gcs-credentials
        readOnly: true
      - mountPath: /secrets/manifest-tool
        name: manifest-tool-local-pusher
        readOnly: true
      - mountPath: /etc/pull-secret
        name: pull-secret
        readOnly: true
      - mountPath: /etc/report
        name: result-aggregator
        readOnly: true
    serviceAccountName: ci-operator
    volumes:
    - name: boskos
      secret:
        items:
        - key: credentials
          path: credentials
        secretName: boskos-credentials
    - name: ci-pull-credentials
      secret:
        secretName: ci-pull-credentials
    - name: manifest-tool-local-pusher
      secret:
        secretName: manifest-tool-local-pusher
    - name: pull-secret
      secret:
        secretName: registry-pull-credentials
    - name: result-aggregator
      secret:
        secretName: result-aggregator
- agent: kubernetes
  cluster: build05
  cron: 0 5 2,9,16,23 * *
  decorate: true
  decoration_config:
    skip_cloning: true
  extra_refs:
  - base_ref: main
    org: openshift-qe
    repo: ocp-qe-perfscale-ci
  labels:
    ci-operator.openshift.io/cloud: aws
    ci-operator.openshift.io/cloud-cluster-profile: aws-perfscale-qe
    ci-operator.openshift.io/variant: aws-4.18-nightly-x86
    ci.openshift.io/generator: prowgen
    job-release: "4.18"
    pj-rehearse.openshift.io/can-be-rehearsed: "true"
  name: periodic-ci-openshift-qe-ocp-qe-perfscale-ci-main-aws-4.18-nightly-x86-control-plane-24nodes
  reporter_config:
    slack:
      channel: '#ocp-qe-scale-ci-results'
      job_states_to_report:
      - success
      - failure
      - error
      report_template: '{{if eq .Status.State "success"}} :white_check_mark: Job *{{.Spec.Job}}*
        ended with *{{.Status.State}}*. <{{.Status.URL}}|View logs> :white_check_mark:
        {{else}} :warning:  Job *{{.Spec.Job}}* ended with *{{.Status.State}}*. <{{.Status.URL}}|View
        logs> :warning: {{end}}'
  spec:
    containers:
    - args:
      - --gcs-upload-secret=/secrets/gcs/service-account.json
      - --image-import-pull-secret=/etc/pull-secret/.dockerconfigjson
      - --lease-server-credentials-file=/etc/boskos/credentials
      - --report-credentials-file=/etc/report/credentials
      - --secret-dir=/secrets/ci-pull-credentials
      - --target=control-plane-24nodes
      - --variant=aws-4.18-nightly-x86
      command:
      - ci-operator
      image: ci-operator:latest
      imagePullPolicy: Always
      name: ""
      resources:
        requests:
          cpu: 10m
      volumeMounts:
      - mountPath: /etc/boskos
        name: boskos
        readOnly: true
      - mountPath: /secrets/ci-pull-credentials
        name: ci-pull-credentials
        readOnly: true
      - mountPath: /secrets/gcs
        name: gcs-credentials
        readOnly: true
      - mountPath: /secrets/manifest-tool
        name: manifest-tool-local-pusher
        readOnly: true
      - mountPath: /etc/pull-secret
        name: pull-secret
        readOnly: true
      - mountPath: /etc/report
        name: result-aggregator
        readOnly: true
    serviceAccountName: ci-operator
    volumes:
    - name: boskos
      secret:
        items:
        - key: credentials
          path: credentials
        secretName: boskos-credentials
    - name: ci-pull-credentials
      secret:
        secretName: ci-pull-credentials
    - name: manifest-tool-local-pusher
      secret:
        secretName: manifest-tool-local-pusher
    - name: pull-secret
      secret:
        secretName: registry-pull-credentials
    - name: result-aggregator
      secret:
        secretName: result-aggregator
- agent: kubernetes
  cluster: build05
  cron: 0 0 25 * *
  decorate: true
  decoration_config:
    skip_cloning: true
    timeout: 7h0m0s
  extra_refs:
  - base_ref: main
    org: openshift-qe
    repo: ocp-qe-perfscale-ci
  labels:
    ci-operator.openshift.io/cloud: aws
    ci-operator.openshift.io/cloud-cluster-profile: aws-perfscale
    ci-operator.openshift.io/variant: aws-4.18-nightly-x86
    ci.openshift.io/generator: prowgen
    job-release: "4.18"
    pj-rehearse.openshift.io/can-be-rehearsed: "true"
  name: periodic-ci-openshift-qe-ocp-qe-perfscale-ci-main-aws-4.18-nightly-x86-control-plane-252nodes
  reporter_config:
    slack:
      channel: '#ocp-qe-scale-ci-results'
      job_states_to_report:
      - success
      - failure
      - error
      report_template: '{{if eq .Status.State "success"}} :white_check_mark: Job *{{.Spec.Job}}*
        ended with *{{.Status.State}}*. <{{.Status.URL}}|View logs> :white_check_mark:
        {{else}} :warning:  Job *{{.Spec.Job}}* ended with *{{.Status.State}}*. <{{.Status.URL}}|View
        logs> :warning: {{end}}'
  spec:
    containers:
    - args:
      - --gcs-upload-secret=/secrets/gcs/service-account.json
      - --image-import-pull-secret=/etc/pull-secret/.dockerconfigjson
      - --lease-server-credentials-file=/etc/boskos/credentials
      - --report-credentials-file=/etc/report/credentials
      - --secret-dir=/secrets/ci-pull-credentials
      - --target=control-plane-252nodes
      - --variant=aws-4.18-nightly-x86
      command:
      - ci-operator
      image: ci-operator:latest
      imagePullPolicy: Always
      name: ""
      resources:
        requests:
          cpu: 10m
      volumeMounts:
      - mountPath: /etc/boskos
        name: boskos
        readOnly: true
      - mountPath: /secrets/ci-pull-credentials
        name: ci-pull-credentials
        readOnly: true
      - mountPath: /secrets/gcs
        name: gcs-credentials
        readOnly: true
      - mountPath: /secrets/manifest-tool
        name: manifest-tool-local-pusher
        readOnly: true
      - mountPath: /etc/pull-secret
        name: pull-secret
        readOnly: true
      - mountPath: /etc/report
        name: result-aggregator
        readOnly: true
    serviceAccountName: ci-operator
    volumes:
    - name: boskos
      secret:
        items:
        - key: credentials
          path: credentials
        secretName: boskos-credentials
    - name: ci-pull-credentials
      secret:
        secretName: ci-pull-credentials
    - name: manifest-tool-local-pusher
      secret:
        secretName: manifest-tool-local-pusher
    - name: pull-secret
      secret:
        secretName: registry-pull-credentials
    - name: result-aggregator
      secret:
        secretName: result-aggregator
- agent: kubernetes
  cluster: build05
  cron: 0 3 2,9,16,23 * *
  decorate: true
  decoration_config:
    skip_cloning: true
    timeout: 5h0m0s
  extra_refs:
  - base_ref: main
    org: openshift-qe
    repo: ocp-qe-perfscale-ci
  labels:
    ci-operator.openshift.io/cloud: aws
    ci-operator.openshift.io/cloud-cluster-profile: aws-perfscale-qe
    ci-operator.openshift.io/variant: aws-4.18-nightly-x86
    ci.openshift.io/generator: prowgen
    job-release: "4.18"
    pj-rehearse.openshift.io/can-be-rehearsed: "true"
  name: periodic-ci-openshift-qe-ocp-qe-perfscale-ci-main-aws-4.18-nightly-x86-control-plane-etcdencrypt-24nodes
  reporter_config:
    slack:
      channel: '#ocp-qe-scale-ci-results'
      job_states_to_report:
      - success
      - failure
      - error
      report_template: '{{if eq .Status.State "success"}} :white_check_mark: Job *{{.Spec.Job}}*
        ended with *{{.Status.State}}*. <{{.Status.URL}}|View logs> :white_check_mark:
        {{else}} :warning:  Job *{{.Spec.Job}}* ended with *{{.Status.State}}*. <{{.Status.URL}}|View
        logs> :warning: {{end}}'
  spec:
    containers:
    - args:
      - --gcs-upload-secret=/secrets/gcs/service-account.json
      - --image-import-pull-secret=/etc/pull-secret/.dockerconfigjson
      - --lease-server-credentials-file=/etc/boskos/credentials
      - --report-credentials-file=/etc/report/credentials
      - --secret-dir=/secrets/ci-pull-credentials
      - --target=control-plane-etcdencrypt-24nodes
      - --variant=aws-4.18-nightly-x86
      command:
      - ci-operator
      image: ci-operator:latest
      imagePullPolicy: Always
      name: ""
      resources:
        requests:
          cpu: 10m
      volumeMounts:
      - mountPath: /etc/boskos
        name: boskos
        readOnly: true
      - mountPath: /secrets/ci-pull-credentials
        name: ci-pull-credentials
        readOnly: true
      - mountPath: /secrets/gcs
        name: gcs-credentials
        readOnly: true
      - mountPath: /secrets/manifest-tool
        name: manifest-tool-local-pusher
        readOnly: true
      - mountPath: /etc/pull-secret
        name: pull-secret
        readOnly: true
      - mountPath: /etc/report
        name: result-aggregator
        readOnly: true
    serviceAccountName: ci-operator
    volumes:
    - name: boskos
      secret:
        items:
        - key: credentials
          path: credentials
        secretName: boskos-credentials
    - name: ci-pull-credentials
      secret:
        secretName: ci-pull-credentials
    - name: manifest-tool-local-pusher
      secret:
        secretName: manifest-tool-local-pusher
    - name: pull-secret
      secret:
        secretName: registry-pull-credentials
    - name: result-aggregator
      secret:
        secretName: result-aggregator
- agent: kubernetes
  cluster: build05
  cron: 0 10 11,25 * *
  decorate: true
  decoration_config:
    skip_cloning: true
    timeout: 8h0m0s
  extra_refs:
  - base_ref: main
    org: openshift-qe
    repo: ocp-qe-perfscale-ci
  labels:
    ci-operator.openshift.io/cloud: aws
    ci-operator.openshift.io/cloud-cluster-profile: aws-perfscale
    ci-operator.openshift.io/variant: aws-4.18-nightly-x86
    ci.openshift.io/generator: prowgen
    job-release: "4.18"
    pj-rehearse.openshift.io/can-be-rehearsed: "true"
  name: periodic-ci-openshift-qe-ocp-qe-perfscale-ci-main-aws-4.18-nightly-x86-control-plane-ipsec-120nodes
  reporter_config:
    slack:
      channel: '#ocp-qe-scale-ci-results'
      job_states_to_report:
      - success
      - failure
      - error
      report_template: '{{if eq .Status.State "success"}} :white_check_mark: Job *{{.Spec.Job}}*
        ended with *{{.Status.State}}*. <{{.Status.URL}}|View logs> :white_check_mark:
        {{else}} :warning:  Job *{{.Spec.Job}}* ended with *{{.Status.State}}*. <{{.Status.URL}}|View
        logs> :warning: {{end}}'
  spec:
    containers:
    - args:
      - --gcs-upload-secret=/secrets/gcs/service-account.json
      - --image-import-pull-secret=/etc/pull-secret/.dockerconfigjson
      - --lease-server-credentials-file=/etc/boskos/credentials
      - --report-credentials-file=/etc/report/credentials
      - --secret-dir=/secrets/ci-pull-credentials
      - --target=control-plane-ipsec-120nodes
      - --variant=aws-4.18-nightly-x86
      command:
      - ci-operator
      image: ci-operator:latest
      imagePullPolicy: Always
      name: ""
      resources:
        requests:
          cpu: 10m
      volumeMounts:
      - mountPath: /etc/boskos
        name: boskos
        readOnly: true
      - mountPath: /secrets/ci-pull-credentials
        name: ci-pull-credentials
        readOnly: true
      - mountPath: /secrets/gcs
        name: gcs-credentials
        readOnly: true
      - mountPath: /secrets/manifest-tool
        name: manifest-tool-local-pusher
        readOnly: true
      - mountPath: /etc/pull-secret
        name: pull-secret
        readOnly: true
      - mountPath: /etc/report
        name: result-aggregator
        readOnly: true
    serviceAccountName: ci-operator
    volumes:
    - name: boskos
      secret:
        items:
        - key: credentials
          path: credentials
        secretName: boskos-credentials
    - name: ci-pull-credentials
      secret:
        secretName: ci-pull-credentials
    - name: manifest-tool-local-pusher
      secret:
        secretName: manifest-tool-local-pusher
    - name: pull-secret
      secret:
        secretName: registry-pull-credentials
    - name: result-aggregator
      secret:
        secretName: result-aggregator
- agent: kubernetes
  cluster: build05
  cron: 0 14 11,25 * *
  decorate: true
  decoration_config:
    skip_cloning: true
    timeout: 8h0m0s
  extra_refs:
  - base_ref: main
    org: openshift-qe
    repo: ocp-qe-perfscale-ci
  labels:
    ci-operator.openshift.io/cloud: aws
    ci-operator.openshift.io/cloud-cluster-profile: aws-perfscale
    ci-operator.openshift.io/variant: aws-4.18-nightly-x86
    ci.openshift.io/generator: prowgen
    job-release: "4.18"
    pj-rehearse.openshift.io/can-be-rehearsed: "true"
  name: periodic-ci-openshift-qe-ocp-qe-perfscale-ci-main-aws-4.18-nightly-x86-control-plane-ipsec-252nodes
  reporter_config:
    slack:
      channel: '#ocp-qe-scale-ci-results'
      job_states_to_report:
      - success
      - failure
      - error
      report_template: '{{if eq .Status.State "success"}} :white_check_mark: Job *{{.Spec.Job}}*
        ended with *{{.Status.State}}*. <{{.Status.URL}}|View logs> :white_check_mark:
        {{else}} :warning:  Job *{{.Spec.Job}}* ended with *{{.Status.State}}*. <{{.Status.URL}}|View
        logs> :warning: {{end}}'
  spec:
    containers:
    - args:
      - --gcs-upload-secret=/secrets/gcs/service-account.json
      - --image-import-pull-secret=/etc/pull-secret/.dockerconfigjson
      - --lease-server-credentials-file=/etc/boskos/credentials
      - --report-credentials-file=/etc/report/credentials
      - --secret-dir=/secrets/ci-pull-credentials
      - --target=control-plane-ipsec-252nodes
      - --variant=aws-4.18-nightly-x86
      command:
      - ci-operator
      image: ci-operator:latest
      imagePullPolicy: Always
      name: ""
      resources:
        requests:
          cpu: 10m
      volumeMounts:
      - mountPath: /etc/boskos
        name: boskos
        readOnly: true
      - mountPath: /secrets/ci-pull-credentials
        name: ci-pull-credentials
        readOnly: true
      - mountPath: /secrets/gcs
        name: gcs-credentials
        readOnly: true
      - mountPath: /secrets/manifest-tool
        name: manifest-tool-local-pusher
        readOnly: true
      - mountPath: /etc/pull-secret
        name: pull-secret
        readOnly: true
      - mountPath: /etc/report
        name: result-aggregator
        readOnly: true
    serviceAccountName: ci-operator
    volumes:
    - name: boskos
      secret:
        items:
        - key: credentials
          path: credentials
        secretName: boskos-credentials
    - name: ci-pull-credentials
      secret:
        secretName: ci-pull-credentials
    - name: manifest-tool-local-pusher
      secret:
        secretName: manifest-tool-local-pusher
    - name: pull-secret
      secret:
        secretName: registry-pull-credentials
    - name: result-aggregator
      secret:
        secretName: result-aggregator
- agent: kubernetes
  cluster: build05
  cron: 0 3 1,8,15,22 * *
  decorate: true
  decoration_config:
    skip_cloning: true
    timeout: 5h0m0s
  extra_refs:
  - base_ref: main
    org: openshift-qe
    repo: ocp-qe-perfscale-ci
  labels:
    ci-operator.openshift.io/cloud: aws
    ci-operator.openshift.io/cloud-cluster-profile: aws-perfscale
    ci-operator.openshift.io/variant: aws-4.18-nightly-x86
    ci.openshift.io/generator: prowgen
    job-release: "4.18"
    pj-rehearse.openshift.io/can-be-rehearsed: "true"
  name: periodic-ci-openshift-qe-ocp-qe-perfscale-ci-main-aws-4.18-nightly-x86-data-path-9nodes
  reporter_config:
    slack:
      channel: '#ocp-qe-scale-ci-results'
      job_states_to_report:
      - success
      - failure
      - error
      report_template: '{{if eq .Status.State "success"}} :white_check_mark: Job *{{.Spec.Job}}*
        ended with *{{.Status.State}}*. <{{.Status.URL}}|View logs> :white_check_mark:
        {{else}} :warning:  Job *{{.Spec.Job}}* ended with *{{.Status.State}}*. <{{.Status.URL}}|View
        logs> :warning: {{end}}'
  spec:
    containers:
    - args:
      - --gcs-upload-secret=/secrets/gcs/service-account.json
      - --image-import-pull-secret=/etc/pull-secret/.dockerconfigjson
      - --lease-server-credentials-file=/etc/boskos/credentials
      - --report-credentials-file=/etc/report/credentials
      - --secret-dir=/secrets/ci-pull-credentials
      - --target=data-path-9nodes
      - --variant=aws-4.18-nightly-x86
      command:
      - ci-operator
      image: ci-operator:latest
      imagePullPolicy: Always
      name: ""
      resources:
        requests:
          cpu: 10m
      volumeMounts:
      - mountPath: /etc/boskos
        name: boskos
        readOnly: true
      - mountPath: /secrets/ci-pull-credentials
        name: ci-pull-credentials
        readOnly: true
      - mountPath: /secrets/gcs
        name: gcs-credentials
        readOnly: true
      - mountPath: /secrets/manifest-tool
        name: manifest-tool-local-pusher
        readOnly: true
      - mountPath: /etc/pull-secret
        name: pull-secret
        readOnly: true
      - mountPath: /etc/report
        name: result-aggregator
        readOnly: true
    serviceAccountName: ci-operator
    volumes:
    - name: boskos
      secret:
        items:
        - key: credentials
          path: credentials
        secretName: boskos-credentials
    - name: ci-pull-credentials
      secret:
        secretName: ci-pull-credentials
    - name: manifest-tool-local-pusher
      secret:
        secretName: manifest-tool-local-pusher
    - name: pull-secret
      secret:
        secretName: registry-pull-credentials
    - name: result-aggregator
      secret:
        secretName: result-aggregator
- agent: kubernetes
  cluster: build05
  cron: 0 0 24 * *
  decorate: true
  decoration_config:
    skip_cloning: true
    timeout: 8h0m0s
  extra_refs:
  - base_ref: main
    org: openshift-qe
    repo: ocp-qe-perfscale-ci
  labels:
    ci-operator.openshift.io/cloud: aws
    ci-operator.openshift.io/cloud-cluster-profile: aws-perfscale
    ci-operator.openshift.io/variant: aws-4.18-nightly-x86-loaded-upgrade-from-4.17
    ci.openshift.io/generator: prowgen
    job-release: "4.18"
    pj-rehearse.openshift.io/can-be-rehearsed: "true"
  name: periodic-ci-openshift-qe-ocp-qe-perfscale-ci-main-aws-4.18-nightly-x86-loaded-upgrade-from-4.17-loaded-upgrade-417to418-120nodes
  reporter_config:
    slack:
      channel: '#ocp-qe-scale-ci-results'
      job_states_to_report:
      - success
      - failure
      - error
      report_template: '{{if eq .Status.State "success"}} :white_check_mark: Job *{{.Spec.Job}}*
        ended with *{{.Status.State}}*. <{{.Status.URL}}|View logs> :white_check_mark:
        {{else}} :warning:  Job *{{.Spec.Job}}* ended with *{{.Status.State}}*. <{{.Status.URL}}|View
        logs> :warning: {{end}}'
  spec:
    containers:
    - args:
      - --gcs-upload-secret=/secrets/gcs/service-account.json
      - --image-import-pull-secret=/etc/pull-secret/.dockerconfigjson
      - --lease-server-credentials-file=/etc/boskos/credentials
      - --report-credentials-file=/etc/report/credentials
      - --secret-dir=/secrets/ci-pull-credentials
      - --target=loaded-upgrade-417to418-120nodes
      - --variant=aws-4.18-nightly-x86-loaded-upgrade-from-4.17
      command:
      - ci-operator
      image: ci-operator:latest
      imagePullPolicy: Always
      name: ""
      resources:
        requests:
          cpu: 10m
      volumeMounts:
      - mountPath: /etc/boskos
        name: boskos
        readOnly: true
      - mountPath: /secrets/ci-pull-credentials
        name: ci-pull-credentials
        readOnly: true
      - mountPath: /secrets/gcs
        name: gcs-credentials
        readOnly: true
      - mountPath: /secrets/manifest-tool
        name: manifest-tool-local-pusher
        readOnly: true
      - mountPath: /etc/pull-secret
        name: pull-secret
        readOnly: true
      - mountPath: /etc/report
        name: result-aggregator
        readOnly: true
    serviceAccountName: ci-operator
    volumes:
    - name: boskos
      secret:
        items:
        - key: credentials
          path: credentials
        secretName: boskos-credentials
    - name: ci-pull-credentials
      secret:
        secretName: ci-pull-credentials
    - name: manifest-tool-local-pusher
      secret:
        secretName: manifest-tool-local-pusher
    - name: pull-secret
      secret:
        secretName: registry-pull-credentials
    - name: result-aggregator
      secret:
        secretName: result-aggregator
- agent: kubernetes
  cluster: build05
  cron: 0 10 3,10,17,24 * *
  decorate: true
  decoration_config:
    skip_cloning: true
    timeout: 8h0m0s
  extra_refs:
  - base_ref: main
    org: openshift-qe
    repo: ocp-qe-perfscale-ci
  labels:
    ci-operator.openshift.io/cloud: aws
    ci-operator.openshift.io/cloud-cluster-profile: aws-perfscale-qe
    ci-operator.openshift.io/variant: aws-4.18-nightly-x86-loaded-upgrade-from-4.17
    ci.openshift.io/generator: prowgen
    job-release: "4.18"
    pj-rehearse.openshift.io/can-be-rehearsed: "true"
  name: periodic-ci-openshift-qe-ocp-qe-perfscale-ci-main-aws-4.18-nightly-x86-loaded-upgrade-from-4.17-loaded-upgrade-417to418-24nodes
  reporter_config:
    slack:
      channel: '#ocp-qe-scale-ci-results'
      job_states_to_report:
      - success
      - failure
      - error
      report_template: '{{if eq .Status.State "success"}} :white_check_mark: Job *{{.Spec.Job}}*
        ended with *{{.Status.State}}*. <{{.Status.URL}}|View logs> :white_check_mark:
        {{else}} :warning:  Job *{{.Spec.Job}}* ended with *{{.Status.State}}*. <{{.Status.URL}}|View
        logs> :warning: {{end}}'
  spec:
    containers:
    - args:
      - --gcs-upload-secret=/secrets/gcs/service-account.json
      - --image-import-pull-secret=/etc/pull-secret/.dockerconfigjson
      - --lease-server-credentials-file=/etc/boskos/credentials
      - --report-credentials-file=/etc/report/credentials
      - --secret-dir=/secrets/ci-pull-credentials
      - --target=loaded-upgrade-417to418-24nodes
      - --variant=aws-4.18-nightly-x86-loaded-upgrade-from-4.17
      command:
      - ci-operator
      image: ci-operator:latest
      imagePullPolicy: Always
      name: ""
      resources:
        requests:
          cpu: 10m
      volumeMounts:
      - mountPath: /etc/boskos
        name: boskos
        readOnly: true
      - mountPath: /secrets/ci-pull-credentials
        name: ci-pull-credentials
        readOnly: true
      - mountPath: /secrets/gcs
        name: gcs-credentials
        readOnly: true
      - mountPath: /secrets/manifest-tool
        name: manifest-tool-local-pusher
        readOnly: true
      - mountPath: /etc/pull-secret
        name: pull-secret
        readOnly: true
      - mountPath: /etc/report
        name: result-aggregator
        readOnly: true
    serviceAccountName: ci-operator
    volumes:
    - name: boskos
      secret:
        items:
        - key: credentials
          path: credentials
        secretName: boskos-credentials
    - name: ci-pull-credentials
      secret:
        secretName: ci-pull-credentials
    - name: manifest-tool-local-pusher
      secret:
        secretName: manifest-tool-local-pusher
    - name: pull-secret
      secret:
        secretName: registry-pull-credentials
    - name: result-aggregator
      secret:
        secretName: result-aggregator
- agent: kubernetes
  cluster: build05
  cron: 0 6 24 * *
  decorate: true
  decoration_config:
    skip_cloning: true
    timeout: 8h0m0s
  extra_refs:
  - base_ref: main
    org: openshift-qe
    repo: ocp-qe-perfscale-ci
  labels:
    ci-operator.openshift.io/cloud: aws
    ci-operator.openshift.io/cloud-cluster-profile: aws-perfscale
    ci-operator.openshift.io/variant: aws-4.18-nightly-x86-loaded-upgrade-from-4.17
    ci.openshift.io/generator: prowgen
    job-release: "4.18"
    pj-rehearse.openshift.io/can-be-rehearsed: "true"
  name: periodic-ci-openshift-qe-ocp-qe-perfscale-ci-main-aws-4.18-nightly-x86-loaded-upgrade-from-4.17-loaded-upgrade-417to418-252nodes
  reporter_config:
    slack:
      channel: '#ocp-qe-scale-ci-results'
      job_states_to_report:
      - success
      - failure
      - error
      report_template: '{{if eq .Status.State "success"}} :white_check_mark: Job *{{.Spec.Job}}*
        ended with *{{.Status.State}}*. <{{.Status.URL}}|View logs> :white_check_mark:
        {{else}} :warning:  Job *{{.Spec.Job}}* ended with *{{.Status.State}}*. <{{.Status.URL}}|View
        logs> :warning: {{end}}'
  spec:
    containers:
    - args:
      - --gcs-upload-secret=/secrets/gcs/service-account.json
      - --image-import-pull-secret=/etc/pull-secret/.dockerconfigjson
      - --lease-server-credentials-file=/etc/boskos/credentials
      - --report-credentials-file=/etc/report/credentials
      - --secret-dir=/secrets/ci-pull-credentials
      - --target=loaded-upgrade-417to418-252nodes
      - --variant=aws-4.18-nightly-x86-loaded-upgrade-from-4.17
      command:
      - ci-operator
      image: ci-operator:latest
      imagePullPolicy: Always
      name: ""
      resources:
        requests:
          cpu: 10m
      volumeMounts:
      - mountPath: /etc/boskos
        name: boskos
        readOnly: true
      - mountPath: /secrets/ci-pull-credentials
        name: ci-pull-credentials
        readOnly: true
      - mountPath: /secrets/gcs
        name: gcs-credentials
        readOnly: true
      - mountPath: /secrets/manifest-tool
        name: manifest-tool-local-pusher
        readOnly: true
      - mountPath: /etc/pull-secret
        name: pull-secret
        readOnly: true
      - mountPath: /etc/report
        name: result-aggregator
        readOnly: true
    serviceAccountName: ci-operator
    volumes:
    - name: boskos
      secret:
        items:
        - key: credentials
          path: credentials
        secretName: boskos-credentials
    - name: ci-pull-credentials
      secret:
        secretName: ci-pull-credentials
    - name: manifest-tool-local-pusher
      secret:
        secretName: manifest-tool-local-pusher
    - name: pull-secret
      secret:
        secretName: registry-pull-credentials
    - name: result-aggregator
      secret:
        secretName: result-aggregator
- agent: kubernetes
  cluster: build05
  cron: 0 3 5,12,19,26 * *
  decorate: true
  decoration_config:
    skip_cloning: true
    timeout: 5h0m0s
  extra_refs:
  - base_ref: main
    org: openshift-qe
    repo: ocp-qe-perfscale-ci
  labels:
    ci-operator.openshift.io/cloud: aws
    ci-operator.openshift.io/cloud-cluster-profile: aws-perfscale-qe
    ci-operator.openshift.io/variant: aws-4.18-nightly-x86
    ci.openshift.io/generator: prowgen
    job-release: "4.18"
    pj-rehearse.openshift.io/can-be-rehearsed: "true"
  name: periodic-ci-openshift-qe-ocp-qe-perfscale-ci-main-aws-4.18-nightly-x86-node-density-heavy-24nodes
  reporter_config:
    slack:
      channel: '#ocp-qe-scale-ci-results'
      job_states_to_report:
      - success
      - failure
      - error
      report_template: '{{if eq .Status.State "success"}} :white_check_mark: Job *{{.Spec.Job}}*
        ended with *{{.Status.State}}*. <{{.Status.URL}}|View logs> :white_check_mark:
        {{else}} :warning:  Job *{{.Spec.Job}}* ended with *{{.Status.State}}*. <{{.Status.URL}}|View
        logs> :warning: {{end}}'
  spec:
    containers:
    - args:
      - --gcs-upload-secret=/secrets/gcs/service-account.json
      - --image-import-pull-secret=/etc/pull-secret/.dockerconfigjson
      - --lease-server-credentials-file=/etc/boskos/credentials
      - --report-credentials-file=/etc/report/credentials
      - --secret-dir=/secrets/ci-pull-credentials
      - --target=node-density-heavy-24nodes
      - --variant=aws-4.18-nightly-x86
      command:
      - ci-operator
      image: ci-operator:latest
      imagePullPolicy: Always
      name: ""
      resources:
        requests:
          cpu: 10m
      volumeMounts:
      - mountPath: /etc/boskos
        name: boskos
        readOnly: true
      - mountPath: /secrets/ci-pull-credentials
        name: ci-pull-credentials
        readOnly: true
      - mountPath: /secrets/gcs
        name: gcs-credentials
        readOnly: true
      - mountPath: /secrets/manifest-tool
        name: manifest-tool-local-pusher
        readOnly: true
      - mountPath: /etc/pull-secret
        name: pull-secret
        readOnly: true
      - mountPath: /etc/report
        name: result-aggregator
        readOnly: true
    serviceAccountName: ci-operator
    volumes:
    - name: boskos
      secret:
        items:
        - key: credentials
          path: credentials
        secretName: boskos-credentials
    - name: ci-pull-credentials
      secret:
        secretName: ci-pull-credentials
    - name: manifest-tool-local-pusher
      secret:
        secretName: manifest-tool-local-pusher
    - name: pull-secret
      secret:
        secretName: registry-pull-credentials
    - name: result-aggregator
      secret:
        secretName: result-aggregator
- agent: kubernetes
  cluster: build05
  cron: '@yearly'
  decorate: true
  decoration_config:
    skip_cloning: true
    timeout: 3h30m0s
  extra_refs:
  - base_ref: main
    org: openshift-qe
    repo: ocp-qe-perfscale-ci
  labels:
    ci-operator.openshift.io/cloud: aws
    ci-operator.openshift.io/cloud-cluster-profile: aws-perfscale-qe
    ci-operator.openshift.io/variant: aws-4.18-nightly-x86
    ci.openshift.io/generator: prowgen
    job-release: "4.18"
    pj-rehearse.openshift.io/can-be-rehearsed: "true"
  name: periodic-ci-openshift-qe-ocp-qe-perfscale-ci-main-aws-4.18-nightly-x86-payload-control-plane-6nodes
  reporter_config:
    slack:
      channel: '#ocp-qe-scale-ci-results'
      job_states_to_report:
      - success
      - failure
      - error
      report_template: '{{if eq .Status.State "success"}} :white_check_mark: Job *{{.Spec.Job}}*
        ended with *{{.Status.State}}*. <{{.Status.URL}}|View logs> :white_check_mark:
        {{else}} :warning:  Job *{{.Spec.Job}}* ended with *{{.Status.State}}*. <{{.Status.URL}}|View
        logs> :warning: {{end}}'
  spec:
    containers:
    - args:
      - --gcs-upload-secret=/secrets/gcs/service-account.json
      - --image-import-pull-secret=/etc/pull-secret/.dockerconfigjson
      - --lease-server-credentials-file=/etc/boskos/credentials
      - --report-credentials-file=/etc/report/credentials
      - --secret-dir=/secrets/ci-pull-credentials
      - --target=payload-control-plane-6nodes
      - --variant=aws-4.18-nightly-x86
      command:
      - ci-operator
      image: ci-operator:latest
      imagePullPolicy: Always
      name: ""
      resources:
        requests:
          cpu: 10m
      volumeMounts:
      - mountPath: /etc/boskos
        name: boskos
        readOnly: true
      - mountPath: /secrets/ci-pull-credentials
        name: ci-pull-credentials
        readOnly: true
      - mountPath: /secrets/gcs
        name: gcs-credentials
        readOnly: true
      - mountPath: /secrets/manifest-tool
        name: manifest-tool-local-pusher
        readOnly: true
      - mountPath: /etc/pull-secret
        name: pull-secret
        readOnly: true
      - mountPath: /etc/report
        name: result-aggregator
        readOnly: true
    serviceAccountName: ci-operator
    volumes:
    - name: boskos
      secret:
        items:
        - key: credentials
          path: credentials
        secretName: boskos-credentials
    - name: ci-pull-credentials
      secret:
        secretName: ci-pull-credentials
<<<<<<< HEAD
=======
    - name: manifest-tool-local-pusher
      secret:
        secretName: manifest-tool-local-pusher
    - name: pull-secret
      secret:
        secretName: registry-pull-credentials
    - name: result-aggregator
      secret:
        secretName: result-aggregator
- agent: kubernetes
  cluster: build05
  cron: 0 2 * * *
  decorate: true
  decoration_config:
    skip_cloning: true
    timeout: 8h0m0s
  extra_refs:
  - base_ref: main
    org: openshift-qe
    repo: ocp-qe-perfscale-ci
  labels:
    ci-operator.openshift.io/cloud: aws
    ci-operator.openshift.io/cloud-cluster-profile: aws-perfscale-qe
    ci-operator.openshift.io/variant: aws-4.18-nightly-x86
    ci.openshift.io/generator: prowgen
    job-release: "4.18"
    pj-rehearse.openshift.io/can-be-rehearsed: "true"
  name: periodic-ci-openshift-qe-ocp-qe-perfscale-ci-main-aws-4.18-nightly-x86-qe-perfscale-aws-ovn-small-udn-density-l3
  reporter_config:
    slack:
      channel: '#ocp-qe-scale-ci-results'
      job_states_to_report:
      - success
      - failure
      - error
      report_template: '{{if eq .Status.State "success"}} :white_check_mark: Job *{{.Spec.Job}}*
        ended with *{{.Status.State}}*. <{{.Status.URL}}|View logs> :white_check_mark:
        {{else}} :warning:  Job *{{.Spec.Job}}* ended with *{{.Status.State}}*. <{{.Status.URL}}|View
        logs> :warning: {{end}}'
  spec:
    containers:
    - args:
      - --gcs-upload-secret=/secrets/gcs/service-account.json
      - --image-import-pull-secret=/etc/pull-secret/.dockerconfigjson
      - --lease-server-credentials-file=/etc/boskos/credentials
      - --report-credentials-file=/etc/report/credentials
      - --secret-dir=/secrets/ci-pull-credentials
      - --target=qe-perfscale-aws-ovn-small-udn-density-l3
      - --variant=aws-4.18-nightly-x86
      command:
      - ci-operator
      image: ci-operator:latest
      imagePullPolicy: Always
      name: ""
      resources:
        requests:
          cpu: 10m
      volumeMounts:
      - mountPath: /etc/boskos
        name: boskos
        readOnly: true
      - mountPath: /secrets/ci-pull-credentials
        name: ci-pull-credentials
        readOnly: true
      - mountPath: /secrets/gcs
        name: gcs-credentials
        readOnly: true
      - mountPath: /secrets/manifest-tool
        name: manifest-tool-local-pusher
        readOnly: true
      - mountPath: /etc/pull-secret
        name: pull-secret
        readOnly: true
      - mountPath: /etc/report
        name: result-aggregator
        readOnly: true
    serviceAccountName: ci-operator
    volumes:
    - name: boskos
      secret:
        items:
        - key: credentials
          path: credentials
        secretName: boskos-credentials
    - name: ci-pull-credentials
      secret:
        secretName: ci-pull-credentials
>>>>>>> 12603352
    - name: manifest-tool-local-pusher
      secret:
        secretName: manifest-tool-local-pusher
    - name: pull-secret
      secret:
        secretName: registry-pull-credentials
    - name: result-aggregator
      secret:
        secretName: result-aggregator
- agent: kubernetes
  cluster: build05
  cron: 0 2 8,22 * *
  decorate: true
  decoration_config:
    skip_cloning: true
    timeout: 7h0m0s
  extra_refs:
  - base_ref: main
    org: openshift-qe
    repo: ocp-qe-perfscale-ci
  labels:
    ci-operator.openshift.io/cloud: azure4
    ci-operator.openshift.io/cloud-cluster-profile: azure-qe
    ci-operator.openshift.io/variant: azure-4.18-nightly-x86
    ci.openshift.io/generator: prowgen
    job-release: "4.18"
    pj-rehearse.openshift.io/can-be-rehearsed: "true"
  name: periodic-ci-openshift-qe-ocp-qe-perfscale-ci-main-azure-4.18-nightly-x86-data-path-ipsec-9nodes
  spec:
    containers:
    - args:
      - --gcs-upload-secret=/secrets/gcs/service-account.json
      - --image-import-pull-secret=/etc/pull-secret/.dockerconfigjson
      - --lease-server-credentials-file=/etc/boskos/credentials
      - --report-credentials-file=/etc/report/credentials
      - --secret-dir=/secrets/ci-pull-credentials
      - --target=data-path-ipsec-9nodes
      - --variant=azure-4.18-nightly-x86
      command:
      - ci-operator
      image: ci-operator:latest
      imagePullPolicy: Always
      name: ""
      resources:
        requests:
          cpu: 10m
      volumeMounts:
      - mountPath: /etc/boskos
        name: boskos
        readOnly: true
      - mountPath: /secrets/ci-pull-credentials
        name: ci-pull-credentials
        readOnly: true
      - mountPath: /secrets/gcs
        name: gcs-credentials
        readOnly: true
      - mountPath: /secrets/manifest-tool
        name: manifest-tool-local-pusher
        readOnly: true
      - mountPath: /etc/pull-secret
        name: pull-secret
        readOnly: true
      - mountPath: /etc/report
        name: result-aggregator
        readOnly: true
    serviceAccountName: ci-operator
    volumes:
    - name: boskos
      secret:
        items:
        - key: credentials
          path: credentials
        secretName: boskos-credentials
    - name: ci-pull-credentials
      secret:
        secretName: ci-pull-credentials
    - name: manifest-tool-local-pusher
      secret:
        secretName: manifest-tool-local-pusher
    - name: pull-secret
      secret:
        secretName: registry-pull-credentials
    - name: result-aggregator
      secret:
        secretName: result-aggregator
- agent: kubernetes
  cluster: build02
  cron: 0 8 23 * *
  decorate: true
  decoration_config:
    skip_cloning: true
    timeout: 5h0m0s
  extra_refs:
  - base_ref: main
    org: openshift-qe
    repo: ocp-qe-perfscale-ci
  labels:
    ci-operator.openshift.io/cloud: gcp
    ci-operator.openshift.io/cloud-cluster-profile: gcp-qe
    ci-operator.openshift.io/variant: gcp-4.13-nightly-x86
    ci.openshift.io/generator: prowgen
    job-release: "4.13"
    pj-rehearse.openshift.io/can-be-rehearsed: "true"
  name: periodic-ci-openshift-qe-ocp-qe-perfscale-ci-main-gcp-4.13-nightly-x86-control-plane-etcd-fips-24nodes
  reporter_config:
    slack:
      channel: '#ocp-qe-scale-ci-results'
      job_states_to_report:
      - success
      - failure
      - error
      report_template: '{{if eq .Status.State "success"}} :white_check_mark: Job *{{.Spec.Job}}*
        ended with *{{.Status.State}}*. <{{.Status.URL}}|View logs> :white_check_mark:
        {{else}} :warning:  Job *{{.Spec.Job}}* ended with *{{.Status.State}}*. <{{.Status.URL}}|View
        logs> :warning: {{end}}'
  spec:
    containers:
    - args:
      - --gcs-upload-secret=/secrets/gcs/service-account.json
      - --image-import-pull-secret=/etc/pull-secret/.dockerconfigjson
      - --lease-server-credentials-file=/etc/boskos/credentials
      - --report-credentials-file=/etc/report/credentials
      - --secret-dir=/secrets/ci-pull-credentials
      - --target=control-plane-etcd-fips-24nodes
      - --variant=gcp-4.13-nightly-x86
      command:
      - ci-operator
      image: ci-operator:latest
      imagePullPolicy: Always
      name: ""
      resources:
        requests:
          cpu: 10m
      volumeMounts:
      - mountPath: /etc/boskos
        name: boskos
        readOnly: true
      - mountPath: /secrets/ci-pull-credentials
        name: ci-pull-credentials
        readOnly: true
      - mountPath: /secrets/gcs
        name: gcs-credentials
        readOnly: true
      - mountPath: /secrets/manifest-tool
        name: manifest-tool-local-pusher
        readOnly: true
      - mountPath: /etc/pull-secret
        name: pull-secret
        readOnly: true
      - mountPath: /etc/report
        name: result-aggregator
        readOnly: true
    serviceAccountName: ci-operator
    volumes:
    - name: boskos
      secret:
        items:
        - key: credentials
          path: credentials
        secretName: boskos-credentials
    - name: ci-pull-credentials
      secret:
        secretName: ci-pull-credentials
    - name: manifest-tool-local-pusher
      secret:
        secretName: manifest-tool-local-pusher
    - name: pull-secret
      secret:
        secretName: registry-pull-credentials
    - name: result-aggregator
      secret:
        secretName: result-aggregator
- agent: kubernetes
  cluster: build02
  cron: 0 6 22 * *
  decorate: true
  decoration_config:
    skip_cloning: true
    timeout: 5h0m0s
  extra_refs:
  - base_ref: main
    org: openshift-qe
    repo: ocp-qe-perfscale-ci
  labels:
    ci-operator.openshift.io/cloud: gcp
    ci-operator.openshift.io/cloud-cluster-profile: gcp-qe
    ci-operator.openshift.io/variant: gcp-4.13-nightly-x86
    ci.openshift.io/generator: prowgen
    job-release: "4.13"
    pj-rehearse.openshift.io/can-be-rehearsed: "true"
  name: periodic-ci-openshift-qe-ocp-qe-perfscale-ci-main-gcp-4.13-nightly-x86-data-path-etcd-fips-9nodes
  reporter_config:
    slack:
      channel: '#ocp-qe-scale-ci-results'
      job_states_to_report:
      - success
      - failure
      - error
      report_template: '{{if eq .Status.State "success"}} :white_check_mark: Job *{{.Spec.Job}}*
        ended with *{{.Status.State}}*. <{{.Status.URL}}|View logs> :white_check_mark:
        {{else}} :warning:  Job *{{.Spec.Job}}* ended with *{{.Status.State}}*. <{{.Status.URL}}|View
        logs> :warning: {{end}}'
  spec:
    containers:
    - args:
      - --gcs-upload-secret=/secrets/gcs/service-account.json
      - --image-import-pull-secret=/etc/pull-secret/.dockerconfigjson
      - --lease-server-credentials-file=/etc/boskos/credentials
      - --report-credentials-file=/etc/report/credentials
      - --secret-dir=/secrets/ci-pull-credentials
      - --target=data-path-etcd-fips-9nodes
      - --variant=gcp-4.13-nightly-x86
      command:
      - ci-operator
      image: ci-operator:latest
      imagePullPolicy: Always
      name: ""
      resources:
        requests:
          cpu: 10m
      volumeMounts:
      - mountPath: /etc/boskos
        name: boskos
        readOnly: true
      - mountPath: /secrets/ci-pull-credentials
        name: ci-pull-credentials
        readOnly: true
      - mountPath: /secrets/gcs
        name: gcs-credentials
        readOnly: true
      - mountPath: /secrets/manifest-tool
        name: manifest-tool-local-pusher
        readOnly: true
      - mountPath: /etc/pull-secret
        name: pull-secret
        readOnly: true
      - mountPath: /etc/report
        name: result-aggregator
        readOnly: true
    serviceAccountName: ci-operator
    volumes:
    - name: boskos
      secret:
        items:
        - key: credentials
          path: credentials
        secretName: boskos-credentials
    - name: ci-pull-credentials
      secret:
        secretName: ci-pull-credentials
    - name: manifest-tool-local-pusher
      secret:
        secretName: manifest-tool-local-pusher
    - name: pull-secret
      secret:
        secretName: registry-pull-credentials
    - name: result-aggregator
      secret:
        secretName: result-aggregator
- agent: kubernetes
  cluster: build02
  cron: 0 13 16 * *
  decorate: true
  decoration_config:
    skip_cloning: true
    timeout: 5h0m0s
  extra_refs:
  - base_ref: main
    org: openshift-qe
    repo: ocp-qe-perfscale-ci
  labels:
    ci-operator.openshift.io/cloud: gcp
    ci-operator.openshift.io/cloud-cluster-profile: gcp-qe
    ci-operator.openshift.io/variant: gcp-4.14-nightly-x86
    ci.openshift.io/generator: prowgen
    job-release: "4.14"
    pj-rehearse.openshift.io/can-be-rehearsed: "true"
  name: periodic-ci-openshift-qe-ocp-qe-perfscale-ci-main-gcp-4.14-nightly-x86-control-plane-etcd-fips-24nodes
  reporter_config:
    slack:
      channel: '#ocp-qe-scale-ci-results'
      job_states_to_report:
      - success
      - failure
      - error
      report_template: '{{if eq .Status.State "success"}} :white_check_mark: Job *{{.Spec.Job}}*
        ended with *{{.Status.State}}*. <{{.Status.URL}}|View logs> :white_check_mark:
        {{else}} :warning:  Job *{{.Spec.Job}}* ended with *{{.Status.State}}*. <{{.Status.URL}}|View
        logs> :warning: {{end}}'
  spec:
    containers:
    - args:
      - --gcs-upload-secret=/secrets/gcs/service-account.json
      - --image-import-pull-secret=/etc/pull-secret/.dockerconfigjson
      - --lease-server-credentials-file=/etc/boskos/credentials
      - --report-credentials-file=/etc/report/credentials
      - --secret-dir=/secrets/ci-pull-credentials
      - --target=control-plane-etcd-fips-24nodes
      - --variant=gcp-4.14-nightly-x86
      command:
      - ci-operator
      image: ci-operator:latest
      imagePullPolicy: Always
      name: ""
      resources:
        requests:
          cpu: 10m
      volumeMounts:
      - mountPath: /etc/boskos
        name: boskos
        readOnly: true
      - mountPath: /secrets/ci-pull-credentials
        name: ci-pull-credentials
        readOnly: true
      - mountPath: /secrets/gcs
        name: gcs-credentials
        readOnly: true
      - mountPath: /secrets/manifest-tool
        name: manifest-tool-local-pusher
        readOnly: true
      - mountPath: /etc/pull-secret
        name: pull-secret
        readOnly: true
      - mountPath: /etc/report
        name: result-aggregator
        readOnly: true
    serviceAccountName: ci-operator
    volumes:
    - name: boskos
      secret:
        items:
        - key: credentials
          path: credentials
        secretName: boskos-credentials
    - name: ci-pull-credentials
      secret:
        secretName: ci-pull-credentials
    - name: manifest-tool-local-pusher
      secret:
        secretName: manifest-tool-local-pusher
    - name: pull-secret
      secret:
        secretName: registry-pull-credentials
    - name: result-aggregator
      secret:
        secretName: result-aggregator
- agent: kubernetes
  cluster: build02
  cron: 0 6 15 * *
  decorate: true
  decoration_config:
    skip_cloning: true
    timeout: 5h0m0s
  extra_refs:
  - base_ref: main
    org: openshift-qe
    repo: ocp-qe-perfscale-ci
  labels:
    ci-operator.openshift.io/cloud: gcp
    ci-operator.openshift.io/cloud-cluster-profile: gcp-qe
    ci-operator.openshift.io/variant: gcp-4.14-nightly-x86
    ci.openshift.io/generator: prowgen
    job-release: "4.14"
    pj-rehearse.openshift.io/can-be-rehearsed: "true"
  name: periodic-ci-openshift-qe-ocp-qe-perfscale-ci-main-gcp-4.14-nightly-x86-data-path-etcd-fips-9nodes
  reporter_config:
    slack:
      channel: '#ocp-qe-scale-ci-results'
      job_states_to_report:
      - success
      - failure
      - error
      report_template: '{{if eq .Status.State "success"}} :white_check_mark: Job *{{.Spec.Job}}*
        ended with *{{.Status.State}}*. <{{.Status.URL}}|View logs> :white_check_mark:
        {{else}} :warning:  Job *{{.Spec.Job}}* ended with *{{.Status.State}}*. <{{.Status.URL}}|View
        logs> :warning: {{end}}'
  spec:
    containers:
    - args:
      - --gcs-upload-secret=/secrets/gcs/service-account.json
      - --image-import-pull-secret=/etc/pull-secret/.dockerconfigjson
      - --lease-server-credentials-file=/etc/boskos/credentials
      - --report-credentials-file=/etc/report/credentials
      - --secret-dir=/secrets/ci-pull-credentials
      - --target=data-path-etcd-fips-9nodes
      - --variant=gcp-4.14-nightly-x86
      command:
      - ci-operator
      image: ci-operator:latest
      imagePullPolicy: Always
      name: ""
      resources:
        requests:
          cpu: 10m
      volumeMounts:
      - mountPath: /etc/boskos
        name: boskos
        readOnly: true
      - mountPath: /secrets/ci-pull-credentials
        name: ci-pull-credentials
        readOnly: true
      - mountPath: /secrets/gcs
        name: gcs-credentials
        readOnly: true
      - mountPath: /secrets/manifest-tool
        name: manifest-tool-local-pusher
        readOnly: true
      - mountPath: /etc/pull-secret
        name: pull-secret
        readOnly: true
      - mountPath: /etc/report
        name: result-aggregator
        readOnly: true
    serviceAccountName: ci-operator
    volumes:
    - name: boskos
      secret:
        items:
        - key: credentials
          path: credentials
        secretName: boskos-credentials
    - name: ci-pull-credentials
      secret:
        secretName: ci-pull-credentials
    - name: manifest-tool-local-pusher
      secret:
        secretName: manifest-tool-local-pusher
    - name: pull-secret
      secret:
        secretName: registry-pull-credentials
    - name: result-aggregator
      secret:
        secretName: result-aggregator
- agent: kubernetes
  cluster: build02
  cron: 0 10 9 * *
  decorate: true
  decoration_config:
    skip_cloning: true
    timeout: 5h0m0s
  extra_refs:
  - base_ref: main
    org: openshift-qe
    repo: ocp-qe-perfscale-ci
  labels:
    ci-operator.openshift.io/cloud: gcp
    ci-operator.openshift.io/cloud-cluster-profile: gcp-qe
    ci-operator.openshift.io/variant: gcp-4.15-nightly-x86
    ci.openshift.io/generator: prowgen
    job-release: "4.15"
    pj-rehearse.openshift.io/can-be-rehearsed: "true"
  name: periodic-ci-openshift-qe-ocp-qe-perfscale-ci-main-gcp-4.15-nightly-x86-control-plane-etcd-fips-24nodes
  reporter_config:
    slack:
      channel: '#ocp-qe-scale-ci-results'
      job_states_to_report:
      - success
      - failure
      - error
      report_template: '{{if eq .Status.State "success"}} :white_check_mark: Job *{{.Spec.Job}}*
        ended with *{{.Status.State}}*. <{{.Status.URL}}|View logs> :white_check_mark:
        {{else}} :warning:  Job *{{.Spec.Job}}* ended with *{{.Status.State}}*. <{{.Status.URL}}|View
        logs> :warning: {{end}}'
  spec:
    containers:
    - args:
      - --gcs-upload-secret=/secrets/gcs/service-account.json
      - --image-import-pull-secret=/etc/pull-secret/.dockerconfigjson
      - --lease-server-credentials-file=/etc/boskos/credentials
      - --report-credentials-file=/etc/report/credentials
      - --secret-dir=/secrets/ci-pull-credentials
      - --target=control-plane-etcd-fips-24nodes
      - --variant=gcp-4.15-nightly-x86
      command:
      - ci-operator
      image: ci-operator:latest
      imagePullPolicy: Always
      name: ""
      resources:
        requests:
          cpu: 10m
      volumeMounts:
      - mountPath: /etc/boskos
        name: boskos
        readOnly: true
      - mountPath: /secrets/ci-pull-credentials
        name: ci-pull-credentials
        readOnly: true
      - mountPath: /secrets/gcs
        name: gcs-credentials
        readOnly: true
      - mountPath: /secrets/manifest-tool
        name: manifest-tool-local-pusher
        readOnly: true
      - mountPath: /etc/pull-secret
        name: pull-secret
        readOnly: true
      - mountPath: /etc/report
        name: result-aggregator
        readOnly: true
    serviceAccountName: ci-operator
    volumes:
    - name: boskos
      secret:
        items:
        - key: credentials
          path: credentials
        secretName: boskos-credentials
    - name: ci-pull-credentials
      secret:
        secretName: ci-pull-credentials
    - name: manifest-tool-local-pusher
      secret:
        secretName: manifest-tool-local-pusher
    - name: pull-secret
      secret:
        secretName: registry-pull-credentials
    - name: result-aggregator
      secret:
        secretName: result-aggregator
- agent: kubernetes
  cluster: build02
  cron: 0 4 8 * *
  decorate: true
  decoration_config:
    skip_cloning: true
    timeout: 5h0m0s
  extra_refs:
  - base_ref: main
    org: openshift-qe
    repo: ocp-qe-perfscale-ci
  labels:
    ci-operator.openshift.io/cloud: gcp
    ci-operator.openshift.io/cloud-cluster-profile: gcp-qe
    ci-operator.openshift.io/variant: gcp-4.15-nightly-x86
    ci.openshift.io/generator: prowgen
    job-release: "4.15"
    pj-rehearse.openshift.io/can-be-rehearsed: "true"
  name: periodic-ci-openshift-qe-ocp-qe-perfscale-ci-main-gcp-4.15-nightly-x86-data-path-etcd-fips-9nodes
  reporter_config:
    slack:
      channel: '#ocp-qe-scale-ci-results'
      job_states_to_report:
      - success
      - failure
      - error
      report_template: '{{if eq .Status.State "success"}} :white_check_mark: Job *{{.Spec.Job}}*
        ended with *{{.Status.State}}*. <{{.Status.URL}}|View logs> :white_check_mark:
        {{else}} :warning:  Job *{{.Spec.Job}}* ended with *{{.Status.State}}*. <{{.Status.URL}}|View
        logs> :warning: {{end}}'
  spec:
    containers:
    - args:
      - --gcs-upload-secret=/secrets/gcs/service-account.json
      - --image-import-pull-secret=/etc/pull-secret/.dockerconfigjson
      - --lease-server-credentials-file=/etc/boskos/credentials
      - --report-credentials-file=/etc/report/credentials
      - --secret-dir=/secrets/ci-pull-credentials
      - --target=data-path-etcd-fips-9nodes
      - --variant=gcp-4.15-nightly-x86
      command:
      - ci-operator
      image: ci-operator:latest
      imagePullPolicy: Always
      name: ""
      resources:
        requests:
          cpu: 10m
      volumeMounts:
      - mountPath: /etc/boskos
        name: boskos
        readOnly: true
      - mountPath: /secrets/ci-pull-credentials
        name: ci-pull-credentials
        readOnly: true
      - mountPath: /secrets/gcs
        name: gcs-credentials
        readOnly: true
      - mountPath: /secrets/manifest-tool
        name: manifest-tool-local-pusher
        readOnly: true
      - mountPath: /etc/pull-secret
        name: pull-secret
        readOnly: true
      - mountPath: /etc/report
        name: result-aggregator
        readOnly: true
    serviceAccountName: ci-operator
    volumes:
    - name: boskos
      secret:
        items:
        - key: credentials
          path: credentials
        secretName: boskos-credentials
    - name: ci-pull-credentials
      secret:
        secretName: ci-pull-credentials
    - name: manifest-tool-local-pusher
      secret:
        secretName: manifest-tool-local-pusher
    - name: pull-secret
      secret:
        secretName: registry-pull-credentials
    - name: result-aggregator
      secret:
        secretName: result-aggregator
- agent: kubernetes
  cluster: build02
  cron: 0 6 2 * *
  decorate: true
  decoration_config:
    skip_cloning: true
    timeout: 5h0m0s
  extra_refs:
  - base_ref: main
    org: openshift-qe
    repo: ocp-qe-perfscale-ci
  labels:
    ci-operator.openshift.io/cloud: gcp
    ci-operator.openshift.io/cloud-cluster-profile: gcp-qe
    ci-operator.openshift.io/variant: gcp-4.16-nightly-x86
    ci.openshift.io/generator: prowgen
    job-release: "4.16"
    pj-rehearse.openshift.io/can-be-rehearsed: "true"
  name: periodic-ci-openshift-qe-ocp-qe-perfscale-ci-main-gcp-4.16-nightly-x86-control-plane-etcd-fips-24nodes
  reporter_config:
    slack:
      channel: '#ocp-qe-scale-ci-results'
      job_states_to_report:
      - success
      - failure
      - error
      report_template: '{{if eq .Status.State "success"}} :white_check_mark: Job *{{.Spec.Job}}*
        ended with *{{.Status.State}}*. <{{.Status.URL}}|View logs> :white_check_mark:
        {{else}} :warning:  Job *{{.Spec.Job}}* ended with *{{.Status.State}}*. <{{.Status.URL}}|View
        logs> :warning: {{end}}'
  spec:
    containers:
    - args:
      - --gcs-upload-secret=/secrets/gcs/service-account.json
      - --image-import-pull-secret=/etc/pull-secret/.dockerconfigjson
      - --lease-server-credentials-file=/etc/boskos/credentials
      - --report-credentials-file=/etc/report/credentials
      - --secret-dir=/secrets/ci-pull-credentials
      - --target=control-plane-etcd-fips-24nodes
      - --variant=gcp-4.16-nightly-x86
      command:
      - ci-operator
      image: ci-operator:latest
      imagePullPolicy: Always
      name: ""
      resources:
        requests:
          cpu: 10m
      volumeMounts:
      - mountPath: /etc/boskos
        name: boskos
        readOnly: true
      - mountPath: /secrets/ci-pull-credentials
        name: ci-pull-credentials
        readOnly: true
      - mountPath: /secrets/gcs
        name: gcs-credentials
        readOnly: true
      - mountPath: /secrets/manifest-tool
        name: manifest-tool-local-pusher
        readOnly: true
      - mountPath: /etc/pull-secret
        name: pull-secret
        readOnly: true
      - mountPath: /etc/report
        name: result-aggregator
        readOnly: true
    serviceAccountName: ci-operator
    volumes:
    - name: boskos
      secret:
        items:
        - key: credentials
          path: credentials
        secretName: boskos-credentials
    - name: ci-pull-credentials
      secret:
        secretName: ci-pull-credentials
    - name: manifest-tool-local-pusher
      secret:
        secretName: manifest-tool-local-pusher
    - name: pull-secret
      secret:
        secretName: registry-pull-credentials
    - name: result-aggregator
      secret:
        secretName: result-aggregator
- agent: kubernetes
  cluster: build02
  cron: 0 4 1 * *
  decorate: true
  decoration_config:
    skip_cloning: true
    timeout: 5h0m0s
  extra_refs:
  - base_ref: main
    org: openshift-qe
    repo: ocp-qe-perfscale-ci
  labels:
    ci-operator.openshift.io/cloud: gcp
    ci-operator.openshift.io/cloud-cluster-profile: gcp-qe
    ci-operator.openshift.io/variant: gcp-4.16-nightly-x86
    ci.openshift.io/generator: prowgen
    job-release: "4.16"
    pj-rehearse.openshift.io/can-be-rehearsed: "true"
  name: periodic-ci-openshift-qe-ocp-qe-perfscale-ci-main-gcp-4.16-nightly-x86-data-path-etcd-fips-9nodes
  reporter_config:
    slack:
      channel: '#ocp-qe-scale-ci-results'
      job_states_to_report:
      - success
      - failure
      - error
      report_template: '{{if eq .Status.State "success"}} :white_check_mark: Job *{{.Spec.Job}}*
        ended with *{{.Status.State}}*. <{{.Status.URL}}|View logs> :white_check_mark:
        {{else}} :warning:  Job *{{.Spec.Job}}* ended with *{{.Status.State}}*. <{{.Status.URL}}|View
        logs> :warning: {{end}}'
  spec:
    containers:
    - args:
      - --gcs-upload-secret=/secrets/gcs/service-account.json
      - --image-import-pull-secret=/etc/pull-secret/.dockerconfigjson
      - --lease-server-credentials-file=/etc/boskos/credentials
      - --report-credentials-file=/etc/report/credentials
      - --secret-dir=/secrets/ci-pull-credentials
      - --target=data-path-etcd-fips-9nodes
      - --variant=gcp-4.16-nightly-x86
      command:
      - ci-operator
      image: ci-operator:latest
      imagePullPolicy: Always
      name: ""
      resources:
        requests:
          cpu: 10m
      volumeMounts:
      - mountPath: /etc/boskos
        name: boskos
        readOnly: true
      - mountPath: /secrets/ci-pull-credentials
        name: ci-pull-credentials
        readOnly: true
      - mountPath: /secrets/gcs
        name: gcs-credentials
        readOnly: true
      - mountPath: /secrets/manifest-tool
        name: manifest-tool-local-pusher
        readOnly: true
      - mountPath: /etc/pull-secret
        name: pull-secret
        readOnly: true
      - mountPath: /etc/report
        name: result-aggregator
        readOnly: true
    serviceAccountName: ci-operator
    volumes:
    - name: boskos
      secret:
        items:
        - key: credentials
          path: credentials
        secretName: boskos-credentials
    - name: ci-pull-credentials
      secret:
        secretName: ci-pull-credentials
    - name: manifest-tool-local-pusher
      secret:
        secretName: manifest-tool-local-pusher
    - name: pull-secret
      secret:
        secretName: registry-pull-credentials
    - name: result-aggregator
      secret:
        secretName: result-aggregator
- agent: kubernetes
  cluster: build02
  cron: 0 4 9 * *
  decorate: true
  decoration_config:
    skip_cloning: true
    timeout: 5h0m0s
  extra_refs:
  - base_ref: main
    org: openshift-qe
    repo: ocp-qe-perfscale-ci
  labels:
    ci-operator.openshift.io/cloud: gcp
    ci-operator.openshift.io/cloud-cluster-profile: gcp-qe
    ci-operator.openshift.io/variant: gcp-4.17-nightly-x86
    ci.openshift.io/generator: prowgen
    job-release: "4.17"
    pj-rehearse.openshift.io/can-be-rehearsed: "true"
  name: periodic-ci-openshift-qe-ocp-qe-perfscale-ci-main-gcp-4.17-nightly-x86-control-plane-etcd-fips-24nodes
  reporter_config:
    slack:
      channel: '#ocp-qe-scale-ci-results'
      job_states_to_report:
      - success
      - failure
      - error
      report_template: '{{if eq .Status.State "success"}} :white_check_mark: Job *{{.Spec.Job}}*
        ended with *{{.Status.State}}*. <{{.Status.URL}}|View logs> :white_check_mark:
        {{else}} :warning:  Job *{{.Spec.Job}}* ended with *{{.Status.State}}*. <{{.Status.URL}}|View
        logs> :warning: {{end}}'
  spec:
    containers:
    - args:
      - --gcs-upload-secret=/secrets/gcs/service-account.json
      - --image-import-pull-secret=/etc/pull-secret/.dockerconfigjson
      - --lease-server-credentials-file=/etc/boskos/credentials
      - --report-credentials-file=/etc/report/credentials
      - --secret-dir=/secrets/ci-pull-credentials
      - --target=control-plane-etcd-fips-24nodes
      - --variant=gcp-4.17-nightly-x86
      command:
      - ci-operator
      image: ci-operator:latest
      imagePullPolicy: Always
      name: ""
      resources:
        requests:
          cpu: 10m
      volumeMounts:
      - mountPath: /etc/boskos
        name: boskos
        readOnly: true
      - mountPath: /secrets/ci-pull-credentials
        name: ci-pull-credentials
        readOnly: true
      - mountPath: /secrets/gcs
        name: gcs-credentials
        readOnly: true
      - mountPath: /secrets/manifest-tool
        name: manifest-tool-local-pusher
        readOnly: true
      - mountPath: /etc/pull-secret
        name: pull-secret
        readOnly: true
      - mountPath: /etc/report
        name: result-aggregator
        readOnly: true
    serviceAccountName: ci-operator
    volumes:
    - name: boskos
      secret:
        items:
        - key: credentials
          path: credentials
        secretName: boskos-credentials
    - name: ci-pull-credentials
      secret:
        secretName: ci-pull-credentials
    - name: manifest-tool-local-pusher
      secret:
        secretName: manifest-tool-local-pusher
    - name: pull-secret
      secret:
        secretName: registry-pull-credentials
    - name: result-aggregator
      secret:
        secretName: result-aggregator
- agent: kubernetes
  cluster: build02
  cron: 0 7 15 * *
  decorate: true
  decoration_config:
    skip_cloning: true
    timeout: 5h0m0s
  extra_refs:
  - base_ref: main
    org: openshift-qe
    repo: ocp-qe-perfscale-ci
  labels:
    ci-operator.openshift.io/cloud: gcp
    ci-operator.openshift.io/cloud-cluster-profile: gcp-qe
    ci-operator.openshift.io/variant: gcp-4.17-nightly-x86
    ci.openshift.io/generator: prowgen
    job-release: "4.17"
    pj-rehearse.openshift.io/can-be-rehearsed: "true"
  name: periodic-ci-openshift-qe-ocp-qe-perfscale-ci-main-gcp-4.17-nightly-x86-data-path-etcd-fips-9nodes
  reporter_config:
    slack:
      channel: '#ocp-qe-scale-ci-results'
      job_states_to_report:
      - success
      - failure
      - error
      report_template: '{{if eq .Status.State "success"}} :white_check_mark: Job *{{.Spec.Job}}*
        ended with *{{.Status.State}}*. <{{.Status.URL}}|View logs> :white_check_mark:
        {{else}} :warning:  Job *{{.Spec.Job}}* ended with *{{.Status.State}}*. <{{.Status.URL}}|View
        logs> :warning: {{end}}'
  spec:
    containers:
    - args:
      - --gcs-upload-secret=/secrets/gcs/service-account.json
      - --image-import-pull-secret=/etc/pull-secret/.dockerconfigjson
      - --lease-server-credentials-file=/etc/boskos/credentials
      - --report-credentials-file=/etc/report/credentials
      - --secret-dir=/secrets/ci-pull-credentials
      - --target=data-path-etcd-fips-9nodes
      - --variant=gcp-4.17-nightly-x86
      command:
      - ci-operator
      image: ci-operator:latest
      imagePullPolicy: Always
      name: ""
      resources:
        requests:
          cpu: 10m
      volumeMounts:
      - mountPath: /etc/boskos
        name: boskos
        readOnly: true
      - mountPath: /secrets/ci-pull-credentials
        name: ci-pull-credentials
        readOnly: true
      - mountPath: /secrets/gcs
        name: gcs-credentials
        readOnly: true
      - mountPath: /secrets/manifest-tool
        name: manifest-tool-local-pusher
        readOnly: true
      - mountPath: /etc/pull-secret
        name: pull-secret
        readOnly: true
      - mountPath: /etc/report
        name: result-aggregator
        readOnly: true
    serviceAccountName: ci-operator
    volumes:
    - name: boskos
      secret:
        items:
        - key: credentials
          path: credentials
        secretName: boskos-credentials
    - name: ci-pull-credentials
      secret:
        secretName: ci-pull-credentials
    - name: manifest-tool-local-pusher
      secret:
        secretName: manifest-tool-local-pusher
    - name: pull-secret
      secret:
        secretName: registry-pull-credentials
    - name: result-aggregator
      secret:
        secretName: result-aggregator
- agent: kubernetes
  cluster: build02
  cron: 0 4 2,16 * *
  decorate: true
  decoration_config:
    skip_cloning: true
    timeout: 5h0m0s
  extra_refs:
  - base_ref: main
    org: openshift-qe
    repo: ocp-qe-perfscale-ci
  labels:
    ci-operator.openshift.io/cloud: gcp
    ci-operator.openshift.io/cloud-cluster-profile: gcp-qe
    ci-operator.openshift.io/variant: gcp-4.18-nightly-x86
    ci.openshift.io/generator: prowgen
    job-release: "4.18"
    pj-rehearse.openshift.io/can-be-rehearsed: "true"
  name: periodic-ci-openshift-qe-ocp-qe-perfscale-ci-main-gcp-4.18-nightly-x86-control-plane-etcd-fips-24nodes
  spec:
    containers:
    - args:
      - --gcs-upload-secret=/secrets/gcs/service-account.json
      - --image-import-pull-secret=/etc/pull-secret/.dockerconfigjson
      - --lease-server-credentials-file=/etc/boskos/credentials
      - --report-credentials-file=/etc/report/credentials
      - --secret-dir=/secrets/ci-pull-credentials
      - --target=control-plane-etcd-fips-24nodes
      - --variant=gcp-4.18-nightly-x86
      command:
      - ci-operator
      image: ci-operator:latest
      imagePullPolicy: Always
      name: ""
      resources:
        requests:
          cpu: 10m
      volumeMounts:
      - mountPath: /etc/boskos
        name: boskos
        readOnly: true
      - mountPath: /secrets/ci-pull-credentials
        name: ci-pull-credentials
        readOnly: true
      - mountPath: /secrets/gcs
        name: gcs-credentials
        readOnly: true
      - mountPath: /secrets/manifest-tool
        name: manifest-tool-local-pusher
        readOnly: true
      - mountPath: /etc/pull-secret
        name: pull-secret
        readOnly: true
      - mountPath: /etc/report
        name: result-aggregator
        readOnly: true
    serviceAccountName: ci-operator
    volumes:
    - name: boskos
      secret:
        items:
        - key: credentials
          path: credentials
        secretName: boskos-credentials
    - name: ci-pull-credentials
      secret:
        secretName: ci-pull-credentials
    - name: manifest-tool-local-pusher
      secret:
        secretName: manifest-tool-local-pusher
    - name: pull-secret
      secret:
        secretName: registry-pull-credentials
    - name: result-aggregator
      secret:
        secretName: result-aggregator
- agent: kubernetes
  cluster: build02
  cron: 0 2 1,15 * *
  decorate: true
  decoration_config:
    skip_cloning: true
    timeout: 5h0m0s
  extra_refs:
  - base_ref: main
    org: openshift-qe
    repo: ocp-qe-perfscale-ci
  labels:
    ci-operator.openshift.io/cloud: gcp
    ci-operator.openshift.io/cloud-cluster-profile: gcp-qe
    ci-operator.openshift.io/variant: gcp-4.18-nightly-x86
    ci.openshift.io/generator: prowgen
    job-release: "4.18"
    pj-rehearse.openshift.io/can-be-rehearsed: "true"
  name: periodic-ci-openshift-qe-ocp-qe-perfscale-ci-main-gcp-4.18-nightly-x86-data-path-etcd-fips-9nodes
  spec:
    containers:
    - args:
      - --gcs-upload-secret=/secrets/gcs/service-account.json
      - --image-import-pull-secret=/etc/pull-secret/.dockerconfigjson
      - --lease-server-credentials-file=/etc/boskos/credentials
      - --report-credentials-file=/etc/report/credentials
      - --secret-dir=/secrets/ci-pull-credentials
      - --target=data-path-etcd-fips-9nodes
      - --variant=gcp-4.18-nightly-x86
      command:
      - ci-operator
      image: ci-operator:latest
      imagePullPolicy: Always
      name: ""
      resources:
        requests:
          cpu: 10m
      volumeMounts:
      - mountPath: /etc/boskos
        name: boskos
        readOnly: true
      - mountPath: /secrets/ci-pull-credentials
        name: ci-pull-credentials
        readOnly: true
      - mountPath: /secrets/gcs
        name: gcs-credentials
        readOnly: true
      - mountPath: /secrets/manifest-tool
        name: manifest-tool-local-pusher
        readOnly: true
      - mountPath: /etc/pull-secret
        name: pull-secret
        readOnly: true
      - mountPath: /etc/report
        name: result-aggregator
        readOnly: true
    serviceAccountName: ci-operator
    volumes:
    - name: boskos
      secret:
        items:
        - key: credentials
          path: credentials
        secretName: boskos-credentials
    - name: ci-pull-credentials
      secret:
        secretName: ci-pull-credentials
    - name: manifest-tool-local-pusher
      secret:
        secretName: manifest-tool-local-pusher
    - name: pull-secret
      secret:
        secretName: registry-pull-credentials
    - name: result-aggregator
      secret:
        secretName: result-aggregator
- agent: kubernetes
  cluster: build05
  cron: 0 0 * * 2
  decorate: true
  decoration_config:
    skip_cloning: true
    timeout: 8h0m0s
  extra_refs:
  - base_ref: main
    org: openshift-qe
    repo: ocp-qe-perfscale-ci
  labels:
    ci-operator.openshift.io/cloud: metal-perscale-cpt
    ci-operator.openshift.io/cloud-cluster-profile: metal-perscale-cpt
    ci-operator.openshift.io/cluster: build05
    ci-operator.openshift.io/variant: metal-4.14-latest-x86
    ci.openshift.io/generator: prowgen
    job-release: "4.14"
    pj-rehearse.openshift.io/can-be-rehearsed: "true"
  name: periodic-ci-openshift-qe-ocp-qe-perfscale-ci-main-metal-4.14-latest-x86-weekly-6nodes
  reporter_config:
    slack:
      channel: '#ocp-qe-scale-ci-results'
      job_states_to_report:
      - success
      - failure
      - error
      report_template: '{{if eq .Status.State "success"}} :white_check_mark: Job *{{.Spec.Job}}*
        ended with *{{.Status.State}}*. <{{.Status.URL}}|View logs> :white_check_mark:
        {{else}} :warning:  Job *{{.Spec.Job}}* ended with *{{.Status.State}}*. <{{.Status.URL}}|View
        logs> :warning: {{end}}'
  spec:
    containers:
    - args:
      - --gcs-upload-secret=/secrets/gcs/service-account.json
      - --image-import-pull-secret=/etc/pull-secret/.dockerconfigjson
      - --lease-server-credentials-file=/etc/boskos/credentials
      - --report-credentials-file=/etc/report/credentials
      - --secret-dir=/secrets/ci-pull-credentials
      - --target=weekly-6nodes
      - --variant=metal-4.14-latest-x86
      command:
      - ci-operator
      image: ci-operator:latest
      imagePullPolicy: Always
      name: ""
      resources:
        requests:
          cpu: 10m
      volumeMounts:
      - mountPath: /etc/boskos
        name: boskos
        readOnly: true
      - mountPath: /secrets/ci-pull-credentials
        name: ci-pull-credentials
        readOnly: true
      - mountPath: /secrets/gcs
        name: gcs-credentials
        readOnly: true
      - mountPath: /secrets/manifest-tool
        name: manifest-tool-local-pusher
        readOnly: true
      - mountPath: /etc/pull-secret
        name: pull-secret
        readOnly: true
      - mountPath: /etc/report
        name: result-aggregator
        readOnly: true
    serviceAccountName: ci-operator
    volumes:
    - name: boskos
      secret:
        items:
        - key: credentials
          path: credentials
        secretName: boskos-credentials
    - name: ci-pull-credentials
      secret:
        secretName: ci-pull-credentials
    - name: manifest-tool-local-pusher
      secret:
        secretName: manifest-tool-local-pusher
    - name: pull-secret
      secret:
        secretName: registry-pull-credentials
    - name: result-aggregator
      secret:
        secretName: result-aggregator
- agent: kubernetes
  cluster: build05
  cron: 0 0 * * 0
  decorate: true
  decoration_config:
    skip_cloning: true
    timeout: 8h0m0s
  extra_refs:
  - base_ref: main
    org: openshift-qe
    repo: ocp-qe-perfscale-ci
  labels:
    ci-operator.openshift.io/cloud: metal-perscale-cpt
    ci-operator.openshift.io/cloud-cluster-profile: metal-perscale-cpt
    ci-operator.openshift.io/cluster: build05
    ci-operator.openshift.io/variant: metal-4.16-latest-x86
    ci.openshift.io/generator: prowgen
    job-release: "4.16"
    pj-rehearse.openshift.io/can-be-rehearsed: "true"
  name: periodic-ci-openshift-qe-ocp-qe-perfscale-ci-main-metal-4.16-latest-x86-weekly-6nodes
  reporter_config:
    slack:
      channel: '#ocp-qe-scale-ci-results'
      job_states_to_report:
      - success
      - failure
      - error
      report_template: '{{if eq .Status.State "success"}} :white_check_mark: Job *{{.Spec.Job}}*
        ended with *{{.Status.State}}*. <{{.Status.URL}}|View logs> :white_check_mark:
        {{else}} :warning:  Job *{{.Spec.Job}}* ended with *{{.Status.State}}*. <{{.Status.URL}}|View
        logs> :warning: {{end}}'
  spec:
    containers:
    - args:
      - --gcs-upload-secret=/secrets/gcs/service-account.json
      - --image-import-pull-secret=/etc/pull-secret/.dockerconfigjson
      - --lease-server-credentials-file=/etc/boskos/credentials
      - --report-credentials-file=/etc/report/credentials
      - --secret-dir=/secrets/ci-pull-credentials
      - --target=weekly-6nodes
      - --variant=metal-4.16-latest-x86
      command:
      - ci-operator
      image: ci-operator:latest
      imagePullPolicy: Always
      name: ""
      resources:
        requests:
          cpu: 10m
      volumeMounts:
      - mountPath: /etc/boskos
        name: boskos
        readOnly: true
      - mountPath: /secrets/ci-pull-credentials
        name: ci-pull-credentials
        readOnly: true
      - mountPath: /secrets/gcs
        name: gcs-credentials
        readOnly: true
      - mountPath: /secrets/manifest-tool
        name: manifest-tool-local-pusher
        readOnly: true
      - mountPath: /etc/pull-secret
        name: pull-secret
        readOnly: true
      - mountPath: /etc/report
        name: result-aggregator
        readOnly: true
    serviceAccountName: ci-operator
    volumes:
    - name: boskos
      secret:
        items:
        - key: credentials
          path: credentials
        secretName: boskos-credentials
    - name: ci-pull-credentials
      secret:
        secretName: ci-pull-credentials
    - name: manifest-tool-local-pusher
      secret:
        secretName: manifest-tool-local-pusher
    - name: pull-secret
      secret:
        secretName: registry-pull-credentials
    - name: result-aggregator
      secret:
        secretName: result-aggregator
- agent: kubernetes
  cluster: build05
  cron: 0 0 * * 3
  decorate: true
  decoration_config:
    skip_cloning: true
    timeout: 8h0m0s
  extra_refs:
  - base_ref: main
    org: openshift-qe
    repo: ocp-qe-perfscale-ci
  labels:
    ci-operator.openshift.io/cloud: metal-perscale-cpt
    ci-operator.openshift.io/cloud-cluster-profile: metal-perscale-cpt
    ci-operator.openshift.io/cluster: build05
    ci-operator.openshift.io/variant: metal-4.17-latest-x86
    ci.openshift.io/generator: prowgen
    job-release: "4.17"
    pj-rehearse.openshift.io/can-be-rehearsed: "true"
  name: periodic-ci-openshift-qe-ocp-qe-perfscale-ci-main-metal-4.17-latest-x86-weekly-6nodes
  reporter_config:
    slack:
      channel: '#ocp-qe-scale-ci-results'
      job_states_to_report:
      - success
      - failure
      - error
      report_template: '{{if eq .Status.State "success"}} :white_check_mark: Job *{{.Spec.Job}}*
        ended with *{{.Status.State}}*. <{{.Status.URL}}|View logs> :white_check_mark:
        {{else}} :warning:  Job *{{.Spec.Job}}* ended with *{{.Status.State}}*. <{{.Status.URL}}|View
        logs> :warning: {{end}}'
  spec:
    containers:
    - args:
      - --gcs-upload-secret=/secrets/gcs/service-account.json
      - --image-import-pull-secret=/etc/pull-secret/.dockerconfigjson
      - --lease-server-credentials-file=/etc/boskos/credentials
      - --report-credentials-file=/etc/report/credentials
      - --secret-dir=/secrets/ci-pull-credentials
      - --target=weekly-6nodes
      - --variant=metal-4.17-latest-x86
      command:
      - ci-operator
      image: ci-operator:latest
      imagePullPolicy: Always
      name: ""
      resources:
        requests:
          cpu: 10m
      volumeMounts:
      - mountPath: /etc/boskos
        name: boskos
        readOnly: true
      - mountPath: /secrets/ci-pull-credentials
        name: ci-pull-credentials
        readOnly: true
      - mountPath: /secrets/gcs
        name: gcs-credentials
        readOnly: true
      - mountPath: /secrets/manifest-tool
        name: manifest-tool-local-pusher
        readOnly: true
      - mountPath: /etc/pull-secret
        name: pull-secret
        readOnly: true
      - mountPath: /etc/report
        name: result-aggregator
        readOnly: true
    serviceAccountName: ci-operator
    volumes:
    - name: boskos
      secret:
        items:
        - key: credentials
          path: credentials
        secretName: boskos-credentials
    - name: ci-pull-credentials
      secret:
        secretName: ci-pull-credentials
    - name: manifest-tool-local-pusher
      secret:
        secretName: manifest-tool-local-pusher
    - name: pull-secret
      secret:
        secretName: registry-pull-credentials
    - name: result-aggregator
      secret:
        secretName: result-aggregator
- agent: kubernetes
  cluster: build05
  cron: 0 0 * * 4
  decorate: true
  decoration_config:
    skip_cloning: true
    timeout: 8h0m0s
  extra_refs:
  - base_ref: main
    org: openshift-qe
    repo: ocp-qe-perfscale-ci
  labels:
    ci-operator.openshift.io/cloud: metal-perscale-cpt
    ci-operator.openshift.io/cloud-cluster-profile: metal-perscale-cpt
    ci-operator.openshift.io/cluster: build05
    ci-operator.openshift.io/variant: metal-dev-latest-x86
    ci.openshift.io/generator: prowgen
    job-release: "4.17"
    pj-rehearse.openshift.io/can-be-rehearsed: "true"
  name: periodic-ci-openshift-qe-ocp-qe-perfscale-ci-main-metal-dev-latest-x86-weekly-6nodes
  reporter_config:
    slack:
      channel: '#ocp-qe-scale-ci-results'
      job_states_to_report:
      - success
      - failure
      - error
      report_template: '{{if eq .Status.State "success"}} :white_check_mark: Job *{{.Spec.Job}}*
        ended with *{{.Status.State}}*. <{{.Status.URL}}|View logs> :white_check_mark:
        {{else}} :warning:  Job *{{.Spec.Job}}* ended with *{{.Status.State}}*. <{{.Status.URL}}|View
        logs> :warning: {{end}}'
  spec:
    containers:
    - args:
      - --gcs-upload-secret=/secrets/gcs/service-account.json
      - --image-import-pull-secret=/etc/pull-secret/.dockerconfigjson
      - --lease-server-credentials-file=/etc/boskos/credentials
      - --report-credentials-file=/etc/report/credentials
      - --secret-dir=/secrets/ci-pull-credentials
      - --target=weekly-6nodes
      - --variant=metal-dev-latest-x86
      command:
      - ci-operator
      image: ci-operator:latest
      imagePullPolicy: Always
      name: ""
      resources:
        requests:
          cpu: 10m
      volumeMounts:
      - mountPath: /etc/boskos
        name: boskos
        readOnly: true
      - mountPath: /secrets/ci-pull-credentials
        name: ci-pull-credentials
        readOnly: true
      - mountPath: /secrets/gcs
        name: gcs-credentials
        readOnly: true
      - mountPath: /secrets/manifest-tool
        name: manifest-tool-local-pusher
        readOnly: true
      - mountPath: /etc/pull-secret
        name: pull-secret
        readOnly: true
      - mountPath: /etc/report
        name: result-aggregator
        readOnly: true
    serviceAccountName: ci-operator
    volumes:
    - name: boskos
      secret:
        items:
        - key: credentials
          path: credentials
        secretName: boskos-credentials
    - name: ci-pull-credentials
      secret:
        secretName: ci-pull-credentials
    - name: manifest-tool-local-pusher
      secret:
        secretName: manifest-tool-local-pusher
    - name: pull-secret
      secret:
        secretName: registry-pull-credentials
    - name: result-aggregator
      secret:
        secretName: result-aggregator
- agent: kubernetes
  cluster: build05
  cron: 0 12 11,25 * *
  decorate: true
  decoration_config:
    skip_cloning: true
    timeout: 7h0m0s
  extra_refs:
  - base_ref: main
    org: openshift-qe
    repo: ocp-qe-perfscale-ci
  labels:
    ci-operator.openshift.io/cloud: aws
    ci-operator.openshift.io/cloud-cluster-profile: aws-perfscale
    ci-operator.openshift.io/variant: rosa-4.14-nightly-x86
    ci.openshift.io/generator: prowgen
    job-release: "4.14"
    pj-rehearse.openshift.io/can-be-rehearsed: "true"
  name: periodic-ci-openshift-qe-ocp-qe-perfscale-ci-main-rosa-4.14-nightly-x86-control-plane-120nodes
  reporter_config:
    slack:
      channel: '#ocp-qe-scale-ci-results'
      job_states_to_report:
      - success
      - failure
      - error
      report_template: '{{if eq .Status.State "success"}} :white_check_mark: Job *{{.Spec.Job}}*
        ended with *{{.Status.State}}*. <{{.Status.URL}}|View logs> :white_check_mark:
        {{else}} :warning:  Job *{{.Spec.Job}}* ended with *{{.Status.State}}*. <{{.Status.URL}}|View
        logs> :warning: {{end}}'
  spec:
    containers:
    - args:
      - --gcs-upload-secret=/secrets/gcs/service-account.json
      - --image-import-pull-secret=/etc/pull-secret/.dockerconfigjson
      - --lease-server-credentials-file=/etc/boskos/credentials
      - --report-credentials-file=/etc/report/credentials
      - --secret-dir=/secrets/ci-pull-credentials
      - --target=control-plane-120nodes
      - --variant=rosa-4.14-nightly-x86
      command:
      - ci-operator
      image: ci-operator:latest
      imagePullPolicy: Always
      name: ""
      resources:
        requests:
          cpu: 10m
      volumeMounts:
      - mountPath: /etc/boskos
        name: boskos
        readOnly: true
      - mountPath: /secrets/ci-pull-credentials
        name: ci-pull-credentials
        readOnly: true
      - mountPath: /secrets/gcs
        name: gcs-credentials
        readOnly: true
      - mountPath: /secrets/manifest-tool
        name: manifest-tool-local-pusher
        readOnly: true
      - mountPath: /etc/pull-secret
        name: pull-secret
        readOnly: true
      - mountPath: /etc/report
        name: result-aggregator
        readOnly: true
    serviceAccountName: ci-operator
    volumes:
    - name: boskos
      secret:
        items:
        - key: credentials
          path: credentials
        secretName: boskos-credentials
    - name: ci-pull-credentials
      secret:
        secretName: ci-pull-credentials
    - name: manifest-tool-local-pusher
      secret:
        secretName: manifest-tool-local-pusher
    - name: pull-secret
      secret:
        secretName: registry-pull-credentials
    - name: result-aggregator
      secret:
        secretName: result-aggregator
- agent: kubernetes
  cluster: build05
  cron: 0 8 2,16 * *
  decorate: true
  decoration_config:
    skip_cloning: true
    timeout: 5h0m0s
  extra_refs:
  - base_ref: main
    org: openshift-qe
    repo: ocp-qe-perfscale-ci
  labels:
    ci-operator.openshift.io/cloud: aws
    ci-operator.openshift.io/cloud-cluster-profile: aws-perfscale-qe
    ci-operator.openshift.io/variant: rosa-4.14-nightly-x86
    ci.openshift.io/generator: prowgen
    job-release: "4.14"
    pj-rehearse.openshift.io/can-be-rehearsed: "true"
  name: periodic-ci-openshift-qe-ocp-qe-perfscale-ci-main-rosa-4.14-nightly-x86-control-plane-24nodes
  reporter_config:
    slack:
      channel: '#ocp-qe-scale-ci-results'
      job_states_to_report:
      - success
      - failure
      - error
      report_template: '{{if eq .Status.State "success"}} :white_check_mark: Job *{{.Spec.Job}}*
        ended with *{{.Status.State}}*. <{{.Status.URL}}|View logs> :white_check_mark:
        {{else}} :warning:  Job *{{.Spec.Job}}* ended with *{{.Status.State}}*. <{{.Status.URL}}|View
        logs> :warning: {{end}}'
  spec:
    containers:
    - args:
      - --gcs-upload-secret=/secrets/gcs/service-account.json
      - --image-import-pull-secret=/etc/pull-secret/.dockerconfigjson
      - --lease-server-credentials-file=/etc/boskos/credentials
      - --report-credentials-file=/etc/report/credentials
      - --secret-dir=/secrets/ci-pull-credentials
      - --target=control-plane-24nodes
      - --variant=rosa-4.14-nightly-x86
      command:
      - ci-operator
      image: ci-operator:latest
      imagePullPolicy: Always
      name: ""
      resources:
        requests:
          cpu: 10m
      volumeMounts:
      - mountPath: /etc/boskos
        name: boskos
        readOnly: true
      - mountPath: /secrets/ci-pull-credentials
        name: ci-pull-credentials
        readOnly: true
      - mountPath: /secrets/gcs
        name: gcs-credentials
        readOnly: true
      - mountPath: /secrets/manifest-tool
        name: manifest-tool-local-pusher
        readOnly: true
      - mountPath: /etc/pull-secret
        name: pull-secret
        readOnly: true
      - mountPath: /etc/report
        name: result-aggregator
        readOnly: true
    serviceAccountName: ci-operator
    volumes:
    - name: boskos
      secret:
        items:
        - key: credentials
          path: credentials
        secretName: boskos-credentials
    - name: ci-pull-credentials
      secret:
        secretName: ci-pull-credentials
    - name: manifest-tool-local-pusher
      secret:
        secretName: manifest-tool-local-pusher
    - name: pull-secret
      secret:
        secretName: registry-pull-credentials
    - name: result-aggregator
      secret:
        secretName: result-aggregator
- agent: kubernetes
  cluster: build05
  cron: 0 12 1,15 * *
  decorate: true
  decoration_config:
    skip_cloning: true
    timeout: 6h0m0s
  extra_refs:
  - base_ref: main
    org: openshift-qe
    repo: ocp-qe-perfscale-ci
  labels:
    ci-operator.openshift.io/cloud: aws
    ci-operator.openshift.io/cloud-cluster-profile: aws-perfscale-qe
    ci-operator.openshift.io/variant: rosa-4.14-nightly-x86
    ci.openshift.io/generator: prowgen
    job-release: "4.14"
    pj-rehearse.openshift.io/can-be-rehearsed: "true"
  name: periodic-ci-openshift-qe-ocp-qe-perfscale-ci-main-rosa-4.14-nightly-x86-data-path-9nodes
  reporter_config:
    slack:
      channel: '#ocp-qe-scale-ci-results'
      job_states_to_report:
      - success
      - failure
      - error
      report_template: '{{if eq .Status.State "success"}} :white_check_mark: Job *{{.Spec.Job}}*
        ended with *{{.Status.State}}*. <{{.Status.URL}}|View logs> :white_check_mark:
        {{else}} :warning:  Job *{{.Spec.Job}}* ended with *{{.Status.State}}*. <{{.Status.URL}}|View
        logs> :warning: {{end}}'
  spec:
    containers:
    - args:
      - --gcs-upload-secret=/secrets/gcs/service-account.json
      - --image-import-pull-secret=/etc/pull-secret/.dockerconfigjson
      - --lease-server-credentials-file=/etc/boskos/credentials
      - --report-credentials-file=/etc/report/credentials
      - --secret-dir=/secrets/ci-pull-credentials
      - --target=data-path-9nodes
      - --variant=rosa-4.14-nightly-x86
      command:
      - ci-operator
      image: ci-operator:latest
      imagePullPolicy: Always
      name: ""
      resources:
        requests:
          cpu: 10m
      volumeMounts:
      - mountPath: /etc/boskos
        name: boskos
        readOnly: true
      - mountPath: /secrets/ci-pull-credentials
        name: ci-pull-credentials
        readOnly: true
      - mountPath: /secrets/gcs
        name: gcs-credentials
        readOnly: true
      - mountPath: /secrets/manifest-tool
        name: manifest-tool-local-pusher
        readOnly: true
      - mountPath: /etc/pull-secret
        name: pull-secret
        readOnly: true
      - mountPath: /etc/report
        name: result-aggregator
        readOnly: true
    serviceAccountName: ci-operator
    volumes:
    - name: boskos
      secret:
        items:
        - key: credentials
          path: credentials
        secretName: boskos-credentials
    - name: ci-pull-credentials
      secret:
        secretName: ci-pull-credentials
    - name: manifest-tool-local-pusher
      secret:
        secretName: manifest-tool-local-pusher
    - name: pull-secret
      secret:
        secretName: registry-pull-credentials
    - name: result-aggregator
      secret:
        secretName: result-aggregator
- agent: kubernetes
  cluster: build05
  cron: 0 8 12,26 * *
  decorate: true
  decoration_config:
    skip_cloning: true
    timeout: 5h0m0s
  extra_refs:
  - base_ref: main
    org: openshift-qe
    repo: ocp-qe-perfscale-ci
  labels:
    ci-operator.openshift.io/cloud: aws
    ci-operator.openshift.io/cloud-cluster-profile: aws-perfscale-qe
    ci-operator.openshift.io/variant: rosa-4.14-nightly-x86
    ci.openshift.io/generator: prowgen
    job-release: "4.14"
    pj-rehearse.openshift.io/can-be-rehearsed: "true"
  name: periodic-ci-openshift-qe-ocp-qe-perfscale-ci-main-rosa-4.14-nightly-x86-node-density-heavy-24nodes
  reporter_config:
    slack:
      channel: '#ocp-qe-scale-ci-results'
      job_states_to_report:
      - success
      - failure
      - error
      report_template: '{{if eq .Status.State "success"}} :white_check_mark: Job *{{.Spec.Job}}*
        ended with *{{.Status.State}}*. <{{.Status.URL}}|View logs> :white_check_mark:
        {{else}} :warning:  Job *{{.Spec.Job}}* ended with *{{.Status.State}}*. <{{.Status.URL}}|View
        logs> :warning: {{end}}'
  spec:
    containers:
    - args:
      - --gcs-upload-secret=/secrets/gcs/service-account.json
      - --image-import-pull-secret=/etc/pull-secret/.dockerconfigjson
      - --lease-server-credentials-file=/etc/boskos/credentials
      - --report-credentials-file=/etc/report/credentials
      - --secret-dir=/secrets/ci-pull-credentials
      - --target=node-density-heavy-24nodes
      - --variant=rosa-4.14-nightly-x86
      command:
      - ci-operator
      image: ci-operator:latest
      imagePullPolicy: Always
      name: ""
      resources:
        requests:
          cpu: 10m
      volumeMounts:
      - mountPath: /etc/boskos
        name: boskos
        readOnly: true
      - mountPath: /secrets/ci-pull-credentials
        name: ci-pull-credentials
        readOnly: true
      - mountPath: /secrets/gcs
        name: gcs-credentials
        readOnly: true
      - mountPath: /secrets/manifest-tool
        name: manifest-tool-local-pusher
        readOnly: true
      - mountPath: /etc/pull-secret
        name: pull-secret
        readOnly: true
      - mountPath: /etc/report
        name: result-aggregator
        readOnly: true
    serviceAccountName: ci-operator
    volumes:
    - name: boskos
      secret:
        items:
        - key: credentials
          path: credentials
        secretName: boskos-credentials
    - name: ci-pull-credentials
      secret:
        secretName: ci-pull-credentials
    - name: manifest-tool-local-pusher
      secret:
        secretName: manifest-tool-local-pusher
    - name: pull-secret
      secret:
        secretName: registry-pull-credentials
    - name: result-aggregator
      secret:
        secretName: result-aggregator
- agent: kubernetes
  cluster: build05
  cron: 0 14 3,17 * *
  decorate: true
  decoration_config:
    skip_cloning: true
    timeout: 8h0m0s
  extra_refs:
  - base_ref: main
    org: openshift-qe
    repo: ocp-qe-perfscale-ci
  labels:
    ci-operator.openshift.io/cloud: aws
    ci-operator.openshift.io/cloud-cluster-profile: aws-perfscale-qe
    ci-operator.openshift.io/variant: rosa-4.15-candidate-x86-loaded-upgrade-from-4.14
    ci.openshift.io/generator: prowgen
    pj-rehearse.openshift.io/can-be-rehearsed: "true"
  name: periodic-ci-openshift-qe-ocp-qe-perfscale-ci-main-rosa-4.15-candidate-x86-loaded-upgrade-from-4.14-loaded-upgrade415-24nodes
  reporter_config:
    slack:
      channel: '#ocp-qe-scale-ci-results'
      job_states_to_report:
      - success
      - failure
      - error
      report_template: '{{if eq .Status.State "success"}} :white_check_mark: Job *{{.Spec.Job}}*
        ended with *{{.Status.State}}*. <{{.Status.URL}}|View logs> :white_check_mark:
        {{else}} :warning:  Job *{{.Spec.Job}}* ended with *{{.Status.State}}*. <{{.Status.URL}}|View
        logs> :warning: {{end}}'
  spec:
    containers:
    - args:
      - --gcs-upload-secret=/secrets/gcs/service-account.json
      - --image-import-pull-secret=/etc/pull-secret/.dockerconfigjson
      - --lease-server-credentials-file=/etc/boskos/credentials
      - --report-credentials-file=/etc/report/credentials
      - --secret-dir=/secrets/ci-pull-credentials
      - --target=loaded-upgrade415-24nodes
      - --variant=rosa-4.15-candidate-x86-loaded-upgrade-from-4.14
      command:
      - ci-operator
      image: ci-operator:latest
      imagePullPolicy: Always
      name: ""
      resources:
        requests:
          cpu: 10m
      volumeMounts:
      - mountPath: /etc/boskos
        name: boskos
        readOnly: true
      - mountPath: /secrets/ci-pull-credentials
        name: ci-pull-credentials
        readOnly: true
      - mountPath: /secrets/gcs
        name: gcs-credentials
        readOnly: true
      - mountPath: /secrets/manifest-tool
        name: manifest-tool-local-pusher
        readOnly: true
      - mountPath: /etc/pull-secret
        name: pull-secret
        readOnly: true
      - mountPath: /etc/report
        name: result-aggregator
        readOnly: true
    serviceAccountName: ci-operator
    volumes:
    - name: boskos
      secret:
        items:
        - key: credentials
          path: credentials
        secretName: boskos-credentials
    - name: ci-pull-credentials
      secret:
        secretName: ci-pull-credentials
    - name: manifest-tool-local-pusher
      secret:
        secretName: manifest-tool-local-pusher
    - name: pull-secret
      secret:
        secretName: registry-pull-credentials
    - name: result-aggregator
      secret:
        secretName: result-aggregator
- agent: kubernetes
  cluster: build05
  cron: 0 4 4,18 * *
  decorate: true
  decoration_config:
    skip_cloning: true
    timeout: 7h0m0s
  extra_refs:
  - base_ref: main
    org: openshift-qe
    repo: ocp-qe-perfscale-ci
  labels:
    ci-operator.openshift.io/cloud: aws
    ci-operator.openshift.io/cloud-cluster-profile: aws-perfscale
    ci-operator.openshift.io/variant: rosa-4.15-nightly-x86
    ci.openshift.io/generator: prowgen
    job-release: "4.15"
    pj-rehearse.openshift.io/can-be-rehearsed: "true"
  name: periodic-ci-openshift-qe-ocp-qe-perfscale-ci-main-rosa-4.15-nightly-x86-control-plane-120nodes
  reporter_config:
    slack:
      channel: '#ocp-qe-scale-ci-results'
      job_states_to_report:
      - success
      - failure
      - error
      report_template: '{{if eq .Status.State "success"}} :white_check_mark: Job *{{.Spec.Job}}*
        ended with *{{.Status.State}}*. <{{.Status.URL}}|View logs> :white_check_mark:
        {{else}} :warning:  Job *{{.Spec.Job}}* ended with *{{.Status.State}}*. <{{.Status.URL}}|View
        logs> :warning: {{end}}'
  spec:
    containers:
    - args:
      - --gcs-upload-secret=/secrets/gcs/service-account.json
      - --image-import-pull-secret=/etc/pull-secret/.dockerconfigjson
      - --lease-server-credentials-file=/etc/boskos/credentials
      - --report-credentials-file=/etc/report/credentials
      - --secret-dir=/secrets/ci-pull-credentials
      - --target=control-plane-120nodes
      - --variant=rosa-4.15-nightly-x86
      command:
      - ci-operator
      image: ci-operator:latest
      imagePullPolicy: Always
      name: ""
      resources:
        requests:
          cpu: 10m
      volumeMounts:
      - mountPath: /etc/boskos
        name: boskos
        readOnly: true
      - mountPath: /secrets/ci-pull-credentials
        name: ci-pull-credentials
        readOnly: true
      - mountPath: /secrets/gcs
        name: gcs-credentials
        readOnly: true
      - mountPath: /secrets/manifest-tool
        name: manifest-tool-local-pusher
        readOnly: true
      - mountPath: /etc/pull-secret
        name: pull-secret
        readOnly: true
      - mountPath: /etc/report
        name: result-aggregator
        readOnly: true
    serviceAccountName: ci-operator
    volumes:
    - name: boskos
      secret:
        items:
        - key: credentials
          path: credentials
        secretName: boskos-credentials
    - name: ci-pull-credentials
      secret:
        secretName: ci-pull-credentials
    - name: manifest-tool-local-pusher
      secret:
        secretName: manifest-tool-local-pusher
    - name: pull-secret
      secret:
        secretName: registry-pull-credentials
    - name: result-aggregator
      secret:
        secretName: result-aggregator
- agent: kubernetes
  cluster: build05
  cron: 0 4 9,23 * *
  decorate: true
  decoration_config:
    skip_cloning: true
    timeout: 5h0m0s
  extra_refs:
  - base_ref: main
    org: openshift-qe
    repo: ocp-qe-perfscale-ci
  labels:
    ci-operator.openshift.io/cloud: aws
    ci-operator.openshift.io/cloud-cluster-profile: aws-perfscale-qe
    ci-operator.openshift.io/variant: rosa-4.15-nightly-x86
    ci.openshift.io/generator: prowgen
    job-release: "4.15"
    pj-rehearse.openshift.io/can-be-rehearsed: "true"
  name: periodic-ci-openshift-qe-ocp-qe-perfscale-ci-main-rosa-4.15-nightly-x86-control-plane-24nodes
  reporter_config:
    slack:
      channel: '#ocp-qe-scale-ci-results'
      job_states_to_report:
      - success
      - failure
      - error
      report_template: '{{if eq .Status.State "success"}} :white_check_mark: Job *{{.Spec.Job}}*
        ended with *{{.Status.State}}*. <{{.Status.URL}}|View logs> :white_check_mark:
        {{else}} :warning:  Job *{{.Spec.Job}}* ended with *{{.Status.State}}*. <{{.Status.URL}}|View
        logs> :warning: {{end}}'
  spec:
    containers:
    - args:
      - --gcs-upload-secret=/secrets/gcs/service-account.json
      - --image-import-pull-secret=/etc/pull-secret/.dockerconfigjson
      - --lease-server-credentials-file=/etc/boskos/credentials
      - --report-credentials-file=/etc/report/credentials
      - --secret-dir=/secrets/ci-pull-credentials
      - --target=control-plane-24nodes
      - --variant=rosa-4.15-nightly-x86
      command:
      - ci-operator
      image: ci-operator:latest
      imagePullPolicy: Always
      name: ""
      resources:
        requests:
          cpu: 10m
      volumeMounts:
      - mountPath: /etc/boskos
        name: boskos
        readOnly: true
      - mountPath: /secrets/ci-pull-credentials
        name: ci-pull-credentials
        readOnly: true
      - mountPath: /secrets/gcs
        name: gcs-credentials
        readOnly: true
      - mountPath: /secrets/manifest-tool
        name: manifest-tool-local-pusher
        readOnly: true
      - mountPath: /etc/pull-secret
        name: pull-secret
        readOnly: true
      - mountPath: /etc/report
        name: result-aggregator
        readOnly: true
    serviceAccountName: ci-operator
    volumes:
    - name: boskos
      secret:
        items:
        - key: credentials
          path: credentials
        secretName: boskos-credentials
    - name: ci-pull-credentials
      secret:
        secretName: ci-pull-credentials
    - name: manifest-tool-local-pusher
      secret:
        secretName: manifest-tool-local-pusher
    - name: pull-secret
      secret:
        secretName: registry-pull-credentials
    - name: result-aggregator
      secret:
        secretName: result-aggregator
- agent: kubernetes
  cluster: build05
  cron: 0 18 8,22 * *
  decorate: true
  decoration_config:
    skip_cloning: true
    timeout: 6h0m0s
  extra_refs:
  - base_ref: main
    org: openshift-qe
    repo: ocp-qe-perfscale-ci
  labels:
    ci-operator.openshift.io/cloud: aws
    ci-operator.openshift.io/cloud-cluster-profile: aws-perfscale-qe
    ci-operator.openshift.io/variant: rosa-4.15-nightly-x86
    ci.openshift.io/generator: prowgen
    job-release: "4.15"
    pj-rehearse.openshift.io/can-be-rehearsed: "true"
  name: periodic-ci-openshift-qe-ocp-qe-perfscale-ci-main-rosa-4.15-nightly-x86-data-path-9nodes
  reporter_config:
    slack:
      channel: '#ocp-qe-scale-ci-results'
      job_states_to_report:
      - success
      - failure
      - error
      report_template: '{{if eq .Status.State "success"}} :white_check_mark: Job *{{.Spec.Job}}*
        ended with *{{.Status.State}}*. <{{.Status.URL}}|View logs> :white_check_mark:
        {{else}} :warning:  Job *{{.Spec.Job}}* ended with *{{.Status.State}}*. <{{.Status.URL}}|View
        logs> :warning: {{end}}'
  spec:
    containers:
    - args:
      - --gcs-upload-secret=/secrets/gcs/service-account.json
      - --image-import-pull-secret=/etc/pull-secret/.dockerconfigjson
      - --lease-server-credentials-file=/etc/boskos/credentials
      - --report-credentials-file=/etc/report/credentials
      - --secret-dir=/secrets/ci-pull-credentials
      - --target=data-path-9nodes
      - --variant=rosa-4.15-nightly-x86
      command:
      - ci-operator
      image: ci-operator:latest
      imagePullPolicy: Always
      name: ""
      resources:
        requests:
          cpu: 10m
      volumeMounts:
      - mountPath: /etc/boskos
        name: boskos
        readOnly: true
      - mountPath: /secrets/ci-pull-credentials
        name: ci-pull-credentials
        readOnly: true
      - mountPath: /secrets/gcs
        name: gcs-credentials
        readOnly: true
      - mountPath: /secrets/manifest-tool
        name: manifest-tool-local-pusher
        readOnly: true
      - mountPath: /etc/pull-secret
        name: pull-secret
        readOnly: true
      - mountPath: /etc/report
        name: result-aggregator
        readOnly: true
    serviceAccountName: ci-operator
    volumes:
    - name: boskos
      secret:
        items:
        - key: credentials
          path: credentials
        secretName: boskos-credentials
    - name: ci-pull-credentials
      secret:
        secretName: ci-pull-credentials
    - name: manifest-tool-local-pusher
      secret:
        secretName: manifest-tool-local-pusher
    - name: pull-secret
      secret:
        secretName: registry-pull-credentials
    - name: result-aggregator
      secret:
        secretName: result-aggregator
- agent: kubernetes
  cluster: build05
  cron: 0 2 5,19 * *
  decorate: true
  decoration_config:
    skip_cloning: true
  extra_refs:
  - base_ref: main
    org: openshift-qe
    repo: ocp-qe-perfscale-ci
  labels:
    ci-operator.openshift.io/cloud: aws
    ci-operator.openshift.io/cloud-cluster-profile: aws-perfscale-qe
    ci-operator.openshift.io/variant: rosa-4.15-nightly-x86
    ci.openshift.io/generator: prowgen
    job-release: "4.15"
    pj-rehearse.openshift.io/can-be-rehearsed: "true"
  name: periodic-ci-openshift-qe-ocp-qe-perfscale-ci-main-rosa-4.15-nightly-x86-node-density-heavy-24nodes
  reporter_config:
    slack:
      channel: '#ocp-qe-scale-ci-results'
      job_states_to_report:
      - success
      - failure
      - error
      report_template: '{{if eq .Status.State "success"}} :white_check_mark: Job *{{.Spec.Job}}*
        ended with *{{.Status.State}}*. <{{.Status.URL}}|View logs> :white_check_mark:
        {{else}} :warning:  Job *{{.Spec.Job}}* ended with *{{.Status.State}}*. <{{.Status.URL}}|View
        logs> :warning: {{end}}'
  spec:
    containers:
    - args:
      - --gcs-upload-secret=/secrets/gcs/service-account.json
      - --image-import-pull-secret=/etc/pull-secret/.dockerconfigjson
      - --lease-server-credentials-file=/etc/boskos/credentials
      - --report-credentials-file=/etc/report/credentials
      - --secret-dir=/secrets/ci-pull-credentials
      - --target=node-density-heavy-24nodes
      - --variant=rosa-4.15-nightly-x86
      command:
      - ci-operator
      image: ci-operator:latest
      imagePullPolicy: Always
      name: ""
      resources:
        requests:
          cpu: 10m
      volumeMounts:
      - mountPath: /etc/boskos
        name: boskos
        readOnly: true
      - mountPath: /secrets/ci-pull-credentials
        name: ci-pull-credentials
        readOnly: true
      - mountPath: /secrets/gcs
        name: gcs-credentials
        readOnly: true
      - mountPath: /secrets/manifest-tool
        name: manifest-tool-local-pusher
        readOnly: true
      - mountPath: /etc/pull-secret
        name: pull-secret
        readOnly: true
      - mountPath: /etc/report
        name: result-aggregator
        readOnly: true
    serviceAccountName: ci-operator
    volumes:
    - name: boskos
      secret:
        items:
        - key: credentials
          path: credentials
        secretName: boskos-credentials
    - name: ci-pull-credentials
      secret:
        secretName: ci-pull-credentials
    - name: manifest-tool-local-pusher
      secret:
        secretName: manifest-tool-local-pusher
    - name: pull-secret
      secret:
        secretName: registry-pull-credentials
    - name: result-aggregator
      secret:
        secretName: result-aggregator
- agent: kubernetes
  cluster: build05
  cron: 0 18 3,17 * *
  decorate: true
  decoration_config:
    skip_cloning: true
    timeout: 8h0m0s
  extra_refs:
  - base_ref: main
    org: openshift-qe
    repo: ocp-qe-perfscale-ci
  labels:
    ci-operator.openshift.io/cloud: aws
    ci-operator.openshift.io/cloud-cluster-profile: aws-perfscale-qe
    ci-operator.openshift.io/variant: rosa-4.16-candidate-x86-loaded-upgrade-from-4.15
    ci.openshift.io/generator: prowgen
    pj-rehearse.openshift.io/can-be-rehearsed: "true"
  name: periodic-ci-openshift-qe-ocp-qe-perfscale-ci-main-rosa-4.16-candidate-x86-loaded-upgrade-from-4.15-loaded-upgrade416-24nodes
  reporter_config:
    slack:
      channel: '#ocp-qe-scale-ci-results'
      job_states_to_report:
      - success
      - failure
      - error
      report_template: '{{if eq .Status.State "success"}} :white_check_mark: Job *{{.Spec.Job}}*
        ended with *{{.Status.State}}*. <{{.Status.URL}}|View logs> :white_check_mark:
        {{else}} :warning:  Job *{{.Spec.Job}}* ended with *{{.Status.State}}*. <{{.Status.URL}}|View
        logs> :warning: {{end}}'
  spec:
    containers:
    - args:
      - --gcs-upload-secret=/secrets/gcs/service-account.json
      - --image-import-pull-secret=/etc/pull-secret/.dockerconfigjson
      - --lease-server-credentials-file=/etc/boskos/credentials
      - --report-credentials-file=/etc/report/credentials
      - --secret-dir=/secrets/ci-pull-credentials
      - --target=loaded-upgrade416-24nodes
      - --variant=rosa-4.16-candidate-x86-loaded-upgrade-from-4.15
      command:
      - ci-operator
      image: ci-operator:latest
      imagePullPolicy: Always
      name: ""
      resources:
        requests:
          cpu: 10m
      volumeMounts:
      - mountPath: /etc/boskos
        name: boskos
        readOnly: true
      - mountPath: /secrets/ci-pull-credentials
        name: ci-pull-credentials
        readOnly: true
      - mountPath: /secrets/gcs
        name: gcs-credentials
        readOnly: true
      - mountPath: /secrets/manifest-tool
        name: manifest-tool-local-pusher
        readOnly: true
      - mountPath: /etc/pull-secret
        name: pull-secret
        readOnly: true
      - mountPath: /etc/report
        name: result-aggregator
        readOnly: true
    serviceAccountName: ci-operator
    volumes:
    - name: boskos
      secret:
        items:
        - key: credentials
          path: credentials
        secretName: boskos-credentials
    - name: ci-pull-credentials
      secret:
        secretName: ci-pull-credentials
    - name: manifest-tool-local-pusher
      secret:
        secretName: manifest-tool-local-pusher
    - name: pull-secret
      secret:
        secretName: registry-pull-credentials
    - name: result-aggregator
      secret:
        secretName: result-aggregator
- agent: kubernetes
  cluster: build05
  cron: 0 6 4,18 * *
  decorate: true
  decoration_config:
    skip_cloning: true
    timeout: 7h0m0s
  extra_refs:
  - base_ref: main
    org: openshift-qe
    repo: ocp-qe-perfscale-ci
  labels:
    ci-operator.openshift.io/cloud: aws
    ci-operator.openshift.io/cloud-cluster-profile: aws-perfscale
    ci-operator.openshift.io/variant: rosa-4.16-nightly-x86
    ci.openshift.io/generator: prowgen
    job-release: "4.16"
    pj-rehearse.openshift.io/can-be-rehearsed: "true"
  name: periodic-ci-openshift-qe-ocp-qe-perfscale-ci-main-rosa-4.16-nightly-x86-control-plane-120nodes
  reporter_config:
    slack:
      channel: '#ocp-qe-scale-ci-results'
      job_states_to_report:
      - success
      - failure
      - error
      report_template: '{{if eq .Status.State "success"}} :white_check_mark: Job *{{.Spec.Job}}*
        ended with *{{.Status.State}}*. <{{.Status.URL}}|View logs> :white_check_mark:
        {{else}} :warning:  Job *{{.Spec.Job}}* ended with *{{.Status.State}}*. <{{.Status.URL}}|View
        logs> :warning: {{end}}'
  spec:
    containers:
    - args:
      - --gcs-upload-secret=/secrets/gcs/service-account.json
      - --image-import-pull-secret=/etc/pull-secret/.dockerconfigjson
      - --lease-server-credentials-file=/etc/boskos/credentials
      - --report-credentials-file=/etc/report/credentials
      - --secret-dir=/secrets/ci-pull-credentials
      - --target=control-plane-120nodes
      - --variant=rosa-4.16-nightly-x86
      command:
      - ci-operator
      image: ci-operator:latest
      imagePullPolicy: Always
      name: ""
      resources:
        requests:
          cpu: 10m
      volumeMounts:
      - mountPath: /etc/boskos
        name: boskos
        readOnly: true
      - mountPath: /secrets/ci-pull-credentials
        name: ci-pull-credentials
        readOnly: true
      - mountPath: /secrets/gcs
        name: gcs-credentials
        readOnly: true
      - mountPath: /secrets/manifest-tool
        name: manifest-tool-local-pusher
        readOnly: true
      - mountPath: /etc/pull-secret
        name: pull-secret
        readOnly: true
      - mountPath: /etc/report
        name: result-aggregator
        readOnly: true
    serviceAccountName: ci-operator
    volumes:
    - name: boskos
      secret:
        items:
        - key: credentials
          path: credentials
        secretName: boskos-credentials
    - name: ci-pull-credentials
      secret:
        secretName: ci-pull-credentials
    - name: manifest-tool-local-pusher
      secret:
        secretName: manifest-tool-local-pusher
    - name: pull-secret
      secret:
        secretName: registry-pull-credentials
    - name: result-aggregator
      secret:
        secretName: result-aggregator
- agent: kubernetes
  cluster: build05
  cron: 0 1 2,16 * *
  decorate: true
  decoration_config:
    skip_cloning: true
    timeout: 5h0m0s
  extra_refs:
  - base_ref: main
    org: openshift-qe
    repo: ocp-qe-perfscale-ci
  labels:
    ci-operator.openshift.io/cloud: aws
    ci-operator.openshift.io/cloud-cluster-profile: aws-perfscale-qe
    ci-operator.openshift.io/variant: rosa-4.16-nightly-x86
    ci.openshift.io/generator: prowgen
    job-release: "4.16"
    pj-rehearse.openshift.io/can-be-rehearsed: "true"
  name: periodic-ci-openshift-qe-ocp-qe-perfscale-ci-main-rosa-4.16-nightly-x86-control-plane-24nodes
  reporter_config:
    slack:
      channel: '#ocp-qe-scale-ci-results'
      job_states_to_report:
      - success
      - failure
      - error
      report_template: '{{if eq .Status.State "success"}} :white_check_mark: Job *{{.Spec.Job}}*
        ended with *{{.Status.State}}*. <{{.Status.URL}}|View logs> :white_check_mark:
        {{else}} :warning:  Job *{{.Spec.Job}}* ended with *{{.Status.State}}*. <{{.Status.URL}}|View
        logs> :warning: {{end}}'
  spec:
    containers:
    - args:
      - --gcs-upload-secret=/secrets/gcs/service-account.json
      - --image-import-pull-secret=/etc/pull-secret/.dockerconfigjson
      - --lease-server-credentials-file=/etc/boskos/credentials
      - --report-credentials-file=/etc/report/credentials
      - --secret-dir=/secrets/ci-pull-credentials
      - --target=control-plane-24nodes
      - --variant=rosa-4.16-nightly-x86
      command:
      - ci-operator
      image: ci-operator:latest
      imagePullPolicy: Always
      name: ""
      resources:
        requests:
          cpu: 10m
      volumeMounts:
      - mountPath: /etc/boskos
        name: boskos
        readOnly: true
      - mountPath: /secrets/ci-pull-credentials
        name: ci-pull-credentials
        readOnly: true
      - mountPath: /secrets/gcs
        name: gcs-credentials
        readOnly: true
      - mountPath: /secrets/manifest-tool
        name: manifest-tool-local-pusher
        readOnly: true
      - mountPath: /etc/pull-secret
        name: pull-secret
        readOnly: true
      - mountPath: /etc/report
        name: result-aggregator
        readOnly: true
    serviceAccountName: ci-operator
    volumes:
    - name: boskos
      secret:
        items:
        - key: credentials
          path: credentials
        secretName: boskos-credentials
    - name: ci-pull-credentials
      secret:
        secretName: ci-pull-credentials
    - name: manifest-tool-local-pusher
      secret:
        secretName: manifest-tool-local-pusher
    - name: pull-secret
      secret:
        secretName: registry-pull-credentials
    - name: result-aggregator
      secret:
        secretName: result-aggregator
- agent: kubernetes
  cluster: build05
  cron: 0 14 8,22 * *
  decorate: true
  decoration_config:
    skip_cloning: true
    timeout: 6h0m0s
  extra_refs:
  - base_ref: main
    org: openshift-qe
    repo: ocp-qe-perfscale-ci
  labels:
    ci-operator.openshift.io/cloud: aws
    ci-operator.openshift.io/cloud-cluster-profile: aws-perfscale-qe
    ci-operator.openshift.io/variant: rosa-4.16-nightly-x86
    ci.openshift.io/generator: prowgen
    job-release: "4.16"
    pj-rehearse.openshift.io/can-be-rehearsed: "true"
  name: periodic-ci-openshift-qe-ocp-qe-perfscale-ci-main-rosa-4.16-nightly-x86-data-path-9nodes
  reporter_config:
    slack:
      channel: '#ocp-qe-scale-ci-results'
      job_states_to_report:
      - success
      - failure
      - error
      report_template: '{{if eq .Status.State "success"}} :white_check_mark: Job *{{.Spec.Job}}*
        ended with *{{.Status.State}}*. <{{.Status.URL}}|View logs> :white_check_mark:
        {{else}} :warning:  Job *{{.Spec.Job}}* ended with *{{.Status.State}}*. <{{.Status.URL}}|View
        logs> :warning: {{end}}'
  spec:
    containers:
    - args:
      - --gcs-upload-secret=/secrets/gcs/service-account.json
      - --image-import-pull-secret=/etc/pull-secret/.dockerconfigjson
      - --lease-server-credentials-file=/etc/boskos/credentials
      - --report-credentials-file=/etc/report/credentials
      - --secret-dir=/secrets/ci-pull-credentials
      - --target=data-path-9nodes
      - --variant=rosa-4.16-nightly-x86
      command:
      - ci-operator
      image: ci-operator:latest
      imagePullPolicy: Always
      name: ""
      resources:
        requests:
          cpu: 10m
      volumeMounts:
      - mountPath: /etc/boskos
        name: boskos
        readOnly: true
      - mountPath: /secrets/ci-pull-credentials
        name: ci-pull-credentials
        readOnly: true
      - mountPath: /secrets/gcs
        name: gcs-credentials
        readOnly: true
      - mountPath: /secrets/manifest-tool
        name: manifest-tool-local-pusher
        readOnly: true
      - mountPath: /etc/pull-secret
        name: pull-secret
        readOnly: true
      - mountPath: /etc/report
        name: result-aggregator
        readOnly: true
    serviceAccountName: ci-operator
    volumes:
    - name: boskos
      secret:
        items:
        - key: credentials
          path: credentials
        secretName: boskos-credentials
    - name: ci-pull-credentials
      secret:
        secretName: ci-pull-credentials
    - name: manifest-tool-local-pusher
      secret:
        secretName: manifest-tool-local-pusher
    - name: pull-secret
      secret:
        secretName: registry-pull-credentials
    - name: result-aggregator
      secret:
        secretName: result-aggregator
- agent: kubernetes
  cluster: build05
  cron: 0 18 12,26 * *
  decorate: true
  decoration_config:
    skip_cloning: true
  extra_refs:
  - base_ref: main
    org: openshift-qe
    repo: ocp-qe-perfscale-ci
  labels:
    ci-operator.openshift.io/cloud: aws
    ci-operator.openshift.io/cloud-cluster-profile: aws-perfscale-qe
    ci-operator.openshift.io/variant: rosa-4.16-nightly-x86
    ci.openshift.io/generator: prowgen
    job-release: "4.16"
    pj-rehearse.openshift.io/can-be-rehearsed: "true"
  name: periodic-ci-openshift-qe-ocp-qe-perfscale-ci-main-rosa-4.16-nightly-x86-node-density-heavy-24nodes
  reporter_config:
    slack:
      channel: '#ocp-qe-scale-ci-results'
      job_states_to_report:
      - success
      - failure
      - error
      report_template: '{{if eq .Status.State "success"}} :white_check_mark: Job *{{.Spec.Job}}*
        ended with *{{.Status.State}}*. <{{.Status.URL}}|View logs> :white_check_mark:
        {{else}} :warning:  Job *{{.Spec.Job}}* ended with *{{.Status.State}}*. <{{.Status.URL}}|View
        logs> :warning: {{end}}'
  spec:
    containers:
    - args:
      - --gcs-upload-secret=/secrets/gcs/service-account.json
      - --image-import-pull-secret=/etc/pull-secret/.dockerconfigjson
      - --lease-server-credentials-file=/etc/boskos/credentials
      - --report-credentials-file=/etc/report/credentials
      - --secret-dir=/secrets/ci-pull-credentials
      - --target=node-density-heavy-24nodes
      - --variant=rosa-4.16-nightly-x86
      command:
      - ci-operator
      image: ci-operator:latest
      imagePullPolicy: Always
      name: ""
      resources:
        requests:
          cpu: 10m
      volumeMounts:
      - mountPath: /etc/boskos
        name: boskos
        readOnly: true
      - mountPath: /secrets/ci-pull-credentials
        name: ci-pull-credentials
        readOnly: true
      - mountPath: /secrets/gcs
        name: gcs-credentials
        readOnly: true
      - mountPath: /secrets/manifest-tool
        name: manifest-tool-local-pusher
        readOnly: true
      - mountPath: /etc/pull-secret
        name: pull-secret
        readOnly: true
      - mountPath: /etc/report
        name: result-aggregator
        readOnly: true
    serviceAccountName: ci-operator
    volumes:
    - name: boskos
      secret:
        items:
        - key: credentials
          path: credentials
        secretName: boskos-credentials
    - name: ci-pull-credentials
      secret:
        secretName: ci-pull-credentials
    - name: manifest-tool-local-pusher
      secret:
        secretName: manifest-tool-local-pusher
    - name: pull-secret
      secret:
        secretName: registry-pull-credentials
    - name: result-aggregator
      secret:
        secretName: result-aggregator
- agent: kubernetes
  cluster: build05
  cron: 0 3 3,17 * *
  decorate: true
  decoration_config:
    skip_cloning: true
    timeout: 8h0m0s
  extra_refs:
  - base_ref: main
    org: openshift-qe
    repo: ocp-qe-perfscale-ci
  labels:
    ci-operator.openshift.io/cloud: aws
    ci-operator.openshift.io/cloud-cluster-profile: aws-perfscale-qe
    ci-operator.openshift.io/variant: rosa-4.17-candidate-x86-loaded-upgrade-from-4.16
    ci.openshift.io/generator: prowgen
    pj-rehearse.openshift.io/can-be-rehearsed: "true"
  name: periodic-ci-openshift-qe-ocp-qe-perfscale-ci-main-rosa-4.17-candidate-x86-loaded-upgrade-from-4.16-loaded-upgrade417-24nodes
  reporter_config:
    slack:
      channel: '#ocp-qe-scale-ci-results'
      job_states_to_report:
      - success
      - failure
      - error
      report_template: '{{if eq .Status.State "success"}} :white_check_mark: Job *{{.Spec.Job}}*
        ended with *{{.Status.State}}*. <{{.Status.URL}}|View logs> :white_check_mark:
        {{else}} :warning:  Job *{{.Spec.Job}}* ended with *{{.Status.State}}*. <{{.Status.URL}}|View
        logs> :warning: {{end}}'
  spec:
    containers:
    - args:
      - --gcs-upload-secret=/secrets/gcs/service-account.json
      - --image-import-pull-secret=/etc/pull-secret/.dockerconfigjson
      - --lease-server-credentials-file=/etc/boskos/credentials
      - --report-credentials-file=/etc/report/credentials
      - --secret-dir=/secrets/ci-pull-credentials
      - --target=loaded-upgrade417-24nodes
      - --variant=rosa-4.17-candidate-x86-loaded-upgrade-from-4.16
      command:
      - ci-operator
      image: ci-operator:latest
      imagePullPolicy: Always
      name: ""
      resources:
        requests:
          cpu: 10m
      volumeMounts:
      - mountPath: /etc/boskos
        name: boskos
        readOnly: true
      - mountPath: /secrets/ci-pull-credentials
        name: ci-pull-credentials
        readOnly: true
      - mountPath: /secrets/gcs
        name: gcs-credentials
        readOnly: true
      - mountPath: /secrets/manifest-tool
        name: manifest-tool-local-pusher
        readOnly: true
      - mountPath: /etc/pull-secret
        name: pull-secret
        readOnly: true
      - mountPath: /etc/report
        name: result-aggregator
        readOnly: true
    serviceAccountName: ci-operator
    volumes:
    - name: boskos
      secret:
        items:
        - key: credentials
          path: credentials
        secretName: boskos-credentials
    - name: ci-pull-credentials
      secret:
        secretName: ci-pull-credentials
    - name: manifest-tool-local-pusher
      secret:
        secretName: manifest-tool-local-pusher
    - name: pull-secret
      secret:
        secretName: registry-pull-credentials
    - name: result-aggregator
      secret:
        secretName: result-aggregator
- agent: kubernetes
  cluster: build05
  cron: 0 12 4,18 * *
  decorate: true
  decoration_config:
    skip_cloning: true
    timeout: 7h0m0s
  extra_refs:
  - base_ref: main
    org: openshift-qe
    repo: ocp-qe-perfscale-ci
  labels:
    ci-operator.openshift.io/cloud: aws
    ci-operator.openshift.io/cloud-cluster-profile: aws-perfscale
    ci-operator.openshift.io/variant: rosa-4.17-nightly-x86
    ci.openshift.io/generator: prowgen
    job-release: "4.17"
    pj-rehearse.openshift.io/can-be-rehearsed: "true"
  name: periodic-ci-openshift-qe-ocp-qe-perfscale-ci-main-rosa-4.17-nightly-x86-control-plane-120nodes
  reporter_config:
    slack:
      channel: '#ocp-qe-scale-ci-results'
      job_states_to_report:
      - success
      - failure
      - error
      report_template: '{{if eq .Status.State "success"}} :white_check_mark: Job *{{.Spec.Job}}*
        ended with *{{.Status.State}}*. <{{.Status.URL}}|View logs> :white_check_mark:
        {{else}} :warning:  Job *{{.Spec.Job}}* ended with *{{.Status.State}}*. <{{.Status.URL}}|View
        logs> :warning: {{end}}'
  spec:
    containers:
    - args:
      - --gcs-upload-secret=/secrets/gcs/service-account.json
      - --image-import-pull-secret=/etc/pull-secret/.dockerconfigjson
      - --lease-server-credentials-file=/etc/boskos/credentials
      - --report-credentials-file=/etc/report/credentials
      - --secret-dir=/secrets/ci-pull-credentials
      - --target=control-plane-120nodes
      - --variant=rosa-4.17-nightly-x86
      command:
      - ci-operator
      image: ci-operator:latest
      imagePullPolicy: Always
      name: ""
      resources:
        requests:
          cpu: 10m
      volumeMounts:
      - mountPath: /etc/boskos
        name: boskos
        readOnly: true
      - mountPath: /secrets/ci-pull-credentials
        name: ci-pull-credentials
        readOnly: true
      - mountPath: /secrets/gcs
        name: gcs-credentials
        readOnly: true
      - mountPath: /secrets/manifest-tool
        name: manifest-tool-local-pusher
        readOnly: true
      - mountPath: /etc/pull-secret
        name: pull-secret
        readOnly: true
      - mountPath: /etc/report
        name: result-aggregator
        readOnly: true
    serviceAccountName: ci-operator
    volumes:
    - name: boskos
      secret:
        items:
        - key: credentials
          path: credentials
        secretName: boskos-credentials
    - name: ci-pull-credentials
      secret:
        secretName: ci-pull-credentials
    - name: manifest-tool-local-pusher
      secret:
        secretName: manifest-tool-local-pusher
    - name: pull-secret
      secret:
        secretName: registry-pull-credentials
    - name: result-aggregator
      secret:
        secretName: result-aggregator
- agent: kubernetes
  cluster: build05
  cron: 0 18 9,23 * *
  decorate: true
  decoration_config:
    skip_cloning: true
    timeout: 5h0m0s
  extra_refs:
  - base_ref: main
    org: openshift-qe
    repo: ocp-qe-perfscale-ci
  labels:
    ci-operator.openshift.io/cloud: aws
    ci-operator.openshift.io/cloud-cluster-profile: aws-perfscale-qe
    ci-operator.openshift.io/variant: rosa-4.17-nightly-x86
    ci.openshift.io/generator: prowgen
    job-release: "4.17"
    pj-rehearse.openshift.io/can-be-rehearsed: "true"
  name: periodic-ci-openshift-qe-ocp-qe-perfscale-ci-main-rosa-4.17-nightly-x86-control-plane-24nodes
  reporter_config:
    slack:
      channel: '#ocp-qe-scale-ci-results'
      job_states_to_report:
      - success
      - failure
      - error
      report_template: '{{if eq .Status.State "success"}} :white_check_mark: Job *{{.Spec.Job}}*
        ended with *{{.Status.State}}*. <{{.Status.URL}}|View logs> :white_check_mark:
        {{else}} :warning:  Job *{{.Spec.Job}}* ended with *{{.Status.State}}*. <{{.Status.URL}}|View
        logs> :warning: {{end}}'
  spec:
    containers:
    - args:
      - --gcs-upload-secret=/secrets/gcs/service-account.json
      - --image-import-pull-secret=/etc/pull-secret/.dockerconfigjson
      - --lease-server-credentials-file=/etc/boskos/credentials
      - --report-credentials-file=/etc/report/credentials
      - --secret-dir=/secrets/ci-pull-credentials
      - --target=control-plane-24nodes
      - --variant=rosa-4.17-nightly-x86
      command:
      - ci-operator
      image: ci-operator:latest
      imagePullPolicy: Always
      name: ""
      resources:
        requests:
          cpu: 10m
      volumeMounts:
      - mountPath: /etc/boskos
        name: boskos
        readOnly: true
      - mountPath: /secrets/ci-pull-credentials
        name: ci-pull-credentials
        readOnly: true
      - mountPath: /secrets/gcs
        name: gcs-credentials
        readOnly: true
      - mountPath: /secrets/manifest-tool
        name: manifest-tool-local-pusher
        readOnly: true
      - mountPath: /etc/pull-secret
        name: pull-secret
        readOnly: true
      - mountPath: /etc/report
        name: result-aggregator
        readOnly: true
    serviceAccountName: ci-operator
    volumes:
    - name: boskos
      secret:
        items:
        - key: credentials
          path: credentials
        secretName: boskos-credentials
    - name: ci-pull-credentials
      secret:
        secretName: ci-pull-credentials
    - name: manifest-tool-local-pusher
      secret:
        secretName: manifest-tool-local-pusher
    - name: pull-secret
      secret:
        secretName: registry-pull-credentials
    - name: result-aggregator
      secret:
        secretName: result-aggregator
- agent: kubernetes
  cluster: build05
  cron: 0 5 1,15 * *
  decorate: true
  decoration_config:
    skip_cloning: true
    timeout: 6h0m0s
  extra_refs:
  - base_ref: main
    org: openshift-qe
    repo: ocp-qe-perfscale-ci
  labels:
    ci-operator.openshift.io/cloud: aws
    ci-operator.openshift.io/cloud-cluster-profile: aws-perfscale-qe
    ci-operator.openshift.io/variant: rosa-4.17-nightly-x86
    ci.openshift.io/generator: prowgen
    job-release: "4.17"
    pj-rehearse.openshift.io/can-be-rehearsed: "true"
  name: periodic-ci-openshift-qe-ocp-qe-perfscale-ci-main-rosa-4.17-nightly-x86-data-path-9nodes
  reporter_config:
    slack:
      channel: '#ocp-qe-scale-ci-results'
      job_states_to_report:
      - success
      - failure
      - error
      report_template: '{{if eq .Status.State "success"}} :white_check_mark: Job *{{.Spec.Job}}*
        ended with *{{.Status.State}}*. <{{.Status.URL}}|View logs> :white_check_mark:
        {{else}} :warning:  Job *{{.Spec.Job}}* ended with *{{.Status.State}}*. <{{.Status.URL}}|View
        logs> :warning: {{end}}'
  spec:
    containers:
    - args:
      - --gcs-upload-secret=/secrets/gcs/service-account.json
      - --image-import-pull-secret=/etc/pull-secret/.dockerconfigjson
      - --lease-server-credentials-file=/etc/boskos/credentials
      - --report-credentials-file=/etc/report/credentials
      - --secret-dir=/secrets/ci-pull-credentials
      - --target=data-path-9nodes
      - --variant=rosa-4.17-nightly-x86
      command:
      - ci-operator
      image: ci-operator:latest
      imagePullPolicy: Always
      name: ""
      resources:
        requests:
          cpu: 10m
      volumeMounts:
      - mountPath: /etc/boskos
        name: boskos
        readOnly: true
      - mountPath: /secrets/ci-pull-credentials
        name: ci-pull-credentials
        readOnly: true
      - mountPath: /secrets/gcs
        name: gcs-credentials
        readOnly: true
      - mountPath: /secrets/manifest-tool
        name: manifest-tool-local-pusher
        readOnly: true
      - mountPath: /etc/pull-secret
        name: pull-secret
        readOnly: true
      - mountPath: /etc/report
        name: result-aggregator
        readOnly: true
    serviceAccountName: ci-operator
    volumes:
    - name: boskos
      secret:
        items:
        - key: credentials
          path: credentials
        secretName: boskos-credentials
    - name: ci-pull-credentials
      secret:
        secretName: ci-pull-credentials
    - name: manifest-tool-local-pusher
      secret:
        secretName: manifest-tool-local-pusher
    - name: pull-secret
      secret:
        secretName: registry-pull-credentials
    - name: result-aggregator
      secret:
        secretName: result-aggregator
- agent: kubernetes
  cluster: build05
  cron: 0 13 5,19 * *
  decorate: true
  decoration_config:
    skip_cloning: true
  extra_refs:
  - base_ref: main
    org: openshift-qe
    repo: ocp-qe-perfscale-ci
  labels:
    ci-operator.openshift.io/cloud: aws
    ci-operator.openshift.io/cloud-cluster-profile: aws-perfscale-qe
    ci-operator.openshift.io/variant: rosa-4.17-nightly-x86
    ci.openshift.io/generator: prowgen
    job-release: "4.17"
    pj-rehearse.openshift.io/can-be-rehearsed: "true"
  name: periodic-ci-openshift-qe-ocp-qe-perfscale-ci-main-rosa-4.17-nightly-x86-node-density-heavy-24nodes
  reporter_config:
    slack:
      channel: '#ocp-qe-scale-ci-results'
      job_states_to_report:
      - success
      - failure
      - error
      report_template: '{{if eq .Status.State "success"}} :white_check_mark: Job *{{.Spec.Job}}*
        ended with *{{.Status.State}}*. <{{.Status.URL}}|View logs> :white_check_mark:
        {{else}} :warning:  Job *{{.Spec.Job}}* ended with *{{.Status.State}}*. <{{.Status.URL}}|View
        logs> :warning: {{end}}'
  spec:
    containers:
    - args:
      - --gcs-upload-secret=/secrets/gcs/service-account.json
      - --image-import-pull-secret=/etc/pull-secret/.dockerconfigjson
      - --lease-server-credentials-file=/etc/boskos/credentials
      - --report-credentials-file=/etc/report/credentials
      - --secret-dir=/secrets/ci-pull-credentials
      - --target=node-density-heavy-24nodes
      - --variant=rosa-4.17-nightly-x86
      command:
      - ci-operator
      image: ci-operator:latest
      imagePullPolicy: Always
      name: ""
      resources:
        requests:
          cpu: 10m
      volumeMounts:
      - mountPath: /etc/boskos
        name: boskos
        readOnly: true
      - mountPath: /secrets/ci-pull-credentials
        name: ci-pull-credentials
        readOnly: true
      - mountPath: /secrets/gcs
        name: gcs-credentials
        readOnly: true
      - mountPath: /secrets/manifest-tool
        name: manifest-tool-local-pusher
        readOnly: true
      - mountPath: /etc/pull-secret
        name: pull-secret
        readOnly: true
      - mountPath: /etc/report
        name: result-aggregator
        readOnly: true
    serviceAccountName: ci-operator
    volumes:
    - name: boskos
      secret:
        items:
        - key: credentials
          path: credentials
        secretName: boskos-credentials
    - name: ci-pull-credentials
      secret:
        secretName: ci-pull-credentials
    - name: manifest-tool-local-pusher
      secret:
        secretName: manifest-tool-local-pusher
    - name: pull-secret
      secret:
        secretName: registry-pull-credentials
    - name: result-aggregator
      secret:
        secretName: result-aggregator
- agent: kubernetes
  cluster: build05
  cron: 0 6 4,11,18,25 * *
  decorate: true
  decoration_config:
    skip_cloning: true
    timeout: 7h0m0s
  extra_refs:
  - base_ref: main
    org: openshift-qe
    repo: ocp-qe-perfscale-ci
  labels:
    ci-operator.openshift.io/cloud: aws
    ci-operator.openshift.io/cloud-cluster-profile: aws-perfscale
    ci-operator.openshift.io/variant: rosa-4.18-nightly-x86
    ci.openshift.io/generator: prowgen
    job-release: "4.18"
    pj-rehearse.openshift.io/can-be-rehearsed: "true"
  name: periodic-ci-openshift-qe-ocp-qe-perfscale-ci-main-rosa-4.18-nightly-x86-control-plane-120nodes
  spec:
    containers:
    - args:
      - --gcs-upload-secret=/secrets/gcs/service-account.json
      - --image-import-pull-secret=/etc/pull-secret/.dockerconfigjson
      - --lease-server-credentials-file=/etc/boskos/credentials
      - --report-credentials-file=/etc/report/credentials
      - --secret-dir=/secrets/ci-pull-credentials
      - --target=control-plane-120nodes
      - --variant=rosa-4.18-nightly-x86
      command:
      - ci-operator
      image: ci-operator:latest
      imagePullPolicy: Always
      name: ""
      resources:
        requests:
          cpu: 10m
      volumeMounts:
      - mountPath: /etc/boskos
        name: boskos
        readOnly: true
      - mountPath: /secrets/ci-pull-credentials
        name: ci-pull-credentials
        readOnly: true
      - mountPath: /secrets/gcs
        name: gcs-credentials
        readOnly: true
      - mountPath: /secrets/manifest-tool
        name: manifest-tool-local-pusher
        readOnly: true
      - mountPath: /etc/pull-secret
        name: pull-secret
        readOnly: true
      - mountPath: /etc/report
        name: result-aggregator
        readOnly: true
    serviceAccountName: ci-operator
    volumes:
    - name: boskos
      secret:
        items:
        - key: credentials
          path: credentials
        secretName: boskos-credentials
    - name: ci-pull-credentials
      secret:
        secretName: ci-pull-credentials
    - name: manifest-tool-local-pusher
      secret:
        secretName: manifest-tool-local-pusher
    - name: pull-secret
      secret:
        secretName: registry-pull-credentials
    - name: result-aggregator
      secret:
        secretName: result-aggregator
- agent: kubernetes
  cluster: build05
  cron: 0 11 2,9,16,23 * *
  decorate: true
  decoration_config:
    skip_cloning: true
    timeout: 5h0m0s
  extra_refs:
  - base_ref: main
    org: openshift-qe
    repo: ocp-qe-perfscale-ci
  labels:
    ci-operator.openshift.io/cloud: aws
    ci-operator.openshift.io/cloud-cluster-profile: aws-perfscale-qe
    ci-operator.openshift.io/variant: rosa-4.18-nightly-x86
    ci.openshift.io/generator: prowgen
    job-release: "4.18"
    pj-rehearse.openshift.io/can-be-rehearsed: "true"
  name: periodic-ci-openshift-qe-ocp-qe-perfscale-ci-main-rosa-4.18-nightly-x86-control-plane-24nodes
  spec:
    containers:
    - args:
      - --gcs-upload-secret=/secrets/gcs/service-account.json
      - --image-import-pull-secret=/etc/pull-secret/.dockerconfigjson
      - --lease-server-credentials-file=/etc/boskos/credentials
      - --report-credentials-file=/etc/report/credentials
      - --secret-dir=/secrets/ci-pull-credentials
      - --target=control-plane-24nodes
      - --variant=rosa-4.18-nightly-x86
      command:
      - ci-operator
      image: ci-operator:latest
      imagePullPolicy: Always
      name: ""
      resources:
        requests:
          cpu: 10m
      volumeMounts:
      - mountPath: /etc/boskos
        name: boskos
        readOnly: true
      - mountPath: /secrets/ci-pull-credentials
        name: ci-pull-credentials
        readOnly: true
      - mountPath: /secrets/gcs
        name: gcs-credentials
        readOnly: true
      - mountPath: /secrets/manifest-tool
        name: manifest-tool-local-pusher
        readOnly: true
      - mountPath: /etc/pull-secret
        name: pull-secret
        readOnly: true
      - mountPath: /etc/report
        name: result-aggregator
        readOnly: true
    serviceAccountName: ci-operator
    volumes:
    - name: boskos
      secret:
        items:
        - key: credentials
          path: credentials
        secretName: boskos-credentials
    - name: ci-pull-credentials
      secret:
        secretName: ci-pull-credentials
    - name: manifest-tool-local-pusher
      secret:
        secretName: manifest-tool-local-pusher
    - name: pull-secret
      secret:
        secretName: registry-pull-credentials
    - name: result-aggregator
      secret:
        secretName: result-aggregator
- agent: kubernetes
  cluster: build05
  cron: 0 11 1,8,15,22 * *
  decorate: true
  decoration_config:
    skip_cloning: true
    timeout: 6h0m0s
  extra_refs:
  - base_ref: main
    org: openshift-qe
    repo: ocp-qe-perfscale-ci
  labels:
    ci-operator.openshift.io/cloud: aws
    ci-operator.openshift.io/cloud-cluster-profile: aws-perfscale-qe
    ci-operator.openshift.io/variant: rosa-4.18-nightly-x86
    ci.openshift.io/generator: prowgen
    job-release: "4.18"
    pj-rehearse.openshift.io/can-be-rehearsed: "true"
  name: periodic-ci-openshift-qe-ocp-qe-perfscale-ci-main-rosa-4.18-nightly-x86-data-path-9nodes
  spec:
    containers:
    - args:
      - --gcs-upload-secret=/secrets/gcs/service-account.json
      - --image-import-pull-secret=/etc/pull-secret/.dockerconfigjson
      - --lease-server-credentials-file=/etc/boskos/credentials
      - --report-credentials-file=/etc/report/credentials
      - --secret-dir=/secrets/ci-pull-credentials
      - --target=data-path-9nodes
      - --variant=rosa-4.18-nightly-x86
      command:
      - ci-operator
      image: ci-operator:latest
      imagePullPolicy: Always
      name: ""
      resources:
        requests:
          cpu: 10m
      volumeMounts:
      - mountPath: /etc/boskos
        name: boskos
        readOnly: true
      - mountPath: /secrets/ci-pull-credentials
        name: ci-pull-credentials
        readOnly: true
      - mountPath: /secrets/gcs
        name: gcs-credentials
        readOnly: true
      - mountPath: /secrets/manifest-tool
        name: manifest-tool-local-pusher
        readOnly: true
      - mountPath: /etc/pull-secret
        name: pull-secret
        readOnly: true
      - mountPath: /etc/report
        name: result-aggregator
        readOnly: true
    serviceAccountName: ci-operator
    volumes:
    - name: boskos
      secret:
        items:
        - key: credentials
          path: credentials
        secretName: boskos-credentials
    - name: ci-pull-credentials
      secret:
        secretName: ci-pull-credentials
    - name: manifest-tool-local-pusher
      secret:
        secretName: manifest-tool-local-pusher
    - name: pull-secret
      secret:
        secretName: registry-pull-credentials
    - name: result-aggregator
      secret:
        secretName: result-aggregator
- agent: kubernetes
  cluster: build05
  cron: 0 7 5,12,19,26 * *
  decorate: true
  decoration_config:
    skip_cloning: true
  extra_refs:
  - base_ref: main
    org: openshift-qe
    repo: ocp-qe-perfscale-ci
  labels:
    ci-operator.openshift.io/cloud: aws
    ci-operator.openshift.io/cloud-cluster-profile: aws-perfscale-qe
    ci-operator.openshift.io/variant: rosa-4.18-nightly-x86
    ci.openshift.io/generator: prowgen
    job-release: "4.18"
    pj-rehearse.openshift.io/can-be-rehearsed: "true"
  name: periodic-ci-openshift-qe-ocp-qe-perfscale-ci-main-rosa-4.18-nightly-x86-node-density-heavy-24nodes
  spec:
    containers:
    - args:
      - --gcs-upload-secret=/secrets/gcs/service-account.json
      - --image-import-pull-secret=/etc/pull-secret/.dockerconfigjson
      - --lease-server-credentials-file=/etc/boskos/credentials
      - --report-credentials-file=/etc/report/credentials
      - --secret-dir=/secrets/ci-pull-credentials
      - --target=node-density-heavy-24nodes
      - --variant=rosa-4.18-nightly-x86
      command:
      - ci-operator
      image: ci-operator:latest
      imagePullPolicy: Always
      name: ""
      resources:
        requests:
          cpu: 10m
      volumeMounts:
      - mountPath: /etc/boskos
        name: boskos
        readOnly: true
      - mountPath: /secrets/ci-pull-credentials
        name: ci-pull-credentials
        readOnly: true
      - mountPath: /secrets/gcs
        name: gcs-credentials
        readOnly: true
      - mountPath: /secrets/manifest-tool
        name: manifest-tool-local-pusher
        readOnly: true
      - mountPath: /etc/pull-secret
        name: pull-secret
        readOnly: true
      - mountPath: /etc/report
        name: result-aggregator
        readOnly: true
    serviceAccountName: ci-operator
    volumes:
    - name: boskos
      secret:
        items:
        - key: credentials
          path: credentials
        secretName: boskos-credentials
    - name: ci-pull-credentials
      secret:
        secretName: ci-pull-credentials
    - name: manifest-tool-local-pusher
      secret:
        secretName: manifest-tool-local-pusher
    - name: pull-secret
      secret:
        secretName: registry-pull-credentials
    - name: result-aggregator
      secret:
        secretName: result-aggregator
- agent: kubernetes
  cluster: build05
  cron: 0 16 2,16 * *
  decorate: true
  decoration_config:
    skip_cloning: true
    timeout: 5h0m0s
  extra_refs:
  - base_ref: main
    org: openshift-qe
    repo: ocp-qe-perfscale-ci
  labels:
    ci-operator.openshift.io/cloud: aws
    ci-operator.openshift.io/cloud-cluster-profile: aws-perfscale-qe
    ci-operator.openshift.io/variant: rosa_hcp-4.14-nightly-x86
    ci.openshift.io/generator: prowgen
    job-release: "4.14"
    pj-rehearse.openshift.io/can-be-rehearsed: "true"
  name: periodic-ci-openshift-qe-ocp-qe-perfscale-ci-main-rosa_hcp-4.14-nightly-x86-control-plane-24nodes
  reporter_config:
    slack:
      channel: '#ocp-qe-scale-ci-results'
      job_states_to_report:
      - success
      - failure
      - error
      report_template: '{{if eq .Status.State "success"}} :white_check_mark: Job *{{.Spec.Job}}*
        ended with *{{.Status.State}}*. <{{.Status.URL}}|View logs> :white_check_mark:
        {{else}} :warning:  Job *{{.Spec.Job}}* ended with *{{.Status.State}}*. <{{.Status.URL}}|View
        logs> :warning: {{end}}'
  spec:
    containers:
    - args:
      - --gcs-upload-secret=/secrets/gcs/service-account.json
      - --image-import-pull-secret=/etc/pull-secret/.dockerconfigjson
      - --lease-server-credentials-file=/etc/boskos/credentials
      - --report-credentials-file=/etc/report/credentials
      - --secret-dir=/secrets/ci-pull-credentials
      - --target=control-plane-24nodes
      - --variant=rosa_hcp-4.14-nightly-x86
      command:
      - ci-operator
      image: ci-operator:latest
      imagePullPolicy: Always
      name: ""
      resources:
        requests:
          cpu: 10m
      volumeMounts:
      - mountPath: /etc/boskos
        name: boskos
        readOnly: true
      - mountPath: /secrets/ci-pull-credentials
        name: ci-pull-credentials
        readOnly: true
      - mountPath: /secrets/gcs
        name: gcs-credentials
        readOnly: true
      - mountPath: /secrets/manifest-tool
        name: manifest-tool-local-pusher
        readOnly: true
      - mountPath: /etc/pull-secret
        name: pull-secret
        readOnly: true
      - mountPath: /etc/report
        name: result-aggregator
        readOnly: true
    serviceAccountName: ci-operator
    volumes:
    - name: boskos
      secret:
        items:
        - key: credentials
          path: credentials
        secretName: boskos-credentials
    - name: ci-pull-credentials
      secret:
        secretName: ci-pull-credentials
    - name: manifest-tool-local-pusher
      secret:
        secretName: manifest-tool-local-pusher
    - name: pull-secret
      secret:
        secretName: registry-pull-credentials
    - name: result-aggregator
      secret:
        secretName: result-aggregator
- agent: kubernetes
  cluster: build05
  cron: 0 8 1,15 * *
  decorate: true
  decoration_config:
    skip_cloning: true
    timeout: 5h0m0s
  extra_refs:
  - base_ref: main
    org: openshift-qe
    repo: ocp-qe-perfscale-ci
  labels:
    ci-operator.openshift.io/cloud: aws
    ci-operator.openshift.io/cloud-cluster-profile: aws-perfscale-qe
    ci-operator.openshift.io/variant: rosa_hcp-4.14-nightly-x86
    ci.openshift.io/generator: prowgen
    job-release: "4.14"
    pj-rehearse.openshift.io/can-be-rehearsed: "true"
  name: periodic-ci-openshift-qe-ocp-qe-perfscale-ci-main-rosa_hcp-4.14-nightly-x86-data-path-9nodes
  reporter_config:
    slack:
      channel: '#ocp-qe-scale-ci-results'
      job_states_to_report:
      - success
      - failure
      - error
      report_template: '{{if eq .Status.State "success"}} :white_check_mark: Job *{{.Spec.Job}}*
        ended with *{{.Status.State}}*. <{{.Status.URL}}|View logs> :white_check_mark:
        {{else}} :warning:  Job *{{.Spec.Job}}* ended with *{{.Status.State}}*. <{{.Status.URL}}|View
        logs> :warning: {{end}}'
  spec:
    containers:
    - args:
      - --gcs-upload-secret=/secrets/gcs/service-account.json
      - --image-import-pull-secret=/etc/pull-secret/.dockerconfigjson
      - --lease-server-credentials-file=/etc/boskos/credentials
      - --report-credentials-file=/etc/report/credentials
      - --secret-dir=/secrets/ci-pull-credentials
      - --target=data-path-9nodes
      - --variant=rosa_hcp-4.14-nightly-x86
      command:
      - ci-operator
      image: ci-operator:latest
      imagePullPolicy: Always
      name: ""
      resources:
        requests:
          cpu: 10m
      volumeMounts:
      - mountPath: /etc/boskos
        name: boskos
        readOnly: true
      - mountPath: /secrets/ci-pull-credentials
        name: ci-pull-credentials
        readOnly: true
      - mountPath: /secrets/gcs
        name: gcs-credentials
        readOnly: true
      - mountPath: /secrets/manifest-tool
        name: manifest-tool-local-pusher
        readOnly: true
      - mountPath: /etc/pull-secret
        name: pull-secret
        readOnly: true
      - mountPath: /etc/report
        name: result-aggregator
        readOnly: true
    serviceAccountName: ci-operator
    volumes:
    - name: boskos
      secret:
        items:
        - key: credentials
          path: credentials
        secretName: boskos-credentials
    - name: ci-pull-credentials
      secret:
        secretName: ci-pull-credentials
    - name: manifest-tool-local-pusher
      secret:
        secretName: manifest-tool-local-pusher
    - name: pull-secret
      secret:
        secretName: registry-pull-credentials
    - name: result-aggregator
      secret:
        secretName: result-aggregator
- agent: kubernetes
  cluster: build05
  cron: 0 10 12,26 * *
  decorate: true
  decoration_config:
    skip_cloning: true
    timeout: 5h0m0s
  extra_refs:
  - base_ref: main
    org: openshift-qe
    repo: ocp-qe-perfscale-ci
  labels:
    ci-operator.openshift.io/cloud: aws
    ci-operator.openshift.io/cloud-cluster-profile: aws-perfscale-qe
    ci-operator.openshift.io/variant: rosa_hcp-4.14-nightly-x86
    ci.openshift.io/generator: prowgen
    job-release: "4.14"
    pj-rehearse.openshift.io/can-be-rehearsed: "true"
  name: periodic-ci-openshift-qe-ocp-qe-perfscale-ci-main-rosa_hcp-4.14-nightly-x86-node-density-heavy-24nodes
  reporter_config:
    slack:
      channel: '#ocp-qe-scale-ci-results'
      job_states_to_report:
      - success
      - failure
      - error
      report_template: '{{if eq .Status.State "success"}} :white_check_mark: Job *{{.Spec.Job}}*
        ended with *{{.Status.State}}*. <{{.Status.URL}}|View logs> :white_check_mark:
        {{else}} :warning:  Job *{{.Spec.Job}}* ended with *{{.Status.State}}*. <{{.Status.URL}}|View
        logs> :warning: {{end}}'
  spec:
    containers:
    - args:
      - --gcs-upload-secret=/secrets/gcs/service-account.json
      - --image-import-pull-secret=/etc/pull-secret/.dockerconfigjson
      - --lease-server-credentials-file=/etc/boskos/credentials
      - --report-credentials-file=/etc/report/credentials
      - --secret-dir=/secrets/ci-pull-credentials
      - --target=node-density-heavy-24nodes
      - --variant=rosa_hcp-4.14-nightly-x86
      command:
      - ci-operator
      image: ci-operator:latest
      imagePullPolicy: Always
      name: ""
      resources:
        requests:
          cpu: 10m
      volumeMounts:
      - mountPath: /etc/boskos
        name: boskos
        readOnly: true
      - mountPath: /secrets/ci-pull-credentials
        name: ci-pull-credentials
        readOnly: true
      - mountPath: /secrets/gcs
        name: gcs-credentials
        readOnly: true
      - mountPath: /secrets/manifest-tool
        name: manifest-tool-local-pusher
        readOnly: true
      - mountPath: /etc/pull-secret
        name: pull-secret
        readOnly: true
      - mountPath: /etc/report
        name: result-aggregator
        readOnly: true
    serviceAccountName: ci-operator
    volumes:
    - name: boskos
      secret:
        items:
        - key: credentials
          path: credentials
        secretName: boskos-credentials
    - name: ci-pull-credentials
      secret:
        secretName: ci-pull-credentials
    - name: manifest-tool-local-pusher
      secret:
        secretName: manifest-tool-local-pusher
    - name: pull-secret
      secret:
        secretName: registry-pull-credentials
    - name: result-aggregator
      secret:
        secretName: result-aggregator
- agent: kubernetes
  cluster: build05
  cron: 0 12 3,17 * *
  decorate: true
  decoration_config:
    skip_cloning: true
    timeout: 8h0m0s
  extra_refs:
  - base_ref: main
    org: openshift-qe
    repo: ocp-qe-perfscale-ci
  labels:
    ci-operator.openshift.io/cloud: aws
    ci-operator.openshift.io/cloud-cluster-profile: aws-perfscale-qe
    ci-operator.openshift.io/variant: rosa_hcp-4.14-stable-x86-loaded-upgrade-from-4.14
    ci.openshift.io/generator: prowgen
    pj-rehearse.openshift.io/can-be-rehearsed: "true"
  name: periodic-ci-openshift-qe-ocp-qe-perfscale-ci-main-rosa_hcp-4.14-stable-x86-loaded-upgrade-from-4.14-loaded-upgrade414-24nodes
  reporter_config:
    slack:
      channel: '#ocp-qe-scale-ci-results'
      job_states_to_report:
      - success
      - failure
      - error
      report_template: '{{if eq .Status.State "success"}} :white_check_mark: Job *{{.Spec.Job}}*
        ended with *{{.Status.State}}*. <{{.Status.URL}}|View logs> :white_check_mark:
        {{else}} :warning:  Job *{{.Spec.Job}}* ended with *{{.Status.State}}*. <{{.Status.URL}}|View
        logs> :warning: {{end}}'
  spec:
    containers:
    - args:
      - --gcs-upload-secret=/secrets/gcs/service-account.json
      - --image-import-pull-secret=/etc/pull-secret/.dockerconfigjson
      - --lease-server-credentials-file=/etc/boskos/credentials
      - --report-credentials-file=/etc/report/credentials
      - --secret-dir=/secrets/ci-pull-credentials
      - --target=loaded-upgrade414-24nodes
      - --variant=rosa_hcp-4.14-stable-x86-loaded-upgrade-from-4.14
      command:
      - ci-operator
      image: ci-operator:latest
      imagePullPolicy: Always
      name: ""
      resources:
        requests:
          cpu: 10m
      volumeMounts:
      - mountPath: /etc/boskos
        name: boskos
        readOnly: true
      - mountPath: /secrets/ci-pull-credentials
        name: ci-pull-credentials
        readOnly: true
      - mountPath: /secrets/gcs
        name: gcs-credentials
        readOnly: true
      - mountPath: /secrets/manifest-tool
        name: manifest-tool-local-pusher
        readOnly: true
      - mountPath: /etc/pull-secret
        name: pull-secret
        readOnly: true
      - mountPath: /etc/report
        name: result-aggregator
        readOnly: true
    serviceAccountName: ci-operator
    volumes:
    - name: boskos
      secret:
        items:
        - key: credentials
          path: credentials
        secretName: boskos-credentials
    - name: ci-pull-credentials
      secret:
        secretName: ci-pull-credentials
    - name: manifest-tool-local-pusher
      secret:
        secretName: manifest-tool-local-pusher
    - name: pull-secret
      secret:
        secretName: registry-pull-credentials
    - name: result-aggregator
      secret:
        secretName: result-aggregator
- agent: kubernetes
  cluster: build05
  cron: 0 20 10,24 * *
  decorate: true
  decoration_config:
    skip_cloning: true
    timeout: 8h0m0s
  extra_refs:
  - base_ref: main
    org: openshift-qe
    repo: ocp-qe-perfscale-ci
  labels:
    ci-operator.openshift.io/cloud: aws
    ci-operator.openshift.io/cloud-cluster-profile: aws-perfscale-qe
    ci-operator.openshift.io/variant: rosa_hcp-4.15-candidate-x86-loaded-upgrade-from-4.14
    ci.openshift.io/generator: prowgen
    pj-rehearse.openshift.io/can-be-rehearsed: "true"
  name: periodic-ci-openshift-qe-ocp-qe-perfscale-ci-main-rosa_hcp-4.15-candidate-x86-loaded-upgrade-from-4.14-loaded-upgrade415-24nodes
  reporter_config:
    slack:
      channel: '#ocp-qe-scale-ci-results'
      job_states_to_report:
      - success
      - failure
      - error
      report_template: '{{if eq .Status.State "success"}} :white_check_mark: Job *{{.Spec.Job}}*
        ended with *{{.Status.State}}*. <{{.Status.URL}}|View logs> :white_check_mark:
        {{else}} :warning:  Job *{{.Spec.Job}}* ended with *{{.Status.State}}*. <{{.Status.URL}}|View
        logs> :warning: {{end}}'
  spec:
    containers:
    - args:
      - --gcs-upload-secret=/secrets/gcs/service-account.json
      - --image-import-pull-secret=/etc/pull-secret/.dockerconfigjson
      - --lease-server-credentials-file=/etc/boskos/credentials
      - --report-credentials-file=/etc/report/credentials
      - --secret-dir=/secrets/ci-pull-credentials
      - --target=loaded-upgrade415-24nodes
      - --variant=rosa_hcp-4.15-candidate-x86-loaded-upgrade-from-4.14
      command:
      - ci-operator
      image: ci-operator:latest
      imagePullPolicy: Always
      name: ""
      resources:
        requests:
          cpu: 10m
      volumeMounts:
      - mountPath: /etc/boskos
        name: boskos
        readOnly: true
      - mountPath: /secrets/ci-pull-credentials
        name: ci-pull-credentials
        readOnly: true
      - mountPath: /secrets/gcs
        name: gcs-credentials
        readOnly: true
      - mountPath: /secrets/manifest-tool
        name: manifest-tool-local-pusher
        readOnly: true
      - mountPath: /etc/pull-secret
        name: pull-secret
        readOnly: true
      - mountPath: /etc/report
        name: result-aggregator
        readOnly: true
    serviceAccountName: ci-operator
    volumes:
    - name: boskos
      secret:
        items:
        - key: credentials
          path: credentials
        secretName: boskos-credentials
    - name: ci-pull-credentials
      secret:
        secretName: ci-pull-credentials
    - name: manifest-tool-local-pusher
      secret:
        secretName: manifest-tool-local-pusher
    - name: pull-secret
      secret:
        secretName: registry-pull-credentials
    - name: result-aggregator
      secret:
        secretName: result-aggregator
- agent: kubernetes
  cluster: build05
  cron: 0 6 9,23 * *
  decorate: true
  decoration_config:
    skip_cloning: true
    timeout: 5h0m0s
  extra_refs:
  - base_ref: main
    org: openshift-qe
    repo: ocp-qe-perfscale-ci
  labels:
    ci-operator.openshift.io/cloud: aws
    ci-operator.openshift.io/cloud-cluster-profile: aws-perfscale-qe
    ci-operator.openshift.io/variant: rosa_hcp-4.15-nightly-x86
    ci.openshift.io/generator: prowgen
    job-release: "4.15"
    pj-rehearse.openshift.io/can-be-rehearsed: "true"
  name: periodic-ci-openshift-qe-ocp-qe-perfscale-ci-main-rosa_hcp-4.15-nightly-x86-control-plane-24nodes
  reporter_config:
    slack:
      channel: '#ocp-qe-scale-ci-results'
      job_states_to_report:
      - success
      - failure
      - error
      report_template: '{{if eq .Status.State "success"}} :white_check_mark: Job *{{.Spec.Job}}*
        ended with *{{.Status.State}}*. <{{.Status.URL}}|View logs> :white_check_mark:
        {{else}} :warning:  Job *{{.Spec.Job}}* ended with *{{.Status.State}}*. <{{.Status.URL}}|View
        logs> :warning: {{end}}'
  spec:
    containers:
    - args:
      - --gcs-upload-secret=/secrets/gcs/service-account.json
      - --image-import-pull-secret=/etc/pull-secret/.dockerconfigjson
      - --lease-server-credentials-file=/etc/boskos/credentials
      - --report-credentials-file=/etc/report/credentials
      - --secret-dir=/secrets/ci-pull-credentials
      - --target=control-plane-24nodes
      - --variant=rosa_hcp-4.15-nightly-x86
      command:
      - ci-operator
      image: ci-operator:latest
      imagePullPolicy: Always
      name: ""
      resources:
        requests:
          cpu: 10m
      volumeMounts:
      - mountPath: /etc/boskos
        name: boskos
        readOnly: true
      - mountPath: /secrets/ci-pull-credentials
        name: ci-pull-credentials
        readOnly: true
      - mountPath: /secrets/gcs
        name: gcs-credentials
        readOnly: true
      - mountPath: /secrets/manifest-tool
        name: manifest-tool-local-pusher
        readOnly: true
      - mountPath: /etc/pull-secret
        name: pull-secret
        readOnly: true
      - mountPath: /etc/report
        name: result-aggregator
        readOnly: true
    serviceAccountName: ci-operator
    volumes:
    - name: boskos
      secret:
        items:
        - key: credentials
          path: credentials
        secretName: boskos-credentials
    - name: ci-pull-credentials
      secret:
        secretName: ci-pull-credentials
    - name: manifest-tool-local-pusher
      secret:
        secretName: manifest-tool-local-pusher
    - name: pull-secret
      secret:
        secretName: registry-pull-credentials
    - name: result-aggregator
      secret:
        secretName: result-aggregator
- agent: kubernetes
  cluster: build05
  cron: 0 16 8,22 * *
  decorate: true
  decoration_config:
    skip_cloning: true
    timeout: 5h0m0s
  extra_refs:
  - base_ref: main
    org: openshift-qe
    repo: ocp-qe-perfscale-ci
  labels:
    ci-operator.openshift.io/cloud: aws
    ci-operator.openshift.io/cloud-cluster-profile: aws-perfscale-qe
    ci-operator.openshift.io/variant: rosa_hcp-4.15-nightly-x86
    ci.openshift.io/generator: prowgen
    job-release: "4.15"
    pj-rehearse.openshift.io/can-be-rehearsed: "true"
  name: periodic-ci-openshift-qe-ocp-qe-perfscale-ci-main-rosa_hcp-4.15-nightly-x86-data-path-9nodes
  reporter_config:
    slack:
      channel: '#ocp-qe-scale-ci-results'
      job_states_to_report:
      - success
      - failure
      - error
      report_template: '{{if eq .Status.State "success"}} :white_check_mark: Job *{{.Spec.Job}}*
        ended with *{{.Status.State}}*. <{{.Status.URL}}|View logs> :white_check_mark:
        {{else}} :warning:  Job *{{.Spec.Job}}* ended with *{{.Status.State}}*. <{{.Status.URL}}|View
        logs> :warning: {{end}}'
  spec:
    containers:
    - args:
      - --gcs-upload-secret=/secrets/gcs/service-account.json
      - --image-import-pull-secret=/etc/pull-secret/.dockerconfigjson
      - --lease-server-credentials-file=/etc/boskos/credentials
      - --report-credentials-file=/etc/report/credentials
      - --secret-dir=/secrets/ci-pull-credentials
      - --target=data-path-9nodes
      - --variant=rosa_hcp-4.15-nightly-x86
      command:
      - ci-operator
      image: ci-operator:latest
      imagePullPolicy: Always
      name: ""
      resources:
        requests:
          cpu: 10m
      volumeMounts:
      - mountPath: /etc/boskos
        name: boskos
        readOnly: true
      - mountPath: /secrets/ci-pull-credentials
        name: ci-pull-credentials
        readOnly: true
      - mountPath: /secrets/gcs
        name: gcs-credentials
        readOnly: true
      - mountPath: /secrets/manifest-tool
        name: manifest-tool-local-pusher
        readOnly: true
      - mountPath: /etc/pull-secret
        name: pull-secret
        readOnly: true
      - mountPath: /etc/report
        name: result-aggregator
        readOnly: true
    serviceAccountName: ci-operator
    volumes:
    - name: boskos
      secret:
        items:
        - key: credentials
          path: credentials
        secretName: boskos-credentials
    - name: ci-pull-credentials
      secret:
        secretName: ci-pull-credentials
    - name: manifest-tool-local-pusher
      secret:
        secretName: manifest-tool-local-pusher
    - name: pull-secret
      secret:
        secretName: registry-pull-credentials
    - name: result-aggregator
      secret:
        secretName: result-aggregator
- agent: kubernetes
  cluster: build05
  cron: 0 4 5,19 * *
  decorate: true
  decoration_config:
    skip_cloning: true
    timeout: 5h0m0s
  extra_refs:
  - base_ref: main
    org: openshift-qe
    repo: ocp-qe-perfscale-ci
  labels:
    ci-operator.openshift.io/cloud: aws
    ci-operator.openshift.io/cloud-cluster-profile: aws-perfscale-qe
    ci-operator.openshift.io/variant: rosa_hcp-4.15-nightly-x86
    ci.openshift.io/generator: prowgen
    job-release: "4.15"
    pj-rehearse.openshift.io/can-be-rehearsed: "true"
  name: periodic-ci-openshift-qe-ocp-qe-perfscale-ci-main-rosa_hcp-4.15-nightly-x86-node-density-heavy-24nodes
  reporter_config:
    slack:
      channel: '#ocp-qe-scale-ci-results'
      job_states_to_report:
      - success
      - failure
      - error
      report_template: '{{if eq .Status.State "success"}} :white_check_mark: Job *{{.Spec.Job}}*
        ended with *{{.Status.State}}*. <{{.Status.URL}}|View logs> :white_check_mark:
        {{else}} :warning:  Job *{{.Spec.Job}}* ended with *{{.Status.State}}*. <{{.Status.URL}}|View
        logs> :warning: {{end}}'
  spec:
    containers:
    - args:
      - --gcs-upload-secret=/secrets/gcs/service-account.json
      - --image-import-pull-secret=/etc/pull-secret/.dockerconfigjson
      - --lease-server-credentials-file=/etc/boskos/credentials
      - --report-credentials-file=/etc/report/credentials
      - --secret-dir=/secrets/ci-pull-credentials
      - --target=node-density-heavy-24nodes
      - --variant=rosa_hcp-4.15-nightly-x86
      command:
      - ci-operator
      image: ci-operator:latest
      imagePullPolicy: Always
      name: ""
      resources:
        requests:
          cpu: 10m
      volumeMounts:
      - mountPath: /etc/boskos
        name: boskos
        readOnly: true
      - mountPath: /secrets/ci-pull-credentials
        name: ci-pull-credentials
        readOnly: true
      - mountPath: /secrets/gcs
        name: gcs-credentials
        readOnly: true
      - mountPath: /secrets/manifest-tool
        name: manifest-tool-local-pusher
        readOnly: true
      - mountPath: /etc/pull-secret
        name: pull-secret
        readOnly: true
      - mountPath: /etc/report
        name: result-aggregator
        readOnly: true
    serviceAccountName: ci-operator
    volumes:
    - name: boskos
      secret:
        items:
        - key: credentials
          path: credentials
        secretName: boskos-credentials
    - name: ci-pull-credentials
      secret:
        secretName: ci-pull-credentials
    - name: manifest-tool-local-pusher
      secret:
        secretName: manifest-tool-local-pusher
    - name: pull-secret
      secret:
        secretName: registry-pull-credentials
    - name: result-aggregator
      secret:
        secretName: result-aggregator
- agent: kubernetes
  cluster: build05
  cron: 0 16 10,24 * *
  decorate: true
  decoration_config:
    skip_cloning: true
    timeout: 8h0m0s
  extra_refs:
  - base_ref: main
    org: openshift-qe
    repo: ocp-qe-perfscale-ci
  labels:
    ci-operator.openshift.io/cloud: aws
    ci-operator.openshift.io/cloud-cluster-profile: aws-perfscale-qe
    ci-operator.openshift.io/variant: rosa_hcp-4.16-candidate-x86-loaded-upgrade-from-4.15
    ci.openshift.io/generator: prowgen
    pj-rehearse.openshift.io/can-be-rehearsed: "true"
  name: periodic-ci-openshift-qe-ocp-qe-perfscale-ci-main-rosa_hcp-4.16-candidate-x86-loaded-upgrade-from-4.15-loaded-upgrade416-24nodes
  reporter_config:
    slack:
      channel: '#ocp-qe-scale-ci-results'
      job_states_to_report:
      - success
      - failure
      - error
      report_template: '{{if eq .Status.State "success"}} :white_check_mark: Job *{{.Spec.Job}}*
        ended with *{{.Status.State}}*. <{{.Status.URL}}|View logs> :white_check_mark:
        {{else}} :warning:  Job *{{.Spec.Job}}* ended with *{{.Status.State}}*. <{{.Status.URL}}|View
        logs> :warning: {{end}}'
  spec:
    containers:
    - args:
      - --gcs-upload-secret=/secrets/gcs/service-account.json
      - --image-import-pull-secret=/etc/pull-secret/.dockerconfigjson
      - --lease-server-credentials-file=/etc/boskos/credentials
      - --report-credentials-file=/etc/report/credentials
      - --secret-dir=/secrets/ci-pull-credentials
      - --target=loaded-upgrade416-24nodes
      - --variant=rosa_hcp-4.16-candidate-x86-loaded-upgrade-from-4.15
      command:
      - ci-operator
      image: ci-operator:latest
      imagePullPolicy: Always
      name: ""
      resources:
        requests:
          cpu: 10m
      volumeMounts:
      - mountPath: /etc/boskos
        name: boskos
        readOnly: true
      - mountPath: /secrets/ci-pull-credentials
        name: ci-pull-credentials
        readOnly: true
      - mountPath: /secrets/gcs
        name: gcs-credentials
        readOnly: true
      - mountPath: /secrets/manifest-tool
        name: manifest-tool-local-pusher
        readOnly: true
      - mountPath: /etc/pull-secret
        name: pull-secret
        readOnly: true
      - mountPath: /etc/report
        name: result-aggregator
        readOnly: true
    serviceAccountName: ci-operator
    volumes:
    - name: boskos
      secret:
        items:
        - key: credentials
          path: credentials
        secretName: boskos-credentials
    - name: ci-pull-credentials
      secret:
        secretName: ci-pull-credentials
    - name: manifest-tool-local-pusher
      secret:
        secretName: manifest-tool-local-pusher
    - name: pull-secret
      secret:
        secretName: registry-pull-credentials
    - name: result-aggregator
      secret:
        secretName: result-aggregator
- agent: kubernetes
  cluster: build05
  cron: 0 1 9,23 * *
  decorate: true
  decoration_config:
    skip_cloning: true
    timeout: 5h0m0s
  extra_refs:
  - base_ref: main
    org: openshift-qe
    repo: ocp-qe-perfscale-ci
  labels:
    ci-operator.openshift.io/cloud: aws
    ci-operator.openshift.io/cloud-cluster-profile: aws-perfscale-qe
    ci-operator.openshift.io/variant: rosa_hcp-4.16-nightly-x86
    ci.openshift.io/generator: prowgen
    job-release: "4.16"
    pj-rehearse.openshift.io/can-be-rehearsed: "true"
  name: periodic-ci-openshift-qe-ocp-qe-perfscale-ci-main-rosa_hcp-4.16-nightly-x86-control-plane-24nodes
  reporter_config:
    slack:
      channel: '#ocp-qe-scale-ci-results'
      job_states_to_report:
      - success
      - failure
      - error
      report_template: '{{if eq .Status.State "success"}} :white_check_mark: Job *{{.Spec.Job}}*
        ended with *{{.Status.State}}*. <{{.Status.URL}}|View logs> :white_check_mark:
        {{else}} :warning:  Job *{{.Spec.Job}}* ended with *{{.Status.State}}*. <{{.Status.URL}}|View
        logs> :warning: {{end}}'
  spec:
    containers:
    - args:
      - --gcs-upload-secret=/secrets/gcs/service-account.json
      - --image-import-pull-secret=/etc/pull-secret/.dockerconfigjson
      - --lease-server-credentials-file=/etc/boskos/credentials
      - --report-credentials-file=/etc/report/credentials
      - --secret-dir=/secrets/ci-pull-credentials
      - --target=control-plane-24nodes
      - --variant=rosa_hcp-4.16-nightly-x86
      command:
      - ci-operator
      image: ci-operator:latest
      imagePullPolicy: Always
      name: ""
      resources:
        requests:
          cpu: 10m
      volumeMounts:
      - mountPath: /etc/boskos
        name: boskos
        readOnly: true
      - mountPath: /secrets/ci-pull-credentials
        name: ci-pull-credentials
        readOnly: true
      - mountPath: /secrets/gcs
        name: gcs-credentials
        readOnly: true
      - mountPath: /secrets/manifest-tool
        name: manifest-tool-local-pusher
        readOnly: true
      - mountPath: /etc/pull-secret
        name: pull-secret
        readOnly: true
      - mountPath: /etc/report
        name: result-aggregator
        readOnly: true
    serviceAccountName: ci-operator
    volumes:
    - name: boskos
      secret:
        items:
        - key: credentials
          path: credentials
        secretName: boskos-credentials
    - name: ci-pull-credentials
      secret:
        secretName: ci-pull-credentials
    - name: manifest-tool-local-pusher
      secret:
        secretName: manifest-tool-local-pusher
    - name: pull-secret
      secret:
        secretName: registry-pull-credentials
    - name: result-aggregator
      secret:
        secretName: result-aggregator
- agent: kubernetes
  cluster: build05
  cron: 0 1 1,15 * *
  decorate: true
  decoration_config:
    skip_cloning: true
    timeout: 5h0m0s
  extra_refs:
  - base_ref: main
    org: openshift-qe
    repo: ocp-qe-perfscale-ci
  labels:
    ci-operator.openshift.io/cloud: aws
    ci-operator.openshift.io/cloud-cluster-profile: aws-perfscale-qe
    ci-operator.openshift.io/variant: rosa_hcp-4.16-nightly-x86
    ci.openshift.io/generator: prowgen
    job-release: "4.16"
    pj-rehearse.openshift.io/can-be-rehearsed: "true"
  name: periodic-ci-openshift-qe-ocp-qe-perfscale-ci-main-rosa_hcp-4.16-nightly-x86-data-path-9nodes
  reporter_config:
    slack:
      channel: '#ocp-qe-scale-ci-results'
      job_states_to_report:
      - success
      - failure
      - error
      report_template: '{{if eq .Status.State "success"}} :white_check_mark: Job *{{.Spec.Job}}*
        ended with *{{.Status.State}}*. <{{.Status.URL}}|View logs> :white_check_mark:
        {{else}} :warning:  Job *{{.Spec.Job}}* ended with *{{.Status.State}}*. <{{.Status.URL}}|View
        logs> :warning: {{end}}'
  spec:
    containers:
    - args:
      - --gcs-upload-secret=/secrets/gcs/service-account.json
      - --image-import-pull-secret=/etc/pull-secret/.dockerconfigjson
      - --lease-server-credentials-file=/etc/boskos/credentials
      - --report-credentials-file=/etc/report/credentials
      - --secret-dir=/secrets/ci-pull-credentials
      - --target=data-path-9nodes
      - --variant=rosa_hcp-4.16-nightly-x86
      command:
      - ci-operator
      image: ci-operator:latest
      imagePullPolicy: Always
      name: ""
      resources:
        requests:
          cpu: 10m
      volumeMounts:
      - mountPath: /etc/boskos
        name: boskos
        readOnly: true
      - mountPath: /secrets/ci-pull-credentials
        name: ci-pull-credentials
        readOnly: true
      - mountPath: /secrets/gcs
        name: gcs-credentials
        readOnly: true
      - mountPath: /secrets/manifest-tool
        name: manifest-tool-local-pusher
        readOnly: true
      - mountPath: /etc/pull-secret
        name: pull-secret
        readOnly: true
      - mountPath: /etc/report
        name: result-aggregator
        readOnly: true
    serviceAccountName: ci-operator
    volumes:
    - name: boskos
      secret:
        items:
        - key: credentials
          path: credentials
        secretName: boskos-credentials
    - name: ci-pull-credentials
      secret:
        secretName: ci-pull-credentials
    - name: manifest-tool-local-pusher
      secret:
        secretName: manifest-tool-local-pusher
    - name: pull-secret
      secret:
        secretName: registry-pull-credentials
    - name: result-aggregator
      secret:
        secretName: result-aggregator
- agent: kubernetes
  cluster: build05
  cron: 0 1 12,26 * *
  decorate: true
  decoration_config:
    skip_cloning: true
    timeout: 5h0m0s
  extra_refs:
  - base_ref: main
    org: openshift-qe
    repo: ocp-qe-perfscale-ci
  labels:
    ci-operator.openshift.io/cloud: aws
    ci-operator.openshift.io/cloud-cluster-profile: aws-perfscale-qe
    ci-operator.openshift.io/variant: rosa_hcp-4.16-nightly-x86
    ci.openshift.io/generator: prowgen
    job-release: "4.16"
    pj-rehearse.openshift.io/can-be-rehearsed: "true"
  name: periodic-ci-openshift-qe-ocp-qe-perfscale-ci-main-rosa_hcp-4.16-nightly-x86-node-density-heavy-24nodes
  reporter_config:
    slack:
      channel: '#ocp-qe-scale-ci-results'
      job_states_to_report:
      - success
      - failure
      - error
      report_template: '{{if eq .Status.State "success"}} :white_check_mark: Job *{{.Spec.Job}}*
        ended with *{{.Status.State}}*. <{{.Status.URL}}|View logs> :white_check_mark:
        {{else}} :warning:  Job *{{.Spec.Job}}* ended with *{{.Status.State}}*. <{{.Status.URL}}|View
        logs> :warning: {{end}}'
  spec:
    containers:
    - args:
      - --gcs-upload-secret=/secrets/gcs/service-account.json
      - --image-import-pull-secret=/etc/pull-secret/.dockerconfigjson
      - --lease-server-credentials-file=/etc/boskos/credentials
      - --report-credentials-file=/etc/report/credentials
      - --secret-dir=/secrets/ci-pull-credentials
      - --target=node-density-heavy-24nodes
      - --variant=rosa_hcp-4.16-nightly-x86
      command:
      - ci-operator
      image: ci-operator:latest
      imagePullPolicy: Always
      name: ""
      resources:
        requests:
          cpu: 10m
      volumeMounts:
      - mountPath: /etc/boskos
        name: boskos
        readOnly: true
      - mountPath: /secrets/ci-pull-credentials
        name: ci-pull-credentials
        readOnly: true
      - mountPath: /secrets/gcs
        name: gcs-credentials
        readOnly: true
      - mountPath: /secrets/manifest-tool
        name: manifest-tool-local-pusher
        readOnly: true
      - mountPath: /etc/pull-secret
        name: pull-secret
        readOnly: true
      - mountPath: /etc/report
        name: result-aggregator
        readOnly: true
    serviceAccountName: ci-operator
    volumes:
    - name: boskos
      secret:
        items:
        - key: credentials
          path: credentials
        secretName: boskos-credentials
    - name: ci-pull-credentials
      secret:
        secretName: ci-pull-credentials
    - name: manifest-tool-local-pusher
      secret:
        secretName: manifest-tool-local-pusher
    - name: pull-secret
      secret:
        secretName: registry-pull-credentials
    - name: result-aggregator
      secret:
        secretName: result-aggregator
- agent: kubernetes
  cluster: build05
  cron: 0 6 3,17 * *
  decorate: true
  decoration_config:
    skip_cloning: true
    timeout: 8h0m0s
  extra_refs:
  - base_ref: main
    org: openshift-qe
    repo: ocp-qe-perfscale-ci
  labels:
    ci-operator.openshift.io/cloud: aws
    ci-operator.openshift.io/cloud-cluster-profile: aws-perfscale-qe
    ci-operator.openshift.io/variant: rosa_hcp-4.17-candidate-x86-loaded-upgrade-from-4.16
    ci.openshift.io/generator: prowgen
    pj-rehearse.openshift.io/can-be-rehearsed: "true"
  name: periodic-ci-openshift-qe-ocp-qe-perfscale-ci-main-rosa_hcp-4.17-candidate-x86-loaded-upgrade-from-4.16-loaded-upgrade417-24nodes
  reporter_config:
    slack:
      channel: '#ocp-qe-scale-ci-results'
      job_states_to_report:
      - success
      - failure
      - error
      report_template: '{{if eq .Status.State "success"}} :white_check_mark: Job *{{.Spec.Job}}*
        ended with *{{.Status.State}}*. <{{.Status.URL}}|View logs> :white_check_mark:
        {{else}} :warning:  Job *{{.Spec.Job}}* ended with *{{.Status.State}}*. <{{.Status.URL}}|View
        logs> :warning: {{end}}'
  spec:
    containers:
    - args:
      - --gcs-upload-secret=/secrets/gcs/service-account.json
      - --image-import-pull-secret=/etc/pull-secret/.dockerconfigjson
      - --lease-server-credentials-file=/etc/boskos/credentials
      - --report-credentials-file=/etc/report/credentials
      - --secret-dir=/secrets/ci-pull-credentials
      - --target=loaded-upgrade417-24nodes
      - --variant=rosa_hcp-4.17-candidate-x86-loaded-upgrade-from-4.16
      command:
      - ci-operator
      image: ci-operator:latest
      imagePullPolicy: Always
      name: ""
      resources:
        requests:
          cpu: 10m
      volumeMounts:
      - mountPath: /etc/boskos
        name: boskos
        readOnly: true
      - mountPath: /secrets/ci-pull-credentials
        name: ci-pull-credentials
        readOnly: true
      - mountPath: /secrets/gcs
        name: gcs-credentials
        readOnly: true
      - mountPath: /secrets/manifest-tool
        name: manifest-tool-local-pusher
        readOnly: true
      - mountPath: /etc/pull-secret
        name: pull-secret
        readOnly: true
      - mountPath: /etc/report
        name: result-aggregator
        readOnly: true
    serviceAccountName: ci-operator
    volumes:
    - name: boskos
      secret:
        items:
        - key: credentials
          path: credentials
        secretName: boskos-credentials
    - name: ci-pull-credentials
      secret:
        secretName: ci-pull-credentials
    - name: manifest-tool-local-pusher
      secret:
        secretName: manifest-tool-local-pusher
    - name: pull-secret
      secret:
        secretName: registry-pull-credentials
    - name: result-aggregator
      secret:
        secretName: result-aggregator
- agent: kubernetes
  cluster: build05
  cron: 0 21 9,23 * *
  decorate: true
  decoration_config:
    skip_cloning: true
    timeout: 5h0m0s
  extra_refs:
  - base_ref: main
    org: openshift-qe
    repo: ocp-qe-perfscale-ci
  labels:
    ci-operator.openshift.io/cloud: aws
    ci-operator.openshift.io/cloud-cluster-profile: aws-perfscale-qe
    ci-operator.openshift.io/variant: rosa_hcp-4.17-nightly-x86
    ci.openshift.io/generator: prowgen
    job-release: "4.17"
    pj-rehearse.openshift.io/can-be-rehearsed: "true"
  name: periodic-ci-openshift-qe-ocp-qe-perfscale-ci-main-rosa_hcp-4.17-nightly-x86-control-plane-24nodes
  reporter_config:
    slack:
      channel: '#ocp-qe-scale-ci-results'
      job_states_to_report:
      - success
      - failure
      - error
      report_template: '{{if eq .Status.State "success"}} :white_check_mark: Job *{{.Spec.Job}}*
        ended with *{{.Status.State}}*. <{{.Status.URL}}|View logs> :white_check_mark:
        {{else}} :warning:  Job *{{.Spec.Job}}* ended with *{{.Status.State}}*. <{{.Status.URL}}|View
        logs> :warning: {{end}}'
  spec:
    containers:
    - args:
      - --gcs-upload-secret=/secrets/gcs/service-account.json
      - --image-import-pull-secret=/etc/pull-secret/.dockerconfigjson
      - --lease-server-credentials-file=/etc/boskos/credentials
      - --report-credentials-file=/etc/report/credentials
      - --secret-dir=/secrets/ci-pull-credentials
      - --target=control-plane-24nodes
      - --variant=rosa_hcp-4.17-nightly-x86
      command:
      - ci-operator
      image: ci-operator:latest
      imagePullPolicy: Always
      name: ""
      resources:
        requests:
          cpu: 10m
      volumeMounts:
      - mountPath: /etc/boskos
        name: boskos
        readOnly: true
      - mountPath: /secrets/ci-pull-credentials
        name: ci-pull-credentials
        readOnly: true
      - mountPath: /secrets/gcs
        name: gcs-credentials
        readOnly: true
      - mountPath: /secrets/manifest-tool
        name: manifest-tool-local-pusher
        readOnly: true
      - mountPath: /etc/pull-secret
        name: pull-secret
        readOnly: true
      - mountPath: /etc/report
        name: result-aggregator
        readOnly: true
    serviceAccountName: ci-operator
    volumes:
    - name: boskos
      secret:
        items:
        - key: credentials
          path: credentials
        secretName: boskos-credentials
    - name: ci-pull-credentials
      secret:
        secretName: ci-pull-credentials
    - name: manifest-tool-local-pusher
      secret:
        secretName: manifest-tool-local-pusher
    - name: pull-secret
      secret:
        secretName: registry-pull-credentials
    - name: result-aggregator
      secret:
        secretName: result-aggregator
- agent: kubernetes
  cluster: build05
  cron: 0 0 8,22 * *
  decorate: true
  decoration_config:
    skip_cloning: true
    timeout: 5h0m0s
  extra_refs:
  - base_ref: main
    org: openshift-qe
    repo: ocp-qe-perfscale-ci
  labels:
    ci-operator.openshift.io/cloud: aws
    ci-operator.openshift.io/cloud-cluster-profile: aws-perfscale-qe
    ci-operator.openshift.io/variant: rosa_hcp-4.17-nightly-x86
    ci.openshift.io/generator: prowgen
    job-release: "4.17"
    pj-rehearse.openshift.io/can-be-rehearsed: "true"
  name: periodic-ci-openshift-qe-ocp-qe-perfscale-ci-main-rosa_hcp-4.17-nightly-x86-data-path-9nodes
  reporter_config:
    slack:
      channel: '#ocp-qe-scale-ci-results'
      job_states_to_report:
      - success
      - failure
      - error
      report_template: '{{if eq .Status.State "success"}} :white_check_mark: Job *{{.Spec.Job}}*
        ended with *{{.Status.State}}*. <{{.Status.URL}}|View logs> :white_check_mark:
        {{else}} :warning:  Job *{{.Spec.Job}}* ended with *{{.Status.State}}*. <{{.Status.URL}}|View
        logs> :warning: {{end}}'
  spec:
    containers:
    - args:
      - --gcs-upload-secret=/secrets/gcs/service-account.json
      - --image-import-pull-secret=/etc/pull-secret/.dockerconfigjson
      - --lease-server-credentials-file=/etc/boskos/credentials
      - --report-credentials-file=/etc/report/credentials
      - --secret-dir=/secrets/ci-pull-credentials
      - --target=data-path-9nodes
      - --variant=rosa_hcp-4.17-nightly-x86
      command:
      - ci-operator
      image: ci-operator:latest
      imagePullPolicy: Always
      name: ""
      resources:
        requests:
          cpu: 10m
      volumeMounts:
      - mountPath: /etc/boskos
        name: boskos
        readOnly: true
      - mountPath: /secrets/ci-pull-credentials
        name: ci-pull-credentials
        readOnly: true
      - mountPath: /secrets/gcs
        name: gcs-credentials
        readOnly: true
      - mountPath: /secrets/manifest-tool
        name: manifest-tool-local-pusher
        readOnly: true
      - mountPath: /etc/pull-secret
        name: pull-secret
        readOnly: true
      - mountPath: /etc/report
        name: result-aggregator
        readOnly: true
    serviceAccountName: ci-operator
    volumes:
    - name: boskos
      secret:
        items:
        - key: credentials
          path: credentials
        secretName: boskos-credentials
    - name: ci-pull-credentials
      secret:
        secretName: ci-pull-credentials
    - name: manifest-tool-local-pusher
      secret:
        secretName: manifest-tool-local-pusher
    - name: pull-secret
      secret:
        secretName: registry-pull-credentials
    - name: result-aggregator
      secret:
        secretName: result-aggregator
- agent: kubernetes
  cluster: build05
  cron: 0 9 5,19 * *
  decorate: true
  decoration_config:
    skip_cloning: true
    timeout: 5h0m0s
  extra_refs:
  - base_ref: main
    org: openshift-qe
    repo: ocp-qe-perfscale-ci
  labels:
    ci-operator.openshift.io/cloud: aws
    ci-operator.openshift.io/cloud-cluster-profile: aws-perfscale-qe
    ci-operator.openshift.io/variant: rosa_hcp-4.17-nightly-x86
    ci.openshift.io/generator: prowgen
    job-release: "4.17"
    pj-rehearse.openshift.io/can-be-rehearsed: "true"
  name: periodic-ci-openshift-qe-ocp-qe-perfscale-ci-main-rosa_hcp-4.17-nightly-x86-node-density-heavy-24nodes
  reporter_config:
    slack:
      channel: '#ocp-qe-scale-ci-results'
      job_states_to_report:
      - success
      - failure
      - error
      report_template: '{{if eq .Status.State "success"}} :white_check_mark: Job *{{.Spec.Job}}*
        ended with *{{.Status.State}}*. <{{.Status.URL}}|View logs> :white_check_mark:
        {{else}} :warning:  Job *{{.Spec.Job}}* ended with *{{.Status.State}}*. <{{.Status.URL}}|View
        logs> :warning: {{end}}'
  spec:
    containers:
    - args:
      - --gcs-upload-secret=/secrets/gcs/service-account.json
      - --image-import-pull-secret=/etc/pull-secret/.dockerconfigjson
      - --lease-server-credentials-file=/etc/boskos/credentials
      - --report-credentials-file=/etc/report/credentials
      - --secret-dir=/secrets/ci-pull-credentials
      - --target=node-density-heavy-24nodes
      - --variant=rosa_hcp-4.17-nightly-x86
      command:
      - ci-operator
      image: ci-operator:latest
      imagePullPolicy: Always
      name: ""
      resources:
        requests:
          cpu: 10m
      volumeMounts:
      - mountPath: /etc/boskos
        name: boskos
        readOnly: true
      - mountPath: /secrets/ci-pull-credentials
        name: ci-pull-credentials
        readOnly: true
      - mountPath: /secrets/gcs
        name: gcs-credentials
        readOnly: true
      - mountPath: /secrets/manifest-tool
        name: manifest-tool-local-pusher
        readOnly: true
      - mountPath: /etc/pull-secret
        name: pull-secret
        readOnly: true
      - mountPath: /etc/report
        name: result-aggregator
        readOnly: true
    serviceAccountName: ci-operator
    volumes:
    - name: boskos
      secret:
        items:
        - key: credentials
          path: credentials
        secretName: boskos-credentials
    - name: ci-pull-credentials
      secret:
        secretName: ci-pull-credentials
    - name: manifest-tool-local-pusher
      secret:
        secretName: manifest-tool-local-pusher
    - name: pull-secret
      secret:
        secretName: registry-pull-credentials
    - name: result-aggregator
      secret:
        secretName: result-aggregator
- agent: kubernetes
  cluster: build05
  cron: 0 9 2,9,16,23 * *
  decorate: true
  decoration_config:
    skip_cloning: true
    timeout: 5h0m0s
  extra_refs:
  - base_ref: main
    org: openshift-qe
    repo: ocp-qe-perfscale-ci
  labels:
    ci-operator.openshift.io/cloud: aws
    ci-operator.openshift.io/cloud-cluster-profile: aws-perfscale-qe
    ci-operator.openshift.io/variant: rosa_hcp-4.18-nightly-x86
    ci.openshift.io/generator: prowgen
    job-release: "4.18"
    pj-rehearse.openshift.io/can-be-rehearsed: "true"
  name: periodic-ci-openshift-qe-ocp-qe-perfscale-ci-main-rosa_hcp-4.18-nightly-x86-control-plane-24nodes
  spec:
    containers:
    - args:
      - --gcs-upload-secret=/secrets/gcs/service-account.json
      - --image-import-pull-secret=/etc/pull-secret/.dockerconfigjson
      - --lease-server-credentials-file=/etc/boskos/credentials
      - --report-credentials-file=/etc/report/credentials
      - --secret-dir=/secrets/ci-pull-credentials
      - --target=control-plane-24nodes
      - --variant=rosa_hcp-4.18-nightly-x86
      command:
      - ci-operator
      image: ci-operator:latest
      imagePullPolicy: Always
      name: ""
      resources:
        requests:
          cpu: 10m
      volumeMounts:
      - mountPath: /etc/boskos
        name: boskos
        readOnly: true
      - mountPath: /secrets/ci-pull-credentials
        name: ci-pull-credentials
        readOnly: true
      - mountPath: /secrets/gcs
        name: gcs-credentials
        readOnly: true
      - mountPath: /secrets/manifest-tool
        name: manifest-tool-local-pusher
        readOnly: true
      - mountPath: /etc/pull-secret
        name: pull-secret
        readOnly: true
      - mountPath: /etc/report
        name: result-aggregator
        readOnly: true
    serviceAccountName: ci-operator
    volumes:
    - name: boskos
      secret:
        items:
        - key: credentials
          path: credentials
        secretName: boskos-credentials
    - name: ci-pull-credentials
      secret:
        secretName: ci-pull-credentials
    - name: manifest-tool-local-pusher
      secret:
        secretName: manifest-tool-local-pusher
    - name: pull-secret
      secret:
        secretName: registry-pull-credentials
    - name: result-aggregator
      secret:
        secretName: result-aggregator
- agent: kubernetes
  cluster: build05
  cron: 0 1 1,8,15,22 * *
  decorate: true
  decoration_config:
    skip_cloning: true
    timeout: 5h0m0s
  extra_refs:
  - base_ref: main
    org: openshift-qe
    repo: ocp-qe-perfscale-ci
  labels:
    ci-operator.openshift.io/cloud: aws
    ci-operator.openshift.io/cloud-cluster-profile: aws-perfscale-qe
    ci-operator.openshift.io/variant: rosa_hcp-4.18-nightly-x86
    ci.openshift.io/generator: prowgen
    job-release: "4.18"
    pj-rehearse.openshift.io/can-be-rehearsed: "true"
  name: periodic-ci-openshift-qe-ocp-qe-perfscale-ci-main-rosa_hcp-4.18-nightly-x86-data-path-9nodes
  spec:
    containers:
    - args:
      - --gcs-upload-secret=/secrets/gcs/service-account.json
      - --image-import-pull-secret=/etc/pull-secret/.dockerconfigjson
      - --lease-server-credentials-file=/etc/boskos/credentials
      - --report-credentials-file=/etc/report/credentials
      - --secret-dir=/secrets/ci-pull-credentials
      - --target=data-path-9nodes
      - --variant=rosa_hcp-4.18-nightly-x86
      command:
      - ci-operator
      image: ci-operator:latest
      imagePullPolicy: Always
      name: ""
      resources:
        requests:
          cpu: 10m
      volumeMounts:
      - mountPath: /etc/boskos
        name: boskos
        readOnly: true
      - mountPath: /secrets/ci-pull-credentials
        name: ci-pull-credentials
        readOnly: true
      - mountPath: /secrets/gcs
        name: gcs-credentials
        readOnly: true
      - mountPath: /secrets/manifest-tool
        name: manifest-tool-local-pusher
        readOnly: true
      - mountPath: /etc/pull-secret
        name: pull-secret
        readOnly: true
      - mountPath: /etc/report
        name: result-aggregator
        readOnly: true
    serviceAccountName: ci-operator
    volumes:
    - name: boskos
      secret:
        items:
        - key: credentials
          path: credentials
        secretName: boskos-credentials
    - name: ci-pull-credentials
      secret:
        secretName: ci-pull-credentials
    - name: manifest-tool-local-pusher
      secret:
        secretName: manifest-tool-local-pusher
    - name: pull-secret
      secret:
        secretName: registry-pull-credentials
    - name: result-aggregator
      secret:
        secretName: result-aggregator
- agent: kubernetes
  cluster: build05
  cron: 0 5 5,12,19,26 * *
  decorate: true
  decoration_config:
    skip_cloning: true
    timeout: 5h0m0s
  extra_refs:
  - base_ref: main
    org: openshift-qe
    repo: ocp-qe-perfscale-ci
  labels:
    ci-operator.openshift.io/cloud: aws
    ci-operator.openshift.io/cloud-cluster-profile: aws-perfscale-qe
    ci-operator.openshift.io/variant: rosa_hcp-4.18-nightly-x86
    ci.openshift.io/generator: prowgen
    job-release: "4.18"
    pj-rehearse.openshift.io/can-be-rehearsed: "true"
  name: periodic-ci-openshift-qe-ocp-qe-perfscale-ci-main-rosa_hcp-4.18-nightly-x86-node-density-heavy-24nodes
  spec:
    containers:
    - args:
      - --gcs-upload-secret=/secrets/gcs/service-account.json
      - --image-import-pull-secret=/etc/pull-secret/.dockerconfigjson
      - --lease-server-credentials-file=/etc/boskos/credentials
      - --report-credentials-file=/etc/report/credentials
      - --secret-dir=/secrets/ci-pull-credentials
      - --target=node-density-heavy-24nodes
      - --variant=rosa_hcp-4.18-nightly-x86
      command:
      - ci-operator
      image: ci-operator:latest
      imagePullPolicy: Always
      name: ""
      resources:
        requests:
          cpu: 10m
      volumeMounts:
      - mountPath: /etc/boskos
        name: boskos
        readOnly: true
      - mountPath: /secrets/ci-pull-credentials
        name: ci-pull-credentials
        readOnly: true
      - mountPath: /secrets/gcs
        name: gcs-credentials
        readOnly: true
      - mountPath: /secrets/manifest-tool
        name: manifest-tool-local-pusher
        readOnly: true
      - mountPath: /etc/pull-secret
        name: pull-secret
        readOnly: true
      - mountPath: /etc/report
        name: result-aggregator
        readOnly: true
    serviceAccountName: ci-operator
    volumes:
    - name: boskos
      secret:
        items:
        - key: credentials
          path: credentials
        secretName: boskos-credentials
    - name: ci-pull-credentials
      secret:
        secretName: ci-pull-credentials
    - name: manifest-tool-local-pusher
      secret:
        secretName: manifest-tool-local-pusher
    - name: pull-secret
      secret:
        secretName: registry-pull-credentials
    - name: result-aggregator
      secret:
        secretName: result-aggregator
- agent: kubernetes
  cluster: build05
  cron: 0 0 * * 1
  decorate: true
  decoration_config:
    skip_cloning: true
  extra_refs:
  - base_ref: main
    org: openshift-qe
    repo: ocp-qe-perfscale-ci
  labels:
    ci-operator.openshift.io/cluster: build05
    ci-operator.openshift.io/variant: write_jobs_to_gsheet
    ci.openshift.io/generator: prowgen
    job-release: "4.17"
    pj-rehearse.openshift.io/can-be-rehearsed: "true"
  name: periodic-ci-openshift-qe-ocp-qe-perfscale-ci-main-write_jobs_to_gsheet-get-orion-results-cdv2
  reporter_config:
    slack:
      channel: '#ocp-qe-scale-ci-results'
      job_states_to_report:
      - success
      - failure
      - error
      report_template: '{{if eq .Status.State "success"}} :white_check_mark: Job *{{.Spec.Job}}*
        ended with *{{.Status.State}}*. <{{.Status.URL}}|View logs> :white_check_mark:
        {{else}} :warning:  Job *{{.Spec.Job}}* ended with *{{.Status.State}}*. <{{.Status.URL}}|View
        logs> :warning: {{end}}'
  spec:
    containers:
    - args:
      - --gcs-upload-secret=/secrets/gcs/service-account.json
      - --image-import-pull-secret=/etc/pull-secret/.dockerconfigjson
      - --report-credentials-file=/etc/report/credentials
      - --secret-dir=/secrets/ci-pull-credentials
      - --target=get-orion-results-cdv2
      - --variant=write_jobs_to_gsheet
      command:
      - ci-operator
      image: ci-operator:latest
      imagePullPolicy: Always
      name: ""
      resources:
        requests:
          cpu: 10m
      volumeMounts:
      - mountPath: /secrets/ci-pull-credentials
        name: ci-pull-credentials
        readOnly: true
      - mountPath: /secrets/gcs
        name: gcs-credentials
        readOnly: true
      - mountPath: /secrets/manifest-tool
        name: manifest-tool-local-pusher
        readOnly: true
      - mountPath: /etc/pull-secret
        name: pull-secret
        readOnly: true
      - mountPath: /etc/report
        name: result-aggregator
        readOnly: true
    serviceAccountName: ci-operator
    volumes:
    - name: ci-pull-credentials
      secret:
        secretName: ci-pull-credentials
    - name: manifest-tool-local-pusher
      secret:
        secretName: manifest-tool-local-pusher
    - name: pull-secret
      secret:
        secretName: registry-pull-credentials
    - name: result-aggregator
      secret:
        secretName: result-aggregator
- agent: kubernetes
  cluster: build05
  cron: 0 0 * * 1
  decorate: true
  decoration_config:
    skip_cloning: true
  extra_refs:
  - base_ref: main
    org: openshift-qe
    repo: ocp-qe-perfscale-ci
  labels:
    ci-operator.openshift.io/cluster: build05
    ci-operator.openshift.io/variant: write_jobs_to_gsheet
    ci.openshift.io/generator: prowgen
    job-release: "4.17"
    pj-rehearse.openshift.io/can-be-rehearsed: "true"
  name: periodic-ci-openshift-qe-ocp-qe-perfscale-ci-main-write_jobs_to_gsheet-get-orion-results-nd
  reporter_config:
    slack:
      channel: '#ocp-qe-scale-ci-results'
      job_states_to_report:
      - success
      - failure
      - error
      report_template: '{{if eq .Status.State "success"}} :white_check_mark: Job *{{.Spec.Job}}*
        ended with *{{.Status.State}}*. <{{.Status.URL}}|View logs> :white_check_mark:
        {{else}} :warning:  Job *{{.Spec.Job}}* ended with *{{.Status.State}}*. <{{.Status.URL}}|View
        logs> :warning: {{end}}'
  spec:
    containers:
    - args:
      - --gcs-upload-secret=/secrets/gcs/service-account.json
      - --image-import-pull-secret=/etc/pull-secret/.dockerconfigjson
      - --report-credentials-file=/etc/report/credentials
      - --secret-dir=/secrets/ci-pull-credentials
      - --target=get-orion-results-nd
      - --variant=write_jobs_to_gsheet
      command:
      - ci-operator
      image: ci-operator:latest
      imagePullPolicy: Always
      name: ""
      resources:
        requests:
          cpu: 10m
      volumeMounts:
      - mountPath: /secrets/ci-pull-credentials
        name: ci-pull-credentials
        readOnly: true
      - mountPath: /secrets/gcs
        name: gcs-credentials
        readOnly: true
      - mountPath: /secrets/manifest-tool
        name: manifest-tool-local-pusher
        readOnly: true
      - mountPath: /etc/pull-secret
        name: pull-secret
        readOnly: true
      - mountPath: /etc/report
        name: result-aggregator
        readOnly: true
    serviceAccountName: ci-operator
    volumes:
    - name: ci-pull-credentials
      secret:
        secretName: ci-pull-credentials
    - name: manifest-tool-local-pusher
      secret:
        secretName: manifest-tool-local-pusher
    - name: pull-secret
      secret:
        secretName: registry-pull-credentials
    - name: result-aggregator
      secret:
        secretName: result-aggregator
- agent: kubernetes
  cluster: build05
  cron: 0 0 */21 * *
  decorate: true
  decoration_config:
    skip_cloning: true
  extra_refs:
  - base_ref: main
    org: openshift-qe
    repo: ocp-qe-perfscale-ci
  labels:
    ci-operator.openshift.io/variant: write_jobs_to_gsheet
    ci.openshift.io/generator: prowgen
    job-release: "4.17"
    pj-rehearse.openshift.io/can-be-rehearsed: "true"
  name: periodic-ci-openshift-qe-ocp-qe-perfscale-ci-main-write_jobs_to_gsheet-write-jobs-to-google-sheet-sprintly
  reporter_config:
    slack:
      channel: '#ocp-qe-scale-ci-results'
      job_states_to_report:
      - success
      - failure
      - error
      report_template: '{{if eq .Status.State "success"}} :white_check_mark: Job *{{.Spec.Job}}*
        ended with *{{.Status.State}}*. <{{.Status.URL}}|View logs> :white_check_mark:
        {{else}} :warning:  Job *{{.Spec.Job}}* ended with *{{.Status.State}}*. <{{.Status.URL}}|View
        logs> :warning: {{end}}'
  spec:
    containers:
    - args:
      - --gcs-upload-secret=/secrets/gcs/service-account.json
      - --image-import-pull-secret=/etc/pull-secret/.dockerconfigjson
      - --report-credentials-file=/etc/report/credentials
      - --secret-dir=/secrets/ci-pull-credentials
      - --target=write-jobs-to-google-sheet-sprintly
      - --variant=write_jobs_to_gsheet
      command:
      - ci-operator
      image: ci-operator:latest
      imagePullPolicy: Always
      name: ""
      resources:
        requests:
          cpu: 10m
      volumeMounts:
      - mountPath: /secrets/ci-pull-credentials
        name: ci-pull-credentials
        readOnly: true
      - mountPath: /secrets/gcs
        name: gcs-credentials
        readOnly: true
      - mountPath: /secrets/manifest-tool
        name: manifest-tool-local-pusher
        readOnly: true
      - mountPath: /etc/pull-secret
        name: pull-secret
        readOnly: true
      - mountPath: /etc/report
        name: result-aggregator
        readOnly: true
    serviceAccountName: ci-operator
    volumes:
    - name: ci-pull-credentials
      secret:
        secretName: ci-pull-credentials
    - name: manifest-tool-local-pusher
      secret:
        secretName: manifest-tool-local-pusher
    - name: pull-secret
      secret:
        secretName: registry-pull-credentials
    - name: result-aggregator
      secret:
        secretName: result-aggregator<|MERGE_RESOLUTION|>--- conflicted
+++ resolved
@@ -4062,8 +4062,6 @@
     - name: ci-pull-credentials
       secret:
         secretName: ci-pull-credentials
-<<<<<<< HEAD
-=======
     - name: manifest-tool-local-pusher
       secret:
         secretName: manifest-tool-local-pusher
@@ -4151,7 +4149,6 @@
     - name: ci-pull-credentials
       secret:
         secretName: ci-pull-credentials
->>>>>>> 12603352
     - name: manifest-tool-local-pusher
       secret:
         secretName: manifest-tool-local-pusher
