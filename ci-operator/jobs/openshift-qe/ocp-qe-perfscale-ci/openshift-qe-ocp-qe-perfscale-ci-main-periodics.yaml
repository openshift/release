periodics:
- agent: kubernetes
  cluster: build09
  cron: 0 16 18 * *
  decorate: true
  decoration_config:
    skip_cloning: true
    timeout: 7h0m0s
  extra_refs:
  - base_ref: main
    org: openshift-qe
    repo: ocp-qe-perfscale-ci
  labels:
    ci-operator.openshift.io/cloud: aws
    ci-operator.openshift.io/cloud-cluster-profile: aws-perfscale
    ci-operator.openshift.io/variant: aws-4.14-nightly-x86
    ci.openshift.io/generator: prowgen
    job-release: "4.14"
    pj-rehearse.openshift.io/can-be-rehearsed: "true"
  name: periodic-ci-openshift-qe-ocp-qe-perfscale-ci-main-aws-4.14-nightly-x86-control-plane-120nodes
  spec:
    containers:
    - args:
      - --gcs-upload-secret=/secrets/gcs/service-account.json
      - --image-import-pull-secret=/etc/pull-secret/.dockerconfigjson
      - --lease-server-credentials-file=/etc/boskos/credentials
      - --report-credentials-file=/etc/report/credentials
      - --secret-dir=/secrets/ci-pull-credentials
      - --target=control-plane-120nodes
      - --variant=aws-4.14-nightly-x86
      command:
      - ci-operator
      image: ci-operator:latest
      imagePullPolicy: Always
      name: ""
      resources:
        requests:
          cpu: 10m
      volumeMounts:
      - mountPath: /etc/boskos
        name: boskos
        readOnly: true
      - mountPath: /secrets/ci-pull-credentials
        name: ci-pull-credentials
        readOnly: true
      - mountPath: /secrets/gcs
        name: gcs-credentials
        readOnly: true
      - mountPath: /secrets/manifest-tool
        name: manifest-tool-local-pusher
        readOnly: true
      - mountPath: /etc/pull-secret
        name: pull-secret
        readOnly: true
      - mountPath: /etc/report
        name: result-aggregator
        readOnly: true
    serviceAccountName: ci-operator
    volumes:
    - name: boskos
      secret:
        items:
        - key: credentials
          path: credentials
        secretName: boskos-credentials
    - name: ci-pull-credentials
      secret:
        secretName: ci-pull-credentials
    - name: manifest-tool-local-pusher
      secret:
        secretName: manifest-tool-local-pusher
    - name: pull-secret
      secret:
        secretName: registry-pull-credentials
    - name: result-aggregator
      secret:
        secretName: result-aggregator
- agent: kubernetes
  cluster: build09
  cron: 0 17 23 * *
  decorate: true
  decoration_config:
    skip_cloning: true
    timeout: 5h0m0s
  extra_refs:
  - base_ref: main
    org: openshift-qe
    repo: ocp-qe-perfscale-ci
  labels:
    ci-operator.openshift.io/cloud: aws
    ci-operator.openshift.io/cloud-cluster-profile: aws-perfscale-qe
    ci-operator.openshift.io/variant: aws-4.14-nightly-x86
    ci.openshift.io/generator: prowgen
    job-release: "4.14"
    pj-rehearse.openshift.io/can-be-rehearsed: "true"
  name: periodic-ci-openshift-qe-ocp-qe-perfscale-ci-main-aws-4.14-nightly-x86-control-plane-24nodes
  spec:
    containers:
    - args:
      - --gcs-upload-secret=/secrets/gcs/service-account.json
      - --image-import-pull-secret=/etc/pull-secret/.dockerconfigjson
      - --lease-server-credentials-file=/etc/boskos/credentials
      - --report-credentials-file=/etc/report/credentials
      - --secret-dir=/secrets/ci-pull-credentials
      - --target=control-plane-24nodes
      - --variant=aws-4.14-nightly-x86
      command:
      - ci-operator
      image: ci-operator:latest
      imagePullPolicy: Always
      name: ""
      resources:
        requests:
          cpu: 10m
      volumeMounts:
      - mountPath: /etc/boskos
        name: boskos
        readOnly: true
      - mountPath: /secrets/ci-pull-credentials
        name: ci-pull-credentials
        readOnly: true
      - mountPath: /secrets/gcs
        name: gcs-credentials
        readOnly: true
      - mountPath: /secrets/manifest-tool
        name: manifest-tool-local-pusher
        readOnly: true
      - mountPath: /etc/pull-secret
        name: pull-secret
        readOnly: true
      - mountPath: /etc/report
        name: result-aggregator
        readOnly: true
    serviceAccountName: ci-operator
    volumes:
    - name: boskos
      secret:
        items:
        - key: credentials
          path: credentials
        secretName: boskos-credentials
    - name: ci-pull-credentials
      secret:
        secretName: ci-pull-credentials
    - name: manifest-tool-local-pusher
      secret:
        secretName: manifest-tool-local-pusher
    - name: pull-secret
      secret:
        secretName: registry-pull-credentials
    - name: result-aggregator
      secret:
        secretName: result-aggregator
- agent: kubernetes
  cluster: build09
  cron: 0 10 8 * *
  decorate: true
  decoration_config:
    skip_cloning: true
    timeout: 5h0m0s
  extra_refs:
  - base_ref: main
    org: openshift-qe
    repo: ocp-qe-perfscale-ci
  labels:
    ci-operator.openshift.io/cloud: aws
    ci-operator.openshift.io/cloud-cluster-profile: aws-perfscale
    ci-operator.openshift.io/variant: aws-4.14-nightly-x86
    ci.openshift.io/generator: prowgen
    job-release: "4.14"
    pj-rehearse.openshift.io/can-be-rehearsed: "true"
  name: periodic-ci-openshift-qe-ocp-qe-perfscale-ci-main-aws-4.14-nightly-x86-data-path-9nodes
  spec:
    containers:
    - args:
      - --gcs-upload-secret=/secrets/gcs/service-account.json
      - --image-import-pull-secret=/etc/pull-secret/.dockerconfigjson
      - --lease-server-credentials-file=/etc/boskos/credentials
      - --report-credentials-file=/etc/report/credentials
      - --secret-dir=/secrets/ci-pull-credentials
      - --target=data-path-9nodes
      - --variant=aws-4.14-nightly-x86
      command:
      - ci-operator
      image: ci-operator:latest
      imagePullPolicy: Always
      name: ""
      resources:
        requests:
          cpu: 10m
      volumeMounts:
      - mountPath: /etc/boskos
        name: boskos
        readOnly: true
      - mountPath: /secrets/ci-pull-credentials
        name: ci-pull-credentials
        readOnly: true
      - mountPath: /secrets/gcs
        name: gcs-credentials
        readOnly: true
      - mountPath: /secrets/manifest-tool
        name: manifest-tool-local-pusher
        readOnly: true
      - mountPath: /etc/pull-secret
        name: pull-secret
        readOnly: true
      - mountPath: /etc/report
        name: result-aggregator
        readOnly: true
    serviceAccountName: ci-operator
    volumes:
    - name: boskos
      secret:
        items:
        - key: credentials
          path: credentials
        secretName: boskos-credentials
    - name: ci-pull-credentials
      secret:
        secretName: ci-pull-credentials
    - name: manifest-tool-local-pusher
      secret:
        secretName: manifest-tool-local-pusher
    - name: pull-secret
      secret:
        secretName: registry-pull-credentials
    - name: result-aggregator
      secret:
        secretName: result-aggregator
- agent: kubernetes
  cluster: build09
  cron: 0 12 5 * *
  decorate: true
  decoration_config:
    skip_cloning: true
    timeout: 5h0m0s
  extra_refs:
  - base_ref: main
    org: openshift-qe
    repo: ocp-qe-perfscale-ci
  labels:
    ci-operator.openshift.io/cloud: aws
    ci-operator.openshift.io/cloud-cluster-profile: aws-perfscale-qe
    ci-operator.openshift.io/variant: aws-4.14-nightly-x86
    ci.openshift.io/generator: prowgen
    job-release: "4.14"
    pj-rehearse.openshift.io/can-be-rehearsed: "true"
  name: periodic-ci-openshift-qe-ocp-qe-perfscale-ci-main-aws-4.14-nightly-x86-node-density-heavy-24nodes
  spec:
    containers:
    - args:
      - --gcs-upload-secret=/secrets/gcs/service-account.json
      - --image-import-pull-secret=/etc/pull-secret/.dockerconfigjson
      - --lease-server-credentials-file=/etc/boskos/credentials
      - --report-credentials-file=/etc/report/credentials
      - --secret-dir=/secrets/ci-pull-credentials
      - --target=node-density-heavy-24nodes
      - --variant=aws-4.14-nightly-x86
      command:
      - ci-operator
      image: ci-operator:latest
      imagePullPolicy: Always
      name: ""
      resources:
        requests:
          cpu: 10m
      volumeMounts:
      - mountPath: /etc/boskos
        name: boskos
        readOnly: true
      - mountPath: /secrets/ci-pull-credentials
        name: ci-pull-credentials
        readOnly: true
      - mountPath: /secrets/gcs
        name: gcs-credentials
        readOnly: true
      - mountPath: /secrets/manifest-tool
        name: manifest-tool-local-pusher
        readOnly: true
      - mountPath: /etc/pull-secret
        name: pull-secret
        readOnly: true
      - mountPath: /etc/report
        name: result-aggregator
        readOnly: true
    serviceAccountName: ci-operator
    volumes:
    - name: boskos
      secret:
        items:
        - key: credentials
          path: credentials
        secretName: boskos-credentials
    - name: ci-pull-credentials
      secret:
        secretName: ci-pull-credentials
    - name: manifest-tool-local-pusher
      secret:
        secretName: manifest-tool-local-pusher
    - name: pull-secret
      secret:
        secretName: registry-pull-credentials
    - name: result-aggregator
      secret:
        secretName: result-aggregator
- agent: kubernetes
  cluster: build09
  cron: 0 8 4,18 * *
  decorate: true
  decoration_config:
    skip_cloning: true
    timeout: 7h0m0s
  extra_refs:
  - base_ref: main
    org: openshift-qe
    repo: ocp-qe-perfscale-ci
  labels:
    ci-operator.openshift.io/cloud: aws
    ci-operator.openshift.io/cloud-cluster-profile: aws-perfscale
    ci-operator.openshift.io/variant: aws-4.15-nightly-x86
    ci.openshift.io/generator: prowgen
    job-release: "4.15"
    pj-rehearse.openshift.io/can-be-rehearsed: "true"
  name: periodic-ci-openshift-qe-ocp-qe-perfscale-ci-main-aws-4.15-nightly-x86-control-plane-120nodes
  spec:
    containers:
    - args:
      - --gcs-upload-secret=/secrets/gcs/service-account.json
      - --image-import-pull-secret=/etc/pull-secret/.dockerconfigjson
      - --lease-server-credentials-file=/etc/boskos/credentials
      - --report-credentials-file=/etc/report/credentials
      - --secret-dir=/secrets/ci-pull-credentials
      - --target=control-plane-120nodes
      - --variant=aws-4.15-nightly-x86
      command:
      - ci-operator
      image: ci-operator:latest
      imagePullPolicy: Always
      name: ""
      resources:
        requests:
          cpu: 10m
      volumeMounts:
      - mountPath: /etc/boskos
        name: boskos
        readOnly: true
      - mountPath: /secrets/ci-pull-credentials
        name: ci-pull-credentials
        readOnly: true
      - mountPath: /secrets/gcs
        name: gcs-credentials
        readOnly: true
      - mountPath: /secrets/manifest-tool
        name: manifest-tool-local-pusher
        readOnly: true
      - mountPath: /etc/pull-secret
        name: pull-secret
        readOnly: true
      - mountPath: /etc/report
        name: result-aggregator
        readOnly: true
    serviceAccountName: ci-operator
    volumes:
    - name: boskos
      secret:
        items:
        - key: credentials
          path: credentials
        secretName: boskos-credentials
    - name: ci-pull-credentials
      secret:
        secretName: ci-pull-credentials
    - name: manifest-tool-local-pusher
      secret:
        secretName: manifest-tool-local-pusher
    - name: pull-secret
      secret:
        secretName: registry-pull-credentials
    - name: result-aggregator
      secret:
        secretName: result-aggregator
- agent: kubernetes
  cluster: build09
  cron: 0 12 9,23 * *
  decorate: true
  decoration_config:
    skip_cloning: true
  extra_refs:
  - base_ref: main
    org: openshift-qe
    repo: ocp-qe-perfscale-ci
  labels:
    ci-operator.openshift.io/cloud: aws
    ci-operator.openshift.io/cloud-cluster-profile: aws-perfscale-qe
    ci-operator.openshift.io/variant: aws-4.15-nightly-x86
    ci.openshift.io/generator: prowgen
    job-release: "4.15"
    pj-rehearse.openshift.io/can-be-rehearsed: "true"
  name: periodic-ci-openshift-qe-ocp-qe-perfscale-ci-main-aws-4.15-nightly-x86-control-plane-24nodes
  spec:
    containers:
    - args:
      - --gcs-upload-secret=/secrets/gcs/service-account.json
      - --image-import-pull-secret=/etc/pull-secret/.dockerconfigjson
      - --lease-server-credentials-file=/etc/boskos/credentials
      - --report-credentials-file=/etc/report/credentials
      - --secret-dir=/secrets/ci-pull-credentials
      - --target=control-plane-24nodes
      - --variant=aws-4.15-nightly-x86
      command:
      - ci-operator
      image: ci-operator:latest
      imagePullPolicy: Always
      name: ""
      resources:
        requests:
          cpu: 10m
      volumeMounts:
      - mountPath: /etc/boskos
        name: boskos
        readOnly: true
      - mountPath: /secrets/ci-pull-credentials
        name: ci-pull-credentials
        readOnly: true
      - mountPath: /secrets/gcs
        name: gcs-credentials
        readOnly: true
      - mountPath: /secrets/manifest-tool
        name: manifest-tool-local-pusher
        readOnly: true
      - mountPath: /etc/pull-secret
        name: pull-secret
        readOnly: true
      - mountPath: /etc/report
        name: result-aggregator
        readOnly: true
    serviceAccountName: ci-operator
    volumes:
    - name: boskos
      secret:
        items:
        - key: credentials
          path: credentials
        secretName: boskos-credentials
    - name: ci-pull-credentials
      secret:
        secretName: ci-pull-credentials
    - name: manifest-tool-local-pusher
      secret:
        secretName: manifest-tool-local-pusher
    - name: pull-secret
      secret:
        secretName: registry-pull-credentials
    - name: result-aggregator
      secret:
        secretName: result-aggregator
- agent: kubernetes
  cluster: build09
  cron: 0 14 9,23 * *
  decorate: true
  decoration_config:
    skip_cloning: true
    timeout: 5h0m0s
  extra_refs:
  - base_ref: main
    org: openshift-qe
    repo: ocp-qe-perfscale-ci
  labels:
    ci-operator.openshift.io/cloud: aws
    ci-operator.openshift.io/cloud-cluster-profile: aws-perfscale-qe
    ci-operator.openshift.io/variant: aws-4.15-nightly-x86
    ci.openshift.io/generator: prowgen
    job-release: "4.15"
    pj-rehearse.openshift.io/can-be-rehearsed: "true"
  name: periodic-ci-openshift-qe-ocp-qe-perfscale-ci-main-aws-4.15-nightly-x86-control-plane-etcdencrypt-24nodes
  spec:
    containers:
    - args:
      - --gcs-upload-secret=/secrets/gcs/service-account.json
      - --image-import-pull-secret=/etc/pull-secret/.dockerconfigjson
      - --lease-server-credentials-file=/etc/boskos/credentials
      - --report-credentials-file=/etc/report/credentials
      - --secret-dir=/secrets/ci-pull-credentials
      - --target=control-plane-etcdencrypt-24nodes
      - --variant=aws-4.15-nightly-x86
      command:
      - ci-operator
      image: ci-operator:latest
      imagePullPolicy: Always
      name: ""
      resources:
        requests:
          cpu: 10m
      volumeMounts:
      - mountPath: /etc/boskos
        name: boskos
        readOnly: true
      - mountPath: /secrets/ci-pull-credentials
        name: ci-pull-credentials
        readOnly: true
      - mountPath: /secrets/gcs
        name: gcs-credentials
        readOnly: true
      - mountPath: /secrets/manifest-tool
        name: manifest-tool-local-pusher
        readOnly: true
      - mountPath: /etc/pull-secret
        name: pull-secret
        readOnly: true
      - mountPath: /etc/report
        name: result-aggregator
        readOnly: true
    serviceAccountName: ci-operator
    volumes:
    - name: boskos
      secret:
        items:
        - key: credentials
          path: credentials
        secretName: boskos-credentials
    - name: ci-pull-credentials
      secret:
        secretName: ci-pull-credentials
    - name: manifest-tool-local-pusher
      secret:
        secretName: manifest-tool-local-pusher
    - name: pull-secret
      secret:
        secretName: registry-pull-credentials
    - name: result-aggregator
      secret:
        secretName: result-aggregator
- agent: kubernetes
  cluster: build09
  cron: 0 22 8,22 * *
  decorate: true
  decoration_config:
    skip_cloning: true
    timeout: 5h0m0s
  extra_refs:
  - base_ref: main
    org: openshift-qe
    repo: ocp-qe-perfscale-ci
  labels:
    ci-operator.openshift.io/cloud: aws
    ci-operator.openshift.io/cloud-cluster-profile: aws-perfscale
    ci-operator.openshift.io/variant: aws-4.15-nightly-x86
    ci.openshift.io/generator: prowgen
    job-release: "4.15"
    pj-rehearse.openshift.io/can-be-rehearsed: "true"
  name: periodic-ci-openshift-qe-ocp-qe-perfscale-ci-main-aws-4.15-nightly-x86-data-path-9nodes
  spec:
    containers:
    - args:
      - --gcs-upload-secret=/secrets/gcs/service-account.json
      - --image-import-pull-secret=/etc/pull-secret/.dockerconfigjson
      - --lease-server-credentials-file=/etc/boskos/credentials
      - --report-credentials-file=/etc/report/credentials
      - --secret-dir=/secrets/ci-pull-credentials
      - --target=data-path-9nodes
      - --variant=aws-4.15-nightly-x86
      command:
      - ci-operator
      image: ci-operator:latest
      imagePullPolicy: Always
      name: ""
      resources:
        requests:
          cpu: 10m
      volumeMounts:
      - mountPath: /etc/boskos
        name: boskos
        readOnly: true
      - mountPath: /secrets/ci-pull-credentials
        name: ci-pull-credentials
        readOnly: true
      - mountPath: /secrets/gcs
        name: gcs-credentials
        readOnly: true
      - mountPath: /secrets/manifest-tool
        name: manifest-tool-local-pusher
        readOnly: true
      - mountPath: /etc/pull-secret
        name: pull-secret
        readOnly: true
      - mountPath: /etc/report
        name: result-aggregator
        readOnly: true
    serviceAccountName: ci-operator
    volumes:
    - name: boskos
      secret:
        items:
        - key: credentials
          path: credentials
        secretName: boskos-credentials
    - name: ci-pull-credentials
      secret:
        secretName: ci-pull-credentials
    - name: manifest-tool-local-pusher
      secret:
        secretName: manifest-tool-local-pusher
    - name: pull-secret
      secret:
        secretName: registry-pull-credentials
    - name: result-aggregator
      secret:
        secretName: result-aggregator
- agent: kubernetes
  cluster: build09
  cron: 0 8 3 * *
  decorate: true
  decoration_config:
    skip_cloning: true
    timeout: 8h0m0s
  extra_refs:
  - base_ref: main
    org: openshift-qe
    repo: ocp-qe-perfscale-ci
  labels:
    ci-operator.openshift.io/cloud: aws
    ci-operator.openshift.io/cloud-cluster-profile: aws-perfscale-qe
    ci-operator.openshift.io/variant: aws-4.15-nightly-x86-loaded-upgrade-from-4.14
    ci.openshift.io/generator: prowgen
    job-release: "4.15"
    pj-rehearse.openshift.io/can-be-rehearsed: "true"
  name: periodic-ci-openshift-qe-ocp-qe-perfscale-ci-main-aws-4.15-nightly-x86-loaded-upgrade-from-4.14-loaded-upgrade-414to415-24nodes
  spec:
    containers:
    - args:
      - --gcs-upload-secret=/secrets/gcs/service-account.json
      - --image-import-pull-secret=/etc/pull-secret/.dockerconfigjson
      - --lease-server-credentials-file=/etc/boskos/credentials
      - --report-credentials-file=/etc/report/credentials
      - --secret-dir=/secrets/ci-pull-credentials
      - --target=loaded-upgrade-414to415-24nodes
      - --variant=aws-4.15-nightly-x86-loaded-upgrade-from-4.14
      command:
      - ci-operator
      image: ci-operator:latest
      imagePullPolicy: Always
      name: ""
      resources:
        requests:
          cpu: 10m
      volumeMounts:
      - mountPath: /etc/boskos
        name: boskos
        readOnly: true
      - mountPath: /secrets/ci-pull-credentials
        name: ci-pull-credentials
        readOnly: true
      - mountPath: /secrets/gcs
        name: gcs-credentials
        readOnly: true
      - mountPath: /secrets/manifest-tool
        name: manifest-tool-local-pusher
        readOnly: true
      - mountPath: /etc/pull-secret
        name: pull-secret
        readOnly: true
      - mountPath: /etc/report
        name: result-aggregator
        readOnly: true
    serviceAccountName: ci-operator
    volumes:
    - name: boskos
      secret:
        items:
        - key: credentials
          path: credentials
        secretName: boskos-credentials
    - name: ci-pull-credentials
      secret:
        secretName: ci-pull-credentials
    - name: manifest-tool-local-pusher
      secret:
        secretName: manifest-tool-local-pusher
    - name: pull-secret
      secret:
        secretName: registry-pull-credentials
    - name: result-aggregator
      secret:
        secretName: result-aggregator
- agent: kubernetes
  cluster: build09
  cron: 0 6 5,19 * *
  decorate: true
  decoration_config:
    skip_cloning: true
    timeout: 5h0m0s
  extra_refs:
  - base_ref: main
    org: openshift-qe
    repo: ocp-qe-perfscale-ci
  labels:
    ci-operator.openshift.io/cloud: aws
    ci-operator.openshift.io/cloud-cluster-profile: aws-perfscale-qe
    ci-operator.openshift.io/variant: aws-4.15-nightly-x86
    ci.openshift.io/generator: prowgen
    job-release: "4.15"
    pj-rehearse.openshift.io/can-be-rehearsed: "true"
  name: periodic-ci-openshift-qe-ocp-qe-perfscale-ci-main-aws-4.15-nightly-x86-node-density-heavy-24nodes
  spec:
    containers:
    - args:
      - --gcs-upload-secret=/secrets/gcs/service-account.json
      - --image-import-pull-secret=/etc/pull-secret/.dockerconfigjson
      - --lease-server-credentials-file=/etc/boskos/credentials
      - --report-credentials-file=/etc/report/credentials
      - --secret-dir=/secrets/ci-pull-credentials
      - --target=node-density-heavy-24nodes
      - --variant=aws-4.15-nightly-x86
      command:
      - ci-operator
      image: ci-operator:latest
      imagePullPolicy: Always
      name: ""
      resources:
        requests:
          cpu: 10m
      volumeMounts:
      - mountPath: /etc/boskos
        name: boskos
        readOnly: true
      - mountPath: /secrets/ci-pull-credentials
        name: ci-pull-credentials
        readOnly: true
      - mountPath: /secrets/gcs
        name: gcs-credentials
        readOnly: true
      - mountPath: /secrets/manifest-tool
        name: manifest-tool-local-pusher
        readOnly: true
      - mountPath: /etc/pull-secret
        name: pull-secret
        readOnly: true
      - mountPath: /etc/report
        name: result-aggregator
        readOnly: true
    serviceAccountName: ci-operator
    volumes:
    - name: boskos
      secret:
        items:
        - key: credentials
          path: credentials
        secretName: boskos-credentials
    - name: ci-pull-credentials
      secret:
        secretName: ci-pull-credentials
    - name: manifest-tool-local-pusher
      secret:
        secretName: manifest-tool-local-pusher
    - name: pull-secret
      secret:
        secretName: registry-pull-credentials
    - name: result-aggregator
      secret:
        secretName: result-aggregator
- agent: kubernetes
  cluster: build09
  cron: '@yearly'
  decorate: true
  decoration_config:
    skip_cloning: true
    timeout: 3h30m0s
  extra_refs:
  - base_ref: main
    org: openshift-qe
    repo: ocp-qe-perfscale-ci
  labels:
    ci-operator.openshift.io/cloud: aws
    ci-operator.openshift.io/cloud-cluster-profile: aws-perfscale-qe
    ci-operator.openshift.io/variant: aws-4.15-nightly-x86
    ci.openshift.io/generator: prowgen
    job-release: "4.15"
    pj-rehearse.openshift.io/can-be-rehearsed: "true"
  name: periodic-ci-openshift-qe-ocp-qe-perfscale-ci-main-aws-4.15-nightly-x86-payload-control-plane-6nodes
  spec:
    containers:
    - args:
      - --gcs-upload-secret=/secrets/gcs/service-account.json
      - --image-import-pull-secret=/etc/pull-secret/.dockerconfigjson
      - --lease-server-credentials-file=/etc/boskos/credentials
      - --report-credentials-file=/etc/report/credentials
      - --secret-dir=/secrets/ci-pull-credentials
      - --target=payload-control-plane-6nodes
      - --variant=aws-4.15-nightly-x86
      command:
      - ci-operator
      image: ci-operator:latest
      imagePullPolicy: Always
      name: ""
      resources:
        requests:
          cpu: 10m
      volumeMounts:
      - mountPath: /etc/boskos
        name: boskos
        readOnly: true
      - mountPath: /secrets/ci-pull-credentials
        name: ci-pull-credentials
        readOnly: true
      - mountPath: /secrets/gcs
        name: gcs-credentials
        readOnly: true
      - mountPath: /secrets/manifest-tool
        name: manifest-tool-local-pusher
        readOnly: true
      - mountPath: /etc/pull-secret
        name: pull-secret
        readOnly: true
      - mountPath: /etc/report
        name: result-aggregator
        readOnly: true
    serviceAccountName: ci-operator
    volumes:
    - name: boskos
      secret:
        items:
        - key: credentials
          path: credentials
        secretName: boskos-credentials
    - name: ci-pull-credentials
      secret:
        secretName: ci-pull-credentials
    - name: manifest-tool-local-pusher
      secret:
        secretName: manifest-tool-local-pusher
    - name: pull-secret
      secret:
        secretName: registry-pull-credentials
    - name: result-aggregator
      secret:
        secretName: result-aggregator
- agent: kubernetes
  cluster: build09
  cron: 0 16 11,25 * *
  decorate: true
  decoration_config:
    skip_cloning: true
    timeout: 7h0m0s
  extra_refs:
  - base_ref: main
    org: openshift-qe
    repo: ocp-qe-perfscale-ci
  labels:
    ci-operator.openshift.io/cloud: aws
    ci-operator.openshift.io/cloud-cluster-profile: aws-perfscale
    ci-operator.openshift.io/variant: aws-4.16-nightly-x86
    ci.openshift.io/generator: prowgen
    job-release: "4.16"
    pj-rehearse.openshift.io/can-be-rehearsed: "true"
  name: periodic-ci-openshift-qe-ocp-qe-perfscale-ci-main-aws-4.16-nightly-x86-control-plane-120nodes
  spec:
    containers:
    - args:
      - --gcs-upload-secret=/secrets/gcs/service-account.json
      - --image-import-pull-secret=/etc/pull-secret/.dockerconfigjson
      - --lease-server-credentials-file=/etc/boskos/credentials
      - --report-credentials-file=/etc/report/credentials
      - --secret-dir=/secrets/ci-pull-credentials
      - --target=control-plane-120nodes
      - --variant=aws-4.16-nightly-x86
      command:
      - ci-operator
      image: ci-operator:latest
      imagePullPolicy: Always
      name: ""
      resources:
        requests:
          cpu: 10m
      volumeMounts:
      - mountPath: /etc/boskos
        name: boskos
        readOnly: true
      - mountPath: /secrets/ci-pull-credentials
        name: ci-pull-credentials
        readOnly: true
      - mountPath: /secrets/gcs
        name: gcs-credentials
        readOnly: true
      - mountPath: /secrets/manifest-tool
        name: manifest-tool-local-pusher
        readOnly: true
      - mountPath: /etc/pull-secret
        name: pull-secret
        readOnly: true
      - mountPath: /etc/report
        name: result-aggregator
        readOnly: true
    serviceAccountName: ci-operator
    volumes:
    - name: boskos
      secret:
        items:
        - key: credentials
          path: credentials
        secretName: boskos-credentials
    - name: ci-pull-credentials
      secret:
        secretName: ci-pull-credentials
    - name: manifest-tool-local-pusher
      secret:
        secretName: manifest-tool-local-pusher
    - name: pull-secret
      secret:
        secretName: registry-pull-credentials
    - name: result-aggregator
      secret:
        secretName: result-aggregator
- agent: kubernetes
  cluster: build09
  cron: 0 12 2,16 * *
  decorate: true
  decoration_config:
    skip_cloning: true
  extra_refs:
  - base_ref: main
    org: openshift-qe
    repo: ocp-qe-perfscale-ci
  labels:
    ci-operator.openshift.io/cloud: aws
    ci-operator.openshift.io/cloud-cluster-profile: aws-perfscale-qe
    ci-operator.openshift.io/variant: aws-4.16-nightly-x86
    ci.openshift.io/generator: prowgen
    job-release: "4.16"
    pj-rehearse.openshift.io/can-be-rehearsed: "true"
  name: periodic-ci-openshift-qe-ocp-qe-perfscale-ci-main-aws-4.16-nightly-x86-control-plane-24nodes
  spec:
    containers:
    - args:
      - --gcs-upload-secret=/secrets/gcs/service-account.json
      - --image-import-pull-secret=/etc/pull-secret/.dockerconfigjson
      - --lease-server-credentials-file=/etc/boskos/credentials
      - --report-credentials-file=/etc/report/credentials
      - --secret-dir=/secrets/ci-pull-credentials
      - --target=control-plane-24nodes
      - --variant=aws-4.16-nightly-x86
      command:
      - ci-operator
      image: ci-operator:latest
      imagePullPolicy: Always
      name: ""
      resources:
        requests:
          cpu: 10m
      volumeMounts:
      - mountPath: /etc/boskos
        name: boskos
        readOnly: true
      - mountPath: /secrets/ci-pull-credentials
        name: ci-pull-credentials
        readOnly: true
      - mountPath: /secrets/gcs
        name: gcs-credentials
        readOnly: true
      - mountPath: /secrets/manifest-tool
        name: manifest-tool-local-pusher
        readOnly: true
      - mountPath: /etc/pull-secret
        name: pull-secret
        readOnly: true
      - mountPath: /etc/report
        name: result-aggregator
        readOnly: true
    serviceAccountName: ci-operator
    volumes:
    - name: boskos
      secret:
        items:
        - key: credentials
          path: credentials
        secretName: boskos-credentials
    - name: ci-pull-credentials
      secret:
        secretName: ci-pull-credentials
    - name: manifest-tool-local-pusher
      secret:
        secretName: manifest-tool-local-pusher
    - name: pull-secret
      secret:
        secretName: registry-pull-credentials
    - name: result-aggregator
      secret:
        secretName: result-aggregator
- agent: kubernetes
  cluster: build09
  cron: 0 12 2,16 * *
  decorate: true
  decoration_config:
    skip_cloning: true
    timeout: 5h0m0s
  extra_refs:
  - base_ref: main
    org: openshift-qe
    repo: ocp-qe-perfscale-ci
  labels:
    ci-operator.openshift.io/cloud: aws
    ci-operator.openshift.io/cloud-cluster-profile: aws-stackrox
    ci-operator.openshift.io/variant: aws-4.16-nightly-x86
    ci.openshift.io/generator: prowgen
    job-release: "4.16"
    pj-rehearse.openshift.io/can-be-rehearsed: "true"
  name: periodic-ci-openshift-qe-ocp-qe-perfscale-ci-main-aws-4.16-nightly-x86-control-plane-24nodes-acs
  spec:
    containers:
    - args:
      - --gcs-upload-secret=/secrets/gcs/service-account.json
      - --image-import-pull-secret=/etc/pull-secret/.dockerconfigjson
      - --lease-server-credentials-file=/etc/boskos/credentials
      - --report-credentials-file=/etc/report/credentials
      - --secret-dir=/secrets/ci-pull-credentials
      - --target=control-plane-24nodes-acs
      - --variant=aws-4.16-nightly-x86
      command:
      - ci-operator
      image: ci-operator:latest
      imagePullPolicy: Always
      name: ""
      resources:
        requests:
          cpu: 10m
      volumeMounts:
      - mountPath: /etc/boskos
        name: boskos
        readOnly: true
      - mountPath: /secrets/ci-pull-credentials
        name: ci-pull-credentials
        readOnly: true
      - mountPath: /secrets/gcs
        name: gcs-credentials
        readOnly: true
      - mountPath: /secrets/manifest-tool
        name: manifest-tool-local-pusher
        readOnly: true
      - mountPath: /etc/pull-secret
        name: pull-secret
        readOnly: true
      - mountPath: /etc/report
        name: result-aggregator
        readOnly: true
    serviceAccountName: ci-operator
    volumes:
    - name: boskos
      secret:
        items:
        - key: credentials
          path: credentials
        secretName: boskos-credentials
    - name: ci-pull-credentials
      secret:
        secretName: ci-pull-credentials
    - name: manifest-tool-local-pusher
      secret:
        secretName: manifest-tool-local-pusher
    - name: pull-secret
      secret:
        secretName: registry-pull-credentials
    - name: result-aggregator
      secret:
        secretName: result-aggregator
- agent: kubernetes
  cluster: build09
  cron: 0 8 2,16 * *
  decorate: true
  decoration_config:
    skip_cloning: true
    timeout: 5h0m0s
  extra_refs:
  - base_ref: main
    org: openshift-qe
    repo: ocp-qe-perfscale-ci
  labels:
    ci-operator.openshift.io/cloud: aws
    ci-operator.openshift.io/cloud-cluster-profile: aws-perfscale-qe
    ci-operator.openshift.io/variant: aws-4.16-nightly-x86
    ci.openshift.io/generator: prowgen
    job-release: "4.16"
    pj-rehearse.openshift.io/can-be-rehearsed: "true"
  name: periodic-ci-openshift-qe-ocp-qe-perfscale-ci-main-aws-4.16-nightly-x86-control-plane-etcdencrypt-24nodes
  spec:
    containers:
    - args:
      - --gcs-upload-secret=/secrets/gcs/service-account.json
      - --image-import-pull-secret=/etc/pull-secret/.dockerconfigjson
      - --lease-server-credentials-file=/etc/boskos/credentials
      - --report-credentials-file=/etc/report/credentials
      - --secret-dir=/secrets/ci-pull-credentials
      - --target=control-plane-etcdencrypt-24nodes
      - --variant=aws-4.16-nightly-x86
      command:
      - ci-operator
      image: ci-operator:latest
      imagePullPolicy: Always
      name: ""
      resources:
        requests:
          cpu: 10m
      volumeMounts:
      - mountPath: /etc/boskos
        name: boskos
        readOnly: true
      - mountPath: /secrets/ci-pull-credentials
        name: ci-pull-credentials
        readOnly: true
      - mountPath: /secrets/gcs
        name: gcs-credentials
        readOnly: true
      - mountPath: /secrets/manifest-tool
        name: manifest-tool-local-pusher
        readOnly: true
      - mountPath: /etc/pull-secret
        name: pull-secret
        readOnly: true
      - mountPath: /etc/report
        name: result-aggregator
        readOnly: true
    serviceAccountName: ci-operator
    volumes:
    - name: boskos
      secret:
        items:
        - key: credentials
          path: credentials
        secretName: boskos-credentials
    - name: ci-pull-credentials
      secret:
        secretName: ci-pull-credentials
    - name: manifest-tool-local-pusher
      secret:
        secretName: manifest-tool-local-pusher
    - name: pull-secret
      secret:
        secretName: registry-pull-credentials
    - name: result-aggregator
      secret:
        secretName: result-aggregator
- agent: kubernetes
  cluster: build09
  cron: 0 10 1,15 * *
  decorate: true
  decoration_config:
    skip_cloning: true
    timeout: 5h0m0s
  extra_refs:
  - base_ref: main
    org: openshift-qe
    repo: ocp-qe-perfscale-ci
  labels:
    ci-operator.openshift.io/cloud: aws
    ci-operator.openshift.io/cloud-cluster-profile: aws-perfscale
    ci-operator.openshift.io/variant: aws-4.16-nightly-x86
    ci.openshift.io/generator: prowgen
    job-release: "4.16"
    pj-rehearse.openshift.io/can-be-rehearsed: "true"
  name: periodic-ci-openshift-qe-ocp-qe-perfscale-ci-main-aws-4.16-nightly-x86-data-path-9nodes
  spec:
    containers:
    - args:
      - --gcs-upload-secret=/secrets/gcs/service-account.json
      - --image-import-pull-secret=/etc/pull-secret/.dockerconfigjson
      - --lease-server-credentials-file=/etc/boskos/credentials
      - --report-credentials-file=/etc/report/credentials
      - --secret-dir=/secrets/ci-pull-credentials
      - --target=data-path-9nodes
      - --variant=aws-4.16-nightly-x86
      command:
      - ci-operator
      image: ci-operator:latest
      imagePullPolicy: Always
      name: ""
      resources:
        requests:
          cpu: 10m
      volumeMounts:
      - mountPath: /etc/boskos
        name: boskos
        readOnly: true
      - mountPath: /secrets/ci-pull-credentials
        name: ci-pull-credentials
        readOnly: true
      - mountPath: /secrets/gcs
        name: gcs-credentials
        readOnly: true
      - mountPath: /secrets/manifest-tool
        name: manifest-tool-local-pusher
        readOnly: true
      - mountPath: /etc/pull-secret
        name: pull-secret
        readOnly: true
      - mountPath: /etc/report
        name: result-aggregator
        readOnly: true
    serviceAccountName: ci-operator
    volumes:
    - name: boskos
      secret:
        items:
        - key: credentials
          path: credentials
        secretName: boskos-credentials
    - name: ci-pull-credentials
      secret:
        secretName: ci-pull-credentials
    - name: manifest-tool-local-pusher
      secret:
        secretName: manifest-tool-local-pusher
    - name: pull-secret
      secret:
        secretName: registry-pull-credentials
    - name: result-aggregator
      secret:
        secretName: result-aggregator
- agent: kubernetes
  cluster: build09
  cron: 0 9 10,24 * *
  decorate: true
  decoration_config:
    skip_cloning: true
    timeout: 8h0m0s
  extra_refs:
  - base_ref: main
    org: openshift-qe
    repo: ocp-qe-perfscale-ci
  labels:
    ci-operator.openshift.io/cloud: aws
    ci-operator.openshift.io/cloud-cluster-profile: aws-perfscale-qe
    ci-operator.openshift.io/variant: aws-4.16-nightly-x86-loaded-upgrade-from-4.15
    ci.openshift.io/generator: prowgen
    job-release: "4.16"
    pj-rehearse.openshift.io/can-be-rehearsed: "true"
  name: periodic-ci-openshift-qe-ocp-qe-perfscale-ci-main-aws-4.16-nightly-x86-loaded-upgrade-from-4.15-loaded-upgrade-415to416-24nodes
  spec:
    containers:
    - args:
      - --gcs-upload-secret=/secrets/gcs/service-account.json
      - --image-import-pull-secret=/etc/pull-secret/.dockerconfigjson
      - --lease-server-credentials-file=/etc/boskos/credentials
      - --report-credentials-file=/etc/report/credentials
      - --secret-dir=/secrets/ci-pull-credentials
      - --target=loaded-upgrade-415to416-24nodes
      - --variant=aws-4.16-nightly-x86-loaded-upgrade-from-4.15
      command:
      - ci-operator
      image: ci-operator:latest
      imagePullPolicy: Always
      name: ""
      resources:
        requests:
          cpu: 10m
      volumeMounts:
      - mountPath: /etc/boskos
        name: boskos
        readOnly: true
      - mountPath: /secrets/ci-pull-credentials
        name: ci-pull-credentials
        readOnly: true
      - mountPath: /secrets/gcs
        name: gcs-credentials
        readOnly: true
      - mountPath: /secrets/manifest-tool
        name: manifest-tool-local-pusher
        readOnly: true
      - mountPath: /etc/pull-secret
        name: pull-secret
        readOnly: true
      - mountPath: /etc/report
        name: result-aggregator
        readOnly: true
    serviceAccountName: ci-operator
    volumes:
    - name: boskos
      secret:
        items:
        - key: credentials
          path: credentials
        secretName: boskos-credentials
    - name: ci-pull-credentials
      secret:
        secretName: ci-pull-credentials
    - name: manifest-tool-local-pusher
      secret:
        secretName: manifest-tool-local-pusher
    - name: pull-secret
      secret:
        secretName: registry-pull-credentials
    - name: result-aggregator
      secret:
        secretName: result-aggregator
- agent: kubernetes
  cluster: build09
  cron: 0 12 12,26 * *
  decorate: true
  decoration_config:
    skip_cloning: true
    timeout: 5h0m0s
  extra_refs:
  - base_ref: main
    org: openshift-qe
    repo: ocp-qe-perfscale-ci
  labels:
    ci-operator.openshift.io/cloud: aws
    ci-operator.openshift.io/cloud-cluster-profile: aws-perfscale-qe
    ci-operator.openshift.io/variant: aws-4.16-nightly-x86
    ci.openshift.io/generator: prowgen
    job-release: "4.16"
    pj-rehearse.openshift.io/can-be-rehearsed: "true"
  name: periodic-ci-openshift-qe-ocp-qe-perfscale-ci-main-aws-4.16-nightly-x86-node-density-heavy-24nodes
  spec:
    containers:
    - args:
      - --gcs-upload-secret=/secrets/gcs/service-account.json
      - --image-import-pull-secret=/etc/pull-secret/.dockerconfigjson
      - --lease-server-credentials-file=/etc/boskos/credentials
      - --report-credentials-file=/etc/report/credentials
      - --secret-dir=/secrets/ci-pull-credentials
      - --target=node-density-heavy-24nodes
      - --variant=aws-4.16-nightly-x86
      command:
      - ci-operator
      image: ci-operator:latest
      imagePullPolicy: Always
      name: ""
      resources:
        requests:
          cpu: 10m
      volumeMounts:
      - mountPath: /etc/boskos
        name: boskos
        readOnly: true
      - mountPath: /secrets/ci-pull-credentials
        name: ci-pull-credentials
        readOnly: true
      - mountPath: /secrets/gcs
        name: gcs-credentials
        readOnly: true
      - mountPath: /secrets/manifest-tool
        name: manifest-tool-local-pusher
        readOnly: true
      - mountPath: /etc/pull-secret
        name: pull-secret
        readOnly: true
      - mountPath: /etc/report
        name: result-aggregator
        readOnly: true
    serviceAccountName: ci-operator
    volumes:
    - name: boskos
      secret:
        items:
        - key: credentials
          path: credentials
        secretName: boskos-credentials
    - name: ci-pull-credentials
      secret:
        secretName: ci-pull-credentials
    - name: manifest-tool-local-pusher
      secret:
        secretName: manifest-tool-local-pusher
    - name: pull-secret
      secret:
        secretName: registry-pull-credentials
    - name: result-aggregator
      secret:
        secretName: result-aggregator
- agent: kubernetes
  cluster: build09
  cron: '@yearly'
  decorate: true
  decoration_config:
    skip_cloning: true
    timeout: 3h30m0s
  extra_refs:
  - base_ref: main
    org: openshift-qe
    repo: ocp-qe-perfscale-ci
  labels:
    ci-operator.openshift.io/cloud: aws
    ci-operator.openshift.io/cloud-cluster-profile: aws-perfscale-qe
    ci-operator.openshift.io/variant: aws-4.16-nightly-x86
    ci.openshift.io/generator: prowgen
    job-release: "4.16"
    pj-rehearse.openshift.io/can-be-rehearsed: "true"
  name: periodic-ci-openshift-qe-ocp-qe-perfscale-ci-main-aws-4.16-nightly-x86-payload-control-plane-6nodes
  spec:
    containers:
    - args:
      - --gcs-upload-secret=/secrets/gcs/service-account.json
      - --image-import-pull-secret=/etc/pull-secret/.dockerconfigjson
      - --lease-server-credentials-file=/etc/boskos/credentials
      - --report-credentials-file=/etc/report/credentials
      - --secret-dir=/secrets/ci-pull-credentials
      - --target=payload-control-plane-6nodes
      - --variant=aws-4.16-nightly-x86
      command:
      - ci-operator
      image: ci-operator:latest
      imagePullPolicy: Always
      name: ""
      resources:
        requests:
          cpu: 10m
      volumeMounts:
      - mountPath: /etc/boskos
        name: boskos
        readOnly: true
      - mountPath: /secrets/ci-pull-credentials
        name: ci-pull-credentials
        readOnly: true
      - mountPath: /secrets/gcs
        name: gcs-credentials
        readOnly: true
      - mountPath: /secrets/manifest-tool
        name: manifest-tool-local-pusher
        readOnly: true
      - mountPath: /etc/pull-secret
        name: pull-secret
        readOnly: true
      - mountPath: /etc/report
        name: result-aggregator
        readOnly: true
    serviceAccountName: ci-operator
    volumes:
    - name: boskos
      secret:
        items:
        - key: credentials
          path: credentials
        secretName: boskos-credentials
    - name: ci-pull-credentials
      secret:
        secretName: ci-pull-credentials
    - name: manifest-tool-local-pusher
      secret:
        secretName: manifest-tool-local-pusher
    - name: pull-secret
      secret:
        secretName: registry-pull-credentials
    - name: result-aggregator
      secret:
        secretName: result-aggregator
- agent: kubernetes
  cluster: build09
  cron: 0 20 27 * *
  decorate: true
  decoration_config:
    skip_cloning: true
    timeout: 7h0m0s
  extra_refs:
  - base_ref: main
    org: openshift-qe
    repo: ocp-qe-perfscale-ci
  labels:
    ci-operator.openshift.io/cloud: aws
    ci-operator.openshift.io/cloud-cluster-profile: aws-perfscale
    ci-operator.openshift.io/variant: aws-4.16-nightly-x86
    ci.openshift.io/generator: prowgen
    job-release: "4.16"
    pj-rehearse.openshift.io/can-be-rehearsed: "true"
  name: periodic-ci-openshift-qe-ocp-qe-perfscale-ci-main-aws-4.16-nightly-x86-workers-autoscale-120nodes
  spec:
    containers:
    - args:
      - --gcs-upload-secret=/secrets/gcs/service-account.json
      - --image-import-pull-secret=/etc/pull-secret/.dockerconfigjson
      - --lease-server-credentials-file=/etc/boskos/credentials
      - --report-credentials-file=/etc/report/credentials
      - --secret-dir=/secrets/ci-pull-credentials
      - --target=workers-autoscale-120nodes
      - --variant=aws-4.16-nightly-x86
      command:
      - ci-operator
      image: ci-operator:latest
      imagePullPolicy: Always
      name: ""
      resources:
        requests:
          cpu: 10m
      volumeMounts:
      - mountPath: /etc/boskos
        name: boskos
        readOnly: true
      - mountPath: /secrets/ci-pull-credentials
        name: ci-pull-credentials
        readOnly: true
      - mountPath: /secrets/gcs
        name: gcs-credentials
        readOnly: true
      - mountPath: /secrets/manifest-tool
        name: manifest-tool-local-pusher
        readOnly: true
      - mountPath: /etc/pull-secret
        name: pull-secret
        readOnly: true
      - mountPath: /etc/report
        name: result-aggregator
        readOnly: true
    serviceAccountName: ci-operator
    volumes:
    - name: boskos
      secret:
        items:
        - key: credentials
          path: credentials
        secretName: boskos-credentials
    - name: ci-pull-credentials
      secret:
        secretName: ci-pull-credentials
    - name: manifest-tool-local-pusher
      secret:
        secretName: manifest-tool-local-pusher
    - name: pull-secret
      secret:
        secretName: registry-pull-credentials
    - name: result-aggregator
      secret:
        secretName: result-aggregator
- agent: kubernetes
  cluster: build09
  cron: 0 16 27 * *
  decorate: true
  decoration_config:
    skip_cloning: true
  extra_refs:
  - base_ref: main
    org: openshift-qe
    repo: ocp-qe-perfscale-ci
  labels:
    ci-operator.openshift.io/cloud: aws
    ci-operator.openshift.io/cloud-cluster-profile: aws-perfscale-qe
    ci-operator.openshift.io/variant: aws-4.16-nightly-x86
    ci.openshift.io/generator: prowgen
    job-release: "4.16"
    pj-rehearse.openshift.io/can-be-rehearsed: "true"
  name: periodic-ci-openshift-qe-ocp-qe-perfscale-ci-main-aws-4.16-nightly-x86-workers-autoscale-24nodes
  spec:
    containers:
    - args:
      - --gcs-upload-secret=/secrets/gcs/service-account.json
      - --image-import-pull-secret=/etc/pull-secret/.dockerconfigjson
      - --lease-server-credentials-file=/etc/boskos/credentials
      - --report-credentials-file=/etc/report/credentials
      - --secret-dir=/secrets/ci-pull-credentials
      - --target=workers-autoscale-24nodes
      - --variant=aws-4.16-nightly-x86
      command:
      - ci-operator
      image: ci-operator:latest
      imagePullPolicy: Always
      name: ""
      resources:
        requests:
          cpu: 10m
      volumeMounts:
      - mountPath: /etc/boskos
        name: boskos
        readOnly: true
      - mountPath: /secrets/ci-pull-credentials
        name: ci-pull-credentials
        readOnly: true
      - mountPath: /secrets/gcs
        name: gcs-credentials
        readOnly: true
      - mountPath: /secrets/manifest-tool
        name: manifest-tool-local-pusher
        readOnly: true
      - mountPath: /etc/pull-secret
        name: pull-secret
        readOnly: true
      - mountPath: /etc/report
        name: result-aggregator
        readOnly: true
    serviceAccountName: ci-operator
    volumes:
    - name: boskos
      secret:
        items:
        - key: credentials
          path: credentials
        secretName: boskos-credentials
    - name: ci-pull-credentials
      secret:
        secretName: ci-pull-credentials
    - name: manifest-tool-local-pusher
      secret:
        secretName: manifest-tool-local-pusher
    - name: pull-secret
      secret:
        secretName: registry-pull-credentials
    - name: result-aggregator
      secret:
        secretName: result-aggregator
- agent: kubernetes
  cluster: build09
  cron: '@yearly'
  decorate: true
  decoration_config:
    skip_cloning: true
    timeout: 3h30m0s
  extra_refs:
  - base_ref: main
    org: openshift-qe
    repo: ocp-qe-perfscale-ci
  labels:
    ci-operator.openshift.io/cloud: aws
    ci-operator.openshift.io/cloud-cluster-profile: aws-perfscale-qe
    ci-operator.openshift.io/variant: aws-4.16-nightly-x86
    ci.openshift.io/generator: prowgen
    job-release: "4.16"
    pj-rehearse.openshift.io/can-be-rehearsed: "true"
  name: periodic-ci-openshift-qe-ocp-qe-perfscale-ci-main-aws-4.16-nightly-x86-workers-autoscale-6nodes
  spec:
    containers:
    - args:
      - --gcs-upload-secret=/secrets/gcs/service-account.json
      - --image-import-pull-secret=/etc/pull-secret/.dockerconfigjson
      - --lease-server-credentials-file=/etc/boskos/credentials
      - --report-credentials-file=/etc/report/credentials
      - --secret-dir=/secrets/ci-pull-credentials
      - --target=workers-autoscale-6nodes
      - --variant=aws-4.16-nightly-x86
      command:
      - ci-operator
      image: ci-operator:latest
      imagePullPolicy: Always
      name: ""
      resources:
        requests:
          cpu: 10m
      volumeMounts:
      - mountPath: /etc/boskos
        name: boskos
        readOnly: true
      - mountPath: /secrets/ci-pull-credentials
        name: ci-pull-credentials
        readOnly: true
      - mountPath: /secrets/gcs
        name: gcs-credentials
        readOnly: true
      - mountPath: /secrets/manifest-tool
        name: manifest-tool-local-pusher
        readOnly: true
      - mountPath: /etc/pull-secret
        name: pull-secret
        readOnly: true
      - mountPath: /etc/report
        name: result-aggregator
        readOnly: true
    serviceAccountName: ci-operator
    volumes:
    - name: boskos
      secret:
        items:
        - key: credentials
          path: credentials
        secretName: boskos-credentials
    - name: ci-pull-credentials
      secret:
        secretName: ci-pull-credentials
    - name: manifest-tool-local-pusher
      secret:
        secretName: manifest-tool-local-pusher
    - name: pull-secret
      secret:
        secretName: registry-pull-credentials
    - name: result-aggregator
      secret:
        secretName: result-aggregator
- agent: kubernetes
  cluster: build09
  cron: 0 0 4,18 * *
  decorate: true
  decoration_config:
    skip_cloning: true
    timeout: 7h0m0s
  extra_refs:
  - base_ref: main
    org: openshift-qe
    repo: ocp-qe-perfscale-ci
  labels:
    ci-operator.openshift.io/cloud: aws
    ci-operator.openshift.io/cloud-cluster-profile: aws-perfscale
    ci-operator.openshift.io/variant: aws-4.17-nightly-x86
    ci.openshift.io/generator: prowgen
    job-release: "4.17"
    pj-rehearse.openshift.io/can-be-rehearsed: "true"
  name: periodic-ci-openshift-qe-ocp-qe-perfscale-ci-main-aws-4.17-nightly-x86-control-plane-120nodes
  spec:
    containers:
    - args:
      - --gcs-upload-secret=/secrets/gcs/service-account.json
      - --image-import-pull-secret=/etc/pull-secret/.dockerconfigjson
      - --lease-server-credentials-file=/etc/boskos/credentials
      - --report-credentials-file=/etc/report/credentials
      - --secret-dir=/secrets/ci-pull-credentials
      - --target=control-plane-120nodes
      - --variant=aws-4.17-nightly-x86
      command:
      - ci-operator
      image: ci-operator:latest
      imagePullPolicy: Always
      name: ""
      resources:
        requests:
          cpu: 10m
      volumeMounts:
      - mountPath: /etc/boskos
        name: boskos
        readOnly: true
      - mountPath: /secrets/ci-pull-credentials
        name: ci-pull-credentials
        readOnly: true
      - mountPath: /secrets/gcs
        name: gcs-credentials
        readOnly: true
      - mountPath: /secrets/manifest-tool
        name: manifest-tool-local-pusher
        readOnly: true
      - mountPath: /etc/pull-secret
        name: pull-secret
        readOnly: true
      - mountPath: /etc/report
        name: result-aggregator
        readOnly: true
    serviceAccountName: ci-operator
    volumes:
    - name: boskos
      secret:
        items:
        - key: credentials
          path: credentials
        secretName: boskos-credentials
    - name: ci-pull-credentials
      secret:
        secretName: ci-pull-credentials
    - name: manifest-tool-local-pusher
      secret:
        secretName: manifest-tool-local-pusher
    - name: pull-secret
      secret:
        secretName: registry-pull-credentials
    - name: result-aggregator
      secret:
        secretName: result-aggregator
- agent: kubernetes
  cluster: build09
  cron: 0 20 9,23 * *
  decorate: true
  decoration_config:
    skip_cloning: true
  extra_refs:
  - base_ref: main
    org: openshift-qe
    repo: ocp-qe-perfscale-ci
  labels:
    ci-operator.openshift.io/cloud: aws
    ci-operator.openshift.io/cloud-cluster-profile: aws-perfscale-qe
    ci-operator.openshift.io/variant: aws-4.17-nightly-x86
    ci.openshift.io/generator: prowgen
    job-release: "4.17"
    pj-rehearse.openshift.io/can-be-rehearsed: "true"
  name: periodic-ci-openshift-qe-ocp-qe-perfscale-ci-main-aws-4.17-nightly-x86-control-plane-24nodes
  spec:
    containers:
    - args:
      - --gcs-upload-secret=/secrets/gcs/service-account.json
      - --image-import-pull-secret=/etc/pull-secret/.dockerconfigjson
      - --lease-server-credentials-file=/etc/boskos/credentials
      - --report-credentials-file=/etc/report/credentials
      - --secret-dir=/secrets/ci-pull-credentials
      - --target=control-plane-24nodes
      - --variant=aws-4.17-nightly-x86
      command:
      - ci-operator
      image: ci-operator:latest
      imagePullPolicy: Always
      name: ""
      resources:
        requests:
          cpu: 10m
      volumeMounts:
      - mountPath: /etc/boskos
        name: boskos
        readOnly: true
      - mountPath: /secrets/ci-pull-credentials
        name: ci-pull-credentials
        readOnly: true
      - mountPath: /secrets/gcs
        name: gcs-credentials
        readOnly: true
      - mountPath: /secrets/manifest-tool
        name: manifest-tool-local-pusher
        readOnly: true
      - mountPath: /etc/pull-secret
        name: pull-secret
        readOnly: true
      - mountPath: /etc/report
        name: result-aggregator
        readOnly: true
    serviceAccountName: ci-operator
    volumes:
    - name: boskos
      secret:
        items:
        - key: credentials
          path: credentials
        secretName: boskos-credentials
    - name: ci-pull-credentials
      secret:
        secretName: ci-pull-credentials
    - name: manifest-tool-local-pusher
      secret:
        secretName: manifest-tool-local-pusher
    - name: pull-secret
      secret:
        secretName: registry-pull-credentials
    - name: result-aggregator
      secret:
        secretName: result-aggregator
- agent: kubernetes
  cluster: build09
  cron: 0 19 2,16 * *
  decorate: true
  decoration_config:
    skip_cloning: true
    timeout: 5h0m0s
  extra_refs:
  - base_ref: main
    org: openshift-qe
    repo: ocp-qe-perfscale-ci
  labels:
    ci-operator.openshift.io/cloud: aws
    ci-operator.openshift.io/cloud-cluster-profile: aws-perfscale-qe
    ci-operator.openshift.io/variant: aws-4.17-nightly-x86
    ci.openshift.io/generator: prowgen
    job-release: "4.17"
    pj-rehearse.openshift.io/can-be-rehearsed: "true"
  name: periodic-ci-openshift-qe-ocp-qe-perfscale-ci-main-aws-4.17-nightly-x86-control-plane-etcdencrypt-24nodes
  spec:
    containers:
    - args:
      - --gcs-upload-secret=/secrets/gcs/service-account.json
      - --image-import-pull-secret=/etc/pull-secret/.dockerconfigjson
      - --lease-server-credentials-file=/etc/boskos/credentials
      - --report-credentials-file=/etc/report/credentials
      - --secret-dir=/secrets/ci-pull-credentials
      - --target=control-plane-etcdencrypt-24nodes
      - --variant=aws-4.17-nightly-x86
      command:
      - ci-operator
      image: ci-operator:latest
      imagePullPolicy: Always
      name: ""
      resources:
        requests:
          cpu: 10m
      volumeMounts:
      - mountPath: /etc/boskos
        name: boskos
        readOnly: true
      - mountPath: /secrets/ci-pull-credentials
        name: ci-pull-credentials
        readOnly: true
      - mountPath: /secrets/gcs
        name: gcs-credentials
        readOnly: true
      - mountPath: /secrets/manifest-tool
        name: manifest-tool-local-pusher
        readOnly: true
      - mountPath: /etc/pull-secret
        name: pull-secret
        readOnly: true
      - mountPath: /etc/report
        name: result-aggregator
        readOnly: true
    serviceAccountName: ci-operator
    volumes:
    - name: boskos
      secret:
        items:
        - key: credentials
          path: credentials
        secretName: boskos-credentials
    - name: ci-pull-credentials
      secret:
        secretName: ci-pull-credentials
    - name: manifest-tool-local-pusher
      secret:
        secretName: manifest-tool-local-pusher
    - name: pull-secret
      secret:
        secretName: registry-pull-credentials
    - name: result-aggregator
      secret:
        secretName: result-aggregator
- agent: kubernetes
  cluster: build09
  cron: 0 13 1,15 * *
  decorate: true
  decoration_config:
    skip_cloning: true
    timeout: 5h0m0s
  extra_refs:
  - base_ref: main
    org: openshift-qe
    repo: ocp-qe-perfscale-ci
  labels:
    ci-operator.openshift.io/cloud: aws
    ci-operator.openshift.io/cloud-cluster-profile: aws-perfscale
    ci-operator.openshift.io/variant: aws-4.17-nightly-x86
    ci.openshift.io/generator: prowgen
    job-release: "4.17"
    pj-rehearse.openshift.io/can-be-rehearsed: "true"
  name: periodic-ci-openshift-qe-ocp-qe-perfscale-ci-main-aws-4.17-nightly-x86-data-path-9nodes
  spec:
    containers:
    - args:
      - --gcs-upload-secret=/secrets/gcs/service-account.json
      - --image-import-pull-secret=/etc/pull-secret/.dockerconfigjson
      - --lease-server-credentials-file=/etc/boskos/credentials
      - --report-credentials-file=/etc/report/credentials
      - --secret-dir=/secrets/ci-pull-credentials
      - --target=data-path-9nodes
      - --variant=aws-4.17-nightly-x86
      command:
      - ci-operator
      image: ci-operator:latest
      imagePullPolicy: Always
      name: ""
      resources:
        requests:
          cpu: 10m
      volumeMounts:
      - mountPath: /etc/boskos
        name: boskos
        readOnly: true
      - mountPath: /secrets/ci-pull-credentials
        name: ci-pull-credentials
        readOnly: true
      - mountPath: /secrets/gcs
        name: gcs-credentials
        readOnly: true
      - mountPath: /secrets/manifest-tool
        name: manifest-tool-local-pusher
        readOnly: true
      - mountPath: /etc/pull-secret
        name: pull-secret
        readOnly: true
      - mountPath: /etc/report
        name: result-aggregator
        readOnly: true
    serviceAccountName: ci-operator
    volumes:
    - name: boskos
      secret:
        items:
        - key: credentials
          path: credentials
        secretName: boskos-credentials
    - name: ci-pull-credentials
      secret:
        secretName: ci-pull-credentials
    - name: manifest-tool-local-pusher
      secret:
        secretName: manifest-tool-local-pusher
    - name: pull-secret
      secret:
        secretName: registry-pull-credentials
    - name: result-aggregator
      secret:
        secretName: result-aggregator
- agent: kubernetes
  cluster: build09
  cron: 0 11 10 * *
  decorate: true
  decoration_config:
    skip_cloning: true
    timeout: 8h0m0s
  extra_refs:
  - base_ref: main
    org: openshift-qe
    repo: ocp-qe-perfscale-ci
  labels:
    ci-operator.openshift.io/cloud: aws
    ci-operator.openshift.io/cloud-cluster-profile: aws-perfscale
    ci-operator.openshift.io/variant: aws-4.17-nightly-x86-loaded-upgrade-from-4.16
    ci.openshift.io/generator: prowgen
    job-release: "4.17"
    pj-rehearse.openshift.io/can-be-rehearsed: "true"
  name: periodic-ci-openshift-qe-ocp-qe-perfscale-ci-main-aws-4.17-nightly-x86-loaded-upgrade-from-4.16-loaded-upgrade-416to417-120nodes
  spec:
    containers:
    - args:
      - --gcs-upload-secret=/secrets/gcs/service-account.json
      - --image-import-pull-secret=/etc/pull-secret/.dockerconfigjson
      - --lease-server-credentials-file=/etc/boskos/credentials
      - --report-credentials-file=/etc/report/credentials
      - --secret-dir=/secrets/ci-pull-credentials
      - --target=loaded-upgrade-416to417-120nodes
      - --variant=aws-4.17-nightly-x86-loaded-upgrade-from-4.16
      command:
      - ci-operator
      image: ci-operator:latest
      imagePullPolicy: Always
      name: ""
      resources:
        requests:
          cpu: 10m
      volumeMounts:
      - mountPath: /etc/boskos
        name: boskos
        readOnly: true
      - mountPath: /secrets/ci-pull-credentials
        name: ci-pull-credentials
        readOnly: true
      - mountPath: /secrets/gcs
        name: gcs-credentials
        readOnly: true
      - mountPath: /secrets/manifest-tool
        name: manifest-tool-local-pusher
        readOnly: true
      - mountPath: /etc/pull-secret
        name: pull-secret
        readOnly: true
      - mountPath: /etc/report
        name: result-aggregator
        readOnly: true
    serviceAccountName: ci-operator
    volumes:
    - name: boskos
      secret:
        items:
        - key: credentials
          path: credentials
        secretName: boskos-credentials
    - name: ci-pull-credentials
      secret:
        secretName: ci-pull-credentials
    - name: manifest-tool-local-pusher
      secret:
        secretName: manifest-tool-local-pusher
    - name: pull-secret
      secret:
        secretName: registry-pull-credentials
    - name: result-aggregator
      secret:
        secretName: result-aggregator
- agent: kubernetes
  cluster: build09
  cron: 0 1 10,24 * *
  decorate: true
  decoration_config:
    skip_cloning: true
    timeout: 8h0m0s
  extra_refs:
  - base_ref: main
    org: openshift-qe
    repo: ocp-qe-perfscale-ci
  labels:
    ci-operator.openshift.io/cloud: aws
    ci-operator.openshift.io/cloud-cluster-profile: aws-perfscale-qe
    ci-operator.openshift.io/variant: aws-4.17-nightly-x86-loaded-upgrade-from-4.16
    ci.openshift.io/generator: prowgen
    job-release: "4.17"
    pj-rehearse.openshift.io/can-be-rehearsed: "true"
  name: periodic-ci-openshift-qe-ocp-qe-perfscale-ci-main-aws-4.17-nightly-x86-loaded-upgrade-from-4.16-loaded-upgrade-416to417-24nodes
  spec:
    containers:
    - args:
      - --gcs-upload-secret=/secrets/gcs/service-account.json
      - --image-import-pull-secret=/etc/pull-secret/.dockerconfigjson
      - --lease-server-credentials-file=/etc/boskos/credentials
      - --report-credentials-file=/etc/report/credentials
      - --secret-dir=/secrets/ci-pull-credentials
      - --target=loaded-upgrade-416to417-24nodes
      - --variant=aws-4.17-nightly-x86-loaded-upgrade-from-4.16
      command:
      - ci-operator
      image: ci-operator:latest
      imagePullPolicy: Always
      name: ""
      resources:
        requests:
          cpu: 10m
      volumeMounts:
      - mountPath: /etc/boskos
        name: boskos
        readOnly: true
      - mountPath: /secrets/ci-pull-credentials
        name: ci-pull-credentials
        readOnly: true
      - mountPath: /secrets/gcs
        name: gcs-credentials
        readOnly: true
      - mountPath: /secrets/manifest-tool
        name: manifest-tool-local-pusher
        readOnly: true
      - mountPath: /etc/pull-secret
        name: pull-secret
        readOnly: true
      - mountPath: /etc/report
        name: result-aggregator
        readOnly: true
    serviceAccountName: ci-operator
    volumes:
    - name: boskos
      secret:
        items:
        - key: credentials
          path: credentials
        secretName: boskos-credentials
    - name: ci-pull-credentials
      secret:
        secretName: ci-pull-credentials
    - name: manifest-tool-local-pusher
      secret:
        secretName: manifest-tool-local-pusher
    - name: pull-secret
      secret:
        secretName: registry-pull-credentials
    - name: result-aggregator
      secret:
        secretName: result-aggregator
- agent: kubernetes
  cluster: build09
  cron: 0 4 10 * *
  decorate: true
  decoration_config:
    skip_cloning: true
    timeout: 8h0m0s
  extra_refs:
  - base_ref: main
    org: openshift-qe
    repo: ocp-qe-perfscale-ci
  labels:
    ci-operator.openshift.io/cloud: aws
    ci-operator.openshift.io/cloud-cluster-profile: aws-perfscale
    ci-operator.openshift.io/variant: aws-4.17-nightly-x86-loaded-upgrade-from-4.16
    ci.openshift.io/generator: prowgen
    job-release: "4.17"
    pj-rehearse.openshift.io/can-be-rehearsed: "true"
  name: periodic-ci-openshift-qe-ocp-qe-perfscale-ci-main-aws-4.17-nightly-x86-loaded-upgrade-from-4.16-loaded-upgrade-416to417-252nodes
  spec:
    containers:
    - args:
      - --gcs-upload-secret=/secrets/gcs/service-account.json
      - --image-import-pull-secret=/etc/pull-secret/.dockerconfigjson
      - --lease-server-credentials-file=/etc/boskos/credentials
      - --report-credentials-file=/etc/report/credentials
      - --secret-dir=/secrets/ci-pull-credentials
      - --target=loaded-upgrade-416to417-252nodes
      - --variant=aws-4.17-nightly-x86-loaded-upgrade-from-4.16
      command:
      - ci-operator
      image: ci-operator:latest
      imagePullPolicy: Always
      name: ""
      resources:
        requests:
          cpu: 10m
      volumeMounts:
      - mountPath: /etc/boskos
        name: boskos
        readOnly: true
      - mountPath: /secrets/ci-pull-credentials
        name: ci-pull-credentials
        readOnly: true
      - mountPath: /secrets/gcs
        name: gcs-credentials
        readOnly: true
      - mountPath: /secrets/manifest-tool
        name: manifest-tool-local-pusher
        readOnly: true
      - mountPath: /etc/pull-secret
        name: pull-secret
        readOnly: true
      - mountPath: /etc/report
        name: result-aggregator
        readOnly: true
    serviceAccountName: ci-operator
    volumes:
    - name: boskos
      secret:
        items:
        - key: credentials
          path: credentials
        secretName: boskos-credentials
    - name: ci-pull-credentials
      secret:
        secretName: ci-pull-credentials
    - name: manifest-tool-local-pusher
      secret:
        secretName: manifest-tool-local-pusher
    - name: pull-secret
      secret:
        secretName: registry-pull-credentials
    - name: result-aggregator
      secret:
        secretName: result-aggregator
- agent: kubernetes
  cluster: build09
  cron: 0 0 5,19 * *
  decorate: true
  decoration_config:
    skip_cloning: true
    timeout: 5h0m0s
  extra_refs:
  - base_ref: main
    org: openshift-qe
    repo: ocp-qe-perfscale-ci
  labels:
    ci-operator.openshift.io/cloud: aws
    ci-operator.openshift.io/cloud-cluster-profile: aws-perfscale-qe
    ci-operator.openshift.io/variant: aws-4.17-nightly-x86
    ci.openshift.io/generator: prowgen
    job-release: "4.17"
    pj-rehearse.openshift.io/can-be-rehearsed: "true"
  name: periodic-ci-openshift-qe-ocp-qe-perfscale-ci-main-aws-4.17-nightly-x86-node-density-heavy-24nodes
  spec:
    containers:
    - args:
      - --gcs-upload-secret=/secrets/gcs/service-account.json
      - --image-import-pull-secret=/etc/pull-secret/.dockerconfigjson
      - --lease-server-credentials-file=/etc/boskos/credentials
      - --report-credentials-file=/etc/report/credentials
      - --secret-dir=/secrets/ci-pull-credentials
      - --target=node-density-heavy-24nodes
      - --variant=aws-4.17-nightly-x86
      command:
      - ci-operator
      image: ci-operator:latest
      imagePullPolicy: Always
      name: ""
      resources:
        requests:
          cpu: 10m
      volumeMounts:
      - mountPath: /etc/boskos
        name: boskos
        readOnly: true
      - mountPath: /secrets/ci-pull-credentials
        name: ci-pull-credentials
        readOnly: true
      - mountPath: /secrets/gcs
        name: gcs-credentials
        readOnly: true
      - mountPath: /secrets/manifest-tool
        name: manifest-tool-local-pusher
        readOnly: true
      - mountPath: /etc/pull-secret
        name: pull-secret
        readOnly: true
      - mountPath: /etc/report
        name: result-aggregator
        readOnly: true
    serviceAccountName: ci-operator
    volumes:
    - name: boskos
      secret:
        items:
        - key: credentials
          path: credentials
        secretName: boskos-credentials
    - name: ci-pull-credentials
      secret:
        secretName: ci-pull-credentials
    - name: manifest-tool-local-pusher
      secret:
        secretName: manifest-tool-local-pusher
    - name: pull-secret
      secret:
        secretName: registry-pull-credentials
    - name: result-aggregator
      secret:
        secretName: result-aggregator
- agent: kubernetes
  cluster: build09
  cron: '@yearly'
  decorate: true
  decoration_config:
    skip_cloning: true
    timeout: 3h30m0s
  extra_refs:
  - base_ref: main
    org: openshift-qe
    repo: ocp-qe-perfscale-ci
  labels:
    ci-operator.openshift.io/cloud: aws
    ci-operator.openshift.io/cloud-cluster-profile: aws-perfscale-qe
    ci-operator.openshift.io/variant: aws-4.17-nightly-x86
    ci.openshift.io/generator: prowgen
    job-release: "4.17"
    pj-rehearse.openshift.io/can-be-rehearsed: "true"
  name: periodic-ci-openshift-qe-ocp-qe-perfscale-ci-main-aws-4.17-nightly-x86-payload-control-plane-6nodes
  spec:
    containers:
    - args:
      - --gcs-upload-secret=/secrets/gcs/service-account.json
      - --image-import-pull-secret=/etc/pull-secret/.dockerconfigjson
      - --lease-server-credentials-file=/etc/boskos/credentials
      - --report-credentials-file=/etc/report/credentials
      - --secret-dir=/secrets/ci-pull-credentials
      - --target=payload-control-plane-6nodes
      - --variant=aws-4.17-nightly-x86
      command:
      - ci-operator
      image: ci-operator:latest
      imagePullPolicy: Always
      name: ""
      resources:
        requests:
          cpu: 10m
      volumeMounts:
      - mountPath: /etc/boskos
        name: boskos
        readOnly: true
      - mountPath: /secrets/ci-pull-credentials
        name: ci-pull-credentials
        readOnly: true
      - mountPath: /secrets/gcs
        name: gcs-credentials
        readOnly: true
      - mountPath: /secrets/manifest-tool
        name: manifest-tool-local-pusher
        readOnly: true
      - mountPath: /etc/pull-secret
        name: pull-secret
        readOnly: true
      - mountPath: /etc/report
        name: result-aggregator
        readOnly: true
    serviceAccountName: ci-operator
    volumes:
    - name: boskos
      secret:
        items:
        - key: credentials
          path: credentials
        secretName: boskos-credentials
    - name: ci-pull-credentials
      secret:
        secretName: ci-pull-credentials
    - name: manifest-tool-local-pusher
      secret:
        secretName: manifest-tool-local-pusher
    - name: pull-secret
      secret:
        secretName: registry-pull-credentials
    - name: result-aggregator
      secret:
        secretName: result-aggregator
- agent: kubernetes
  cluster: build09
  cron: 0 8 27 * *
  decorate: true
  decoration_config:
    skip_cloning: true
    timeout: 7h0m0s
  extra_refs:
  - base_ref: main
    org: openshift-qe
    repo: ocp-qe-perfscale-ci
  labels:
    ci-operator.openshift.io/cloud: aws
    ci-operator.openshift.io/cloud-cluster-profile: aws-perfscale
    ci-operator.openshift.io/variant: aws-4.17-nightly-x86
    ci.openshift.io/generator: prowgen
    job-release: "4.17"
    pj-rehearse.openshift.io/can-be-rehearsed: "true"
  name: periodic-ci-openshift-qe-ocp-qe-perfscale-ci-main-aws-4.17-nightly-x86-workers-autoscale-120nodes
  spec:
    containers:
    - args:
      - --gcs-upload-secret=/secrets/gcs/service-account.json
      - --image-import-pull-secret=/etc/pull-secret/.dockerconfigjson
      - --lease-server-credentials-file=/etc/boskos/credentials
      - --report-credentials-file=/etc/report/credentials
      - --secret-dir=/secrets/ci-pull-credentials
      - --target=workers-autoscale-120nodes
      - --variant=aws-4.17-nightly-x86
      command:
      - ci-operator
      image: ci-operator:latest
      imagePullPolicy: Always
      name: ""
      resources:
        requests:
          cpu: 10m
      volumeMounts:
      - mountPath: /etc/boskos
        name: boskos
        readOnly: true
      - mountPath: /secrets/ci-pull-credentials
        name: ci-pull-credentials
        readOnly: true
      - mountPath: /secrets/gcs
        name: gcs-credentials
        readOnly: true
      - mountPath: /secrets/manifest-tool
        name: manifest-tool-local-pusher
        readOnly: true
      - mountPath: /etc/pull-secret
        name: pull-secret
        readOnly: true
      - mountPath: /etc/report
        name: result-aggregator
        readOnly: true
    serviceAccountName: ci-operator
    volumes:
    - name: boskos
      secret:
        items:
        - key: credentials
          path: credentials
        secretName: boskos-credentials
    - name: ci-pull-credentials
      secret:
        secretName: ci-pull-credentials
    - name: manifest-tool-local-pusher
      secret:
        secretName: manifest-tool-local-pusher
    - name: pull-secret
      secret:
        secretName: registry-pull-credentials
    - name: result-aggregator
      secret:
        secretName: result-aggregator
- agent: kubernetes
  cluster: build09
  cron: 0 2 27 * *
  decorate: true
  decoration_config:
    skip_cloning: true
  extra_refs:
  - base_ref: main
    org: openshift-qe
    repo: ocp-qe-perfscale-ci
  labels:
    ci-operator.openshift.io/cloud: aws
    ci-operator.openshift.io/cloud-cluster-profile: aws-perfscale-qe
    ci-operator.openshift.io/variant: aws-4.17-nightly-x86
    ci.openshift.io/generator: prowgen
    job-release: "4.17"
    pj-rehearse.openshift.io/can-be-rehearsed: "true"
  name: periodic-ci-openshift-qe-ocp-qe-perfscale-ci-main-aws-4.17-nightly-x86-workers-autoscale-24nodes
  spec:
    containers:
    - args:
      - --gcs-upload-secret=/secrets/gcs/service-account.json
      - --image-import-pull-secret=/etc/pull-secret/.dockerconfigjson
      - --lease-server-credentials-file=/etc/boskos/credentials
      - --report-credentials-file=/etc/report/credentials
      - --secret-dir=/secrets/ci-pull-credentials
      - --target=workers-autoscale-24nodes
      - --variant=aws-4.17-nightly-x86
      command:
      - ci-operator
      image: ci-operator:latest
      imagePullPolicy: Always
      name: ""
      resources:
        requests:
          cpu: 10m
      volumeMounts:
      - mountPath: /etc/boskos
        name: boskos
        readOnly: true
      - mountPath: /secrets/ci-pull-credentials
        name: ci-pull-credentials
        readOnly: true
      - mountPath: /secrets/gcs
        name: gcs-credentials
        readOnly: true
      - mountPath: /secrets/manifest-tool
        name: manifest-tool-local-pusher
        readOnly: true
      - mountPath: /etc/pull-secret
        name: pull-secret
        readOnly: true
      - mountPath: /etc/report
        name: result-aggregator
        readOnly: true
    serviceAccountName: ci-operator
    volumes:
    - name: boskos
      secret:
        items:
        - key: credentials
          path: credentials
        secretName: boskos-credentials
    - name: ci-pull-credentials
      secret:
        secretName: ci-pull-credentials
    - name: manifest-tool-local-pusher
      secret:
        secretName: manifest-tool-local-pusher
    - name: pull-secret
      secret:
        secretName: registry-pull-credentials
    - name: result-aggregator
      secret:
        secretName: result-aggregator
- agent: kubernetes
  cluster: build09
  cron: '@yearly'
  decorate: true
  decoration_config:
    skip_cloning: true
    timeout: 3h30m0s
  extra_refs:
  - base_ref: main
    org: openshift-qe
    repo: ocp-qe-perfscale-ci
  labels:
    ci-operator.openshift.io/cloud: aws
    ci-operator.openshift.io/cloud-cluster-profile: aws-perfscale-qe
    ci-operator.openshift.io/variant: aws-4.17-nightly-x86
    ci.openshift.io/generator: prowgen
    job-release: "4.17"
    pj-rehearse.openshift.io/can-be-rehearsed: "true"
  name: periodic-ci-openshift-qe-ocp-qe-perfscale-ci-main-aws-4.17-nightly-x86-workers-autoscale-6nodes
  spec:
    containers:
    - args:
      - --gcs-upload-secret=/secrets/gcs/service-account.json
      - --image-import-pull-secret=/etc/pull-secret/.dockerconfigjson
      - --lease-server-credentials-file=/etc/boskos/credentials
      - --report-credentials-file=/etc/report/credentials
      - --secret-dir=/secrets/ci-pull-credentials
      - --target=workers-autoscale-6nodes
      - --variant=aws-4.17-nightly-x86
      command:
      - ci-operator
      image: ci-operator:latest
      imagePullPolicy: Always
      name: ""
      resources:
        requests:
          cpu: 10m
      volumeMounts:
      - mountPath: /etc/boskos
        name: boskos
        readOnly: true
      - mountPath: /secrets/ci-pull-credentials
        name: ci-pull-credentials
        readOnly: true
      - mountPath: /secrets/gcs
        name: gcs-credentials
        readOnly: true
      - mountPath: /secrets/manifest-tool
        name: manifest-tool-local-pusher
        readOnly: true
      - mountPath: /etc/pull-secret
        name: pull-secret
        readOnly: true
      - mountPath: /etc/report
        name: result-aggregator
        readOnly: true
    serviceAccountName: ci-operator
    volumes:
    - name: boskos
      secret:
        items:
        - key: credentials
          path: credentials
        secretName: boskos-credentials
    - name: ci-pull-credentials
      secret:
        secretName: ci-pull-credentials
    - name: manifest-tool-local-pusher
      secret:
        secretName: manifest-tool-local-pusher
    - name: pull-secret
      secret:
        secretName: registry-pull-credentials
    - name: result-aggregator
      secret:
        secretName: result-aggregator
- agent: kubernetes
  cluster: build09
  cron: 0 2 4,11,18,25 * *
  decorate: true
  decoration_config:
    skip_cloning: true
    timeout: 7h0m0s
  extra_refs:
  - base_ref: main
    org: openshift-qe
    repo: ocp-qe-perfscale-ci
  labels:
    ci-operator.openshift.io/cloud: aws
    ci-operator.openshift.io/cloud-cluster-profile: aws-perfscale
    ci-operator.openshift.io/variant: aws-4.18-nightly-x86
    ci.openshift.io/generator: prowgen
    job-release: "4.18"
    pj-rehearse.openshift.io/can-be-rehearsed: "true"
  name: periodic-ci-openshift-qe-ocp-qe-perfscale-ci-main-aws-4.18-nightly-x86-control-plane-120nodes
  spec:
    containers:
    - args:
      - --gcs-upload-secret=/secrets/gcs/service-account.json
      - --image-import-pull-secret=/etc/pull-secret/.dockerconfigjson
      - --lease-server-credentials-file=/etc/boskos/credentials
      - --report-credentials-file=/etc/report/credentials
      - --secret-dir=/secrets/ci-pull-credentials
      - --target=control-plane-120nodes
      - --variant=aws-4.18-nightly-x86
      command:
      - ci-operator
      image: ci-operator:latest
      imagePullPolicy: Always
      name: ""
      resources:
        requests:
          cpu: 10m
      volumeMounts:
      - mountPath: /etc/boskos
        name: boskos
        readOnly: true
      - mountPath: /secrets/ci-pull-credentials
        name: ci-pull-credentials
        readOnly: true
      - mountPath: /secrets/gcs
        name: gcs-credentials
        readOnly: true
      - mountPath: /secrets/manifest-tool
        name: manifest-tool-local-pusher
        readOnly: true
      - mountPath: /etc/pull-secret
        name: pull-secret
        readOnly: true
      - mountPath: /etc/report
        name: result-aggregator
        readOnly: true
    serviceAccountName: ci-operator
    volumes:
    - name: boskos
      secret:
        items:
        - key: credentials
          path: credentials
        secretName: boskos-credentials
    - name: ci-pull-credentials
      secret:
        secretName: ci-pull-credentials
    - name: manifest-tool-local-pusher
      secret:
        secretName: manifest-tool-local-pusher
    - name: pull-secret
      secret:
        secretName: registry-pull-credentials
    - name: result-aggregator
      secret:
        secretName: result-aggregator
- agent: kubernetes
  cluster: build09
  cron: 0 5 2,9,16,23 * *
  decorate: true
  decoration_config:
    skip_cloning: true
  extra_refs:
  - base_ref: main
    org: openshift-qe
    repo: ocp-qe-perfscale-ci
  labels:
    ci-operator.openshift.io/cloud: aws
    ci-operator.openshift.io/cloud-cluster-profile: aws-perfscale-qe
    ci-operator.openshift.io/variant: aws-4.18-nightly-x86
    ci.openshift.io/generator: prowgen
    job-release: "4.18"
    pj-rehearse.openshift.io/can-be-rehearsed: "true"
  name: periodic-ci-openshift-qe-ocp-qe-perfscale-ci-main-aws-4.18-nightly-x86-control-plane-24nodes
  spec:
    containers:
    - args:
      - --gcs-upload-secret=/secrets/gcs/service-account.json
      - --image-import-pull-secret=/etc/pull-secret/.dockerconfigjson
      - --lease-server-credentials-file=/etc/boskos/credentials
      - --report-credentials-file=/etc/report/credentials
      - --secret-dir=/secrets/ci-pull-credentials
      - --target=control-plane-24nodes
      - --variant=aws-4.18-nightly-x86
      command:
      - ci-operator
      image: ci-operator:latest
      imagePullPolicy: Always
      name: ""
      resources:
        requests:
          cpu: 10m
      volumeMounts:
      - mountPath: /etc/boskos
        name: boskos
        readOnly: true
      - mountPath: /secrets/ci-pull-credentials
        name: ci-pull-credentials
        readOnly: true
      - mountPath: /secrets/gcs
        name: gcs-credentials
        readOnly: true
      - mountPath: /secrets/manifest-tool
        name: manifest-tool-local-pusher
        readOnly: true
      - mountPath: /etc/pull-secret
        name: pull-secret
        readOnly: true
      - mountPath: /etc/report
        name: result-aggregator
        readOnly: true
    serviceAccountName: ci-operator
    volumes:
    - name: boskos
      secret:
        items:
        - key: credentials
          path: credentials
        secretName: boskos-credentials
    - name: ci-pull-credentials
      secret:
        secretName: ci-pull-credentials
    - name: manifest-tool-local-pusher
      secret:
        secretName: manifest-tool-local-pusher
    - name: pull-secret
      secret:
        secretName: registry-pull-credentials
    - name: result-aggregator
      secret:
        secretName: result-aggregator
- agent: kubernetes
  cluster: build09
  cron: 0 0 25 * *
  decorate: true
  decoration_config:
    skip_cloning: true
    timeout: 7h0m0s
  extra_refs:
  - base_ref: main
    org: openshift-qe
    repo: ocp-qe-perfscale-ci
  labels:
    ci-operator.openshift.io/cloud: aws
    ci-operator.openshift.io/cloud-cluster-profile: aws-perfscale
    ci-operator.openshift.io/variant: aws-4.18-nightly-x86
    ci.openshift.io/generator: prowgen
    job-release: "4.18"
    pj-rehearse.openshift.io/can-be-rehearsed: "true"
  name: periodic-ci-openshift-qe-ocp-qe-perfscale-ci-main-aws-4.18-nightly-x86-control-plane-252nodes
  spec:
    containers:
    - args:
      - --gcs-upload-secret=/secrets/gcs/service-account.json
      - --image-import-pull-secret=/etc/pull-secret/.dockerconfigjson
      - --lease-server-credentials-file=/etc/boskos/credentials
      - --report-credentials-file=/etc/report/credentials
      - --secret-dir=/secrets/ci-pull-credentials
      - --target=control-plane-252nodes
      - --variant=aws-4.18-nightly-x86
      command:
      - ci-operator
      image: ci-operator:latest
      imagePullPolicy: Always
      name: ""
      resources:
        requests:
          cpu: 10m
      volumeMounts:
      - mountPath: /etc/boskos
        name: boskos
        readOnly: true
      - mountPath: /secrets/ci-pull-credentials
        name: ci-pull-credentials
        readOnly: true
      - mountPath: /secrets/gcs
        name: gcs-credentials
        readOnly: true
      - mountPath: /secrets/manifest-tool
        name: manifest-tool-local-pusher
        readOnly: true
      - mountPath: /etc/pull-secret
        name: pull-secret
        readOnly: true
      - mountPath: /etc/report
        name: result-aggregator
        readOnly: true
    serviceAccountName: ci-operator
    volumes:
    - name: boskos
      secret:
        items:
        - key: credentials
          path: credentials
        secretName: boskos-credentials
    - name: ci-pull-credentials
      secret:
        secretName: ci-pull-credentials
    - name: manifest-tool-local-pusher
      secret:
        secretName: manifest-tool-local-pusher
    - name: pull-secret
      secret:
        secretName: registry-pull-credentials
    - name: result-aggregator
      secret:
        secretName: result-aggregator
- agent: kubernetes
  cluster: build09
  cron: 0 3 2,9,16,23 * *
  decorate: true
  decoration_config:
    skip_cloning: true
    timeout: 5h0m0s
  extra_refs:
  - base_ref: main
    org: openshift-qe
    repo: ocp-qe-perfscale-ci
  labels:
    ci-operator.openshift.io/cloud: aws
    ci-operator.openshift.io/cloud-cluster-profile: aws-perfscale-qe
    ci-operator.openshift.io/variant: aws-4.18-nightly-x86
    ci.openshift.io/generator: prowgen
    job-release: "4.18"
    pj-rehearse.openshift.io/can-be-rehearsed: "true"
  name: periodic-ci-openshift-qe-ocp-qe-perfscale-ci-main-aws-4.18-nightly-x86-control-plane-etcdencrypt-24nodes
  spec:
    containers:
    - args:
      - --gcs-upload-secret=/secrets/gcs/service-account.json
      - --image-import-pull-secret=/etc/pull-secret/.dockerconfigjson
      - --lease-server-credentials-file=/etc/boskos/credentials
      - --report-credentials-file=/etc/report/credentials
      - --secret-dir=/secrets/ci-pull-credentials
      - --target=control-plane-etcdencrypt-24nodes
      - --variant=aws-4.18-nightly-x86
      command:
      - ci-operator
      image: ci-operator:latest
      imagePullPolicy: Always
      name: ""
      resources:
        requests:
          cpu: 10m
      volumeMounts:
      - mountPath: /etc/boskos
        name: boskos
        readOnly: true
      - mountPath: /secrets/ci-pull-credentials
        name: ci-pull-credentials
        readOnly: true
      - mountPath: /secrets/gcs
        name: gcs-credentials
        readOnly: true
      - mountPath: /secrets/manifest-tool
        name: manifest-tool-local-pusher
        readOnly: true
      - mountPath: /etc/pull-secret
        name: pull-secret
        readOnly: true
      - mountPath: /etc/report
        name: result-aggregator
        readOnly: true
    serviceAccountName: ci-operator
    volumes:
    - name: boskos
      secret:
        items:
        - key: credentials
          path: credentials
        secretName: boskos-credentials
    - name: ci-pull-credentials
      secret:
        secretName: ci-pull-credentials
    - name: manifest-tool-local-pusher
      secret:
        secretName: manifest-tool-local-pusher
    - name: pull-secret
      secret:
        secretName: registry-pull-credentials
    - name: result-aggregator
      secret:
        secretName: result-aggregator
- agent: kubernetes
  cluster: build09
  cron: 0 10 11,25 * *
  decorate: true
  decoration_config:
    skip_cloning: true
    timeout: 8h0m0s
  extra_refs:
  - base_ref: main
    org: openshift-qe
    repo: ocp-qe-perfscale-ci
  labels:
    ci-operator.openshift.io/cloud: aws
    ci-operator.openshift.io/cloud-cluster-profile: aws-perfscale
    ci-operator.openshift.io/variant: aws-4.18-nightly-x86
    ci.openshift.io/generator: prowgen
    job-release: "4.18"
    pj-rehearse.openshift.io/can-be-rehearsed: "true"
  name: periodic-ci-openshift-qe-ocp-qe-perfscale-ci-main-aws-4.18-nightly-x86-control-plane-ipsec-120nodes
  spec:
    containers:
    - args:
      - --gcs-upload-secret=/secrets/gcs/service-account.json
      - --image-import-pull-secret=/etc/pull-secret/.dockerconfigjson
      - --lease-server-credentials-file=/etc/boskos/credentials
      - --report-credentials-file=/etc/report/credentials
      - --secret-dir=/secrets/ci-pull-credentials
      - --target=control-plane-ipsec-120nodes
      - --variant=aws-4.18-nightly-x86
      command:
      - ci-operator
      image: ci-operator:latest
      imagePullPolicy: Always
      name: ""
      resources:
        requests:
          cpu: 10m
      volumeMounts:
      - mountPath: /etc/boskos
        name: boskos
        readOnly: true
      - mountPath: /secrets/ci-pull-credentials
        name: ci-pull-credentials
        readOnly: true
      - mountPath: /secrets/gcs
        name: gcs-credentials
        readOnly: true
      - mountPath: /secrets/manifest-tool
        name: manifest-tool-local-pusher
        readOnly: true
      - mountPath: /etc/pull-secret
        name: pull-secret
        readOnly: true
      - mountPath: /etc/report
        name: result-aggregator
        readOnly: true
    serviceAccountName: ci-operator
    volumes:
    - name: boskos
      secret:
        items:
        - key: credentials
          path: credentials
        secretName: boskos-credentials
    - name: ci-pull-credentials
      secret:
        secretName: ci-pull-credentials
    - name: manifest-tool-local-pusher
      secret:
        secretName: manifest-tool-local-pusher
    - name: pull-secret
      secret:
        secretName: registry-pull-credentials
    - name: result-aggregator
      secret:
        secretName: result-aggregator
- agent: kubernetes
  cluster: build09
  cron: 0 14 11,25 * *
  decorate: true
  decoration_config:
    skip_cloning: true
    timeout: 8h0m0s
  extra_refs:
  - base_ref: main
    org: openshift-qe
    repo: ocp-qe-perfscale-ci
  labels:
    ci-operator.openshift.io/cloud: aws
    ci-operator.openshift.io/cloud-cluster-profile: aws-perfscale
    ci-operator.openshift.io/variant: aws-4.18-nightly-x86
    ci.openshift.io/generator: prowgen
    job-release: "4.18"
    pj-rehearse.openshift.io/can-be-rehearsed: "true"
  name: periodic-ci-openshift-qe-ocp-qe-perfscale-ci-main-aws-4.18-nightly-x86-control-plane-ipsec-252nodes
  spec:
    containers:
    - args:
      - --gcs-upload-secret=/secrets/gcs/service-account.json
      - --image-import-pull-secret=/etc/pull-secret/.dockerconfigjson
      - --lease-server-credentials-file=/etc/boskos/credentials
      - --report-credentials-file=/etc/report/credentials
      - --secret-dir=/secrets/ci-pull-credentials
      - --target=control-plane-ipsec-252nodes
      - --variant=aws-4.18-nightly-x86
      command:
      - ci-operator
      image: ci-operator:latest
      imagePullPolicy: Always
      name: ""
      resources:
        requests:
          cpu: 10m
      volumeMounts:
      - mountPath: /etc/boskos
        name: boskos
        readOnly: true
      - mountPath: /secrets/ci-pull-credentials
        name: ci-pull-credentials
        readOnly: true
      - mountPath: /secrets/gcs
        name: gcs-credentials
        readOnly: true
      - mountPath: /secrets/manifest-tool
        name: manifest-tool-local-pusher
        readOnly: true
      - mountPath: /etc/pull-secret
        name: pull-secret
        readOnly: true
      - mountPath: /etc/report
        name: result-aggregator
        readOnly: true
    serviceAccountName: ci-operator
    volumes:
    - name: boskos
      secret:
        items:
        - key: credentials
          path: credentials
        secretName: boskos-credentials
    - name: ci-pull-credentials
      secret:
        secretName: ci-pull-credentials
    - name: manifest-tool-local-pusher
      secret:
        secretName: manifest-tool-local-pusher
    - name: pull-secret
      secret:
        secretName: registry-pull-credentials
    - name: result-aggregator
      secret:
        secretName: result-aggregator
- agent: kubernetes
  cluster: build09
  cron: 0 3 1,8,15,22 * *
  decorate: true
  decoration_config:
    skip_cloning: true
    timeout: 5h0m0s
  extra_refs:
  - base_ref: main
    org: openshift-qe
    repo: ocp-qe-perfscale-ci
  labels:
    ci-operator.openshift.io/cloud: aws
    ci-operator.openshift.io/cloud-cluster-profile: aws-perfscale
    ci-operator.openshift.io/variant: aws-4.18-nightly-x86
    ci.openshift.io/generator: prowgen
    job-release: "4.18"
    pj-rehearse.openshift.io/can-be-rehearsed: "true"
  name: periodic-ci-openshift-qe-ocp-qe-perfscale-ci-main-aws-4.18-nightly-x86-data-path-9nodes
  spec:
    containers:
    - args:
      - --gcs-upload-secret=/secrets/gcs/service-account.json
      - --image-import-pull-secret=/etc/pull-secret/.dockerconfigjson
      - --lease-server-credentials-file=/etc/boskos/credentials
      - --report-credentials-file=/etc/report/credentials
      - --secret-dir=/secrets/ci-pull-credentials
      - --target=data-path-9nodes
      - --variant=aws-4.18-nightly-x86
      command:
      - ci-operator
      image: ci-operator:latest
      imagePullPolicy: Always
      name: ""
      resources:
        requests:
          cpu: 10m
      volumeMounts:
      - mountPath: /etc/boskos
        name: boskos
        readOnly: true
      - mountPath: /secrets/ci-pull-credentials
        name: ci-pull-credentials
        readOnly: true
      - mountPath: /secrets/gcs
        name: gcs-credentials
        readOnly: true
      - mountPath: /secrets/manifest-tool
        name: manifest-tool-local-pusher
        readOnly: true
      - mountPath: /etc/pull-secret
        name: pull-secret
        readOnly: true
      - mountPath: /etc/report
        name: result-aggregator
        readOnly: true
    serviceAccountName: ci-operator
    volumes:
    - name: boskos
      secret:
        items:
        - key: credentials
          path: credentials
        secretName: boskos-credentials
    - name: ci-pull-credentials
      secret:
        secretName: ci-pull-credentials
    - name: manifest-tool-local-pusher
      secret:
        secretName: manifest-tool-local-pusher
    - name: pull-secret
      secret:
        secretName: registry-pull-credentials
    - name: result-aggregator
      secret:
        secretName: result-aggregator
- agent: kubernetes
  cluster: build09
  cron: 0 2 8,22 * *
  decorate: true
  decoration_config:
    skip_cloning: true
    timeout: 8h0m0s
  extra_refs:
  - base_ref: main
    org: openshift-qe
    repo: ocp-qe-perfscale-ci
  labels:
    ci-operator.openshift.io/cloud: aws
    ci-operator.openshift.io/cloud-cluster-profile: aws-perfscale-qe
    ci-operator.openshift.io/variant: aws-4.18-nightly-x86
    ci.openshift.io/generator: prowgen
    job-release: "4.18"
    pj-rehearse.openshift.io/can-be-rehearsed: "true"
  name: periodic-ci-openshift-qe-ocp-qe-perfscale-ci-main-aws-4.18-nightly-x86-data-path-ipsec-9nodes
  spec:
    containers:
    - args:
      - --gcs-upload-secret=/secrets/gcs/service-account.json
      - --image-import-pull-secret=/etc/pull-secret/.dockerconfigjson
      - --lease-server-credentials-file=/etc/boskos/credentials
      - --report-credentials-file=/etc/report/credentials
      - --secret-dir=/secrets/ci-pull-credentials
      - --target=data-path-ipsec-9nodes
      - --variant=aws-4.18-nightly-x86
      command:
      - ci-operator
      image: ci-operator:latest
      imagePullPolicy: Always
      name: ""
      resources:
        requests:
          cpu: 10m
      volumeMounts:
      - mountPath: /etc/boskos
        name: boskos
        readOnly: true
      - mountPath: /secrets/ci-pull-credentials
        name: ci-pull-credentials
        readOnly: true
      - mountPath: /secrets/gcs
        name: gcs-credentials
        readOnly: true
      - mountPath: /secrets/manifest-tool
        name: manifest-tool-local-pusher
        readOnly: true
      - mountPath: /etc/pull-secret
        name: pull-secret
        readOnly: true
      - mountPath: /etc/report
        name: result-aggregator
        readOnly: true
    serviceAccountName: ci-operator
    volumes:
    - name: boskos
      secret:
        items:
        - key: credentials
          path: credentials
        secretName: boskos-credentials
    - name: ci-pull-credentials
      secret:
        secretName: ci-pull-credentials
    - name: manifest-tool-local-pusher
      secret:
        secretName: manifest-tool-local-pusher
    - name: pull-secret
      secret:
        secretName: registry-pull-credentials
    - name: result-aggregator
      secret:
        secretName: result-aggregator
- agent: kubernetes
  cluster: build09
  cron: 0 0 24 * *
  decorate: true
  decoration_config:
    skip_cloning: true
    timeout: 8h0m0s
  extra_refs:
  - base_ref: main
    org: openshift-qe
    repo: ocp-qe-perfscale-ci
  labels:
    ci-operator.openshift.io/cloud: aws
    ci-operator.openshift.io/cloud-cluster-profile: aws-perfscale
    ci-operator.openshift.io/variant: aws-4.18-nightly-x86-loaded-upgrade-from-4.17
    ci.openshift.io/generator: prowgen
    job-release: "4.18"
    pj-rehearse.openshift.io/can-be-rehearsed: "true"
  name: periodic-ci-openshift-qe-ocp-qe-perfscale-ci-main-aws-4.18-nightly-x86-loaded-upgrade-from-4.17-loaded-upgrade-417to418-120nodes
  spec:
    containers:
    - args:
      - --gcs-upload-secret=/secrets/gcs/service-account.json
      - --image-import-pull-secret=/etc/pull-secret/.dockerconfigjson
      - --lease-server-credentials-file=/etc/boskos/credentials
      - --report-credentials-file=/etc/report/credentials
      - --secret-dir=/secrets/ci-pull-credentials
      - --target=loaded-upgrade-417to418-120nodes
      - --variant=aws-4.18-nightly-x86-loaded-upgrade-from-4.17
      command:
      - ci-operator
      image: ci-operator:latest
      imagePullPolicy: Always
      name: ""
      resources:
        requests:
          cpu: 10m
      volumeMounts:
      - mountPath: /etc/boskos
        name: boskos
        readOnly: true
      - mountPath: /secrets/ci-pull-credentials
        name: ci-pull-credentials
        readOnly: true
      - mountPath: /secrets/gcs
        name: gcs-credentials
        readOnly: true
      - mountPath: /secrets/manifest-tool
        name: manifest-tool-local-pusher
        readOnly: true
      - mountPath: /etc/pull-secret
        name: pull-secret
        readOnly: true
      - mountPath: /etc/report
        name: result-aggregator
        readOnly: true
    serviceAccountName: ci-operator
    volumes:
    - name: boskos
      secret:
        items:
        - key: credentials
          path: credentials
        secretName: boskos-credentials
    - name: ci-pull-credentials
      secret:
        secretName: ci-pull-credentials
    - name: manifest-tool-local-pusher
      secret:
        secretName: manifest-tool-local-pusher
    - name: pull-secret
      secret:
        secretName: registry-pull-credentials
    - name: result-aggregator
      secret:
        secretName: result-aggregator
- agent: kubernetes
  cluster: build09
  cron: 0 10 3,10,17,24 * *
  decorate: true
  decoration_config:
    skip_cloning: true
    timeout: 8h0m0s
  extra_refs:
  - base_ref: main
    org: openshift-qe
    repo: ocp-qe-perfscale-ci
  labels:
    ci-operator.openshift.io/cloud: aws
    ci-operator.openshift.io/cloud-cluster-profile: aws-perfscale-qe
    ci-operator.openshift.io/variant: aws-4.18-nightly-x86-loaded-upgrade-from-4.17
    ci.openshift.io/generator: prowgen
    job-release: "4.18"
    pj-rehearse.openshift.io/can-be-rehearsed: "true"
  name: periodic-ci-openshift-qe-ocp-qe-perfscale-ci-main-aws-4.18-nightly-x86-loaded-upgrade-from-4.17-loaded-upgrade-417to418-24nodes
  spec:
    containers:
    - args:
      - --gcs-upload-secret=/secrets/gcs/service-account.json
      - --image-import-pull-secret=/etc/pull-secret/.dockerconfigjson
      - --lease-server-credentials-file=/etc/boskos/credentials
      - --report-credentials-file=/etc/report/credentials
      - --secret-dir=/secrets/ci-pull-credentials
      - --target=loaded-upgrade-417to418-24nodes
      - --variant=aws-4.18-nightly-x86-loaded-upgrade-from-4.17
      command:
      - ci-operator
      image: ci-operator:latest
      imagePullPolicy: Always
      name: ""
      resources:
        requests:
          cpu: 10m
      volumeMounts:
      - mountPath: /etc/boskos
        name: boskos
        readOnly: true
      - mountPath: /secrets/ci-pull-credentials
        name: ci-pull-credentials
        readOnly: true
      - mountPath: /secrets/gcs
        name: gcs-credentials
        readOnly: true
      - mountPath: /secrets/manifest-tool
        name: manifest-tool-local-pusher
        readOnly: true
      - mountPath: /etc/pull-secret
        name: pull-secret
        readOnly: true
      - mountPath: /etc/report
        name: result-aggregator
        readOnly: true
    serviceAccountName: ci-operator
    volumes:
    - name: boskos
      secret:
        items:
        - key: credentials
          path: credentials
        secretName: boskos-credentials
    - name: ci-pull-credentials
      secret:
        secretName: ci-pull-credentials
    - name: manifest-tool-local-pusher
      secret:
        secretName: manifest-tool-local-pusher
    - name: pull-secret
      secret:
        secretName: registry-pull-credentials
    - name: result-aggregator
      secret:
        secretName: result-aggregator
- agent: kubernetes
  cluster: build09
  cron: 0 6 24 * *
  decorate: true
  decoration_config:
    skip_cloning: true
    timeout: 8h0m0s
  extra_refs:
  - base_ref: main
    org: openshift-qe
    repo: ocp-qe-perfscale-ci
  labels:
    ci-operator.openshift.io/cloud: aws
    ci-operator.openshift.io/cloud-cluster-profile: aws-perfscale
    ci-operator.openshift.io/variant: aws-4.18-nightly-x86-loaded-upgrade-from-4.17
    ci.openshift.io/generator: prowgen
    job-release: "4.18"
    pj-rehearse.openshift.io/can-be-rehearsed: "true"
  name: periodic-ci-openshift-qe-ocp-qe-perfscale-ci-main-aws-4.18-nightly-x86-loaded-upgrade-from-4.17-loaded-upgrade-417to418-252nodes
  spec:
    containers:
    - args:
      - --gcs-upload-secret=/secrets/gcs/service-account.json
      - --image-import-pull-secret=/etc/pull-secret/.dockerconfigjson
      - --lease-server-credentials-file=/etc/boskos/credentials
      - --report-credentials-file=/etc/report/credentials
      - --secret-dir=/secrets/ci-pull-credentials
      - --target=loaded-upgrade-417to418-252nodes
      - --variant=aws-4.18-nightly-x86-loaded-upgrade-from-4.17
      command:
      - ci-operator
      image: ci-operator:latest
      imagePullPolicy: Always
      name: ""
      resources:
        requests:
          cpu: 10m
      volumeMounts:
      - mountPath: /etc/boskos
        name: boskos
        readOnly: true
      - mountPath: /secrets/ci-pull-credentials
        name: ci-pull-credentials
        readOnly: true
      - mountPath: /secrets/gcs
        name: gcs-credentials
        readOnly: true
      - mountPath: /secrets/manifest-tool
        name: manifest-tool-local-pusher
        readOnly: true
      - mountPath: /etc/pull-secret
        name: pull-secret
        readOnly: true
      - mountPath: /etc/report
        name: result-aggregator
        readOnly: true
    serviceAccountName: ci-operator
    volumes:
    - name: boskos
      secret:
        items:
        - key: credentials
          path: credentials
        secretName: boskos-credentials
    - name: ci-pull-credentials
      secret:
        secretName: ci-pull-credentials
    - name: manifest-tool-local-pusher
      secret:
        secretName: manifest-tool-local-pusher
    - name: pull-secret
      secret:
        secretName: registry-pull-credentials
    - name: result-aggregator
      secret:
        secretName: result-aggregator
- agent: kubernetes
  cluster: build09
  cron: 0 3 5,12,19,26 * *
  decorate: true
  decoration_config:
    skip_cloning: true
    timeout: 5h0m0s
  extra_refs:
  - base_ref: main
    org: openshift-qe
    repo: ocp-qe-perfscale-ci
  labels:
    ci-operator.openshift.io/cloud: aws
    ci-operator.openshift.io/cloud-cluster-profile: aws-perfscale-qe
    ci-operator.openshift.io/variant: aws-4.18-nightly-x86
    ci.openshift.io/generator: prowgen
    job-release: "4.18"
    pj-rehearse.openshift.io/can-be-rehearsed: "true"
  name: periodic-ci-openshift-qe-ocp-qe-perfscale-ci-main-aws-4.18-nightly-x86-node-density-heavy-24nodes
  spec:
    containers:
    - args:
      - --gcs-upload-secret=/secrets/gcs/service-account.json
      - --image-import-pull-secret=/etc/pull-secret/.dockerconfigjson
      - --lease-server-credentials-file=/etc/boskos/credentials
      - --report-credentials-file=/etc/report/credentials
      - --secret-dir=/secrets/ci-pull-credentials
      - --target=node-density-heavy-24nodes
      - --variant=aws-4.18-nightly-x86
      command:
      - ci-operator
      image: ci-operator:latest
      imagePullPolicy: Always
      name: ""
      resources:
        requests:
          cpu: 10m
      volumeMounts:
      - mountPath: /etc/boskos
        name: boskos
        readOnly: true
      - mountPath: /secrets/ci-pull-credentials
        name: ci-pull-credentials
        readOnly: true
      - mountPath: /secrets/gcs
        name: gcs-credentials
        readOnly: true
      - mountPath: /secrets/manifest-tool
        name: manifest-tool-local-pusher
        readOnly: true
      - mountPath: /etc/pull-secret
        name: pull-secret
        readOnly: true
      - mountPath: /etc/report
        name: result-aggregator
        readOnly: true
    serviceAccountName: ci-operator
    volumes:
    - name: boskos
      secret:
        items:
        - key: credentials
          path: credentials
        secretName: boskos-credentials
    - name: ci-pull-credentials
      secret:
        secretName: ci-pull-credentials
    - name: manifest-tool-local-pusher
      secret:
        secretName: manifest-tool-local-pusher
    - name: pull-secret
      secret:
        secretName: registry-pull-credentials
    - name: result-aggregator
      secret:
        secretName: result-aggregator
- agent: kubernetes
  cluster: build09
  cron: '@yearly'
  decorate: true
  decoration_config:
    skip_cloning: true
    timeout: 3h30m0s
  extra_refs:
  - base_ref: main
    org: openshift-qe
    repo: ocp-qe-perfscale-ci
  labels:
    ci-operator.openshift.io/cloud: aws
    ci-operator.openshift.io/cloud-cluster-profile: aws-perfscale-qe
    ci-operator.openshift.io/variant: aws-4.18-nightly-x86
    ci.openshift.io/generator: prowgen
    job-release: "4.18"
    pj-rehearse.openshift.io/can-be-rehearsed: "true"
  name: periodic-ci-openshift-qe-ocp-qe-perfscale-ci-main-aws-4.18-nightly-x86-payload-control-plane-6nodes
  spec:
    containers:
    - args:
      - --gcs-upload-secret=/secrets/gcs/service-account.json
      - --image-import-pull-secret=/etc/pull-secret/.dockerconfigjson
      - --lease-server-credentials-file=/etc/boskos/credentials
      - --report-credentials-file=/etc/report/credentials
      - --secret-dir=/secrets/ci-pull-credentials
      - --target=payload-control-plane-6nodes
      - --variant=aws-4.18-nightly-x86
      command:
      - ci-operator
      image: ci-operator:latest
      imagePullPolicy: Always
      name: ""
      resources:
        requests:
          cpu: 10m
      volumeMounts:
      - mountPath: /etc/boskos
        name: boskos
        readOnly: true
      - mountPath: /secrets/ci-pull-credentials
        name: ci-pull-credentials
        readOnly: true
      - mountPath: /secrets/gcs
        name: gcs-credentials
        readOnly: true
      - mountPath: /secrets/manifest-tool
        name: manifest-tool-local-pusher
        readOnly: true
      - mountPath: /etc/pull-secret
        name: pull-secret
        readOnly: true
      - mountPath: /etc/report
        name: result-aggregator
        readOnly: true
    serviceAccountName: ci-operator
    volumes:
    - name: boskos
      secret:
        items:
        - key: credentials
          path: credentials
        secretName: boskos-credentials
    - name: ci-pull-credentials
      secret:
        secretName: ci-pull-credentials
    - name: manifest-tool-local-pusher
      secret:
        secretName: manifest-tool-local-pusher
    - name: pull-secret
      secret:
        secretName: registry-pull-credentials
    - name: result-aggregator
      secret:
        secretName: result-aggregator
- agent: kubernetes
  cluster: build09
  cron: 0 4 * * *
  decorate: true
  decoration_config:
    skip_cloning: true
    timeout: 8h0m0s
  extra_refs:
  - base_ref: main
    org: openshift-qe
    repo: ocp-qe-perfscale-ci
  labels:
    ci-operator.openshift.io/cloud: aws
    ci-operator.openshift.io/cloud-cluster-profile: aws-perfscale-qe
    ci-operator.openshift.io/variant: aws-4.18-nightly-x86
    ci.openshift.io/generator: prowgen
    job-release: "4.18"
    pj-rehearse.openshift.io/can-be-rehearsed: "true"
  name: periodic-ci-openshift-qe-ocp-qe-perfscale-ci-main-aws-4.18-nightly-x86-udn-density-l2-24nodes
  spec:
    containers:
    - args:
      - --gcs-upload-secret=/secrets/gcs/service-account.json
      - --image-import-pull-secret=/etc/pull-secret/.dockerconfigjson
      - --lease-server-credentials-file=/etc/boskos/credentials
      - --report-credentials-file=/etc/report/credentials
      - --secret-dir=/secrets/ci-pull-credentials
      - --target=udn-density-l2-24nodes
      - --variant=aws-4.18-nightly-x86
      command:
      - ci-operator
      image: ci-operator:latest
      imagePullPolicy: Always
      name: ""
      resources:
        requests:
          cpu: 10m
      volumeMounts:
      - mountPath: /etc/boskos
        name: boskos
        readOnly: true
      - mountPath: /secrets/ci-pull-credentials
        name: ci-pull-credentials
        readOnly: true
      - mountPath: /secrets/gcs
        name: gcs-credentials
        readOnly: true
      - mountPath: /secrets/manifest-tool
        name: manifest-tool-local-pusher
        readOnly: true
      - mountPath: /etc/pull-secret
        name: pull-secret
        readOnly: true
      - mountPath: /etc/report
        name: result-aggregator
        readOnly: true
    serviceAccountName: ci-operator
    volumes:
    - name: boskos
      secret:
        items:
        - key: credentials
          path: credentials
        secretName: boskos-credentials
    - name: ci-pull-credentials
      secret:
        secretName: ci-pull-credentials
    - name: manifest-tool-local-pusher
      secret:
        secretName: manifest-tool-local-pusher
    - name: pull-secret
      secret:
        secretName: registry-pull-credentials
    - name: result-aggregator
      secret:
        secretName: result-aggregator
- agent: kubernetes
  cluster: build09
  cron: 0 2 * * *
  decorate: true
  decoration_config:
    skip_cloning: true
    timeout: 8h0m0s
  extra_refs:
  - base_ref: main
    org: openshift-qe
    repo: ocp-qe-perfscale-ci
  labels:
    ci-operator.openshift.io/cloud: aws
    ci-operator.openshift.io/cloud-cluster-profile: aws-perfscale-qe
    ci-operator.openshift.io/variant: aws-4.18-nightly-x86
    ci.openshift.io/generator: prowgen
    job-release: "4.18"
    pj-rehearse.openshift.io/can-be-rehearsed: "true"
  name: periodic-ci-openshift-qe-ocp-qe-perfscale-ci-main-aws-4.18-nightly-x86-udn-density-l3-24nodes
  spec:
    containers:
    - args:
      - --gcs-upload-secret=/secrets/gcs/service-account.json
      - --image-import-pull-secret=/etc/pull-secret/.dockerconfigjson
      - --lease-server-credentials-file=/etc/boskos/credentials
      - --report-credentials-file=/etc/report/credentials
      - --secret-dir=/secrets/ci-pull-credentials
      - --target=udn-density-l3-24nodes
      - --variant=aws-4.18-nightly-x86
      command:
      - ci-operator
      image: ci-operator:latest
      imagePullPolicy: Always
      name: ""
      resources:
        requests:
          cpu: 10m
      volumeMounts:
      - mountPath: /etc/boskos
        name: boskos
        readOnly: true
      - mountPath: /secrets/ci-pull-credentials
        name: ci-pull-credentials
        readOnly: true
      - mountPath: /secrets/gcs
        name: gcs-credentials
        readOnly: true
      - mountPath: /secrets/manifest-tool
        name: manifest-tool-local-pusher
        readOnly: true
      - mountPath: /etc/pull-secret
        name: pull-secret
        readOnly: true
      - mountPath: /etc/report
        name: result-aggregator
        readOnly: true
    serviceAccountName: ci-operator
    volumes:
    - name: boskos
      secret:
        items:
        - key: credentials
          path: credentials
        secretName: boskos-credentials
    - name: ci-pull-credentials
      secret:
        secretName: ci-pull-credentials
    - name: manifest-tool-local-pusher
      secret:
        secretName: manifest-tool-local-pusher
    - name: pull-secret
      secret:
        secretName: registry-pull-credentials
    - name: result-aggregator
      secret:
        secretName: result-aggregator
- agent: kubernetes
  cluster: build09
  cron: 0 4 27 * *
  decorate: true
  decoration_config:
    skip_cloning: true
    timeout: 7h0m0s
  extra_refs:
  - base_ref: main
    org: openshift-qe
    repo: ocp-qe-perfscale-ci
  labels:
    ci-operator.openshift.io/cloud: aws
    ci-operator.openshift.io/cloud-cluster-profile: aws-perfscale
    ci-operator.openshift.io/variant: aws-4.18-nightly-x86
    ci.openshift.io/generator: prowgen
    job-release: "4.18"
    pj-rehearse.openshift.io/can-be-rehearsed: "true"
  name: periodic-ci-openshift-qe-ocp-qe-perfscale-ci-main-aws-4.18-nightly-x86-workers-autoscale-120nodes
  spec:
    containers:
    - args:
      - --gcs-upload-secret=/secrets/gcs/service-account.json
      - --image-import-pull-secret=/etc/pull-secret/.dockerconfigjson
      - --lease-server-credentials-file=/etc/boskos/credentials
      - --report-credentials-file=/etc/report/credentials
      - --secret-dir=/secrets/ci-pull-credentials
      - --target=workers-autoscale-120nodes
      - --variant=aws-4.18-nightly-x86
      command:
      - ci-operator
      image: ci-operator:latest
      imagePullPolicy: Always
      name: ""
      resources:
        requests:
          cpu: 10m
      volumeMounts:
      - mountPath: /etc/boskos
        name: boskos
        readOnly: true
      - mountPath: /secrets/ci-pull-credentials
        name: ci-pull-credentials
        readOnly: true
      - mountPath: /secrets/gcs
        name: gcs-credentials
        readOnly: true
      - mountPath: /secrets/manifest-tool
        name: manifest-tool-local-pusher
        readOnly: true
      - mountPath: /etc/pull-secret
        name: pull-secret
        readOnly: true
      - mountPath: /etc/report
        name: result-aggregator
        readOnly: true
    serviceAccountName: ci-operator
    volumes:
    - name: boskos
      secret:
        items:
        - key: credentials
          path: credentials
        secretName: boskos-credentials
    - name: ci-pull-credentials
      secret:
        secretName: ci-pull-credentials
    - name: manifest-tool-local-pusher
      secret:
        secretName: manifest-tool-local-pusher
    - name: pull-secret
      secret:
        secretName: registry-pull-credentials
    - name: result-aggregator
      secret:
        secretName: result-aggregator
- agent: kubernetes
  cluster: build09
  cron: 0 0 27 * *
  decorate: true
  decoration_config:
    skip_cloning: true
  extra_refs:
  - base_ref: main
    org: openshift-qe
    repo: ocp-qe-perfscale-ci
  labels:
    ci-operator.openshift.io/cloud: aws
    ci-operator.openshift.io/cloud-cluster-profile: aws-perfscale-qe
    ci-operator.openshift.io/variant: aws-4.18-nightly-x86
    ci.openshift.io/generator: prowgen
    job-release: "4.18"
    pj-rehearse.openshift.io/can-be-rehearsed: "true"
  name: periodic-ci-openshift-qe-ocp-qe-perfscale-ci-main-aws-4.18-nightly-x86-workers-autoscale-24nodes
  spec:
    containers:
    - args:
      - --gcs-upload-secret=/secrets/gcs/service-account.json
      - --image-import-pull-secret=/etc/pull-secret/.dockerconfigjson
      - --lease-server-credentials-file=/etc/boskos/credentials
      - --report-credentials-file=/etc/report/credentials
      - --secret-dir=/secrets/ci-pull-credentials
      - --target=workers-autoscale-24nodes
      - --variant=aws-4.18-nightly-x86
      command:
      - ci-operator
      image: ci-operator:latest
      imagePullPolicy: Always
      name: ""
      resources:
        requests:
          cpu: 10m
      volumeMounts:
      - mountPath: /etc/boskos
        name: boskos
        readOnly: true
      - mountPath: /secrets/ci-pull-credentials
        name: ci-pull-credentials
        readOnly: true
      - mountPath: /secrets/gcs
        name: gcs-credentials
        readOnly: true
      - mountPath: /secrets/manifest-tool
        name: manifest-tool-local-pusher
        readOnly: true
      - mountPath: /etc/pull-secret
        name: pull-secret
        readOnly: true
      - mountPath: /etc/report
        name: result-aggregator
        readOnly: true
    serviceAccountName: ci-operator
    volumes:
    - name: boskos
      secret:
        items:
        - key: credentials
          path: credentials
        secretName: boskos-credentials
    - name: ci-pull-credentials
      secret:
        secretName: ci-pull-credentials
    - name: manifest-tool-local-pusher
      secret:
        secretName: manifest-tool-local-pusher
    - name: pull-secret
      secret:
        secretName: registry-pull-credentials
    - name: result-aggregator
      secret:
        secretName: result-aggregator
- agent: kubernetes
  cluster: build09
  cron: 0 12 27 * *
  decorate: true
  decoration_config:
    skip_cloning: true
    timeout: 7h0m0s
  extra_refs:
  - base_ref: main
    org: openshift-qe
    repo: ocp-qe-perfscale-ci
  labels:
    ci-operator.openshift.io/cloud: aws
    ci-operator.openshift.io/cloud-cluster-profile: aws-perfscale
    ci-operator.openshift.io/variant: aws-4.18-nightly-x86
    ci.openshift.io/generator: prowgen
    job-release: "4.18"
    pj-rehearse.openshift.io/can-be-rehearsed: "true"
  name: periodic-ci-openshift-qe-ocp-qe-perfscale-ci-main-aws-4.18-nightly-x86-workers-autoscale-252nodes
  spec:
    containers:
    - args:
      - --gcs-upload-secret=/secrets/gcs/service-account.json
      - --image-import-pull-secret=/etc/pull-secret/.dockerconfigjson
      - --lease-server-credentials-file=/etc/boskos/credentials
      - --report-credentials-file=/etc/report/credentials
      - --secret-dir=/secrets/ci-pull-credentials
      - --target=workers-autoscale-252nodes
      - --variant=aws-4.18-nightly-x86
      command:
      - ci-operator
      image: ci-operator:latest
      imagePullPolicy: Always
      name: ""
      resources:
        requests:
          cpu: 10m
      volumeMounts:
      - mountPath: /etc/boskos
        name: boskos
        readOnly: true
      - mountPath: /secrets/ci-pull-credentials
        name: ci-pull-credentials
        readOnly: true
      - mountPath: /secrets/gcs
        name: gcs-credentials
        readOnly: true
      - mountPath: /secrets/manifest-tool
        name: manifest-tool-local-pusher
        readOnly: true
      - mountPath: /etc/pull-secret
        name: pull-secret
        readOnly: true
      - mountPath: /etc/report
        name: result-aggregator
        readOnly: true
    serviceAccountName: ci-operator
    volumes:
    - name: boskos
      secret:
        items:
        - key: credentials
          path: credentials
        secretName: boskos-credentials
    - name: ci-pull-credentials
      secret:
        secretName: ci-pull-credentials
    - name: manifest-tool-local-pusher
      secret:
        secretName: manifest-tool-local-pusher
    - name: pull-secret
      secret:
        secretName: registry-pull-credentials
    - name: result-aggregator
      secret:
        secretName: result-aggregator
- agent: kubernetes
  cluster: build09
  cron: '@yearly'
  decorate: true
  decoration_config:
    skip_cloning: true
    timeout: 3h30m0s
  extra_refs:
  - base_ref: main
    org: openshift-qe
    repo: ocp-qe-perfscale-ci
  labels:
    ci-operator.openshift.io/cloud: aws
    ci-operator.openshift.io/cloud-cluster-profile: aws-perfscale-qe
    ci-operator.openshift.io/variant: aws-4.18-nightly-x86
    ci.openshift.io/generator: prowgen
    job-release: "4.18"
    pj-rehearse.openshift.io/can-be-rehearsed: "true"
  name: periodic-ci-openshift-qe-ocp-qe-perfscale-ci-main-aws-4.18-nightly-x86-workers-autoscale-6nodes
  spec:
    containers:
    - args:
      - --gcs-upload-secret=/secrets/gcs/service-account.json
      - --image-import-pull-secret=/etc/pull-secret/.dockerconfigjson
      - --lease-server-credentials-file=/etc/boskos/credentials
      - --report-credentials-file=/etc/report/credentials
      - --secret-dir=/secrets/ci-pull-credentials
      - --target=workers-autoscale-6nodes
      - --variant=aws-4.18-nightly-x86
      command:
      - ci-operator
      image: ci-operator:latest
      imagePullPolicy: Always
      name: ""
      resources:
        requests:
          cpu: 10m
      volumeMounts:
      - mountPath: /etc/boskos
        name: boskos
        readOnly: true
      - mountPath: /secrets/ci-pull-credentials
        name: ci-pull-credentials
        readOnly: true
      - mountPath: /secrets/gcs
        name: gcs-credentials
        readOnly: true
      - mountPath: /secrets/manifest-tool
        name: manifest-tool-local-pusher
        readOnly: true
      - mountPath: /etc/pull-secret
        name: pull-secret
        readOnly: true
      - mountPath: /etc/report
        name: result-aggregator
        readOnly: true
    serviceAccountName: ci-operator
    volumes:
    - name: boskos
      secret:
        items:
        - key: credentials
          path: credentials
        secretName: boskos-credentials
    - name: ci-pull-credentials
      secret:
        secretName: ci-pull-credentials
    - name: manifest-tool-local-pusher
      secret:
        secretName: manifest-tool-local-pusher
    - name: pull-secret
      secret:
        secretName: registry-pull-credentials
    - name: result-aggregator
      secret:
        secretName: result-aggregator
- agent: kubernetes
  cluster: build09
  cron: 0 2 4,11,18,25 * *
  decorate: true
  decoration_config:
    skip_cloning: true
    timeout: 7h0m0s
  extra_refs:
  - base_ref: main
    org: openshift-qe
    repo: ocp-qe-perfscale-ci
  labels:
    ci-operator.openshift.io/cloud: aws
    ci-operator.openshift.io/cloud-cluster-profile: aws-perfscale
    ci-operator.openshift.io/variant: aws-4.19-nightly-x86
    ci.openshift.io/generator: prowgen
    job-release: "4.19"
    pj-rehearse.openshift.io/can-be-rehearsed: "true"
  name: periodic-ci-openshift-qe-ocp-qe-perfscale-ci-main-aws-4.19-nightly-x86-control-plane-120nodes
  spec:
    containers:
    - args:
      - --gcs-upload-secret=/secrets/gcs/service-account.json
      - --image-import-pull-secret=/etc/pull-secret/.dockerconfigjson
      - --lease-server-credentials-file=/etc/boskos/credentials
      - --report-credentials-file=/etc/report/credentials
      - --secret-dir=/secrets/ci-pull-credentials
      - --target=control-plane-120nodes
      - --variant=aws-4.19-nightly-x86
      command:
      - ci-operator
      image: ci-operator:latest
      imagePullPolicy: Always
      name: ""
      resources:
        requests:
          cpu: 10m
      volumeMounts:
      - mountPath: /etc/boskos
        name: boskos
        readOnly: true
      - mountPath: /secrets/ci-pull-credentials
        name: ci-pull-credentials
        readOnly: true
      - mountPath: /secrets/gcs
        name: gcs-credentials
        readOnly: true
      - mountPath: /secrets/manifest-tool
        name: manifest-tool-local-pusher
        readOnly: true
      - mountPath: /etc/pull-secret
        name: pull-secret
        readOnly: true
      - mountPath: /etc/report
        name: result-aggregator
        readOnly: true
    serviceAccountName: ci-operator
    volumes:
    - name: boskos
      secret:
        items:
        - key: credentials
          path: credentials
        secretName: boskos-credentials
    - name: ci-pull-credentials
      secret:
        secretName: ci-pull-credentials
    - name: manifest-tool-local-pusher
      secret:
        secretName: manifest-tool-local-pusher
    - name: pull-secret
      secret:
        secretName: registry-pull-credentials
    - name: result-aggregator
      secret:
        secretName: result-aggregator
- agent: kubernetes
  cluster: build09
  cron: 0 5 2,9,16,23 * *
  decorate: true
  decoration_config:
    skip_cloning: true
  extra_refs:
  - base_ref: main
    org: openshift-qe
    repo: ocp-qe-perfscale-ci
  labels:
    ci-operator.openshift.io/cloud: aws
    ci-operator.openshift.io/cloud-cluster-profile: aws-perfscale-qe
    ci-operator.openshift.io/variant: aws-4.19-nightly-x86
    ci.openshift.io/generator: prowgen
    job-release: "4.19"
    pj-rehearse.openshift.io/can-be-rehearsed: "true"
  name: periodic-ci-openshift-qe-ocp-qe-perfscale-ci-main-aws-4.19-nightly-x86-control-plane-24nodes
  spec:
    containers:
    - args:
      - --gcs-upload-secret=/secrets/gcs/service-account.json
      - --image-import-pull-secret=/etc/pull-secret/.dockerconfigjson
      - --lease-server-credentials-file=/etc/boskos/credentials
      - --report-credentials-file=/etc/report/credentials
      - --secret-dir=/secrets/ci-pull-credentials
      - --target=control-plane-24nodes
      - --variant=aws-4.19-nightly-x86
      command:
      - ci-operator
      image: ci-operator:latest
      imagePullPolicy: Always
      name: ""
      resources:
        requests:
          cpu: 10m
      volumeMounts:
      - mountPath: /etc/boskos
        name: boskos
        readOnly: true
      - mountPath: /secrets/ci-pull-credentials
        name: ci-pull-credentials
        readOnly: true
      - mountPath: /secrets/gcs
        name: gcs-credentials
        readOnly: true
      - mountPath: /secrets/manifest-tool
        name: manifest-tool-local-pusher
        readOnly: true
      - mountPath: /etc/pull-secret
        name: pull-secret
        readOnly: true
      - mountPath: /etc/report
        name: result-aggregator
        readOnly: true
    serviceAccountName: ci-operator
    volumes:
    - name: boskos
      secret:
        items:
        - key: credentials
          path: credentials
        secretName: boskos-credentials
    - name: ci-pull-credentials
      secret:
        secretName: ci-pull-credentials
    - name: manifest-tool-local-pusher
      secret:
        secretName: manifest-tool-local-pusher
    - name: pull-secret
      secret:
        secretName: registry-pull-credentials
    - name: result-aggregator
      secret:
        secretName: result-aggregator
- agent: kubernetes
  cluster: build09
  cron: 0 0 25 * *
  decorate: true
  decoration_config:
    skip_cloning: true
    timeout: 7h0m0s
  extra_refs:
  - base_ref: main
    org: openshift-qe
    repo: ocp-qe-perfscale-ci
  labels:
    ci-operator.openshift.io/cloud: aws
    ci-operator.openshift.io/cloud-cluster-profile: aws-perfscale
    ci-operator.openshift.io/variant: aws-4.19-nightly-x86
    ci.openshift.io/generator: prowgen
    job-release: "4.19"
    pj-rehearse.openshift.io/can-be-rehearsed: "true"
  name: periodic-ci-openshift-qe-ocp-qe-perfscale-ci-main-aws-4.19-nightly-x86-control-plane-252nodes
  spec:
    containers:
    - args:
      - --gcs-upload-secret=/secrets/gcs/service-account.json
      - --image-import-pull-secret=/etc/pull-secret/.dockerconfigjson
      - --lease-server-credentials-file=/etc/boskos/credentials
      - --report-credentials-file=/etc/report/credentials
      - --secret-dir=/secrets/ci-pull-credentials
      - --target=control-plane-252nodes
      - --variant=aws-4.19-nightly-x86
      command:
      - ci-operator
      image: ci-operator:latest
      imagePullPolicy: Always
      name: ""
      resources:
        requests:
          cpu: 10m
      volumeMounts:
      - mountPath: /etc/boskos
        name: boskos
        readOnly: true
      - mountPath: /secrets/ci-pull-credentials
        name: ci-pull-credentials
        readOnly: true
      - mountPath: /secrets/gcs
        name: gcs-credentials
        readOnly: true
      - mountPath: /secrets/manifest-tool
        name: manifest-tool-local-pusher
        readOnly: true
      - mountPath: /etc/pull-secret
        name: pull-secret
        readOnly: true
      - mountPath: /etc/report
        name: result-aggregator
        readOnly: true
    serviceAccountName: ci-operator
    volumes:
    - name: boskos
      secret:
        items:
        - key: credentials
          path: credentials
        secretName: boskos-credentials
    - name: ci-pull-credentials
      secret:
        secretName: ci-pull-credentials
    - name: manifest-tool-local-pusher
      secret:
        secretName: manifest-tool-local-pusher
    - name: pull-secret
      secret:
        secretName: registry-pull-credentials
    - name: result-aggregator
      secret:
        secretName: result-aggregator
- agent: kubernetes
  cluster: build09
  cron: 0 3 2,9,16,23 * *
  decorate: true
  decoration_config:
    skip_cloning: true
    timeout: 5h0m0s
  extra_refs:
  - base_ref: main
    org: openshift-qe
    repo: ocp-qe-perfscale-ci
  labels:
    ci-operator.openshift.io/cloud: aws
    ci-operator.openshift.io/cloud-cluster-profile: aws-perfscale-qe
    ci-operator.openshift.io/variant: aws-4.19-nightly-x86
    ci.openshift.io/generator: prowgen
    job-release: "4.19"
    pj-rehearse.openshift.io/can-be-rehearsed: "true"
  name: periodic-ci-openshift-qe-ocp-qe-perfscale-ci-main-aws-4.19-nightly-x86-control-plane-etcdencrypt-24nodes
  spec:
    containers:
    - args:
      - --gcs-upload-secret=/secrets/gcs/service-account.json
      - --image-import-pull-secret=/etc/pull-secret/.dockerconfigjson
      - --lease-server-credentials-file=/etc/boskos/credentials
      - --report-credentials-file=/etc/report/credentials
      - --secret-dir=/secrets/ci-pull-credentials
      - --target=control-plane-etcdencrypt-24nodes
      - --variant=aws-4.19-nightly-x86
      command:
      - ci-operator
      image: ci-operator:latest
      imagePullPolicy: Always
      name: ""
      resources:
        requests:
          cpu: 10m
      volumeMounts:
      - mountPath: /etc/boskos
        name: boskos
        readOnly: true
      - mountPath: /secrets/ci-pull-credentials
        name: ci-pull-credentials
        readOnly: true
      - mountPath: /secrets/gcs
        name: gcs-credentials
        readOnly: true
      - mountPath: /secrets/manifest-tool
        name: manifest-tool-local-pusher
        readOnly: true
      - mountPath: /etc/pull-secret
        name: pull-secret
        readOnly: true
      - mountPath: /etc/report
        name: result-aggregator
        readOnly: true
    serviceAccountName: ci-operator
    volumes:
    - name: boskos
      secret:
        items:
        - key: credentials
          path: credentials
        secretName: boskos-credentials
    - name: ci-pull-credentials
      secret:
        secretName: ci-pull-credentials
    - name: manifest-tool-local-pusher
      secret:
        secretName: manifest-tool-local-pusher
    - name: pull-secret
      secret:
        secretName: registry-pull-credentials
    - name: result-aggregator
      secret:
        secretName: result-aggregator
- agent: kubernetes
  cluster: build09
  cron: 0 10 11,25 * *
  decorate: true
  decoration_config:
    skip_cloning: true
    timeout: 8h0m0s
  extra_refs:
  - base_ref: main
    org: openshift-qe
    repo: ocp-qe-perfscale-ci
  labels:
    ci-operator.openshift.io/cloud: aws
    ci-operator.openshift.io/cloud-cluster-profile: aws-perfscale
    ci-operator.openshift.io/variant: aws-4.19-nightly-x86
    ci.openshift.io/generator: prowgen
    job-release: "4.19"
    pj-rehearse.openshift.io/can-be-rehearsed: "true"
  name: periodic-ci-openshift-qe-ocp-qe-perfscale-ci-main-aws-4.19-nightly-x86-control-plane-ipsec-120nodes
  spec:
    containers:
    - args:
      - --gcs-upload-secret=/secrets/gcs/service-account.json
      - --image-import-pull-secret=/etc/pull-secret/.dockerconfigjson
      - --lease-server-credentials-file=/etc/boskos/credentials
      - --report-credentials-file=/etc/report/credentials
      - --secret-dir=/secrets/ci-pull-credentials
      - --target=control-plane-ipsec-120nodes
      - --variant=aws-4.19-nightly-x86
      command:
      - ci-operator
      image: ci-operator:latest
      imagePullPolicy: Always
      name: ""
      resources:
        requests:
          cpu: 10m
      volumeMounts:
      - mountPath: /etc/boskos
        name: boskos
        readOnly: true
      - mountPath: /secrets/ci-pull-credentials
        name: ci-pull-credentials
        readOnly: true
      - mountPath: /secrets/gcs
        name: gcs-credentials
        readOnly: true
      - mountPath: /secrets/manifest-tool
        name: manifest-tool-local-pusher
        readOnly: true
      - mountPath: /etc/pull-secret
        name: pull-secret
        readOnly: true
      - mountPath: /etc/report
        name: result-aggregator
        readOnly: true
    serviceAccountName: ci-operator
    volumes:
    - name: boskos
      secret:
        items:
        - key: credentials
          path: credentials
        secretName: boskos-credentials
    - name: ci-pull-credentials
      secret:
        secretName: ci-pull-credentials
    - name: manifest-tool-local-pusher
      secret:
        secretName: manifest-tool-local-pusher
    - name: pull-secret
      secret:
        secretName: registry-pull-credentials
    - name: result-aggregator
      secret:
        secretName: result-aggregator
- agent: kubernetes
  cluster: build09
  cron: 0 14 11,25 * *
  decorate: true
  decoration_config:
    skip_cloning: true
    timeout: 8h0m0s
  extra_refs:
  - base_ref: main
    org: openshift-qe
    repo: ocp-qe-perfscale-ci
  labels:
    ci-operator.openshift.io/cloud: aws
    ci-operator.openshift.io/cloud-cluster-profile: aws-perfscale
    ci-operator.openshift.io/variant: aws-4.19-nightly-x86
    ci.openshift.io/generator: prowgen
    job-release: "4.19"
    pj-rehearse.openshift.io/can-be-rehearsed: "true"
  name: periodic-ci-openshift-qe-ocp-qe-perfscale-ci-main-aws-4.19-nightly-x86-control-plane-ipsec-252nodes
  spec:
    containers:
    - args:
      - --gcs-upload-secret=/secrets/gcs/service-account.json
      - --image-import-pull-secret=/etc/pull-secret/.dockerconfigjson
      - --lease-server-credentials-file=/etc/boskos/credentials
      - --report-credentials-file=/etc/report/credentials
      - --secret-dir=/secrets/ci-pull-credentials
      - --target=control-plane-ipsec-252nodes
      - --variant=aws-4.19-nightly-x86
      command:
      - ci-operator
      image: ci-operator:latest
      imagePullPolicy: Always
      name: ""
      resources:
        requests:
          cpu: 10m
      volumeMounts:
      - mountPath: /etc/boskos
        name: boskos
        readOnly: true
      - mountPath: /secrets/ci-pull-credentials
        name: ci-pull-credentials
        readOnly: true
      - mountPath: /secrets/gcs
        name: gcs-credentials
        readOnly: true
      - mountPath: /secrets/manifest-tool
        name: manifest-tool-local-pusher
        readOnly: true
      - mountPath: /etc/pull-secret
        name: pull-secret
        readOnly: true
      - mountPath: /etc/report
        name: result-aggregator
        readOnly: true
    serviceAccountName: ci-operator
    volumes:
    - name: boskos
      secret:
        items:
        - key: credentials
          path: credentials
        secretName: boskos-credentials
    - name: ci-pull-credentials
      secret:
        secretName: ci-pull-credentials
    - name: manifest-tool-local-pusher
      secret:
        secretName: manifest-tool-local-pusher
    - name: pull-secret
      secret:
        secretName: registry-pull-credentials
    - name: result-aggregator
      secret:
        secretName: result-aggregator
- agent: kubernetes
  cluster: build09
  cron: 0 3 1,8,15,22 * *
  decorate: true
  decoration_config:
    skip_cloning: true
    timeout: 5h0m0s
  extra_refs:
  - base_ref: main
    org: openshift-qe
    repo: ocp-qe-perfscale-ci
  labels:
    ci-operator.openshift.io/cloud: aws
    ci-operator.openshift.io/cloud-cluster-profile: aws-perfscale
    ci-operator.openshift.io/variant: aws-4.19-nightly-x86
    ci.openshift.io/generator: prowgen
    job-release: "4.19"
    pj-rehearse.openshift.io/can-be-rehearsed: "true"
  name: periodic-ci-openshift-qe-ocp-qe-perfscale-ci-main-aws-4.19-nightly-x86-data-path-9nodes
  spec:
    containers:
    - args:
      - --gcs-upload-secret=/secrets/gcs/service-account.json
      - --image-import-pull-secret=/etc/pull-secret/.dockerconfigjson
      - --lease-server-credentials-file=/etc/boskos/credentials
      - --report-credentials-file=/etc/report/credentials
      - --secret-dir=/secrets/ci-pull-credentials
      - --target=data-path-9nodes
      - --variant=aws-4.19-nightly-x86
      command:
      - ci-operator
      image: ci-operator:latest
      imagePullPolicy: Always
      name: ""
      resources:
        requests:
          cpu: 10m
      volumeMounts:
      - mountPath: /etc/boskos
        name: boskos
        readOnly: true
      - mountPath: /secrets/ci-pull-credentials
        name: ci-pull-credentials
        readOnly: true
      - mountPath: /secrets/gcs
        name: gcs-credentials
        readOnly: true
      - mountPath: /secrets/manifest-tool
        name: manifest-tool-local-pusher
        readOnly: true
      - mountPath: /etc/pull-secret
        name: pull-secret
        readOnly: true
      - mountPath: /etc/report
        name: result-aggregator
        readOnly: true
    serviceAccountName: ci-operator
    volumes:
    - name: boskos
      secret:
        items:
        - key: credentials
          path: credentials
        secretName: boskos-credentials
    - name: ci-pull-credentials
      secret:
        secretName: ci-pull-credentials
    - name: manifest-tool-local-pusher
      secret:
        secretName: manifest-tool-local-pusher
    - name: pull-secret
      secret:
        secretName: registry-pull-credentials
    - name: result-aggregator
      secret:
        secretName: result-aggregator
- agent: kubernetes
  cluster: build09
  cron: 0 2 8,22 * *
  decorate: true
  decoration_config:
    skip_cloning: true
    timeout: 8h0m0s
  extra_refs:
  - base_ref: main
    org: openshift-qe
    repo: ocp-qe-perfscale-ci
  labels:
    ci-operator.openshift.io/cloud: aws
    ci-operator.openshift.io/cloud-cluster-profile: aws-perfscale-qe
    ci-operator.openshift.io/variant: aws-4.19-nightly-x86
    ci.openshift.io/generator: prowgen
    job-release: "4.19"
    pj-rehearse.openshift.io/can-be-rehearsed: "true"
  name: periodic-ci-openshift-qe-ocp-qe-perfscale-ci-main-aws-4.19-nightly-x86-data-path-ipsec-9nodes
  spec:
    containers:
    - args:
      - --gcs-upload-secret=/secrets/gcs/service-account.json
      - --image-import-pull-secret=/etc/pull-secret/.dockerconfigjson
      - --lease-server-credentials-file=/etc/boskos/credentials
      - --report-credentials-file=/etc/report/credentials
      - --secret-dir=/secrets/ci-pull-credentials
      - --target=data-path-ipsec-9nodes
      - --variant=aws-4.19-nightly-x86
      command:
      - ci-operator
      image: ci-operator:latest
      imagePullPolicy: Always
      name: ""
      resources:
        requests:
          cpu: 10m
      volumeMounts:
      - mountPath: /etc/boskos
        name: boskos
        readOnly: true
      - mountPath: /secrets/ci-pull-credentials
        name: ci-pull-credentials
        readOnly: true
      - mountPath: /secrets/gcs
        name: gcs-credentials
        readOnly: true
      - mountPath: /secrets/manifest-tool
        name: manifest-tool-local-pusher
        readOnly: true
      - mountPath: /etc/pull-secret
        name: pull-secret
        readOnly: true
      - mountPath: /etc/report
        name: result-aggregator
        readOnly: true
    serviceAccountName: ci-operator
    volumes:
    - name: boskos
      secret:
        items:
        - key: credentials
          path: credentials
        secretName: boskos-credentials
    - name: ci-pull-credentials
      secret:
        secretName: ci-pull-credentials
    - name: manifest-tool-local-pusher
      secret:
        secretName: manifest-tool-local-pusher
    - name: pull-secret
      secret:
        secretName: registry-pull-credentials
    - name: result-aggregator
      secret:
        secretName: result-aggregator
- agent: kubernetes
  cluster: build09
  cron: 0 0 24 * *
  decorate: true
  decoration_config:
    skip_cloning: true
    timeout: 8h0m0s
  extra_refs:
  - base_ref: main
    org: openshift-qe
    repo: ocp-qe-perfscale-ci
  labels:
    ci-operator.openshift.io/cloud: aws
    ci-operator.openshift.io/cloud-cluster-profile: aws-perfscale
    ci-operator.openshift.io/variant: aws-4.19-nightly-x86-loaded-upgrade-from-4.18
    ci.openshift.io/generator: prowgen
    job-release: "4.19"
    pj-rehearse.openshift.io/can-be-rehearsed: "true"
  name: periodic-ci-openshift-qe-ocp-qe-perfscale-ci-main-aws-4.19-nightly-x86-loaded-upgrade-from-4.18-loaded-upgrade-417to418-120nodes
  spec:
    containers:
    - args:
      - --gcs-upload-secret=/secrets/gcs/service-account.json
      - --image-import-pull-secret=/etc/pull-secret/.dockerconfigjson
      - --lease-server-credentials-file=/etc/boskos/credentials
      - --report-credentials-file=/etc/report/credentials
      - --secret-dir=/secrets/ci-pull-credentials
      - --target=loaded-upgrade-417to418-120nodes
      - --variant=aws-4.19-nightly-x86-loaded-upgrade-from-4.18
      command:
      - ci-operator
      image: ci-operator:latest
      imagePullPolicy: Always
      name: ""
      resources:
        requests:
          cpu: 10m
      volumeMounts:
      - mountPath: /etc/boskos
        name: boskos
        readOnly: true
      - mountPath: /secrets/ci-pull-credentials
        name: ci-pull-credentials
        readOnly: true
      - mountPath: /secrets/gcs
        name: gcs-credentials
        readOnly: true
      - mountPath: /secrets/manifest-tool
        name: manifest-tool-local-pusher
        readOnly: true
      - mountPath: /etc/pull-secret
        name: pull-secret
        readOnly: true
      - mountPath: /etc/report
        name: result-aggregator
        readOnly: true
    serviceAccountName: ci-operator
    volumes:
    - name: boskos
      secret:
        items:
        - key: credentials
          path: credentials
        secretName: boskos-credentials
    - name: ci-pull-credentials
      secret:
        secretName: ci-pull-credentials
    - name: manifest-tool-local-pusher
      secret:
        secretName: manifest-tool-local-pusher
    - name: pull-secret
      secret:
        secretName: registry-pull-credentials
    - name: result-aggregator
      secret:
        secretName: result-aggregator
- agent: kubernetes
  cluster: build09
  cron: 0 10 3,10,17,24 * *
  decorate: true
  decoration_config:
    skip_cloning: true
    timeout: 8h0m0s
  extra_refs:
  - base_ref: main
    org: openshift-qe
    repo: ocp-qe-perfscale-ci
  labels:
    ci-operator.openshift.io/cloud: aws
    ci-operator.openshift.io/cloud-cluster-profile: aws-perfscale-qe
    ci-operator.openshift.io/variant: aws-4.19-nightly-x86-loaded-upgrade-from-4.18
    ci.openshift.io/generator: prowgen
    job-release: "4.19"
    pj-rehearse.openshift.io/can-be-rehearsed: "true"
  name: periodic-ci-openshift-qe-ocp-qe-perfscale-ci-main-aws-4.19-nightly-x86-loaded-upgrade-from-4.18-loaded-upgrade-417to418-24nodes
  spec:
    containers:
    - args:
      - --gcs-upload-secret=/secrets/gcs/service-account.json
      - --image-import-pull-secret=/etc/pull-secret/.dockerconfigjson
      - --lease-server-credentials-file=/etc/boskos/credentials
      - --report-credentials-file=/etc/report/credentials
      - --secret-dir=/secrets/ci-pull-credentials
      - --target=loaded-upgrade-417to418-24nodes
      - --variant=aws-4.19-nightly-x86-loaded-upgrade-from-4.18
      command:
      - ci-operator
      image: ci-operator:latest
      imagePullPolicy: Always
      name: ""
      resources:
        requests:
          cpu: 10m
      volumeMounts:
      - mountPath: /etc/boskos
        name: boskos
        readOnly: true
      - mountPath: /secrets/ci-pull-credentials
        name: ci-pull-credentials
        readOnly: true
      - mountPath: /secrets/gcs
        name: gcs-credentials
        readOnly: true
      - mountPath: /secrets/manifest-tool
        name: manifest-tool-local-pusher
        readOnly: true
      - mountPath: /etc/pull-secret
        name: pull-secret
        readOnly: true
      - mountPath: /etc/report
        name: result-aggregator
        readOnly: true
    serviceAccountName: ci-operator
    volumes:
    - name: boskos
      secret:
        items:
        - key: credentials
          path: credentials
        secretName: boskos-credentials
    - name: ci-pull-credentials
      secret:
        secretName: ci-pull-credentials
    - name: manifest-tool-local-pusher
      secret:
        secretName: manifest-tool-local-pusher
    - name: pull-secret
      secret:
        secretName: registry-pull-credentials
    - name: result-aggregator
      secret:
        secretName: result-aggregator
- agent: kubernetes
  cluster: build09
  cron: 0 6 24 * *
  decorate: true
  decoration_config:
    skip_cloning: true
    timeout: 8h0m0s
  extra_refs:
  - base_ref: main
    org: openshift-qe
    repo: ocp-qe-perfscale-ci
  labels:
    ci-operator.openshift.io/cloud: aws
    ci-operator.openshift.io/cloud-cluster-profile: aws-perfscale
    ci-operator.openshift.io/variant: aws-4.19-nightly-x86-loaded-upgrade-from-4.18
    ci.openshift.io/generator: prowgen
    job-release: "4.19"
    pj-rehearse.openshift.io/can-be-rehearsed: "true"
  name: periodic-ci-openshift-qe-ocp-qe-perfscale-ci-main-aws-4.19-nightly-x86-loaded-upgrade-from-4.18-loaded-upgrade-417to418-252nodes
  spec:
    containers:
    - args:
      - --gcs-upload-secret=/secrets/gcs/service-account.json
      - --image-import-pull-secret=/etc/pull-secret/.dockerconfigjson
      - --lease-server-credentials-file=/etc/boskos/credentials
      - --report-credentials-file=/etc/report/credentials
      - --secret-dir=/secrets/ci-pull-credentials
      - --target=loaded-upgrade-417to418-252nodes
      - --variant=aws-4.19-nightly-x86-loaded-upgrade-from-4.18
      command:
      - ci-operator
      image: ci-operator:latest
      imagePullPolicy: Always
      name: ""
      resources:
        requests:
          cpu: 10m
      volumeMounts:
      - mountPath: /etc/boskos
        name: boskos
        readOnly: true
      - mountPath: /secrets/ci-pull-credentials
        name: ci-pull-credentials
        readOnly: true
      - mountPath: /secrets/gcs
        name: gcs-credentials
        readOnly: true
      - mountPath: /secrets/manifest-tool
        name: manifest-tool-local-pusher
        readOnly: true
      - mountPath: /etc/pull-secret
        name: pull-secret
        readOnly: true
      - mountPath: /etc/report
        name: result-aggregator
        readOnly: true
    serviceAccountName: ci-operator
    volumes:
    - name: boskos
      secret:
        items:
        - key: credentials
          path: credentials
        secretName: boskos-credentials
    - name: ci-pull-credentials
      secret:
        secretName: ci-pull-credentials
    - name: manifest-tool-local-pusher
      secret:
        secretName: manifest-tool-local-pusher
    - name: pull-secret
      secret:
        secretName: registry-pull-credentials
    - name: result-aggregator
      secret:
        secretName: result-aggregator
- agent: kubernetes
  cluster: build09
  cron: 0 3 5,12,19,26 * *
  decorate: true
  decoration_config:
    skip_cloning: true
    timeout: 5h0m0s
  extra_refs:
  - base_ref: main
    org: openshift-qe
    repo: ocp-qe-perfscale-ci
  labels:
    ci-operator.openshift.io/cloud: aws
    ci-operator.openshift.io/cloud-cluster-profile: aws-perfscale-qe
    ci-operator.openshift.io/variant: aws-4.19-nightly-x86
    ci.openshift.io/generator: prowgen
    job-release: "4.19"
    pj-rehearse.openshift.io/can-be-rehearsed: "true"
  name: periodic-ci-openshift-qe-ocp-qe-perfscale-ci-main-aws-4.19-nightly-x86-node-density-heavy-24nodes
  spec:
    containers:
    - args:
      - --gcs-upload-secret=/secrets/gcs/service-account.json
      - --image-import-pull-secret=/etc/pull-secret/.dockerconfigjson
      - --lease-server-credentials-file=/etc/boskos/credentials
      - --report-credentials-file=/etc/report/credentials
      - --secret-dir=/secrets/ci-pull-credentials
      - --target=node-density-heavy-24nodes
      - --variant=aws-4.19-nightly-x86
      command:
      - ci-operator
      image: ci-operator:latest
      imagePullPolicy: Always
      name: ""
      resources:
        requests:
          cpu: 10m
      volumeMounts:
      - mountPath: /etc/boskos
        name: boskos
        readOnly: true
      - mountPath: /secrets/ci-pull-credentials
        name: ci-pull-credentials
        readOnly: true
      - mountPath: /secrets/gcs
        name: gcs-credentials
        readOnly: true
      - mountPath: /secrets/manifest-tool
        name: manifest-tool-local-pusher
        readOnly: true
      - mountPath: /etc/pull-secret
        name: pull-secret
        readOnly: true
      - mountPath: /etc/report
        name: result-aggregator
        readOnly: true
    serviceAccountName: ci-operator
    volumes:
    - name: boskos
      secret:
        items:
        - key: credentials
          path: credentials
        secretName: boskos-credentials
    - name: ci-pull-credentials
      secret:
        secretName: ci-pull-credentials
    - name: manifest-tool-local-pusher
      secret:
        secretName: manifest-tool-local-pusher
    - name: pull-secret
      secret:
        secretName: registry-pull-credentials
    - name: result-aggregator
      secret:
        secretName: result-aggregator
- agent: kubernetes
  cluster: build09
  cron: '@yearly'
  decorate: true
  decoration_config:
    skip_cloning: true
    timeout: 3h30m0s
  extra_refs:
  - base_ref: main
    org: openshift-qe
    repo: ocp-qe-perfscale-ci
  labels:
    ci-operator.openshift.io/cloud: aws
    ci-operator.openshift.io/cloud-cluster-profile: aws-perfscale-qe
    ci-operator.openshift.io/variant: aws-4.19-nightly-x86
    ci.openshift.io/generator: prowgen
    job-release: "4.19"
    pj-rehearse.openshift.io/can-be-rehearsed: "true"
  name: periodic-ci-openshift-qe-ocp-qe-perfscale-ci-main-aws-4.19-nightly-x86-payload-control-plane-6nodes
  spec:
    containers:
    - args:
      - --gcs-upload-secret=/secrets/gcs/service-account.json
      - --image-import-pull-secret=/etc/pull-secret/.dockerconfigjson
      - --lease-server-credentials-file=/etc/boskos/credentials
      - --report-credentials-file=/etc/report/credentials
      - --secret-dir=/secrets/ci-pull-credentials
      - --target=payload-control-plane-6nodes
      - --variant=aws-4.19-nightly-x86
      command:
      - ci-operator
      image: ci-operator:latest
      imagePullPolicy: Always
      name: ""
      resources:
        requests:
          cpu: 10m
      volumeMounts:
      - mountPath: /etc/boskos
        name: boskos
        readOnly: true
      - mountPath: /secrets/ci-pull-credentials
        name: ci-pull-credentials
        readOnly: true
      - mountPath: /secrets/gcs
        name: gcs-credentials
        readOnly: true
      - mountPath: /secrets/manifest-tool
        name: manifest-tool-local-pusher
        readOnly: true
      - mountPath: /etc/pull-secret
        name: pull-secret
        readOnly: true
      - mountPath: /etc/report
        name: result-aggregator
        readOnly: true
    serviceAccountName: ci-operator
    volumes:
    - name: boskos
      secret:
        items:
        - key: credentials
          path: credentials
        secretName: boskos-credentials
    - name: ci-pull-credentials
      secret:
        secretName: ci-pull-credentials
    - name: manifest-tool-local-pusher
      secret:
        secretName: manifest-tool-local-pusher
    - name: pull-secret
      secret:
        secretName: registry-pull-credentials
    - name: result-aggregator
      secret:
        secretName: result-aggregator
- agent: kubernetes
  cluster: build09
  cron: 0 2 * * *
  decorate: true
  decoration_config:
    skip_cloning: true
    timeout: 8h0m0s
  extra_refs:
  - base_ref: main
    org: openshift-qe
    repo: ocp-qe-perfscale-ci
  labels:
    ci-operator.openshift.io/cloud: aws
    ci-operator.openshift.io/cloud-cluster-profile: aws-perfscale-qe
    ci-operator.openshift.io/variant: aws-4.19-nightly-x86
    ci.openshift.io/generator: prowgen
    job-release: "4.19"
    pj-rehearse.openshift.io/can-be-rehearsed: "true"
<<<<<<< HEAD
  name: periodic-ci-openshift-qe-ocp-qe-perfscale-ci-main-aws-ipsec-4.15-nightly-x86-loaded-upgrade-from-4.14-loaded-upgrade-414to415-24nodes
=======
  name: periodic-ci-openshift-qe-ocp-qe-perfscale-ci-main-aws-4.19-nightly-x86-udn-density-l3-24nodes
>>>>>>> cf125d6b
  spec:
    containers:
    - args:
      - --gcs-upload-secret=/secrets/gcs/service-account.json
      - --image-import-pull-secret=/etc/pull-secret/.dockerconfigjson
      - --lease-server-credentials-file=/etc/boskos/credentials
      - --report-credentials-file=/etc/report/credentials
      - --secret-dir=/secrets/ci-pull-credentials
      - --target=udn-density-l3-24nodes
      - --variant=aws-4.19-nightly-x86
      command:
      - ci-operator
      image: ci-operator:latest
      imagePullPolicy: Always
      name: ""
      resources:
        requests:
          cpu: 10m
      volumeMounts:
      - mountPath: /etc/boskos
        name: boskos
        readOnly: true
      - mountPath: /secrets/ci-pull-credentials
        name: ci-pull-credentials
        readOnly: true
      - mountPath: /secrets/gcs
        name: gcs-credentials
        readOnly: true
      - mountPath: /secrets/manifest-tool
        name: manifest-tool-local-pusher
        readOnly: true
      - mountPath: /etc/pull-secret
        name: pull-secret
        readOnly: true
      - mountPath: /etc/report
        name: result-aggregator
        readOnly: true
    serviceAccountName: ci-operator
    volumes:
    - name: boskos
      secret:
        items:
        - key: credentials
          path: credentials
        secretName: boskos-credentials
    - name: ci-pull-credentials
      secret:
        secretName: ci-pull-credentials
    - name: manifest-tool-local-pusher
      secret:
        secretName: manifest-tool-local-pusher
    - name: pull-secret
      secret:
        secretName: registry-pull-credentials
    - name: result-aggregator
      secret:
        secretName: result-aggregator
- agent: kubernetes
  cluster: build09
  cron: 0 4 24 * *
  decorate: true
  decoration_config:
    skip_cloning: true
    timeout: 8h0m0s
  extra_refs:
  - base_ref: main
    org: openshift-qe
    repo: ocp-qe-perfscale-ci
  labels:
    ci-operator.openshift.io/cloud: aws
    ci-operator.openshift.io/cloud-cluster-profile: aws-perfscale-qe
    ci-operator.openshift.io/variant: aws-ipsec-4.15-nightly-x86-loaded-upgrade-from-4.14
    ci.openshift.io/generator: prowgen
    pj-rehearse.openshift.io/can-be-rehearsed: "true"
<<<<<<< HEAD
  name: periodic-ci-openshift-qe-ocp-qe-perfscale-ci-main-aws-ipsec-4.16-nightly-x86-loaded-upgrade-from-4.15-loaded-upgrade-415to416-24nodes
=======
  name: periodic-ci-openshift-qe-ocp-qe-perfscale-ci-main-aws-ipsec-4.15-nightly-x86-loaded-upgrade-from-4.14-loaded-upgrade-414to415-24nodes
>>>>>>> cf125d6b
  spec:
    containers:
    - args:
      - --gcs-upload-secret=/secrets/gcs/service-account.json
      - --image-import-pull-secret=/etc/pull-secret/.dockerconfigjson
      - --lease-server-credentials-file=/etc/boskos/credentials
      - --report-credentials-file=/etc/report/credentials
      - --secret-dir=/secrets/ci-pull-credentials
      - --target=loaded-upgrade-414to415-24nodes
      - --variant=aws-ipsec-4.15-nightly-x86-loaded-upgrade-from-4.14
      command:
      - ci-operator
      image: ci-operator:latest
      imagePullPolicy: Always
      name: ""
      resources:
        requests:
          cpu: 10m
      volumeMounts:
      - mountPath: /etc/boskos
        name: boskos
        readOnly: true
      - mountPath: /secrets/ci-pull-credentials
        name: ci-pull-credentials
        readOnly: true
      - mountPath: /secrets/gcs
        name: gcs-credentials
        readOnly: true
      - mountPath: /secrets/manifest-tool
        name: manifest-tool-local-pusher
        readOnly: true
      - mountPath: /etc/pull-secret
        name: pull-secret
        readOnly: true
      - mountPath: /etc/report
        name: result-aggregator
        readOnly: true
    serviceAccountName: ci-operator
    volumes:
    - name: boskos
      secret:
        items:
        - key: credentials
          path: credentials
        secretName: boskos-credentials
    - name: ci-pull-credentials
      secret:
        secretName: ci-pull-credentials
    - name: manifest-tool-local-pusher
      secret:
        secretName: manifest-tool-local-pusher
    - name: pull-secret
      secret:
        secretName: registry-pull-credentials
    - name: result-aggregator
      secret:
        secretName: result-aggregator
- agent: kubernetes
  cluster: build09
  cron: 0 6 10 * *
  decorate: true
  decoration_config:
    skip_cloning: true
    timeout: 8h0m0s
  extra_refs:
  - base_ref: main
    org: openshift-qe
    repo: ocp-qe-perfscale-ci
  labels:
    ci-operator.openshift.io/cloud: aws
    ci-operator.openshift.io/cloud-cluster-profile: aws-perfscale-qe
    ci-operator.openshift.io/variant: aws-ipsec-4.16-nightly-x86-loaded-upgrade-from-4.15
    ci.openshift.io/generator: prowgen
    pj-rehearse.openshift.io/can-be-rehearsed: "true"
<<<<<<< HEAD
  name: periodic-ci-openshift-qe-ocp-qe-perfscale-ci-main-aws-ipsec-4.17-nightly-x86-loaded-upgrade-from-4.16-loaded-upgrade-416to417-24nodes
=======
  name: periodic-ci-openshift-qe-ocp-qe-perfscale-ci-main-aws-ipsec-4.16-nightly-x86-loaded-upgrade-from-4.15-loaded-upgrade-415to416-24nodes
>>>>>>> cf125d6b
  spec:
    containers:
    - args:
      - --gcs-upload-secret=/secrets/gcs/service-account.json
      - --image-import-pull-secret=/etc/pull-secret/.dockerconfigjson
      - --lease-server-credentials-file=/etc/boskos/credentials
      - --report-credentials-file=/etc/report/credentials
      - --secret-dir=/secrets/ci-pull-credentials
      - --target=loaded-upgrade-415to416-24nodes
      - --variant=aws-ipsec-4.16-nightly-x86-loaded-upgrade-from-4.15
      command:
      - ci-operator
      image: ci-operator:latest
      imagePullPolicy: Always
      name: ""
      resources:
        requests:
          cpu: 10m
      volumeMounts:
      - mountPath: /etc/boskos
        name: boskos
        readOnly: true
      - mountPath: /secrets/ci-pull-credentials
        name: ci-pull-credentials
        readOnly: true
      - mountPath: /secrets/gcs
        name: gcs-credentials
        readOnly: true
      - mountPath: /secrets/manifest-tool
        name: manifest-tool-local-pusher
        readOnly: true
      - mountPath: /etc/pull-secret
        name: pull-secret
        readOnly: true
      - mountPath: /etc/report
        name: result-aggregator
        readOnly: true
    serviceAccountName: ci-operator
    volumes:
    - name: boskos
      secret:
        items:
        - key: credentials
          path: credentials
        secretName: boskos-credentials
    - name: ci-pull-credentials
      secret:
        secretName: ci-pull-credentials
    - name: manifest-tool-local-pusher
      secret:
        secretName: manifest-tool-local-pusher
    - name: pull-secret
      secret:
        secretName: registry-pull-credentials
    - name: result-aggregator
      secret:
        secretName: result-aggregator
- agent: kubernetes
  cluster: build09
  cron: 0 4 17 * *
  decorate: true
  decoration_config:
    skip_cloning: true
    timeout: 8h0m0s
  extra_refs:
  - base_ref: main
    org: openshift-qe
    repo: ocp-qe-perfscale-ci
  labels:
    ci-operator.openshift.io/cloud: aws
    ci-operator.openshift.io/cloud-cluster-profile: aws-perfscale-qe
<<<<<<< HEAD
    ci-operator.openshift.io/variant: aws-ipsec-4.18-nightly-x86-loaded-upgrade-from-4.17
    ci.openshift.io/generator: prowgen
    pj-rehearse.openshift.io/can-be-rehearsed: "true"
  name: periodic-ci-openshift-qe-ocp-qe-perfscale-ci-main-aws-ipsec-4.18-nightly-x86-loaded-upgrade-from-4.17-loaded-upgrade-417to418-24nodes
  spec:
    containers:
    - args:
      - --gcs-upload-secret=/secrets/gcs/service-account.json
      - --image-import-pull-secret=/etc/pull-secret/.dockerconfigjson
      - --lease-server-credentials-file=/etc/boskos/credentials
      - --report-credentials-file=/etc/report/credentials
      - --secret-dir=/secrets/ci-pull-credentials
      - --target=loaded-upgrade-417to418-24nodes
      - --variant=aws-ipsec-4.18-nightly-x86-loaded-upgrade-from-4.17
      command:
      - ci-operator
      image: ci-operator:latest
      imagePullPolicy: Always
      name: ""
      resources:
        requests:
          cpu: 10m
      volumeMounts:
      - mountPath: /etc/boskos
        name: boskos
        readOnly: true
      - mountPath: /secrets/ci-pull-credentials
        name: ci-pull-credentials
        readOnly: true
      - mountPath: /secrets/gcs
        name: gcs-credentials
        readOnly: true
      - mountPath: /secrets/manifest-tool
        name: manifest-tool-local-pusher
        readOnly: true
      - mountPath: /etc/pull-secret
        name: pull-secret
        readOnly: true
      - mountPath: /etc/report
        name: result-aggregator
        readOnly: true
    serviceAccountName: ci-operator
    volumes:
    - name: boskos
      secret:
        items:
        - key: credentials
          path: credentials
        secretName: boskos-credentials
    - name: ci-pull-credentials
      secret:
        secretName: ci-pull-credentials
    - name: manifest-tool-local-pusher
      secret:
        secretName: manifest-tool-local-pusher
    - name: pull-secret
      secret:
        secretName: registry-pull-credentials
    - name: result-aggregator
      secret:
        secretName: result-aggregator
- agent: kubernetes
  cluster: build09
  cron: 0 2 8,22 * *
  decorate: true
  decoration_config:
    skip_cloning: true
    timeout: 7h0m0s
  extra_refs:
  - base_ref: main
    org: openshift-qe
    repo: ocp-qe-perfscale-ci
  labels:
    ci-operator.openshift.io/cloud: azure4
    ci-operator.openshift.io/cloud-cluster-profile: azure-qe
    ci-operator.openshift.io/variant: azure-4.18-nightly-x86
=======
    ci-operator.openshift.io/variant: aws-ipsec-4.17-nightly-x86-loaded-upgrade-from-4.16
>>>>>>> cf125d6b
    ci.openshift.io/generator: prowgen
    pj-rehearse.openshift.io/can-be-rehearsed: "true"
<<<<<<< HEAD
  name: periodic-ci-openshift-qe-ocp-qe-perfscale-ci-main-azure-4.18-nightly-x86-data-path-ipsec-9nodes
=======
  name: periodic-ci-openshift-qe-ocp-qe-perfscale-ci-main-aws-ipsec-4.17-nightly-x86-loaded-upgrade-from-4.16-loaded-upgrade-416to417-24nodes
>>>>>>> cf125d6b
  spec:
    containers:
    - args:
      - --gcs-upload-secret=/secrets/gcs/service-account.json
      - --image-import-pull-secret=/etc/pull-secret/.dockerconfigjson
      - --lease-server-credentials-file=/etc/boskos/credentials
      - --report-credentials-file=/etc/report/credentials
      - --secret-dir=/secrets/ci-pull-credentials
      - --target=loaded-upgrade-416to417-24nodes
      - --variant=aws-ipsec-4.17-nightly-x86-loaded-upgrade-from-4.16
      command:
      - ci-operator
      image: ci-operator:latest
      imagePullPolicy: Always
      name: ""
      resources:
        requests:
          cpu: 10m
      volumeMounts:
      - mountPath: /etc/boskos
        name: boskos
        readOnly: true
      - mountPath: /secrets/ci-pull-credentials
        name: ci-pull-credentials
        readOnly: true
      - mountPath: /secrets/gcs
        name: gcs-credentials
        readOnly: true
      - mountPath: /secrets/manifest-tool
        name: manifest-tool-local-pusher
        readOnly: true
      - mountPath: /etc/pull-secret
        name: pull-secret
        readOnly: true
      - mountPath: /etc/report
        name: result-aggregator
        readOnly: true
    serviceAccountName: ci-operator
    volumes:
    - name: boskos
      secret:
        items:
        - key: credentials
          path: credentials
        secretName: boskos-credentials
    - name: ci-pull-credentials
      secret:
        secretName: ci-pull-credentials
    - name: manifest-tool-local-pusher
      secret:
        secretName: manifest-tool-local-pusher
    - name: pull-secret
      secret:
        secretName: registry-pull-credentials
    - name: result-aggregator
      secret:
        secretName: result-aggregator
- agent: kubernetes
  cluster: build09
  cron: 0 4 3 * *
  decorate: true
  decoration_config:
    skip_cloning: true
    timeout: 8h0m0s
  extra_refs:
  - base_ref: main
    org: openshift-qe
    repo: ocp-qe-perfscale-ci
  labels:
    ci-operator.openshift.io/cloud: aws
    ci-operator.openshift.io/cloud-cluster-profile: aws-perfscale-qe
    ci-operator.openshift.io/variant: aws-ipsec-4.18-nightly-x86-loaded-upgrade-from-4.17
    ci.openshift.io/generator: prowgen
    pj-rehearse.openshift.io/can-be-rehearsed: "true"
  name: periodic-ci-openshift-qe-ocp-qe-perfscale-ci-main-aws-ipsec-4.18-nightly-x86-loaded-upgrade-from-4.17-loaded-upgrade-417to418-24nodes
  spec:
    containers:
    - args:
      - --gcs-upload-secret=/secrets/gcs/service-account.json
      - --image-import-pull-secret=/etc/pull-secret/.dockerconfigjson
      - --lease-server-credentials-file=/etc/boskos/credentials
      - --report-credentials-file=/etc/report/credentials
      - --secret-dir=/secrets/ci-pull-credentials
      - --target=loaded-upgrade-417to418-24nodes
      - --variant=aws-ipsec-4.18-nightly-x86-loaded-upgrade-from-4.17
      command:
      - ci-operator
      image: ci-operator:latest
      imagePullPolicy: Always
      name: ""
      resources:
        requests:
          cpu: 10m
      volumeMounts:
      - mountPath: /etc/boskos
        name: boskos
        readOnly: true
      - mountPath: /secrets/ci-pull-credentials
        name: ci-pull-credentials
        readOnly: true
      - mountPath: /secrets/gcs
        name: gcs-credentials
        readOnly: true
      - mountPath: /secrets/manifest-tool
        name: manifest-tool-local-pusher
        readOnly: true
      - mountPath: /etc/pull-secret
        name: pull-secret
        readOnly: true
      - mountPath: /etc/report
        name: result-aggregator
        readOnly: true
    serviceAccountName: ci-operator
    volumes:
    - name: boskos
      secret:
        items:
        - key: credentials
          path: credentials
        secretName: boskos-credentials
    - name: ci-pull-credentials
      secret:
        secretName: ci-pull-credentials
    - name: manifest-tool-local-pusher
      secret:
        secretName: manifest-tool-local-pusher
    - name: pull-secret
      secret:
        secretName: registry-pull-credentials
    - name: result-aggregator
      secret:
        secretName: result-aggregator
- agent: kubernetes
  cluster: build02
  cron: 0 13 16 * *
  decorate: true
  decoration_config:
    skip_cloning: true
    timeout: 5h0m0s
  extra_refs:
  - base_ref: main
    org: openshift-qe
    repo: ocp-qe-perfscale-ci
  labels:
    ci-operator.openshift.io/cloud: gcp
    ci-operator.openshift.io/cloud-cluster-profile: gcp-qe
    ci-operator.openshift.io/variant: gcp-4.14-nightly-x86
    ci.openshift.io/generator: prowgen
    job-release: "4.14"
    pj-rehearse.openshift.io/can-be-rehearsed: "true"
  name: periodic-ci-openshift-qe-ocp-qe-perfscale-ci-main-gcp-4.14-nightly-x86-control-plane-etcd-fips-24nodes
  spec:
    containers:
    - args:
      - --gcs-upload-secret=/secrets/gcs/service-account.json
      - --image-import-pull-secret=/etc/pull-secret/.dockerconfigjson
      - --lease-server-credentials-file=/etc/boskos/credentials
      - --report-credentials-file=/etc/report/credentials
      - --secret-dir=/secrets/ci-pull-credentials
      - --target=control-plane-etcd-fips-24nodes
      - --variant=gcp-4.14-nightly-x86
      command:
      - ci-operator
      image: ci-operator:latest
      imagePullPolicy: Always
      name: ""
      resources:
        requests:
          cpu: 10m
      volumeMounts:
      - mountPath: /etc/boskos
        name: boskos
        readOnly: true
      - mountPath: /secrets/ci-pull-credentials
        name: ci-pull-credentials
        readOnly: true
      - mountPath: /secrets/gcs
        name: gcs-credentials
        readOnly: true
      - mountPath: /secrets/manifest-tool
        name: manifest-tool-local-pusher
        readOnly: true
      - mountPath: /etc/pull-secret
        name: pull-secret
        readOnly: true
      - mountPath: /etc/report
        name: result-aggregator
        readOnly: true
    serviceAccountName: ci-operator
    volumes:
    - name: boskos
      secret:
        items:
        - key: credentials
          path: credentials
        secretName: boskos-credentials
    - name: ci-pull-credentials
      secret:
        secretName: ci-pull-credentials
    - name: manifest-tool-local-pusher
      secret:
        secretName: manifest-tool-local-pusher
    - name: pull-secret
      secret:
        secretName: registry-pull-credentials
    - name: result-aggregator
      secret:
        secretName: result-aggregator
- agent: kubernetes
  cluster: build02
  cron: 0 6 15 * *
  decorate: true
  decoration_config:
    skip_cloning: true
    timeout: 5h0m0s
  extra_refs:
  - base_ref: main
    org: openshift-qe
    repo: ocp-qe-perfscale-ci
  labels:
    ci-operator.openshift.io/cloud: gcp
    ci-operator.openshift.io/cloud-cluster-profile: gcp-qe
    ci-operator.openshift.io/variant: gcp-4.14-nightly-x86
    ci.openshift.io/generator: prowgen
    job-release: "4.14"
    pj-rehearse.openshift.io/can-be-rehearsed: "true"
  name: periodic-ci-openshift-qe-ocp-qe-perfscale-ci-main-gcp-4.14-nightly-x86-data-path-etcd-fips-9nodes
  spec:
    containers:
    - args:
      - --gcs-upload-secret=/secrets/gcs/service-account.json
      - --image-import-pull-secret=/etc/pull-secret/.dockerconfigjson
      - --lease-server-credentials-file=/etc/boskos/credentials
      - --report-credentials-file=/etc/report/credentials
      - --secret-dir=/secrets/ci-pull-credentials
      - --target=data-path-etcd-fips-9nodes
      - --variant=gcp-4.14-nightly-x86
      command:
      - ci-operator
      image: ci-operator:latest
      imagePullPolicy: Always
      name: ""
      resources:
        requests:
          cpu: 10m
      volumeMounts:
      - mountPath: /etc/boskos
        name: boskos
        readOnly: true
      - mountPath: /secrets/ci-pull-credentials
        name: ci-pull-credentials
        readOnly: true
      - mountPath: /secrets/gcs
        name: gcs-credentials
        readOnly: true
      - mountPath: /secrets/manifest-tool
        name: manifest-tool-local-pusher
        readOnly: true
      - mountPath: /etc/pull-secret
        name: pull-secret
        readOnly: true
      - mountPath: /etc/report
        name: result-aggregator
        readOnly: true
    serviceAccountName: ci-operator
    volumes:
    - name: boskos
      secret:
        items:
        - key: credentials
          path: credentials
        secretName: boskos-credentials
    - name: ci-pull-credentials
      secret:
        secretName: ci-pull-credentials
    - name: manifest-tool-local-pusher
      secret:
        secretName: manifest-tool-local-pusher
    - name: pull-secret
      secret:
        secretName: registry-pull-credentials
    - name: result-aggregator
      secret:
        secretName: result-aggregator
- agent: kubernetes
  cluster: build02
  cron: 0 10 9 * *
  decorate: true
  decoration_config:
    skip_cloning: true
    timeout: 5h0m0s
  extra_refs:
  - base_ref: main
    org: openshift-qe
    repo: ocp-qe-perfscale-ci
  labels:
    ci-operator.openshift.io/cloud: gcp
    ci-operator.openshift.io/cloud-cluster-profile: gcp-qe
    ci-operator.openshift.io/variant: gcp-4.15-nightly-x86
    ci.openshift.io/generator: prowgen
    job-release: "4.15"
    pj-rehearse.openshift.io/can-be-rehearsed: "true"
  name: periodic-ci-openshift-qe-ocp-qe-perfscale-ci-main-gcp-4.15-nightly-x86-control-plane-etcd-fips-24nodes
  spec:
    containers:
    - args:
      - --gcs-upload-secret=/secrets/gcs/service-account.json
      - --image-import-pull-secret=/etc/pull-secret/.dockerconfigjson
      - --lease-server-credentials-file=/etc/boskos/credentials
      - --report-credentials-file=/etc/report/credentials
      - --secret-dir=/secrets/ci-pull-credentials
      - --target=control-plane-etcd-fips-24nodes
      - --variant=gcp-4.15-nightly-x86
      command:
      - ci-operator
      image: ci-operator:latest
      imagePullPolicy: Always
      name: ""
      resources:
        requests:
          cpu: 10m
      volumeMounts:
      - mountPath: /etc/boskos
        name: boskos
        readOnly: true
      - mountPath: /secrets/ci-pull-credentials
        name: ci-pull-credentials
        readOnly: true
      - mountPath: /secrets/gcs
        name: gcs-credentials
        readOnly: true
      - mountPath: /secrets/manifest-tool
        name: manifest-tool-local-pusher
        readOnly: true
      - mountPath: /etc/pull-secret
        name: pull-secret
        readOnly: true
      - mountPath: /etc/report
        name: result-aggregator
        readOnly: true
    serviceAccountName: ci-operator
    volumes:
    - name: boskos
      secret:
        items:
        - key: credentials
          path: credentials
        secretName: boskos-credentials
    - name: ci-pull-credentials
      secret:
        secretName: ci-pull-credentials
    - name: manifest-tool-local-pusher
      secret:
        secretName: manifest-tool-local-pusher
    - name: pull-secret
      secret:
        secretName: registry-pull-credentials
    - name: result-aggregator
      secret:
        secretName: result-aggregator
- agent: kubernetes
  cluster: build02
  cron: 0 4 8 * *
  decorate: true
  decoration_config:
    skip_cloning: true
    timeout: 5h0m0s
  extra_refs:
  - base_ref: main
    org: openshift-qe
    repo: ocp-qe-perfscale-ci
  labels:
    ci-operator.openshift.io/cloud: gcp
    ci-operator.openshift.io/cloud-cluster-profile: gcp-qe
    ci-operator.openshift.io/variant: gcp-4.15-nightly-x86
    ci.openshift.io/generator: prowgen
    job-release: "4.15"
    pj-rehearse.openshift.io/can-be-rehearsed: "true"
  name: periodic-ci-openshift-qe-ocp-qe-perfscale-ci-main-gcp-4.15-nightly-x86-data-path-etcd-fips-9nodes
  spec:
    containers:
    - args:
      - --gcs-upload-secret=/secrets/gcs/service-account.json
      - --image-import-pull-secret=/etc/pull-secret/.dockerconfigjson
      - --lease-server-credentials-file=/etc/boskos/credentials
      - --report-credentials-file=/etc/report/credentials
      - --secret-dir=/secrets/ci-pull-credentials
      - --target=data-path-etcd-fips-9nodes
      - --variant=gcp-4.15-nightly-x86
      command:
      - ci-operator
      image: ci-operator:latest
      imagePullPolicy: Always
      name: ""
      resources:
        requests:
          cpu: 10m
      volumeMounts:
      - mountPath: /etc/boskos
        name: boskos
        readOnly: true
      - mountPath: /secrets/ci-pull-credentials
        name: ci-pull-credentials
        readOnly: true
      - mountPath: /secrets/gcs
        name: gcs-credentials
        readOnly: true
      - mountPath: /secrets/manifest-tool
        name: manifest-tool-local-pusher
        readOnly: true
      - mountPath: /etc/pull-secret
        name: pull-secret
        readOnly: true
      - mountPath: /etc/report
        name: result-aggregator
        readOnly: true
    serviceAccountName: ci-operator
    volumes:
    - name: boskos
      secret:
        items:
        - key: credentials
          path: credentials
        secretName: boskos-credentials
    - name: ci-pull-credentials
      secret:
        secretName: ci-pull-credentials
    - name: manifest-tool-local-pusher
      secret:
        secretName: manifest-tool-local-pusher
    - name: pull-secret
      secret:
        secretName: registry-pull-credentials
    - name: result-aggregator
      secret:
        secretName: result-aggregator
- agent: kubernetes
  cluster: build02
  cron: 0 6 2 * *
  decorate: true
  decoration_config:
    skip_cloning: true
    timeout: 5h0m0s
  extra_refs:
  - base_ref: main
    org: openshift-qe
    repo: ocp-qe-perfscale-ci
  labels:
    ci-operator.openshift.io/cloud: gcp
    ci-operator.openshift.io/cloud-cluster-profile: gcp-qe
    ci-operator.openshift.io/variant: gcp-4.16-nightly-x86
    ci.openshift.io/generator: prowgen
    job-release: "4.16"
    pj-rehearse.openshift.io/can-be-rehearsed: "true"
  name: periodic-ci-openshift-qe-ocp-qe-perfscale-ci-main-gcp-4.16-nightly-x86-control-plane-etcd-fips-24nodes
  spec:
    containers:
    - args:
      - --gcs-upload-secret=/secrets/gcs/service-account.json
      - --image-import-pull-secret=/etc/pull-secret/.dockerconfigjson
      - --lease-server-credentials-file=/etc/boskos/credentials
      - --report-credentials-file=/etc/report/credentials
      - --secret-dir=/secrets/ci-pull-credentials
      - --target=control-plane-etcd-fips-24nodes
      - --variant=gcp-4.16-nightly-x86
      command:
      - ci-operator
      image: ci-operator:latest
      imagePullPolicy: Always
      name: ""
      resources:
        requests:
          cpu: 10m
      volumeMounts:
      - mountPath: /etc/boskos
        name: boskos
        readOnly: true
      - mountPath: /secrets/ci-pull-credentials
        name: ci-pull-credentials
        readOnly: true
      - mountPath: /secrets/gcs
        name: gcs-credentials
        readOnly: true
      - mountPath: /secrets/manifest-tool
        name: manifest-tool-local-pusher
        readOnly: true
      - mountPath: /etc/pull-secret
        name: pull-secret
        readOnly: true
      - mountPath: /etc/report
        name: result-aggregator
        readOnly: true
    serviceAccountName: ci-operator
    volumes:
    - name: boskos
      secret:
        items:
        - key: credentials
          path: credentials
        secretName: boskos-credentials
    - name: ci-pull-credentials
      secret:
        secretName: ci-pull-credentials
    - name: manifest-tool-local-pusher
      secret:
        secretName: manifest-tool-local-pusher
    - name: pull-secret
      secret:
        secretName: registry-pull-credentials
    - name: result-aggregator
      secret:
        secretName: result-aggregator
- agent: kubernetes
  cluster: build02
  cron: 0 4 1 * *
  decorate: true
  decoration_config:
    skip_cloning: true
    timeout: 5h0m0s
  extra_refs:
  - base_ref: main
    org: openshift-qe
    repo: ocp-qe-perfscale-ci
  labels:
    ci-operator.openshift.io/cloud: gcp
    ci-operator.openshift.io/cloud-cluster-profile: gcp-qe
    ci-operator.openshift.io/variant: gcp-4.16-nightly-x86
    ci.openshift.io/generator: prowgen
    job-release: "4.16"
    pj-rehearse.openshift.io/can-be-rehearsed: "true"
  name: periodic-ci-openshift-qe-ocp-qe-perfscale-ci-main-gcp-4.16-nightly-x86-data-path-etcd-fips-9nodes
  spec:
    containers:
    - args:
      - --gcs-upload-secret=/secrets/gcs/service-account.json
      - --image-import-pull-secret=/etc/pull-secret/.dockerconfigjson
      - --lease-server-credentials-file=/etc/boskos/credentials
      - --report-credentials-file=/etc/report/credentials
      - --secret-dir=/secrets/ci-pull-credentials
      - --target=data-path-etcd-fips-9nodes
      - --variant=gcp-4.16-nightly-x86
      command:
      - ci-operator
      image: ci-operator:latest
      imagePullPolicy: Always
      name: ""
      resources:
        requests:
          cpu: 10m
      volumeMounts:
      - mountPath: /etc/boskos
        name: boskos
        readOnly: true
      - mountPath: /secrets/ci-pull-credentials
        name: ci-pull-credentials
        readOnly: true
      - mountPath: /secrets/gcs
        name: gcs-credentials
        readOnly: true
      - mountPath: /secrets/manifest-tool
        name: manifest-tool-local-pusher
        readOnly: true
      - mountPath: /etc/pull-secret
        name: pull-secret
        readOnly: true
      - mountPath: /etc/report
        name: result-aggregator
        readOnly: true
    serviceAccountName: ci-operator
    volumes:
    - name: boskos
      secret:
        items:
        - key: credentials
          path: credentials
        secretName: boskos-credentials
    - name: ci-pull-credentials
      secret:
        secretName: ci-pull-credentials
    - name: manifest-tool-local-pusher
      secret:
        secretName: manifest-tool-local-pusher
    - name: pull-secret
      secret:
        secretName: registry-pull-credentials
    - name: result-aggregator
      secret:
        secretName: result-aggregator
- agent: kubernetes
  cluster: build02
  cron: 0 4 9 * *
  decorate: true
  decoration_config:
    skip_cloning: true
    timeout: 5h0m0s
  extra_refs:
  - base_ref: main
    org: openshift-qe
    repo: ocp-qe-perfscale-ci
  labels:
    ci-operator.openshift.io/cloud: gcp
    ci-operator.openshift.io/cloud-cluster-profile: gcp-qe
    ci-operator.openshift.io/variant: gcp-4.17-nightly-x86
    ci.openshift.io/generator: prowgen
    job-release: "4.17"
    pj-rehearse.openshift.io/can-be-rehearsed: "true"
  name: periodic-ci-openshift-qe-ocp-qe-perfscale-ci-main-gcp-4.17-nightly-x86-control-plane-etcd-fips-24nodes
  spec:
    containers:
    - args:
      - --gcs-upload-secret=/secrets/gcs/service-account.json
      - --image-import-pull-secret=/etc/pull-secret/.dockerconfigjson
      - --lease-server-credentials-file=/etc/boskos/credentials
      - --report-credentials-file=/etc/report/credentials
      - --secret-dir=/secrets/ci-pull-credentials
      - --target=control-plane-etcd-fips-24nodes
      - --variant=gcp-4.17-nightly-x86
      command:
      - ci-operator
      image: ci-operator:latest
      imagePullPolicy: Always
      name: ""
      resources:
        requests:
          cpu: 10m
      volumeMounts:
      - mountPath: /etc/boskos
        name: boskos
        readOnly: true
      - mountPath: /secrets/ci-pull-credentials
        name: ci-pull-credentials
        readOnly: true
      - mountPath: /secrets/gcs
        name: gcs-credentials
        readOnly: true
      - mountPath: /secrets/manifest-tool
        name: manifest-tool-local-pusher
        readOnly: true
      - mountPath: /etc/pull-secret
        name: pull-secret
        readOnly: true
      - mountPath: /etc/report
        name: result-aggregator
        readOnly: true
    serviceAccountName: ci-operator
    volumes:
    - name: boskos
      secret:
        items:
        - key: credentials
          path: credentials
        secretName: boskos-credentials
    - name: ci-pull-credentials
      secret:
        secretName: ci-pull-credentials
    - name: manifest-tool-local-pusher
      secret:
        secretName: manifest-tool-local-pusher
    - name: pull-secret
      secret:
        secretName: registry-pull-credentials
    - name: result-aggregator
      secret:
        secretName: result-aggregator
- agent: kubernetes
  cluster: build02
  cron: 0 7 15 * *
  decorate: true
  decoration_config:
    skip_cloning: true
    timeout: 5h0m0s
  extra_refs:
  - base_ref: main
    org: openshift-qe
    repo: ocp-qe-perfscale-ci
  labels:
    ci-operator.openshift.io/cloud: gcp
    ci-operator.openshift.io/cloud-cluster-profile: gcp-qe
    ci-operator.openshift.io/variant: gcp-4.17-nightly-x86
    ci.openshift.io/generator: prowgen
    job-release: "4.17"
    pj-rehearse.openshift.io/can-be-rehearsed: "true"
  name: periodic-ci-openshift-qe-ocp-qe-perfscale-ci-main-gcp-4.17-nightly-x86-data-path-etcd-fips-9nodes
  spec:
    containers:
    - args:
      - --gcs-upload-secret=/secrets/gcs/service-account.json
      - --image-import-pull-secret=/etc/pull-secret/.dockerconfigjson
      - --lease-server-credentials-file=/etc/boskos/credentials
      - --report-credentials-file=/etc/report/credentials
      - --secret-dir=/secrets/ci-pull-credentials
      - --target=data-path-etcd-fips-9nodes
      - --variant=gcp-4.17-nightly-x86
      command:
      - ci-operator
      image: ci-operator:latest
      imagePullPolicy: Always
      name: ""
      resources:
        requests:
          cpu: 10m
      volumeMounts:
      - mountPath: /etc/boskos
        name: boskos
        readOnly: true
      - mountPath: /secrets/ci-pull-credentials
        name: ci-pull-credentials
        readOnly: true
      - mountPath: /secrets/gcs
        name: gcs-credentials
        readOnly: true
      - mountPath: /secrets/manifest-tool
        name: manifest-tool-local-pusher
        readOnly: true
      - mountPath: /etc/pull-secret
        name: pull-secret
        readOnly: true
      - mountPath: /etc/report
        name: result-aggregator
        readOnly: true
    serviceAccountName: ci-operator
    volumes:
    - name: boskos
      secret:
        items:
        - key: credentials
          path: credentials
        secretName: boskos-credentials
    - name: ci-pull-credentials
      secret:
        secretName: ci-pull-credentials
    - name: manifest-tool-local-pusher
      secret:
        secretName: manifest-tool-local-pusher
    - name: pull-secret
      secret:
        secretName: registry-pull-credentials
    - name: result-aggregator
      secret:
        secretName: result-aggregator
- agent: kubernetes
  cluster: build02
  cron: 0 4 2,16 * *
  decorate: true
  decoration_config:
    skip_cloning: true
    timeout: 5h0m0s
  extra_refs:
  - base_ref: main
    org: openshift-qe
    repo: ocp-qe-perfscale-ci
  labels:
    ci-operator.openshift.io/cloud: gcp
    ci-operator.openshift.io/cloud-cluster-profile: gcp-qe
    ci-operator.openshift.io/variant: gcp-4.18-nightly-x86
    ci.openshift.io/generator: prowgen
    job-release: "4.18"
    pj-rehearse.openshift.io/can-be-rehearsed: "true"
  name: periodic-ci-openshift-qe-ocp-qe-perfscale-ci-main-gcp-4.18-nightly-x86-control-plane-etcd-fips-24nodes
  spec:
    containers:
    - args:
      - --gcs-upload-secret=/secrets/gcs/service-account.json
      - --image-import-pull-secret=/etc/pull-secret/.dockerconfigjson
      - --lease-server-credentials-file=/etc/boskos/credentials
      - --report-credentials-file=/etc/report/credentials
      - --secret-dir=/secrets/ci-pull-credentials
      - --target=control-plane-etcd-fips-24nodes
      - --variant=gcp-4.18-nightly-x86
      command:
      - ci-operator
      image: ci-operator:latest
      imagePullPolicy: Always
      name: ""
      resources:
        requests:
          cpu: 10m
      volumeMounts:
      - mountPath: /etc/boskos
        name: boskos
        readOnly: true
      - mountPath: /secrets/ci-pull-credentials
        name: ci-pull-credentials
        readOnly: true
      - mountPath: /secrets/gcs
        name: gcs-credentials
        readOnly: true
      - mountPath: /secrets/manifest-tool
        name: manifest-tool-local-pusher
        readOnly: true
      - mountPath: /etc/pull-secret
        name: pull-secret
        readOnly: true
      - mountPath: /etc/report
        name: result-aggregator
        readOnly: true
    serviceAccountName: ci-operator
    volumes:
    - name: boskos
      secret:
        items:
        - key: credentials
          path: credentials
        secretName: boskos-credentials
    - name: ci-pull-credentials
      secret:
        secretName: ci-pull-credentials
    - name: manifest-tool-local-pusher
      secret:
        secretName: manifest-tool-local-pusher
    - name: pull-secret
      secret:
        secretName: registry-pull-credentials
    - name: result-aggregator
      secret:
        secretName: result-aggregator
- agent: kubernetes
  cluster: build02
  cron: 0 2 1,15 * *
  decorate: true
  decoration_config:
    skip_cloning: true
    timeout: 5h0m0s
  extra_refs:
  - base_ref: main
    org: openshift-qe
    repo: ocp-qe-perfscale-ci
  labels:
    ci-operator.openshift.io/cloud: gcp
    ci-operator.openshift.io/cloud-cluster-profile: gcp-qe
    ci-operator.openshift.io/variant: gcp-4.18-nightly-x86
    ci.openshift.io/generator: prowgen
    job-release: "4.18"
    pj-rehearse.openshift.io/can-be-rehearsed: "true"
  name: periodic-ci-openshift-qe-ocp-qe-perfscale-ci-main-gcp-4.18-nightly-x86-data-path-etcd-fips-9nodes
  spec:
    containers:
    - args:
      - --gcs-upload-secret=/secrets/gcs/service-account.json
      - --image-import-pull-secret=/etc/pull-secret/.dockerconfigjson
      - --lease-server-credentials-file=/etc/boskos/credentials
      - --report-credentials-file=/etc/report/credentials
      - --secret-dir=/secrets/ci-pull-credentials
      - --target=data-path-etcd-fips-9nodes
      - --variant=gcp-4.18-nightly-x86
      command:
      - ci-operator
      image: ci-operator:latest
      imagePullPolicy: Always
      name: ""
      resources:
        requests:
          cpu: 10m
      volumeMounts:
      - mountPath: /etc/boskos
        name: boskos
        readOnly: true
      - mountPath: /secrets/ci-pull-credentials
        name: ci-pull-credentials
        readOnly: true
      - mountPath: /secrets/gcs
        name: gcs-credentials
        readOnly: true
      - mountPath: /secrets/manifest-tool
        name: manifest-tool-local-pusher
        readOnly: true
      - mountPath: /etc/pull-secret
        name: pull-secret
        readOnly: true
      - mountPath: /etc/report
        name: result-aggregator
        readOnly: true
    serviceAccountName: ci-operator
    volumes:
    - name: boskos
      secret:
        items:
        - key: credentials
          path: credentials
        secretName: boskos-credentials
    - name: ci-pull-credentials
      secret:
        secretName: ci-pull-credentials
    - name: manifest-tool-local-pusher
      secret:
        secretName: manifest-tool-local-pusher
    - name: pull-secret
      secret:
        secretName: registry-pull-credentials
    - name: result-aggregator
      secret:
        secretName: result-aggregator
- agent: kubernetes
  cluster: build02
  cron: 0 4 2,16 * *
  decorate: true
  decoration_config:
    skip_cloning: true
    timeout: 5h0m0s
  extra_refs:
  - base_ref: main
    org: openshift-qe
    repo: ocp-qe-perfscale-ci
  labels:
    ci-operator.openshift.io/cloud: gcp
    ci-operator.openshift.io/cloud-cluster-profile: gcp-qe
    ci-operator.openshift.io/variant: gcp-4.19-nightly-x86
    ci.openshift.io/generator: prowgen
    job-release: "4.19"
    pj-rehearse.openshift.io/can-be-rehearsed: "true"
  name: periodic-ci-openshift-qe-ocp-qe-perfscale-ci-main-gcp-4.19-nightly-x86-control-plane-etcd-fips-24nodes
  spec:
    containers:
    - args:
      - --gcs-upload-secret=/secrets/gcs/service-account.json
      - --image-import-pull-secret=/etc/pull-secret/.dockerconfigjson
      - --lease-server-credentials-file=/etc/boskos/credentials
      - --report-credentials-file=/etc/report/credentials
      - --secret-dir=/secrets/ci-pull-credentials
      - --target=control-plane-etcd-fips-24nodes
      - --variant=gcp-4.19-nightly-x86
      command:
      - ci-operator
      image: ci-operator:latest
      imagePullPolicy: Always
      name: ""
      resources:
        requests:
          cpu: 10m
      volumeMounts:
      - mountPath: /etc/boskos
        name: boskos
        readOnly: true
      - mountPath: /secrets/ci-pull-credentials
        name: ci-pull-credentials
        readOnly: true
      - mountPath: /secrets/gcs
        name: gcs-credentials
        readOnly: true
      - mountPath: /secrets/manifest-tool
        name: manifest-tool-local-pusher
        readOnly: true
      - mountPath: /etc/pull-secret
        name: pull-secret
        readOnly: true
      - mountPath: /etc/report
        name: result-aggregator
        readOnly: true
    serviceAccountName: ci-operator
    volumes:
    - name: boskos
      secret:
        items:
        - key: credentials
          path: credentials
        secretName: boskos-credentials
    - name: ci-pull-credentials
      secret:
        secretName: ci-pull-credentials
    - name: manifest-tool-local-pusher
      secret:
        secretName: manifest-tool-local-pusher
    - name: pull-secret
      secret:
        secretName: registry-pull-credentials
    - name: result-aggregator
      secret:
        secretName: result-aggregator
- agent: kubernetes
  cluster: build02
  cron: 0 2 1,15 * *
  decorate: true
  decoration_config:
    skip_cloning: true
    timeout: 5h0m0s
  extra_refs:
  - base_ref: main
    org: openshift-qe
    repo: ocp-qe-perfscale-ci
  labels:
    ci-operator.openshift.io/cloud: gcp
    ci-operator.openshift.io/cloud-cluster-profile: gcp-qe
    ci-operator.openshift.io/variant: gcp-4.19-nightly-x86
    ci.openshift.io/generator: prowgen
    job-release: "4.19"
    pj-rehearse.openshift.io/can-be-rehearsed: "true"
  name: periodic-ci-openshift-qe-ocp-qe-perfscale-ci-main-gcp-4.19-nightly-x86-data-path-etcd-fips-9nodes
  spec:
    containers:
    - args:
      - --gcs-upload-secret=/secrets/gcs/service-account.json
      - --image-import-pull-secret=/etc/pull-secret/.dockerconfigjson
      - --lease-server-credentials-file=/etc/boskos/credentials
      - --report-credentials-file=/etc/report/credentials
      - --secret-dir=/secrets/ci-pull-credentials
      - --target=data-path-etcd-fips-9nodes
      - --variant=gcp-4.19-nightly-x86
      command:
      - ci-operator
      image: ci-operator:latest
      imagePullPolicy: Always
      name: ""
      resources:
        requests:
          cpu: 10m
      volumeMounts:
      - mountPath: /etc/boskos
        name: boskos
        readOnly: true
      - mountPath: /secrets/ci-pull-credentials
        name: ci-pull-credentials
        readOnly: true
      - mountPath: /secrets/gcs
        name: gcs-credentials
        readOnly: true
      - mountPath: /secrets/manifest-tool
        name: manifest-tool-local-pusher
        readOnly: true
      - mountPath: /etc/pull-secret
        name: pull-secret
        readOnly: true
      - mountPath: /etc/report
        name: result-aggregator
        readOnly: true
    serviceAccountName: ci-operator
    volumes:
    - name: boskos
      secret:
        items:
        - key: credentials
          path: credentials
        secretName: boskos-credentials
    - name: ci-pull-credentials
      secret:
        secretName: ci-pull-credentials
    - name: manifest-tool-local-pusher
      secret:
        secretName: manifest-tool-local-pusher
    - name: pull-secret
      secret:
        secretName: registry-pull-credentials
    - name: result-aggregator
      secret:
        secretName: result-aggregator
- agent: kubernetes
  cluster: build06
  cron: 0 0 * * 2
  decorate: true
  decoration_config:
    skip_cloning: true
    timeout: 8h0m0s
  extra_refs:
  - base_ref: main
    org: openshift-qe
    repo: ocp-qe-perfscale-ci
  labels:
    ci-operator.openshift.io/cloud: metal-perscale-cpt
    ci-operator.openshift.io/cloud-cluster-profile: metal-perscale-cpt
    ci-operator.openshift.io/cluster: build06
    ci-operator.openshift.io/variant: metal-4.14-latest-x86
    ci.openshift.io/generator: prowgen
    job-release: "4.14"
    pj-rehearse.openshift.io/can-be-rehearsed: "true"
  name: periodic-ci-openshift-qe-ocp-qe-perfscale-ci-main-metal-4.14-latest-x86-weekly-6nodes
  spec:
    containers:
    - args:
      - --gcs-upload-secret=/secrets/gcs/service-account.json
      - --image-import-pull-secret=/etc/pull-secret/.dockerconfigjson
      - --lease-server-credentials-file=/etc/boskos/credentials
      - --report-credentials-file=/etc/report/credentials
      - --secret-dir=/secrets/ci-pull-credentials
      - --target=weekly-6nodes
      - --variant=metal-4.14-latest-x86
      command:
      - ci-operator
      image: ci-operator:latest
      imagePullPolicy: Always
      name: ""
      resources:
        requests:
          cpu: 10m
      volumeMounts:
      - mountPath: /etc/boskos
        name: boskos
        readOnly: true
      - mountPath: /secrets/ci-pull-credentials
        name: ci-pull-credentials
        readOnly: true
      - mountPath: /secrets/gcs
        name: gcs-credentials
        readOnly: true
      - mountPath: /secrets/manifest-tool
        name: manifest-tool-local-pusher
        readOnly: true
      - mountPath: /etc/pull-secret
        name: pull-secret
        readOnly: true
      - mountPath: /etc/report
        name: result-aggregator
        readOnly: true
    serviceAccountName: ci-operator
    volumes:
    - name: boskos
      secret:
        items:
        - key: credentials
          path: credentials
        secretName: boskos-credentials
    - name: ci-pull-credentials
      secret:
        secretName: ci-pull-credentials
    - name: manifest-tool-local-pusher
      secret:
        secretName: manifest-tool-local-pusher
    - name: pull-secret
      secret:
        secretName: registry-pull-credentials
    - name: result-aggregator
      secret:
        secretName: result-aggregator
- agent: kubernetes
  cluster: build06
  cron: 0 0 * * 0
  decorate: true
  decoration_config:
    skip_cloning: true
    timeout: 8h0m0s
  extra_refs:
  - base_ref: main
    org: openshift-qe
    repo: ocp-qe-perfscale-ci
  labels:
    ci-operator.openshift.io/cloud: metal-perscale-cpt
    ci-operator.openshift.io/cloud-cluster-profile: metal-perscale-cpt
    ci-operator.openshift.io/cluster: build06
    ci-operator.openshift.io/variant: metal-4.16-latest-x86
    ci.openshift.io/generator: prowgen
    job-release: "4.16"
    pj-rehearse.openshift.io/can-be-rehearsed: "true"
  name: periodic-ci-openshift-qe-ocp-qe-perfscale-ci-main-metal-4.16-latest-x86-weekly-6nodes
  spec:
    containers:
    - args:
      - --gcs-upload-secret=/secrets/gcs/service-account.json
      - --image-import-pull-secret=/etc/pull-secret/.dockerconfigjson
      - --lease-server-credentials-file=/etc/boskos/credentials
      - --report-credentials-file=/etc/report/credentials
      - --secret-dir=/secrets/ci-pull-credentials
      - --target=weekly-6nodes
      - --variant=metal-4.16-latest-x86
      command:
      - ci-operator
      image: ci-operator:latest
      imagePullPolicy: Always
      name: ""
      resources:
        requests:
          cpu: 10m
      volumeMounts:
      - mountPath: /etc/boskos
        name: boskos
        readOnly: true
      - mountPath: /secrets/ci-pull-credentials
        name: ci-pull-credentials
        readOnly: true
      - mountPath: /secrets/gcs
        name: gcs-credentials
        readOnly: true
      - mountPath: /secrets/manifest-tool
        name: manifest-tool-local-pusher
        readOnly: true
      - mountPath: /etc/pull-secret
        name: pull-secret
        readOnly: true
      - mountPath: /etc/report
        name: result-aggregator
        readOnly: true
    serviceAccountName: ci-operator
    volumes:
    - name: boskos
      secret:
        items:
        - key: credentials
          path: credentials
        secretName: boskos-credentials
    - name: ci-pull-credentials
      secret:
        secretName: ci-pull-credentials
    - name: manifest-tool-local-pusher
      secret:
        secretName: manifest-tool-local-pusher
    - name: pull-secret
      secret:
        secretName: registry-pull-credentials
    - name: result-aggregator
      secret:
        secretName: result-aggregator
- agent: kubernetes
  cluster: build06
  cron: 0 0 * * 3
  decorate: true
  decoration_config:
    skip_cloning: true
    timeout: 8h0m0s
  extra_refs:
  - base_ref: main
    org: openshift-qe
    repo: ocp-qe-perfscale-ci
  labels:
    ci-operator.openshift.io/cloud: metal-perscale-cpt
    ci-operator.openshift.io/cloud-cluster-profile: metal-perscale-cpt
    ci-operator.openshift.io/cluster: build06
    ci-operator.openshift.io/variant: metal-4.17-latest-x86
    ci.openshift.io/generator: prowgen
    job-release: "4.17"
    pj-rehearse.openshift.io/can-be-rehearsed: "true"
  name: periodic-ci-openshift-qe-ocp-qe-perfscale-ci-main-metal-4.17-latest-x86-weekly-6nodes
  spec:
    containers:
    - args:
      - --gcs-upload-secret=/secrets/gcs/service-account.json
      - --image-import-pull-secret=/etc/pull-secret/.dockerconfigjson
      - --lease-server-credentials-file=/etc/boskos/credentials
      - --report-credentials-file=/etc/report/credentials
      - --secret-dir=/secrets/ci-pull-credentials
      - --target=weekly-6nodes
      - --variant=metal-4.17-latest-x86
      command:
      - ci-operator
      image: ci-operator:latest
      imagePullPolicy: Always
      name: ""
      resources:
        requests:
          cpu: 10m
      volumeMounts:
      - mountPath: /etc/boskos
        name: boskos
        readOnly: true
      - mountPath: /secrets/ci-pull-credentials
        name: ci-pull-credentials
        readOnly: true
      - mountPath: /secrets/gcs
        name: gcs-credentials
        readOnly: true
      - mountPath: /secrets/manifest-tool
        name: manifest-tool-local-pusher
        readOnly: true
      - mountPath: /etc/pull-secret
        name: pull-secret
        readOnly: true
      - mountPath: /etc/report
        name: result-aggregator
        readOnly: true
    serviceAccountName: ci-operator
    volumes:
    - name: boskos
      secret:
        items:
        - key: credentials
          path: credentials
        secretName: boskos-credentials
    - name: ci-pull-credentials
      secret:
        secretName: ci-pull-credentials
    - name: manifest-tool-local-pusher
      secret:
        secretName: manifest-tool-local-pusher
    - name: pull-secret
      secret:
        secretName: registry-pull-credentials
    - name: result-aggregator
      secret:
        secretName: result-aggregator
- agent: kubernetes
  cluster: build06
  cron: 0 0 * * 4
  decorate: true
  decoration_config:
    skip_cloning: true
    timeout: 8h0m0s
  extra_refs:
  - base_ref: main
    org: openshift-qe
    repo: ocp-qe-perfscale-ci
  labels:
    ci-operator.openshift.io/cloud: metal-perscale-cpt
    ci-operator.openshift.io/cloud-cluster-profile: metal-perscale-cpt
    ci-operator.openshift.io/cluster: build06
    ci-operator.openshift.io/variant: metal-dev-latest-x86
    ci.openshift.io/generator: prowgen
    job-release: "4.17"
    pj-rehearse.openshift.io/can-be-rehearsed: "true"
  name: periodic-ci-openshift-qe-ocp-qe-perfscale-ci-main-metal-dev-latest-x86-weekly-6nodes
  spec:
    containers:
    - args:
      - --gcs-upload-secret=/secrets/gcs/service-account.json
      - --image-import-pull-secret=/etc/pull-secret/.dockerconfigjson
      - --lease-server-credentials-file=/etc/boskos/credentials
      - --report-credentials-file=/etc/report/credentials
      - --secret-dir=/secrets/ci-pull-credentials
      - --target=weekly-6nodes
      - --variant=metal-dev-latest-x86
      command:
      - ci-operator
      image: ci-operator:latest
      imagePullPolicy: Always
      name: ""
      resources:
        requests:
          cpu: 10m
      volumeMounts:
      - mountPath: /etc/boskos
        name: boskos
        readOnly: true
      - mountPath: /secrets/ci-pull-credentials
        name: ci-pull-credentials
        readOnly: true
      - mountPath: /secrets/gcs
        name: gcs-credentials
        readOnly: true
      - mountPath: /secrets/manifest-tool
        name: manifest-tool-local-pusher
        readOnly: true
      - mountPath: /etc/pull-secret
        name: pull-secret
        readOnly: true
      - mountPath: /etc/report
        name: result-aggregator
        readOnly: true
    serviceAccountName: ci-operator
    volumes:
    - name: boskos
      secret:
        items:
        - key: credentials
          path: credentials
        secretName: boskos-credentials
    - name: ci-pull-credentials
      secret:
        secretName: ci-pull-credentials
    - name: manifest-tool-local-pusher
      secret:
        secretName: manifest-tool-local-pusher
    - name: pull-secret
      secret:
        secretName: registry-pull-credentials
    - name: result-aggregator
      secret:
        secretName: result-aggregator
- agent: kubernetes
  cluster: build09
  cron: 0 12 11,25 * *
  decorate: true
  decoration_config:
    skip_cloning: true
    timeout: 7h0m0s
  extra_refs:
  - base_ref: main
    org: openshift-qe
    repo: ocp-qe-perfscale-ci
  labels:
    ci-operator.openshift.io/cloud: aws
    ci-operator.openshift.io/cloud-cluster-profile: aws-perfscale
    ci-operator.openshift.io/variant: rosa-4.14-nightly-x86
    ci.openshift.io/generator: prowgen
    job-release: "4.14"
    pj-rehearse.openshift.io/can-be-rehearsed: "true"
  name: periodic-ci-openshift-qe-ocp-qe-perfscale-ci-main-rosa-4.14-nightly-x86-control-plane-120nodes
  spec:
    containers:
    - args:
      - --gcs-upload-secret=/secrets/gcs/service-account.json
      - --image-import-pull-secret=/etc/pull-secret/.dockerconfigjson
      - --lease-server-credentials-file=/etc/boskos/credentials
      - --report-credentials-file=/etc/report/credentials
      - --secret-dir=/secrets/ci-pull-credentials
      - --target=control-plane-120nodes
      - --variant=rosa-4.14-nightly-x86
      command:
      - ci-operator
      image: ci-operator:latest
      imagePullPolicy: Always
      name: ""
      resources:
        requests:
          cpu: 10m
      volumeMounts:
      - mountPath: /etc/boskos
        name: boskos
        readOnly: true
      - mountPath: /secrets/ci-pull-credentials
        name: ci-pull-credentials
        readOnly: true
      - mountPath: /secrets/gcs
        name: gcs-credentials
        readOnly: true
      - mountPath: /secrets/manifest-tool
        name: manifest-tool-local-pusher
        readOnly: true
      - mountPath: /etc/pull-secret
        name: pull-secret
        readOnly: true
      - mountPath: /etc/report
        name: result-aggregator
        readOnly: true
    serviceAccountName: ci-operator
    volumes:
    - name: boskos
      secret:
        items:
        - key: credentials
          path: credentials
        secretName: boskos-credentials
    - name: ci-pull-credentials
      secret:
        secretName: ci-pull-credentials
    - name: manifest-tool-local-pusher
      secret:
        secretName: manifest-tool-local-pusher
    - name: pull-secret
      secret:
        secretName: registry-pull-credentials
    - name: result-aggregator
      secret:
        secretName: result-aggregator
- agent: kubernetes
  cluster: build09
  cron: 0 8 2,16 * *
  decorate: true
  decoration_config:
    skip_cloning: true
    timeout: 5h0m0s
  extra_refs:
  - base_ref: main
    org: openshift-qe
    repo: ocp-qe-perfscale-ci
  labels:
    ci-operator.openshift.io/cloud: aws
    ci-operator.openshift.io/cloud-cluster-profile: aws-perfscale-qe
    ci-operator.openshift.io/variant: rosa-4.14-nightly-x86
    ci.openshift.io/generator: prowgen
    job-release: "4.14"
    pj-rehearse.openshift.io/can-be-rehearsed: "true"
  name: periodic-ci-openshift-qe-ocp-qe-perfscale-ci-main-rosa-4.14-nightly-x86-control-plane-24nodes
  spec:
    containers:
    - args:
      - --gcs-upload-secret=/secrets/gcs/service-account.json
      - --image-import-pull-secret=/etc/pull-secret/.dockerconfigjson
      - --lease-server-credentials-file=/etc/boskos/credentials
      - --report-credentials-file=/etc/report/credentials
      - --secret-dir=/secrets/ci-pull-credentials
      - --target=control-plane-24nodes
      - --variant=rosa-4.14-nightly-x86
      command:
      - ci-operator
      image: ci-operator:latest
      imagePullPolicy: Always
      name: ""
      resources:
        requests:
          cpu: 10m
      volumeMounts:
      - mountPath: /etc/boskos
        name: boskos
        readOnly: true
      - mountPath: /secrets/ci-pull-credentials
        name: ci-pull-credentials
        readOnly: true
      - mountPath: /secrets/gcs
        name: gcs-credentials
        readOnly: true
      - mountPath: /secrets/manifest-tool
        name: manifest-tool-local-pusher
        readOnly: true
      - mountPath: /etc/pull-secret
        name: pull-secret
        readOnly: true
      - mountPath: /etc/report
        name: result-aggregator
        readOnly: true
    serviceAccountName: ci-operator
    volumes:
    - name: boskos
      secret:
        items:
        - key: credentials
          path: credentials
        secretName: boskos-credentials
    - name: ci-pull-credentials
      secret:
        secretName: ci-pull-credentials
    - name: manifest-tool-local-pusher
      secret:
        secretName: manifest-tool-local-pusher
    - name: pull-secret
      secret:
        secretName: registry-pull-credentials
    - name: result-aggregator
      secret:
        secretName: result-aggregator
- agent: kubernetes
  cluster: build09
  cron: 0 12 1,15 * *
  decorate: true
  decoration_config:
    skip_cloning: true
    timeout: 6h0m0s
  extra_refs:
  - base_ref: main
    org: openshift-qe
    repo: ocp-qe-perfscale-ci
  labels:
    ci-operator.openshift.io/cloud: aws
    ci-operator.openshift.io/cloud-cluster-profile: aws-perfscale-qe
    ci-operator.openshift.io/variant: rosa-4.14-nightly-x86
    ci.openshift.io/generator: prowgen
    job-release: "4.14"
    pj-rehearse.openshift.io/can-be-rehearsed: "true"
  name: periodic-ci-openshift-qe-ocp-qe-perfscale-ci-main-rosa-4.14-nightly-x86-data-path-9nodes
  spec:
    containers:
    - args:
      - --gcs-upload-secret=/secrets/gcs/service-account.json
      - --image-import-pull-secret=/etc/pull-secret/.dockerconfigjson
      - --lease-server-credentials-file=/etc/boskos/credentials
      - --report-credentials-file=/etc/report/credentials
      - --secret-dir=/secrets/ci-pull-credentials
      - --target=data-path-9nodes
      - --variant=rosa-4.14-nightly-x86
      command:
      - ci-operator
      image: ci-operator:latest
      imagePullPolicy: Always
      name: ""
      resources:
        requests:
          cpu: 10m
      volumeMounts:
      - mountPath: /etc/boskos
        name: boskos
        readOnly: true
      - mountPath: /secrets/ci-pull-credentials
        name: ci-pull-credentials
        readOnly: true
      - mountPath: /secrets/gcs
        name: gcs-credentials
        readOnly: true
      - mountPath: /secrets/manifest-tool
        name: manifest-tool-local-pusher
        readOnly: true
      - mountPath: /etc/pull-secret
        name: pull-secret
        readOnly: true
      - mountPath: /etc/report
        name: result-aggregator
        readOnly: true
    serviceAccountName: ci-operator
    volumes:
    - name: boskos
      secret:
        items:
        - key: credentials
          path: credentials
        secretName: boskos-credentials
    - name: ci-pull-credentials
      secret:
        secretName: ci-pull-credentials
    - name: manifest-tool-local-pusher
      secret:
        secretName: manifest-tool-local-pusher
    - name: pull-secret
      secret:
        secretName: registry-pull-credentials
    - name: result-aggregator
      secret:
        secretName: result-aggregator
- agent: kubernetes
  cluster: build09
  cron: 0 8 12,26 * *
  decorate: true
  decoration_config:
    skip_cloning: true
    timeout: 5h0m0s
  extra_refs:
  - base_ref: main
    org: openshift-qe
    repo: ocp-qe-perfscale-ci
  labels:
    ci-operator.openshift.io/cloud: aws
    ci-operator.openshift.io/cloud-cluster-profile: aws-perfscale-qe
    ci-operator.openshift.io/variant: rosa-4.14-nightly-x86
    ci.openshift.io/generator: prowgen
    job-release: "4.14"
    pj-rehearse.openshift.io/can-be-rehearsed: "true"
  name: periodic-ci-openshift-qe-ocp-qe-perfscale-ci-main-rosa-4.14-nightly-x86-node-density-heavy-24nodes
  spec:
    containers:
    - args:
      - --gcs-upload-secret=/secrets/gcs/service-account.json
      - --image-import-pull-secret=/etc/pull-secret/.dockerconfigjson
      - --lease-server-credentials-file=/etc/boskos/credentials
      - --report-credentials-file=/etc/report/credentials
      - --secret-dir=/secrets/ci-pull-credentials
      - --target=node-density-heavy-24nodes
      - --variant=rosa-4.14-nightly-x86
      command:
      - ci-operator
      image: ci-operator:latest
      imagePullPolicy: Always
      name: ""
      resources:
        requests:
          cpu: 10m
      volumeMounts:
      - mountPath: /etc/boskos
        name: boskos
        readOnly: true
      - mountPath: /secrets/ci-pull-credentials
        name: ci-pull-credentials
        readOnly: true
      - mountPath: /secrets/gcs
        name: gcs-credentials
        readOnly: true
      - mountPath: /secrets/manifest-tool
        name: manifest-tool-local-pusher
        readOnly: true
      - mountPath: /etc/pull-secret
        name: pull-secret
        readOnly: true
      - mountPath: /etc/report
        name: result-aggregator
        readOnly: true
    serviceAccountName: ci-operator
    volumes:
    - name: boskos
      secret:
        items:
        - key: credentials
          path: credentials
        secretName: boskos-credentials
    - name: ci-pull-credentials
      secret:
        secretName: ci-pull-credentials
    - name: manifest-tool-local-pusher
      secret:
        secretName: manifest-tool-local-pusher
    - name: pull-secret
      secret:
        secretName: registry-pull-credentials
    - name: result-aggregator
      secret:
        secretName: result-aggregator
- agent: kubernetes
  cluster: build09
  cron: 0 14 3,17 * *
  decorate: true
  decoration_config:
    skip_cloning: true
    timeout: 8h0m0s
  extra_refs:
  - base_ref: main
    org: openshift-qe
    repo: ocp-qe-perfscale-ci
  labels:
    ci-operator.openshift.io/cloud: aws
    ci-operator.openshift.io/cloud-cluster-profile: aws-perfscale-qe
    ci-operator.openshift.io/variant: rosa-4.15-candidate-x86-loaded-upgrade-from-4.14
    ci.openshift.io/generator: prowgen
    pj-rehearse.openshift.io/can-be-rehearsed: "true"
  name: periodic-ci-openshift-qe-ocp-qe-perfscale-ci-main-rosa-4.15-candidate-x86-loaded-upgrade-from-4.14-loaded-upgrade415-24nodes
  spec:
    containers:
    - args:
      - --gcs-upload-secret=/secrets/gcs/service-account.json
      - --image-import-pull-secret=/etc/pull-secret/.dockerconfigjson
      - --lease-server-credentials-file=/etc/boskos/credentials
      - --report-credentials-file=/etc/report/credentials
      - --secret-dir=/secrets/ci-pull-credentials
      - --target=loaded-upgrade415-24nodes
      - --variant=rosa-4.15-candidate-x86-loaded-upgrade-from-4.14
      command:
      - ci-operator
      image: ci-operator:latest
      imagePullPolicy: Always
      name: ""
      resources:
        requests:
          cpu: 10m
      volumeMounts:
      - mountPath: /etc/boskos
        name: boskos
        readOnly: true
      - mountPath: /secrets/ci-pull-credentials
        name: ci-pull-credentials
        readOnly: true
      - mountPath: /secrets/gcs
        name: gcs-credentials
        readOnly: true
      - mountPath: /secrets/manifest-tool
        name: manifest-tool-local-pusher
        readOnly: true
      - mountPath: /etc/pull-secret
        name: pull-secret
        readOnly: true
      - mountPath: /etc/report
        name: result-aggregator
        readOnly: true
    serviceAccountName: ci-operator
    volumes:
    - name: boskos
      secret:
        items:
        - key: credentials
          path: credentials
        secretName: boskos-credentials
    - name: ci-pull-credentials
      secret:
        secretName: ci-pull-credentials
    - name: manifest-tool-local-pusher
      secret:
        secretName: manifest-tool-local-pusher
    - name: pull-secret
      secret:
        secretName: registry-pull-credentials
    - name: result-aggregator
      secret:
        secretName: result-aggregator
- agent: kubernetes
  cluster: build09
  cron: 0 4 4,18 * *
  decorate: true
  decoration_config:
    skip_cloning: true
    timeout: 7h0m0s
  extra_refs:
  - base_ref: main
    org: openshift-qe
    repo: ocp-qe-perfscale-ci
  labels:
    ci-operator.openshift.io/cloud: aws
    ci-operator.openshift.io/cloud-cluster-profile: aws-perfscale
    ci-operator.openshift.io/variant: rosa-4.15-nightly-x86
    ci.openshift.io/generator: prowgen
    job-release: "4.15"
    pj-rehearse.openshift.io/can-be-rehearsed: "true"
  name: periodic-ci-openshift-qe-ocp-qe-perfscale-ci-main-rosa-4.15-nightly-x86-control-plane-120nodes
  spec:
    containers:
    - args:
      - --gcs-upload-secret=/secrets/gcs/service-account.json
      - --image-import-pull-secret=/etc/pull-secret/.dockerconfigjson
      - --lease-server-credentials-file=/etc/boskos/credentials
      - --report-credentials-file=/etc/report/credentials
      - --secret-dir=/secrets/ci-pull-credentials
      - --target=control-plane-120nodes
      - --variant=rosa-4.15-nightly-x86
      command:
      - ci-operator
      image: ci-operator:latest
      imagePullPolicy: Always
      name: ""
      resources:
        requests:
          cpu: 10m
      volumeMounts:
      - mountPath: /etc/boskos
        name: boskos
        readOnly: true
      - mountPath: /secrets/ci-pull-credentials
        name: ci-pull-credentials
        readOnly: true
      - mountPath: /secrets/gcs
        name: gcs-credentials
        readOnly: true
      - mountPath: /secrets/manifest-tool
        name: manifest-tool-local-pusher
        readOnly: true
      - mountPath: /etc/pull-secret
        name: pull-secret
        readOnly: true
      - mountPath: /etc/report
        name: result-aggregator
        readOnly: true
    serviceAccountName: ci-operator
    volumes:
    - name: boskos
      secret:
        items:
        - key: credentials
          path: credentials
        secretName: boskos-credentials
    - name: ci-pull-credentials
      secret:
        secretName: ci-pull-credentials
    - name: manifest-tool-local-pusher
      secret:
        secretName: manifest-tool-local-pusher
    - name: pull-secret
      secret:
        secretName: registry-pull-credentials
    - name: result-aggregator
      secret:
        secretName: result-aggregator
- agent: kubernetes
  cluster: build09
  cron: 0 4 9,23 * *
  decorate: true
  decoration_config:
    skip_cloning: true
    timeout: 5h0m0s
  extra_refs:
  - base_ref: main
    org: openshift-qe
    repo: ocp-qe-perfscale-ci
  labels:
    ci-operator.openshift.io/cloud: aws
    ci-operator.openshift.io/cloud-cluster-profile: aws-perfscale-qe
    ci-operator.openshift.io/variant: rosa-4.15-nightly-x86
    ci.openshift.io/generator: prowgen
    job-release: "4.15"
    pj-rehearse.openshift.io/can-be-rehearsed: "true"
  name: periodic-ci-openshift-qe-ocp-qe-perfscale-ci-main-rosa-4.15-nightly-x86-control-plane-24nodes
  spec:
    containers:
    - args:
      - --gcs-upload-secret=/secrets/gcs/service-account.json
      - --image-import-pull-secret=/etc/pull-secret/.dockerconfigjson
      - --lease-server-credentials-file=/etc/boskos/credentials
      - --report-credentials-file=/etc/report/credentials
      - --secret-dir=/secrets/ci-pull-credentials
      - --target=control-plane-24nodes
      - --variant=rosa-4.15-nightly-x86
      command:
      - ci-operator
      image: ci-operator:latest
      imagePullPolicy: Always
      name: ""
      resources:
        requests:
          cpu: 10m
      volumeMounts:
      - mountPath: /etc/boskos
        name: boskos
        readOnly: true
      - mountPath: /secrets/ci-pull-credentials
        name: ci-pull-credentials
        readOnly: true
      - mountPath: /secrets/gcs
        name: gcs-credentials
        readOnly: true
      - mountPath: /secrets/manifest-tool
        name: manifest-tool-local-pusher
        readOnly: true
      - mountPath: /etc/pull-secret
        name: pull-secret
        readOnly: true
      - mountPath: /etc/report
        name: result-aggregator
        readOnly: true
    serviceAccountName: ci-operator
    volumes:
    - name: boskos
      secret:
        items:
        - key: credentials
          path: credentials
        secretName: boskos-credentials
    - name: ci-pull-credentials
      secret:
        secretName: ci-pull-credentials
    - name: manifest-tool-local-pusher
      secret:
        secretName: manifest-tool-local-pusher
    - name: pull-secret
      secret:
        secretName: registry-pull-credentials
    - name: result-aggregator
      secret:
        secretName: result-aggregator
- agent: kubernetes
  cluster: build09
  cron: 0 18 8,22 * *
  decorate: true
  decoration_config:
    skip_cloning: true
    timeout: 6h0m0s
  extra_refs:
  - base_ref: main
    org: openshift-qe
    repo: ocp-qe-perfscale-ci
  labels:
    ci-operator.openshift.io/cloud: aws
    ci-operator.openshift.io/cloud-cluster-profile: aws-perfscale-qe
    ci-operator.openshift.io/variant: rosa-4.15-nightly-x86
    ci.openshift.io/generator: prowgen
    job-release: "4.15"
    pj-rehearse.openshift.io/can-be-rehearsed: "true"
  name: periodic-ci-openshift-qe-ocp-qe-perfscale-ci-main-rosa-4.15-nightly-x86-data-path-9nodes
  spec:
    containers:
    - args:
      - --gcs-upload-secret=/secrets/gcs/service-account.json
      - --image-import-pull-secret=/etc/pull-secret/.dockerconfigjson
      - --lease-server-credentials-file=/etc/boskos/credentials
      - --report-credentials-file=/etc/report/credentials
      - --secret-dir=/secrets/ci-pull-credentials
      - --target=data-path-9nodes
      - --variant=rosa-4.15-nightly-x86
      command:
      - ci-operator
      image: ci-operator:latest
      imagePullPolicy: Always
      name: ""
      resources:
        requests:
          cpu: 10m
      volumeMounts:
      - mountPath: /etc/boskos
        name: boskos
        readOnly: true
      - mountPath: /secrets/ci-pull-credentials
        name: ci-pull-credentials
        readOnly: true
      - mountPath: /secrets/gcs
        name: gcs-credentials
        readOnly: true
      - mountPath: /secrets/manifest-tool
        name: manifest-tool-local-pusher
        readOnly: true
      - mountPath: /etc/pull-secret
        name: pull-secret
        readOnly: true
      - mountPath: /etc/report
        name: result-aggregator
        readOnly: true
    serviceAccountName: ci-operator
    volumes:
    - name: boskos
      secret:
        items:
        - key: credentials
          path: credentials
        secretName: boskos-credentials
    - name: ci-pull-credentials
      secret:
        secretName: ci-pull-credentials
    - name: manifest-tool-local-pusher
      secret:
        secretName: manifest-tool-local-pusher
    - name: pull-secret
      secret:
        secretName: registry-pull-credentials
    - name: result-aggregator
      secret:
        secretName: result-aggregator
- agent: kubernetes
  cluster: build09
  cron: 0 2 5,19 * *
  decorate: true
  decoration_config:
    skip_cloning: true
  extra_refs:
  - base_ref: main
    org: openshift-qe
    repo: ocp-qe-perfscale-ci
  labels:
    ci-operator.openshift.io/cloud: aws
    ci-operator.openshift.io/cloud-cluster-profile: aws-perfscale-qe
    ci-operator.openshift.io/variant: rosa-4.15-nightly-x86
    ci.openshift.io/generator: prowgen
    job-release: "4.15"
    pj-rehearse.openshift.io/can-be-rehearsed: "true"
  name: periodic-ci-openshift-qe-ocp-qe-perfscale-ci-main-rosa-4.15-nightly-x86-node-density-heavy-24nodes
  spec:
    containers:
    - args:
      - --gcs-upload-secret=/secrets/gcs/service-account.json
      - --image-import-pull-secret=/etc/pull-secret/.dockerconfigjson
      - --lease-server-credentials-file=/etc/boskos/credentials
      - --report-credentials-file=/etc/report/credentials
      - --secret-dir=/secrets/ci-pull-credentials
      - --target=node-density-heavy-24nodes
      - --variant=rosa-4.15-nightly-x86
      command:
      - ci-operator
      image: ci-operator:latest
      imagePullPolicy: Always
      name: ""
      resources:
        requests:
          cpu: 10m
      volumeMounts:
      - mountPath: /etc/boskos
        name: boskos
        readOnly: true
      - mountPath: /secrets/ci-pull-credentials
        name: ci-pull-credentials
        readOnly: true
      - mountPath: /secrets/gcs
        name: gcs-credentials
        readOnly: true
      - mountPath: /secrets/manifest-tool
        name: manifest-tool-local-pusher
        readOnly: true
      - mountPath: /etc/pull-secret
        name: pull-secret
        readOnly: true
      - mountPath: /etc/report
        name: result-aggregator
        readOnly: true
    serviceAccountName: ci-operator
    volumes:
    - name: boskos
      secret:
        items:
        - key: credentials
          path: credentials
        secretName: boskos-credentials
    - name: ci-pull-credentials
      secret:
        secretName: ci-pull-credentials
    - name: manifest-tool-local-pusher
      secret:
        secretName: manifest-tool-local-pusher
    - name: pull-secret
      secret:
        secretName: registry-pull-credentials
    - name: result-aggregator
      secret:
        secretName: result-aggregator
- agent: kubernetes
  cluster: build09
  cron: 0 18 3,17 * *
  decorate: true
  decoration_config:
    skip_cloning: true
    timeout: 8h0m0s
  extra_refs:
  - base_ref: main
    org: openshift-qe
    repo: ocp-qe-perfscale-ci
  labels:
    ci-operator.openshift.io/cloud: aws
    ci-operator.openshift.io/cloud-cluster-profile: aws-perfscale-qe
    ci-operator.openshift.io/variant: rosa-4.16-candidate-x86-loaded-upgrade-from-4.15
    ci.openshift.io/generator: prowgen
    pj-rehearse.openshift.io/can-be-rehearsed: "true"
  name: periodic-ci-openshift-qe-ocp-qe-perfscale-ci-main-rosa-4.16-candidate-x86-loaded-upgrade-from-4.15-loaded-upgrade416-24nodes
  spec:
    containers:
    - args:
      - --gcs-upload-secret=/secrets/gcs/service-account.json
      - --image-import-pull-secret=/etc/pull-secret/.dockerconfigjson
      - --lease-server-credentials-file=/etc/boskos/credentials
      - --report-credentials-file=/etc/report/credentials
      - --secret-dir=/secrets/ci-pull-credentials
      - --target=loaded-upgrade416-24nodes
      - --variant=rosa-4.16-candidate-x86-loaded-upgrade-from-4.15
      command:
      - ci-operator
      image: ci-operator:latest
      imagePullPolicy: Always
      name: ""
      resources:
        requests:
          cpu: 10m
      volumeMounts:
      - mountPath: /etc/boskos
        name: boskos
        readOnly: true
      - mountPath: /secrets/ci-pull-credentials
        name: ci-pull-credentials
        readOnly: true
      - mountPath: /secrets/gcs
        name: gcs-credentials
        readOnly: true
      - mountPath: /secrets/manifest-tool
        name: manifest-tool-local-pusher
        readOnly: true
      - mountPath: /etc/pull-secret
        name: pull-secret
        readOnly: true
      - mountPath: /etc/report
        name: result-aggregator
        readOnly: true
    serviceAccountName: ci-operator
    volumes:
    - name: boskos
      secret:
        items:
        - key: credentials
          path: credentials
        secretName: boskos-credentials
    - name: ci-pull-credentials
      secret:
        secretName: ci-pull-credentials
    - name: manifest-tool-local-pusher
      secret:
        secretName: manifest-tool-local-pusher
    - name: pull-secret
      secret:
        secretName: registry-pull-credentials
    - name: result-aggregator
      secret:
        secretName: result-aggregator
- agent: kubernetes
  cluster: build09
  cron: 0 6 4,18 * *
  decorate: true
  decoration_config:
    skip_cloning: true
    timeout: 7h0m0s
  extra_refs:
  - base_ref: main
    org: openshift-qe
    repo: ocp-qe-perfscale-ci
  labels:
    ci-operator.openshift.io/cloud: aws
    ci-operator.openshift.io/cloud-cluster-profile: aws-perfscale
    ci-operator.openshift.io/variant: rosa-4.16-nightly-x86
    ci.openshift.io/generator: prowgen
    job-release: "4.16"
    pj-rehearse.openshift.io/can-be-rehearsed: "true"
  name: periodic-ci-openshift-qe-ocp-qe-perfscale-ci-main-rosa-4.16-nightly-x86-control-plane-120nodes
  spec:
    containers:
    - args:
      - --gcs-upload-secret=/secrets/gcs/service-account.json
      - --image-import-pull-secret=/etc/pull-secret/.dockerconfigjson
      - --lease-server-credentials-file=/etc/boskos/credentials
      - --report-credentials-file=/etc/report/credentials
      - --secret-dir=/secrets/ci-pull-credentials
      - --target=control-plane-120nodes
      - --variant=rosa-4.16-nightly-x86
      command:
      - ci-operator
      image: ci-operator:latest
      imagePullPolicy: Always
      name: ""
      resources:
        requests:
          cpu: 10m
      volumeMounts:
      - mountPath: /etc/boskos
        name: boskos
        readOnly: true
      - mountPath: /secrets/ci-pull-credentials
        name: ci-pull-credentials
        readOnly: true
      - mountPath: /secrets/gcs
        name: gcs-credentials
        readOnly: true
      - mountPath: /secrets/manifest-tool
        name: manifest-tool-local-pusher
        readOnly: true
      - mountPath: /etc/pull-secret
        name: pull-secret
        readOnly: true
      - mountPath: /etc/report
        name: result-aggregator
        readOnly: true
    serviceAccountName: ci-operator
    volumes:
    - name: boskos
      secret:
        items:
        - key: credentials
          path: credentials
        secretName: boskos-credentials
    - name: ci-pull-credentials
      secret:
        secretName: ci-pull-credentials
    - name: manifest-tool-local-pusher
      secret:
        secretName: manifest-tool-local-pusher
    - name: pull-secret
      secret:
        secretName: registry-pull-credentials
    - name: result-aggregator
      secret:
        secretName: result-aggregator
- agent: kubernetes
  cluster: build09
  cron: 0 1 2,16 * *
  decorate: true
  decoration_config:
    skip_cloning: true
    timeout: 5h0m0s
  extra_refs:
  - base_ref: main
    org: openshift-qe
    repo: ocp-qe-perfscale-ci
  labels:
    ci-operator.openshift.io/cloud: aws
    ci-operator.openshift.io/cloud-cluster-profile: aws-perfscale-qe
    ci-operator.openshift.io/variant: rosa-4.16-nightly-x86
    ci.openshift.io/generator: prowgen
    job-release: "4.16"
    pj-rehearse.openshift.io/can-be-rehearsed: "true"
  name: periodic-ci-openshift-qe-ocp-qe-perfscale-ci-main-rosa-4.16-nightly-x86-control-plane-24nodes
  spec:
    containers:
    - args:
      - --gcs-upload-secret=/secrets/gcs/service-account.json
      - --image-import-pull-secret=/etc/pull-secret/.dockerconfigjson
      - --lease-server-credentials-file=/etc/boskos/credentials
      - --report-credentials-file=/etc/report/credentials
      - --secret-dir=/secrets/ci-pull-credentials
      - --target=control-plane-24nodes
      - --variant=rosa-4.16-nightly-x86
      command:
      - ci-operator
      image: ci-operator:latest
      imagePullPolicy: Always
      name: ""
      resources:
        requests:
          cpu: 10m
      volumeMounts:
      - mountPath: /etc/boskos
        name: boskos
        readOnly: true
      - mountPath: /secrets/ci-pull-credentials
        name: ci-pull-credentials
        readOnly: true
      - mountPath: /secrets/gcs
        name: gcs-credentials
        readOnly: true
      - mountPath: /secrets/manifest-tool
        name: manifest-tool-local-pusher
        readOnly: true
      - mountPath: /etc/pull-secret
        name: pull-secret
        readOnly: true
      - mountPath: /etc/report
        name: result-aggregator
        readOnly: true
    serviceAccountName: ci-operator
    volumes:
    - name: boskos
      secret:
        items:
        - key: credentials
          path: credentials
        secretName: boskos-credentials
    - name: ci-pull-credentials
      secret:
        secretName: ci-pull-credentials
    - name: manifest-tool-local-pusher
      secret:
        secretName: manifest-tool-local-pusher
    - name: pull-secret
      secret:
        secretName: registry-pull-credentials
    - name: result-aggregator
      secret:
        secretName: result-aggregator
- agent: kubernetes
  cluster: build09
  cron: 0 14 8,22 * *
  decorate: true
  decoration_config:
    skip_cloning: true
    timeout: 6h0m0s
  extra_refs:
  - base_ref: main
    org: openshift-qe
    repo: ocp-qe-perfscale-ci
  labels:
    ci-operator.openshift.io/cloud: aws
    ci-operator.openshift.io/cloud-cluster-profile: aws-perfscale-qe
    ci-operator.openshift.io/variant: rosa-4.16-nightly-x86
    ci.openshift.io/generator: prowgen
    job-release: "4.16"
    pj-rehearse.openshift.io/can-be-rehearsed: "true"
  name: periodic-ci-openshift-qe-ocp-qe-perfscale-ci-main-rosa-4.16-nightly-x86-data-path-9nodes
  spec:
    containers:
    - args:
      - --gcs-upload-secret=/secrets/gcs/service-account.json
      - --image-import-pull-secret=/etc/pull-secret/.dockerconfigjson
      - --lease-server-credentials-file=/etc/boskos/credentials
      - --report-credentials-file=/etc/report/credentials
      - --secret-dir=/secrets/ci-pull-credentials
      - --target=data-path-9nodes
      - --variant=rosa-4.16-nightly-x86
      command:
      - ci-operator
      image: ci-operator:latest
      imagePullPolicy: Always
      name: ""
      resources:
        requests:
          cpu: 10m
      volumeMounts:
      - mountPath: /etc/boskos
        name: boskos
        readOnly: true
      - mountPath: /secrets/ci-pull-credentials
        name: ci-pull-credentials
        readOnly: true
      - mountPath: /secrets/gcs
        name: gcs-credentials
        readOnly: true
      - mountPath: /secrets/manifest-tool
        name: manifest-tool-local-pusher
        readOnly: true
      - mountPath: /etc/pull-secret
        name: pull-secret
        readOnly: true
      - mountPath: /etc/report
        name: result-aggregator
        readOnly: true
    serviceAccountName: ci-operator
    volumes:
    - name: boskos
      secret:
        items:
        - key: credentials
          path: credentials
        secretName: boskos-credentials
    - name: ci-pull-credentials
      secret:
        secretName: ci-pull-credentials
    - name: manifest-tool-local-pusher
      secret:
        secretName: manifest-tool-local-pusher
    - name: pull-secret
      secret:
        secretName: registry-pull-credentials
    - name: result-aggregator
      secret:
        secretName: result-aggregator
- agent: kubernetes
  cluster: build09
  cron: 0 18 12,26 * *
  decorate: true
  decoration_config:
    skip_cloning: true
  extra_refs:
  - base_ref: main
    org: openshift-qe
    repo: ocp-qe-perfscale-ci
  labels:
    ci-operator.openshift.io/cloud: aws
    ci-operator.openshift.io/cloud-cluster-profile: aws-perfscale-qe
    ci-operator.openshift.io/variant: rosa-4.16-nightly-x86
    ci.openshift.io/generator: prowgen
    job-release: "4.16"
    pj-rehearse.openshift.io/can-be-rehearsed: "true"
  name: periodic-ci-openshift-qe-ocp-qe-perfscale-ci-main-rosa-4.16-nightly-x86-node-density-heavy-24nodes
  spec:
    containers:
    - args:
      - --gcs-upload-secret=/secrets/gcs/service-account.json
      - --image-import-pull-secret=/etc/pull-secret/.dockerconfigjson
      - --lease-server-credentials-file=/etc/boskos/credentials
      - --report-credentials-file=/etc/report/credentials
      - --secret-dir=/secrets/ci-pull-credentials
      - --target=node-density-heavy-24nodes
      - --variant=rosa-4.16-nightly-x86
      command:
      - ci-operator
      image: ci-operator:latest
      imagePullPolicy: Always
      name: ""
      resources:
        requests:
          cpu: 10m
      volumeMounts:
      - mountPath: /etc/boskos
        name: boskos
        readOnly: true
      - mountPath: /secrets/ci-pull-credentials
        name: ci-pull-credentials
        readOnly: true
      - mountPath: /secrets/gcs
        name: gcs-credentials
        readOnly: true
      - mountPath: /secrets/manifest-tool
        name: manifest-tool-local-pusher
        readOnly: true
      - mountPath: /etc/pull-secret
        name: pull-secret
        readOnly: true
      - mountPath: /etc/report
        name: result-aggregator
        readOnly: true
    serviceAccountName: ci-operator
    volumes:
    - name: boskos
      secret:
        items:
        - key: credentials
          path: credentials
        secretName: boskos-credentials
    - name: ci-pull-credentials
      secret:
        secretName: ci-pull-credentials
    - name: manifest-tool-local-pusher
      secret:
        secretName: manifest-tool-local-pusher
    - name: pull-secret
      secret:
        secretName: registry-pull-credentials
    - name: result-aggregator
      secret:
        secretName: result-aggregator
- agent: kubernetes
  cluster: build09
  cron: 0 20 28 * *
  decorate: true
  decoration_config:
    skip_cloning: true
    timeout: 7h0m0s
  extra_refs:
  - base_ref: main
    org: openshift-qe
    repo: ocp-qe-perfscale-ci
  labels:
    ci-operator.openshift.io/cloud: aws
    ci-operator.openshift.io/cloud-cluster-profile: aws-perfscale
    ci-operator.openshift.io/variant: rosa-4.16-nightly-x86
    ci.openshift.io/generator: prowgen
    job-release: "4.16"
    pj-rehearse.openshift.io/can-be-rehearsed: "true"
  name: periodic-ci-openshift-qe-ocp-qe-perfscale-ci-main-rosa-4.16-nightly-x86-workers-autoscale-120nodes
  spec:
    containers:
    - args:
      - --gcs-upload-secret=/secrets/gcs/service-account.json
      - --image-import-pull-secret=/etc/pull-secret/.dockerconfigjson
      - --lease-server-credentials-file=/etc/boskos/credentials
      - --report-credentials-file=/etc/report/credentials
      - --secret-dir=/secrets/ci-pull-credentials
      - --target=workers-autoscale-120nodes
      - --variant=rosa-4.16-nightly-x86
      command:
      - ci-operator
      image: ci-operator:latest
      imagePullPolicy: Always
      name: ""
      resources:
        requests:
          cpu: 10m
      volumeMounts:
      - mountPath: /etc/boskos
        name: boskos
        readOnly: true
      - mountPath: /secrets/ci-pull-credentials
        name: ci-pull-credentials
        readOnly: true
      - mountPath: /secrets/gcs
        name: gcs-credentials
        readOnly: true
      - mountPath: /secrets/manifest-tool
        name: manifest-tool-local-pusher
        readOnly: true
      - mountPath: /etc/pull-secret
        name: pull-secret
        readOnly: true
      - mountPath: /etc/report
        name: result-aggregator
        readOnly: true
    serviceAccountName: ci-operator
    volumes:
    - name: boskos
      secret:
        items:
        - key: credentials
          path: credentials
        secretName: boskos-credentials
    - name: ci-pull-credentials
      secret:
        secretName: ci-pull-credentials
    - name: manifest-tool-local-pusher
      secret:
        secretName: manifest-tool-local-pusher
    - name: pull-secret
      secret:
        secretName: registry-pull-credentials
    - name: result-aggregator
      secret:
        secretName: result-aggregator
- agent: kubernetes
  cluster: build09
  cron: 0 16 28 * *
  decorate: true
  decoration_config:
    skip_cloning: true
    timeout: 5h0m0s
  extra_refs:
  - base_ref: main
    org: openshift-qe
    repo: ocp-qe-perfscale-ci
  labels:
    ci-operator.openshift.io/cloud: aws
    ci-operator.openshift.io/cloud-cluster-profile: aws-perfscale-qe
    ci-operator.openshift.io/variant: rosa-4.16-nightly-x86
    ci.openshift.io/generator: prowgen
    job-release: "4.16"
    pj-rehearse.openshift.io/can-be-rehearsed: "true"
  name: periodic-ci-openshift-qe-ocp-qe-perfscale-ci-main-rosa-4.16-nightly-x86-workers-autoscale-24nodes
  spec:
    containers:
    - args:
      - --gcs-upload-secret=/secrets/gcs/service-account.json
      - --image-import-pull-secret=/etc/pull-secret/.dockerconfigjson
      - --lease-server-credentials-file=/etc/boskos/credentials
      - --report-credentials-file=/etc/report/credentials
      - --secret-dir=/secrets/ci-pull-credentials
      - --target=workers-autoscale-24nodes
      - --variant=rosa-4.16-nightly-x86
      command:
      - ci-operator
      image: ci-operator:latest
      imagePullPolicy: Always
      name: ""
      resources:
        requests:
          cpu: 10m
      volumeMounts:
      - mountPath: /etc/boskos
        name: boskos
        readOnly: true
      - mountPath: /secrets/ci-pull-credentials
        name: ci-pull-credentials
        readOnly: true
      - mountPath: /secrets/gcs
        name: gcs-credentials
        readOnly: true
      - mountPath: /secrets/manifest-tool
        name: manifest-tool-local-pusher
        readOnly: true
      - mountPath: /etc/pull-secret
        name: pull-secret
        readOnly: true
      - mountPath: /etc/report
        name: result-aggregator
        readOnly: true
    serviceAccountName: ci-operator
    volumes:
    - name: boskos
      secret:
        items:
        - key: credentials
          path: credentials
        secretName: boskos-credentials
    - name: ci-pull-credentials
      secret:
        secretName: ci-pull-credentials
    - name: manifest-tool-local-pusher
      secret:
        secretName: manifest-tool-local-pusher
    - name: pull-secret
      secret:
        secretName: registry-pull-credentials
    - name: result-aggregator
      secret:
        secretName: result-aggregator
- agent: kubernetes
  cluster: build09
  cron: 0 3 3,17 * *
  decorate: true
  decoration_config:
    skip_cloning: true
    timeout: 8h0m0s
  extra_refs:
  - base_ref: main
    org: openshift-qe
    repo: ocp-qe-perfscale-ci
  labels:
    ci-operator.openshift.io/cloud: aws
    ci-operator.openshift.io/cloud-cluster-profile: aws-perfscale-qe
    ci-operator.openshift.io/variant: rosa-4.17-candidate-x86-loaded-upgrade-from-4.16
    ci.openshift.io/generator: prowgen
    pj-rehearse.openshift.io/can-be-rehearsed: "true"
  name: periodic-ci-openshift-qe-ocp-qe-perfscale-ci-main-rosa-4.17-candidate-x86-loaded-upgrade-from-4.16-loaded-upgrade417-24nodes
  spec:
    containers:
    - args:
      - --gcs-upload-secret=/secrets/gcs/service-account.json
      - --image-import-pull-secret=/etc/pull-secret/.dockerconfigjson
      - --lease-server-credentials-file=/etc/boskos/credentials
      - --report-credentials-file=/etc/report/credentials
      - --secret-dir=/secrets/ci-pull-credentials
      - --target=loaded-upgrade417-24nodes
      - --variant=rosa-4.17-candidate-x86-loaded-upgrade-from-4.16
      command:
      - ci-operator
      image: ci-operator:latest
      imagePullPolicy: Always
      name: ""
      resources:
        requests:
          cpu: 10m
      volumeMounts:
      - mountPath: /etc/boskos
        name: boskos
        readOnly: true
      - mountPath: /secrets/ci-pull-credentials
        name: ci-pull-credentials
        readOnly: true
      - mountPath: /secrets/gcs
        name: gcs-credentials
        readOnly: true
      - mountPath: /secrets/manifest-tool
        name: manifest-tool-local-pusher
        readOnly: true
      - mountPath: /etc/pull-secret
        name: pull-secret
        readOnly: true
      - mountPath: /etc/report
        name: result-aggregator
        readOnly: true
    serviceAccountName: ci-operator
    volumes:
    - name: boskos
      secret:
        items:
        - key: credentials
          path: credentials
        secretName: boskos-credentials
    - name: ci-pull-credentials
      secret:
        secretName: ci-pull-credentials
    - name: manifest-tool-local-pusher
      secret:
        secretName: manifest-tool-local-pusher
    - name: pull-secret
      secret:
        secretName: registry-pull-credentials
    - name: result-aggregator
      secret:
        secretName: result-aggregator
- agent: kubernetes
  cluster: build09
  cron: 0 12 4,18 * *
  decorate: true
  decoration_config:
    skip_cloning: true
    timeout: 7h0m0s
  extra_refs:
  - base_ref: main
    org: openshift-qe
    repo: ocp-qe-perfscale-ci
  labels:
    ci-operator.openshift.io/cloud: aws
    ci-operator.openshift.io/cloud-cluster-profile: aws-perfscale
    ci-operator.openshift.io/variant: rosa-4.17-nightly-x86
    ci.openshift.io/generator: prowgen
    job-release: "4.17"
    pj-rehearse.openshift.io/can-be-rehearsed: "true"
  name: periodic-ci-openshift-qe-ocp-qe-perfscale-ci-main-rosa-4.17-nightly-x86-control-plane-120nodes
  spec:
    containers:
    - args:
      - --gcs-upload-secret=/secrets/gcs/service-account.json
      - --image-import-pull-secret=/etc/pull-secret/.dockerconfigjson
      - --lease-server-credentials-file=/etc/boskos/credentials
      - --report-credentials-file=/etc/report/credentials
      - --secret-dir=/secrets/ci-pull-credentials
      - --target=control-plane-120nodes
      - --variant=rosa-4.17-nightly-x86
      command:
      - ci-operator
      image: ci-operator:latest
      imagePullPolicy: Always
      name: ""
      resources:
        requests:
          cpu: 10m
      volumeMounts:
      - mountPath: /etc/boskos
        name: boskos
        readOnly: true
      - mountPath: /secrets/ci-pull-credentials
        name: ci-pull-credentials
        readOnly: true
      - mountPath: /secrets/gcs
        name: gcs-credentials
        readOnly: true
      - mountPath: /secrets/manifest-tool
        name: manifest-tool-local-pusher
        readOnly: true
      - mountPath: /etc/pull-secret
        name: pull-secret
        readOnly: true
      - mountPath: /etc/report
        name: result-aggregator
        readOnly: true
    serviceAccountName: ci-operator
    volumes:
    - name: boskos
      secret:
        items:
        - key: credentials
          path: credentials
        secretName: boskos-credentials
    - name: ci-pull-credentials
      secret:
        secretName: ci-pull-credentials
    - name: manifest-tool-local-pusher
      secret:
        secretName: manifest-tool-local-pusher
    - name: pull-secret
      secret:
        secretName: registry-pull-credentials
    - name: result-aggregator
      secret:
        secretName: result-aggregator
- agent: kubernetes
  cluster: build09
  cron: 0 18 9,23 * *
  decorate: true
  decoration_config:
    skip_cloning: true
    timeout: 5h0m0s
  extra_refs:
  - base_ref: main
    org: openshift-qe
    repo: ocp-qe-perfscale-ci
  labels:
    ci-operator.openshift.io/cloud: aws
    ci-operator.openshift.io/cloud-cluster-profile: aws-perfscale-qe
    ci-operator.openshift.io/variant: rosa-4.17-nightly-x86
    ci.openshift.io/generator: prowgen
    job-release: "4.17"
    pj-rehearse.openshift.io/can-be-rehearsed: "true"
  name: periodic-ci-openshift-qe-ocp-qe-perfscale-ci-main-rosa-4.17-nightly-x86-control-plane-24nodes
  spec:
    containers:
    - args:
      - --gcs-upload-secret=/secrets/gcs/service-account.json
      - --image-import-pull-secret=/etc/pull-secret/.dockerconfigjson
      - --lease-server-credentials-file=/etc/boskos/credentials
      - --report-credentials-file=/etc/report/credentials
      - --secret-dir=/secrets/ci-pull-credentials
      - --target=control-plane-24nodes
      - --variant=rosa-4.17-nightly-x86
      command:
      - ci-operator
      image: ci-operator:latest
      imagePullPolicy: Always
      name: ""
      resources:
        requests:
          cpu: 10m
      volumeMounts:
      - mountPath: /etc/boskos
        name: boskos
        readOnly: true
      - mountPath: /secrets/ci-pull-credentials
        name: ci-pull-credentials
        readOnly: true
      - mountPath: /secrets/gcs
        name: gcs-credentials
        readOnly: true
      - mountPath: /secrets/manifest-tool
        name: manifest-tool-local-pusher
        readOnly: true
      - mountPath: /etc/pull-secret
        name: pull-secret
        readOnly: true
      - mountPath: /etc/report
        name: result-aggregator
        readOnly: true
    serviceAccountName: ci-operator
    volumes:
    - name: boskos
      secret:
        items:
        - key: credentials
          path: credentials
        secretName: boskos-credentials
    - name: ci-pull-credentials
      secret:
        secretName: ci-pull-credentials
    - name: manifest-tool-local-pusher
      secret:
        secretName: manifest-tool-local-pusher
    - name: pull-secret
      secret:
        secretName: registry-pull-credentials
    - name: result-aggregator
      secret:
        secretName: result-aggregator
- agent: kubernetes
  cluster: build09
  cron: 0 5 1,15 * *
  decorate: true
  decoration_config:
    skip_cloning: true
    timeout: 6h0m0s
  extra_refs:
  - base_ref: main
    org: openshift-qe
    repo: ocp-qe-perfscale-ci
  labels:
    ci-operator.openshift.io/cloud: aws
    ci-operator.openshift.io/cloud-cluster-profile: aws-perfscale-qe
    ci-operator.openshift.io/variant: rosa-4.17-nightly-x86
    ci.openshift.io/generator: prowgen
    job-release: "4.17"
    pj-rehearse.openshift.io/can-be-rehearsed: "true"
  name: periodic-ci-openshift-qe-ocp-qe-perfscale-ci-main-rosa-4.17-nightly-x86-data-path-9nodes
  spec:
    containers:
    - args:
      - --gcs-upload-secret=/secrets/gcs/service-account.json
      - --image-import-pull-secret=/etc/pull-secret/.dockerconfigjson
      - --lease-server-credentials-file=/etc/boskos/credentials
      - --report-credentials-file=/etc/report/credentials
      - --secret-dir=/secrets/ci-pull-credentials
      - --target=data-path-9nodes
      - --variant=rosa-4.17-nightly-x86
      command:
      - ci-operator
      image: ci-operator:latest
      imagePullPolicy: Always
      name: ""
      resources:
        requests:
          cpu: 10m
      volumeMounts:
      - mountPath: /etc/boskos
        name: boskos
        readOnly: true
      - mountPath: /secrets/ci-pull-credentials
        name: ci-pull-credentials
        readOnly: true
      - mountPath: /secrets/gcs
        name: gcs-credentials
        readOnly: true
      - mountPath: /secrets/manifest-tool
        name: manifest-tool-local-pusher
        readOnly: true
      - mountPath: /etc/pull-secret
        name: pull-secret
        readOnly: true
      - mountPath: /etc/report
        name: result-aggregator
        readOnly: true
    serviceAccountName: ci-operator
    volumes:
    - name: boskos
      secret:
        items:
        - key: credentials
          path: credentials
        secretName: boskos-credentials
    - name: ci-pull-credentials
      secret:
        secretName: ci-pull-credentials
    - name: manifest-tool-local-pusher
      secret:
        secretName: manifest-tool-local-pusher
    - name: pull-secret
      secret:
        secretName: registry-pull-credentials
    - name: result-aggregator
      secret:
        secretName: result-aggregator
- agent: kubernetes
  cluster: build09
  cron: 0 13 5,19 * *
  decorate: true
  decoration_config:
    skip_cloning: true
  extra_refs:
  - base_ref: main
    org: openshift-qe
    repo: ocp-qe-perfscale-ci
  labels:
    ci-operator.openshift.io/cloud: aws
    ci-operator.openshift.io/cloud-cluster-profile: aws-perfscale-qe
    ci-operator.openshift.io/variant: rosa-4.17-nightly-x86
    ci.openshift.io/generator: prowgen
    job-release: "4.17"
    pj-rehearse.openshift.io/can-be-rehearsed: "true"
  name: periodic-ci-openshift-qe-ocp-qe-perfscale-ci-main-rosa-4.17-nightly-x86-node-density-heavy-24nodes
  spec:
    containers:
    - args:
      - --gcs-upload-secret=/secrets/gcs/service-account.json
      - --image-import-pull-secret=/etc/pull-secret/.dockerconfigjson
      - --lease-server-credentials-file=/etc/boskos/credentials
      - --report-credentials-file=/etc/report/credentials
      - --secret-dir=/secrets/ci-pull-credentials
      - --target=node-density-heavy-24nodes
      - --variant=rosa-4.17-nightly-x86
      command:
      - ci-operator
      image: ci-operator:latest
      imagePullPolicy: Always
      name: ""
      resources:
        requests:
          cpu: 10m
      volumeMounts:
      - mountPath: /etc/boskos
        name: boskos
        readOnly: true
      - mountPath: /secrets/ci-pull-credentials
        name: ci-pull-credentials
        readOnly: true
      - mountPath: /secrets/gcs
        name: gcs-credentials
        readOnly: true
      - mountPath: /secrets/manifest-tool
        name: manifest-tool-local-pusher
        readOnly: true
      - mountPath: /etc/pull-secret
        name: pull-secret
        readOnly: true
      - mountPath: /etc/report
        name: result-aggregator
        readOnly: true
    serviceAccountName: ci-operator
    volumes:
    - name: boskos
      secret:
        items:
        - key: credentials
          path: credentials
        secretName: boskos-credentials
    - name: ci-pull-credentials
      secret:
        secretName: ci-pull-credentials
    - name: manifest-tool-local-pusher
      secret:
        secretName: manifest-tool-local-pusher
    - name: pull-secret
      secret:
        secretName: registry-pull-credentials
    - name: result-aggregator
      secret:
        secretName: result-aggregator
- agent: kubernetes
  cluster: build09
  cron: 0 8 28 * *
  decorate: true
  decoration_config:
    skip_cloning: true
    timeout: 7h0m0s
  extra_refs:
  - base_ref: main
    org: openshift-qe
    repo: ocp-qe-perfscale-ci
  labels:
    ci-operator.openshift.io/cloud: aws
    ci-operator.openshift.io/cloud-cluster-profile: aws-perfscale
    ci-operator.openshift.io/variant: rosa-4.17-nightly-x86
    ci.openshift.io/generator: prowgen
    job-release: "4.17"
    pj-rehearse.openshift.io/can-be-rehearsed: "true"
  name: periodic-ci-openshift-qe-ocp-qe-perfscale-ci-main-rosa-4.17-nightly-x86-workers-autoscale-120nodes
  spec:
    containers:
    - args:
      - --gcs-upload-secret=/secrets/gcs/service-account.json
      - --image-import-pull-secret=/etc/pull-secret/.dockerconfigjson
      - --lease-server-credentials-file=/etc/boskos/credentials
      - --report-credentials-file=/etc/report/credentials
      - --secret-dir=/secrets/ci-pull-credentials
      - --target=workers-autoscale-120nodes
      - --variant=rosa-4.17-nightly-x86
      command:
      - ci-operator
      image: ci-operator:latest
      imagePullPolicy: Always
      name: ""
      resources:
        requests:
          cpu: 10m
      volumeMounts:
      - mountPath: /etc/boskos
        name: boskos
        readOnly: true
      - mountPath: /secrets/ci-pull-credentials
        name: ci-pull-credentials
        readOnly: true
      - mountPath: /secrets/gcs
        name: gcs-credentials
        readOnly: true
      - mountPath: /secrets/manifest-tool
        name: manifest-tool-local-pusher
        readOnly: true
      - mountPath: /etc/pull-secret
        name: pull-secret
        readOnly: true
      - mountPath: /etc/report
        name: result-aggregator
        readOnly: true
    serviceAccountName: ci-operator
    volumes:
    - name: boskos
      secret:
        items:
        - key: credentials
          path: credentials
        secretName: boskos-credentials
    - name: ci-pull-credentials
      secret:
        secretName: ci-pull-credentials
    - name: manifest-tool-local-pusher
      secret:
        secretName: manifest-tool-local-pusher
    - name: pull-secret
      secret:
        secretName: registry-pull-credentials
    - name: result-aggregator
      secret:
        secretName: result-aggregator
- agent: kubernetes
  cluster: build09
  cron: 0 2 28 * *
  decorate: true
  decoration_config:
    skip_cloning: true
    timeout: 5h0m0s
  extra_refs:
  - base_ref: main
    org: openshift-qe
    repo: ocp-qe-perfscale-ci
  labels:
    ci-operator.openshift.io/cloud: aws
    ci-operator.openshift.io/cloud-cluster-profile: aws-perfscale-qe
    ci-operator.openshift.io/variant: rosa-4.17-nightly-x86
    ci.openshift.io/generator: prowgen
    job-release: "4.17"
    pj-rehearse.openshift.io/can-be-rehearsed: "true"
  name: periodic-ci-openshift-qe-ocp-qe-perfscale-ci-main-rosa-4.17-nightly-x86-workers-autoscale-24nodes
  spec:
    containers:
    - args:
      - --gcs-upload-secret=/secrets/gcs/service-account.json
      - --image-import-pull-secret=/etc/pull-secret/.dockerconfigjson
      - --lease-server-credentials-file=/etc/boskos/credentials
      - --report-credentials-file=/etc/report/credentials
      - --secret-dir=/secrets/ci-pull-credentials
      - --target=workers-autoscale-24nodes
      - --variant=rosa-4.17-nightly-x86
      command:
      - ci-operator
      image: ci-operator:latest
      imagePullPolicy: Always
      name: ""
      resources:
        requests:
          cpu: 10m
      volumeMounts:
      - mountPath: /etc/boskos
        name: boskos
        readOnly: true
      - mountPath: /secrets/ci-pull-credentials
        name: ci-pull-credentials
        readOnly: true
      - mountPath: /secrets/gcs
        name: gcs-credentials
        readOnly: true
      - mountPath: /secrets/manifest-tool
        name: manifest-tool-local-pusher
        readOnly: true
      - mountPath: /etc/pull-secret
        name: pull-secret
        readOnly: true
      - mountPath: /etc/report
        name: result-aggregator
        readOnly: true
    serviceAccountName: ci-operator
    volumes:
    - name: boskos
      secret:
        items:
        - key: credentials
          path: credentials
        secretName: boskos-credentials
    - name: ci-pull-credentials
      secret:
        secretName: ci-pull-credentials
    - name: manifest-tool-local-pusher
      secret:
        secretName: manifest-tool-local-pusher
    - name: pull-secret
      secret:
        secretName: registry-pull-credentials
    - name: result-aggregator
      secret:
        secretName: result-aggregator
- agent: kubernetes
  cluster: build09
  cron: 0 6 4,11,18,25 * *
  decorate: true
  decoration_config:
    skip_cloning: true
    timeout: 7h0m0s
  extra_refs:
  - base_ref: main
    org: openshift-qe
    repo: ocp-qe-perfscale-ci
  labels:
    ci-operator.openshift.io/cloud: aws
    ci-operator.openshift.io/cloud-cluster-profile: aws-perfscale
    ci-operator.openshift.io/variant: rosa-4.18-nightly-x86
    ci.openshift.io/generator: prowgen
    job-release: "4.18"
    pj-rehearse.openshift.io/can-be-rehearsed: "true"
  name: periodic-ci-openshift-qe-ocp-qe-perfscale-ci-main-rosa-4.18-nightly-x86-control-plane-120nodes
  spec:
    containers:
    - args:
      - --gcs-upload-secret=/secrets/gcs/service-account.json
      - --image-import-pull-secret=/etc/pull-secret/.dockerconfigjson
      - --lease-server-credentials-file=/etc/boskos/credentials
      - --report-credentials-file=/etc/report/credentials
      - --secret-dir=/secrets/ci-pull-credentials
      - --target=control-plane-120nodes
      - --variant=rosa-4.18-nightly-x86
      command:
      - ci-operator
      image: ci-operator:latest
      imagePullPolicy: Always
      name: ""
      resources:
        requests:
          cpu: 10m
      volumeMounts:
      - mountPath: /etc/boskos
        name: boskos
        readOnly: true
      - mountPath: /secrets/ci-pull-credentials
        name: ci-pull-credentials
        readOnly: true
      - mountPath: /secrets/gcs
        name: gcs-credentials
        readOnly: true
      - mountPath: /secrets/manifest-tool
        name: manifest-tool-local-pusher
        readOnly: true
      - mountPath: /etc/pull-secret
        name: pull-secret
        readOnly: true
      - mountPath: /etc/report
        name: result-aggregator
        readOnly: true
    serviceAccountName: ci-operator
    volumes:
    - name: boskos
      secret:
        items:
        - key: credentials
          path: credentials
        secretName: boskos-credentials
    - name: ci-pull-credentials
      secret:
        secretName: ci-pull-credentials
    - name: manifest-tool-local-pusher
      secret:
        secretName: manifest-tool-local-pusher
    - name: pull-secret
      secret:
        secretName: registry-pull-credentials
    - name: result-aggregator
      secret:
        secretName: result-aggregator
- agent: kubernetes
  cluster: build09
  cron: 0 11 2,9,16,23 * *
  decorate: true
  decoration_config:
    skip_cloning: true
    timeout: 5h0m0s
  extra_refs:
  - base_ref: main
    org: openshift-qe
    repo: ocp-qe-perfscale-ci
  labels:
    ci-operator.openshift.io/cloud: aws
    ci-operator.openshift.io/cloud-cluster-profile: aws-perfscale-qe
    ci-operator.openshift.io/variant: rosa-4.18-nightly-x86
    ci.openshift.io/generator: prowgen
    job-release: "4.18"
    pj-rehearse.openshift.io/can-be-rehearsed: "true"
  name: periodic-ci-openshift-qe-ocp-qe-perfscale-ci-main-rosa-4.18-nightly-x86-control-plane-24nodes
  spec:
    containers:
    - args:
      - --gcs-upload-secret=/secrets/gcs/service-account.json
      - --image-import-pull-secret=/etc/pull-secret/.dockerconfigjson
      - --lease-server-credentials-file=/etc/boskos/credentials
      - --report-credentials-file=/etc/report/credentials
      - --secret-dir=/secrets/ci-pull-credentials
      - --target=control-plane-24nodes
      - --variant=rosa-4.18-nightly-x86
      command:
      - ci-operator
      image: ci-operator:latest
      imagePullPolicy: Always
      name: ""
      resources:
        requests:
          cpu: 10m
      volumeMounts:
      - mountPath: /etc/boskos
        name: boskos
        readOnly: true
      - mountPath: /secrets/ci-pull-credentials
        name: ci-pull-credentials
        readOnly: true
      - mountPath: /secrets/gcs
        name: gcs-credentials
        readOnly: true
      - mountPath: /secrets/manifest-tool
        name: manifest-tool-local-pusher
        readOnly: true
      - mountPath: /etc/pull-secret
        name: pull-secret
        readOnly: true
      - mountPath: /etc/report
        name: result-aggregator
        readOnly: true
    serviceAccountName: ci-operator
    volumes:
    - name: boskos
      secret:
        items:
        - key: credentials
          path: credentials
        secretName: boskos-credentials
    - name: ci-pull-credentials
      secret:
        secretName: ci-pull-credentials
    - name: manifest-tool-local-pusher
      secret:
        secretName: manifest-tool-local-pusher
    - name: pull-secret
      secret:
        secretName: registry-pull-credentials
    - name: result-aggregator
      secret:
        secretName: result-aggregator
- agent: kubernetes
  cluster: build09
  cron: 0 11 1,8,15,22 * *
  decorate: true
  decoration_config:
    skip_cloning: true
    timeout: 6h0m0s
  extra_refs:
  - base_ref: main
    org: openshift-qe
    repo: ocp-qe-perfscale-ci
  labels:
    ci-operator.openshift.io/cloud: aws
    ci-operator.openshift.io/cloud-cluster-profile: aws-perfscale-qe
    ci-operator.openshift.io/variant: rosa-4.18-nightly-x86
    ci.openshift.io/generator: prowgen
    job-release: "4.18"
    pj-rehearse.openshift.io/can-be-rehearsed: "true"
  name: periodic-ci-openshift-qe-ocp-qe-perfscale-ci-main-rosa-4.18-nightly-x86-data-path-9nodes
  spec:
    containers:
    - args:
      - --gcs-upload-secret=/secrets/gcs/service-account.json
      - --image-import-pull-secret=/etc/pull-secret/.dockerconfigjson
      - --lease-server-credentials-file=/etc/boskos/credentials
      - --report-credentials-file=/etc/report/credentials
      - --secret-dir=/secrets/ci-pull-credentials
      - --target=data-path-9nodes
      - --variant=rosa-4.18-nightly-x86
      command:
      - ci-operator
      image: ci-operator:latest
      imagePullPolicy: Always
      name: ""
      resources:
        requests:
          cpu: 10m
      volumeMounts:
      - mountPath: /etc/boskos
        name: boskos
        readOnly: true
      - mountPath: /secrets/ci-pull-credentials
        name: ci-pull-credentials
        readOnly: true
      - mountPath: /secrets/gcs
        name: gcs-credentials
        readOnly: true
      - mountPath: /secrets/manifest-tool
        name: manifest-tool-local-pusher
        readOnly: true
      - mountPath: /etc/pull-secret
        name: pull-secret
        readOnly: true
      - mountPath: /etc/report
        name: result-aggregator
        readOnly: true
    serviceAccountName: ci-operator
    volumes:
    - name: boskos
      secret:
        items:
        - key: credentials
          path: credentials
        secretName: boskos-credentials
    - name: ci-pull-credentials
      secret:
        secretName: ci-pull-credentials
    - name: manifest-tool-local-pusher
      secret:
        secretName: manifest-tool-local-pusher
    - name: pull-secret
      secret:
        secretName: registry-pull-credentials
    - name: result-aggregator
      secret:
        secretName: result-aggregator
- agent: kubernetes
  cluster: build09
  cron: 0 7 5,12,19,26 * *
  decorate: true
  decoration_config:
    skip_cloning: true
  extra_refs:
  - base_ref: main
    org: openshift-qe
    repo: ocp-qe-perfscale-ci
  labels:
    ci-operator.openshift.io/cloud: aws
    ci-operator.openshift.io/cloud-cluster-profile: aws-perfscale-qe
    ci-operator.openshift.io/variant: rosa-4.18-nightly-x86
    ci.openshift.io/generator: prowgen
    job-release: "4.18"
    pj-rehearse.openshift.io/can-be-rehearsed: "true"
  name: periodic-ci-openshift-qe-ocp-qe-perfscale-ci-main-rosa-4.18-nightly-x86-node-density-heavy-24nodes
  spec:
    containers:
    - args:
      - --gcs-upload-secret=/secrets/gcs/service-account.json
      - --image-import-pull-secret=/etc/pull-secret/.dockerconfigjson
      - --lease-server-credentials-file=/etc/boskos/credentials
      - --report-credentials-file=/etc/report/credentials
      - --secret-dir=/secrets/ci-pull-credentials
      - --target=node-density-heavy-24nodes
      - --variant=rosa-4.18-nightly-x86
      command:
      - ci-operator
      image: ci-operator:latest
      imagePullPolicy: Always
      name: ""
      resources:
        requests:
          cpu: 10m
      volumeMounts:
      - mountPath: /etc/boskos
        name: boskos
        readOnly: true
      - mountPath: /secrets/ci-pull-credentials
        name: ci-pull-credentials
        readOnly: true
      - mountPath: /secrets/gcs
        name: gcs-credentials
        readOnly: true
      - mountPath: /secrets/manifest-tool
        name: manifest-tool-local-pusher
        readOnly: true
      - mountPath: /etc/pull-secret
        name: pull-secret
        readOnly: true
      - mountPath: /etc/report
        name: result-aggregator
        readOnly: true
    serviceAccountName: ci-operator
    volumes:
    - name: boskos
      secret:
        items:
        - key: credentials
          path: credentials
        secretName: boskos-credentials
    - name: ci-pull-credentials
      secret:
        secretName: ci-pull-credentials
    - name: manifest-tool-local-pusher
      secret:
        secretName: manifest-tool-local-pusher
    - name: pull-secret
      secret:
        secretName: registry-pull-credentials
    - name: result-aggregator
      secret:
        secretName: result-aggregator
- agent: kubernetes
  cluster: build09
  cron: 0 4 28 * *
  decorate: true
  decoration_config:
    skip_cloning: true
    timeout: 7h0m0s
  extra_refs:
  - base_ref: main
    org: openshift-qe
    repo: ocp-qe-perfscale-ci
  labels:
    ci-operator.openshift.io/cloud: aws
    ci-operator.openshift.io/cloud-cluster-profile: aws-perfscale
    ci-operator.openshift.io/variant: rosa-4.18-nightly-x86
    ci.openshift.io/generator: prowgen
    job-release: "4.18"
    pj-rehearse.openshift.io/can-be-rehearsed: "true"
  name: periodic-ci-openshift-qe-ocp-qe-perfscale-ci-main-rosa-4.18-nightly-x86-workers-autoscale-120nodes
  spec:
    containers:
    - args:
      - --gcs-upload-secret=/secrets/gcs/service-account.json
      - --image-import-pull-secret=/etc/pull-secret/.dockerconfigjson
      - --lease-server-credentials-file=/etc/boskos/credentials
      - --report-credentials-file=/etc/report/credentials
      - --secret-dir=/secrets/ci-pull-credentials
      - --target=workers-autoscale-120nodes
      - --variant=rosa-4.18-nightly-x86
      command:
      - ci-operator
      image: ci-operator:latest
      imagePullPolicy: Always
      name: ""
      resources:
        requests:
          cpu: 10m
      volumeMounts:
      - mountPath: /etc/boskos
        name: boskos
        readOnly: true
      - mountPath: /secrets/ci-pull-credentials
        name: ci-pull-credentials
        readOnly: true
      - mountPath: /secrets/gcs
        name: gcs-credentials
        readOnly: true
      - mountPath: /secrets/manifest-tool
        name: manifest-tool-local-pusher
        readOnly: true
      - mountPath: /etc/pull-secret
        name: pull-secret
        readOnly: true
      - mountPath: /etc/report
        name: result-aggregator
        readOnly: true
    serviceAccountName: ci-operator
    volumes:
    - name: boskos
      secret:
        items:
        - key: credentials
          path: credentials
        secretName: boskos-credentials
    - name: ci-pull-credentials
      secret:
        secretName: ci-pull-credentials
    - name: manifest-tool-local-pusher
      secret:
        secretName: manifest-tool-local-pusher
    - name: pull-secret
      secret:
        secretName: registry-pull-credentials
    - name: result-aggregator
      secret:
        secretName: result-aggregator
- agent: kubernetes
  cluster: build09
  cron: 0 0 28 * *
  decorate: true
  decoration_config:
    skip_cloning: true
    timeout: 5h0m0s
  extra_refs:
  - base_ref: main
    org: openshift-qe
    repo: ocp-qe-perfscale-ci
  labels:
    ci-operator.openshift.io/cloud: aws
    ci-operator.openshift.io/cloud-cluster-profile: aws-perfscale-qe
    ci-operator.openshift.io/variant: rosa-4.18-nightly-x86
    ci.openshift.io/generator: prowgen
    job-release: "4.18"
    pj-rehearse.openshift.io/can-be-rehearsed: "true"
  name: periodic-ci-openshift-qe-ocp-qe-perfscale-ci-main-rosa-4.18-nightly-x86-workers-autoscale-24nodes
  spec:
    containers:
    - args:
      - --gcs-upload-secret=/secrets/gcs/service-account.json
      - --image-import-pull-secret=/etc/pull-secret/.dockerconfigjson
      - --lease-server-credentials-file=/etc/boskos/credentials
      - --report-credentials-file=/etc/report/credentials
      - --secret-dir=/secrets/ci-pull-credentials
      - --target=workers-autoscale-24nodes
      - --variant=rosa-4.18-nightly-x86
      command:
      - ci-operator
      image: ci-operator:latest
      imagePullPolicy: Always
      name: ""
      resources:
        requests:
          cpu: 10m
      volumeMounts:
      - mountPath: /etc/boskos
        name: boskos
        readOnly: true
      - mountPath: /secrets/ci-pull-credentials
        name: ci-pull-credentials
        readOnly: true
      - mountPath: /secrets/gcs
        name: gcs-credentials
        readOnly: true
      - mountPath: /secrets/manifest-tool
        name: manifest-tool-local-pusher
        readOnly: true
      - mountPath: /etc/pull-secret
        name: pull-secret
        readOnly: true
      - mountPath: /etc/report
        name: result-aggregator
        readOnly: true
    serviceAccountName: ci-operator
    volumes:
    - name: boskos
      secret:
        items:
        - key: credentials
          path: credentials
        secretName: boskos-credentials
    - name: ci-pull-credentials
      secret:
        secretName: ci-pull-credentials
    - name: manifest-tool-local-pusher
      secret:
        secretName: manifest-tool-local-pusher
    - name: pull-secret
      secret:
        secretName: registry-pull-credentials
    - name: result-aggregator
      secret:
        secretName: result-aggregator
- agent: kubernetes
  cluster: build09
  cron: 0 6 4,11,18,25 * *
  decorate: true
  decoration_config:
    skip_cloning: true
    timeout: 7h0m0s
  extra_refs:
  - base_ref: main
    org: openshift-qe
    repo: ocp-qe-perfscale-ci
  labels:
    ci-operator.openshift.io/cloud: aws
    ci-operator.openshift.io/cloud-cluster-profile: aws-perfscale
    ci-operator.openshift.io/variant: rosa-4.19-nightly-x86
    ci.openshift.io/generator: prowgen
    job-release: "4.19"
    pj-rehearse.openshift.io/can-be-rehearsed: "true"
  name: periodic-ci-openshift-qe-ocp-qe-perfscale-ci-main-rosa-4.19-nightly-x86-control-plane-120nodes
  spec:
    containers:
    - args:
      - --gcs-upload-secret=/secrets/gcs/service-account.json
      - --image-import-pull-secret=/etc/pull-secret/.dockerconfigjson
      - --lease-server-credentials-file=/etc/boskos/credentials
      - --report-credentials-file=/etc/report/credentials
      - --secret-dir=/secrets/ci-pull-credentials
      - --target=control-plane-120nodes
      - --variant=rosa-4.19-nightly-x86
      command:
      - ci-operator
      image: ci-operator:latest
      imagePullPolicy: Always
      name: ""
      resources:
        requests:
          cpu: 10m
      volumeMounts:
      - mountPath: /etc/boskos
        name: boskos
        readOnly: true
      - mountPath: /secrets/ci-pull-credentials
        name: ci-pull-credentials
        readOnly: true
      - mountPath: /secrets/gcs
        name: gcs-credentials
        readOnly: true
      - mountPath: /secrets/manifest-tool
        name: manifest-tool-local-pusher
        readOnly: true
      - mountPath: /etc/pull-secret
        name: pull-secret
        readOnly: true
      - mountPath: /etc/report
        name: result-aggregator
        readOnly: true
    serviceAccountName: ci-operator
    volumes:
    - name: boskos
      secret:
        items:
        - key: credentials
          path: credentials
        secretName: boskos-credentials
    - name: ci-pull-credentials
      secret:
        secretName: ci-pull-credentials
    - name: manifest-tool-local-pusher
      secret:
        secretName: manifest-tool-local-pusher
    - name: pull-secret
      secret:
        secretName: registry-pull-credentials
    - name: result-aggregator
      secret:
        secretName: result-aggregator
- agent: kubernetes
  cluster: build09
  cron: 0 11 2,9,16,23 * *
  decorate: true
  decoration_config:
    skip_cloning: true
    timeout: 5h0m0s
  extra_refs:
  - base_ref: main
    org: openshift-qe
    repo: ocp-qe-perfscale-ci
  labels:
    ci-operator.openshift.io/cloud: aws
    ci-operator.openshift.io/cloud-cluster-profile: aws-perfscale-qe
    ci-operator.openshift.io/variant: rosa-4.19-nightly-x86
    ci.openshift.io/generator: prowgen
    job-release: "4.19"
    pj-rehearse.openshift.io/can-be-rehearsed: "true"
  name: periodic-ci-openshift-qe-ocp-qe-perfscale-ci-main-rosa-4.19-nightly-x86-control-plane-24nodes
  spec:
    containers:
    - args:
      - --gcs-upload-secret=/secrets/gcs/service-account.json
      - --image-import-pull-secret=/etc/pull-secret/.dockerconfigjson
      - --lease-server-credentials-file=/etc/boskos/credentials
      - --report-credentials-file=/etc/report/credentials
      - --secret-dir=/secrets/ci-pull-credentials
      - --target=control-plane-24nodes
      - --variant=rosa-4.19-nightly-x86
      command:
      - ci-operator
      image: ci-operator:latest
      imagePullPolicy: Always
      name: ""
      resources:
        requests:
          cpu: 10m
      volumeMounts:
      - mountPath: /etc/boskos
        name: boskos
        readOnly: true
      - mountPath: /secrets/ci-pull-credentials
        name: ci-pull-credentials
        readOnly: true
      - mountPath: /secrets/gcs
        name: gcs-credentials
        readOnly: true
      - mountPath: /secrets/manifest-tool
        name: manifest-tool-local-pusher
        readOnly: true
      - mountPath: /etc/pull-secret
        name: pull-secret
        readOnly: true
      - mountPath: /etc/report
        name: result-aggregator
        readOnly: true
    serviceAccountName: ci-operator
    volumes:
    - name: boskos
      secret:
        items:
        - key: credentials
          path: credentials
        secretName: boskos-credentials
    - name: ci-pull-credentials
      secret:
        secretName: ci-pull-credentials
    - name: manifest-tool-local-pusher
      secret:
        secretName: manifest-tool-local-pusher
    - name: pull-secret
      secret:
        secretName: registry-pull-credentials
    - name: result-aggregator
      secret:
        secretName: result-aggregator
- agent: kubernetes
  cluster: build09
  cron: 0 11 1,8,15,22 * *
  decorate: true
  decoration_config:
    skip_cloning: true
    timeout: 6h0m0s
  extra_refs:
  - base_ref: main
    org: openshift-qe
    repo: ocp-qe-perfscale-ci
  labels:
    ci-operator.openshift.io/cloud: aws
    ci-operator.openshift.io/cloud-cluster-profile: aws-perfscale-qe
    ci-operator.openshift.io/variant: rosa-4.19-nightly-x86
    ci.openshift.io/generator: prowgen
    job-release: "4.19"
    pj-rehearse.openshift.io/can-be-rehearsed: "true"
  name: periodic-ci-openshift-qe-ocp-qe-perfscale-ci-main-rosa-4.19-nightly-x86-data-path-9nodes
  spec:
    containers:
    - args:
      - --gcs-upload-secret=/secrets/gcs/service-account.json
      - --image-import-pull-secret=/etc/pull-secret/.dockerconfigjson
      - --lease-server-credentials-file=/etc/boskos/credentials
      - --report-credentials-file=/etc/report/credentials
      - --secret-dir=/secrets/ci-pull-credentials
      - --target=data-path-9nodes
      - --variant=rosa-4.19-nightly-x86
      command:
      - ci-operator
      image: ci-operator:latest
      imagePullPolicy: Always
      name: ""
      resources:
        requests:
          cpu: 10m
      volumeMounts:
      - mountPath: /etc/boskos
        name: boskos
        readOnly: true
      - mountPath: /secrets/ci-pull-credentials
        name: ci-pull-credentials
        readOnly: true
      - mountPath: /secrets/gcs
        name: gcs-credentials
        readOnly: true
      - mountPath: /secrets/manifest-tool
        name: manifest-tool-local-pusher
        readOnly: true
      - mountPath: /etc/pull-secret
        name: pull-secret
        readOnly: true
      - mountPath: /etc/report
        name: result-aggregator
        readOnly: true
    serviceAccountName: ci-operator
    volumes:
    - name: boskos
      secret:
        items:
        - key: credentials
          path: credentials
        secretName: boskos-credentials
    - name: ci-pull-credentials
      secret:
        secretName: ci-pull-credentials
    - name: manifest-tool-local-pusher
      secret:
        secretName: manifest-tool-local-pusher
    - name: pull-secret
      secret:
        secretName: registry-pull-credentials
    - name: result-aggregator
      secret:
        secretName: result-aggregator
- agent: kubernetes
  cluster: build09
  cron: 0 7 5,12,19,26 * *
  decorate: true
  decoration_config:
    skip_cloning: true
  extra_refs:
  - base_ref: main
    org: openshift-qe
    repo: ocp-qe-perfscale-ci
  labels:
    ci-operator.openshift.io/cloud: aws
    ci-operator.openshift.io/cloud-cluster-profile: aws-perfscale-qe
    ci-operator.openshift.io/variant: rosa-4.19-nightly-x86
    ci.openshift.io/generator: prowgen
    job-release: "4.19"
    pj-rehearse.openshift.io/can-be-rehearsed: "true"
  name: periodic-ci-openshift-qe-ocp-qe-perfscale-ci-main-rosa-4.19-nightly-x86-node-density-heavy-24nodes
  spec:
    containers:
    - args:
      - --gcs-upload-secret=/secrets/gcs/service-account.json
      - --image-import-pull-secret=/etc/pull-secret/.dockerconfigjson
      - --lease-server-credentials-file=/etc/boskos/credentials
      - --report-credentials-file=/etc/report/credentials
      - --secret-dir=/secrets/ci-pull-credentials
      - --target=node-density-heavy-24nodes
      - --variant=rosa-4.19-nightly-x86
      command:
      - ci-operator
      image: ci-operator:latest
      imagePullPolicy: Always
      name: ""
      resources:
        requests:
          cpu: 10m
      volumeMounts:
      - mountPath: /etc/boskos
        name: boskos
        readOnly: true
      - mountPath: /secrets/ci-pull-credentials
        name: ci-pull-credentials
        readOnly: true
      - mountPath: /secrets/gcs
        name: gcs-credentials
        readOnly: true
      - mountPath: /secrets/manifest-tool
        name: manifest-tool-local-pusher
        readOnly: true
      - mountPath: /etc/pull-secret
        name: pull-secret
        readOnly: true
      - mountPath: /etc/report
        name: result-aggregator
        readOnly: true
    serviceAccountName: ci-operator
    volumes:
    - name: boskos
      secret:
        items:
        - key: credentials
          path: credentials
        secretName: boskos-credentials
    - name: ci-pull-credentials
      secret:
        secretName: ci-pull-credentials
    - name: manifest-tool-local-pusher
      secret:
        secretName: manifest-tool-local-pusher
    - name: pull-secret
      secret:
        secretName: registry-pull-credentials
    - name: result-aggregator
      secret:
        secretName: result-aggregator
- agent: kubernetes
  cluster: build09
  cron: 0 16 2,16 * *
  decorate: true
  decoration_config:
    skip_cloning: true
    timeout: 5h0m0s
  extra_refs:
  - base_ref: main
    org: openshift-qe
    repo: ocp-qe-perfscale-ci
  labels:
    ci-operator.openshift.io/cloud: aws
    ci-operator.openshift.io/cloud-cluster-profile: aws-perfscale-qe
    ci-operator.openshift.io/variant: rosa_hcp-4.14-nightly-x86
    ci.openshift.io/generator: prowgen
    job-release: "4.14"
    pj-rehearse.openshift.io/can-be-rehearsed: "true"
  name: periodic-ci-openshift-qe-ocp-qe-perfscale-ci-main-rosa_hcp-4.14-nightly-x86-control-plane-24nodes
  spec:
    containers:
    - args:
      - --gcs-upload-secret=/secrets/gcs/service-account.json
      - --image-import-pull-secret=/etc/pull-secret/.dockerconfigjson
      - --lease-server-credentials-file=/etc/boskos/credentials
      - --report-credentials-file=/etc/report/credentials
      - --secret-dir=/secrets/ci-pull-credentials
      - --target=control-plane-24nodes
      - --variant=rosa_hcp-4.14-nightly-x86
      command:
      - ci-operator
      image: ci-operator:latest
      imagePullPolicy: Always
      name: ""
      resources:
        requests:
          cpu: 10m
      volumeMounts:
      - mountPath: /etc/boskos
        name: boskos
        readOnly: true
      - mountPath: /secrets/ci-pull-credentials
        name: ci-pull-credentials
        readOnly: true
      - mountPath: /secrets/gcs
        name: gcs-credentials
        readOnly: true
      - mountPath: /secrets/manifest-tool
        name: manifest-tool-local-pusher
        readOnly: true
      - mountPath: /etc/pull-secret
        name: pull-secret
        readOnly: true
      - mountPath: /etc/report
        name: result-aggregator
        readOnly: true
    serviceAccountName: ci-operator
    volumes:
    - name: boskos
      secret:
        items:
        - key: credentials
          path: credentials
        secretName: boskos-credentials
    - name: ci-pull-credentials
      secret:
        secretName: ci-pull-credentials
    - name: manifest-tool-local-pusher
      secret:
        secretName: manifest-tool-local-pusher
    - name: pull-secret
      secret:
        secretName: registry-pull-credentials
    - name: result-aggregator
      secret:
        secretName: result-aggregator
- agent: kubernetes
  cluster: build09
  cron: 0 8 1,15 * *
  decorate: true
  decoration_config:
    skip_cloning: true
    timeout: 5h0m0s
  extra_refs:
  - base_ref: main
    org: openshift-qe
    repo: ocp-qe-perfscale-ci
  labels:
    ci-operator.openshift.io/cloud: aws
    ci-operator.openshift.io/cloud-cluster-profile: aws-perfscale-qe
    ci-operator.openshift.io/variant: rosa_hcp-4.14-nightly-x86
    ci.openshift.io/generator: prowgen
    job-release: "4.14"
    pj-rehearse.openshift.io/can-be-rehearsed: "true"
  name: periodic-ci-openshift-qe-ocp-qe-perfscale-ci-main-rosa_hcp-4.14-nightly-x86-data-path-9nodes
  spec:
    containers:
    - args:
      - --gcs-upload-secret=/secrets/gcs/service-account.json
      - --image-import-pull-secret=/etc/pull-secret/.dockerconfigjson
      - --lease-server-credentials-file=/etc/boskos/credentials
      - --report-credentials-file=/etc/report/credentials
      - --secret-dir=/secrets/ci-pull-credentials
      - --target=data-path-9nodes
      - --variant=rosa_hcp-4.14-nightly-x86
      command:
      - ci-operator
      image: ci-operator:latest
      imagePullPolicy: Always
      name: ""
      resources:
        requests:
          cpu: 10m
      volumeMounts:
      - mountPath: /etc/boskos
        name: boskos
        readOnly: true
      - mountPath: /secrets/ci-pull-credentials
        name: ci-pull-credentials
        readOnly: true
      - mountPath: /secrets/gcs
        name: gcs-credentials
        readOnly: true
      - mountPath: /secrets/manifest-tool
        name: manifest-tool-local-pusher
        readOnly: true
      - mountPath: /etc/pull-secret
        name: pull-secret
        readOnly: true
      - mountPath: /etc/report
        name: result-aggregator
        readOnly: true
    serviceAccountName: ci-operator
    volumes:
    - name: boskos
      secret:
        items:
        - key: credentials
          path: credentials
        secretName: boskos-credentials
    - name: ci-pull-credentials
      secret:
        secretName: ci-pull-credentials
    - name: manifest-tool-local-pusher
      secret:
        secretName: manifest-tool-local-pusher
    - name: pull-secret
      secret:
        secretName: registry-pull-credentials
    - name: result-aggregator
      secret:
        secretName: result-aggregator
- agent: kubernetes
  cluster: build09
  cron: 0 10 12,26 * *
  decorate: true
  decoration_config:
    skip_cloning: true
    timeout: 5h0m0s
  extra_refs:
  - base_ref: main
    org: openshift-qe
    repo: ocp-qe-perfscale-ci
  labels:
    ci-operator.openshift.io/cloud: aws
    ci-operator.openshift.io/cloud-cluster-profile: aws-perfscale-qe
    ci-operator.openshift.io/variant: rosa_hcp-4.14-nightly-x86
    ci.openshift.io/generator: prowgen
    job-release: "4.14"
    pj-rehearse.openshift.io/can-be-rehearsed: "true"
  name: periodic-ci-openshift-qe-ocp-qe-perfscale-ci-main-rosa_hcp-4.14-nightly-x86-node-density-heavy-24nodes
  spec:
    containers:
    - args:
      - --gcs-upload-secret=/secrets/gcs/service-account.json
      - --image-import-pull-secret=/etc/pull-secret/.dockerconfigjson
      - --lease-server-credentials-file=/etc/boskos/credentials
      - --report-credentials-file=/etc/report/credentials
      - --secret-dir=/secrets/ci-pull-credentials
      - --target=node-density-heavy-24nodes
      - --variant=rosa_hcp-4.14-nightly-x86
      command:
      - ci-operator
      image: ci-operator:latest
      imagePullPolicy: Always
      name: ""
      resources:
        requests:
          cpu: 10m
      volumeMounts:
      - mountPath: /etc/boskos
        name: boskos
        readOnly: true
      - mountPath: /secrets/ci-pull-credentials
        name: ci-pull-credentials
        readOnly: true
      - mountPath: /secrets/gcs
        name: gcs-credentials
        readOnly: true
      - mountPath: /secrets/manifest-tool
        name: manifest-tool-local-pusher
        readOnly: true
      - mountPath: /etc/pull-secret
        name: pull-secret
        readOnly: true
      - mountPath: /etc/report
        name: result-aggregator
        readOnly: true
    serviceAccountName: ci-operator
    volumes:
    - name: boskos
      secret:
        items:
        - key: credentials
          path: credentials
        secretName: boskos-credentials
    - name: ci-pull-credentials
      secret:
        secretName: ci-pull-credentials
    - name: manifest-tool-local-pusher
      secret:
        secretName: manifest-tool-local-pusher
    - name: pull-secret
      secret:
        secretName: registry-pull-credentials
    - name: result-aggregator
      secret:
        secretName: result-aggregator
- agent: kubernetes
  cluster: build09
  cron: 0 12 3,17 * *
  decorate: true
  decoration_config:
    skip_cloning: true
    timeout: 8h0m0s
  extra_refs:
  - base_ref: main
    org: openshift-qe
    repo: ocp-qe-perfscale-ci
  labels:
    ci-operator.openshift.io/cloud: aws
    ci-operator.openshift.io/cloud-cluster-profile: aws-perfscale-qe
    ci-operator.openshift.io/variant: rosa_hcp-4.14-stable-x86-loaded-upgrade-from-4.14
    ci.openshift.io/generator: prowgen
    pj-rehearse.openshift.io/can-be-rehearsed: "true"
  name: periodic-ci-openshift-qe-ocp-qe-perfscale-ci-main-rosa_hcp-4.14-stable-x86-loaded-upgrade-from-4.14-loaded-upgrade414-24nodes
  spec:
    containers:
    - args:
      - --gcs-upload-secret=/secrets/gcs/service-account.json
      - --image-import-pull-secret=/etc/pull-secret/.dockerconfigjson
      - --lease-server-credentials-file=/etc/boskos/credentials
      - --report-credentials-file=/etc/report/credentials
      - --secret-dir=/secrets/ci-pull-credentials
      - --target=loaded-upgrade414-24nodes
      - --variant=rosa_hcp-4.14-stable-x86-loaded-upgrade-from-4.14
      command:
      - ci-operator
      image: ci-operator:latest
      imagePullPolicy: Always
      name: ""
      resources:
        requests:
          cpu: 10m
      volumeMounts:
      - mountPath: /etc/boskos
        name: boskos
        readOnly: true
      - mountPath: /secrets/ci-pull-credentials
        name: ci-pull-credentials
        readOnly: true
      - mountPath: /secrets/gcs
        name: gcs-credentials
        readOnly: true
      - mountPath: /secrets/manifest-tool
        name: manifest-tool-local-pusher
        readOnly: true
      - mountPath: /etc/pull-secret
        name: pull-secret
        readOnly: true
      - mountPath: /etc/report
        name: result-aggregator
        readOnly: true
    serviceAccountName: ci-operator
    volumes:
    - name: boskos
      secret:
        items:
        - key: credentials
          path: credentials
        secretName: boskos-credentials
    - name: ci-pull-credentials
      secret:
        secretName: ci-pull-credentials
    - name: manifest-tool-local-pusher
      secret:
        secretName: manifest-tool-local-pusher
    - name: pull-secret
      secret:
        secretName: registry-pull-credentials
    - name: result-aggregator
      secret:
        secretName: result-aggregator
- agent: kubernetes
  cluster: build09
  cron: 0 20 10,24 * *
  decorate: true
  decoration_config:
    skip_cloning: true
    timeout: 8h0m0s
  extra_refs:
  - base_ref: main
    org: openshift-qe
    repo: ocp-qe-perfscale-ci
  labels:
    ci-operator.openshift.io/cloud: aws
    ci-operator.openshift.io/cloud-cluster-profile: aws-perfscale-qe
    ci-operator.openshift.io/variant: rosa_hcp-4.15-candidate-x86-loaded-upgrade-from-4.14
    ci.openshift.io/generator: prowgen
    pj-rehearse.openshift.io/can-be-rehearsed: "true"
  name: periodic-ci-openshift-qe-ocp-qe-perfscale-ci-main-rosa_hcp-4.15-candidate-x86-loaded-upgrade-from-4.14-loaded-upgrade415-24nodes
  spec:
    containers:
    - args:
      - --gcs-upload-secret=/secrets/gcs/service-account.json
      - --image-import-pull-secret=/etc/pull-secret/.dockerconfigjson
      - --lease-server-credentials-file=/etc/boskos/credentials
      - --report-credentials-file=/etc/report/credentials
      - --secret-dir=/secrets/ci-pull-credentials
      - --target=loaded-upgrade415-24nodes
      - --variant=rosa_hcp-4.15-candidate-x86-loaded-upgrade-from-4.14
      command:
      - ci-operator
      image: ci-operator:latest
      imagePullPolicy: Always
      name: ""
      resources:
        requests:
          cpu: 10m
      volumeMounts:
      - mountPath: /etc/boskos
        name: boskos
        readOnly: true
      - mountPath: /secrets/ci-pull-credentials
        name: ci-pull-credentials
        readOnly: true
      - mountPath: /secrets/gcs
        name: gcs-credentials
        readOnly: true
      - mountPath: /secrets/manifest-tool
        name: manifest-tool-local-pusher
        readOnly: true
      - mountPath: /etc/pull-secret
        name: pull-secret
        readOnly: true
      - mountPath: /etc/report
        name: result-aggregator
        readOnly: true
    serviceAccountName: ci-operator
    volumes:
    - name: boskos
      secret:
        items:
        - key: credentials
          path: credentials
        secretName: boskos-credentials
    - name: ci-pull-credentials
      secret:
        secretName: ci-pull-credentials
    - name: manifest-tool-local-pusher
      secret:
        secretName: manifest-tool-local-pusher
    - name: pull-secret
      secret:
        secretName: registry-pull-credentials
    - name: result-aggregator
      secret:
        secretName: result-aggregator
- agent: kubernetes
  cluster: build09
  cron: 0 6 9,23 * *
  decorate: true
  decoration_config:
    skip_cloning: true
    timeout: 5h0m0s
  extra_refs:
  - base_ref: main
    org: openshift-qe
    repo: ocp-qe-perfscale-ci
  labels:
    ci-operator.openshift.io/cloud: aws
    ci-operator.openshift.io/cloud-cluster-profile: aws-perfscale-qe
    ci-operator.openshift.io/variant: rosa_hcp-4.15-nightly-x86
    ci.openshift.io/generator: prowgen
    job-release: "4.15"
    pj-rehearse.openshift.io/can-be-rehearsed: "true"
  name: periodic-ci-openshift-qe-ocp-qe-perfscale-ci-main-rosa_hcp-4.15-nightly-x86-control-plane-24nodes
  spec:
    containers:
    - args:
      - --gcs-upload-secret=/secrets/gcs/service-account.json
      - --image-import-pull-secret=/etc/pull-secret/.dockerconfigjson
      - --lease-server-credentials-file=/etc/boskos/credentials
      - --report-credentials-file=/etc/report/credentials
      - --secret-dir=/secrets/ci-pull-credentials
      - --target=control-plane-24nodes
      - --variant=rosa_hcp-4.15-nightly-x86
      command:
      - ci-operator
      image: ci-operator:latest
      imagePullPolicy: Always
      name: ""
      resources:
        requests:
          cpu: 10m
      volumeMounts:
      - mountPath: /etc/boskos
        name: boskos
        readOnly: true
      - mountPath: /secrets/ci-pull-credentials
        name: ci-pull-credentials
        readOnly: true
      - mountPath: /secrets/gcs
        name: gcs-credentials
        readOnly: true
      - mountPath: /secrets/manifest-tool
        name: manifest-tool-local-pusher
        readOnly: true
      - mountPath: /etc/pull-secret
        name: pull-secret
        readOnly: true
      - mountPath: /etc/report
        name: result-aggregator
        readOnly: true
    serviceAccountName: ci-operator
    volumes:
    - name: boskos
      secret:
        items:
        - key: credentials
          path: credentials
        secretName: boskos-credentials
    - name: ci-pull-credentials
      secret:
        secretName: ci-pull-credentials
    - name: manifest-tool-local-pusher
      secret:
        secretName: manifest-tool-local-pusher
    - name: pull-secret
      secret:
        secretName: registry-pull-credentials
    - name: result-aggregator
      secret:
        secretName: result-aggregator
- agent: kubernetes
  cluster: build09
  cron: 0 16 8,22 * *
  decorate: true
  decoration_config:
    skip_cloning: true
    timeout: 5h0m0s
  extra_refs:
  - base_ref: main
    org: openshift-qe
    repo: ocp-qe-perfscale-ci
  labels:
    ci-operator.openshift.io/cloud: aws
    ci-operator.openshift.io/cloud-cluster-profile: aws-perfscale-qe
    ci-operator.openshift.io/variant: rosa_hcp-4.15-nightly-x86
    ci.openshift.io/generator: prowgen
    job-release: "4.15"
    pj-rehearse.openshift.io/can-be-rehearsed: "true"
  name: periodic-ci-openshift-qe-ocp-qe-perfscale-ci-main-rosa_hcp-4.15-nightly-x86-data-path-9nodes
  spec:
    containers:
    - args:
      - --gcs-upload-secret=/secrets/gcs/service-account.json
      - --image-import-pull-secret=/etc/pull-secret/.dockerconfigjson
      - --lease-server-credentials-file=/etc/boskos/credentials
      - --report-credentials-file=/etc/report/credentials
      - --secret-dir=/secrets/ci-pull-credentials
      - --target=data-path-9nodes
      - --variant=rosa_hcp-4.15-nightly-x86
      command:
      - ci-operator
      image: ci-operator:latest
      imagePullPolicy: Always
      name: ""
      resources:
        requests:
          cpu: 10m
      volumeMounts:
      - mountPath: /etc/boskos
        name: boskos
        readOnly: true
      - mountPath: /secrets/ci-pull-credentials
        name: ci-pull-credentials
        readOnly: true
      - mountPath: /secrets/gcs
        name: gcs-credentials
        readOnly: true
      - mountPath: /secrets/manifest-tool
        name: manifest-tool-local-pusher
        readOnly: true
      - mountPath: /etc/pull-secret
        name: pull-secret
        readOnly: true
      - mountPath: /etc/report
        name: result-aggregator
        readOnly: true
    serviceAccountName: ci-operator
    volumes:
    - name: boskos
      secret:
        items:
        - key: credentials
          path: credentials
        secretName: boskos-credentials
    - name: ci-pull-credentials
      secret:
        secretName: ci-pull-credentials
    - name: manifest-tool-local-pusher
      secret:
        secretName: manifest-tool-local-pusher
    - name: pull-secret
      secret:
        secretName: registry-pull-credentials
    - name: result-aggregator
      secret:
        secretName: result-aggregator
- agent: kubernetes
  cluster: build09
  cron: 0 4 5,19 * *
  decorate: true
  decoration_config:
    skip_cloning: true
    timeout: 5h0m0s
  extra_refs:
  - base_ref: main
    org: openshift-qe
    repo: ocp-qe-perfscale-ci
  labels:
    ci-operator.openshift.io/cloud: aws
    ci-operator.openshift.io/cloud-cluster-profile: aws-perfscale-qe
    ci-operator.openshift.io/variant: rosa_hcp-4.15-nightly-x86
    ci.openshift.io/generator: prowgen
    job-release: "4.15"
    pj-rehearse.openshift.io/can-be-rehearsed: "true"
  name: periodic-ci-openshift-qe-ocp-qe-perfscale-ci-main-rosa_hcp-4.15-nightly-x86-node-density-heavy-24nodes
  spec:
    containers:
    - args:
      - --gcs-upload-secret=/secrets/gcs/service-account.json
      - --image-import-pull-secret=/etc/pull-secret/.dockerconfigjson
      - --lease-server-credentials-file=/etc/boskos/credentials
      - --report-credentials-file=/etc/report/credentials
      - --secret-dir=/secrets/ci-pull-credentials
      - --target=node-density-heavy-24nodes
      - --variant=rosa_hcp-4.15-nightly-x86
      command:
      - ci-operator
      image: ci-operator:latest
      imagePullPolicy: Always
      name: ""
      resources:
        requests:
          cpu: 10m
      volumeMounts:
      - mountPath: /etc/boskos
        name: boskos
        readOnly: true
      - mountPath: /secrets/ci-pull-credentials
        name: ci-pull-credentials
        readOnly: true
      - mountPath: /secrets/gcs
        name: gcs-credentials
        readOnly: true
      - mountPath: /secrets/manifest-tool
        name: manifest-tool-local-pusher
        readOnly: true
      - mountPath: /etc/pull-secret
        name: pull-secret
        readOnly: true
      - mountPath: /etc/report
        name: result-aggregator
        readOnly: true
    serviceAccountName: ci-operator
    volumes:
    - name: boskos
      secret:
        items:
        - key: credentials
          path: credentials
        secretName: boskos-credentials
    - name: ci-pull-credentials
      secret:
        secretName: ci-pull-credentials
    - name: manifest-tool-local-pusher
      secret:
        secretName: manifest-tool-local-pusher
    - name: pull-secret
      secret:
        secretName: registry-pull-credentials
    - name: result-aggregator
      secret:
        secretName: result-aggregator
- agent: kubernetes
  cluster: build09
  cron: 0 16 10,24 * *
  decorate: true
  decoration_config:
    skip_cloning: true
    timeout: 8h0m0s
  extra_refs:
  - base_ref: main
    org: openshift-qe
    repo: ocp-qe-perfscale-ci
  labels:
    ci-operator.openshift.io/cloud: aws
    ci-operator.openshift.io/cloud-cluster-profile: aws-perfscale-qe
    ci-operator.openshift.io/variant: rosa_hcp-4.16-candidate-x86-loaded-upgrade-from-4.15
    ci.openshift.io/generator: prowgen
    pj-rehearse.openshift.io/can-be-rehearsed: "true"
  name: periodic-ci-openshift-qe-ocp-qe-perfscale-ci-main-rosa_hcp-4.16-candidate-x86-loaded-upgrade-from-4.15-loaded-upgrade416-24nodes
  spec:
    containers:
    - args:
      - --gcs-upload-secret=/secrets/gcs/service-account.json
      - --image-import-pull-secret=/etc/pull-secret/.dockerconfigjson
      - --lease-server-credentials-file=/etc/boskos/credentials
      - --report-credentials-file=/etc/report/credentials
      - --secret-dir=/secrets/ci-pull-credentials
      - --target=loaded-upgrade416-24nodes
      - --variant=rosa_hcp-4.16-candidate-x86-loaded-upgrade-from-4.15
      command:
      - ci-operator
      image: ci-operator:latest
      imagePullPolicy: Always
      name: ""
      resources:
        requests:
          cpu: 10m
      volumeMounts:
      - mountPath: /etc/boskos
        name: boskos
        readOnly: true
      - mountPath: /secrets/ci-pull-credentials
        name: ci-pull-credentials
        readOnly: true
      - mountPath: /secrets/gcs
        name: gcs-credentials
        readOnly: true
      - mountPath: /secrets/manifest-tool
        name: manifest-tool-local-pusher
        readOnly: true
      - mountPath: /etc/pull-secret
        name: pull-secret
        readOnly: true
      - mountPath: /etc/report
        name: result-aggregator
        readOnly: true
    serviceAccountName: ci-operator
    volumes:
    - name: boskos
      secret:
        items:
        - key: credentials
          path: credentials
        secretName: boskos-credentials
    - name: ci-pull-credentials
      secret:
        secretName: ci-pull-credentials
    - name: manifest-tool-local-pusher
      secret:
        secretName: manifest-tool-local-pusher
    - name: pull-secret
      secret:
        secretName: registry-pull-credentials
    - name: result-aggregator
      secret:
        secretName: result-aggregator
- agent: kubernetes
  cluster: build09
  cron: 0 1 9,23 * *
  decorate: true
  decoration_config:
    skip_cloning: true
    timeout: 5h0m0s
  extra_refs:
  - base_ref: main
    org: openshift-qe
    repo: ocp-qe-perfscale-ci
  labels:
    ci-operator.openshift.io/cloud: aws
    ci-operator.openshift.io/cloud-cluster-profile: aws-perfscale
    ci-operator.openshift.io/variant: rosa_hcp-4.16-nightly-x86
    ci.openshift.io/generator: prowgen
    job-release: "4.16"
    pj-rehearse.openshift.io/can-be-rehearsed: "true"
  name: periodic-ci-openshift-qe-ocp-qe-perfscale-ci-main-rosa_hcp-4.16-nightly-x86-control-plane-24nodes
  spec:
    containers:
    - args:
      - --gcs-upload-secret=/secrets/gcs/service-account.json
      - --image-import-pull-secret=/etc/pull-secret/.dockerconfigjson
      - --lease-server-credentials-file=/etc/boskos/credentials
      - --report-credentials-file=/etc/report/credentials
      - --secret-dir=/secrets/ci-pull-credentials
      - --target=control-plane-24nodes
      - --variant=rosa_hcp-4.16-nightly-x86
      command:
      - ci-operator
      image: ci-operator:latest
      imagePullPolicy: Always
      name: ""
      resources:
        requests:
          cpu: 10m
      volumeMounts:
      - mountPath: /etc/boskos
        name: boskos
        readOnly: true
      - mountPath: /secrets/ci-pull-credentials
        name: ci-pull-credentials
        readOnly: true
      - mountPath: /secrets/gcs
        name: gcs-credentials
        readOnly: true
      - mountPath: /secrets/manifest-tool
        name: manifest-tool-local-pusher
        readOnly: true
      - mountPath: /etc/pull-secret
        name: pull-secret
        readOnly: true
      - mountPath: /etc/report
        name: result-aggregator
        readOnly: true
    serviceAccountName: ci-operator
    volumes:
    - name: boskos
      secret:
        items:
        - key: credentials
          path: credentials
        secretName: boskos-credentials
    - name: ci-pull-credentials
      secret:
        secretName: ci-pull-credentials
    - name: manifest-tool-local-pusher
      secret:
        secretName: manifest-tool-local-pusher
    - name: pull-secret
      secret:
        secretName: registry-pull-credentials
    - name: result-aggregator
      secret:
        secretName: result-aggregator
- agent: kubernetes
  cluster: build09
  cron: 0 1 1,15 * *
  decorate: true
  decoration_config:
    skip_cloning: true
    timeout: 5h0m0s
  extra_refs:
  - base_ref: main
    org: openshift-qe
    repo: ocp-qe-perfscale-ci
  labels:
    ci-operator.openshift.io/cloud: aws
    ci-operator.openshift.io/cloud-cluster-profile: aws-perfscale-qe
    ci-operator.openshift.io/variant: rosa_hcp-4.16-nightly-x86
    ci.openshift.io/generator: prowgen
    job-release: "4.16"
    pj-rehearse.openshift.io/can-be-rehearsed: "true"
  name: periodic-ci-openshift-qe-ocp-qe-perfscale-ci-main-rosa_hcp-4.16-nightly-x86-data-path-9nodes
  spec:
    containers:
    - args:
      - --gcs-upload-secret=/secrets/gcs/service-account.json
      - --image-import-pull-secret=/etc/pull-secret/.dockerconfigjson
      - --lease-server-credentials-file=/etc/boskos/credentials
      - --report-credentials-file=/etc/report/credentials
      - --secret-dir=/secrets/ci-pull-credentials
      - --target=data-path-9nodes
      - --variant=rosa_hcp-4.16-nightly-x86
      command:
      - ci-operator
      image: ci-operator:latest
      imagePullPolicy: Always
      name: ""
      resources:
        requests:
          cpu: 10m
      volumeMounts:
      - mountPath: /etc/boskos
        name: boskos
        readOnly: true
      - mountPath: /secrets/ci-pull-credentials
        name: ci-pull-credentials
        readOnly: true
      - mountPath: /secrets/gcs
        name: gcs-credentials
        readOnly: true
      - mountPath: /secrets/manifest-tool
        name: manifest-tool-local-pusher
        readOnly: true
      - mountPath: /etc/pull-secret
        name: pull-secret
        readOnly: true
      - mountPath: /etc/report
        name: result-aggregator
        readOnly: true
    serviceAccountName: ci-operator
    volumes:
    - name: boskos
      secret:
        items:
        - key: credentials
          path: credentials
        secretName: boskos-credentials
    - name: ci-pull-credentials
      secret:
        secretName: ci-pull-credentials
    - name: manifest-tool-local-pusher
      secret:
        secretName: manifest-tool-local-pusher
    - name: pull-secret
      secret:
        secretName: registry-pull-credentials
    - name: result-aggregator
      secret:
        secretName: result-aggregator
- agent: kubernetes
  cluster: build09
  cron: 0 1 12,26 * *
  decorate: true
  decoration_config:
    skip_cloning: true
    timeout: 5h0m0s
  extra_refs:
  - base_ref: main
    org: openshift-qe
    repo: ocp-qe-perfscale-ci
  labels:
    ci-operator.openshift.io/cloud: aws
    ci-operator.openshift.io/cloud-cluster-profile: aws-perfscale-qe
    ci-operator.openshift.io/variant: rosa_hcp-4.16-nightly-x86
    ci.openshift.io/generator: prowgen
    job-release: "4.16"
    pj-rehearse.openshift.io/can-be-rehearsed: "true"
  name: periodic-ci-openshift-qe-ocp-qe-perfscale-ci-main-rosa_hcp-4.16-nightly-x86-node-density-heavy-24nodes
  spec:
    containers:
    - args:
      - --gcs-upload-secret=/secrets/gcs/service-account.json
      - --image-import-pull-secret=/etc/pull-secret/.dockerconfigjson
      - --lease-server-credentials-file=/etc/boskos/credentials
      - --report-credentials-file=/etc/report/credentials
      - --secret-dir=/secrets/ci-pull-credentials
      - --target=node-density-heavy-24nodes
      - --variant=rosa_hcp-4.16-nightly-x86
      command:
      - ci-operator
      image: ci-operator:latest
      imagePullPolicy: Always
      name: ""
      resources:
        requests:
          cpu: 10m
      volumeMounts:
      - mountPath: /etc/boskos
        name: boskos
        readOnly: true
      - mountPath: /secrets/ci-pull-credentials
        name: ci-pull-credentials
        readOnly: true
      - mountPath: /secrets/gcs
        name: gcs-credentials
        readOnly: true
      - mountPath: /secrets/manifest-tool
        name: manifest-tool-local-pusher
        readOnly: true
      - mountPath: /etc/pull-secret
        name: pull-secret
        readOnly: true
      - mountPath: /etc/report
        name: result-aggregator
        readOnly: true
    serviceAccountName: ci-operator
    volumes:
    - name: boskos
      secret:
        items:
        - key: credentials
          path: credentials
        secretName: boskos-credentials
    - name: ci-pull-credentials
      secret:
        secretName: ci-pull-credentials
    - name: manifest-tool-local-pusher
      secret:
        secretName: manifest-tool-local-pusher
    - name: pull-secret
      secret:
        secretName: registry-pull-credentials
    - name: result-aggregator
      secret:
        secretName: result-aggregator
- agent: kubernetes
<<<<<<< HEAD
  cluster: build05
  cron: 0 8 29 * *
  decorate: true
  decoration_config:
    skip_cloning: true
    timeout: 5h0m0s
  extra_refs:
  - base_ref: main
    org: openshift-qe
    repo: ocp-qe-perfscale-ci
  labels:
    ci-operator.openshift.io/cloud: aws
    ci-operator.openshift.io/cloud-cluster-profile: aws-perfscale
    ci-operator.openshift.io/variant: rosa_hcp-4.16-nightly-x86
    ci.openshift.io/generator: prowgen
    job-release: "4.16"
    pj-rehearse.openshift.io/can-be-rehearsed: "true"
  name: periodic-ci-openshift-qe-ocp-qe-perfscale-ci-main-rosa_hcp-4.16-nightly-x86-workers-autoscale-24nodes
  spec:
    containers:
    - args:
      - --gcs-upload-secret=/secrets/gcs/service-account.json
      - --image-import-pull-secret=/etc/pull-secret/.dockerconfigjson
      - --lease-server-credentials-file=/etc/boskos/credentials
      - --report-credentials-file=/etc/report/credentials
      - --secret-dir=/secrets/ci-pull-credentials
      - --target=workers-autoscale-24nodes
      - --variant=rosa_hcp-4.16-nightly-x86
      command:
      - ci-operator
      image: ci-operator:latest
      imagePullPolicy: Always
      name: ""
      resources:
        requests:
          cpu: 10m
      volumeMounts:
      - mountPath: /etc/boskos
        name: boskos
        readOnly: true
      - mountPath: /secrets/ci-pull-credentials
        name: ci-pull-credentials
        readOnly: true
      - mountPath: /secrets/gcs
        name: gcs-credentials
        readOnly: true
      - mountPath: /secrets/manifest-tool
        name: manifest-tool-local-pusher
        readOnly: true
      - mountPath: /etc/pull-secret
        name: pull-secret
        readOnly: true
      - mountPath: /etc/report
        name: result-aggregator
        readOnly: true
    serviceAccountName: ci-operator
    volumes:
    - name: boskos
      secret:
        items:
        - key: credentials
          path: credentials
        secretName: boskos-credentials
    - name: ci-pull-credentials
      secret:
        secretName: ci-pull-credentials
    - name: manifest-tool-local-pusher
      secret:
        secretName: manifest-tool-local-pusher
    - name: pull-secret
      secret:
        secretName: registry-pull-credentials
    - name: result-aggregator
      secret:
        secretName: result-aggregator
- agent: kubernetes
  cluster: build05
=======
  cluster: build09
>>>>>>> cf125d6b
  cron: 0 6 3,17 * *
  decorate: true
  decoration_config:
    skip_cloning: true
    timeout: 8h0m0s
  extra_refs:
  - base_ref: main
    org: openshift-qe
    repo: ocp-qe-perfscale-ci
  labels:
    ci-operator.openshift.io/cloud: aws
    ci-operator.openshift.io/cloud-cluster-profile: aws-perfscale-qe
    ci-operator.openshift.io/variant: rosa_hcp-4.17-candidate-x86-loaded-upgrade-from-4.16
    ci.openshift.io/generator: prowgen
    pj-rehearse.openshift.io/can-be-rehearsed: "true"
  name: periodic-ci-openshift-qe-ocp-qe-perfscale-ci-main-rosa_hcp-4.17-candidate-x86-loaded-upgrade-from-4.16-loaded-upgrade417-24nodes
  spec:
    containers:
    - args:
      - --gcs-upload-secret=/secrets/gcs/service-account.json
      - --image-import-pull-secret=/etc/pull-secret/.dockerconfigjson
      - --lease-server-credentials-file=/etc/boskos/credentials
      - --report-credentials-file=/etc/report/credentials
      - --secret-dir=/secrets/ci-pull-credentials
      - --target=loaded-upgrade417-24nodes
      - --variant=rosa_hcp-4.17-candidate-x86-loaded-upgrade-from-4.16
      command:
      - ci-operator
      image: ci-operator:latest
      imagePullPolicy: Always
      name: ""
      resources:
        requests:
          cpu: 10m
      volumeMounts:
      - mountPath: /etc/boskos
        name: boskos
        readOnly: true
      - mountPath: /secrets/ci-pull-credentials
        name: ci-pull-credentials
        readOnly: true
      - mountPath: /secrets/gcs
        name: gcs-credentials
        readOnly: true
      - mountPath: /secrets/manifest-tool
        name: manifest-tool-local-pusher
        readOnly: true
      - mountPath: /etc/pull-secret
        name: pull-secret
        readOnly: true
      - mountPath: /etc/report
        name: result-aggregator
        readOnly: true
    serviceAccountName: ci-operator
    volumes:
    - name: boskos
      secret:
        items:
        - key: credentials
          path: credentials
        secretName: boskos-credentials
    - name: ci-pull-credentials
      secret:
        secretName: ci-pull-credentials
    - name: manifest-tool-local-pusher
      secret:
        secretName: manifest-tool-local-pusher
    - name: pull-secret
      secret:
        secretName: registry-pull-credentials
    - name: result-aggregator
      secret:
        secretName: result-aggregator
- agent: kubernetes
  cluster: build09
  cron: 0 21 9,23 * *
  decorate: true
  decoration_config:
    skip_cloning: true
    timeout: 5h0m0s
  extra_refs:
  - base_ref: main
    org: openshift-qe
    repo: ocp-qe-perfscale-ci
  labels:
    ci-operator.openshift.io/cloud: aws
    ci-operator.openshift.io/cloud-cluster-profile: aws-perfscale
    ci-operator.openshift.io/variant: rosa_hcp-4.17-nightly-x86
    ci.openshift.io/generator: prowgen
    job-release: "4.17"
    pj-rehearse.openshift.io/can-be-rehearsed: "true"
  name: periodic-ci-openshift-qe-ocp-qe-perfscale-ci-main-rosa_hcp-4.17-nightly-x86-control-plane-24nodes
  spec:
    containers:
    - args:
      - --gcs-upload-secret=/secrets/gcs/service-account.json
      - --image-import-pull-secret=/etc/pull-secret/.dockerconfigjson
      - --lease-server-credentials-file=/etc/boskos/credentials
      - --report-credentials-file=/etc/report/credentials
      - --secret-dir=/secrets/ci-pull-credentials
      - --target=control-plane-24nodes
      - --variant=rosa_hcp-4.17-nightly-x86
      command:
      - ci-operator
      image: ci-operator:latest
      imagePullPolicy: Always
      name: ""
      resources:
        requests:
          cpu: 10m
      volumeMounts:
      - mountPath: /etc/boskos
        name: boskos
        readOnly: true
      - mountPath: /secrets/ci-pull-credentials
        name: ci-pull-credentials
        readOnly: true
      - mountPath: /secrets/gcs
        name: gcs-credentials
        readOnly: true
      - mountPath: /secrets/manifest-tool
        name: manifest-tool-local-pusher
        readOnly: true
      - mountPath: /etc/pull-secret
        name: pull-secret
        readOnly: true
      - mountPath: /etc/report
        name: result-aggregator
        readOnly: true
    serviceAccountName: ci-operator
    volumes:
    - name: boskos
      secret:
        items:
        - key: credentials
          path: credentials
        secretName: boskos-credentials
    - name: ci-pull-credentials
      secret:
        secretName: ci-pull-credentials
    - name: manifest-tool-local-pusher
      secret:
        secretName: manifest-tool-local-pusher
    - name: pull-secret
      secret:
        secretName: registry-pull-credentials
    - name: result-aggregator
      secret:
        secretName: result-aggregator
- agent: kubernetes
  cluster: build09
  cron: 0 0 8,22 * *
  decorate: true
  decoration_config:
    skip_cloning: true
    timeout: 5h0m0s
  extra_refs:
  - base_ref: main
    org: openshift-qe
    repo: ocp-qe-perfscale-ci
  labels:
    ci-operator.openshift.io/cloud: aws
    ci-operator.openshift.io/cloud-cluster-profile: aws-perfscale-qe
    ci-operator.openshift.io/variant: rosa_hcp-4.17-nightly-x86
    ci.openshift.io/generator: prowgen
    job-release: "4.17"
    pj-rehearse.openshift.io/can-be-rehearsed: "true"
  name: periodic-ci-openshift-qe-ocp-qe-perfscale-ci-main-rosa_hcp-4.17-nightly-x86-data-path-9nodes
  spec:
    containers:
    - args:
      - --gcs-upload-secret=/secrets/gcs/service-account.json
      - --image-import-pull-secret=/etc/pull-secret/.dockerconfigjson
      - --lease-server-credentials-file=/etc/boskos/credentials
      - --report-credentials-file=/etc/report/credentials
      - --secret-dir=/secrets/ci-pull-credentials
      - --target=data-path-9nodes
      - --variant=rosa_hcp-4.17-nightly-x86
      command:
      - ci-operator
      image: ci-operator:latest
      imagePullPolicy: Always
      name: ""
      resources:
        requests:
          cpu: 10m
      volumeMounts:
      - mountPath: /etc/boskos
        name: boskos
        readOnly: true
      - mountPath: /secrets/ci-pull-credentials
        name: ci-pull-credentials
        readOnly: true
      - mountPath: /secrets/gcs
        name: gcs-credentials
        readOnly: true
      - mountPath: /secrets/manifest-tool
        name: manifest-tool-local-pusher
        readOnly: true
      - mountPath: /etc/pull-secret
        name: pull-secret
        readOnly: true
      - mountPath: /etc/report
        name: result-aggregator
        readOnly: true
    serviceAccountName: ci-operator
    volumes:
    - name: boskos
      secret:
        items:
        - key: credentials
          path: credentials
        secretName: boskos-credentials
    - name: ci-pull-credentials
      secret:
        secretName: ci-pull-credentials
    - name: manifest-tool-local-pusher
      secret:
        secretName: manifest-tool-local-pusher
    - name: pull-secret
      secret:
        secretName: registry-pull-credentials
    - name: result-aggregator
      secret:
        secretName: result-aggregator
- agent: kubernetes
  cluster: build09
  cron: 0 9 5,19 * *
  decorate: true
  decoration_config:
    skip_cloning: true
    timeout: 5h0m0s
  extra_refs:
  - base_ref: main
    org: openshift-qe
    repo: ocp-qe-perfscale-ci
  labels:
    ci-operator.openshift.io/cloud: aws
    ci-operator.openshift.io/cloud-cluster-profile: aws-perfscale-qe
    ci-operator.openshift.io/variant: rosa_hcp-4.17-nightly-x86
    ci.openshift.io/generator: prowgen
    job-release: "4.17"
    pj-rehearse.openshift.io/can-be-rehearsed: "true"
  name: periodic-ci-openshift-qe-ocp-qe-perfscale-ci-main-rosa_hcp-4.17-nightly-x86-node-density-heavy-24nodes
  spec:
    containers:
    - args:
      - --gcs-upload-secret=/secrets/gcs/service-account.json
      - --image-import-pull-secret=/etc/pull-secret/.dockerconfigjson
      - --lease-server-credentials-file=/etc/boskos/credentials
      - --report-credentials-file=/etc/report/credentials
      - --secret-dir=/secrets/ci-pull-credentials
      - --target=node-density-heavy-24nodes
      - --variant=rosa_hcp-4.17-nightly-x86
      command:
      - ci-operator
      image: ci-operator:latest
      imagePullPolicy: Always
      name: ""
      resources:
        requests:
          cpu: 10m
      volumeMounts:
      - mountPath: /etc/boskos
        name: boskos
        readOnly: true
      - mountPath: /secrets/ci-pull-credentials
        name: ci-pull-credentials
        readOnly: true
      - mountPath: /secrets/gcs
        name: gcs-credentials
        readOnly: true
      - mountPath: /secrets/manifest-tool
        name: manifest-tool-local-pusher
        readOnly: true
      - mountPath: /etc/pull-secret
        name: pull-secret
        readOnly: true
      - mountPath: /etc/report
        name: result-aggregator
        readOnly: true
    serviceAccountName: ci-operator
    volumes:
    - name: boskos
      secret:
        items:
        - key: credentials
          path: credentials
        secretName: boskos-credentials
    - name: ci-pull-credentials
      secret:
        secretName: ci-pull-credentials
    - name: manifest-tool-local-pusher
      secret:
        secretName: manifest-tool-local-pusher
    - name: pull-secret
      secret:
        secretName: registry-pull-credentials
    - name: result-aggregator
      secret:
        secretName: result-aggregator
- agent: kubernetes
<<<<<<< HEAD
  cluster: build05
  cron: 0 4 29 * *
  decorate: true
  decoration_config:
    skip_cloning: true
    timeout: 5h0m0s
  extra_refs:
  - base_ref: main
    org: openshift-qe
    repo: ocp-qe-perfscale-ci
  labels:
    ci-operator.openshift.io/cloud: aws
    ci-operator.openshift.io/cloud-cluster-profile: aws-perfscale
    ci-operator.openshift.io/variant: rosa_hcp-4.17-nightly-x86
    ci.openshift.io/generator: prowgen
    job-release: "4.17"
    pj-rehearse.openshift.io/can-be-rehearsed: "true"
  name: periodic-ci-openshift-qe-ocp-qe-perfscale-ci-main-rosa_hcp-4.17-nightly-x86-workers-autoscale-24nodes
  spec:
    containers:
    - args:
      - --gcs-upload-secret=/secrets/gcs/service-account.json
      - --image-import-pull-secret=/etc/pull-secret/.dockerconfigjson
      - --lease-server-credentials-file=/etc/boskos/credentials
      - --report-credentials-file=/etc/report/credentials
      - --secret-dir=/secrets/ci-pull-credentials
      - --target=workers-autoscale-24nodes
      - --variant=rosa_hcp-4.17-nightly-x86
      command:
      - ci-operator
      image: ci-operator:latest
      imagePullPolicy: Always
      name: ""
      resources:
        requests:
          cpu: 10m
      volumeMounts:
      - mountPath: /etc/boskos
        name: boskos
        readOnly: true
      - mountPath: /secrets/ci-pull-credentials
        name: ci-pull-credentials
        readOnly: true
      - mountPath: /secrets/gcs
        name: gcs-credentials
        readOnly: true
      - mountPath: /secrets/manifest-tool
        name: manifest-tool-local-pusher
        readOnly: true
      - mountPath: /etc/pull-secret
        name: pull-secret
        readOnly: true
      - mountPath: /etc/report
        name: result-aggregator
        readOnly: true
    serviceAccountName: ci-operator
    volumes:
    - name: boskos
      secret:
        items:
        - key: credentials
          path: credentials
        secretName: boskos-credentials
    - name: ci-pull-credentials
      secret:
        secretName: ci-pull-credentials
    - name: manifest-tool-local-pusher
      secret:
        secretName: manifest-tool-local-pusher
    - name: pull-secret
      secret:
        secretName: registry-pull-credentials
    - name: result-aggregator
      secret:
        secretName: result-aggregator
- agent: kubernetes
  cluster: build05
=======
  cluster: build09
>>>>>>> cf125d6b
  cron: 0 9 2,9,16,23 * *
  decorate: true
  decoration_config:
    skip_cloning: true
    timeout: 5h0m0s
  extra_refs:
  - base_ref: main
    org: openshift-qe
    repo: ocp-qe-perfscale-ci
  labels:
    ci-operator.openshift.io/cloud: aws
    ci-operator.openshift.io/cloud-cluster-profile: aws-perfscale
    ci-operator.openshift.io/variant: rosa_hcp-4.18-nightly-x86
    ci.openshift.io/generator: prowgen
    job-release: "4.18"
    pj-rehearse.openshift.io/can-be-rehearsed: "true"
  name: periodic-ci-openshift-qe-ocp-qe-perfscale-ci-main-rosa_hcp-4.18-nightly-x86-control-plane-24nodes
  spec:
    containers:
    - args:
      - --gcs-upload-secret=/secrets/gcs/service-account.json
      - --image-import-pull-secret=/etc/pull-secret/.dockerconfigjson
      - --lease-server-credentials-file=/etc/boskos/credentials
      - --report-credentials-file=/etc/report/credentials
      - --secret-dir=/secrets/ci-pull-credentials
      - --target=control-plane-24nodes
      - --variant=rosa_hcp-4.18-nightly-x86
      command:
      - ci-operator
      image: ci-operator:latest
      imagePullPolicy: Always
      name: ""
      resources:
        requests:
          cpu: 10m
      volumeMounts:
      - mountPath: /etc/boskos
        name: boskos
        readOnly: true
      - mountPath: /secrets/ci-pull-credentials
        name: ci-pull-credentials
        readOnly: true
      - mountPath: /secrets/gcs
        name: gcs-credentials
        readOnly: true
      - mountPath: /secrets/manifest-tool
        name: manifest-tool-local-pusher
        readOnly: true
      - mountPath: /etc/pull-secret
        name: pull-secret
        readOnly: true
      - mountPath: /etc/report
        name: result-aggregator
        readOnly: true
    serviceAccountName: ci-operator
    volumes:
    - name: boskos
      secret:
        items:
        - key: credentials
          path: credentials
        secretName: boskos-credentials
    - name: ci-pull-credentials
      secret:
        secretName: ci-pull-credentials
    - name: manifest-tool-local-pusher
      secret:
        secretName: manifest-tool-local-pusher
    - name: pull-secret
      secret:
        secretName: registry-pull-credentials
    - name: result-aggregator
      secret:
        secretName: result-aggregator
- agent: kubernetes
  cluster: build09
  cron: 0 1 1,8,15,22 * *
  decorate: true
  decoration_config:
    skip_cloning: true
    timeout: 5h0m0s
  extra_refs:
  - base_ref: main
    org: openshift-qe
    repo: ocp-qe-perfscale-ci
  labels:
    ci-operator.openshift.io/cloud: aws
    ci-operator.openshift.io/cloud-cluster-profile: aws-perfscale-qe
    ci-operator.openshift.io/variant: rosa_hcp-4.18-nightly-x86
    ci.openshift.io/generator: prowgen
    job-release: "4.18"
    pj-rehearse.openshift.io/can-be-rehearsed: "true"
  name: periodic-ci-openshift-qe-ocp-qe-perfscale-ci-main-rosa_hcp-4.18-nightly-x86-data-path-9nodes
  spec:
    containers:
    - args:
      - --gcs-upload-secret=/secrets/gcs/service-account.json
      - --image-import-pull-secret=/etc/pull-secret/.dockerconfigjson
      - --lease-server-credentials-file=/etc/boskos/credentials
      - --report-credentials-file=/etc/report/credentials
      - --secret-dir=/secrets/ci-pull-credentials
      - --target=data-path-9nodes
      - --variant=rosa_hcp-4.18-nightly-x86
      command:
      - ci-operator
      image: ci-operator:latest
      imagePullPolicy: Always
      name: ""
      resources:
        requests:
          cpu: 10m
      volumeMounts:
      - mountPath: /etc/boskos
        name: boskos
        readOnly: true
      - mountPath: /secrets/ci-pull-credentials
        name: ci-pull-credentials
        readOnly: true
      - mountPath: /secrets/gcs
        name: gcs-credentials
        readOnly: true
      - mountPath: /secrets/manifest-tool
        name: manifest-tool-local-pusher
        readOnly: true
      - mountPath: /etc/pull-secret
        name: pull-secret
        readOnly: true
      - mountPath: /etc/report
        name: result-aggregator
        readOnly: true
    serviceAccountName: ci-operator
    volumes:
    - name: boskos
      secret:
        items:
        - key: credentials
          path: credentials
        secretName: boskos-credentials
    - name: ci-pull-credentials
      secret:
        secretName: ci-pull-credentials
    - name: manifest-tool-local-pusher
      secret:
        secretName: manifest-tool-local-pusher
    - name: pull-secret
      secret:
        secretName: registry-pull-credentials
    - name: result-aggregator
      secret:
        secretName: result-aggregator
- agent: kubernetes
  cluster: build09
  cron: 0 5 5,12,19,26 * *
  decorate: true
  decoration_config:
    skip_cloning: true
    timeout: 5h0m0s
  extra_refs:
  - base_ref: main
    org: openshift-qe
    repo: ocp-qe-perfscale-ci
  labels:
    ci-operator.openshift.io/cloud: aws
    ci-operator.openshift.io/cloud-cluster-profile: aws-perfscale-qe
    ci-operator.openshift.io/variant: rosa_hcp-4.18-nightly-x86
    ci.openshift.io/generator: prowgen
    job-release: "4.18"
    pj-rehearse.openshift.io/can-be-rehearsed: "true"
  name: periodic-ci-openshift-qe-ocp-qe-perfscale-ci-main-rosa_hcp-4.18-nightly-x86-node-density-heavy-24nodes
  spec:
    containers:
    - args:
      - --gcs-upload-secret=/secrets/gcs/service-account.json
      - --image-import-pull-secret=/etc/pull-secret/.dockerconfigjson
      - --lease-server-credentials-file=/etc/boskos/credentials
      - --report-credentials-file=/etc/report/credentials
      - --secret-dir=/secrets/ci-pull-credentials
      - --target=node-density-heavy-24nodes
      - --variant=rosa_hcp-4.18-nightly-x86
      command:
      - ci-operator
      image: ci-operator:latest
      imagePullPolicy: Always
      name: ""
      resources:
        requests:
          cpu: 10m
      volumeMounts:
      - mountPath: /etc/boskos
        name: boskos
        readOnly: true
      - mountPath: /secrets/ci-pull-credentials
        name: ci-pull-credentials
        readOnly: true
      - mountPath: /secrets/gcs
        name: gcs-credentials
        readOnly: true
      - mountPath: /secrets/manifest-tool
        name: manifest-tool-local-pusher
        readOnly: true
      - mountPath: /etc/pull-secret
        name: pull-secret
        readOnly: true
      - mountPath: /etc/report
        name: result-aggregator
        readOnly: true
    serviceAccountName: ci-operator
    volumes:
    - name: boskos
      secret:
        items:
        - key: credentials
          path: credentials
        secretName: boskos-credentials
    - name: ci-pull-credentials
      secret:
        secretName: ci-pull-credentials
    - name: manifest-tool-local-pusher
      secret:
        secretName: manifest-tool-local-pusher
    - name: pull-secret
      secret:
        secretName: registry-pull-credentials
    - name: result-aggregator
      secret:
        secretName: result-aggregator
- agent: kubernetes
<<<<<<< HEAD
  cluster: build05
  cron: 0 0 29 * *
  decorate: true
  decoration_config:
    skip_cloning: true
    timeout: 5h0m0s
  extra_refs:
  - base_ref: main
    org: openshift-qe
    repo: ocp-qe-perfscale-ci
  labels:
    ci-operator.openshift.io/cloud: aws
    ci-operator.openshift.io/cloud-cluster-profile: aws-perfscale
    ci-operator.openshift.io/variant: rosa_hcp-4.18-nightly-x86
    ci.openshift.io/generator: prowgen
    job-release: "4.18"
    pj-rehearse.openshift.io/can-be-rehearsed: "true"
  name: periodic-ci-openshift-qe-ocp-qe-perfscale-ci-main-rosa_hcp-4.18-nightly-x86-workers-autoscale-24nodes
  spec:
    containers:
    - args:
      - --gcs-upload-secret=/secrets/gcs/service-account.json
      - --image-import-pull-secret=/etc/pull-secret/.dockerconfigjson
      - --lease-server-credentials-file=/etc/boskos/credentials
      - --report-credentials-file=/etc/report/credentials
      - --secret-dir=/secrets/ci-pull-credentials
      - --target=workers-autoscale-24nodes
      - --variant=rosa_hcp-4.18-nightly-x86
      command:
      - ci-operator
      image: ci-operator:latest
      imagePullPolicy: Always
      name: ""
      resources:
        requests:
          cpu: 10m
      volumeMounts:
      - mountPath: /etc/boskos
        name: boskos
        readOnly: true
      - mountPath: /secrets/ci-pull-credentials
        name: ci-pull-credentials
        readOnly: true
      - mountPath: /secrets/gcs
        name: gcs-credentials
        readOnly: true
      - mountPath: /secrets/manifest-tool
        name: manifest-tool-local-pusher
        readOnly: true
      - mountPath: /etc/pull-secret
        name: pull-secret
        readOnly: true
      - mountPath: /etc/report
        name: result-aggregator
        readOnly: true
    serviceAccountName: ci-operator
    volumes:
    - name: boskos
      secret:
        items:
        - key: credentials
          path: credentials
        secretName: boskos-credentials
    - name: ci-pull-credentials
      secret:
        secretName: ci-pull-credentials
    - name: manifest-tool-local-pusher
      secret:
        secretName: manifest-tool-local-pusher
    - name: pull-secret
      secret:
        secretName: registry-pull-credentials
    - name: result-aggregator
      secret:
        secretName: result-aggregator
- agent: kubernetes
  cluster: build05
=======
  cluster: build09
>>>>>>> cf125d6b
  cron: 0 9 2,9,16,23 * *
  decorate: true
  decoration_config:
    skip_cloning: true
    timeout: 5h0m0s
  extra_refs:
  - base_ref: main
    org: openshift-qe
    repo: ocp-qe-perfscale-ci
  labels:
    ci-operator.openshift.io/cloud: aws
    ci-operator.openshift.io/cloud-cluster-profile: aws-perfscale-qe
    ci-operator.openshift.io/variant: rosa_hcp-4.19-nightly-x86
    ci.openshift.io/generator: prowgen
    job-release: "4.19"
    pj-rehearse.openshift.io/can-be-rehearsed: "true"
  name: periodic-ci-openshift-qe-ocp-qe-perfscale-ci-main-rosa_hcp-4.19-nightly-x86-control-plane-24nodes
  spec:
    containers:
    - args:
      - --gcs-upload-secret=/secrets/gcs/service-account.json
      - --image-import-pull-secret=/etc/pull-secret/.dockerconfigjson
      - --lease-server-credentials-file=/etc/boskos/credentials
      - --report-credentials-file=/etc/report/credentials
      - --secret-dir=/secrets/ci-pull-credentials
      - --target=control-plane-24nodes
      - --variant=rosa_hcp-4.19-nightly-x86
      command:
      - ci-operator
      image: ci-operator:latest
      imagePullPolicy: Always
      name: ""
      resources:
        requests:
          cpu: 10m
      volumeMounts:
      - mountPath: /etc/boskos
        name: boskos
        readOnly: true
      - mountPath: /secrets/ci-pull-credentials
        name: ci-pull-credentials
        readOnly: true
      - mountPath: /secrets/gcs
        name: gcs-credentials
        readOnly: true
      - mountPath: /secrets/manifest-tool
        name: manifest-tool-local-pusher
        readOnly: true
      - mountPath: /etc/pull-secret
        name: pull-secret
        readOnly: true
      - mountPath: /etc/report
        name: result-aggregator
        readOnly: true
    serviceAccountName: ci-operator
    volumes:
    - name: boskos
      secret:
        items:
        - key: credentials
          path: credentials
        secretName: boskos-credentials
    - name: ci-pull-credentials
      secret:
        secretName: ci-pull-credentials
    - name: manifest-tool-local-pusher
      secret:
        secretName: manifest-tool-local-pusher
    - name: pull-secret
      secret:
        secretName: registry-pull-credentials
    - name: result-aggregator
      secret:
        secretName: result-aggregator
- agent: kubernetes
  cluster: build09
  cron: 0 1 1,8,15,22 * *
  decorate: true
  decoration_config:
    skip_cloning: true
    timeout: 5h0m0s
  extra_refs:
  - base_ref: main
    org: openshift-qe
    repo: ocp-qe-perfscale-ci
  labels:
    ci-operator.openshift.io/cloud: aws
    ci-operator.openshift.io/cloud-cluster-profile: aws-perfscale-qe
    ci-operator.openshift.io/variant: rosa_hcp-4.19-nightly-x86
    ci.openshift.io/generator: prowgen
    job-release: "4.19"
    pj-rehearse.openshift.io/can-be-rehearsed: "true"
  name: periodic-ci-openshift-qe-ocp-qe-perfscale-ci-main-rosa_hcp-4.19-nightly-x86-data-path-9nodes
  spec:
    containers:
    - args:
      - --gcs-upload-secret=/secrets/gcs/service-account.json
      - --image-import-pull-secret=/etc/pull-secret/.dockerconfigjson
      - --lease-server-credentials-file=/etc/boskos/credentials
      - --report-credentials-file=/etc/report/credentials
      - --secret-dir=/secrets/ci-pull-credentials
      - --target=data-path-9nodes
      - --variant=rosa_hcp-4.19-nightly-x86
      command:
      - ci-operator
      image: ci-operator:latest
      imagePullPolicy: Always
      name: ""
      resources:
        requests:
          cpu: 10m
      volumeMounts:
      - mountPath: /etc/boskos
        name: boskos
        readOnly: true
      - mountPath: /secrets/ci-pull-credentials
        name: ci-pull-credentials
        readOnly: true
      - mountPath: /secrets/gcs
        name: gcs-credentials
        readOnly: true
      - mountPath: /secrets/manifest-tool
        name: manifest-tool-local-pusher
        readOnly: true
      - mountPath: /etc/pull-secret
        name: pull-secret
        readOnly: true
      - mountPath: /etc/report
        name: result-aggregator
        readOnly: true
    serviceAccountName: ci-operator
    volumes:
    - name: boskos
      secret:
        items:
        - key: credentials
          path: credentials
        secretName: boskos-credentials
    - name: ci-pull-credentials
      secret:
        secretName: ci-pull-credentials
    - name: manifest-tool-local-pusher
      secret:
        secretName: manifest-tool-local-pusher
    - name: pull-secret
      secret:
        secretName: registry-pull-credentials
    - name: result-aggregator
      secret:
        secretName: result-aggregator
- agent: kubernetes
  cluster: build09
  cron: 0 5 5,12,19,26 * *
  decorate: true
  decoration_config:
    skip_cloning: true
    timeout: 5h0m0s
  extra_refs:
  - base_ref: main
    org: openshift-qe
    repo: ocp-qe-perfscale-ci
  labels:
    ci-operator.openshift.io/cloud: aws
    ci-operator.openshift.io/cloud-cluster-profile: aws-perfscale-qe
    ci-operator.openshift.io/variant: rosa_hcp-4.19-nightly-x86
    ci.openshift.io/generator: prowgen
    job-release: "4.19"
    pj-rehearse.openshift.io/can-be-rehearsed: "true"
  name: periodic-ci-openshift-qe-ocp-qe-perfscale-ci-main-rosa_hcp-4.19-nightly-x86-node-density-heavy-24nodes
  spec:
    containers:
    - args:
      - --gcs-upload-secret=/secrets/gcs/service-account.json
      - --image-import-pull-secret=/etc/pull-secret/.dockerconfigjson
      - --lease-server-credentials-file=/etc/boskos/credentials
      - --report-credentials-file=/etc/report/credentials
      - --secret-dir=/secrets/ci-pull-credentials
      - --target=node-density-heavy-24nodes
      - --variant=rosa_hcp-4.19-nightly-x86
      command:
      - ci-operator
      image: ci-operator:latest
      imagePullPolicy: Always
      name: ""
      resources:
        requests:
          cpu: 10m
      volumeMounts:
      - mountPath: /etc/boskos
        name: boskos
        readOnly: true
      - mountPath: /secrets/ci-pull-credentials
        name: ci-pull-credentials
        readOnly: true
      - mountPath: /secrets/gcs
        name: gcs-credentials
        readOnly: true
      - mountPath: /secrets/manifest-tool
        name: manifest-tool-local-pusher
        readOnly: true
      - mountPath: /etc/pull-secret
        name: pull-secret
        readOnly: true
      - mountPath: /etc/report
        name: result-aggregator
        readOnly: true
    serviceAccountName: ci-operator
    volumes:
    - name: boskos
      secret:
        items:
        - key: credentials
          path: credentials
        secretName: boskos-credentials
    - name: ci-pull-credentials
      secret:
        secretName: ci-pull-credentials
    - name: manifest-tool-local-pusher
      secret:
        secretName: manifest-tool-local-pusher
    - name: pull-secret
      secret:
        secretName: registry-pull-credentials
    - name: result-aggregator
      secret:
        secretName: result-aggregator
- agent: kubernetes
  cluster: vsphere02
  cron: 0 7 2,9,16,23 * *
  decorate: true
  decoration_config:
    skip_cloning: true
    timeout: 5h0m0s
  extra_refs:
  - base_ref: main
    org: openshift-qe
    repo: ocp-qe-perfscale-ci
  labels:
    ci-operator.openshift.io/cloud: vsphere
    ci-operator.openshift.io/cloud-cluster-profile: vsphere-elastic
    ci-operator.openshift.io/variant: vsphere-4.18-nightly-x86
    ci.openshift.io/generator: prowgen
    job-release: "4.18"
    pj-rehearse.openshift.io/can-be-rehearsed: "true"
  name: periodic-ci-openshift-qe-ocp-qe-perfscale-ci-main-vsphere-4.18-nightly-x86-vcenter-1-ipv4ipv6dual-control-plane-24nodes
  spec:
    containers:
    - args:
      - --gcs-upload-secret=/secrets/gcs/service-account.json
      - --image-import-pull-secret=/etc/pull-secret/.dockerconfigjson
      - --lease-server-credentials-file=/etc/boskos/credentials
      - --report-credentials-file=/etc/report/credentials
      - --secret-dir=/secrets/ci-pull-credentials
      - --target=vcenter-1-ipv4ipv6dual-control-plane-24nodes
      - --variant=vsphere-4.18-nightly-x86
      command:
      - ci-operator
      image: ci-operator:latest
      imagePullPolicy: Always
      name: ""
      resources:
        requests:
          cpu: 10m
      volumeMounts:
      - mountPath: /etc/boskos
        name: boskos
        readOnly: true
      - mountPath: /secrets/ci-pull-credentials
        name: ci-pull-credentials
        readOnly: true
      - mountPath: /secrets/gcs
        name: gcs-credentials
        readOnly: true
      - mountPath: /secrets/manifest-tool
        name: manifest-tool-local-pusher
        readOnly: true
      - mountPath: /etc/pull-secret
        name: pull-secret
        readOnly: true
      - mountPath: /etc/report
        name: result-aggregator
        readOnly: true
    serviceAccountName: ci-operator
    volumes:
    - name: boskos
      secret:
        items:
        - key: credentials
          path: credentials
        secretName: boskos-credentials
    - name: ci-pull-credentials
      secret:
        secretName: ci-pull-credentials
    - name: manifest-tool-local-pusher
      secret:
        secretName: manifest-tool-local-pusher
    - name: pull-secret
      secret:
        secretName: registry-pull-credentials
    - name: result-aggregator
      secret:
        secretName: result-aggregator
- agent: kubernetes
  cluster: build05
  cron: 0 0 * * 1
  decorate: true
  decoration_config:
    skip_cloning: true
  extra_refs:
  - base_ref: main
    org: openshift-qe
    repo: ocp-qe-perfscale-ci
  labels:
    ci-operator.openshift.io/cluster: build05
    ci-operator.openshift.io/variant: write_jobs_to_gsheet
    ci.openshift.io/generator: prowgen
    job-release: "4.17"
    pj-rehearse.openshift.io/can-be-rehearsed: "true"
  name: periodic-ci-openshift-qe-ocp-qe-perfscale-ci-main-write_jobs_to_gsheet-get-orion-results-cdv2
  spec:
    containers:
    - args:
      - --gcs-upload-secret=/secrets/gcs/service-account.json
      - --image-import-pull-secret=/etc/pull-secret/.dockerconfigjson
      - --report-credentials-file=/etc/report/credentials
      - --secret-dir=/secrets/ci-pull-credentials
      - --target=get-orion-results-cdv2
      - --variant=write_jobs_to_gsheet
      command:
      - ci-operator
      image: ci-operator:latest
      imagePullPolicy: Always
      name: ""
      resources:
        requests:
          cpu: 10m
      volumeMounts:
      - mountPath: /secrets/ci-pull-credentials
        name: ci-pull-credentials
        readOnly: true
      - mountPath: /secrets/gcs
        name: gcs-credentials
        readOnly: true
      - mountPath: /secrets/manifest-tool
        name: manifest-tool-local-pusher
        readOnly: true
      - mountPath: /etc/pull-secret
        name: pull-secret
        readOnly: true
      - mountPath: /etc/report
        name: result-aggregator
        readOnly: true
    serviceAccountName: ci-operator
    volumes:
    - name: ci-pull-credentials
      secret:
        secretName: ci-pull-credentials
    - name: manifest-tool-local-pusher
      secret:
        secretName: manifest-tool-local-pusher
    - name: pull-secret
      secret:
        secretName: registry-pull-credentials
    - name: result-aggregator
      secret:
        secretName: result-aggregator
- agent: kubernetes
  cluster: build05
  cron: 0 0 * * 1
  decorate: true
  decoration_config:
    skip_cloning: true
  extra_refs:
  - base_ref: main
    org: openshift-qe
    repo: ocp-qe-perfscale-ci
  labels:
    ci-operator.openshift.io/cluster: build05
    ci-operator.openshift.io/variant: write_jobs_to_gsheet
    ci.openshift.io/generator: prowgen
    job-release: "4.17"
    pj-rehearse.openshift.io/can-be-rehearsed: "true"
  name: periodic-ci-openshift-qe-ocp-qe-perfscale-ci-main-write_jobs_to_gsheet-get-orion-results-nd
  spec:
    containers:
    - args:
      - --gcs-upload-secret=/secrets/gcs/service-account.json
      - --image-import-pull-secret=/etc/pull-secret/.dockerconfigjson
      - --report-credentials-file=/etc/report/credentials
      - --secret-dir=/secrets/ci-pull-credentials
      - --target=get-orion-results-nd
      - --variant=write_jobs_to_gsheet
      command:
      - ci-operator
      image: ci-operator:latest
      imagePullPolicy: Always
      name: ""
      resources:
        requests:
          cpu: 10m
      volumeMounts:
      - mountPath: /secrets/ci-pull-credentials
        name: ci-pull-credentials
        readOnly: true
      - mountPath: /secrets/gcs
        name: gcs-credentials
        readOnly: true
      - mountPath: /secrets/manifest-tool
        name: manifest-tool-local-pusher
        readOnly: true
      - mountPath: /etc/pull-secret
        name: pull-secret
        readOnly: true
      - mountPath: /etc/report
        name: result-aggregator
        readOnly: true
    serviceAccountName: ci-operator
    volumes:
    - name: ci-pull-credentials
      secret:
        secretName: ci-pull-credentials
    - name: manifest-tool-local-pusher
      secret:
        secretName: manifest-tool-local-pusher
    - name: pull-secret
      secret:
        secretName: registry-pull-credentials
    - name: result-aggregator
      secret:
        secretName: result-aggregator
- agent: kubernetes
  cluster: build09
  cron: 0 0 */21 * *
  decorate: true
  decoration_config:
    skip_cloning: true
  extra_refs:
  - base_ref: main
    org: openshift-qe
    repo: ocp-qe-perfscale-ci
  labels:
    ci-operator.openshift.io/variant: write_jobs_to_gsheet
    ci.openshift.io/generator: prowgen
    job-release: "4.17"
    pj-rehearse.openshift.io/can-be-rehearsed: "true"
  name: periodic-ci-openshift-qe-ocp-qe-perfscale-ci-main-write_jobs_to_gsheet-write-jobs-to-google-sheet-sprintly
  spec:
    containers:
    - args:
      - --gcs-upload-secret=/secrets/gcs/service-account.json
      - --image-import-pull-secret=/etc/pull-secret/.dockerconfigjson
      - --report-credentials-file=/etc/report/credentials
      - --secret-dir=/secrets/ci-pull-credentials
      - --target=write-jobs-to-google-sheet-sprintly
      - --variant=write_jobs_to_gsheet
      command:
      - ci-operator
      image: ci-operator:latest
      imagePullPolicy: Always
      name: ""
      resources:
        requests:
          cpu: 10m
      volumeMounts:
      - mountPath: /secrets/ci-pull-credentials
        name: ci-pull-credentials
        readOnly: true
      - mountPath: /secrets/gcs
        name: gcs-credentials
        readOnly: true
      - mountPath: /secrets/manifest-tool
        name: manifest-tool-local-pusher
        readOnly: true
      - mountPath: /etc/pull-secret
        name: pull-secret
        readOnly: true
      - mountPath: /etc/report
        name: result-aggregator
        readOnly: true
    serviceAccountName: ci-operator
    volumes:
    - name: ci-pull-credentials
      secret:
        secretName: ci-pull-credentials
    - name: manifest-tool-local-pusher
      secret:
        secretName: manifest-tool-local-pusher
    - name: pull-secret
      secret:
        secretName: registry-pull-credentials
    - name: result-aggregator
      secret:
        secretName: result-aggregator<|MERGE_RESOLUTION|>--- conflicted
+++ resolved
@@ -5025,11 +5025,7 @@
     ci.openshift.io/generator: prowgen
     job-release: "4.19"
     pj-rehearse.openshift.io/can-be-rehearsed: "true"
-<<<<<<< HEAD
-  name: periodic-ci-openshift-qe-ocp-qe-perfscale-ci-main-aws-ipsec-4.15-nightly-x86-loaded-upgrade-from-4.14-loaded-upgrade-414to415-24nodes
-=======
   name: periodic-ci-openshift-qe-ocp-qe-perfscale-ci-main-aws-4.19-nightly-x86-udn-density-l3-24nodes
->>>>>>> cf125d6b
   spec:
     containers:
     - args:
@@ -5104,11 +5100,7 @@
     ci-operator.openshift.io/variant: aws-ipsec-4.15-nightly-x86-loaded-upgrade-from-4.14
     ci.openshift.io/generator: prowgen
     pj-rehearse.openshift.io/can-be-rehearsed: "true"
-<<<<<<< HEAD
-  name: periodic-ci-openshift-qe-ocp-qe-perfscale-ci-main-aws-ipsec-4.16-nightly-x86-loaded-upgrade-from-4.15-loaded-upgrade-415to416-24nodes
-=======
   name: periodic-ci-openshift-qe-ocp-qe-perfscale-ci-main-aws-ipsec-4.15-nightly-x86-loaded-upgrade-from-4.14-loaded-upgrade-414to415-24nodes
->>>>>>> cf125d6b
   spec:
     containers:
     - args:
@@ -5183,11 +5175,7 @@
     ci-operator.openshift.io/variant: aws-ipsec-4.16-nightly-x86-loaded-upgrade-from-4.15
     ci.openshift.io/generator: prowgen
     pj-rehearse.openshift.io/can-be-rehearsed: "true"
-<<<<<<< HEAD
-  name: periodic-ci-openshift-qe-ocp-qe-perfscale-ci-main-aws-ipsec-4.17-nightly-x86-loaded-upgrade-from-4.16-loaded-upgrade-416to417-24nodes
-=======
   name: periodic-ci-openshift-qe-ocp-qe-perfscale-ci-main-aws-ipsec-4.16-nightly-x86-loaded-upgrade-from-4.15-loaded-upgrade-415to416-24nodes
->>>>>>> cf125d6b
   spec:
     containers:
     - args:
@@ -5259,93 +5247,10 @@
   labels:
     ci-operator.openshift.io/cloud: aws
     ci-operator.openshift.io/cloud-cluster-profile: aws-perfscale-qe
-<<<<<<< HEAD
-    ci-operator.openshift.io/variant: aws-ipsec-4.18-nightly-x86-loaded-upgrade-from-4.17
-    ci.openshift.io/generator: prowgen
-    pj-rehearse.openshift.io/can-be-rehearsed: "true"
-  name: periodic-ci-openshift-qe-ocp-qe-perfscale-ci-main-aws-ipsec-4.18-nightly-x86-loaded-upgrade-from-4.17-loaded-upgrade-417to418-24nodes
-  spec:
-    containers:
-    - args:
-      - --gcs-upload-secret=/secrets/gcs/service-account.json
-      - --image-import-pull-secret=/etc/pull-secret/.dockerconfigjson
-      - --lease-server-credentials-file=/etc/boskos/credentials
-      - --report-credentials-file=/etc/report/credentials
-      - --secret-dir=/secrets/ci-pull-credentials
-      - --target=loaded-upgrade-417to418-24nodes
-      - --variant=aws-ipsec-4.18-nightly-x86-loaded-upgrade-from-4.17
-      command:
-      - ci-operator
-      image: ci-operator:latest
-      imagePullPolicy: Always
-      name: ""
-      resources:
-        requests:
-          cpu: 10m
-      volumeMounts:
-      - mountPath: /etc/boskos
-        name: boskos
-        readOnly: true
-      - mountPath: /secrets/ci-pull-credentials
-        name: ci-pull-credentials
-        readOnly: true
-      - mountPath: /secrets/gcs
-        name: gcs-credentials
-        readOnly: true
-      - mountPath: /secrets/manifest-tool
-        name: manifest-tool-local-pusher
-        readOnly: true
-      - mountPath: /etc/pull-secret
-        name: pull-secret
-        readOnly: true
-      - mountPath: /etc/report
-        name: result-aggregator
-        readOnly: true
-    serviceAccountName: ci-operator
-    volumes:
-    - name: boskos
-      secret:
-        items:
-        - key: credentials
-          path: credentials
-        secretName: boskos-credentials
-    - name: ci-pull-credentials
-      secret:
-        secretName: ci-pull-credentials
-    - name: manifest-tool-local-pusher
-      secret:
-        secretName: manifest-tool-local-pusher
-    - name: pull-secret
-      secret:
-        secretName: registry-pull-credentials
-    - name: result-aggregator
-      secret:
-        secretName: result-aggregator
-- agent: kubernetes
-  cluster: build09
-  cron: 0 2 8,22 * *
-  decorate: true
-  decoration_config:
-    skip_cloning: true
-    timeout: 7h0m0s
-  extra_refs:
-  - base_ref: main
-    org: openshift-qe
-    repo: ocp-qe-perfscale-ci
-  labels:
-    ci-operator.openshift.io/cloud: azure4
-    ci-operator.openshift.io/cloud-cluster-profile: azure-qe
-    ci-operator.openshift.io/variant: azure-4.18-nightly-x86
-=======
     ci-operator.openshift.io/variant: aws-ipsec-4.17-nightly-x86-loaded-upgrade-from-4.16
->>>>>>> cf125d6b
-    ci.openshift.io/generator: prowgen
-    pj-rehearse.openshift.io/can-be-rehearsed: "true"
-<<<<<<< HEAD
-  name: periodic-ci-openshift-qe-ocp-qe-perfscale-ci-main-azure-4.18-nightly-x86-data-path-ipsec-9nodes
-=======
+    ci.openshift.io/generator: prowgen
+    pj-rehearse.openshift.io/can-be-rehearsed: "true"
   name: periodic-ci-openshift-qe-ocp-qe-perfscale-ci-main-aws-ipsec-4.17-nightly-x86-loaded-upgrade-from-4.16-loaded-upgrade-416to417-24nodes
->>>>>>> cf125d6b
   spec:
     containers:
     - args:
@@ -10108,8 +10013,7 @@
       secret:
         secretName: result-aggregator
 - agent: kubernetes
-<<<<<<< HEAD
-  cluster: build05
+  cluster: build09
   cron: 0 8 29 * *
   decorate: true
   decoration_config:
@@ -10185,10 +10089,7 @@
       secret:
         secretName: result-aggregator
 - agent: kubernetes
-  cluster: build05
-=======
-  cluster: build09
->>>>>>> cf125d6b
+  cluster: build09
   cron: 0 6 3,17 * *
   decorate: true
   decoration_config:
@@ -10491,8 +10392,7 @@
       secret:
         secretName: result-aggregator
 - agent: kubernetes
-<<<<<<< HEAD
-  cluster: build05
+  cluster: build09
   cron: 0 4 29 * *
   decorate: true
   decoration_config:
@@ -10568,10 +10468,7 @@
       secret:
         secretName: result-aggregator
 - agent: kubernetes
-  cluster: build05
-=======
-  cluster: build09
->>>>>>> cf125d6b
+  cluster: build09
   cron: 0 9 2,9,16,23 * *
   decorate: true
   decoration_config:
@@ -10799,8 +10696,7 @@
       secret:
         secretName: result-aggregator
 - agent: kubernetes
-<<<<<<< HEAD
-  cluster: build05
+  cluster: build09
   cron: 0 0 29 * *
   decorate: true
   decoration_config:
@@ -10876,10 +10772,7 @@
       secret:
         secretName: result-aggregator
 - agent: kubernetes
-  cluster: build05
-=======
-  cluster: build09
->>>>>>> cf125d6b
+  cluster: build09
   cron: 0 9 2,9,16,23 * *
   decorate: true
   decoration_config:
