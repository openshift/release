--- conflicted
+++ resolved
@@ -1909,86 +1909,8 @@
       secret:
         secretName: result-aggregator
 - agent: kubernetes
-<<<<<<< HEAD
-  cluster: build02
-  cron: 0 9 * * 4
-  decorate: true
-  decoration_config:
-    skip_cloning: true
-  extra_refs:
-  - base_ref: main
-    org: openshift-qe
-    repo: ocp-qe-perfscale-ci
-  labels:
-    ci-operator.openshift.io/cloud: gcp
-    ci-operator.openshift.io/cloud-cluster-profile: gcp-qe
-    ci.openshift.io/generator: prowgen
-    job-release: "4.12"
-    pj-rehearse.openshift.io/can-be-rehearsed: "true"
-  name: periodic-ci-openshift-qe-ocp-qe-perfscale-ci-main-ocp-qe-perfscale-ci-tests-network-perf-6nodes-gcp
-  spec:
-    containers:
-    - args:
-      - --gcs-upload-secret=/secrets/gcs/service-account.json
-      - --image-import-pull-secret=/etc/pull-secret/.dockerconfigjson
-      - --lease-server-credentials-file=/etc/boskos/credentials
-      - --report-credentials-file=/etc/report/credentials
-      - --secret-dir=/secrets/ci-pull-credentials
-      - --secret-dir=/usr/local/ocp-qe-perfscale-ci-tests-network-perf-6nodes-gcp-cluster-profile
-      - --target=ocp-qe-perfscale-ci-tests-network-perf-6nodes-gcp
-      command:
-      - ci-operator
-      image: ci-operator:latest
-      imagePullPolicy: Always
-      name: ""
-      resources:
-        requests:
-          cpu: 10m
-      volumeMounts:
-      - mountPath: /etc/boskos
-        name: boskos
-        readOnly: true
-      - mountPath: /secrets/ci-pull-credentials
-        name: ci-pull-credentials
-        readOnly: true
-      - mountPath: /usr/local/ocp-qe-perfscale-ci-tests-network-perf-6nodes-gcp-cluster-profile
-        name: cluster-profile
-      - mountPath: /secrets/gcs
-        name: gcs-credentials
-        readOnly: true
-      - mountPath: /etc/pull-secret
-        name: pull-secret
-        readOnly: true
-      - mountPath: /etc/report
-        name: result-aggregator
-        readOnly: true
-    serviceAccountName: ci-operator
-    volumes:
-    - name: boskos
-      secret:
-        items:
-        - key: credentials
-          path: credentials
-        secretName: boskos-credentials
-    - name: ci-pull-credentials
-      secret:
-        secretName: ci-pull-credentials
-    - name: cluster-profile
-      secret:
-        secretName: cluster-secrets-gcp-qe
-    - name: pull-secret
-      secret:
-        secretName: registry-pull-credentials
-    - name: result-aggregator
-      secret:
-        secretName: result-aggregator
-- agent: kubernetes
-  cluster: build02
-  cron: 0 12 * * 1
-=======
   cluster: build03
   cron: 0 8 * * 5
->>>>>>> 4763b8b4
   decorate: true
   decoration_config:
     skip_cloning: true
@@ -2569,161 +2491,7 @@
         secretName: result-aggregator
 - agent: kubernetes
   cluster: build03
-<<<<<<< HEAD
-  cron: 0 12 * * 6
-  decorate: true
-  decoration_config:
-    skip_cloning: true
-  extra_refs:
-  - base_ref: main
-    org: openshift-qe
-    repo: ocp-qe-perfscale-ci
-  labels:
-    ci-operator.openshift.io/cloud: aws
-    ci-operator.openshift.io/cloud-cluster-profile: aws-perfscale-qe
-    ci-operator.openshift.io/variant: rosa-4.12-nightly
-    ci.openshift.io/generator: prowgen
-    job-release: "4.12"
-    pj-rehearse.openshift.io/can-be-rehearsed: "true"
-  name: periodic-ci-openshift-qe-ocp-qe-perfscale-ci-main-rosa-4.12-nightly-perfscale-rosa-singleaz-network-perf-2nodes-periodic
-  spec:
-    containers:
-    - args:
-      - --gcs-upload-secret=/secrets/gcs/service-account.json
-      - --image-import-pull-secret=/etc/pull-secret/.dockerconfigjson
-      - --lease-server-credentials-file=/etc/boskos/credentials
-      - --report-credentials-file=/etc/report/credentials
-      - --secret-dir=/secrets/ci-pull-credentials
-      - --secret-dir=/usr/local/perfscale-rosa-singleaz-network-perf-2nodes-periodic-cluster-profile
-      - --target=perfscale-rosa-singleaz-network-perf-2nodes-periodic
-      - --variant=rosa-4.12-nightly
-      command:
-      - ci-operator
-      image: ci-operator:latest
-      imagePullPolicy: Always
-      name: ""
-      resources:
-        requests:
-          cpu: 10m
-      volumeMounts:
-      - mountPath: /etc/boskos
-        name: boskos
-        readOnly: true
-      - mountPath: /secrets/ci-pull-credentials
-        name: ci-pull-credentials
-        readOnly: true
-      - mountPath: /usr/local/perfscale-rosa-singleaz-network-perf-2nodes-periodic-cluster-profile
-        name: cluster-profile
-      - mountPath: /secrets/gcs
-        name: gcs-credentials
-        readOnly: true
-      - mountPath: /etc/pull-secret
-        name: pull-secret
-        readOnly: true
-      - mountPath: /etc/report
-        name: result-aggregator
-        readOnly: true
-    serviceAccountName: ci-operator
-    volumes:
-    - name: boskos
-      secret:
-        items:
-        - key: credentials
-          path: credentials
-        secretName: boskos-credentials
-    - name: ci-pull-credentials
-      secret:
-        secretName: ci-pull-credentials
-    - name: cluster-profile
-      secret:
-        secretName: cluster-secrets-aws-perfscale-qe
-    - name: pull-secret
-      secret:
-        secretName: registry-pull-credentials
-    - name: result-aggregator
-      secret:
-        secretName: result-aggregator
-- agent: kubernetes
-  cluster: build03
-  cron: 0 7 * * 1
-  decorate: true
-  decoration_config:
-    skip_cloning: true
-  extra_refs:
-  - base_ref: main
-    org: openshift-qe
-    repo: ocp-qe-perfscale-ci
-  labels:
-    ci-operator.openshift.io/cloud: aws
-    ci-operator.openshift.io/cloud-cluster-profile: aws-perfscale-qe
-    ci-operator.openshift.io/variant: rosa-4.13-nightly
-    ci.openshift.io/generator: prowgen
-    job-release: "4.13"
-    pj-rehearse.openshift.io/can-be-rehearsed: "true"
-  name: periodic-ci-openshift-qe-ocp-qe-perfscale-ci-main-rosa-4.13-nightly-perfscale-rosa-hcp-1zone-network-perf-2nodes-periodic
-  spec:
-    containers:
-    - args:
-      - --gcs-upload-secret=/secrets/gcs/service-account.json
-      - --image-import-pull-secret=/etc/pull-secret/.dockerconfigjson
-      - --lease-server-credentials-file=/etc/boskos/credentials
-      - --report-credentials-file=/etc/report/credentials
-      - --secret-dir=/secrets/ci-pull-credentials
-      - --secret-dir=/usr/local/perfscale-rosa-hcp-1zone-network-perf-2nodes-periodic-cluster-profile
-      - --target=perfscale-rosa-hcp-1zone-network-perf-2nodes-periodic
-      - --variant=rosa-4.13-nightly
-      command:
-      - ci-operator
-      image: ci-operator:latest
-      imagePullPolicy: Always
-      name: ""
-      resources:
-        requests:
-          cpu: 10m
-      volumeMounts:
-      - mountPath: /etc/boskos
-        name: boskos
-        readOnly: true
-      - mountPath: /secrets/ci-pull-credentials
-        name: ci-pull-credentials
-        readOnly: true
-      - mountPath: /usr/local/perfscale-rosa-hcp-1zone-network-perf-2nodes-periodic-cluster-profile
-        name: cluster-profile
-      - mountPath: /secrets/gcs
-        name: gcs-credentials
-        readOnly: true
-      - mountPath: /etc/pull-secret
-        name: pull-secret
-        readOnly: true
-      - mountPath: /etc/report
-        name: result-aggregator
-        readOnly: true
-    serviceAccountName: ci-operator
-    volumes:
-    - name: boskos
-      secret:
-        items:
-        - key: credentials
-          path: credentials
-        secretName: boskos-credentials
-    - name: ci-pull-credentials
-      secret:
-        secretName: ci-pull-credentials
-    - name: cluster-profile
-      secret:
-        secretName: cluster-secrets-aws-perfscale-qe
-    - name: pull-secret
-      secret:
-        secretName: registry-pull-credentials
-    - name: result-aggregator
-      secret:
-        secretName: result-aggregator
-- agent: kubernetes
-  cluster: build03
-  cron: 0 12 * * 1
-=======
   cron: 0 12 * * 2
->>>>>>> 4763b8b4
   decorate: true
   decoration_config:
     skip_cloning: true
@@ -3059,11 +2827,7 @@
   labels:
     ci-operator.openshift.io/cloud: aws
     ci-operator.openshift.io/cloud-cluster-profile: aws-perfscale-qe
-<<<<<<< HEAD
-    ci-operator.openshift.io/variant: rosa-4.13-nightly
-=======
     ci-operator.openshift.io/variant: rosa-4.14-ec
->>>>>>> 4763b8b4
     ci.openshift.io/generator: prowgen
     job-release: "4.14"
     pj-rehearse.openshift.io/can-be-rehearsed: "true"
@@ -3119,7 +2883,6 @@
     - name: cluster-profile
       secret:
         secretName: cluster-secrets-aws-perfscale-qe
-<<<<<<< HEAD
     - name: pull-secret
       secret:
         secretName: registry-pull-credentials
@@ -3128,7 +2891,157 @@
         secretName: result-aggregator
 - agent: kubernetes
   cluster: build03
-  cron: 0 7 * * 2
+  cron: 0 8 * * 3
+  decorate: true
+  decoration_config:
+    skip_cloning: true
+    timeout: 8h0m0s
+  extra_refs:
+  - base_ref: main
+    org: openshift-qe
+    repo: ocp-qe-perfscale-ci
+  labels:
+    ci-operator.openshift.io/cloud: aws
+    ci-operator.openshift.io/cloud-cluster-profile: aws-perfscale-qe
+    ci-operator.openshift.io/variant: rosa-candidate-4.12-latest-loaded-upgrade-from-4.12
+    ci.openshift.io/generator: prowgen
+    pj-rehearse.openshift.io/can-be-rehearsed: "true"
+  name: periodic-ci-openshift-qe-ocp-qe-perfscale-ci-main-rosa-candidate-4.12-latest-loaded-upgrade-from-4.12-perfscale-rosa-multiaz-6nodes-stage-loaded-upgrade412
+  spec:
+    containers:
+    - args:
+      - --gcs-upload-secret=/secrets/gcs/service-account.json
+      - --image-import-pull-secret=/etc/pull-secret/.dockerconfigjson
+      - --lease-server-credentials-file=/etc/boskos/credentials
+      - --report-credentials-file=/etc/report/credentials
+      - --secret-dir=/secrets/ci-pull-credentials
+      - --secret-dir=/usr/local/perfscale-rosa-multiaz-6nodes-stage-loaded-upgrade412-cluster-profile
+      - --target=perfscale-rosa-multiaz-6nodes-stage-loaded-upgrade412
+      - --variant=rosa-candidate-4.12-latest-loaded-upgrade-from-4.12
+      command:
+      - ci-operator
+      image: ci-operator:latest
+      imagePullPolicy: Always
+      name: ""
+      resources:
+        requests:
+          cpu: 10m
+      volumeMounts:
+      - mountPath: /etc/boskos
+        name: boskos
+        readOnly: true
+      - mountPath: /secrets/ci-pull-credentials
+        name: ci-pull-credentials
+        readOnly: true
+      - mountPath: /usr/local/perfscale-rosa-multiaz-6nodes-stage-loaded-upgrade412-cluster-profile
+        name: cluster-profile
+      - mountPath: /secrets/gcs
+        name: gcs-credentials
+        readOnly: true
+      - mountPath: /etc/pull-secret
+        name: pull-secret
+        readOnly: true
+      - mountPath: /etc/report
+        name: result-aggregator
+        readOnly: true
+    serviceAccountName: ci-operator
+    volumes:
+    - name: boskos
+      secret:
+        items:
+        - key: credentials
+          path: credentials
+        secretName: boskos-credentials
+    - name: ci-pull-credentials
+      secret:
+        secretName: ci-pull-credentials
+    - name: cluster-profile
+      secret:
+        secretName: cluster-secrets-aws-perfscale-qe
+    - name: pull-secret
+      secret:
+        secretName: registry-pull-credentials
+    - name: result-aggregator
+      secret:
+        secretName: result-aggregator
+- agent: kubernetes
+  cluster: build03
+  cron: 0 8 * * 3
+  decorate: true
+  decoration_config:
+    skip_cloning: true
+    timeout: 8h0m0s
+  extra_refs:
+  - base_ref: main
+    org: openshift-qe
+    repo: ocp-qe-perfscale-ci
+  labels:
+    ci-operator.openshift.io/cloud: aws
+    ci-operator.openshift.io/cloud-cluster-profile: aws-perfscale-qe
+    ci-operator.openshift.io/variant: rosa-candidate-4.13-loaded-upgrade-from-4.12
+    ci.openshift.io/generator: prowgen
+    pj-rehearse.openshift.io/can-be-rehearsed: "true"
+  name: periodic-ci-openshift-qe-ocp-qe-perfscale-ci-main-rosa-candidate-4.13-loaded-upgrade-from-4.12-perfscale-rosa-multiaz-24nodes-stage-loaded-upgrade413
+  spec:
+    containers:
+    - args:
+      - --gcs-upload-secret=/secrets/gcs/service-account.json
+      - --image-import-pull-secret=/etc/pull-secret/.dockerconfigjson
+      - --lease-server-credentials-file=/etc/boskos/credentials
+      - --report-credentials-file=/etc/report/credentials
+      - --secret-dir=/secrets/ci-pull-credentials
+      - --secret-dir=/usr/local/perfscale-rosa-multiaz-24nodes-stage-loaded-upgrade413-cluster-profile
+      - --target=perfscale-rosa-multiaz-24nodes-stage-loaded-upgrade413
+      - --variant=rosa-candidate-4.13-loaded-upgrade-from-4.12
+      command:
+      - ci-operator
+      image: ci-operator:latest
+      imagePullPolicy: Always
+      name: ""
+      resources:
+        requests:
+          cpu: 10m
+      volumeMounts:
+      - mountPath: /etc/boskos
+        name: boskos
+        readOnly: true
+      - mountPath: /secrets/ci-pull-credentials
+        name: ci-pull-credentials
+        readOnly: true
+      - mountPath: /usr/local/perfscale-rosa-multiaz-24nodes-stage-loaded-upgrade413-cluster-profile
+        name: cluster-profile
+      - mountPath: /secrets/gcs
+        name: gcs-credentials
+        readOnly: true
+      - mountPath: /etc/pull-secret
+        name: pull-secret
+        readOnly: true
+      - mountPath: /etc/report
+        name: result-aggregator
+        readOnly: true
+    serviceAccountName: ci-operator
+    volumes:
+    - name: boskos
+      secret:
+        items:
+        - key: credentials
+          path: credentials
+        secretName: boskos-credentials
+    - name: ci-pull-credentials
+      secret:
+        secretName: ci-pull-credentials
+    - name: cluster-profile
+      secret:
+        secretName: cluster-secrets-aws-perfscale-qe
+    - name: pull-secret
+      secret:
+        secretName: registry-pull-credentials
+    - name: result-aggregator
+      secret:
+        secretName: result-aggregator
+- agent: kubernetes
+  cluster: build03
+  cron: 0 7 * * 1
   decorate: true
   decoration_config:
     skip_cloning: true
@@ -3143,233 +3056,6 @@
     ci.openshift.io/generator: prowgen
     job-release: "4.13"
     pj-rehearse.openshift.io/can-be-rehearsed: "true"
-  name: periodic-ci-openshift-qe-ocp-qe-perfscale-ci-main-rosa-4.13-nightly-perfscale-rosa-multiaz-network-perf-3nodes-periodic
-  spec:
-    containers:
-    - args:
-      - --gcs-upload-secret=/secrets/gcs/service-account.json
-      - --image-import-pull-secret=/etc/pull-secret/.dockerconfigjson
-      - --lease-server-credentials-file=/etc/boskos/credentials
-      - --report-credentials-file=/etc/report/credentials
-      - --secret-dir=/secrets/ci-pull-credentials
-      - --secret-dir=/usr/local/perfscale-rosa-multiaz-network-perf-3nodes-periodic-cluster-profile
-      - --target=perfscale-rosa-multiaz-network-perf-3nodes-periodic
-      - --variant=rosa-4.13-nightly
-      command:
-      - ci-operator
-      image: ci-operator:latest
-      imagePullPolicy: Always
-      name: ""
-      resources:
-        requests:
-          cpu: 10m
-      volumeMounts:
-      - mountPath: /etc/boskos
-        name: boskos
-        readOnly: true
-      - mountPath: /secrets/ci-pull-credentials
-        name: ci-pull-credentials
-        readOnly: true
-      - mountPath: /usr/local/perfscale-rosa-multiaz-network-perf-3nodes-periodic-cluster-profile
-        name: cluster-profile
-      - mountPath: /secrets/gcs
-        name: gcs-credentials
-        readOnly: true
-      - mountPath: /etc/pull-secret
-        name: pull-secret
-        readOnly: true
-      - mountPath: /etc/report
-        name: result-aggregator
-        readOnly: true
-    serviceAccountName: ci-operator
-    volumes:
-    - name: boskos
-      secret:
-        items:
-        - key: credentials
-          path: credentials
-        secretName: boskos-credentials
-    - name: ci-pull-credentials
-      secret:
-        secretName: ci-pull-credentials
-    - name: cluster-profile
-      secret:
-        secretName: cluster-secrets-aws-perfscale-qe
-=======
->>>>>>> 4763b8b4
-    - name: pull-secret
-      secret:
-        secretName: registry-pull-credentials
-    - name: result-aggregator
-      secret:
-        secretName: result-aggregator
-- agent: kubernetes
-  cluster: build03
-  cron: 0 8 * * 3
-  decorate: true
-  decoration_config:
-    skip_cloning: true
-    timeout: 8h0m0s
-  extra_refs:
-  - base_ref: main
-    org: openshift-qe
-    repo: ocp-qe-perfscale-ci
-  labels:
-    ci-operator.openshift.io/cloud: aws
-    ci-operator.openshift.io/cloud-cluster-profile: aws-perfscale-qe
-    ci-operator.openshift.io/variant: rosa-candidate-4.12-latest-loaded-upgrade-from-4.12
-    ci.openshift.io/generator: prowgen
-    pj-rehearse.openshift.io/can-be-rehearsed: "true"
-  name: periodic-ci-openshift-qe-ocp-qe-perfscale-ci-main-rosa-candidate-4.12-latest-loaded-upgrade-from-4.12-perfscale-rosa-multiaz-6nodes-stage-loaded-upgrade412
-  spec:
-    containers:
-    - args:
-      - --gcs-upload-secret=/secrets/gcs/service-account.json
-      - --image-import-pull-secret=/etc/pull-secret/.dockerconfigjson
-      - --lease-server-credentials-file=/etc/boskos/credentials
-      - --report-credentials-file=/etc/report/credentials
-      - --secret-dir=/secrets/ci-pull-credentials
-      - --secret-dir=/usr/local/perfscale-rosa-multiaz-6nodes-stage-loaded-upgrade412-cluster-profile
-      - --target=perfscale-rosa-multiaz-6nodes-stage-loaded-upgrade412
-      - --variant=rosa-candidate-4.12-latest-loaded-upgrade-from-4.12
-      command:
-      - ci-operator
-      image: ci-operator:latest
-      imagePullPolicy: Always
-      name: ""
-      resources:
-        requests:
-          cpu: 10m
-      volumeMounts:
-      - mountPath: /etc/boskos
-        name: boskos
-        readOnly: true
-      - mountPath: /secrets/ci-pull-credentials
-        name: ci-pull-credentials
-        readOnly: true
-      - mountPath: /usr/local/perfscale-rosa-multiaz-6nodes-stage-loaded-upgrade412-cluster-profile
-        name: cluster-profile
-      - mountPath: /secrets/gcs
-        name: gcs-credentials
-        readOnly: true
-      - mountPath: /etc/pull-secret
-        name: pull-secret
-        readOnly: true
-      - mountPath: /etc/report
-        name: result-aggregator
-        readOnly: true
-    serviceAccountName: ci-operator
-    volumes:
-    - name: boskos
-      secret:
-        items:
-        - key: credentials
-          path: credentials
-        secretName: boskos-credentials
-    - name: ci-pull-credentials
-      secret:
-        secretName: ci-pull-credentials
-    - name: cluster-profile
-      secret:
-        secretName: cluster-secrets-aws-perfscale-qe
-    - name: pull-secret
-      secret:
-        secretName: registry-pull-credentials
-    - name: result-aggregator
-      secret:
-        secretName: result-aggregator
-- agent: kubernetes
-  cluster: build03
-  cron: 0 8 * * 3
-  decorate: true
-  decoration_config:
-    skip_cloning: true
-    timeout: 8h0m0s
-  extra_refs:
-  - base_ref: main
-    org: openshift-qe
-    repo: ocp-qe-perfscale-ci
-  labels:
-    ci-operator.openshift.io/cloud: aws
-    ci-operator.openshift.io/cloud-cluster-profile: aws-perfscale-qe
-    ci-operator.openshift.io/variant: rosa-candidate-4.13-loaded-upgrade-from-4.12
-    ci.openshift.io/generator: prowgen
-    pj-rehearse.openshift.io/can-be-rehearsed: "true"
-  name: periodic-ci-openshift-qe-ocp-qe-perfscale-ci-main-rosa-candidate-4.13-loaded-upgrade-from-4.12-perfscale-rosa-multiaz-24nodes-stage-loaded-upgrade413
-  spec:
-    containers:
-    - args:
-      - --gcs-upload-secret=/secrets/gcs/service-account.json
-      - --image-import-pull-secret=/etc/pull-secret/.dockerconfigjson
-      - --lease-server-credentials-file=/etc/boskos/credentials
-      - --report-credentials-file=/etc/report/credentials
-      - --secret-dir=/secrets/ci-pull-credentials
-      - --secret-dir=/usr/local/perfscale-rosa-multiaz-24nodes-stage-loaded-upgrade413-cluster-profile
-      - --target=perfscale-rosa-multiaz-24nodes-stage-loaded-upgrade413
-      - --variant=rosa-candidate-4.13-loaded-upgrade-from-4.12
-      command:
-      - ci-operator
-      image: ci-operator:latest
-      imagePullPolicy: Always
-      name: ""
-      resources:
-        requests:
-          cpu: 10m
-      volumeMounts:
-      - mountPath: /etc/boskos
-        name: boskos
-        readOnly: true
-      - mountPath: /secrets/ci-pull-credentials
-        name: ci-pull-credentials
-        readOnly: true
-      - mountPath: /usr/local/perfscale-rosa-multiaz-24nodes-stage-loaded-upgrade413-cluster-profile
-        name: cluster-profile
-      - mountPath: /secrets/gcs
-        name: gcs-credentials
-        readOnly: true
-      - mountPath: /etc/pull-secret
-        name: pull-secret
-        readOnly: true
-      - mountPath: /etc/report
-        name: result-aggregator
-        readOnly: true
-    serviceAccountName: ci-operator
-    volumes:
-    - name: boskos
-      secret:
-        items:
-        - key: credentials
-          path: credentials
-        secretName: boskos-credentials
-    - name: ci-pull-credentials
-      secret:
-        secretName: ci-pull-credentials
-    - name: cluster-profile
-      secret:
-        secretName: cluster-secrets-aws-perfscale-qe
-    - name: pull-secret
-      secret:
-        secretName: registry-pull-credentials
-    - name: result-aggregator
-      secret:
-        secretName: result-aggregator
-- agent: kubernetes
-  cluster: build03
-  cron: 0 7 * * 1
-  decorate: true
-  decoration_config:
-    skip_cloning: true
-  extra_refs:
-  - base_ref: main
-    org: openshift-qe
-    repo: ocp-qe-perfscale-ci
-  labels:
-    ci-operator.openshift.io/cloud: aws
-    ci-operator.openshift.io/cloud-cluster-profile: aws-perfscale-qe
-    ci-operator.openshift.io/variant: rosa-4.13-nightly
-    ci.openshift.io/generator: prowgen
-    job-release: "4.13"
-    pj-rehearse.openshift.io/can-be-rehearsed: "true"
   name: periodic-ci-openshift-qe-ocp-qe-perfscale-ci-main-rosa-4.13-nightly-perfscale-rosa-singleaz-network-perf-2nodes-periodic
   spec:
     containers:
