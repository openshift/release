presubmits:
  openshift-qe/ocp-qe-perfscale-ci:
  - agent: kubernetes
    always_run: true
    branches:
    - ^main$
    - ^main-
    cluster: build03
    context: ci/prow/aro-4.13-nightly-images
    decorate: true
    decoration_config:
      skip_cloning: true
    labels:
      ci-operator.openshift.io/variant: aro-4.13-nightly
      ci.openshift.io/generator: prowgen
      job-release: "4.13"
      pj-rehearse.openshift.io/can-be-rehearsed: "true"
    name: pull-ci-openshift-qe-ocp-qe-perfscale-ci-main-aro-4.13-nightly-images
    rerun_command: /test aro-4.13-nightly-images
    spec:
      containers:
      - args:
        - --gcs-upload-secret=/secrets/gcs/service-account.json
        - --image-import-pull-secret=/etc/pull-secret/.dockerconfigjson
        - --report-credentials-file=/etc/report/credentials
        - --target=[images]
        - --variant=aro-4.13-nightly
        command:
        - ci-operator
        image: ci-operator:latest
        imagePullPolicy: Always
        name: ""
        resources:
          requests:
            cpu: 10m
        volumeMounts:
        - mountPath: /secrets/gcs
          name: gcs-credentials
          readOnly: true
        - mountPath: /etc/pull-secret
          name: pull-secret
          readOnly: true
        - mountPath: /etc/report
          name: result-aggregator
          readOnly: true
      serviceAccountName: ci-operator
      volumes:
      - name: pull-secret
        secret:
          secretName: registry-pull-credentials
      - name: result-aggregator
        secret:
          secretName: result-aggregator
    trigger: (?m)^/test( | .* )aro-4.13-nightly-images,?($|\s.*)
  - agent: kubernetes
    always_run: true
    branches:
    - ^main$
    - ^main-
    cluster: build03
    context: ci/prow/aws-4.14-images
    decorate: true
    decoration_config:
      skip_cloning: true
    labels:
      ci-operator.openshift.io/variant: aws-4.14
      ci.openshift.io/generator: prowgen
      job-release: "4.14"
      pj-rehearse.openshift.io/can-be-rehearsed: "true"
    name: pull-ci-openshift-qe-ocp-qe-perfscale-ci-main-aws-4.14-images
    rerun_command: /test aws-4.14-images
    spec:
      containers:
      - args:
        - --gcs-upload-secret=/secrets/gcs/service-account.json
        - --image-import-pull-secret=/etc/pull-secret/.dockerconfigjson
        - --report-credentials-file=/etc/report/credentials
        - --target=[images]
        - --variant=aws-4.14
        command:
        - ci-operator
        image: ci-operator:latest
        imagePullPolicy: Always
        name: ""
        resources:
          requests:
            cpu: 10m
        volumeMounts:
        - mountPath: /secrets/gcs
          name: gcs-credentials
          readOnly: true
        - mountPath: /etc/pull-secret
          name: pull-secret
          readOnly: true
        - mountPath: /etc/report
          name: result-aggregator
          readOnly: true
      serviceAccountName: ci-operator
      volumes:
      - name: pull-secret
        secret:
          secretName: registry-pull-credentials
      - name: result-aggregator
        secret:
          secretName: result-aggregator
    trigger: (?m)^/test( | .* )aws-4.14-images,?($|\s.*)
  - agent: kubernetes
    always_run: true
    branches:
    - ^main$
    - ^main-
    cluster: build03
    context: ci/prow/gcp-4.13-images
    decorate: true
    decoration_config:
      skip_cloning: true
    labels:
      ci-operator.openshift.io/variant: gcp-4.13
      ci.openshift.io/generator: prowgen
      job-release: "4.13"
      pj-rehearse.openshift.io/can-be-rehearsed: "true"
    name: pull-ci-openshift-qe-ocp-qe-perfscale-ci-main-gcp-4.13-images
    rerun_command: /test gcp-4.13-images
    spec:
      containers:
      - args:
        - --gcs-upload-secret=/secrets/gcs/service-account.json
        - --image-import-pull-secret=/etc/pull-secret/.dockerconfigjson
        - --report-credentials-file=/etc/report/credentials
        - --target=[images]
        - --variant=gcp-4.13
        command:
        - ci-operator
        image: ci-operator:latest
        imagePullPolicy: Always
        name: ""
        resources:
          requests:
            cpu: 10m
        volumeMounts:
        - mountPath: /secrets/gcs
          name: gcs-credentials
          readOnly: true
        - mountPath: /etc/pull-secret
          name: pull-secret
          readOnly: true
        - mountPath: /etc/report
          name: result-aggregator
          readOnly: true
      serviceAccountName: ci-operator
      volumes:
      - name: pull-secret
        secret:
          secretName: registry-pull-credentials
      - name: result-aggregator
        secret:
          secretName: result-aggregator
    trigger: (?m)^/test( | .* )gcp-4.13-images,?($|\s.*)
  - agent: kubernetes
    always_run: true
    branches:
    - ^main$
    - ^main-
    cluster: build03
    context: ci/prow/images
    decorate: true
    decoration_config:
      skip_cloning: true
    labels:
      ci.openshift.io/generator: prowgen
      job-release: "4.12"
      pj-rehearse.openshift.io/can-be-rehearsed: "true"
    name: pull-ci-openshift-qe-ocp-qe-perfscale-ci-main-images
    rerun_command: /test images
    spec:
      containers:
      - args:
        - --gcs-upload-secret=/secrets/gcs/service-account.json
        - --image-import-pull-secret=/etc/pull-secret/.dockerconfigjson
        - --report-credentials-file=/etc/report/credentials
        - --target=[images]
        command:
        - ci-operator
        image: ci-operator:latest
        imagePullPolicy: Always
        name: ""
        resources:
          requests:
            cpu: 10m
        volumeMounts:
        - mountPath: /secrets/gcs
          name: gcs-credentials
          readOnly: true
        - mountPath: /etc/pull-secret
          name: pull-secret
          readOnly: true
        - mountPath: /etc/report
          name: result-aggregator
          readOnly: true
      serviceAccountName: ci-operator
      volumes:
      - name: pull-secret
        secret:
          secretName: registry-pull-credentials
      - name: result-aggregator
        secret:
          secretName: result-aggregator
    trigger: (?m)^/test( | .* )images,?($|\s.*)
  - agent: kubernetes
    always_run: true
    branches:
    - ^main$
    - ^main-
    cluster: build03
    context: ci/prow/nightly-4.13-loaded-upgrade-from-stable-4.12-images
    decorate: true
    decoration_config:
      skip_cloning: true
    labels:
      ci-operator.openshift.io/variant: nightly-4.13-loaded-upgrade-from-stable-4.12
      ci.openshift.io/generator: prowgen
      job-release: "4.13"
      pj-rehearse.openshift.io/can-be-rehearsed: "true"
    name: pull-ci-openshift-qe-ocp-qe-perfscale-ci-main-nightly-4.13-loaded-upgrade-from-stable-4.12-images
    rerun_command: /test nightly-4.13-loaded-upgrade-from-stable-4.12-images
    spec:
      containers:
      - args:
        - --gcs-upload-secret=/secrets/gcs/service-account.json
        - --image-import-pull-secret=/etc/pull-secret/.dockerconfigjson
        - --report-credentials-file=/etc/report/credentials
        - --target=[images]
        - --variant=nightly-4.13-loaded-upgrade-from-stable-4.12
        command:
        - ci-operator
        image: ci-operator:latest
        imagePullPolicy: Always
        name: ""
        resources:
          requests:
            cpu: 10m
        volumeMounts:
        - mountPath: /secrets/gcs
          name: gcs-credentials
          readOnly: true
        - mountPath: /etc/pull-secret
          name: pull-secret
          readOnly: true
        - mountPath: /etc/report
          name: result-aggregator
          readOnly: true
      serviceAccountName: ci-operator
      volumes:
      - name: pull-secret
        secret:
          secretName: registry-pull-credentials
      - name: result-aggregator
        secret:
          secretName: result-aggregator
    trigger: (?m)^/test( | .* )nightly-4.13-loaded-upgrade-from-stable-4.12-images,?($|\s.*)
  - agent: kubernetes
    always_run: true
    branches:
    - ^main$
    - ^main-
    cluster: build03
    context: ci/prow/nightly-4.14-loaded-upgrade-from-stable-4.12-images
    decorate: true
    decoration_config:
      skip_cloning: true
    labels:
      ci-operator.openshift.io/variant: nightly-4.14-loaded-upgrade-from-stable-4.12
      ci.openshift.io/generator: prowgen
      job-release: "4.14"
      pj-rehearse.openshift.io/can-be-rehearsed: "true"
    name: pull-ci-openshift-qe-ocp-qe-perfscale-ci-main-nightly-4.14-loaded-upgrade-from-stable-4.12-images
    rerun_command: /test nightly-4.14-loaded-upgrade-from-stable-4.12-images
    spec:
      containers:
      - args:
        - --gcs-upload-secret=/secrets/gcs/service-account.json
        - --image-import-pull-secret=/etc/pull-secret/.dockerconfigjson
        - --report-credentials-file=/etc/report/credentials
        - --target=[images]
        - --variant=nightly-4.14-loaded-upgrade-from-stable-4.12
        command:
        - ci-operator
        image: ci-operator:latest
        imagePullPolicy: Always
        name: ""
        resources:
          requests:
            cpu: 10m
        volumeMounts:
        - mountPath: /secrets/gcs
          name: gcs-credentials
          readOnly: true
        - mountPath: /etc/pull-secret
          name: pull-secret
          readOnly: true
        - mountPath: /etc/report
          name: result-aggregator
          readOnly: true
      serviceAccountName: ci-operator
      volumes:
      - name: pull-secret
        secret:
          secretName: registry-pull-credentials
      - name: result-aggregator
        secret:
          secretName: result-aggregator
    trigger: (?m)^/test( | .* )nightly-4.14-loaded-upgrade-from-stable-4.12-images,?($|\s.*)
  - agent: kubernetes
    always_run: true
    branches:
    - ^main$
    - ^main-
    cluster: build03
    context: ci/prow/rosa-4.12-nightly-images
    decorate: true
    decoration_config:
      skip_cloning: true
    labels:
      ci-operator.openshift.io/variant: rosa-4.12-nightly
      ci.openshift.io/generator: prowgen
      job-release: "4.12"
      pj-rehearse.openshift.io/can-be-rehearsed: "true"
    name: pull-ci-openshift-qe-ocp-qe-perfscale-ci-main-rosa-4.12-nightly-images
    rerun_command: /test rosa-4.12-nightly-images
    spec:
      containers:
      - args:
        - --gcs-upload-secret=/secrets/gcs/service-account.json
        - --image-import-pull-secret=/etc/pull-secret/.dockerconfigjson
        - --report-credentials-file=/etc/report/credentials
        - --target=[images]
        - --variant=rosa-4.12-nightly
        command:
        - ci-operator
        image: ci-operator:latest
        imagePullPolicy: Always
        name: ""
        resources:
          requests:
            cpu: 10m
        volumeMounts:
        - mountPath: /secrets/gcs
          name: gcs-credentials
          readOnly: true
        - mountPath: /etc/pull-secret
          name: pull-secret
          readOnly: true
        - mountPath: /etc/report
          name: result-aggregator
          readOnly: true
      serviceAccountName: ci-operator
      volumes:
      - name: pull-secret
        secret:
          secretName: registry-pull-credentials
      - name: result-aggregator
        secret:
          secretName: result-aggregator
    trigger: (?m)^/test( | .* )rosa-4.12-nightly-images,?($|\s.*)
  - agent: kubernetes
    always_run: false
    branches:
    - ^main$
    - ^main-
    cluster: build05
    context: ci/prow/rosa-4.12-nightly-perfscale-rosa-multiaz-cluster-density-v2-3nodes
    decorate: true
    decoration_config:
      skip_cloning: true
    labels:
      ci-operator.openshift.io/cloud: aws
      ci-operator.openshift.io/cloud-cluster-profile: aws-qe
      ci-operator.openshift.io/variant: rosa-4.12-nightly
      ci.openshift.io/generator: prowgen
      job-release: "4.12"
      pj-rehearse.openshift.io/can-be-rehearsed: "true"
    name: pull-ci-openshift-qe-ocp-qe-perfscale-ci-main-rosa-4.12-nightly-perfscale-rosa-multiaz-cluster-density-v2-3nodes
    rerun_command: /test rosa-4.12-nightly-perfscale-rosa-multiaz-cluster-density-v2-3nodes
    spec:
      containers:
      - args:
        - --gcs-upload-secret=/secrets/gcs/service-account.json
        - --image-import-pull-secret=/etc/pull-secret/.dockerconfigjson
        - --lease-server-credentials-file=/etc/boskos/credentials
        - --report-credentials-file=/etc/report/credentials
        - --secret-dir=/secrets/ci-pull-credentials
        - --secret-dir=/usr/local/perfscale-rosa-multiaz-cluster-density-v2-3nodes-cluster-profile
        - --target=perfscale-rosa-multiaz-cluster-density-v2-3nodes
        - --variant=rosa-4.12-nightly
        command:
        - ci-operator
        image: ci-operator:latest
        imagePullPolicy: Always
        name: ""
        resources:
          requests:
            cpu: 10m
        volumeMounts:
        - mountPath: /etc/boskos
          name: boskos
          readOnly: true
        - mountPath: /secrets/ci-pull-credentials
          name: ci-pull-credentials
          readOnly: true
        - mountPath: /usr/local/perfscale-rosa-multiaz-cluster-density-v2-3nodes-cluster-profile
          name: cluster-profile
        - mountPath: /secrets/gcs
          name: gcs-credentials
          readOnly: true
        - mountPath: /etc/pull-secret
          name: pull-secret
          readOnly: true
        - mountPath: /etc/report
          name: result-aggregator
          readOnly: true
      serviceAccountName: ci-operator
      volumes:
      - name: boskos
        secret:
          items:
          - key: credentials
            path: credentials
          secretName: boskos-credentials
      - name: ci-pull-credentials
        secret:
          secretName: ci-pull-credentials
      - name: cluster-profile
        secret:
          secretName: cluster-secrets-aws-qe
      - name: pull-secret
        secret:
          secretName: registry-pull-credentials
      - name: result-aggregator
        secret:
          secretName: result-aggregator
    trigger: (?m)^/test( | .* )rosa-4.12-nightly-perfscale-rosa-multiaz-cluster-density-v2-3nodes,?($|\s.*)
  - agent: kubernetes
    always_run: true
    branches:
    - ^main$
    - ^main-
    cluster: build03
    context: ci/prow/rosa-4.12-stable-prod-images
    decorate: true
    decoration_config:
      skip_cloning: true
    labels:
      ci-operator.openshift.io/variant: rosa-4.12-stable-prod
      ci.openshift.io/generator: prowgen
      pj-rehearse.openshift.io/can-be-rehearsed: "true"
    name: pull-ci-openshift-qe-ocp-qe-perfscale-ci-main-rosa-4.12-stable-prod-images
    rerun_command: /test rosa-4.12-stable-prod-images
    spec:
      containers:
      - args:
        - --gcs-upload-secret=/secrets/gcs/service-account.json
        - --image-import-pull-secret=/etc/pull-secret/.dockerconfigjson
        - --report-credentials-file=/etc/report/credentials
        - --target=[images]
        - --variant=rosa-4.12-stable-prod
        command:
        - ci-operator
        image: ci-operator:latest
        imagePullPolicy: Always
        name: ""
        resources:
          requests:
            cpu: 10m
        volumeMounts:
        - mountPath: /secrets/gcs
          name: gcs-credentials
          readOnly: true
        - mountPath: /etc/pull-secret
          name: pull-secret
          readOnly: true
        - mountPath: /etc/report
          name: result-aggregator
          readOnly: true
      serviceAccountName: ci-operator
      volumes:
      - name: pull-secret
        secret:
          secretName: registry-pull-credentials
      - name: result-aggregator
        secret:
          secretName: result-aggregator
    trigger: (?m)^/test( | .* )rosa-4.12-stable-prod-images,?($|\s.*)
  - agent: kubernetes
    always_run: false
    branches:
    - ^main$
    - ^main-
    cluster: build05
<<<<<<< HEAD
    context: ci/prow/rosa-4.12-stable-prod-perfscale-rosa-multiaz-ingress-perf-3nodes
=======
    context: ci/prow/rosa-4.12-stable-prod-perfscale-rosa-hcp-3zones-cluster-density-v2-3nodes
>>>>>>> 642bc993
    decorate: true
    decoration_config:
      skip_cloning: true
    labels:
      ci-operator.openshift.io/cloud: aws
<<<<<<< HEAD
      ci-operator.openshift.io/cloud-cluster-profile: aws-qe
      ci-operator.openshift.io/variant: rosa-4.12-stable-prod
      ci.openshift.io/generator: prowgen
      pj-rehearse.openshift.io/can-be-rehearsed: "true"
    name: pull-ci-openshift-qe-ocp-qe-perfscale-ci-main-rosa-4.12-stable-prod-perfscale-rosa-multiaz-ingress-perf-3nodes
    rerun_command: /test rosa-4.12-stable-prod-perfscale-rosa-multiaz-ingress-perf-3nodes
=======
      ci-operator.openshift.io/cloud-cluster-profile: aws-perf-qe
      ci-operator.openshift.io/variant: rosa-4.12-stable-prod
      ci.openshift.io/generator: prowgen
      pj-rehearse.openshift.io/can-be-rehearsed: "true"
    name: pull-ci-openshift-qe-ocp-qe-perfscale-ci-main-rosa-4.12-stable-prod-perfscale-rosa-hcp-3zones-cluster-density-v2-3nodes
    rerun_command: /test rosa-4.12-stable-prod-perfscale-rosa-hcp-3zones-cluster-density-v2-3nodes
>>>>>>> 642bc993
    spec:
      containers:
      - args:
        - --gcs-upload-secret=/secrets/gcs/service-account.json
        - --image-import-pull-secret=/etc/pull-secret/.dockerconfigjson
        - --lease-server-credentials-file=/etc/boskos/credentials
        - --report-credentials-file=/etc/report/credentials
        - --secret-dir=/secrets/ci-pull-credentials
<<<<<<< HEAD
        - --secret-dir=/usr/local/perfscale-rosa-multiaz-ingress-perf-3nodes-cluster-profile
        - --target=perfscale-rosa-multiaz-ingress-perf-3nodes
=======
        - --secret-dir=/usr/local/perfscale-rosa-hcp-3zones-cluster-density-v2-3nodes-cluster-profile
        - --target=perfscale-rosa-hcp-3zones-cluster-density-v2-3nodes
>>>>>>> 642bc993
        - --variant=rosa-4.12-stable-prod
        command:
        - ci-operator
        image: ci-operator:latest
        imagePullPolicy: Always
        name: ""
        resources:
          requests:
            cpu: 10m
        volumeMounts:
        - mountPath: /etc/boskos
          name: boskos
          readOnly: true
        - mountPath: /secrets/ci-pull-credentials
          name: ci-pull-credentials
          readOnly: true
<<<<<<< HEAD
        - mountPath: /usr/local/perfscale-rosa-multiaz-ingress-perf-3nodes-cluster-profile
=======
        - mountPath: /usr/local/perfscale-rosa-hcp-3zones-cluster-density-v2-3nodes-cluster-profile
>>>>>>> 642bc993
          name: cluster-profile
        - mountPath: /secrets/gcs
          name: gcs-credentials
          readOnly: true
        - mountPath: /etc/pull-secret
          name: pull-secret
          readOnly: true
        - mountPath: /etc/report
          name: result-aggregator
          readOnly: true
      serviceAccountName: ci-operator
      volumes:
      - name: boskos
        secret:
          items:
          - key: credentials
            path: credentials
          secretName: boskos-credentials
      - name: ci-pull-credentials
        secret:
          secretName: ci-pull-credentials
      - name: cluster-profile
        secret:
<<<<<<< HEAD
          secretName: cluster-secrets-aws-qe
=======
          secretName: cluster-secrets-aws-perf-qe
>>>>>>> 642bc993
      - name: pull-secret
        secret:
          secretName: registry-pull-credentials
      - name: result-aggregator
        secret:
          secretName: result-aggregator
<<<<<<< HEAD
    trigger: (?m)^/test( | .* )rosa-4.12-stable-prod-perfscale-rosa-multiaz-ingress-perf-3nodes,?($|\s.*)
=======
    trigger: (?m)^/test( | .* )rosa-4.12-stable-prod-perfscale-rosa-hcp-3zones-cluster-density-v2-3nodes,?($|\s.*)
>>>>>>> 642bc993
  - agent: kubernetes
    always_run: true
    branches:
    - ^main$
    - ^main-
    cluster: build03
    context: ci/prow/rosa-4.13-nightly-images
    decorate: true
    decoration_config:
      skip_cloning: true
    labels:
      ci-operator.openshift.io/variant: rosa-4.13-nightly
      ci.openshift.io/generator: prowgen
      job-release: "4.13"
      pj-rehearse.openshift.io/can-be-rehearsed: "true"
    name: pull-ci-openshift-qe-ocp-qe-perfscale-ci-main-rosa-4.13-nightly-images
    rerun_command: /test rosa-4.13-nightly-images
    spec:
      containers:
      - args:
        - --gcs-upload-secret=/secrets/gcs/service-account.json
        - --image-import-pull-secret=/etc/pull-secret/.dockerconfigjson
        - --report-credentials-file=/etc/report/credentials
        - --target=[images]
        - --variant=rosa-4.13-nightly
        command:
        - ci-operator
        image: ci-operator:latest
        imagePullPolicy: Always
        name: ""
        resources:
          requests:
            cpu: 10m
        volumeMounts:
        - mountPath: /secrets/gcs
          name: gcs-credentials
          readOnly: true
        - mountPath: /etc/pull-secret
          name: pull-secret
          readOnly: true
        - mountPath: /etc/report
          name: result-aggregator
          readOnly: true
      serviceAccountName: ci-operator
      volumes:
      - name: pull-secret
        secret:
          secretName: registry-pull-credentials
      - name: result-aggregator
        secret:
          secretName: result-aggregator
    trigger: (?m)^/test( | .* )rosa-4.13-nightly-images,?($|\s.*)
  - agent: kubernetes
    always_run: false
    branches:
    - ^main$
    - ^main-
    cluster: build05
    context: ci/prow/rosa-4.13-nightly-perfscale-rosa-hcp-1zone-cluster-density-v2-3nodes
    decorate: true
    decoration_config:
      skip_cloning: true
    labels:
      ci-operator.openshift.io/cloud: aws
      ci-operator.openshift.io/cloud-cluster-profile: aws-qe
      ci-operator.openshift.io/variant: rosa-4.13-nightly
      ci.openshift.io/generator: prowgen
      job-release: "4.13"
      pj-rehearse.openshift.io/can-be-rehearsed: "true"
    name: pull-ci-openshift-qe-ocp-qe-perfscale-ci-main-rosa-4.13-nightly-perfscale-rosa-hcp-1zone-cluster-density-v2-3nodes
    rerun_command: /test rosa-4.13-nightly-perfscale-rosa-hcp-1zone-cluster-density-v2-3nodes
    spec:
      containers:
      - args:
        - --gcs-upload-secret=/secrets/gcs/service-account.json
        - --image-import-pull-secret=/etc/pull-secret/.dockerconfigjson
        - --lease-server-credentials-file=/etc/boskos/credentials
        - --report-credentials-file=/etc/report/credentials
        - --secret-dir=/secrets/ci-pull-credentials
        - --secret-dir=/usr/local/perfscale-rosa-hcp-1zone-cluster-density-v2-3nodes-cluster-profile
        - --target=perfscale-rosa-hcp-1zone-cluster-density-v2-3nodes
        - --variant=rosa-4.13-nightly
        command:
        - ci-operator
        image: ci-operator:latest
        imagePullPolicy: Always
        name: ""
        resources:
          requests:
            cpu: 10m
        volumeMounts:
        - mountPath: /etc/boskos
          name: boskos
          readOnly: true
        - mountPath: /secrets/ci-pull-credentials
          name: ci-pull-credentials
          readOnly: true
        - mountPath: /usr/local/perfscale-rosa-hcp-1zone-cluster-density-v2-3nodes-cluster-profile
          name: cluster-profile
        - mountPath: /secrets/gcs
          name: gcs-credentials
          readOnly: true
        - mountPath: /etc/pull-secret
          name: pull-secret
          readOnly: true
        - mountPath: /etc/report
          name: result-aggregator
          readOnly: true
      serviceAccountName: ci-operator
      volumes:
      - name: boskos
        secret:
          items:
          - key: credentials
            path: credentials
          secretName: boskos-credentials
      - name: ci-pull-credentials
        secret:
          secretName: ci-pull-credentials
      - name: cluster-profile
        secret:
          secretName: cluster-secrets-aws-qe
      - name: pull-secret
        secret:
          secretName: registry-pull-credentials
      - name: result-aggregator
        secret:
          secretName: result-aggregator
    trigger: (?m)^/test( | .* )rosa-4.13-nightly-perfscale-rosa-hcp-1zone-cluster-density-v2-3nodes,?($|\s.*)
  - agent: kubernetes
    always_run: false
    branches:
    - ^main$
    - ^main-
    cluster: build05
    context: ci/prow/rosa-4.13-nightly-perfscale-rosa-multiaz-cluster-density-v2-3nodes
    decorate: true
    decoration_config:
      skip_cloning: true
    labels:
      ci-operator.openshift.io/cloud: aws
      ci-operator.openshift.io/cloud-cluster-profile: aws-qe
      ci-operator.openshift.io/variant: rosa-4.13-nightly
      ci.openshift.io/generator: prowgen
      job-release: "4.13"
      pj-rehearse.openshift.io/can-be-rehearsed: "true"
    name: pull-ci-openshift-qe-ocp-qe-perfscale-ci-main-rosa-4.13-nightly-perfscale-rosa-multiaz-cluster-density-v2-3nodes
    rerun_command: /test rosa-4.13-nightly-perfscale-rosa-multiaz-cluster-density-v2-3nodes
    spec:
      containers:
      - args:
        - --gcs-upload-secret=/secrets/gcs/service-account.json
        - --image-import-pull-secret=/etc/pull-secret/.dockerconfigjson
        - --lease-server-credentials-file=/etc/boskos/credentials
        - --report-credentials-file=/etc/report/credentials
        - --secret-dir=/secrets/ci-pull-credentials
        - --secret-dir=/usr/local/perfscale-rosa-multiaz-cluster-density-v2-3nodes-cluster-profile
        - --target=perfscale-rosa-multiaz-cluster-density-v2-3nodes
        - --variant=rosa-4.13-nightly
        command:
        - ci-operator
        image: ci-operator:latest
        imagePullPolicy: Always
        name: ""
        resources:
          requests:
            cpu: 10m
        volumeMounts:
        - mountPath: /etc/boskos
          name: boskos
          readOnly: true
        - mountPath: /secrets/ci-pull-credentials
          name: ci-pull-credentials
          readOnly: true
        - mountPath: /usr/local/perfscale-rosa-multiaz-cluster-density-v2-3nodes-cluster-profile
          name: cluster-profile
        - mountPath: /secrets/gcs
          name: gcs-credentials
          readOnly: true
        - mountPath: /etc/pull-secret
          name: pull-secret
          readOnly: true
        - mountPath: /etc/report
          name: result-aggregator
          readOnly: true
      serviceAccountName: ci-operator
      volumes:
      - name: boskos
        secret:
          items:
          - key: credentials
            path: credentials
          secretName: boskos-credentials
      - name: ci-pull-credentials
        secret:
          secretName: ci-pull-credentials
      - name: cluster-profile
        secret:
          secretName: cluster-secrets-aws-qe
      - name: pull-secret
        secret:
          secretName: registry-pull-credentials
      - name: result-aggregator
        secret:
          secretName: result-aggregator
    trigger: (?m)^/test( | .* )rosa-4.13-nightly-perfscale-rosa-multiaz-cluster-density-v2-3nodes,?($|\s.*)
  - agent: kubernetes
    always_run: false
    branches:
    - ^main$
    - ^main-
    cluster: build05
    context: ci/prow/rosa-4.13-nightly-perfscale-rosa-multiaz-node-density-3nodes
    decorate: true
    decoration_config:
      skip_cloning: true
    labels:
      ci-operator.openshift.io/cloud: aws
      ci-operator.openshift.io/cloud-cluster-profile: aws-qe
      ci-operator.openshift.io/variant: rosa-4.13-nightly
      ci.openshift.io/generator: prowgen
      job-release: "4.13"
      pj-rehearse.openshift.io/can-be-rehearsed: "true"
    name: pull-ci-openshift-qe-ocp-qe-perfscale-ci-main-rosa-4.13-nightly-perfscale-rosa-multiaz-node-density-3nodes
    rerun_command: /test rosa-4.13-nightly-perfscale-rosa-multiaz-node-density-3nodes
    spec:
      containers:
      - args:
        - --gcs-upload-secret=/secrets/gcs/service-account.json
        - --image-import-pull-secret=/etc/pull-secret/.dockerconfigjson
        - --lease-server-credentials-file=/etc/boskos/credentials
        - --report-credentials-file=/etc/report/credentials
        - --secret-dir=/secrets/ci-pull-credentials
        - --secret-dir=/usr/local/perfscale-rosa-multiaz-node-density-3nodes-cluster-profile
        - --target=perfscale-rosa-multiaz-node-density-3nodes
        - --variant=rosa-4.13-nightly
        command:
        - ci-operator
        image: ci-operator:latest
        imagePullPolicy: Always
        name: ""
        resources:
          requests:
            cpu: 10m
        volumeMounts:
        - mountPath: /etc/boskos
          name: boskos
          readOnly: true
        - mountPath: /secrets/ci-pull-credentials
          name: ci-pull-credentials
          readOnly: true
        - mountPath: /usr/local/perfscale-rosa-multiaz-node-density-3nodes-cluster-profile
          name: cluster-profile
        - mountPath: /secrets/gcs
          name: gcs-credentials
          readOnly: true
        - mountPath: /etc/pull-secret
          name: pull-secret
          readOnly: true
        - mountPath: /etc/report
          name: result-aggregator
          readOnly: true
      serviceAccountName: ci-operator
      volumes:
      - name: boskos
        secret:
          items:
          - key: credentials
            path: credentials
          secretName: boskos-credentials
      - name: ci-pull-credentials
        secret:
          secretName: ci-pull-credentials
      - name: cluster-profile
        secret:
          secretName: cluster-secrets-aws-qe
      - name: pull-secret
        secret:
          secretName: registry-pull-credentials
      - name: result-aggregator
        secret:
          secretName: result-aggregator
    trigger: (?m)^/test( | .* )rosa-4.13-nightly-perfscale-rosa-multiaz-node-density-3nodes,?($|\s.*)
  - agent: kubernetes
    always_run: false
    branches:
    - ^main$
    - ^main-
    cluster: build05
    context: ci/prow/rosa-4.13-nightly-perfscale-rosa-multiaz-node-density-heavy-3nodes
    decorate: true
    decoration_config:
      skip_cloning: true
    labels:
      ci-operator.openshift.io/cloud: aws
      ci-operator.openshift.io/cloud-cluster-profile: aws-qe
      ci-operator.openshift.io/variant: rosa-4.13-nightly
      ci.openshift.io/generator: prowgen
      job-release: "4.13"
      pj-rehearse.openshift.io/can-be-rehearsed: "true"
    name: pull-ci-openshift-qe-ocp-qe-perfscale-ci-main-rosa-4.13-nightly-perfscale-rosa-multiaz-node-density-heavy-3nodes
    rerun_command: /test rosa-4.13-nightly-perfscale-rosa-multiaz-node-density-heavy-3nodes
    spec:
      containers:
      - args:
        - --gcs-upload-secret=/secrets/gcs/service-account.json
        - --image-import-pull-secret=/etc/pull-secret/.dockerconfigjson
        - --lease-server-credentials-file=/etc/boskos/credentials
        - --report-credentials-file=/etc/report/credentials
        - --secret-dir=/secrets/ci-pull-credentials
        - --secret-dir=/usr/local/perfscale-rosa-multiaz-node-density-heavy-3nodes-cluster-profile
        - --target=perfscale-rosa-multiaz-node-density-heavy-3nodes
        - --variant=rosa-4.13-nightly
        command:
        - ci-operator
        image: ci-operator:latest
        imagePullPolicy: Always
        name: ""
        resources:
          requests:
            cpu: 10m
        volumeMounts:
        - mountPath: /etc/boskos
          name: boskos
          readOnly: true
        - mountPath: /secrets/ci-pull-credentials
          name: ci-pull-credentials
          readOnly: true
        - mountPath: /usr/local/perfscale-rosa-multiaz-node-density-heavy-3nodes-cluster-profile
          name: cluster-profile
        - mountPath: /secrets/gcs
          name: gcs-credentials
          readOnly: true
        - mountPath: /etc/pull-secret
          name: pull-secret
          readOnly: true
        - mountPath: /etc/report
          name: result-aggregator
          readOnly: true
      serviceAccountName: ci-operator
      volumes:
      - name: boskos
        secret:
          items:
          - key: credentials
            path: credentials
          secretName: boskos-credentials
      - name: ci-pull-credentials
        secret:
          secretName: ci-pull-credentials
      - name: cluster-profile
        secret:
          secretName: cluster-secrets-aws-qe
      - name: pull-secret
        secret:
          secretName: registry-pull-credentials
      - name: result-aggregator
        secret:
          secretName: result-aggregator
    trigger: (?m)^/test( | .* )rosa-4.13-nightly-perfscale-rosa-multiaz-node-density-heavy-3nodes,?($|\s.*)
  - agent: kubernetes
    always_run: false
    branches:
    - ^main$
    - ^main-
    cluster: build05
    context: ci/prow/rosa-4.13-nightly-perfscale-rosa-multiaz-router-perf-3nodes
    decorate: true
    decoration_config:
      skip_cloning: true
    labels:
      ci-operator.openshift.io/cloud: aws
      ci-operator.openshift.io/cloud-cluster-profile: aws-qe
      ci-operator.openshift.io/variant: rosa-4.13-nightly
      ci.openshift.io/generator: prowgen
      job-release: "4.13"
      pj-rehearse.openshift.io/can-be-rehearsed: "true"
    name: pull-ci-openshift-qe-ocp-qe-perfscale-ci-main-rosa-4.13-nightly-perfscale-rosa-multiaz-router-perf-3nodes
    rerun_command: /test rosa-4.13-nightly-perfscale-rosa-multiaz-router-perf-3nodes
    spec:
      containers:
      - args:
        - --gcs-upload-secret=/secrets/gcs/service-account.json
        - --image-import-pull-secret=/etc/pull-secret/.dockerconfigjson
        - --lease-server-credentials-file=/etc/boskos/credentials
        - --report-credentials-file=/etc/report/credentials
        - --secret-dir=/secrets/ci-pull-credentials
        - --secret-dir=/usr/local/perfscale-rosa-multiaz-router-perf-3nodes-cluster-profile
        - --target=perfscale-rosa-multiaz-router-perf-3nodes
        - --variant=rosa-4.13-nightly
        command:
        - ci-operator
        image: ci-operator:latest
        imagePullPolicy: Always
        name: ""
        resources:
          requests:
            cpu: 10m
        volumeMounts:
        - mountPath: /etc/boskos
          name: boskos
          readOnly: true
        - mountPath: /secrets/ci-pull-credentials
          name: ci-pull-credentials
          readOnly: true
        - mountPath: /usr/local/perfscale-rosa-multiaz-router-perf-3nodes-cluster-profile
          name: cluster-profile
        - mountPath: /secrets/gcs
          name: gcs-credentials
          readOnly: true
        - mountPath: /etc/pull-secret
          name: pull-secret
          readOnly: true
        - mountPath: /etc/report
          name: result-aggregator
          readOnly: true
      serviceAccountName: ci-operator
      volumes:
      - name: boskos
        secret:
          items:
          - key: credentials
            path: credentials
          secretName: boskos-credentials
      - name: ci-pull-credentials
        secret:
          secretName: ci-pull-credentials
      - name: cluster-profile
        secret:
          secretName: cluster-secrets-aws-qe
      - name: pull-secret
        secret:
          secretName: registry-pull-credentials
      - name: result-aggregator
        secret:
          secretName: result-aggregator
    trigger: (?m)^/test( | .* )rosa-4.13-nightly-perfscale-rosa-multiaz-router-perf-3nodes,?($|\s.*)<|MERGE_RESOLUTION|>--- conflicted
+++ resolved
@@ -496,31 +496,18 @@
     - ^main$
     - ^main-
     cluster: build05
-<<<<<<< HEAD
-    context: ci/prow/rosa-4.12-stable-prod-perfscale-rosa-multiaz-ingress-perf-3nodes
-=======
     context: ci/prow/rosa-4.12-stable-prod-perfscale-rosa-hcp-3zones-cluster-density-v2-3nodes
->>>>>>> 642bc993
     decorate: true
     decoration_config:
       skip_cloning: true
     labels:
       ci-operator.openshift.io/cloud: aws
-<<<<<<< HEAD
-      ci-operator.openshift.io/cloud-cluster-profile: aws-qe
-      ci-operator.openshift.io/variant: rosa-4.12-stable-prod
-      ci.openshift.io/generator: prowgen
-      pj-rehearse.openshift.io/can-be-rehearsed: "true"
-    name: pull-ci-openshift-qe-ocp-qe-perfscale-ci-main-rosa-4.12-stable-prod-perfscale-rosa-multiaz-ingress-perf-3nodes
-    rerun_command: /test rosa-4.12-stable-prod-perfscale-rosa-multiaz-ingress-perf-3nodes
-=======
       ci-operator.openshift.io/cloud-cluster-profile: aws-perf-qe
       ci-operator.openshift.io/variant: rosa-4.12-stable-prod
       ci.openshift.io/generator: prowgen
       pj-rehearse.openshift.io/can-be-rehearsed: "true"
     name: pull-ci-openshift-qe-ocp-qe-perfscale-ci-main-rosa-4.12-stable-prod-perfscale-rosa-hcp-3zones-cluster-density-v2-3nodes
     rerun_command: /test rosa-4.12-stable-prod-perfscale-rosa-hcp-3zones-cluster-density-v2-3nodes
->>>>>>> 642bc993
     spec:
       containers:
       - args:
@@ -529,13 +516,8 @@
         - --lease-server-credentials-file=/etc/boskos/credentials
         - --report-credentials-file=/etc/report/credentials
         - --secret-dir=/secrets/ci-pull-credentials
-<<<<<<< HEAD
-        - --secret-dir=/usr/local/perfscale-rosa-multiaz-ingress-perf-3nodes-cluster-profile
-        - --target=perfscale-rosa-multiaz-ingress-perf-3nodes
-=======
         - --secret-dir=/usr/local/perfscale-rosa-hcp-3zones-cluster-density-v2-3nodes-cluster-profile
         - --target=perfscale-rosa-hcp-3zones-cluster-density-v2-3nodes
->>>>>>> 642bc993
         - --variant=rosa-4.12-stable-prod
         command:
         - ci-operator
@@ -552,11 +534,7 @@
         - mountPath: /secrets/ci-pull-credentials
           name: ci-pull-credentials
           readOnly: true
-<<<<<<< HEAD
-        - mountPath: /usr/local/perfscale-rosa-multiaz-ingress-perf-3nodes-cluster-profile
-=======
         - mountPath: /usr/local/perfscale-rosa-hcp-3zones-cluster-density-v2-3nodes-cluster-profile
->>>>>>> 642bc993
           name: cluster-profile
         - mountPath: /secrets/gcs
           name: gcs-credentials
@@ -580,22 +558,14 @@
           secretName: ci-pull-credentials
       - name: cluster-profile
         secret:
-<<<<<<< HEAD
-          secretName: cluster-secrets-aws-qe
-=======
           secretName: cluster-secrets-aws-perf-qe
->>>>>>> 642bc993
-      - name: pull-secret
-        secret:
-          secretName: registry-pull-credentials
-      - name: result-aggregator
-        secret:
-          secretName: result-aggregator
-<<<<<<< HEAD
-    trigger: (?m)^/test( | .* )rosa-4.12-stable-prod-perfscale-rosa-multiaz-ingress-perf-3nodes,?($|\s.*)
-=======
+      - name: pull-secret
+        secret:
+          secretName: registry-pull-credentials
+      - name: result-aggregator
+        secret:
+          secretName: result-aggregator
     trigger: (?m)^/test( | .* )rosa-4.12-stable-prod-perfscale-rosa-hcp-3zones-cluster-density-v2-3nodes,?($|\s.*)
->>>>>>> 642bc993
   - agent: kubernetes
     always_run: true
     branches:
