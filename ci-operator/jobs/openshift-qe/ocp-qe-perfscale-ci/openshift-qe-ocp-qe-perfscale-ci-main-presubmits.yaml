presubmits:
  openshift-qe/ocp-qe-perfscale-ci:
  - agent: kubernetes
    always_run: true
    branches:
    - ^main$
    - ^main-
    cluster: build03
    context: ci/prow/aro-4.13-nightly-images
    decorate: true
    decoration_config:
      skip_cloning: true
    labels:
      ci-operator.openshift.io/variant: aro-4.13-nightly
      ci.openshift.io/generator: prowgen
      job-release: "4.13"
      pj-rehearse.openshift.io/can-be-rehearsed: "true"
    name: pull-ci-openshift-qe-ocp-qe-perfscale-ci-main-aro-4.13-nightly-images
    rerun_command: /test aro-4.13-nightly-images
    spec:
      containers:
      - args:
        - --gcs-upload-secret=/secrets/gcs/service-account.json
        - --image-import-pull-secret=/etc/pull-secret/.dockerconfigjson
        - --report-credentials-file=/etc/report/credentials
        - --target=[images]
        - --variant=aro-4.13-nightly
        command:
        - ci-operator
        image: ci-operator:latest
        imagePullPolicy: Always
        name: ""
        resources:
          requests:
            cpu: 10m
        volumeMounts:
        - mountPath: /secrets/gcs
          name: gcs-credentials
          readOnly: true
        - mountPath: /etc/pull-secret
          name: pull-secret
          readOnly: true
        - mountPath: /etc/report
          name: result-aggregator
          readOnly: true
      serviceAccountName: ci-operator
      volumes:
      - name: pull-secret
        secret:
          secretName: registry-pull-credentials
      - name: result-aggregator
        secret:
          secretName: result-aggregator
    trigger: (?m)^/test( | .* )aro-4.13-nightly-images,?($|\s.*)
  - agent: kubernetes
    always_run: true
    branches:
    - ^main$
    - ^main-
<<<<<<< HEAD
    cluster: build04
    context: ci/prow/aws-4.13-arm-nightly-images
=======
    cluster: build03
    context: ci/prow/aws-4.13-arm-images
>>>>>>> 5e7ec835
    decorate: true
    decoration_config:
      skip_cloning: true
    labels:
      ci-operator.openshift.io/variant: aws-4.13-arm-nightly
      ci.openshift.io/generator: prowgen
      job-release: "4.14"
      pj-rehearse.openshift.io/can-be-rehearsed: "true"
    name: pull-ci-openshift-qe-ocp-qe-perfscale-ci-main-aws-4.13-arm-nightly-images
    rerun_command: /test aws-4.13-arm-nightly-images
    spec:
      containers:
      - args:
        - --gcs-upload-secret=/secrets/gcs/service-account.json
        - --image-import-pull-secret=/etc/pull-secret/.dockerconfigjson
        - --report-credentials-file=/etc/report/credentials
        - --target=[images]
        - --variant=aws-4.13-arm-nightly
        command:
        - ci-operator
        image: ci-operator:latest
        imagePullPolicy: Always
        name: ""
        resources:
          requests:
            cpu: 10m
        volumeMounts:
        - mountPath: /secrets/gcs
          name: gcs-credentials
          readOnly: true
        - mountPath: /etc/pull-secret
          name: pull-secret
          readOnly: true
        - mountPath: /etc/report
          name: result-aggregator
          readOnly: true
      serviceAccountName: ci-operator
      volumes:
      - name: pull-secret
        secret:
          secretName: registry-pull-credentials
      - name: result-aggregator
        secret:
          secretName: result-aggregator
    trigger: (?m)^/test( | .* )aws-4.13-arm-nightly-images,?($|\s.*)
  - agent: kubernetes
    always_run: true
    branches:
    - ^main$
    - ^main-
<<<<<<< HEAD
    cluster: build04
    context: ci/prow/aws-4.14-arm-nightly-images
=======
    cluster: build03
    context: ci/prow/aws-4.14-arm-images
>>>>>>> 5e7ec835
    decorate: true
    decoration_config:
      skip_cloning: true
    labels:
      ci-operator.openshift.io/variant: aws-4.14-arm-nightly
      ci.openshift.io/generator: prowgen
      job-release: "4.14"
      pj-rehearse.openshift.io/can-be-rehearsed: "true"
    name: pull-ci-openshift-qe-ocp-qe-perfscale-ci-main-aws-4.14-arm-nightly-images
    rerun_command: /test aws-4.14-arm-nightly-images
    spec:
      containers:
      - args:
        - --gcs-upload-secret=/secrets/gcs/service-account.json
        - --image-import-pull-secret=/etc/pull-secret/.dockerconfigjson
        - --report-credentials-file=/etc/report/credentials
        - --target=[images]
        - --variant=aws-4.14-arm-nightly
        command:
        - ci-operator
        image: ci-operator:latest
        imagePullPolicy: Always
        name: ""
        resources:
          requests:
            cpu: 10m
        volumeMounts:
        - mountPath: /secrets/gcs
          name: gcs-credentials
          readOnly: true
        - mountPath: /etc/pull-secret
          name: pull-secret
          readOnly: true
        - mountPath: /etc/report
          name: result-aggregator
          readOnly: true
      serviceAccountName: ci-operator
      volumes:
      - name: pull-secret
        secret:
          secretName: registry-pull-credentials
      - name: result-aggregator
        secret:
          secretName: result-aggregator
    trigger: (?m)^/test( | .* )aws-4.14-arm-nightly-images,?($|\s.*)
  - agent: kubernetes
    always_run: true
    branches:
    - ^main$
    - ^main-
<<<<<<< HEAD
    cluster: build04
    context: ci/prow/aws-4.14-nightly-images
=======
    cluster: build03
    context: ci/prow/aws-4.14-images
>>>>>>> 5e7ec835
    decorate: true
    decoration_config:
      skip_cloning: true
    labels:
      ci-operator.openshift.io/variant: aws-4.14-nightly
      ci.openshift.io/generator: prowgen
      job-release: "4.14"
      pj-rehearse.openshift.io/can-be-rehearsed: "true"
    name: pull-ci-openshift-qe-ocp-qe-perfscale-ci-main-aws-4.14-nightly-images
    rerun_command: /test aws-4.14-nightly-images
    spec:
      containers:
      - args:
        - --gcs-upload-secret=/secrets/gcs/service-account.json
        - --image-import-pull-secret=/etc/pull-secret/.dockerconfigjson
        - --report-credentials-file=/etc/report/credentials
        - --target=[images]
        - --variant=aws-4.14-nightly
        command:
        - ci-operator
        image: ci-operator:latest
        imagePullPolicy: Always
        name: ""
        resources:
          requests:
            cpu: 10m
        volumeMounts:
        - mountPath: /secrets/gcs
          name: gcs-credentials
          readOnly: true
        - mountPath: /etc/pull-secret
          name: pull-secret
          readOnly: true
        - mountPath: /etc/report
          name: result-aggregator
          readOnly: true
      serviceAccountName: ci-operator
      volumes:
      - name: pull-secret
        secret:
          secretName: registry-pull-credentials
      - name: result-aggregator
        secret:
          secretName: result-aggregator
    trigger: (?m)^/test( | .* )aws-4.14-nightly-images,?($|\s.*)
  - agent: kubernetes
    always_run: false
    branches:
    - ^main$
    - ^main-
    cluster: build05
    context: ci/prow/aws-4.14-nightly-ocp-qe-perfscale-aws-router-perf-aws
    decorate: true
    decoration_config:
      skip_cloning: true
    labels:
      ci-operator.openshift.io/cloud: aws
      ci-operator.openshift.io/cloud-cluster-profile: aws-perfscale-qe
      ci-operator.openshift.io/variant: aws-4.14-nightly
      ci.openshift.io/generator: prowgen
      job-release: "4.14"
      pj-rehearse.openshift.io/can-be-rehearsed: "true"
    name: pull-ci-openshift-qe-ocp-qe-perfscale-ci-main-aws-4.14-nightly-ocp-qe-perfscale-aws-router-perf-aws
    rerun_command: /test aws-4.14-nightly-ocp-qe-perfscale-aws-router-perf-aws
    spec:
      containers:
      - args:
        - --gcs-upload-secret=/secrets/gcs/service-account.json
        - --image-import-pull-secret=/etc/pull-secret/.dockerconfigjson
        - --lease-server-credentials-file=/etc/boskos/credentials
        - --report-credentials-file=/etc/report/credentials
        - --secret-dir=/secrets/ci-pull-credentials
        - --secret-dir=/usr/local/ocp-qe-perfscale-aws-router-perf-aws-cluster-profile
        - --target=ocp-qe-perfscale-aws-router-perf-aws
        - --variant=aws-4.14-nightly
        command:
        - ci-operator
        image: ci-operator:latest
        imagePullPolicy: Always
        name: ""
        resources:
          requests:
            cpu: 10m
        volumeMounts:
        - mountPath: /etc/boskos
          name: boskos
          readOnly: true
        - mountPath: /secrets/ci-pull-credentials
          name: ci-pull-credentials
          readOnly: true
        - mountPath: /usr/local/ocp-qe-perfscale-aws-router-perf-aws-cluster-profile
          name: cluster-profile
        - mountPath: /secrets/gcs
          name: gcs-credentials
          readOnly: true
        - mountPath: /etc/pull-secret
          name: pull-secret
          readOnly: true
        - mountPath: /etc/report
          name: result-aggregator
          readOnly: true
      serviceAccountName: ci-operator
      volumes:
      - name: boskos
        secret:
          items:
          - key: credentials
            path: credentials
          secretName: boskos-credentials
      - name: ci-pull-credentials
        secret:
          secretName: ci-pull-credentials
      - name: cluster-profile
        secret:
          secretName: cluster-secrets-aws-perfscale-qe
      - name: pull-secret
        secret:
          secretName: registry-pull-credentials
      - name: result-aggregator
        secret:
          secretName: result-aggregator
    trigger: (?m)^/test( | .* )aws-4.14-nightly-ocp-qe-perfscale-aws-router-perf-aws,?($|\s.*)
  - agent: kubernetes
    always_run: true
    branches:
    - ^main$
    - ^main-
<<<<<<< HEAD
    cluster: build04
    context: ci/prow/gcp-4.12-nightly-images
=======
    cluster: build03
    context: ci/prow/gcp-4.13-images
>>>>>>> 5e7ec835
    decorate: true
    decoration_config:
      skip_cloning: true
    labels:
      ci-operator.openshift.io/variant: gcp-4.12-nightly
      ci.openshift.io/generator: prowgen
      job-release: "4.12"
      pj-rehearse.openshift.io/can-be-rehearsed: "true"
    name: pull-ci-openshift-qe-ocp-qe-perfscale-ci-main-gcp-4.12-nightly-images
    rerun_command: /test gcp-4.12-nightly-images
    spec:
      containers:
      - args:
        - --gcs-upload-secret=/secrets/gcs/service-account.json
        - --image-import-pull-secret=/etc/pull-secret/.dockerconfigjson
        - --report-credentials-file=/etc/report/credentials
        - --target=[images]
        - --variant=gcp-4.12-nightly
        command:
        - ci-operator
        image: ci-operator:latest
        imagePullPolicy: Always
        name: ""
        resources:
          requests:
            cpu: 10m
        volumeMounts:
        - mountPath: /secrets/gcs
          name: gcs-credentials
          readOnly: true
        - mountPath: /etc/pull-secret
          name: pull-secret
          readOnly: true
        - mountPath: /etc/report
          name: result-aggregator
          readOnly: true
      serviceAccountName: ci-operator
      volumes:
      - name: pull-secret
        secret:
          secretName: registry-pull-credentials
      - name: result-aggregator
        secret:
          secretName: result-aggregator
    trigger: (?m)^/test( | .* )gcp-4.12-nightly-images,?($|\s.*)
  - agent: kubernetes
    always_run: true
    branches:
    - ^main$
    - ^main-
<<<<<<< HEAD
    cluster: build04
    context: ci/prow/gcp-4.13-nightly-images
=======
    cluster: build02
    context: ci/prow/gcp-4.13-ocp-qe-perfscale-router-perf-gcp
>>>>>>> 5e7ec835
    decorate: true
    decoration_config:
      skip_cloning: true
    labels:
      ci-operator.openshift.io/variant: gcp-4.13-nightly
      ci.openshift.io/generator: prowgen
      pj-rehearse.openshift.io/can-be-rehearsed: "true"
    name: pull-ci-openshift-qe-ocp-qe-perfscale-ci-main-gcp-4.13-nightly-images
    rerun_command: /test gcp-4.13-nightly-images
    spec:
      containers:
      - args:
        - --gcs-upload-secret=/secrets/gcs/service-account.json
        - --image-import-pull-secret=/etc/pull-secret/.dockerconfigjson
        - --report-credentials-file=/etc/report/credentials
        - --target=[images]
        - --variant=gcp-4.13-nightly
        command:
        - ci-operator
        image: ci-operator:latest
        imagePullPolicy: Always
        name: ""
        resources:
          requests:
            cpu: 10m
        volumeMounts:
        - mountPath: /secrets/gcs
          name: gcs-credentials
          readOnly: true
        - mountPath: /etc/pull-secret
          name: pull-secret
          readOnly: true
        - mountPath: /etc/report
          name: result-aggregator
          readOnly: true
      serviceAccountName: ci-operator
      volumes:
      - name: pull-secret
        secret:
          secretName: registry-pull-credentials
      - name: result-aggregator
        secret:
          secretName: result-aggregator
    trigger: (?m)^/test( | .* )gcp-4.13-nightly-images,?($|\s.*)
  - agent: kubernetes
    always_run: false
    branches:
    - ^main$
    - ^main-
<<<<<<< HEAD
    cluster: build04
    context: ci/prow/gcp-4.13-nightly-ocp-qe-perfscale-router-perf-gcp
=======
    cluster: build03
    context: ci/prow/images
>>>>>>> 5e7ec835
    decorate: true
    decoration_config:
      skip_cloning: true
    labels:
      ci-operator.openshift.io/cloud: gcp
      ci-operator.openshift.io/cloud-cluster-profile: gcp-qe
      ci-operator.openshift.io/variant: gcp-4.13-nightly
      ci.openshift.io/generator: prowgen
      pj-rehearse.openshift.io/can-be-rehearsed: "true"
    name: pull-ci-openshift-qe-ocp-qe-perfscale-ci-main-gcp-4.13-nightly-ocp-qe-perfscale-router-perf-gcp
    rerun_command: /test gcp-4.13-nightly-ocp-qe-perfscale-router-perf-gcp
    spec:
      containers:
      - args:
        - --gcs-upload-secret=/secrets/gcs/service-account.json
        - --image-import-pull-secret=/etc/pull-secret/.dockerconfigjson
        - --lease-server-credentials-file=/etc/boskos/credentials
        - --report-credentials-file=/etc/report/credentials
        - --secret-dir=/secrets/ci-pull-credentials
        - --secret-dir=/usr/local/ocp-qe-perfscale-router-perf-gcp-cluster-profile
        - --target=ocp-qe-perfscale-router-perf-gcp
        - --variant=gcp-4.13-nightly
        command:
        - ci-operator
        image: ci-operator:latest
        imagePullPolicy: Always
        name: ""
        resources:
          requests:
            cpu: 10m
        volumeMounts:
        - mountPath: /etc/boskos
          name: boskos
          readOnly: true
        - mountPath: /secrets/ci-pull-credentials
          name: ci-pull-credentials
          readOnly: true
        - mountPath: /usr/local/ocp-qe-perfscale-router-perf-gcp-cluster-profile
          name: cluster-profile
        - mountPath: /secrets/gcs
          name: gcs-credentials
          readOnly: true
        - mountPath: /etc/pull-secret
          name: pull-secret
          readOnly: true
        - mountPath: /etc/report
          name: result-aggregator
          readOnly: true
      serviceAccountName: ci-operator
      volumes:
      - name: boskos
        secret:
          items:
          - key: credentials
            path: credentials
          secretName: boskos-credentials
      - name: ci-pull-credentials
        secret:
          secretName: ci-pull-credentials
      - name: cluster-profile
        secret:
          secretName: cluster-secrets-gcp-qe
      - name: pull-secret
        secret:
          secretName: registry-pull-credentials
      - name: result-aggregator
        secret:
          secretName: result-aggregator
    trigger: (?m)^/test( | .* )gcp-4.13-nightly-ocp-qe-perfscale-router-perf-gcp,?($|\s.*)
  - agent: kubernetes
    always_run: true
    branches:
    - ^main$
    - ^main-
    cluster: build03
    context: ci/prow/nightly-4.13-loaded-upgrade-from-stable-4.12-images
    decorate: true
    decoration_config:
      skip_cloning: true
    labels:
      ci-operator.openshift.io/variant: nightly-4.13-loaded-upgrade-from-stable-4.12
      ci.openshift.io/generator: prowgen
      job-release: "4.13"
      pj-rehearse.openshift.io/can-be-rehearsed: "true"
    name: pull-ci-openshift-qe-ocp-qe-perfscale-ci-main-nightly-4.13-loaded-upgrade-from-stable-4.12-images
    rerun_command: /test nightly-4.13-loaded-upgrade-from-stable-4.12-images
    spec:
      containers:
      - args:
        - --gcs-upload-secret=/secrets/gcs/service-account.json
        - --image-import-pull-secret=/etc/pull-secret/.dockerconfigjson
        - --report-credentials-file=/etc/report/credentials
        - --target=[images]
        - --variant=nightly-4.13-loaded-upgrade-from-stable-4.12
        command:
        - ci-operator
        image: ci-operator:latest
        imagePullPolicy: Always
        name: ""
        resources:
          requests:
            cpu: 10m
        volumeMounts:
        - mountPath: /secrets/gcs
          name: gcs-credentials
          readOnly: true
        - mountPath: /etc/pull-secret
          name: pull-secret
          readOnly: true
        - mountPath: /etc/report
          name: result-aggregator
          readOnly: true
      serviceAccountName: ci-operator
      volumes:
      - name: pull-secret
        secret:
          secretName: registry-pull-credentials
      - name: result-aggregator
        secret:
          secretName: result-aggregator
    trigger: (?m)^/test( | .* )nightly-4.13-loaded-upgrade-from-stable-4.12-images,?($|\s.*)
  - agent: kubernetes
    always_run: true
    branches:
    - ^main$
    - ^main-
    cluster: build03
    context: ci/prow/nightly-4.14-loaded-upgrade-from-stable-4.12-images
    decorate: true
    decoration_config:
      skip_cloning: true
    labels:
      ci-operator.openshift.io/variant: nightly-4.14-loaded-upgrade-from-stable-4.12
      ci.openshift.io/generator: prowgen
      job-release: "4.14"
      pj-rehearse.openshift.io/can-be-rehearsed: "true"
    name: pull-ci-openshift-qe-ocp-qe-perfscale-ci-main-nightly-4.14-loaded-upgrade-from-stable-4.12-images
    rerun_command: /test nightly-4.14-loaded-upgrade-from-stable-4.12-images
    spec:
      containers:
      - args:
        - --gcs-upload-secret=/secrets/gcs/service-account.json
        - --image-import-pull-secret=/etc/pull-secret/.dockerconfigjson
        - --report-credentials-file=/etc/report/credentials
        - --target=[images]
        - --variant=nightly-4.14-loaded-upgrade-from-stable-4.12
        command:
        - ci-operator
        image: ci-operator:latest
        imagePullPolicy: Always
        name: ""
        resources:
          requests:
            cpu: 10m
        volumeMounts:
        - mountPath: /secrets/gcs
          name: gcs-credentials
          readOnly: true
        - mountPath: /etc/pull-secret
          name: pull-secret
          readOnly: true
        - mountPath: /etc/report
          name: result-aggregator
          readOnly: true
      serviceAccountName: ci-operator
      volumes:
      - name: pull-secret
        secret:
          secretName: registry-pull-credentials
      - name: result-aggregator
        secret:
          secretName: result-aggregator
    trigger: (?m)^/test( | .* )nightly-4.14-loaded-upgrade-from-stable-4.12-images,?($|\s.*)
  - agent: kubernetes
    always_run: true
    branches:
    - ^main$
    - ^main-
    cluster: build03
    context: ci/prow/rosa-4.12-nightly-images
    decorate: true
    decoration_config:
      skip_cloning: true
    labels:
      ci-operator.openshift.io/variant: rosa-4.12-nightly
      ci.openshift.io/generator: prowgen
      job-release: "4.12"
      pj-rehearse.openshift.io/can-be-rehearsed: "true"
    name: pull-ci-openshift-qe-ocp-qe-perfscale-ci-main-rosa-4.12-nightly-images
    rerun_command: /test rosa-4.12-nightly-images
    spec:
      containers:
      - args:
        - --gcs-upload-secret=/secrets/gcs/service-account.json
        - --image-import-pull-secret=/etc/pull-secret/.dockerconfigjson
        - --report-credentials-file=/etc/report/credentials
        - --target=[images]
        - --variant=rosa-4.12-nightly
        command:
        - ci-operator
        image: ci-operator:latest
        imagePullPolicy: Always
        name: ""
        resources:
          requests:
            cpu: 10m
        volumeMounts:
        - mountPath: /secrets/gcs
          name: gcs-credentials
          readOnly: true
        - mountPath: /etc/pull-secret
          name: pull-secret
          readOnly: true
        - mountPath: /etc/report
          name: result-aggregator
          readOnly: true
      serviceAccountName: ci-operator
      volumes:
      - name: pull-secret
        secret:
          secretName: registry-pull-credentials
      - name: result-aggregator
        secret:
          secretName: result-aggregator
    trigger: (?m)^/test( | .* )rosa-4.12-nightly-images,?($|\s.*)
  - agent: kubernetes
    always_run: false
    branches:
    - ^main$
    - ^main-
    cluster: build05
    context: ci/prow/rosa-4.12-nightly-perfscale-rosa-multiaz-cluster-density-v2-3nodes
    decorate: true
    decoration_config:
      skip_cloning: true
    labels:
      ci-operator.openshift.io/cloud: aws
      ci-operator.openshift.io/cloud-cluster-profile: aws-perfscale-qe
      ci-operator.openshift.io/variant: rosa-4.12-nightly
      ci.openshift.io/generator: prowgen
      job-release: "4.12"
      pj-rehearse.openshift.io/can-be-rehearsed: "true"
    name: pull-ci-openshift-qe-ocp-qe-perfscale-ci-main-rosa-4.12-nightly-perfscale-rosa-multiaz-cluster-density-v2-3nodes
    rerun_command: /test rosa-4.12-nightly-perfscale-rosa-multiaz-cluster-density-v2-3nodes
    spec:
      containers:
      - args:
        - --gcs-upload-secret=/secrets/gcs/service-account.json
        - --image-import-pull-secret=/etc/pull-secret/.dockerconfigjson
        - --lease-server-credentials-file=/etc/boskos/credentials
        - --report-credentials-file=/etc/report/credentials
        - --secret-dir=/secrets/ci-pull-credentials
        - --secret-dir=/usr/local/perfscale-rosa-multiaz-cluster-density-v2-3nodes-cluster-profile
        - --target=perfscale-rosa-multiaz-cluster-density-v2-3nodes
        - --variant=rosa-4.12-nightly
        command:
        - ci-operator
        image: ci-operator:latest
        imagePullPolicy: Always
        name: ""
        resources:
          requests:
            cpu: 10m
        volumeMounts:
        - mountPath: /etc/boskos
          name: boskos
          readOnly: true
        - mountPath: /secrets/ci-pull-credentials
          name: ci-pull-credentials
          readOnly: true
        - mountPath: /usr/local/perfscale-rosa-multiaz-cluster-density-v2-3nodes-cluster-profile
          name: cluster-profile
        - mountPath: /secrets/gcs
          name: gcs-credentials
          readOnly: true
        - mountPath: /etc/pull-secret
          name: pull-secret
          readOnly: true
        - mountPath: /etc/report
          name: result-aggregator
          readOnly: true
      serviceAccountName: ci-operator
      volumes:
      - name: boskos
        secret:
          items:
          - key: credentials
            path: credentials
          secretName: boskos-credentials
      - name: ci-pull-credentials
        secret:
          secretName: ci-pull-credentials
      - name: cluster-profile
        secret:
          secretName: cluster-secrets-aws-perfscale-qe
      - name: pull-secret
        secret:
          secretName: registry-pull-credentials
      - name: result-aggregator
        secret:
          secretName: result-aggregator
    trigger: (?m)^/test( | .* )rosa-4.12-nightly-perfscale-rosa-multiaz-cluster-density-v2-3nodes,?($|\s.*)
  - agent: kubernetes
    always_run: true
    branches:
    - ^main$
    - ^main-
    cluster: build03
    context: ci/prow/rosa-4.13-nightly-images
    decorate: true
    decoration_config:
      skip_cloning: true
    labels:
      ci-operator.openshift.io/variant: rosa-4.13-nightly
      ci.openshift.io/generator: prowgen
      job-release: "4.13"
      pj-rehearse.openshift.io/can-be-rehearsed: "true"
    name: pull-ci-openshift-qe-ocp-qe-perfscale-ci-main-rosa-4.13-nightly-images
    rerun_command: /test rosa-4.13-nightly-images
    spec:
      containers:
      - args:
        - --gcs-upload-secret=/secrets/gcs/service-account.json
        - --image-import-pull-secret=/etc/pull-secret/.dockerconfigjson
        - --report-credentials-file=/etc/report/credentials
        - --target=[images]
        - --variant=rosa-4.13-nightly
        command:
        - ci-operator
        image: ci-operator:latest
        imagePullPolicy: Always
        name: ""
        resources:
          requests:
            cpu: 10m
        volumeMounts:
        - mountPath: /secrets/gcs
          name: gcs-credentials
          readOnly: true
        - mountPath: /etc/pull-secret
          name: pull-secret
          readOnly: true
        - mountPath: /etc/report
          name: result-aggregator
          readOnly: true
      serviceAccountName: ci-operator
      volumes:
      - name: pull-secret
        secret:
          secretName: registry-pull-credentials
      - name: result-aggregator
        secret:
          secretName: result-aggregator
    trigger: (?m)^/test( | .* )rosa-4.13-nightly-images,?($|\s.*)
  - agent: kubernetes
    always_run: false
    branches:
    - ^main$
    - ^main-
    cluster: build05
    context: ci/prow/rosa-4.13-nightly-perfscale-rosa-hcp-1zone-cluster-density-v2-3nodes
    decorate: true
    decoration_config:
      skip_cloning: true
    labels:
      ci-operator.openshift.io/cloud: aws
      ci-operator.openshift.io/cloud-cluster-profile: aws-perfscale-qe
      ci-operator.openshift.io/variant: rosa-4.13-nightly
      ci.openshift.io/generator: prowgen
      job-release: "4.13"
      pj-rehearse.openshift.io/can-be-rehearsed: "true"
    name: pull-ci-openshift-qe-ocp-qe-perfscale-ci-main-rosa-4.13-nightly-perfscale-rosa-hcp-1zone-cluster-density-v2-3nodes
    rerun_command: /test rosa-4.13-nightly-perfscale-rosa-hcp-1zone-cluster-density-v2-3nodes
    spec:
      containers:
      - args:
        - --gcs-upload-secret=/secrets/gcs/service-account.json
        - --image-import-pull-secret=/etc/pull-secret/.dockerconfigjson
        - --lease-server-credentials-file=/etc/boskos/credentials
        - --report-credentials-file=/etc/report/credentials
        - --secret-dir=/secrets/ci-pull-credentials
        - --secret-dir=/usr/local/perfscale-rosa-hcp-1zone-cluster-density-v2-3nodes-cluster-profile
        - --target=perfscale-rosa-hcp-1zone-cluster-density-v2-3nodes
        - --variant=rosa-4.13-nightly
        command:
        - ci-operator
        image: ci-operator:latest
        imagePullPolicy: Always
        name: ""
        resources:
          requests:
            cpu: 10m
        volumeMounts:
        - mountPath: /etc/boskos
          name: boskos
          readOnly: true
        - mountPath: /secrets/ci-pull-credentials
          name: ci-pull-credentials
          readOnly: true
        - mountPath: /usr/local/perfscale-rosa-hcp-1zone-cluster-density-v2-3nodes-cluster-profile
          name: cluster-profile
        - mountPath: /secrets/gcs
          name: gcs-credentials
          readOnly: true
        - mountPath: /etc/pull-secret
          name: pull-secret
          readOnly: true
        - mountPath: /etc/report
          name: result-aggregator
          readOnly: true
      serviceAccountName: ci-operator
      volumes:
      - name: boskos
        secret:
          items:
          - key: credentials
            path: credentials
          secretName: boskos-credentials
      - name: ci-pull-credentials
        secret:
          secretName: ci-pull-credentials
      - name: cluster-profile
        secret:
          secretName: cluster-secrets-aws-perfscale-qe
      - name: pull-secret
        secret:
          secretName: registry-pull-credentials
      - name: result-aggregator
        secret:
          secretName: result-aggregator
    trigger: (?m)^/test( | .* )rosa-4.13-nightly-perfscale-rosa-hcp-1zone-cluster-density-v2-3nodes,?($|\s.*)
  - agent: kubernetes
    always_run: false
    branches:
    - ^main$
    - ^main-
    cluster: build05
    context: ci/prow/rosa-4.13-nightly-perfscale-rosa-multiaz-cluster-density-v2-3nodes
    decorate: true
    decoration_config:
      skip_cloning: true
    labels:
      ci-operator.openshift.io/cloud: aws
      ci-operator.openshift.io/cloud-cluster-profile: aws-perfscale-qe
      ci-operator.openshift.io/variant: rosa-4.13-nightly
      ci.openshift.io/generator: prowgen
      job-release: "4.13"
      pj-rehearse.openshift.io/can-be-rehearsed: "true"
    name: pull-ci-openshift-qe-ocp-qe-perfscale-ci-main-rosa-4.13-nightly-perfscale-rosa-multiaz-cluster-density-v2-3nodes
    rerun_command: /test rosa-4.13-nightly-perfscale-rosa-multiaz-cluster-density-v2-3nodes
    spec:
      containers:
      - args:
        - --gcs-upload-secret=/secrets/gcs/service-account.json
        - --image-import-pull-secret=/etc/pull-secret/.dockerconfigjson
        - --lease-server-credentials-file=/etc/boskos/credentials
        - --report-credentials-file=/etc/report/credentials
        - --secret-dir=/secrets/ci-pull-credentials
        - --secret-dir=/usr/local/perfscale-rosa-multiaz-cluster-density-v2-3nodes-cluster-profile
        - --target=perfscale-rosa-multiaz-cluster-density-v2-3nodes
        - --variant=rosa-4.13-nightly
        command:
        - ci-operator
        image: ci-operator:latest
        imagePullPolicy: Always
        name: ""
        resources:
          requests:
            cpu: 10m
        volumeMounts:
        - mountPath: /etc/boskos
          name: boskos
          readOnly: true
        - mountPath: /secrets/ci-pull-credentials
          name: ci-pull-credentials
          readOnly: true
        - mountPath: /usr/local/perfscale-rosa-multiaz-cluster-density-v2-3nodes-cluster-profile
          name: cluster-profile
        - mountPath: /secrets/gcs
          name: gcs-credentials
          readOnly: true
        - mountPath: /etc/pull-secret
          name: pull-secret
          readOnly: true
        - mountPath: /etc/report
          name: result-aggregator
          readOnly: true
      serviceAccountName: ci-operator
      volumes:
      - name: boskos
        secret:
          items:
          - key: credentials
            path: credentials
          secretName: boskos-credentials
      - name: ci-pull-credentials
        secret:
          secretName: ci-pull-credentials
      - name: cluster-profile
        secret:
          secretName: cluster-secrets-aws-perfscale-qe
      - name: pull-secret
        secret:
          secretName: registry-pull-credentials
      - name: result-aggregator
        secret:
          secretName: result-aggregator
    trigger: (?m)^/test( | .* )rosa-4.13-nightly-perfscale-rosa-multiaz-cluster-density-v2-3nodes,?($|\s.*)
  - agent: kubernetes
    always_run: false
    branches:
    - ^main$
    - ^main-
    cluster: build05
    context: ci/prow/rosa-4.13-nightly-perfscale-rosa-multiaz-node-density-3nodes
    decorate: true
    decoration_config:
      skip_cloning: true
    labels:
      ci-operator.openshift.io/cloud: aws
      ci-operator.openshift.io/cloud-cluster-profile: aws-perfscale-qe
      ci-operator.openshift.io/variant: rosa-4.13-nightly
      ci.openshift.io/generator: prowgen
      job-release: "4.13"
      pj-rehearse.openshift.io/can-be-rehearsed: "true"
    name: pull-ci-openshift-qe-ocp-qe-perfscale-ci-main-rosa-4.13-nightly-perfscale-rosa-multiaz-node-density-3nodes
    rerun_command: /test rosa-4.13-nightly-perfscale-rosa-multiaz-node-density-3nodes
    spec:
      containers:
      - args:
        - --gcs-upload-secret=/secrets/gcs/service-account.json
        - --image-import-pull-secret=/etc/pull-secret/.dockerconfigjson
        - --lease-server-credentials-file=/etc/boskos/credentials
        - --report-credentials-file=/etc/report/credentials
        - --secret-dir=/secrets/ci-pull-credentials
        - --secret-dir=/usr/local/perfscale-rosa-multiaz-node-density-3nodes-cluster-profile
        - --target=perfscale-rosa-multiaz-node-density-3nodes
        - --variant=rosa-4.13-nightly
        command:
        - ci-operator
        image: ci-operator:latest
        imagePullPolicy: Always
        name: ""
        resources:
          requests:
            cpu: 10m
        volumeMounts:
        - mountPath: /etc/boskos
          name: boskos
          readOnly: true
        - mountPath: /secrets/ci-pull-credentials
          name: ci-pull-credentials
          readOnly: true
        - mountPath: /usr/local/perfscale-rosa-multiaz-node-density-3nodes-cluster-profile
          name: cluster-profile
        - mountPath: /secrets/gcs
          name: gcs-credentials
          readOnly: true
        - mountPath: /etc/pull-secret
          name: pull-secret
          readOnly: true
        - mountPath: /etc/report
          name: result-aggregator
          readOnly: true
      serviceAccountName: ci-operator
      volumes:
      - name: boskos
        secret:
          items:
          - key: credentials
            path: credentials
          secretName: boskos-credentials
      - name: ci-pull-credentials
        secret:
          secretName: ci-pull-credentials
      - name: cluster-profile
        secret:
          secretName: cluster-secrets-aws-perfscale-qe
      - name: pull-secret
        secret:
          secretName: registry-pull-credentials
      - name: result-aggregator
        secret:
          secretName: result-aggregator
    trigger: (?m)^/test( | .* )rosa-4.13-nightly-perfscale-rosa-multiaz-node-density-3nodes,?($|\s.*)
  - agent: kubernetes
    always_run: false
    branches:
    - ^main$
    - ^main-
    cluster: build05
    context: ci/prow/rosa-4.13-nightly-perfscale-rosa-multiaz-node-density-heavy-3nodes
    decorate: true
    decoration_config:
      skip_cloning: true
    labels:
      ci-operator.openshift.io/cloud: aws
      ci-operator.openshift.io/cloud-cluster-profile: aws-perfscale-qe
      ci-operator.openshift.io/variant: rosa-4.13-nightly
      ci.openshift.io/generator: prowgen
      job-release: "4.13"
      pj-rehearse.openshift.io/can-be-rehearsed: "true"
    name: pull-ci-openshift-qe-ocp-qe-perfscale-ci-main-rosa-4.13-nightly-perfscale-rosa-multiaz-node-density-heavy-3nodes
    rerun_command: /test rosa-4.13-nightly-perfscale-rosa-multiaz-node-density-heavy-3nodes
    spec:
      containers:
      - args:
        - --gcs-upload-secret=/secrets/gcs/service-account.json
        - --image-import-pull-secret=/etc/pull-secret/.dockerconfigjson
        - --lease-server-credentials-file=/etc/boskos/credentials
        - --report-credentials-file=/etc/report/credentials
        - --secret-dir=/secrets/ci-pull-credentials
        - --secret-dir=/usr/local/perfscale-rosa-multiaz-node-density-heavy-3nodes-cluster-profile
        - --target=perfscale-rosa-multiaz-node-density-heavy-3nodes
        - --variant=rosa-4.13-nightly
        command:
        - ci-operator
        image: ci-operator:latest
        imagePullPolicy: Always
        name: ""
        resources:
          requests:
            cpu: 10m
        volumeMounts:
        - mountPath: /etc/boskos
          name: boskos
          readOnly: true
        - mountPath: /secrets/ci-pull-credentials
          name: ci-pull-credentials
          readOnly: true
        - mountPath: /usr/local/perfscale-rosa-multiaz-node-density-heavy-3nodes-cluster-profile
          name: cluster-profile
        - mountPath: /secrets/gcs
          name: gcs-credentials
          readOnly: true
        - mountPath: /etc/pull-secret
          name: pull-secret
          readOnly: true
        - mountPath: /etc/report
          name: result-aggregator
          readOnly: true
      serviceAccountName: ci-operator
      volumes:
      - name: boskos
        secret:
          items:
          - key: credentials
            path: credentials
          secretName: boskos-credentials
      - name: ci-pull-credentials
        secret:
          secretName: ci-pull-credentials
      - name: cluster-profile
        secret:
          secretName: cluster-secrets-aws-perfscale-qe
      - name: pull-secret
        secret:
          secretName: registry-pull-credentials
      - name: result-aggregator
        secret:
          secretName: result-aggregator
    trigger: (?m)^/test( | .* )rosa-4.13-nightly-perfscale-rosa-multiaz-node-density-heavy-3nodes,?($|\s.*)
  - agent: kubernetes
    always_run: false
    branches:
    - ^main$
    - ^main-
    cluster: build05
    context: ci/prow/rosa-4.13-nightly-perfscale-rosa-multiaz-router-perf-3nodes
    decorate: true
    decoration_config:
      skip_cloning: true
    labels:
      ci-operator.openshift.io/cloud: aws
      ci-operator.openshift.io/cloud-cluster-profile: aws-perfscale-qe
      ci-operator.openshift.io/variant: rosa-4.13-nightly
      ci.openshift.io/generator: prowgen
      job-release: "4.13"
      pj-rehearse.openshift.io/can-be-rehearsed: "true"
    name: pull-ci-openshift-qe-ocp-qe-perfscale-ci-main-rosa-4.13-nightly-perfscale-rosa-multiaz-router-perf-3nodes
    rerun_command: /test rosa-4.13-nightly-perfscale-rosa-multiaz-router-perf-3nodes
    spec:
      containers:
      - args:
        - --gcs-upload-secret=/secrets/gcs/service-account.json
        - --image-import-pull-secret=/etc/pull-secret/.dockerconfigjson
        - --lease-server-credentials-file=/etc/boskos/credentials
        - --report-credentials-file=/etc/report/credentials
        - --secret-dir=/secrets/ci-pull-credentials
        - --secret-dir=/usr/local/perfscale-rosa-multiaz-router-perf-3nodes-cluster-profile
        - --target=perfscale-rosa-multiaz-router-perf-3nodes
        - --variant=rosa-4.13-nightly
        command:
        - ci-operator
        image: ci-operator:latest
        imagePullPolicy: Always
        name: ""
        resources:
          requests:
            cpu: 10m
        volumeMounts:
        - mountPath: /etc/boskos
          name: boskos
          readOnly: true
        - mountPath: /secrets/ci-pull-credentials
          name: ci-pull-credentials
          readOnly: true
        - mountPath: /usr/local/perfscale-rosa-multiaz-router-perf-3nodes-cluster-profile
          name: cluster-profile
        - mountPath: /secrets/gcs
          name: gcs-credentials
          readOnly: true
        - mountPath: /etc/pull-secret
          name: pull-secret
          readOnly: true
        - mountPath: /etc/report
          name: result-aggregator
          readOnly: true
      serviceAccountName: ci-operator
      volumes:
      - name: boskos
        secret:
          items:
          - key: credentials
            path: credentials
          secretName: boskos-credentials
      - name: ci-pull-credentials
        secret:
          secretName: ci-pull-credentials
      - name: cluster-profile
        secret:
          secretName: cluster-secrets-aws-perfscale-qe
      - name: pull-secret
        secret:
          secretName: registry-pull-credentials
      - name: result-aggregator
        secret:
          secretName: result-aggregator
    trigger: (?m)^/test( | .* )rosa-4.13-nightly-perfscale-rosa-multiaz-router-perf-3nodes,?($|\s.*)
  - agent: kubernetes
    always_run: true
    branches:
    - ^main$
    - ^main-
    cluster: build03
    context: ci/prow/rosa-4.14-ec-images
    decorate: true
    decoration_config:
      skip_cloning: true
    labels:
      ci-operator.openshift.io/variant: rosa-4.14-ec
      ci.openshift.io/generator: prowgen
      job-release: "4.14"
      pj-rehearse.openshift.io/can-be-rehearsed: "true"
    name: pull-ci-openshift-qe-ocp-qe-perfscale-ci-main-rosa-4.14-ec-images
    rerun_command: /test rosa-4.14-ec-images
    spec:
      containers:
      - args:
        - --gcs-upload-secret=/secrets/gcs/service-account.json
        - --image-import-pull-secret=/etc/pull-secret/.dockerconfigjson
        - --report-credentials-file=/etc/report/credentials
        - --target=[images]
        - --variant=rosa-4.14-ec
        command:
        - ci-operator
        image: ci-operator:latest
        imagePullPolicy: Always
        name: ""
        resources:
          requests:
            cpu: 10m
        volumeMounts:
        - mountPath: /secrets/gcs
          name: gcs-credentials
          readOnly: true
        - mountPath: /etc/pull-secret
          name: pull-secret
          readOnly: true
        - mountPath: /etc/report
          name: result-aggregator
          readOnly: true
      serviceAccountName: ci-operator
      volumes:
      - name: pull-secret
        secret:
          secretName: registry-pull-credentials
      - name: result-aggregator
        secret:
          secretName: result-aggregator
    trigger: (?m)^/test( | .* )rosa-4.14-ec-images,?($|\s.*)<|MERGE_RESOLUTION|>--- conflicted
+++ resolved
@@ -57,13 +57,8 @@
     branches:
     - ^main$
     - ^main-
-<<<<<<< HEAD
     cluster: build04
     context: ci/prow/aws-4.13-arm-nightly-images
-=======
-    cluster: build03
-    context: ci/prow/aws-4.13-arm-images
->>>>>>> 5e7ec835
     decorate: true
     decoration_config:
       skip_cloning: true
@@ -114,13 +109,8 @@
     branches:
     - ^main$
     - ^main-
-<<<<<<< HEAD
     cluster: build04
     context: ci/prow/aws-4.14-arm-nightly-images
-=======
-    cluster: build03
-    context: ci/prow/aws-4.14-arm-images
->>>>>>> 5e7ec835
     decorate: true
     decoration_config:
       skip_cloning: true
@@ -171,13 +161,8 @@
     branches:
     - ^main$
     - ^main-
-<<<<<<< HEAD
     cluster: build04
     context: ci/prow/aws-4.14-nightly-images
-=======
-    cluster: build03
-    context: ci/prow/aws-4.14-images
->>>>>>> 5e7ec835
     decorate: true
     decoration_config:
       skip_cloning: true
@@ -305,13 +290,8 @@
     branches:
     - ^main$
     - ^main-
-<<<<<<< HEAD
     cluster: build04
     context: ci/prow/gcp-4.12-nightly-images
-=======
-    cluster: build03
-    context: ci/prow/gcp-4.13-images
->>>>>>> 5e7ec835
     decorate: true
     decoration_config:
       skip_cloning: true
@@ -362,13 +342,8 @@
     branches:
     - ^main$
     - ^main-
-<<<<<<< HEAD
     cluster: build04
     context: ci/prow/gcp-4.13-nightly-images
-=======
-    cluster: build02
-    context: ci/prow/gcp-4.13-ocp-qe-perfscale-router-perf-gcp
->>>>>>> 5e7ec835
     decorate: true
     decoration_config:
       skip_cloning: true
@@ -418,13 +393,8 @@
     branches:
     - ^main$
     - ^main-
-<<<<<<< HEAD
     cluster: build04
     context: ci/prow/gcp-4.13-nightly-ocp-qe-perfscale-router-perf-gcp
-=======
-    cluster: build03
-    context: ci/prow/images
->>>>>>> 5e7ec835
     decorate: true
     decoration_config:
       skip_cloning: true
