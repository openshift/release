--- conflicted
+++ resolved
@@ -2135,7 +2135,7 @@
         image: ci-operator:latest
         imagePullPolicy: Always
         name: ""
-        resources:
+        resources: conflicts
           requests:
             cpu: 10m
         volumeMounts:
@@ -3204,16 +3204,12 @@
           secretName: result-aggregator
     trigger: (?m)^/test( | .* )rosa_hcp-4.15-nightly-x86-images,?($|\s.*)
   - agent: kubernetes
-<<<<<<< HEAD
-    always_run: true
-=======
     always_run: false
->>>>>>> 4488f953
+
     branches:
     - ^main$
     - ^main-
     cluster: build05
-<<<<<<< HEAD
     context: ci/prow/rosa-4.14-ec-x86-images
     decorate: true
     decoration_config:
@@ -3225,7 +3221,6 @@
       pj-rehearse.openshift.io/can-be-rehearsed: "true"
     name: pull-ci-openshift-qe-ocp-qe-perfscale-ci-main-rosa-4.14-ec-x86-images
     rerun_command: /test rosa-4.14-ec-x86-images
-=======
     context: ci/prow/rosa_hcp-4.15-nightly-x86-perfscale-rosa-hcp-1zone-data-path-2nodes-periodic
     decorate: true
     decoration_config:
@@ -3240,38 +3235,34 @@
       pj-rehearse.openshift.io/can-be-rehearsed: "true"
     name: pull-ci-openshift-qe-ocp-qe-perfscale-ci-main-rosa_hcp-4.15-nightly-x86-perfscale-rosa-hcp-1zone-data-path-2nodes-periodic
     rerun_command: /test rosa_hcp-4.15-nightly-x86-perfscale-rosa-hcp-1zone-data-path-2nodes-periodic
->>>>>>> 4488f953
-    spec:
-      containers:
-      - args:
-        - --gcs-upload-secret=/secrets/gcs/service-account.json
-        - --image-import-pull-secret=/etc/pull-secret/.dockerconfigjson
-<<<<<<< HEAD
+
+    spec:
+      containers:
+      - args:
+        - --gcs-upload-secret=/secrets/gcs/service-account.json
+        - --image-import-pull-secret=/etc/pull-secret/.dockerconfigjson
         - --report-credentials-file=/etc/report/credentials
         - --target=[images]
         - --variant=rosa-4.14-ec-x86
-=======
         - --lease-server-credentials-file=/etc/boskos/credentials
         - --report-credentials-file=/etc/report/credentials
         - --secret-dir=/secrets/ci-pull-credentials
         - --secret-dir=/usr/local/perfscale-rosa-hcp-1zone-data-path-2nodes-periodic-cluster-profile
         - --target=perfscale-rosa-hcp-1zone-data-path-2nodes-periodic
         - --variant=rosa_hcp-4.15-nightly-x86
->>>>>>> 4488f953
-        command:
-        - ci-operator
-        image: ci-operator:latest
-        imagePullPolicy: Always
-        name: ""
-        resources:
-          requests:
-            cpu: 10m
-        volumeMounts:
-<<<<<<< HEAD
-        - mountPath: /secrets/gcs
-          name: gcs-credentials
-          readOnly: true
-=======
+
+        command:
+        - ci-operator
+        image: ci-operator:latest
+        imagePullPolicy: Always
+        name: ""
+        resources:
+          requests:
+            cpu: 10m
+        volumeMounts:
+        - mountPath: /secrets/gcs
+          name: gcs-credentials
+          readOnly: true
         - mountPath: /etc/boskos
           name: boskos
           readOnly: true
@@ -3454,17 +3445,14 @@
         - mountPath: /secrets/manifest-tool
           name: manifest-tool-local-pusher
           readOnly: true
->>>>>>> 4488f953
-        - mountPath: /etc/pull-secret
-          name: pull-secret
-          readOnly: true
-        - mountPath: /etc/report
-          name: result-aggregator
-          readOnly: true
-      serviceAccountName: ci-operator
-      volumes:
-<<<<<<< HEAD
-=======
+        - mountPath: /etc/pull-secret
+          name: pull-secret
+          readOnly: true
+        - mountPath: /etc/report
+          name: result-aggregator
+          readOnly: true
+      serviceAccountName: ci-operator
+      volumes:
       - name: boskos
         secret:
           items:
@@ -3480,13 +3468,10 @@
       - name: manifest-tool-local-pusher
         secret:
           secretName: manifest-tool-local-pusher
->>>>>>> 4488f953
-      - name: pull-secret
-        secret:
-          secretName: registry-pull-credentials
-      - name: result-aggregator
-<<<<<<< HEAD
-=======
+      - name: pull-secret
+        secret:
+          secretName: registry-pull-credentials
+      - name: result-aggregator
         secret:
           secretName: result-aggregator
     trigger: (?m)^/test( | .* )(rosa_hcp-4.15-nightly-x86-perfscale-rosa-hcp-3zones-node-density-cni-24nodes-periodic|remaining-required),?($|\s.*)
@@ -3565,7 +3550,6 @@
         secret:
           secretName: cluster-secrets-aws-perfscale-qe
       - name: manifest-tool-local-pusher
->>>>>>> 4488f953
         secret:
           secretName: manifest-tool-local-pusher
       - name: pull-secret
