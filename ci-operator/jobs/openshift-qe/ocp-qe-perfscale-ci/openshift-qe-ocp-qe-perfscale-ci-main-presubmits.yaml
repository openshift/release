--- conflicted
+++ resolved
@@ -1205,8 +1205,7 @@
     branches:
     - ^main$
     - ^main-
-<<<<<<< HEAD
-    cluster: build02
+    cluster: build03
     context: ci/prow/azure-4.13-nightly-x86-images
     decorate: true
     decoration_config:
@@ -1264,10 +1263,7 @@
     branches:
     - ^main$
     - ^main-
-    cluster: build02
-=======
     cluster: build03
->>>>>>> c4a3f322
     context: ci/prow/gcp-4.12-nightly-x86-images
     decorate: true
     decoration_config:
