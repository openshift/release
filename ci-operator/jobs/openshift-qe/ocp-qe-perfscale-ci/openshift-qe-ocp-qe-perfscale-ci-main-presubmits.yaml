--- conflicted
+++ resolved
@@ -8216,7 +8216,7 @@
     branches:
     - ^main$
     - ^main-
-    cluster: build04
+    cluster: build02
     context: ci/prow/gcp-4.15-nightly-arm-images
     decorate: true
     decoration_config:
@@ -8274,13 +8274,8 @@
     branches:
     - ^main$
     - ^main-
-<<<<<<< HEAD
     cluster: build04
     context: ci/prow/gcp-4.15-nightly-x86-control-plane-24nodes
-=======
-    cluster: build02
-    context: ci/prow/gcp-4.15-nightly-arm-images
->>>>>>> 6dc991d3
     decorate: true
     decoration_config:
       skip_cloning: true
