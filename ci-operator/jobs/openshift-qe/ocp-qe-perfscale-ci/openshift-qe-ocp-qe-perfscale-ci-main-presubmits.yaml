--- conflicted
+++ resolved
@@ -1368,67 +1368,6 @@
           secretName: result-aggregator
     trigger: (?m)^/test( | .* )(aws-4.15-nightly-x86-node-density-heavy-3nodes|remaining-required),?($|\s.*)
   - agent: kubernetes
-<<<<<<< HEAD
-=======
-    always_run: true
-    branches:
-    - ^main$
-    - ^main-
-    cluster: build04
-    context: ci/prow/aws-4.15-nightly-x86-ovnic-images
-    decorate: true
-    decoration_config:
-      skip_cloning: true
-    labels:
-      ci-operator.openshift.io/variant: aws-4.15-nightly-x86-ovnic
-      ci.openshift.io/generator: prowgen
-      job-release: "4.15"
-      pj-rehearse.openshift.io/can-be-rehearsed: "true"
-    name: pull-ci-openshift-qe-ocp-qe-perfscale-ci-main-aws-4.15-nightly-x86-ovnic-images
-    rerun_command: /test aws-4.15-nightly-x86-ovnic-images
-    spec:
-      containers:
-      - args:
-        - --gcs-upload-secret=/secrets/gcs/service-account.json
-        - --image-import-pull-secret=/etc/pull-secret/.dockerconfigjson
-        - --report-credentials-file=/etc/report/credentials
-        - --target=[images]
-        - --variant=aws-4.15-nightly-x86-ovnic
-        command:
-        - ci-operator
-        image: ci-operator:latest
-        imagePullPolicy: Always
-        name: ""
-        resources:
-          requests:
-            cpu: 10m
-        volumeMounts:
-        - mountPath: /secrets/gcs
-          name: gcs-credentials
-          readOnly: true
-        - mountPath: /secrets/manifest-tool
-          name: manifest-tool-local-pusher
-          readOnly: true
-        - mountPath: /etc/pull-secret
-          name: pull-secret
-          readOnly: true
-        - mountPath: /etc/report
-          name: result-aggregator
-          readOnly: true
-      serviceAccountName: ci-operator
-      volumes:
-      - name: manifest-tool-local-pusher
-        secret:
-          secretName: manifest-tool-local-pusher
-      - name: pull-secret
-        secret:
-          secretName: registry-pull-credentials
-      - name: result-aggregator
-        secret:
-          secretName: result-aggregator
-    trigger: (?m)^/test( | .* )aws-4.15-nightly-x86-ovnic-images,?($|\s.*)
-  - agent: kubernetes
->>>>>>> c0051dfe
     always_run: false
     branches:
     - ^main$
