presubmits:
  openshift-qe/ocp-qe-perfscale-ci:
  - agent: kubernetes
    always_run: true
    branches:
    - ^main$
    - ^main-
    cluster: build03
    context: ci/prow/aro-4.13-nightly-images
    decorate: true
    decoration_config:
      skip_cloning: true
    labels:
      ci-operator.openshift.io/variant: aro-4.13-nightly
      ci.openshift.io/generator: prowgen
      job-release: "4.13"
      pj-rehearse.openshift.io/can-be-rehearsed: "true"
    name: pull-ci-openshift-qe-ocp-qe-perfscale-ci-main-aro-4.13-nightly-images
    rerun_command: /test aro-4.13-nightly-images
    spec:
      containers:
      - args:
        - --gcs-upload-secret=/secrets/gcs/service-account.json
        - --image-import-pull-secret=/etc/pull-secret/.dockerconfigjson
        - --report-credentials-file=/etc/report/credentials
        - --target=[images]
        - --variant=aro-4.13-nightly
        command:
        - ci-operator
        image: ci-operator:latest
        imagePullPolicy: Always
        name: ""
        resources:
          requests:
            cpu: 10m
        volumeMounts:
        - mountPath: /secrets/gcs
          name: gcs-credentials
          readOnly: true
        - mountPath: /etc/pull-secret
          name: pull-secret
          readOnly: true
        - mountPath: /etc/report
          name: result-aggregator
          readOnly: true
      serviceAccountName: ci-operator
      volumes:
      - name: pull-secret
        secret:
          secretName: registry-pull-credentials
      - name: result-aggregator
        secret:
          secretName: result-aggregator
    trigger: (?m)^/test( | .* )aro-4.13-nightly-images,?($|\s.*)
  - agent: kubernetes
    always_run: true
    branches:
    - ^main$
    - ^main-
    cluster: build03
    context: ci/prow/aws-4.14-images
    decorate: true
    decoration_config:
      skip_cloning: true
    labels:
      ci-operator.openshift.io/variant: aws-4.14
      ci.openshift.io/generator: prowgen
      job-release: "4.14"
      pj-rehearse.openshift.io/can-be-rehearsed: "true"
    name: pull-ci-openshift-qe-ocp-qe-perfscale-ci-main-aws-4.14-images
    rerun_command: /test aws-4.14-images
    spec:
      containers:
      - args:
        - --gcs-upload-secret=/secrets/gcs/service-account.json
        - --image-import-pull-secret=/etc/pull-secret/.dockerconfigjson
        - --report-credentials-file=/etc/report/credentials
        - --target=[images]
        - --variant=aws-4.14
        command:
        - ci-operator
        image: ci-operator:latest
        imagePullPolicy: Always
        name: ""
        resources:
          requests:
            cpu: 10m
        volumeMounts:
        - mountPath: /secrets/gcs
          name: gcs-credentials
          readOnly: true
        - mountPath: /etc/pull-secret
          name: pull-secret
          readOnly: true
        - mountPath: /etc/report
          name: result-aggregator
          readOnly: true
      serviceAccountName: ci-operator
      volumes:
      - name: pull-secret
        secret:
          secretName: registry-pull-credentials
      - name: result-aggregator
        secret:
          secretName: result-aggregator
    trigger: (?m)^/test( | .* )aws-4.14-images,?($|\s.*)
  - agent: kubernetes
    always_run: true
    branches:
    - ^main$
    - ^main-
    cluster: build03
    context: ci/prow/gcp-4.13-images
    decorate: true
    decoration_config:
      skip_cloning: true
    labels:
      ci-operator.openshift.io/variant: gcp-4.13
      ci.openshift.io/generator: prowgen
      job-release: "4.13"
      pj-rehearse.openshift.io/can-be-rehearsed: "true"
    name: pull-ci-openshift-qe-ocp-qe-perfscale-ci-main-gcp-4.13-images
    rerun_command: /test gcp-4.13-images
    spec:
      containers:
      - args:
        - --gcs-upload-secret=/secrets/gcs/service-account.json
        - --image-import-pull-secret=/etc/pull-secret/.dockerconfigjson
        - --report-credentials-file=/etc/report/credentials
        - --target=[images]
        - --variant=gcp-4.13
        command:
        - ci-operator
        image: ci-operator:latest
        imagePullPolicy: Always
        name: ""
        resources:
          requests:
            cpu: 10m
        volumeMounts:
        - mountPath: /secrets/gcs
          name: gcs-credentials
          readOnly: true
        - mountPath: /etc/pull-secret
          name: pull-secret
          readOnly: true
        - mountPath: /etc/report
          name: result-aggregator
          readOnly: true
      serviceAccountName: ci-operator
      volumes:
      - name: pull-secret
        secret:
          secretName: registry-pull-credentials
      - name: result-aggregator
        secret:
          secretName: result-aggregator
    trigger: (?m)^/test( | .* )gcp-4.13-images,?($|\s.*)
  - agent: kubernetes
    always_run: true
    branches:
    - ^main$
    - ^main-
    cluster: build03
    context: ci/prow/images
    decorate: true
    decoration_config:
      skip_cloning: true
    labels:
      ci.openshift.io/generator: prowgen
      job-release: "4.12"
      pj-rehearse.openshift.io/can-be-rehearsed: "true"
    name: pull-ci-openshift-qe-ocp-qe-perfscale-ci-main-images
    rerun_command: /test images
    spec:
      containers:
      - args:
        - --gcs-upload-secret=/secrets/gcs/service-account.json
        - --image-import-pull-secret=/etc/pull-secret/.dockerconfigjson
        - --report-credentials-file=/etc/report/credentials
        - --target=[images]
        command:
        - ci-operator
        image: ci-operator:latest
        imagePullPolicy: Always
        name: ""
        resources:
          requests:
            cpu: 10m
        volumeMounts:
        - mountPath: /secrets/gcs
          name: gcs-credentials
          readOnly: true
        - mountPath: /etc/pull-secret
          name: pull-secret
          readOnly: true
        - mountPath: /etc/report
          name: result-aggregator
          readOnly: true
      serviceAccountName: ci-operator
      volumes:
      - name: pull-secret
        secret:
          secretName: registry-pull-credentials
      - name: result-aggregator
        secret:
          secretName: result-aggregator
    trigger: (?m)^/test( | .* )images,?($|\s.*)
  - agent: kubernetes
    always_run: true
    branches:
    - ^main$
    - ^main-
<<<<<<< HEAD
    cluster: build05
    context: ci/prow/nightly-4.13-loaded-upgrade-from-stable-4.12-images
    decorate: true
    decoration_config:
      skip_cloning: true
    labels:
      ci-operator.openshift.io/variant: nightly-4.13-loaded-upgrade-from-stable-4.12
      ci.openshift.io/generator: prowgen
      job-release: "4.13"
      pj-rehearse.openshift.io/can-be-rehearsed: "true"
    name: pull-ci-openshift-qe-ocp-qe-perfscale-ci-main-nightly-4.13-loaded-upgrade-from-stable-4.12-images
    rerun_command: /test nightly-4.13-loaded-upgrade-from-stable-4.12-images
    spec:
      containers:
      - args:
        - --gcs-upload-secret=/secrets/gcs/service-account.json
        - --image-import-pull-secret=/etc/pull-secret/.dockerconfigjson
        - --report-credentials-file=/etc/report/credentials
        - --target=[images]
        - --variant=nightly-4.13-loaded-upgrade-from-stable-4.12
        command:
        - ci-operator
        image: ci-operator:latest
        imagePullPolicy: Always
        name: ""
        resources:
          requests:
            cpu: 10m
        volumeMounts:
        - mountPath: /secrets/gcs
          name: gcs-credentials
          readOnly: true
        - mountPath: /etc/pull-secret
          name: pull-secret
          readOnly: true
        - mountPath: /etc/report
          name: result-aggregator
          readOnly: true
      serviceAccountName: ci-operator
      volumes:
      - name: pull-secret
        secret:
          secretName: registry-pull-credentials
      - name: result-aggregator
        secret:
          secretName: result-aggregator
    trigger: (?m)^/test( | .* )nightly-4.13-loaded-upgrade-from-stable-4.12-images,?($|\s.*)
  - agent: kubernetes
    always_run: true
    branches:
    - ^main$
    - ^main-
    cluster: build05
    context: ci/prow/nightly-4.14-loaded-upgrade-from-stable-4.12-images
    decorate: true
    decoration_config:
      skip_cloning: true
    labels:
      ci-operator.openshift.io/variant: nightly-4.14-loaded-upgrade-from-stable-4.12
      ci.openshift.io/generator: prowgen
      job-release: "4.14"
      pj-rehearse.openshift.io/can-be-rehearsed: "true"
    name: pull-ci-openshift-qe-ocp-qe-perfscale-ci-main-nightly-4.14-loaded-upgrade-from-stable-4.12-images
    rerun_command: /test nightly-4.14-loaded-upgrade-from-stable-4.12-images
    spec:
      containers:
      - args:
        - --gcs-upload-secret=/secrets/gcs/service-account.json
        - --image-import-pull-secret=/etc/pull-secret/.dockerconfigjson
        - --report-credentials-file=/etc/report/credentials
        - --target=[images]
        - --variant=nightly-4.14-loaded-upgrade-from-stable-4.12
        command:
        - ci-operator
        image: ci-operator:latest
        imagePullPolicy: Always
        name: ""
        resources:
          requests:
            cpu: 10m
        volumeMounts:
        - mountPath: /secrets/gcs
          name: gcs-credentials
          readOnly: true
        - mountPath: /etc/pull-secret
          name: pull-secret
          readOnly: true
        - mountPath: /etc/report
          name: result-aggregator
          readOnly: true
      serviceAccountName: ci-operator
      volumes:
      - name: pull-secret
        secret:
          secretName: registry-pull-credentials
      - name: result-aggregator
        secret:
          secretName: result-aggregator
    trigger: (?m)^/test( | .* )nightly-4.14-loaded-upgrade-from-stable-4.12-images,?($|\s.*)
  - agent: kubernetes
    always_run: true
    branches:
    - ^main$
    - ^main-
    cluster: build05
=======
    cluster: build03
>>>>>>> 27df5f96
    context: ci/prow/rosa-4.12-nightly-images
    decorate: true
    decoration_config:
      skip_cloning: true
    labels:
      ci-operator.openshift.io/variant: rosa-4.12-nightly
      ci.openshift.io/generator: prowgen
      job-release: "4.12"
      pj-rehearse.openshift.io/can-be-rehearsed: "true"
    name: pull-ci-openshift-qe-ocp-qe-perfscale-ci-main-rosa-4.12-nightly-images
    rerun_command: /test rosa-4.12-nightly-images
    spec:
      containers:
      - args:
        - --gcs-upload-secret=/secrets/gcs/service-account.json
        - --image-import-pull-secret=/etc/pull-secret/.dockerconfigjson
        - --report-credentials-file=/etc/report/credentials
        - --target=[images]
        - --variant=rosa-4.12-nightly
        command:
        - ci-operator
        image: ci-operator:latest
        imagePullPolicy: Always
        name: ""
        resources:
          requests:
            cpu: 10m
        volumeMounts:
        - mountPath: /secrets/gcs
          name: gcs-credentials
          readOnly: true
        - mountPath: /etc/pull-secret
          name: pull-secret
          readOnly: true
        - mountPath: /etc/report
          name: result-aggregator
          readOnly: true
      serviceAccountName: ci-operator
      volumes:
      - name: pull-secret
        secret:
          secretName: registry-pull-credentials
      - name: result-aggregator
        secret:
          secretName: result-aggregator
    trigger: (?m)^/test( | .* )rosa-4.12-nightly-images,?($|\s.*)
  - agent: kubernetes
    always_run: true
    branches:
    - ^main$
    - ^main-
    cluster: build03
    context: ci/prow/rosa-4.12-stable-prod-images
    decorate: true
    decoration_config:
      skip_cloning: true
    labels:
      ci-operator.openshift.io/variant: rosa-4.12-stable-prod
      ci.openshift.io/generator: prowgen
      pj-rehearse.openshift.io/can-be-rehearsed: "true"
    name: pull-ci-openshift-qe-ocp-qe-perfscale-ci-main-rosa-4.12-stable-prod-images
    rerun_command: /test rosa-4.12-stable-prod-images
    spec:
      containers:
      - args:
        - --gcs-upload-secret=/secrets/gcs/service-account.json
        - --image-import-pull-secret=/etc/pull-secret/.dockerconfigjson
        - --report-credentials-file=/etc/report/credentials
        - --target=[images]
        - --variant=rosa-4.12-stable-prod
        command:
        - ci-operator
        image: ci-operator:latest
        imagePullPolicy: Always
        name: ""
        resources:
          requests:
            cpu: 10m
        volumeMounts:
        - mountPath: /secrets/gcs
          name: gcs-credentials
          readOnly: true
        - mountPath: /etc/pull-secret
          name: pull-secret
          readOnly: true
        - mountPath: /etc/report
          name: result-aggregator
          readOnly: true
      serviceAccountName: ci-operator
      volumes:
      - name: pull-secret
        secret:
          secretName: registry-pull-credentials
      - name: result-aggregator
        secret:
          secretName: result-aggregator
    trigger: (?m)^/test( | .* )rosa-4.12-stable-prod-images,?($|\s.*)
  - agent: kubernetes
    always_run: true
    branches:
    - ^main$
    - ^main-
    cluster: build03
    context: ci/prow/rosa-4.13-nightly-cluster-density-v2-images
    decorate: true
    decoration_config:
      skip_cloning: true
    labels:
      ci-operator.openshift.io/variant: rosa-4.13-nightly-cluster-density-v2
      ci.openshift.io/generator: prowgen
      job-release: "4.13"
      pj-rehearse.openshift.io/can-be-rehearsed: "true"
    name: pull-ci-openshift-qe-ocp-qe-perfscale-ci-main-rosa-4.13-nightly-cluster-density-v2-images
    rerun_command: /test rosa-4.13-nightly-cluster-density-v2-images
    spec:
      containers:
      - args:
        - --gcs-upload-secret=/secrets/gcs/service-account.json
        - --image-import-pull-secret=/etc/pull-secret/.dockerconfigjson
        - --report-credentials-file=/etc/report/credentials
        - --target=[images]
        - --variant=rosa-4.13-nightly-cluster-density-v2
        command:
        - ci-operator
        image: ci-operator:latest
        imagePullPolicy: Always
        name: ""
        resources:
          requests:
            cpu: 10m
        volumeMounts:
        - mountPath: /secrets/gcs
          name: gcs-credentials
          readOnly: true
        - mountPath: /etc/pull-secret
          name: pull-secret
          readOnly: true
        - mountPath: /etc/report
          name: result-aggregator
          readOnly: true
      serviceAccountName: ci-operator
      volumes:
      - name: pull-secret
        secret:
          secretName: registry-pull-credentials
      - name: result-aggregator
        secret:
          secretName: result-aggregator
    trigger: (?m)^/test( | .* )rosa-4.13-nightly-cluster-density-v2-images,?($|\s.*)
  - agent: kubernetes
    always_run: true
    branches:
    - ^main$
    - ^main-
    cluster: build03
    context: ci/prow/rosa-4.13-nightly-cluster-density-v2-ocp-qe-perfscale-ci-tests-rosa-cluster-density-v2
    decorate: true
    decoration_config:
      skip_cloning: true
    labels:
      ci-operator.openshift.io/cloud: aws
      ci-operator.openshift.io/cloud-cluster-profile: aws-sd-qe
      ci-operator.openshift.io/variant: rosa-4.13-nightly-cluster-density-v2
      ci.openshift.io/generator: prowgen
      job-release: "4.13"
      pj-rehearse.openshift.io/can-be-rehearsed: "true"
    name: pull-ci-openshift-qe-ocp-qe-perfscale-ci-main-rosa-4.13-nightly-cluster-density-v2-ocp-qe-perfscale-ci-tests-rosa-cluster-density-v2
    rerun_command: /test rosa-4.13-nightly-cluster-density-v2-ocp-qe-perfscale-ci-tests-rosa-cluster-density-v2
    spec:
      containers:
      - args:
        - --gcs-upload-secret=/secrets/gcs/service-account.json
        - --image-import-pull-secret=/etc/pull-secret/.dockerconfigjson
        - --lease-server-credentials-file=/etc/boskos/credentials
        - --report-credentials-file=/etc/report/credentials
        - --secret-dir=/secrets/ci-pull-credentials
        - --secret-dir=/usr/local/ocp-qe-perfscale-ci-tests-rosa-cluster-density-v2-cluster-profile
        - --target=ocp-qe-perfscale-ci-tests-rosa-cluster-density-v2
        - --variant=rosa-4.13-nightly-cluster-density-v2
        command:
        - ci-operator
        image: ci-operator:latest
        imagePullPolicy: Always
        name: ""
        resources:
          requests:
            cpu: 10m
        volumeMounts:
        - mountPath: /etc/boskos
          name: boskos
          readOnly: true
        - mountPath: /secrets/ci-pull-credentials
          name: ci-pull-credentials
          readOnly: true
        - mountPath: /usr/local/ocp-qe-perfscale-ci-tests-rosa-cluster-density-v2-cluster-profile
          name: cluster-profile
        - mountPath: /secrets/gcs
          name: gcs-credentials
          readOnly: true
        - mountPath: /etc/pull-secret
          name: pull-secret
          readOnly: true
        - mountPath: /etc/report
          name: result-aggregator
          readOnly: true
      serviceAccountName: ci-operator
      volumes:
      - name: boskos
        secret:
          items:
          - key: credentials
            path: credentials
          secretName: boskos-credentials
      - name: ci-pull-credentials
        secret:
          secretName: ci-pull-credentials
      - name: cluster-profile
        secret:
          secretName: cluster-secrets-aws-sd-qe
      - name: pull-secret
        secret:
          secretName: registry-pull-credentials
      - name: result-aggregator
        secret:
          secretName: result-aggregator
    trigger: (?m)^/test( | .* )rosa-4.13-nightly-cluster-density-v2-ocp-qe-perfscale-ci-tests-rosa-cluster-density-v2,?($|\s.*)
  - agent: kubernetes
    always_run: true
    branches:
    - ^main$
    - ^main-
    cluster: build03
    context: ci/prow/rosa-4.13-nightly-images
    decorate: true
    decoration_config:
      skip_cloning: true
    labels:
      ci-operator.openshift.io/variant: rosa-4.13-nightly
      ci.openshift.io/generator: prowgen
      job-release: "4.13"
      pj-rehearse.openshift.io/can-be-rehearsed: "true"
    name: pull-ci-openshift-qe-ocp-qe-perfscale-ci-main-rosa-4.13-nightly-images
    rerun_command: /test rosa-4.13-nightly-images
    spec:
      containers:
      - args:
        - --gcs-upload-secret=/secrets/gcs/service-account.json
        - --image-import-pull-secret=/etc/pull-secret/.dockerconfigjson
        - --report-credentials-file=/etc/report/credentials
        - --target=[images]
        - --variant=rosa-4.13-nightly
        command:
        - ci-operator
        image: ci-operator:latest
        imagePullPolicy: Always
        name: ""
        resources:
          requests:
            cpu: 10m
        volumeMounts:
        - mountPath: /secrets/gcs
          name: gcs-credentials
          readOnly: true
        - mountPath: /etc/pull-secret
          name: pull-secret
          readOnly: true
        - mountPath: /etc/report
          name: result-aggregator
          readOnly: true
      serviceAccountName: ci-operator
      volumes:
      - name: pull-secret
        secret:
          secretName: registry-pull-credentials
      - name: result-aggregator
        secret:
          secretName: result-aggregator
    trigger: (?m)^/test( | .* )rosa-4.13-nightly-images,?($|\s.*)<|MERGE_RESOLUTION|>--- conflicted
+++ resolved
@@ -211,7 +211,6 @@
     branches:
     - ^main$
     - ^main-
-<<<<<<< HEAD
     cluster: build05
     context: ci/prow/nightly-4.13-loaded-upgrade-from-stable-4.12-images
     decorate: true
@@ -317,9 +316,6 @@
     - ^main$
     - ^main-
     cluster: build05
-=======
-    cluster: build03
->>>>>>> 27df5f96
     context: ci/prow/rosa-4.12-nightly-images
     decorate: true
     decoration_config:
