presubmits:
  openshift-qe/ocp-qe-perfscale-ci:
  - agent: kubernetes
    always_run: true
    branches:
    - ^main$
    - ^main-
    cluster: build04
    context: ci/prow/aro-4.13-nightly-x86-upi-images
    decorate: true
    decoration_config:
      skip_cloning: true
    labels:
      ci-operator.openshift.io/variant: aro-4.13-nightly-x86-upi
      ci.openshift.io/generator: prowgen
      job-release: "4.13"
      pj-rehearse.openshift.io/can-be-rehearsed: "true"
    name: pull-ci-openshift-qe-ocp-qe-perfscale-ci-main-aro-4.13-nightly-x86-upi-images
    rerun_command: /test aro-4.13-nightly-x86-upi-images
    spec:
      containers:
      - args:
        - --gcs-upload-secret=/secrets/gcs/service-account.json
        - --image-import-pull-secret=/etc/pull-secret/.dockerconfigjson
        - --report-credentials-file=/etc/report/credentials
        - --target=[images]
        - --variant=aro-4.13-nightly-x86-upi
        command:
        - ci-operator
        image: ci-operator:latest
        imagePullPolicy: Always
        name: ""
        resources:
          requests:
            cpu: 10m
        volumeMounts:
        - mountPath: /secrets/gcs
          name: gcs-credentials
          readOnly: true
        - mountPath: /secrets/manifest-tool
          name: manifest-tool-local-pusher
          readOnly: true
        - mountPath: /etc/pull-secret
          name: pull-secret
          readOnly: true
        - mountPath: /etc/report
          name: result-aggregator
          readOnly: true
      serviceAccountName: ci-operator
      volumes:
      - name: manifest-tool-local-pusher
        secret:
          secretName: manifest-tool-local-pusher
      - name: pull-secret
        secret:
          secretName: registry-pull-credentials
      - name: result-aggregator
        secret:
          secretName: result-aggregator
    trigger: (?m)^/test( | .* )aro-4.13-nightly-x86-upi-images,?($|\s.*)
  - agent: kubernetes
    always_run: true
    branches:
    - ^main$
    - ^main-
    cluster: build04
    context: ci/prow/aws-4.13-nightly-arm-images
    decorate: true
    decoration_config:
      skip_cloning: true
    labels:
      ci-operator.openshift.io/variant: aws-4.13-nightly-arm
      ci.openshift.io/generator: prowgen
      job-release: "4.13"
      pj-rehearse.openshift.io/can-be-rehearsed: "true"
    name: pull-ci-openshift-qe-ocp-qe-perfscale-ci-main-aws-4.13-nightly-arm-images
    rerun_command: /test aws-4.13-nightly-arm-images
    spec:
      containers:
      - args:
        - --gcs-upload-secret=/secrets/gcs/service-account.json
        - --image-import-pull-secret=/etc/pull-secret/.dockerconfigjson
        - --report-credentials-file=/etc/report/credentials
        - --target=[images]
        - --variant=aws-4.13-nightly-arm
        command:
        - ci-operator
        image: ci-operator:latest
        imagePullPolicy: Always
        name: ""
        resources:
          requests:
            cpu: 10m
        volumeMounts:
        - mountPath: /secrets/gcs
          name: gcs-credentials
          readOnly: true
        - mountPath: /secrets/manifest-tool
          name: manifest-tool-local-pusher
          readOnly: true
        - mountPath: /etc/pull-secret
          name: pull-secret
          readOnly: true
        - mountPath: /etc/report
          name: result-aggregator
          readOnly: true
      serviceAccountName: ci-operator
      volumes:
      - name: manifest-tool-local-pusher
        secret:
          secretName: manifest-tool-local-pusher
      - name: pull-secret
        secret:
          secretName: registry-pull-credentials
      - name: result-aggregator
        secret:
          secretName: result-aggregator
    trigger: (?m)^/test( | .* )aws-4.13-nightly-arm-images,?($|\s.*)
  - agent: kubernetes
    always_run: false
    branches:
    - ^main$
    - ^main-
    cluster: build05
    context: ci/prow/aws-4.13-nightly-x86-conc-builds-3nodes
    decorate: true
    decoration_config:
      skip_cloning: true
      timeout: 5h0m0s
    labels:
      ci-operator.openshift.io/cloud: aws
      ci-operator.openshift.io/cloud-cluster-profile: aws-perfscale-qe
      ci-operator.openshift.io/variant: aws-4.13-nightly-x86
      ci.openshift.io/generator: prowgen
      job-release: "4.13"
      pj-rehearse.openshift.io/can-be-rehearsed: "true"
    name: pull-ci-openshift-qe-ocp-qe-perfscale-ci-main-aws-4.13-nightly-x86-conc-builds-3nodes
    rerun_command: /test aws-4.13-nightly-x86-conc-builds-3nodes
    spec:
      containers:
      - args:
        - --gcs-upload-secret=/secrets/gcs/service-account.json
        - --image-import-pull-secret=/etc/pull-secret/.dockerconfigjson
        - --lease-server-credentials-file=/etc/boskos/credentials
        - --report-credentials-file=/etc/report/credentials
        - --secret-dir=/secrets/ci-pull-credentials
        - --secret-dir=/usr/local/conc-builds-3nodes-cluster-profile
        - --target=conc-builds-3nodes
        - --variant=aws-4.13-nightly-x86
        command:
        - ci-operator
        image: ci-operator:latest
        imagePullPolicy: Always
        name: ""
        resources:
          requests:
            cpu: 10m
        volumeMounts:
        - mountPath: /etc/boskos
          name: boskos
          readOnly: true
        - mountPath: /secrets/ci-pull-credentials
          name: ci-pull-credentials
          readOnly: true
        - mountPath: /usr/local/conc-builds-3nodes-cluster-profile
          name: cluster-profile
        - mountPath: /secrets/gcs
          name: gcs-credentials
          readOnly: true
        - mountPath: /secrets/manifest-tool
          name: manifest-tool-local-pusher
          readOnly: true
        - mountPath: /etc/pull-secret
          name: pull-secret
          readOnly: true
        - mountPath: /etc/report
          name: result-aggregator
          readOnly: true
      serviceAccountName: ci-operator
      volumes:
      - name: boskos
        secret:
          items:
          - key: credentials
            path: credentials
          secretName: boskos-credentials
      - name: ci-pull-credentials
        secret:
          secretName: ci-pull-credentials
      - name: cluster-profile
        secret:
          secretName: cluster-secrets-aws-perfscale-qe
      - name: manifest-tool-local-pusher
        secret:
          secretName: manifest-tool-local-pusher
      - name: pull-secret
        secret:
          secretName: registry-pull-credentials
      - name: result-aggregator
        secret:
          secretName: result-aggregator
    trigger: (?m)^/test( | .* )(aws-4.13-nightly-x86-conc-builds-3nodes|remaining-required),?($|\s.*)
  - agent: kubernetes
    always_run: true
    branches:
    - ^main$
    - ^main-
    cluster: build04
    context: ci/prow/aws-4.13-nightly-x86-images
    decorate: true
    decoration_config:
      skip_cloning: true
    labels:
      ci-operator.openshift.io/variant: aws-4.13-nightly-x86
      ci.openshift.io/generator: prowgen
      job-release: "4.13"
      pj-rehearse.openshift.io/can-be-rehearsed: "true"
    name: pull-ci-openshift-qe-ocp-qe-perfscale-ci-main-aws-4.13-nightly-x86-images
    rerun_command: /test aws-4.13-nightly-x86-images
    spec:
      containers:
      - args:
        - --gcs-upload-secret=/secrets/gcs/service-account.json
        - --image-import-pull-secret=/etc/pull-secret/.dockerconfigjson
        - --report-credentials-file=/etc/report/credentials
        - --target=[images]
        - --variant=aws-4.13-nightly-x86
        command:
        - ci-operator
        image: ci-operator:latest
        imagePullPolicy: Always
        name: ""
        resources:
          requests:
            cpu: 10m
        volumeMounts:
        - mountPath: /secrets/gcs
          name: gcs-credentials
          readOnly: true
        - mountPath: /secrets/manifest-tool
          name: manifest-tool-local-pusher
          readOnly: true
        - mountPath: /etc/pull-secret
          name: pull-secret
          readOnly: true
        - mountPath: /etc/report
          name: result-aggregator
          readOnly: true
      serviceAccountName: ci-operator
      volumes:
      - name: manifest-tool-local-pusher
        secret:
          secretName: manifest-tool-local-pusher
      - name: pull-secret
        secret:
          secretName: registry-pull-credentials
      - name: result-aggregator
        secret:
          secretName: result-aggregator
    trigger: (?m)^/test( | .* )aws-4.13-nightly-x86-images,?($|\s.*)
  - agent: kubernetes
    always_run: true
    branches:
    - ^main$
    - ^main-
    cluster: build04
    context: ci/prow/aws-4.13-nightly-x86-loaded-upgrade-from-4.12-images
    decorate: true
    decoration_config:
      skip_cloning: true
    labels:
      ci-operator.openshift.io/variant: aws-4.13-nightly-x86-loaded-upgrade-from-4.12
      ci.openshift.io/generator: prowgen
      job-release: "4.13"
      pj-rehearse.openshift.io/can-be-rehearsed: "true"
    name: pull-ci-openshift-qe-ocp-qe-perfscale-ci-main-aws-4.13-nightly-x86-loaded-upgrade-from-4.12-images
    rerun_command: /test aws-4.13-nightly-x86-loaded-upgrade-from-4.12-images
    spec:
      containers:
      - args:
        - --gcs-upload-secret=/secrets/gcs/service-account.json
        - --image-import-pull-secret=/etc/pull-secret/.dockerconfigjson
        - --report-credentials-file=/etc/report/credentials
        - --target=[images]
        - --variant=aws-4.13-nightly-x86-loaded-upgrade-from-4.12
        command:
        - ci-operator
        image: ci-operator:latest
        imagePullPolicy: Always
        name: ""
        resources:
          requests:
            cpu: 10m
        volumeMounts:
        - mountPath: /secrets/gcs
          name: gcs-credentials
          readOnly: true
        - mountPath: /secrets/manifest-tool
          name: manifest-tool-local-pusher
          readOnly: true
        - mountPath: /etc/pull-secret
          name: pull-secret
          readOnly: true
        - mountPath: /etc/report
          name: result-aggregator
          readOnly: true
      serviceAccountName: ci-operator
      volumes:
      - name: manifest-tool-local-pusher
        secret:
          secretName: manifest-tool-local-pusher
      - name: pull-secret
        secret:
          secretName: registry-pull-credentials
      - name: result-aggregator
        secret:
          secretName: result-aggregator
    trigger: (?m)^/test( | .* )aws-4.13-nightly-x86-loaded-upgrade-from-4.12-images,?($|\s.*)
  - agent: kubernetes
    always_run: false
    branches:
    - ^main$
    - ^main-
    cluster: build05
    context: ci/prow/aws-4.13-nightly-x86-router-perf-24nodes
    decorate: true
    decoration_config:
      skip_cloning: true
    labels:
      ci-operator.openshift.io/cloud: aws
      ci-operator.openshift.io/cloud-cluster-profile: aws-perfscale-qe
      ci-operator.openshift.io/variant: aws-4.13-nightly-x86
      ci.openshift.io/generator: prowgen
      job-release: "4.13"
      pj-rehearse.openshift.io/can-be-rehearsed: "true"
    name: pull-ci-openshift-qe-ocp-qe-perfscale-ci-main-aws-4.13-nightly-x86-router-perf-24nodes
    rerun_command: /test aws-4.13-nightly-x86-router-perf-24nodes
    spec:
      containers:
      - args:
        - --gcs-upload-secret=/secrets/gcs/service-account.json
        - --image-import-pull-secret=/etc/pull-secret/.dockerconfigjson
        - --lease-server-credentials-file=/etc/boskos/credentials
        - --report-credentials-file=/etc/report/credentials
        - --secret-dir=/secrets/ci-pull-credentials
        - --secret-dir=/usr/local/router-perf-24nodes-cluster-profile
        - --target=router-perf-24nodes
        - --variant=aws-4.13-nightly-x86
        command:
        - ci-operator
        image: ci-operator:latest
        imagePullPolicy: Always
        name: ""
        resources:
          requests:
            cpu: 10m
        volumeMounts:
        - mountPath: /etc/boskos
          name: boskos
          readOnly: true
        - mountPath: /secrets/ci-pull-credentials
          name: ci-pull-credentials
          readOnly: true
        - mountPath: /usr/local/router-perf-24nodes-cluster-profile
          name: cluster-profile
        - mountPath: /secrets/gcs
          name: gcs-credentials
          readOnly: true
        - mountPath: /secrets/manifest-tool
          name: manifest-tool-local-pusher
          readOnly: true
        - mountPath: /etc/pull-secret
          name: pull-secret
          readOnly: true
        - mountPath: /etc/report
          name: result-aggregator
          readOnly: true
      serviceAccountName: ci-operator
      volumes:
      - name: boskos
        secret:
          items:
          - key: credentials
            path: credentials
          secretName: boskos-credentials
      - name: ci-pull-credentials
        secret:
          secretName: ci-pull-credentials
      - name: cluster-profile
        secret:
          secretName: cluster-secrets-aws-perfscale-qe
      - name: manifest-tool-local-pusher
        secret:
          secretName: manifest-tool-local-pusher
      - name: pull-secret
        secret:
          secretName: registry-pull-credentials
      - name: result-aggregator
        secret:
          secretName: result-aggregator
    trigger: (?m)^/test( | .* )(aws-4.13-nightly-x86-router-perf-24nodes|remaining-required),?($|\s.*)
  - agent: kubernetes
    always_run: true
    branches:
    - ^main$
    - ^main-
    cluster: build04
    context: ci/prow/aws-4.13-nightly-x86-sno-images
    decorate: true
    decoration_config:
      skip_cloning: true
    labels:
      ci-operator.openshift.io/variant: aws-4.13-nightly-x86-sno
      ci.openshift.io/generator: prowgen
      job-release: "4.13"
      pj-rehearse.openshift.io/can-be-rehearsed: "true"
    name: pull-ci-openshift-qe-ocp-qe-perfscale-ci-main-aws-4.13-nightly-x86-sno-images
    rerun_command: /test aws-4.13-nightly-x86-sno-images
    spec:
      containers:
      - args:
        - --gcs-upload-secret=/secrets/gcs/service-account.json
        - --image-import-pull-secret=/etc/pull-secret/.dockerconfigjson
        - --report-credentials-file=/etc/report/credentials
        - --target=[images]
        - --variant=aws-4.13-nightly-x86-sno
        command:
        - ci-operator
        image: ci-operator:latest
        imagePullPolicy: Always
        name: ""
        resources:
          requests:
            cpu: 10m
        volumeMounts:
        - mountPath: /secrets/gcs
          name: gcs-credentials
          readOnly: true
        - mountPath: /secrets/manifest-tool
          name: manifest-tool-local-pusher
          readOnly: true
        - mountPath: /etc/pull-secret
          name: pull-secret
          readOnly: true
        - mountPath: /etc/report
          name: result-aggregator
          readOnly: true
      serviceAccountName: ci-operator
      volumes:
      - name: manifest-tool-local-pusher
        secret:
          secretName: manifest-tool-local-pusher
      - name: pull-secret
        secret:
          secretName: registry-pull-credentials
      - name: result-aggregator
        secret:
          secretName: result-aggregator
    trigger: (?m)^/test( | .* )aws-4.13-nightly-x86-sno-images,?($|\s.*)
  - agent: kubernetes
    always_run: true
    branches:
    - ^main$
    - ^main-
    cluster: build04
    context: ci/prow/aws-4.14-nightly-arm-images
    decorate: true
    decoration_config:
      skip_cloning: true
    labels:
      ci-operator.openshift.io/variant: aws-4.14-nightly-arm
      ci.openshift.io/generator: prowgen
      job-release: "4.14"
      pj-rehearse.openshift.io/can-be-rehearsed: "true"
    name: pull-ci-openshift-qe-ocp-qe-perfscale-ci-main-aws-4.14-nightly-arm-images
    rerun_command: /test aws-4.14-nightly-arm-images
    spec:
      containers:
      - args:
        - --gcs-upload-secret=/secrets/gcs/service-account.json
        - --image-import-pull-secret=/etc/pull-secret/.dockerconfigjson
        - --report-credentials-file=/etc/report/credentials
        - --target=[images]
        - --variant=aws-4.14-nightly-arm
        command:
        - ci-operator
        image: ci-operator:latest
        imagePullPolicy: Always
        name: ""
        resources:
          requests:
            cpu: 10m
        volumeMounts:
        - mountPath: /secrets/gcs
          name: gcs-credentials
          readOnly: true
        - mountPath: /secrets/manifest-tool
          name: manifest-tool-local-pusher
          readOnly: true
        - mountPath: /etc/pull-secret
          name: pull-secret
          readOnly: true
        - mountPath: /etc/report
          name: result-aggregator
          readOnly: true
      serviceAccountName: ci-operator
      volumes:
      - name: manifest-tool-local-pusher
        secret:
          secretName: manifest-tool-local-pusher
      - name: pull-secret
        secret:
          secretName: registry-pull-credentials
      - name: result-aggregator
        secret:
          secretName: result-aggregator
    trigger: (?m)^/test( | .* )aws-4.14-nightly-arm-images,?($|\s.*)
  - agent: kubernetes
    always_run: false
    branches:
    - ^main$
    - ^main-
    cluster: build05
    context: ci/prow/aws-4.14-nightly-x86-conc-builds-3nodes
    decorate: true
    decoration_config:
      skip_cloning: true
      timeout: 5h0m0s
    labels:
      ci-operator.openshift.io/cloud: aws
      ci-operator.openshift.io/cloud-cluster-profile: aws-perfscale-qe
      ci-operator.openshift.io/variant: aws-4.14-nightly-x86
      ci.openshift.io/generator: prowgen
      job-release: "4.14"
      pj-rehearse.openshift.io/can-be-rehearsed: "true"
    name: pull-ci-openshift-qe-ocp-qe-perfscale-ci-main-aws-4.14-nightly-x86-conc-builds-3nodes
    rerun_command: /test aws-4.14-nightly-x86-conc-builds-3nodes
    spec:
      containers:
      - args:
        - --gcs-upload-secret=/secrets/gcs/service-account.json
        - --image-import-pull-secret=/etc/pull-secret/.dockerconfigjson
        - --lease-server-credentials-file=/etc/boskos/credentials
        - --report-credentials-file=/etc/report/credentials
        - --secret-dir=/secrets/ci-pull-credentials
        - --secret-dir=/usr/local/conc-builds-3nodes-cluster-profile
        - --target=conc-builds-3nodes
        - --variant=aws-4.14-nightly-x86
        command:
        - ci-operator
        image: ci-operator:latest
        imagePullPolicy: Always
        name: ""
        resources:
          requests:
            cpu: 10m
        volumeMounts:
        - mountPath: /etc/boskos
          name: boskos
          readOnly: true
        - mountPath: /secrets/ci-pull-credentials
          name: ci-pull-credentials
          readOnly: true
        - mountPath: /usr/local/conc-builds-3nodes-cluster-profile
          name: cluster-profile
        - mountPath: /secrets/gcs
          name: gcs-credentials
          readOnly: true
        - mountPath: /secrets/manifest-tool
          name: manifest-tool-local-pusher
          readOnly: true
        - mountPath: /etc/pull-secret
          name: pull-secret
          readOnly: true
        - mountPath: /etc/report
          name: result-aggregator
          readOnly: true
      serviceAccountName: ci-operator
      volumes:
      - name: boskos
        secret:
          items:
          - key: credentials
            path: credentials
          secretName: boskos-credentials
      - name: ci-pull-credentials
        secret:
          secretName: ci-pull-credentials
      - name: cluster-profile
        secret:
          secretName: cluster-secrets-aws-perfscale-qe
      - name: manifest-tool-local-pusher
        secret:
          secretName: manifest-tool-local-pusher
      - name: pull-secret
        secret:
          secretName: registry-pull-credentials
      - name: result-aggregator
        secret:
          secretName: result-aggregator
    trigger: (?m)^/test( | .* )(aws-4.14-nightly-x86-conc-builds-3nodes|remaining-required),?($|\s.*)
  - agent: kubernetes
    always_run: true
    branches:
    - ^main$
    - ^main-
    cluster: build04
    context: ci/prow/aws-4.14-nightly-x86-images
    decorate: true
    decoration_config:
      skip_cloning: true
    labels:
      ci-operator.openshift.io/variant: aws-4.14-nightly-x86
      ci.openshift.io/generator: prowgen
      job-release: "4.14"
      pj-rehearse.openshift.io/can-be-rehearsed: "true"
    name: pull-ci-openshift-qe-ocp-qe-perfscale-ci-main-aws-4.14-nightly-x86-images
    rerun_command: /test aws-4.14-nightly-x86-images
    spec:
      containers:
      - args:
        - --gcs-upload-secret=/secrets/gcs/service-account.json
        - --image-import-pull-secret=/etc/pull-secret/.dockerconfigjson
        - --report-credentials-file=/etc/report/credentials
        - --target=[images]
        - --variant=aws-4.14-nightly-x86
        command:
        - ci-operator
        image: ci-operator:latest
        imagePullPolicy: Always
        name: ""
        resources:
          requests:
            cpu: 10m
        volumeMounts:
        - mountPath: /secrets/gcs
          name: gcs-credentials
          readOnly: true
        - mountPath: /secrets/manifest-tool
          name: manifest-tool-local-pusher
          readOnly: true
        - mountPath: /etc/pull-secret
          name: pull-secret
          readOnly: true
        - mountPath: /etc/report
          name: result-aggregator
          readOnly: true
      serviceAccountName: ci-operator
      volumes:
      - name: manifest-tool-local-pusher
        secret:
          secretName: manifest-tool-local-pusher
      - name: pull-secret
        secret:
          secretName: registry-pull-credentials
      - name: result-aggregator
        secret:
          secretName: result-aggregator
    trigger: (?m)^/test( | .* )aws-4.14-nightly-x86-images,?($|\s.*)
  - agent: kubernetes
    always_run: true
    branches:
    - ^main$
    - ^main-
    cluster: build04
    context: ci/prow/aws-4.14-nightly-x86-loaded-upgrade-from-4.12-images
    decorate: true
    decoration_config:
      skip_cloning: true
    labels:
      ci-operator.openshift.io/variant: aws-4.14-nightly-x86-loaded-upgrade-from-4.12
      ci.openshift.io/generator: prowgen
      job-release: "4.14"
      pj-rehearse.openshift.io/can-be-rehearsed: "true"
    name: pull-ci-openshift-qe-ocp-qe-perfscale-ci-main-aws-4.14-nightly-x86-loaded-upgrade-from-4.12-images
    rerun_command: /test aws-4.14-nightly-x86-loaded-upgrade-from-4.12-images
    spec:
      containers:
      - args:
        - --gcs-upload-secret=/secrets/gcs/service-account.json
        - --image-import-pull-secret=/etc/pull-secret/.dockerconfigjson
        - --report-credentials-file=/etc/report/credentials
        - --target=[images]
        - --variant=aws-4.14-nightly-x86-loaded-upgrade-from-4.12
        command:
        - ci-operator
        image: ci-operator:latest
        imagePullPolicy: Always
        name: ""
        resources:
          requests:
            cpu: 10m
        volumeMounts:
        - mountPath: /secrets/gcs
          name: gcs-credentials
          readOnly: true
        - mountPath: /secrets/manifest-tool
          name: manifest-tool-local-pusher
          readOnly: true
        - mountPath: /etc/pull-secret
          name: pull-secret
          readOnly: true
        - mountPath: /etc/report
          name: result-aggregator
          readOnly: true
      serviceAccountName: ci-operator
      volumes:
      - name: manifest-tool-local-pusher
        secret:
          secretName: manifest-tool-local-pusher
      - name: pull-secret
        secret:
          secretName: registry-pull-credentials
      - name: result-aggregator
        secret:
          secretName: result-aggregator
    trigger: (?m)^/test( | .* )aws-4.14-nightly-x86-loaded-upgrade-from-4.12-images,?($|\s.*)
  - agent: kubernetes
    always_run: false
    branches:
    - ^main$
    - ^main-
    cluster: build05
    context: ci/prow/aws-4.14-nightly-x86-router-perf-24nodes
    decorate: true
    decoration_config:
      skip_cloning: true
      timeout: 5h0m0s
    labels:
      ci-operator.openshift.io/cloud: aws
      ci-operator.openshift.io/cloud-cluster-profile: aws-perfscale-qe
      ci-operator.openshift.io/variant: aws-4.14-nightly-x86
      ci.openshift.io/generator: prowgen
      job-release: "4.14"
      pj-rehearse.openshift.io/can-be-rehearsed: "true"
    name: pull-ci-openshift-qe-ocp-qe-perfscale-ci-main-aws-4.14-nightly-x86-router-perf-24nodes
    rerun_command: /test aws-4.14-nightly-x86-router-perf-24nodes
    spec:
      containers:
      - args:
        - --gcs-upload-secret=/secrets/gcs/service-account.json
        - --image-import-pull-secret=/etc/pull-secret/.dockerconfigjson
        - --lease-server-credentials-file=/etc/boskos/credentials
        - --report-credentials-file=/etc/report/credentials
        - --secret-dir=/secrets/ci-pull-credentials
        - --secret-dir=/usr/local/router-perf-24nodes-cluster-profile
        - --target=router-perf-24nodes
        - --variant=aws-4.14-nightly-x86
        command:
        - ci-operator
        image: ci-operator:latest
        imagePullPolicy: Always
        name: ""
        resources:
          requests:
            cpu: 10m
        volumeMounts:
        - mountPath: /etc/boskos
          name: boskos
          readOnly: true
        - mountPath: /secrets/ci-pull-credentials
          name: ci-pull-credentials
          readOnly: true
        - mountPath: /usr/local/router-perf-24nodes-cluster-profile
          name: cluster-profile
        - mountPath: /secrets/gcs
          name: gcs-credentials
          readOnly: true
        - mountPath: /secrets/manifest-tool
          name: manifest-tool-local-pusher
          readOnly: true
        - mountPath: /etc/pull-secret
          name: pull-secret
          readOnly: true
        - mountPath: /etc/report
          name: result-aggregator
          readOnly: true
      serviceAccountName: ci-operator
      volumes:
      - name: boskos
        secret:
          items:
          - key: credentials
            path: credentials
          secretName: boskos-credentials
      - name: ci-pull-credentials
        secret:
          secretName: ci-pull-credentials
      - name: cluster-profile
        secret:
          secretName: cluster-secrets-aws-perfscale-qe
      - name: manifest-tool-local-pusher
        secret:
          secretName: manifest-tool-local-pusher
      - name: pull-secret
        secret:
          secretName: registry-pull-credentials
      - name: result-aggregator
        secret:
          secretName: result-aggregator
    trigger: (?m)^/test( | .* )(aws-4.14-nightly-x86-router-perf-24nodes|remaining-required),?($|\s.*)
  - agent: kubernetes
    always_run: true
    branches:
    - ^main$
    - ^main-
    cluster: build04
    context: ci/prow/aws-4.14-nightly-x86-sno-images
    decorate: true
    decoration_config:
      skip_cloning: true
    labels:
      ci-operator.openshift.io/variant: aws-4.14-nightly-x86-sno
      ci.openshift.io/generator: prowgen
      job-release: "4.14"
      pj-rehearse.openshift.io/can-be-rehearsed: "true"
    name: pull-ci-openshift-qe-ocp-qe-perfscale-ci-main-aws-4.14-nightly-x86-sno-images
    rerun_command: /test aws-4.14-nightly-x86-sno-images
    spec:
      containers:
      - args:
        - --gcs-upload-secret=/secrets/gcs/service-account.json
        - --image-import-pull-secret=/etc/pull-secret/.dockerconfigjson
        - --report-credentials-file=/etc/report/credentials
        - --target=[images]
        - --variant=aws-4.14-nightly-x86-sno
        command:
        - ci-operator
        image: ci-operator:latest
        imagePullPolicy: Always
        name: ""
        resources:
          requests:
            cpu: 10m
        volumeMounts:
        - mountPath: /secrets/gcs
          name: gcs-credentials
          readOnly: true
        - mountPath: /secrets/manifest-tool
          name: manifest-tool-local-pusher
          readOnly: true
        - mountPath: /etc/pull-secret
          name: pull-secret
          readOnly: true
        - mountPath: /etc/report
          name: result-aggregator
          readOnly: true
      serviceAccountName: ci-operator
      volumes:
      - name: manifest-tool-local-pusher
        secret:
          secretName: manifest-tool-local-pusher
      - name: pull-secret
        secret:
          secretName: registry-pull-credentials
      - name: result-aggregator
        secret:
          secretName: result-aggregator
    trigger: (?m)^/test( | .* )aws-4.14-nightly-x86-sno-images,?($|\s.*)
  - agent: kubernetes
    always_run: true
    branches:
    - ^main$
    - ^main-
    cluster: build04
    context: ci/prow/aws-4.15-nightly-arm-images
    decorate: true
    decoration_config:
      skip_cloning: true
    labels:
      ci-operator.openshift.io/variant: aws-4.15-nightly-arm
      ci.openshift.io/generator: prowgen
      job-release: "4.15"
      pj-rehearse.openshift.io/can-be-rehearsed: "true"
    name: pull-ci-openshift-qe-ocp-qe-perfscale-ci-main-aws-4.15-nightly-arm-images
    rerun_command: /test aws-4.15-nightly-arm-images
    spec:
      containers:
      - args:
        - --gcs-upload-secret=/secrets/gcs/service-account.json
        - --image-import-pull-secret=/etc/pull-secret/.dockerconfigjson
        - --report-credentials-file=/etc/report/credentials
        - --target=[images]
        - --variant=aws-4.15-nightly-arm
        command:
        - ci-operator
        image: ci-operator:latest
        imagePullPolicy: Always
        name: ""
        resources:
          requests:
            cpu: 10m
        volumeMounts:
        - mountPath: /secrets/gcs
          name: gcs-credentials
          readOnly: true
        - mountPath: /secrets/manifest-tool
          name: manifest-tool-local-pusher
          readOnly: true
        - mountPath: /etc/pull-secret
          name: pull-secret
          readOnly: true
        - mountPath: /etc/report
          name: result-aggregator
          readOnly: true
      serviceAccountName: ci-operator
      volumes:
      - name: manifest-tool-local-pusher
        secret:
          secretName: manifest-tool-local-pusher
      - name: pull-secret
        secret:
          secretName: registry-pull-credentials
      - name: result-aggregator
        secret:
          secretName: result-aggregator
    trigger: (?m)^/test( | .* )aws-4.15-nightly-arm-images,?($|\s.*)
  - agent: kubernetes
    always_run: false
    branches:
    - ^main$
    - ^main-
    cluster: build05
    context: ci/prow/aws-4.15-nightly-x86-control-plane-3nodes
    decorate: true
    decoration_config:
      skip_cloning: true
      timeout: 5h0m0s
    labels:
      ci-operator.openshift.io/cloud: aws
      ci-operator.openshift.io/cloud-cluster-profile: aws-perfscale-qe
      ci-operator.openshift.io/variant: aws-4.15-nightly-x86
      ci.openshift.io/generator: prowgen
      job-release: "4.15"
      pj-rehearse.openshift.io/can-be-rehearsed: "true"
    name: pull-ci-openshift-qe-ocp-qe-perfscale-ci-main-aws-4.15-nightly-x86-control-plane-3nodes
    rerun_command: /test aws-4.15-nightly-x86-control-plane-3nodes
    spec:
      containers:
      - args:
        - --gcs-upload-secret=/secrets/gcs/service-account.json
        - --image-import-pull-secret=/etc/pull-secret/.dockerconfigjson
        - --lease-server-credentials-file=/etc/boskos/credentials
        - --report-credentials-file=/etc/report/credentials
        - --secret-dir=/secrets/ci-pull-credentials
        - --secret-dir=/usr/local/control-plane-3nodes-cluster-profile
        - --target=control-plane-3nodes
        - --variant=aws-4.15-nightly-x86
        command:
        - ci-operator
        image: ci-operator:latest
        imagePullPolicy: Always
        name: ""
        resources:
          requests:
            cpu: 10m
        volumeMounts:
        - mountPath: /etc/boskos
          name: boskos
          readOnly: true
        - mountPath: /secrets/ci-pull-credentials
          name: ci-pull-credentials
          readOnly: true
        - mountPath: /usr/local/control-plane-3nodes-cluster-profile
          name: cluster-profile
        - mountPath: /secrets/gcs
          name: gcs-credentials
          readOnly: true
        - mountPath: /secrets/manifest-tool
          name: manifest-tool-local-pusher
          readOnly: true
        - mountPath: /etc/pull-secret
          name: pull-secret
          readOnly: true
        - mountPath: /etc/report
          name: result-aggregator
          readOnly: true
      serviceAccountName: ci-operator
      volumes:
      - name: boskos
        secret:
          items:
          - key: credentials
            path: credentials
          secretName: boskos-credentials
      - name: ci-pull-credentials
        secret:
          secretName: ci-pull-credentials
      - name: cluster-profile
        secret:
          secretName: cluster-secrets-aws-perfscale-qe
      - name: manifest-tool-local-pusher
        secret:
          secretName: manifest-tool-local-pusher
      - name: pull-secret
        secret:
          secretName: registry-pull-credentials
      - name: result-aggregator
        secret:
          secretName: result-aggregator
    trigger: (?m)^/test( | .* )(aws-4.15-nightly-x86-control-plane-3nodes|remaining-required),?($|\s.*)
  - agent: kubernetes
    always_run: true
    branches:
    - ^main$
    - ^main-
    cluster: build04
    context: ci/prow/aws-4.15-nightly-x86-images
    decorate: true
    decoration_config:
      skip_cloning: true
    labels:
      ci-operator.openshift.io/variant: aws-4.15-nightly-x86
      ci.openshift.io/generator: prowgen
      job-release: "4.15"
      pj-rehearse.openshift.io/can-be-rehearsed: "true"
    name: pull-ci-openshift-qe-ocp-qe-perfscale-ci-main-aws-4.15-nightly-x86-images
    rerun_command: /test aws-4.15-nightly-x86-images
    spec:
      containers:
      - args:
        - --gcs-upload-secret=/secrets/gcs/service-account.json
        - --image-import-pull-secret=/etc/pull-secret/.dockerconfigjson
        - --report-credentials-file=/etc/report/credentials
        - --target=[images]
        - --variant=aws-4.15-nightly-x86
        command:
        - ci-operator
        image: ci-operator:latest
        imagePullPolicy: Always
        name: ""
        resources:
          requests:
            cpu: 10m
        volumeMounts:
        - mountPath: /secrets/gcs
          name: gcs-credentials
          readOnly: true
        - mountPath: /secrets/manifest-tool
          name: manifest-tool-local-pusher
          readOnly: true
        - mountPath: /etc/pull-secret
          name: pull-secret
          readOnly: true
        - mountPath: /etc/report
          name: result-aggregator
          readOnly: true
      serviceAccountName: ci-operator
      volumes:
      - name: manifest-tool-local-pusher
        secret:
          secretName: manifest-tool-local-pusher
      - name: pull-secret
        secret:
          secretName: registry-pull-credentials
      - name: result-aggregator
        secret:
          secretName: result-aggregator
    trigger: (?m)^/test( | .* )aws-4.15-nightly-x86-images,?($|\s.*)
  - agent: kubernetes
    always_run: true
    branches:
    - ^main$
    - ^main-
    cluster: build04
    context: ci/prow/aws-4.15-nightly-x86-loaded-upgrade-from-4.14-images
    decorate: true
    decoration_config:
      skip_cloning: true
    labels:
      ci-operator.openshift.io/variant: aws-4.15-nightly-x86-loaded-upgrade-from-4.14
      ci.openshift.io/generator: prowgen
      job-release: "4.15"
      pj-rehearse.openshift.io/can-be-rehearsed: "true"
    name: pull-ci-openshift-qe-ocp-qe-perfscale-ci-main-aws-4.15-nightly-x86-loaded-upgrade-from-4.14-images
    rerun_command: /test aws-4.15-nightly-x86-loaded-upgrade-from-4.14-images
    spec:
      containers:
      - args:
        - --gcs-upload-secret=/secrets/gcs/service-account.json
        - --image-import-pull-secret=/etc/pull-secret/.dockerconfigjson
        - --report-credentials-file=/etc/report/credentials
        - --target=[images]
        - --variant=aws-4.15-nightly-x86-loaded-upgrade-from-4.14
        command:
        - ci-operator
        image: ci-operator:latest
        imagePullPolicy: Always
        name: ""
        resources:
          requests:
            cpu: 10m
        volumeMounts:
        - mountPath: /secrets/gcs
          name: gcs-credentials
          readOnly: true
        - mountPath: /secrets/manifest-tool
          name: manifest-tool-local-pusher
          readOnly: true
        - mountPath: /etc/pull-secret
          name: pull-secret
          readOnly: true
        - mountPath: /etc/report
          name: result-aggregator
          readOnly: true
      serviceAccountName: ci-operator
      volumes:
      - name: manifest-tool-local-pusher
        secret:
          secretName: manifest-tool-local-pusher
      - name: pull-secret
        secret:
          secretName: registry-pull-credentials
      - name: result-aggregator
        secret:
          secretName: result-aggregator
    trigger: (?m)^/test( | .* )aws-4.15-nightly-x86-loaded-upgrade-from-4.14-images,?($|\s.*)
  - agent: kubernetes
    always_run: false
    branches:
    - ^main$
    - ^main-
    cluster: build05
    context: ci/prow/aws-4.15-nightly-x86-node-density-3nodes-ovn-fips
    decorate: true
    decoration_config:
      skip_cloning: true
      timeout: 5h0m0s
    labels:
      ci-operator.openshift.io/cloud: aws
      ci-operator.openshift.io/cloud-cluster-profile: aws-perfscale-qe
      ci-operator.openshift.io/variant: aws-4.15-nightly-x86
      ci.openshift.io/generator: prowgen
      job-release: "4.15"
      pj-rehearse.openshift.io/can-be-rehearsed: "true"
    name: pull-ci-openshift-qe-ocp-qe-perfscale-ci-main-aws-4.15-nightly-x86-node-density-3nodes-ovn-fips
    rerun_command: /test aws-4.15-nightly-x86-node-density-3nodes-ovn-fips
    spec:
      containers:
      - args:
        - --gcs-upload-secret=/secrets/gcs/service-account.json
        - --image-import-pull-secret=/etc/pull-secret/.dockerconfigjson
        - --lease-server-credentials-file=/etc/boskos/credentials
        - --report-credentials-file=/etc/report/credentials
        - --secret-dir=/secrets/ci-pull-credentials
        - --secret-dir=/usr/local/node-density-3nodes-ovn-fips-cluster-profile
        - --target=node-density-3nodes-ovn-fips
        - --variant=aws-4.15-nightly-x86
        command:
        - ci-operator
        image: ci-operator:latest
        imagePullPolicy: Always
        name: ""
        resources:
          requests:
            cpu: 10m
        volumeMounts:
        - mountPath: /etc/boskos
          name: boskos
          readOnly: true
        - mountPath: /secrets/ci-pull-credentials
          name: ci-pull-credentials
          readOnly: true
        - mountPath: /usr/local/node-density-3nodes-ovn-fips-cluster-profile
          name: cluster-profile
        - mountPath: /secrets/gcs
          name: gcs-credentials
          readOnly: true
        - mountPath: /secrets/manifest-tool
          name: manifest-tool-local-pusher
          readOnly: true
        - mountPath: /etc/pull-secret
          name: pull-secret
          readOnly: true
        - mountPath: /etc/report
          name: result-aggregator
          readOnly: true
      serviceAccountName: ci-operator
      volumes:
      - name: boskos
        secret:
          items:
          - key: credentials
            path: credentials
          secretName: boskos-credentials
      - name: ci-pull-credentials
        secret:
          secretName: ci-pull-credentials
      - name: cluster-profile
        secret:
          secretName: cluster-secrets-aws-perfscale-qe
      - name: manifest-tool-local-pusher
        secret:
          secretName: manifest-tool-local-pusher
      - name: pull-secret
        secret:
          secretName: registry-pull-credentials
      - name: result-aggregator
        secret:
          secretName: result-aggregator
    trigger: (?m)^/test( | .* )(aws-4.15-nightly-x86-node-density-3nodes-ovn-fips|remaining-required),?($|\s.*)
  - agent: kubernetes
    always_run: false
    branches:
    - ^main$
    - ^main-
    cluster: build05
    context: ci/prow/aws-4.15-nightly-x86-node-density-cni-3nodes
    decorate: true
    decoration_config:
      skip_cloning: true
      timeout: 5h0m0s
    labels:
      ci-operator.openshift.io/cloud: aws
      ci-operator.openshift.io/cloud-cluster-profile: aws-perfscale-qe
      ci-operator.openshift.io/variant: aws-4.15-nightly-x86
      ci.openshift.io/generator: prowgen
      job-release: "4.15"
      pj-rehearse.openshift.io/can-be-rehearsed: "true"
    name: pull-ci-openshift-qe-ocp-qe-perfscale-ci-main-aws-4.15-nightly-x86-node-density-cni-3nodes
    rerun_command: /test aws-4.15-nightly-x86-node-density-cni-3nodes
    spec:
      containers:
      - args:
        - --gcs-upload-secret=/secrets/gcs/service-account.json
        - --image-import-pull-secret=/etc/pull-secret/.dockerconfigjson
        - --lease-server-credentials-file=/etc/boskos/credentials
        - --report-credentials-file=/etc/report/credentials
        - --secret-dir=/secrets/ci-pull-credentials
        - --secret-dir=/usr/local/node-density-cni-3nodes-cluster-profile
        - --target=node-density-cni-3nodes
        - --variant=aws-4.15-nightly-x86
        command:
        - ci-operator
        image: ci-operator:latest
        imagePullPolicy: Always
        name: ""
        resources:
          requests:
            cpu: 10m
        volumeMounts:
        - mountPath: /etc/boskos
          name: boskos
          readOnly: true
        - mountPath: /secrets/ci-pull-credentials
          name: ci-pull-credentials
          readOnly: true
        - mountPath: /usr/local/node-density-cni-3nodes-cluster-profile
          name: cluster-profile
        - mountPath: /secrets/gcs
          name: gcs-credentials
          readOnly: true
        - mountPath: /secrets/manifest-tool
          name: manifest-tool-local-pusher
          readOnly: true
        - mountPath: /etc/pull-secret
          name: pull-secret
          readOnly: true
        - mountPath: /etc/report
          name: result-aggregator
          readOnly: true
      serviceAccountName: ci-operator
      volumes:
      - name: boskos
        secret:
          items:
          - key: credentials
            path: credentials
          secretName: boskos-credentials
      - name: ci-pull-credentials
        secret:
          secretName: ci-pull-credentials
      - name: cluster-profile
        secret:
          secretName: cluster-secrets-aws-perfscale-qe
      - name: manifest-tool-local-pusher
        secret:
          secretName: manifest-tool-local-pusher
      - name: pull-secret
        secret:
          secretName: registry-pull-credentials
      - name: result-aggregator
        secret:
          secretName: result-aggregator
    trigger: (?m)^/test( | .* )(aws-4.15-nightly-x86-node-density-cni-3nodes|remaining-required),?($|\s.*)
  - agent: kubernetes
    always_run: false
    branches:
    - ^main$
    - ^main-
    cluster: build05
    context: ci/prow/aws-4.15-nightly-x86-node-density-heavy-3nodes
    decorate: true
    decoration_config:
      skip_cloning: true
      timeout: 5h0m0s
    labels:
      ci-operator.openshift.io/cloud: aws
      ci-operator.openshift.io/cloud-cluster-profile: aws-perfscale-qe
      ci-operator.openshift.io/variant: aws-4.15-nightly-x86
      ci.openshift.io/generator: prowgen
      job-release: "4.15"
      pj-rehearse.openshift.io/can-be-rehearsed: "true"
    name: pull-ci-openshift-qe-ocp-qe-perfscale-ci-main-aws-4.15-nightly-x86-node-density-heavy-3nodes
    rerun_command: /test aws-4.15-nightly-x86-node-density-heavy-3nodes
    spec:
      containers:
      - args:
        - --gcs-upload-secret=/secrets/gcs/service-account.json
        - --image-import-pull-secret=/etc/pull-secret/.dockerconfigjson
        - --lease-server-credentials-file=/etc/boskos/credentials
        - --report-credentials-file=/etc/report/credentials
        - --secret-dir=/secrets/ci-pull-credentials
        - --secret-dir=/usr/local/node-density-heavy-3nodes-cluster-profile
        - --target=node-density-heavy-3nodes
        - --variant=aws-4.15-nightly-x86
        command:
        - ci-operator
        image: ci-operator:latest
        imagePullPolicy: Always
        name: ""
        resources:
          requests:
            cpu: 10m
        volumeMounts:
        - mountPath: /etc/boskos
          name: boskos
          readOnly: true
        - mountPath: /secrets/ci-pull-credentials
          name: ci-pull-credentials
          readOnly: true
        - mountPath: /usr/local/node-density-heavy-3nodes-cluster-profile
          name: cluster-profile
        - mountPath: /secrets/gcs
          name: gcs-credentials
          readOnly: true
        - mountPath: /secrets/manifest-tool
          name: manifest-tool-local-pusher
          readOnly: true
        - mountPath: /etc/pull-secret
          name: pull-secret
          readOnly: true
        - mountPath: /etc/report
          name: result-aggregator
          readOnly: true
      serviceAccountName: ci-operator
      volumes:
      - name: boskos
        secret:
          items:
          - key: credentials
            path: credentials
          secretName: boskos-credentials
      - name: ci-pull-credentials
        secret:
          secretName: ci-pull-credentials
      - name: cluster-profile
        secret:
          secretName: cluster-secrets-aws-perfscale-qe
      - name: manifest-tool-local-pusher
        secret:
          secretName: manifest-tool-local-pusher
      - name: pull-secret
        secret:
          secretName: registry-pull-credentials
      - name: result-aggregator
        secret:
          secretName: result-aggregator
    trigger: (?m)^/test( | .* )(aws-4.15-nightly-x86-node-density-heavy-3nodes|remaining-required),?($|\s.*)
  - agent: kubernetes
    always_run: true
    branches:
    - ^main$
    - ^main-
    cluster: build04
    context: ci/prow/aws-4.15-nightly-x86-ovnic-images
    decorate: true
    decoration_config:
      skip_cloning: true
    labels:
      ci-operator.openshift.io/variant: aws-4.15-nightly-x86-ovnic
      ci.openshift.io/generator: prowgen
      job-release: "4.15"
      pj-rehearse.openshift.io/can-be-rehearsed: "true"
    name: pull-ci-openshift-qe-ocp-qe-perfscale-ci-main-aws-4.15-nightly-x86-ovnic-images
    rerun_command: /test aws-4.15-nightly-x86-ovnic-images
    spec:
      containers:
      - args:
        - --gcs-upload-secret=/secrets/gcs/service-account.json
        - --image-import-pull-secret=/etc/pull-secret/.dockerconfigjson
        - --report-credentials-file=/etc/report/credentials
        - --target=[images]
        - --variant=aws-4.15-nightly-x86-ovnic
        command:
        - ci-operator
        image: ci-operator:latest
        imagePullPolicy: Always
        name: ""
        resources:
          requests:
            cpu: 10m
        volumeMounts:
        - mountPath: /secrets/gcs
          name: gcs-credentials
          readOnly: true
        - mountPath: /secrets/manifest-tool
          name: manifest-tool-local-pusher
          readOnly: true
        - mountPath: /etc/pull-secret
          name: pull-secret
          readOnly: true
        - mountPath: /etc/report
          name: result-aggregator
          readOnly: true
      serviceAccountName: ci-operator
      volumes:
      - name: manifest-tool-local-pusher
        secret:
          secretName: manifest-tool-local-pusher
      - name: pull-secret
        secret:
          secretName: registry-pull-credentials
      - name: result-aggregator
        secret:
          secretName: result-aggregator
    trigger: (?m)^/test( | .* )aws-4.15-nightly-x86-ovnic-images,?($|\s.*)
  - agent: kubernetes
    always_run: false
    branches:
    - ^main$
    - ^main-
    cluster: build05
    context: ci/prow/aws-4.15-nightly-x86-router-perf-24nodes
    decorate: true
    decoration_config:
      skip_cloning: true
      timeout: 5h0m0s
    labels:
      ci-operator.openshift.io/cloud: aws
      ci-operator.openshift.io/cloud-cluster-profile: aws-perfscale-qe
      ci-operator.openshift.io/variant: aws-4.15-nightly-x86
      ci.openshift.io/generator: prowgen
      job-release: "4.15"
      pj-rehearse.openshift.io/can-be-rehearsed: "true"
    name: pull-ci-openshift-qe-ocp-qe-perfscale-ci-main-aws-4.15-nightly-x86-router-perf-24nodes
    rerun_command: /test aws-4.15-nightly-x86-router-perf-24nodes
    spec:
      containers:
      - args:
        - --gcs-upload-secret=/secrets/gcs/service-account.json
        - --image-import-pull-secret=/etc/pull-secret/.dockerconfigjson
        - --lease-server-credentials-file=/etc/boskos/credentials
        - --report-credentials-file=/etc/report/credentials
        - --secret-dir=/secrets/ci-pull-credentials
        - --secret-dir=/usr/local/router-perf-24nodes-cluster-profile
        - --target=router-perf-24nodes
        - --variant=aws-4.15-nightly-x86
        command:
        - ci-operator
        image: ci-operator:latest
        imagePullPolicy: Always
        name: ""
        resources:
          requests:
            cpu: 10m
        volumeMounts:
        - mountPath: /etc/boskos
          name: boskos
          readOnly: true
        - mountPath: /secrets/ci-pull-credentials
          name: ci-pull-credentials
          readOnly: true
        - mountPath: /usr/local/router-perf-24nodes-cluster-profile
          name: cluster-profile
        - mountPath: /secrets/gcs
          name: gcs-credentials
          readOnly: true
        - mountPath: /secrets/manifest-tool
          name: manifest-tool-local-pusher
          readOnly: true
        - mountPath: /etc/pull-secret
          name: pull-secret
          readOnly: true
        - mountPath: /etc/report
          name: result-aggregator
          readOnly: true
      serviceAccountName: ci-operator
      volumes:
      - name: boskos
        secret:
          items:
          - key: credentials
            path: credentials
          secretName: boskos-credentials
      - name: ci-pull-credentials
        secret:
          secretName: ci-pull-credentials
      - name: cluster-profile
        secret:
          secretName: cluster-secrets-aws-perfscale-qe
      - name: manifest-tool-local-pusher
        secret:
          secretName: manifest-tool-local-pusher
      - name: pull-secret
        secret:
          secretName: registry-pull-credentials
      - name: result-aggregator
        secret:
          secretName: result-aggregator
    trigger: (?m)^/test( | .* )(aws-4.15-nightly-x86-router-perf-24nodes|remaining-required),?($|\s.*)
  - agent: kubernetes
    always_run: false
    branches:
    - ^main$
    - ^main-
    cluster: build05
    context: ci/prow/aws-4.16-nightly-x86-control-plane-3nodes
    decorate: true
    decoration_config:
      skip_cloning: true
      timeout: 5h0m0s
    labels:
      ci-operator.openshift.io/cloud: aws
      ci-operator.openshift.io/cloud-cluster-profile: aws-perfscale-qe
      ci-operator.openshift.io/variant: aws-4.16-nightly-x86
      ci.openshift.io/generator: prowgen
      job-release: "4.16"
      pj-rehearse.openshift.io/can-be-rehearsed: "true"
    name: pull-ci-openshift-qe-ocp-qe-perfscale-ci-main-aws-4.16-nightly-x86-control-plane-3nodes
    rerun_command: /test aws-4.16-nightly-x86-control-plane-3nodes
    spec:
      containers:
      - args:
        - --gcs-upload-secret=/secrets/gcs/service-account.json
        - --image-import-pull-secret=/etc/pull-secret/.dockerconfigjson
        - --lease-server-credentials-file=/etc/boskos/credentials
        - --report-credentials-file=/etc/report/credentials
        - --secret-dir=/secrets/ci-pull-credentials
        - --secret-dir=/usr/local/control-plane-3nodes-cluster-profile
        - --target=control-plane-3nodes
        - --variant=aws-4.16-nightly-x86
        command:
        - ci-operator
        image: ci-operator:latest
        imagePullPolicy: Always
        name: ""
        resources:
          requests:
            cpu: 10m
        volumeMounts:
        - mountPath: /etc/boskos
          name: boskos
          readOnly: true
        - mountPath: /secrets/ci-pull-credentials
          name: ci-pull-credentials
          readOnly: true
        - mountPath: /usr/local/control-plane-3nodes-cluster-profile
          name: cluster-profile
        - mountPath: /secrets/gcs
          name: gcs-credentials
          readOnly: true
        - mountPath: /secrets/manifest-tool
          name: manifest-tool-local-pusher
          readOnly: true
        - mountPath: /etc/pull-secret
          name: pull-secret
          readOnly: true
        - mountPath: /etc/report
          name: result-aggregator
          readOnly: true
      serviceAccountName: ci-operator
      volumes:
      - name: boskos
        secret:
          items:
          - key: credentials
            path: credentials
          secretName: boskos-credentials
      - name: ci-pull-credentials
        secret:
          secretName: ci-pull-credentials
      - name: cluster-profile
        secret:
          secretName: cluster-secrets-aws-perfscale-qe
      - name: manifest-tool-local-pusher
        secret:
          secretName: manifest-tool-local-pusher
      - name: pull-secret
        secret:
          secretName: registry-pull-credentials
      - name: result-aggregator
        secret:
          secretName: result-aggregator
    trigger: (?m)^/test( | .* )(aws-4.16-nightly-x86-control-plane-3nodes|remaining-required),?($|\s.*)
  - agent: kubernetes
    always_run: true
    branches:
    - ^main$
    - ^main-
    cluster: build04
    context: ci/prow/aws-4.16-nightly-x86-images
    decorate: true
    decoration_config:
      skip_cloning: true
    labels:
      ci-operator.openshift.io/variant: aws-4.16-nightly-x86
      ci.openshift.io/generator: prowgen
      job-release: "4.16"
      pj-rehearse.openshift.io/can-be-rehearsed: "true"
    name: pull-ci-openshift-qe-ocp-qe-perfscale-ci-main-aws-4.16-nightly-x86-images
    rerun_command: /test aws-4.16-nightly-x86-images
    spec:
      containers:
      - args:
        - --gcs-upload-secret=/secrets/gcs/service-account.json
        - --image-import-pull-secret=/etc/pull-secret/.dockerconfigjson
        - --report-credentials-file=/etc/report/credentials
        - --target=[images]
        - --variant=aws-4.16-nightly-x86
        command:
        - ci-operator
        image: ci-operator:latest
        imagePullPolicy: Always
        name: ""
        resources:
          requests:
            cpu: 10m
        volumeMounts:
        - mountPath: /secrets/gcs
          name: gcs-credentials
          readOnly: true
        - mountPath: /secrets/manifest-tool
          name: manifest-tool-local-pusher
          readOnly: true
        - mountPath: /etc/pull-secret
          name: pull-secret
          readOnly: true
        - mountPath: /etc/report
          name: result-aggregator
          readOnly: true
      serviceAccountName: ci-operator
      volumes:
      - name: manifest-tool-local-pusher
        secret:
          secretName: manifest-tool-local-pusher
      - name: pull-secret
        secret:
          secretName: registry-pull-credentials
      - name: result-aggregator
        secret:
          secretName: result-aggregator
    trigger: (?m)^/test( | .* )aws-4.16-nightly-x86-images,?($|\s.*)
  - agent: kubernetes
    always_run: true
    branches:
    - ^main$
    - ^main-
    cluster: build04
    context: ci/prow/aws-4.16-nightly-x86-loaded-upgrade-from-4.15-images
    decorate: true
    decoration_config:
      skip_cloning: true
    labels:
      ci-operator.openshift.io/variant: aws-4.16-nightly-x86-loaded-upgrade-from-4.15
      ci.openshift.io/generator: prowgen
      job-release: "4.16"
      pj-rehearse.openshift.io/can-be-rehearsed: "true"
    name: pull-ci-openshift-qe-ocp-qe-perfscale-ci-main-aws-4.16-nightly-x86-loaded-upgrade-from-4.15-images
    rerun_command: /test aws-4.16-nightly-x86-loaded-upgrade-from-4.15-images
    spec:
      containers:
      - args:
        - --gcs-upload-secret=/secrets/gcs/service-account.json
        - --image-import-pull-secret=/etc/pull-secret/.dockerconfigjson
        - --report-credentials-file=/etc/report/credentials
        - --target=[images]
        - --variant=aws-4.16-nightly-x86-loaded-upgrade-from-4.15
        command:
        - ci-operator
        image: ci-operator:latest
        imagePullPolicy: Always
        name: ""
        resources:
          requests:
            cpu: 10m
        volumeMounts:
        - mountPath: /secrets/gcs
          name: gcs-credentials
          readOnly: true
        - mountPath: /secrets/manifest-tool
          name: manifest-tool-local-pusher
          readOnly: true
        - mountPath: /etc/pull-secret
          name: pull-secret
          readOnly: true
        - mountPath: /etc/report
          name: result-aggregator
          readOnly: true
      serviceAccountName: ci-operator
      volumes:
      - name: manifest-tool-local-pusher
        secret:
          secretName: manifest-tool-local-pusher
      - name: pull-secret
        secret:
          secretName: registry-pull-credentials
      - name: result-aggregator
        secret:
          secretName: result-aggregator
    trigger: (?m)^/test( | .* )aws-4.16-nightly-x86-loaded-upgrade-from-4.15-images,?($|\s.*)
  - agent: kubernetes
    always_run: false
    branches:
    - ^main$
    - ^main-
    cluster: build05
    context: ci/prow/aws-4.16-nightly-x86-node-density-3nodes-ovn-fips
    decorate: true
    decoration_config:
      skip_cloning: true
      timeout: 5h0m0s
    labels:
      ci-operator.openshift.io/cloud: aws
      ci-operator.openshift.io/cloud-cluster-profile: aws-perfscale-qe
      ci-operator.openshift.io/variant: aws-4.16-nightly-x86
      ci.openshift.io/generator: prowgen
      job-release: "4.16"
      pj-rehearse.openshift.io/can-be-rehearsed: "true"
    name: pull-ci-openshift-qe-ocp-qe-perfscale-ci-main-aws-4.16-nightly-x86-node-density-3nodes-ovn-fips
    rerun_command: /test aws-4.16-nightly-x86-node-density-3nodes-ovn-fips
    spec:
      containers:
      - args:
        - --gcs-upload-secret=/secrets/gcs/service-account.json
        - --image-import-pull-secret=/etc/pull-secret/.dockerconfigjson
        - --lease-server-credentials-file=/etc/boskos/credentials
        - --report-credentials-file=/etc/report/credentials
        - --secret-dir=/secrets/ci-pull-credentials
        - --secret-dir=/usr/local/node-density-3nodes-ovn-fips-cluster-profile
        - --target=node-density-3nodes-ovn-fips
        - --variant=aws-4.16-nightly-x86
        command:
        - ci-operator
        image: ci-operator:latest
        imagePullPolicy: Always
        name: ""
        resources:
          requests:
            cpu: 10m
        volumeMounts:
        - mountPath: /etc/boskos
          name: boskos
          readOnly: true
        - mountPath: /secrets/ci-pull-credentials
          name: ci-pull-credentials
          readOnly: true
        - mountPath: /usr/local/node-density-3nodes-ovn-fips-cluster-profile
          name: cluster-profile
        - mountPath: /secrets/gcs
          name: gcs-credentials
          readOnly: true
        - mountPath: /secrets/manifest-tool
          name: manifest-tool-local-pusher
          readOnly: true
        - mountPath: /etc/pull-secret
          name: pull-secret
          readOnly: true
        - mountPath: /etc/report
          name: result-aggregator
          readOnly: true
      serviceAccountName: ci-operator
      volumes:
      - name: boskos
        secret:
          items:
          - key: credentials
            path: credentials
          secretName: boskos-credentials
      - name: ci-pull-credentials
        secret:
          secretName: ci-pull-credentials
      - name: cluster-profile
        secret:
          secretName: cluster-secrets-aws-perfscale-qe
      - name: manifest-tool-local-pusher
        secret:
          secretName: manifest-tool-local-pusher
      - name: pull-secret
        secret:
          secretName: registry-pull-credentials
      - name: result-aggregator
        secret:
          secretName: result-aggregator
    trigger: (?m)^/test( | .* )(aws-4.16-nightly-x86-node-density-3nodes-ovn-fips|remaining-required),?($|\s.*)
  - agent: kubernetes
    always_run: false
    branches:
    - ^main$
    - ^main-
    cluster: build05
    context: ci/prow/aws-4.16-nightly-x86-node-density-cni-3nodes
    decorate: true
    decoration_config:
      skip_cloning: true
      timeout: 5h0m0s
    labels:
      ci-operator.openshift.io/cloud: aws
      ci-operator.openshift.io/cloud-cluster-profile: aws-perfscale-qe
      ci-operator.openshift.io/variant: aws-4.16-nightly-x86
      ci.openshift.io/generator: prowgen
      job-release: "4.16"
      pj-rehearse.openshift.io/can-be-rehearsed: "true"
    name: pull-ci-openshift-qe-ocp-qe-perfscale-ci-main-aws-4.16-nightly-x86-node-density-cni-3nodes
    rerun_command: /test aws-4.16-nightly-x86-node-density-cni-3nodes
    spec:
      containers:
      - args:
        - --gcs-upload-secret=/secrets/gcs/service-account.json
        - --image-import-pull-secret=/etc/pull-secret/.dockerconfigjson
        - --lease-server-credentials-file=/etc/boskos/credentials
        - --report-credentials-file=/etc/report/credentials
        - --secret-dir=/secrets/ci-pull-credentials
        - --secret-dir=/usr/local/node-density-cni-3nodes-cluster-profile
        - --target=node-density-cni-3nodes
        - --variant=aws-4.16-nightly-x86
        command:
        - ci-operator
        image: ci-operator:latest
        imagePullPolicy: Always
        name: ""
        resources:
          requests:
            cpu: 10m
        volumeMounts:
        - mountPath: /etc/boskos
          name: boskos
          readOnly: true
        - mountPath: /secrets/ci-pull-credentials
          name: ci-pull-credentials
          readOnly: true
        - mountPath: /usr/local/node-density-cni-3nodes-cluster-profile
          name: cluster-profile
        - mountPath: /secrets/gcs
          name: gcs-credentials
          readOnly: true
        - mountPath: /secrets/manifest-tool
          name: manifest-tool-local-pusher
          readOnly: true
        - mountPath: /etc/pull-secret
          name: pull-secret
          readOnly: true
        - mountPath: /etc/report
          name: result-aggregator
          readOnly: true
      serviceAccountName: ci-operator
      volumes:
      - name: boskos
        secret:
          items:
          - key: credentials
            path: credentials
          secretName: boskos-credentials
      - name: ci-pull-credentials
        secret:
          secretName: ci-pull-credentials
      - name: cluster-profile
        secret:
          secretName: cluster-secrets-aws-perfscale-qe
      - name: manifest-tool-local-pusher
        secret:
          secretName: manifest-tool-local-pusher
      - name: pull-secret
        secret:
          secretName: registry-pull-credentials
      - name: result-aggregator
        secret:
          secretName: result-aggregator
    trigger: (?m)^/test( | .* )(aws-4.16-nightly-x86-node-density-cni-3nodes|remaining-required),?($|\s.*)
  - agent: kubernetes
    always_run: false
    branches:
    - ^main$
    - ^main-
    cluster: build05
    context: ci/prow/aws-4.16-nightly-x86-node-density-heavy-3nodes
    decorate: true
    decoration_config:
      skip_cloning: true
      timeout: 5h0m0s
    labels:
      ci-operator.openshift.io/cloud: aws
      ci-operator.openshift.io/cloud-cluster-profile: aws-perfscale-qe
      ci-operator.openshift.io/variant: aws-4.16-nightly-x86
      ci.openshift.io/generator: prowgen
      job-release: "4.16"
      pj-rehearse.openshift.io/can-be-rehearsed: "true"
    name: pull-ci-openshift-qe-ocp-qe-perfscale-ci-main-aws-4.16-nightly-x86-node-density-heavy-3nodes
    rerun_command: /test aws-4.16-nightly-x86-node-density-heavy-3nodes
    spec:
      containers:
      - args:
        - --gcs-upload-secret=/secrets/gcs/service-account.json
        - --image-import-pull-secret=/etc/pull-secret/.dockerconfigjson
        - --lease-server-credentials-file=/etc/boskos/credentials
        - --report-credentials-file=/etc/report/credentials
        - --secret-dir=/secrets/ci-pull-credentials
        - --secret-dir=/usr/local/node-density-heavy-3nodes-cluster-profile
        - --target=node-density-heavy-3nodes
        - --variant=aws-4.16-nightly-x86
        command:
        - ci-operator
        image: ci-operator:latest
        imagePullPolicy: Always
        name: ""
        resources:
          requests:
            cpu: 10m
        volumeMounts:
        - mountPath: /etc/boskos
          name: boskos
          readOnly: true
        - mountPath: /secrets/ci-pull-credentials
          name: ci-pull-credentials
          readOnly: true
        - mountPath: /usr/local/node-density-heavy-3nodes-cluster-profile
          name: cluster-profile
        - mountPath: /secrets/gcs
          name: gcs-credentials
          readOnly: true
        - mountPath: /secrets/manifest-tool
          name: manifest-tool-local-pusher
          readOnly: true
        - mountPath: /etc/pull-secret
          name: pull-secret
          readOnly: true
        - mountPath: /etc/report
          name: result-aggregator
          readOnly: true
      serviceAccountName: ci-operator
      volumes:
      - name: boskos
        secret:
          items:
          - key: credentials
            path: credentials
          secretName: boskos-credentials
      - name: ci-pull-credentials
        secret:
          secretName: ci-pull-credentials
      - name: cluster-profile
        secret:
          secretName: cluster-secrets-aws-perfscale-qe
      - name: manifest-tool-local-pusher
        secret:
          secretName: manifest-tool-local-pusher
      - name: pull-secret
        secret:
          secretName: registry-pull-credentials
      - name: result-aggregator
        secret:
          secretName: result-aggregator
    trigger: (?m)^/test( | .* )(aws-4.16-nightly-x86-node-density-heavy-3nodes|remaining-required),?($|\s.*)
  - agent: kubernetes
    always_run: false
    branches:
    - ^main$
    - ^main-
    cluster: build05
    context: ci/prow/aws-4.16-nightly-x86-router-perf-24nodes
    decorate: true
    decoration_config:
      skip_cloning: true
      timeout: 5h0m0s
    labels:
      ci-operator.openshift.io/cloud: aws
      ci-operator.openshift.io/cloud-cluster-profile: aws-perfscale-qe
      ci-operator.openshift.io/variant: aws-4.16-nightly-x86
      ci.openshift.io/generator: prowgen
      job-release: "4.16"
      pj-rehearse.openshift.io/can-be-rehearsed: "true"
    name: pull-ci-openshift-qe-ocp-qe-perfscale-ci-main-aws-4.16-nightly-x86-router-perf-24nodes
    rerun_command: /test aws-4.16-nightly-x86-router-perf-24nodes
    spec:
      containers:
      - args:
        - --gcs-upload-secret=/secrets/gcs/service-account.json
        - --image-import-pull-secret=/etc/pull-secret/.dockerconfigjson
        - --lease-server-credentials-file=/etc/boskos/credentials
        - --report-credentials-file=/etc/report/credentials
        - --secret-dir=/secrets/ci-pull-credentials
        - --secret-dir=/usr/local/router-perf-24nodes-cluster-profile
        - --target=router-perf-24nodes
        - --variant=aws-4.16-nightly-x86
        command:
        - ci-operator
        image: ci-operator:latest
        imagePullPolicy: Always
        name: ""
        resources:
          requests:
            cpu: 10m
        volumeMounts:
        - mountPath: /etc/boskos
          name: boskos
          readOnly: true
        - mountPath: /secrets/ci-pull-credentials
          name: ci-pull-credentials
          readOnly: true
        - mountPath: /usr/local/router-perf-24nodes-cluster-profile
          name: cluster-profile
        - mountPath: /secrets/gcs
          name: gcs-credentials
          readOnly: true
        - mountPath: /secrets/manifest-tool
          name: manifest-tool-local-pusher
          readOnly: true
        - mountPath: /etc/pull-secret
          name: pull-secret
          readOnly: true
        - mountPath: /etc/report
          name: result-aggregator
          readOnly: true
      serviceAccountName: ci-operator
      volumes:
      - name: boskos
        secret:
          items:
          - key: credentials
            path: credentials
          secretName: boskos-credentials
      - name: ci-pull-credentials
        secret:
          secretName: ci-pull-credentials
      - name: cluster-profile
        secret:
          secretName: cluster-secrets-aws-perfscale-qe
      - name: manifest-tool-local-pusher
        secret:
          secretName: manifest-tool-local-pusher
      - name: pull-secret
        secret:
          secretName: registry-pull-credentials
      - name: result-aggregator
        secret:
          secretName: result-aggregator
    trigger: (?m)^/test( | .* )(aws-4.16-nightly-x86-router-perf-24nodes|remaining-required),?($|\s.*)
  - agent: kubernetes
    always_run: false
    branches:
    - ^main$
    - ^main-
    cluster: build04
    context: ci/prow/azure-4.15-nightly-x86-control-plane-ipsec-3nodes
    decorate: true
    decoration_config:
      skip_cloning: true
      timeout: 5h0m0s
    labels:
      ci-operator.openshift.io/cloud: azure4
      ci-operator.openshift.io/cloud-cluster-profile: azure-qe
      ci-operator.openshift.io/variant: azure-4.15-nightly-x86
      ci.openshift.io/generator: prowgen
      job-release: "4.15"
      pj-rehearse.openshift.io/can-be-rehearsed: "true"
    name: pull-ci-openshift-qe-ocp-qe-perfscale-ci-main-azure-4.15-nightly-x86-control-plane-ipsec-3nodes
    rerun_command: /test azure-4.15-nightly-x86-control-plane-ipsec-3nodes
    spec:
      containers:
      - args:
        - --gcs-upload-secret=/secrets/gcs/service-account.json
        - --image-import-pull-secret=/etc/pull-secret/.dockerconfigjson
        - --lease-server-credentials-file=/etc/boskos/credentials
        - --report-credentials-file=/etc/report/credentials
        - --secret-dir=/secrets/ci-pull-credentials
        - --secret-dir=/usr/local/control-plane-ipsec-3nodes-cluster-profile
        - --target=control-plane-ipsec-3nodes
        - --variant=azure-4.15-nightly-x86
        command:
        - ci-operator
        image: ci-operator:latest
        imagePullPolicy: Always
        name: ""
        resources:
          requests:
            cpu: 10m
        volumeMounts:
        - mountPath: /etc/boskos
          name: boskos
          readOnly: true
        - mountPath: /secrets/ci-pull-credentials
          name: ci-pull-credentials
          readOnly: true
        - mountPath: /usr/local/control-plane-ipsec-3nodes-cluster-profile
          name: cluster-profile
        - mountPath: /secrets/gcs
          name: gcs-credentials
          readOnly: true
        - mountPath: /secrets/manifest-tool
          name: manifest-tool-local-pusher
          readOnly: true
        - mountPath: /etc/pull-secret
          name: pull-secret
          readOnly: true
        - mountPath: /etc/report
          name: result-aggregator
          readOnly: true
      serviceAccountName: ci-operator
      volumes:
      - name: boskos
        secret:
          items:
          - key: credentials
            path: credentials
          secretName: boskos-credentials
      - name: ci-pull-credentials
        secret:
          secretName: ci-pull-credentials
      - name: cluster-profile
        secret:
          secretName: cluster-secrets-azure-qe
      - name: manifest-tool-local-pusher
        secret:
          secretName: manifest-tool-local-pusher
      - name: pull-secret
        secret:
          secretName: registry-pull-credentials
      - name: result-aggregator
        secret:
          secretName: result-aggregator
    trigger: (?m)^/test( | .* )(azure-4.15-nightly-x86-control-plane-ipsec-3nodes|remaining-required),?($|\s.*)
  - agent: kubernetes
    always_run: true
    branches:
    - ^main$
    - ^main-
    cluster: build04
    context: ci/prow/azure-4.15-nightly-x86-images
    decorate: true
    decoration_config:
      skip_cloning: true
    labels:
      ci-operator.openshift.io/variant: azure-4.15-nightly-x86
      ci.openshift.io/generator: prowgen
      job-release: "4.15"
      pj-rehearse.openshift.io/can-be-rehearsed: "true"
    name: pull-ci-openshift-qe-ocp-qe-perfscale-ci-main-azure-4.15-nightly-x86-images
    rerun_command: /test azure-4.15-nightly-x86-images
    spec:
      containers:
      - args:
        - --gcs-upload-secret=/secrets/gcs/service-account.json
        - --image-import-pull-secret=/etc/pull-secret/.dockerconfigjson
        - --report-credentials-file=/etc/report/credentials
        - --target=[images]
        - --variant=azure-4.15-nightly-x86
        command:
        - ci-operator
        image: ci-operator:latest
        imagePullPolicy: Always
        name: ""
        resources:
          requests:
            cpu: 10m
        volumeMounts:
        - mountPath: /secrets/gcs
          name: gcs-credentials
          readOnly: true
        - mountPath: /secrets/manifest-tool
          name: manifest-tool-local-pusher
          readOnly: true
        - mountPath: /etc/pull-secret
          name: pull-secret
          readOnly: true
        - mountPath: /etc/report
          name: result-aggregator
          readOnly: true
      serviceAccountName: ci-operator
      volumes:
      - name: manifest-tool-local-pusher
        secret:
          secretName: manifest-tool-local-pusher
      - name: pull-secret
        secret:
          secretName: registry-pull-credentials
      - name: result-aggregator
        secret:
          secretName: result-aggregator
    trigger: (?m)^/test( | .* )azure-4.15-nightly-x86-images,?($|\s.*)
  - agent: kubernetes
    always_run: true
    branches:
    - ^main$
    - ^main-
    cluster: build04
    context: ci/prow/gcp-4.12-nightly-x86-images
    decorate: true
    decoration_config:
      skip_cloning: true
    labels:
      ci-operator.openshift.io/variant: gcp-4.12-nightly-x86
      ci.openshift.io/generator: prowgen
      job-release: "4.12"
      pj-rehearse.openshift.io/can-be-rehearsed: "true"
    name: pull-ci-openshift-qe-ocp-qe-perfscale-ci-main-gcp-4.12-nightly-x86-images
    rerun_command: /test gcp-4.12-nightly-x86-images
    spec:
      containers:
      - args:
        - --gcs-upload-secret=/secrets/gcs/service-account.json
        - --image-import-pull-secret=/etc/pull-secret/.dockerconfigjson
        - --report-credentials-file=/etc/report/credentials
        - --target=[images]
        - --variant=gcp-4.12-nightly-x86
        command:
        - ci-operator
        image: ci-operator:latest
        imagePullPolicy: Always
        name: ""
        resources:
          requests:
            cpu: 10m
        volumeMounts:
        - mountPath: /secrets/gcs
          name: gcs-credentials
          readOnly: true
        - mountPath: /secrets/manifest-tool
          name: manifest-tool-local-pusher
          readOnly: true
        - mountPath: /etc/pull-secret
          name: pull-secret
          readOnly: true
        - mountPath: /etc/report
          name: result-aggregator
          readOnly: true
      serviceAccountName: ci-operator
      volumes:
      - name: manifest-tool-local-pusher
        secret:
          secretName: manifest-tool-local-pusher
      - name: pull-secret
        secret:
          secretName: registry-pull-credentials
      - name: result-aggregator
        secret:
          secretName: result-aggregator
    trigger: (?m)^/test( | .* )gcp-4.12-nightly-x86-images,?($|\s.*)
  - agent: kubernetes
    always_run: false
    branches:
    - ^main$
    - ^main-
    cluster: build04
    context: ci/prow/gcp-4.12-nightly-x86-network-policy-5nodes
    decorate: true
    decoration_config:
      skip_cloning: true
      timeout: 8h0m0s
    labels:
      ci-operator.openshift.io/cloud: gcp
      ci-operator.openshift.io/cloud-cluster-profile: gcp-qe
      ci-operator.openshift.io/variant: gcp-4.12-nightly-x86
      ci.openshift.io/generator: prowgen
      job-release: "4.12"
      pj-rehearse.openshift.io/can-be-rehearsed: "true"
    name: pull-ci-openshift-qe-ocp-qe-perfscale-ci-main-gcp-4.12-nightly-x86-network-policy-5nodes
    rerun_command: /test gcp-4.12-nightly-x86-network-policy-5nodes
    spec:
      containers:
      - args:
        - --gcs-upload-secret=/secrets/gcs/service-account.json
        - --image-import-pull-secret=/etc/pull-secret/.dockerconfigjson
        - --lease-server-credentials-file=/etc/boskos/credentials
        - --report-credentials-file=/etc/report/credentials
        - --secret-dir=/secrets/ci-pull-credentials
        - --secret-dir=/usr/local/network-policy-5nodes-cluster-profile
        - --target=network-policy-5nodes
        - --variant=gcp-4.12-nightly-x86
        command:
        - ci-operator
        image: ci-operator:latest
        imagePullPolicy: Always
        name: ""
        resources:
          requests:
            cpu: 10m
        volumeMounts:
        - mountPath: /etc/boskos
          name: boskos
          readOnly: true
        - mountPath: /secrets/ci-pull-credentials
          name: ci-pull-credentials
          readOnly: true
        - mountPath: /usr/local/network-policy-5nodes-cluster-profile
          name: cluster-profile
        - mountPath: /secrets/gcs
          name: gcs-credentials
          readOnly: true
        - mountPath: /secrets/manifest-tool
          name: manifest-tool-local-pusher
          readOnly: true
        - mountPath: /etc/pull-secret
          name: pull-secret
          readOnly: true
        - mountPath: /etc/report
          name: result-aggregator
          readOnly: true
      serviceAccountName: ci-operator
      volumes:
      - name: boskos
        secret:
          items:
          - key: credentials
            path: credentials
          secretName: boskos-credentials
      - name: ci-pull-credentials
        secret:
          secretName: ci-pull-credentials
      - name: cluster-profile
        secret:
          secretName: cluster-secrets-gcp-qe
      - name: manifest-tool-local-pusher
        secret:
          secretName: manifest-tool-local-pusher
      - name: pull-secret
        secret:
          secretName: registry-pull-credentials
      - name: result-aggregator
        secret:
          secretName: result-aggregator
    trigger: (?m)^/test( | .* )(gcp-4.12-nightly-x86-network-policy-5nodes|remaining-required),?($|\s.*)
  - agent: kubernetes
    always_run: false
    branches:
    - ^main$
    - ^main-
    cluster: build04
    context: ci/prow/gcp-4.12-nightly-x86-node-density-heavy-5nodes
    decorate: true
    decoration_config:
      skip_cloning: true
    labels:
      ci-operator.openshift.io/cloud: gcp
      ci-operator.openshift.io/cloud-cluster-profile: gcp-qe
      ci-operator.openshift.io/variant: gcp-4.12-nightly-x86
      ci.openshift.io/generator: prowgen
      job-release: "4.12"
      pj-rehearse.openshift.io/can-be-rehearsed: "true"
    name: pull-ci-openshift-qe-ocp-qe-perfscale-ci-main-gcp-4.12-nightly-x86-node-density-heavy-5nodes
    rerun_command: /test gcp-4.12-nightly-x86-node-density-heavy-5nodes
    spec:
      containers:
      - args:
        - --gcs-upload-secret=/secrets/gcs/service-account.json
        - --image-import-pull-secret=/etc/pull-secret/.dockerconfigjson
        - --lease-server-credentials-file=/etc/boskos/credentials
        - --report-credentials-file=/etc/report/credentials
        - --secret-dir=/secrets/ci-pull-credentials
        - --secret-dir=/usr/local/node-density-heavy-5nodes-cluster-profile
        - --target=node-density-heavy-5nodes
        - --variant=gcp-4.12-nightly-x86
        command:
        - ci-operator
        image: ci-operator:latest
        imagePullPolicy: Always
        name: ""
        resources:
          requests:
            cpu: 10m
        volumeMounts:
        - mountPath: /etc/boskos
          name: boskos
          readOnly: true
        - mountPath: /secrets/ci-pull-credentials
          name: ci-pull-credentials
          readOnly: true
        - mountPath: /usr/local/node-density-heavy-5nodes-cluster-profile
          name: cluster-profile
        - mountPath: /secrets/gcs
          name: gcs-credentials
          readOnly: true
        - mountPath: /secrets/manifest-tool
          name: manifest-tool-local-pusher
          readOnly: true
        - mountPath: /etc/pull-secret
          name: pull-secret
          readOnly: true
        - mountPath: /etc/report
          name: result-aggregator
          readOnly: true
      serviceAccountName: ci-operator
      volumes:
      - name: boskos
        secret:
          items:
          - key: credentials
            path: credentials
          secretName: boskos-credentials
      - name: ci-pull-credentials
        secret:
          secretName: ci-pull-credentials
      - name: cluster-profile
        secret:
          secretName: cluster-secrets-gcp-qe
      - name: manifest-tool-local-pusher
        secret:
          secretName: manifest-tool-local-pusher
      - name: pull-secret
        secret:
          secretName: registry-pull-credentials
      - name: result-aggregator
        secret:
          secretName: result-aggregator
    trigger: (?m)^/test( | .* )(gcp-4.12-nightly-x86-node-density-heavy-5nodes|remaining-required),?($|\s.*)
  - agent: kubernetes
    always_run: false
    branches:
    - ^main$
    - ^main-
    cluster: build04
    context: ci/prow/gcp-4.12-nightly-x86-router-perf-5nodes
    decorate: true
    decoration_config:
      skip_cloning: true
    labels:
      ci-operator.openshift.io/cloud: gcp
      ci-operator.openshift.io/cloud-cluster-profile: gcp-qe
      ci-operator.openshift.io/variant: gcp-4.12-nightly-x86
      ci.openshift.io/generator: prowgen
      job-release: "4.12"
      pj-rehearse.openshift.io/can-be-rehearsed: "true"
    name: pull-ci-openshift-qe-ocp-qe-perfscale-ci-main-gcp-4.12-nightly-x86-router-perf-5nodes
    rerun_command: /test gcp-4.12-nightly-x86-router-perf-5nodes
    spec:
      containers:
      - args:
        - --gcs-upload-secret=/secrets/gcs/service-account.json
        - --image-import-pull-secret=/etc/pull-secret/.dockerconfigjson
        - --lease-server-credentials-file=/etc/boskos/credentials
        - --report-credentials-file=/etc/report/credentials
        - --secret-dir=/secrets/ci-pull-credentials
        - --secret-dir=/usr/local/router-perf-5nodes-cluster-profile
        - --target=router-perf-5nodes
        - --variant=gcp-4.12-nightly-x86
        command:
        - ci-operator
        image: ci-operator:latest
        imagePullPolicy: Always
        name: ""
        resources:
          requests:
            cpu: 10m
        volumeMounts:
        - mountPath: /etc/boskos
          name: boskos
          readOnly: true
        - mountPath: /secrets/ci-pull-credentials
          name: ci-pull-credentials
          readOnly: true
        - mountPath: /usr/local/router-perf-5nodes-cluster-profile
          name: cluster-profile
        - mountPath: /secrets/gcs
          name: gcs-credentials
          readOnly: true
        - mountPath: /secrets/manifest-tool
          name: manifest-tool-local-pusher
          readOnly: true
        - mountPath: /etc/pull-secret
          name: pull-secret
          readOnly: true
        - mountPath: /etc/report
          name: result-aggregator
          readOnly: true
      serviceAccountName: ci-operator
      volumes:
      - name: boskos
        secret:
          items:
          - key: credentials
            path: credentials
          secretName: boskos-credentials
      - name: ci-pull-credentials
        secret:
          secretName: ci-pull-credentials
      - name: cluster-profile
        secret:
          secretName: cluster-secrets-gcp-qe
      - name: manifest-tool-local-pusher
        secret:
          secretName: manifest-tool-local-pusher
      - name: pull-secret
        secret:
          secretName: registry-pull-credentials
      - name: result-aggregator
        secret:
          secretName: result-aggregator
    trigger: (?m)^/test( | .* )(gcp-4.12-nightly-x86-router-perf-5nodes|remaining-required),?($|\s.*)
  - agent: kubernetes
    always_run: true
    branches:
    - ^main$
    - ^main-
    cluster: build04
    context: ci/prow/gcp-4.13-nightly-x86-images
    decorate: true
    decoration_config:
      skip_cloning: true
    labels:
      ci-operator.openshift.io/variant: gcp-4.13-nightly-x86
      ci.openshift.io/generator: prowgen
      job-release: "4.13"
      pj-rehearse.openshift.io/can-be-rehearsed: "true"
    name: pull-ci-openshift-qe-ocp-qe-perfscale-ci-main-gcp-4.13-nightly-x86-images
    rerun_command: /test gcp-4.13-nightly-x86-images
    spec:
      containers:
      - args:
        - --gcs-upload-secret=/secrets/gcs/service-account.json
        - --image-import-pull-secret=/etc/pull-secret/.dockerconfigjson
        - --report-credentials-file=/etc/report/credentials
        - --target=[images]
        - --variant=gcp-4.13-nightly-x86
        command:
        - ci-operator
        image: ci-operator:latest
        imagePullPolicy: Always
        name: ""
        resources:
          requests:
            cpu: 10m
        volumeMounts:
        - mountPath: /secrets/gcs
          name: gcs-credentials
          readOnly: true
        - mountPath: /secrets/manifest-tool
          name: manifest-tool-local-pusher
          readOnly: true
        - mountPath: /etc/pull-secret
          name: pull-secret
          readOnly: true
        - mountPath: /etc/report
          name: result-aggregator
          readOnly: true
      serviceAccountName: ci-operator
      volumes:
      - name: manifest-tool-local-pusher
        secret:
          secretName: manifest-tool-local-pusher
      - name: pull-secret
        secret:
          secretName: registry-pull-credentials
      - name: result-aggregator
        secret:
          secretName: result-aggregator
    trigger: (?m)^/test( | .* )gcp-4.13-nightly-x86-images,?($|\s.*)
  - agent: kubernetes
    always_run: false
    branches:
    - ^main$
    - ^main-
    cluster: build04
    context: ci/prow/gcp-4.13-nightly-x86-network-policy-5nodes
    decorate: true
    decoration_config:
      skip_cloning: true
      timeout: 8h0m0s
    labels:
      ci-operator.openshift.io/cloud: gcp
      ci-operator.openshift.io/cloud-cluster-profile: gcp-qe
      ci-operator.openshift.io/variant: gcp-4.13-nightly-x86
      ci.openshift.io/generator: prowgen
      job-release: "4.13"
      pj-rehearse.openshift.io/can-be-rehearsed: "true"
    name: pull-ci-openshift-qe-ocp-qe-perfscale-ci-main-gcp-4.13-nightly-x86-network-policy-5nodes
    rerun_command: /test gcp-4.13-nightly-x86-network-policy-5nodes
    spec:
      containers:
      - args:
        - --gcs-upload-secret=/secrets/gcs/service-account.json
        - --image-import-pull-secret=/etc/pull-secret/.dockerconfigjson
        - --lease-server-credentials-file=/etc/boskos/credentials
        - --report-credentials-file=/etc/report/credentials
        - --secret-dir=/secrets/ci-pull-credentials
        - --secret-dir=/usr/local/network-policy-5nodes-cluster-profile
        - --target=network-policy-5nodes
        - --variant=gcp-4.13-nightly-x86
        command:
        - ci-operator
        image: ci-operator:latest
        imagePullPolicy: Always
        name: ""
        resources:
          requests:
            cpu: 10m
        volumeMounts:
        - mountPath: /etc/boskos
          name: boskos
          readOnly: true
        - mountPath: /secrets/ci-pull-credentials
          name: ci-pull-credentials
          readOnly: true
        - mountPath: /usr/local/network-policy-5nodes-cluster-profile
          name: cluster-profile
        - mountPath: /secrets/gcs
          name: gcs-credentials
          readOnly: true
        - mountPath: /secrets/manifest-tool
          name: manifest-tool-local-pusher
          readOnly: true
        - mountPath: /etc/pull-secret
          name: pull-secret
          readOnly: true
        - mountPath: /etc/report
          name: result-aggregator
          readOnly: true
      serviceAccountName: ci-operator
      volumes:
      - name: boskos
        secret:
          items:
          - key: credentials
            path: credentials
          secretName: boskos-credentials
      - name: ci-pull-credentials
        secret:
          secretName: ci-pull-credentials
      - name: cluster-profile
        secret:
          secretName: cluster-secrets-gcp-qe
      - name: manifest-tool-local-pusher
        secret:
          secretName: manifest-tool-local-pusher
      - name: pull-secret
        secret:
          secretName: registry-pull-credentials
      - name: result-aggregator
        secret:
          secretName: result-aggregator
    trigger: (?m)^/test( | .* )(gcp-4.13-nightly-x86-network-policy-5nodes|remaining-required),?($|\s.*)
  - agent: kubernetes
    always_run: false
    branches:
    - ^main$
    - ^main-
    cluster: build04
    context: ci/prow/gcp-4.13-nightly-x86-router-perf-5nodes
    decorate: true
    decoration_config:
      skip_cloning: true
    labels:
      ci-operator.openshift.io/cloud: gcp
      ci-operator.openshift.io/cloud-cluster-profile: gcp-qe
      ci-operator.openshift.io/variant: gcp-4.13-nightly-x86
      ci.openshift.io/generator: prowgen
      job-release: "4.13"
      pj-rehearse.openshift.io/can-be-rehearsed: "true"
    name: pull-ci-openshift-qe-ocp-qe-perfscale-ci-main-gcp-4.13-nightly-x86-router-perf-5nodes
    rerun_command: /test gcp-4.13-nightly-x86-router-perf-5nodes
    spec:
      containers:
      - args:
        - --gcs-upload-secret=/secrets/gcs/service-account.json
        - --image-import-pull-secret=/etc/pull-secret/.dockerconfigjson
        - --lease-server-credentials-file=/etc/boskos/credentials
        - --report-credentials-file=/etc/report/credentials
        - --secret-dir=/secrets/ci-pull-credentials
        - --secret-dir=/usr/local/router-perf-5nodes-cluster-profile
        - --target=router-perf-5nodes
        - --variant=gcp-4.13-nightly-x86
        command:
        - ci-operator
        image: ci-operator:latest
        imagePullPolicy: Always
        name: ""
        resources:
          requests:
            cpu: 10m
        volumeMounts:
        - mountPath: /etc/boskos
          name: boskos
          readOnly: true
        - mountPath: /secrets/ci-pull-credentials
          name: ci-pull-credentials
          readOnly: true
        - mountPath: /usr/local/router-perf-5nodes-cluster-profile
          name: cluster-profile
        - mountPath: /secrets/gcs
          name: gcs-credentials
          readOnly: true
        - mountPath: /secrets/manifest-tool
          name: manifest-tool-local-pusher
          readOnly: true
        - mountPath: /etc/pull-secret
          name: pull-secret
          readOnly: true
        - mountPath: /etc/report
          name: result-aggregator
          readOnly: true
      serviceAccountName: ci-operator
      volumes:
      - name: boskos
        secret:
          items:
          - key: credentials
            path: credentials
          secretName: boskos-credentials
      - name: ci-pull-credentials
        secret:
          secretName: ci-pull-credentials
      - name: cluster-profile
        secret:
          secretName: cluster-secrets-gcp-qe
      - name: manifest-tool-local-pusher
        secret:
          secretName: manifest-tool-local-pusher
      - name: pull-secret
        secret:
          secretName: registry-pull-credentials
      - name: result-aggregator
        secret:
          secretName: result-aggregator
    trigger: (?m)^/test( | .* )(gcp-4.13-nightly-x86-router-perf-5nodes|remaining-required),?($|\s.*)
  - agent: kubernetes
    always_run: true
    branches:
    - ^main$
    - ^main-
    cluster: build04
    context: ci/prow/gcp-4.14-nightly-x86-images
    decorate: true
    decoration_config:
      skip_cloning: true
    labels:
      ci-operator.openshift.io/variant: gcp-4.14-nightly-x86
      ci.openshift.io/generator: prowgen
      job-release: "4.14"
      pj-rehearse.openshift.io/can-be-rehearsed: "true"
    name: pull-ci-openshift-qe-ocp-qe-perfscale-ci-main-gcp-4.14-nightly-x86-images
    rerun_command: /test gcp-4.14-nightly-x86-images
    spec:
      containers:
      - args:
        - --gcs-upload-secret=/secrets/gcs/service-account.json
        - --image-import-pull-secret=/etc/pull-secret/.dockerconfigjson
        - --report-credentials-file=/etc/report/credentials
        - --target=[images]
        - --variant=gcp-4.14-nightly-x86
        command:
        - ci-operator
        image: ci-operator:latest
        imagePullPolicy: Always
        name: ""
        resources:
          requests:
            cpu: 10m
        volumeMounts:
        - mountPath: /secrets/gcs
          name: gcs-credentials
          readOnly: true
        - mountPath: /secrets/manifest-tool
          name: manifest-tool-local-pusher
          readOnly: true
        - mountPath: /etc/pull-secret
          name: pull-secret
          readOnly: true
        - mountPath: /etc/report
          name: result-aggregator
          readOnly: true
      serviceAccountName: ci-operator
      volumes:
      - name: manifest-tool-local-pusher
        secret:
          secretName: manifest-tool-local-pusher
      - name: pull-secret
        secret:
          secretName: registry-pull-credentials
      - name: result-aggregator
        secret:
          secretName: result-aggregator
    trigger: (?m)^/test( | .* )gcp-4.14-nightly-x86-images,?($|\s.*)
  - agent: kubernetes
    always_run: false
    branches:
    - ^main$
    - ^main-
    cluster: build04
    context: ci/prow/gcp-4.14-nightly-x86-network-policy-5nodes
    decorate: true
    decoration_config:
      skip_cloning: true
      timeout: 8h0m0s
    labels:
      ci-operator.openshift.io/cloud: gcp
      ci-operator.openshift.io/cloud-cluster-profile: gcp-qe
      ci-operator.openshift.io/variant: gcp-4.14-nightly-x86
      ci.openshift.io/generator: prowgen
      job-release: "4.14"
      pj-rehearse.openshift.io/can-be-rehearsed: "true"
    name: pull-ci-openshift-qe-ocp-qe-perfscale-ci-main-gcp-4.14-nightly-x86-network-policy-5nodes
    rerun_command: /test gcp-4.14-nightly-x86-network-policy-5nodes
    spec:
      containers:
      - args:
        - --gcs-upload-secret=/secrets/gcs/service-account.json
        - --image-import-pull-secret=/etc/pull-secret/.dockerconfigjson
        - --lease-server-credentials-file=/etc/boskos/credentials
        - --report-credentials-file=/etc/report/credentials
        - --secret-dir=/secrets/ci-pull-credentials
        - --secret-dir=/usr/local/network-policy-5nodes-cluster-profile
        - --target=network-policy-5nodes
        - --variant=gcp-4.14-nightly-x86
        command:
        - ci-operator
        image: ci-operator:latest
        imagePullPolicy: Always
        name: ""
        resources:
          requests:
            cpu: 10m
        volumeMounts:
        - mountPath: /etc/boskos
          name: boskos
          readOnly: true
        - mountPath: /secrets/ci-pull-credentials
          name: ci-pull-credentials
          readOnly: true
        - mountPath: /usr/local/network-policy-5nodes-cluster-profile
          name: cluster-profile
        - mountPath: /secrets/gcs
          name: gcs-credentials
          readOnly: true
        - mountPath: /secrets/manifest-tool
          name: manifest-tool-local-pusher
          readOnly: true
        - mountPath: /etc/pull-secret
          name: pull-secret
          readOnly: true
        - mountPath: /etc/report
          name: result-aggregator
          readOnly: true
      serviceAccountName: ci-operator
      volumes:
      - name: boskos
        secret:
          items:
          - key: credentials
            path: credentials
          secretName: boskos-credentials
      - name: ci-pull-credentials
        secret:
          secretName: ci-pull-credentials
      - name: cluster-profile
        secret:
          secretName: cluster-secrets-gcp-qe
      - name: manifest-tool-local-pusher
        secret:
          secretName: manifest-tool-local-pusher
      - name: pull-secret
        secret:
          secretName: registry-pull-credentials
      - name: result-aggregator
        secret:
          secretName: result-aggregator
    trigger: (?m)^/test( | .* )(gcp-4.14-nightly-x86-network-policy-5nodes|remaining-required),?($|\s.*)
  - agent: kubernetes
    always_run: false
    branches:
    - ^main$
    - ^main-
    cluster: build04
    context: ci/prow/gcp-4.14-nightly-x86-router-perf-5nodes
    decorate: true
    decoration_config:
      skip_cloning: true
    labels:
      ci-operator.openshift.io/cloud: gcp
      ci-operator.openshift.io/cloud-cluster-profile: gcp-qe
      ci-operator.openshift.io/variant: gcp-4.14-nightly-x86
      ci.openshift.io/generator: prowgen
      job-release: "4.14"
      pj-rehearse.openshift.io/can-be-rehearsed: "true"
    name: pull-ci-openshift-qe-ocp-qe-perfscale-ci-main-gcp-4.14-nightly-x86-router-perf-5nodes
    rerun_command: /test gcp-4.14-nightly-x86-router-perf-5nodes
    spec:
      containers:
      - args:
        - --gcs-upload-secret=/secrets/gcs/service-account.json
        - --image-import-pull-secret=/etc/pull-secret/.dockerconfigjson
        - --lease-server-credentials-file=/etc/boskos/credentials
        - --report-credentials-file=/etc/report/credentials
        - --secret-dir=/secrets/ci-pull-credentials
        - --secret-dir=/usr/local/router-perf-5nodes-cluster-profile
        - --target=router-perf-5nodes
        - --variant=gcp-4.14-nightly-x86
        command:
        - ci-operator
        image: ci-operator:latest
        imagePullPolicy: Always
        name: ""
        resources:
          requests:
            cpu: 10m
        volumeMounts:
        - mountPath: /etc/boskos
          name: boskos
          readOnly: true
        - mountPath: /secrets/ci-pull-credentials
          name: ci-pull-credentials
          readOnly: true
        - mountPath: /usr/local/router-perf-5nodes-cluster-profile
          name: cluster-profile
        - mountPath: /secrets/gcs
          name: gcs-credentials
          readOnly: true
        - mountPath: /secrets/manifest-tool
          name: manifest-tool-local-pusher
          readOnly: true
        - mountPath: /etc/pull-secret
          name: pull-secret
          readOnly: true
        - mountPath: /etc/report
          name: result-aggregator
          readOnly: true
      serviceAccountName: ci-operator
      volumes:
      - name: boskos
        secret:
          items:
          - key: credentials
            path: credentials
          secretName: boskos-credentials
      - name: ci-pull-credentials
        secret:
          secretName: ci-pull-credentials
      - name: cluster-profile
        secret:
          secretName: cluster-secrets-gcp-qe
      - name: manifest-tool-local-pusher
        secret:
          secretName: manifest-tool-local-pusher
      - name: pull-secret
        secret:
          secretName: registry-pull-credentials
      - name: result-aggregator
        secret:
          secretName: result-aggregator
    trigger: (?m)^/test( | .* )(gcp-4.14-nightly-x86-router-perf-5nodes|remaining-required),?($|\s.*)
  - agent: kubernetes
    always_run: false
    branches:
    - ^main$
    - ^main-
    cluster: build04
    context: ci/prow/gcp-4.15-nightly-x86-control-plane-private-3nodes
    decorate: true
    decoration_config:
      skip_cloning: true
      timeout: 5h0m0s
    labels:
      ci-operator.openshift.io/cloud: gcp
      ci-operator.openshift.io/cloud-cluster-profile: gcp-qe
      ci-operator.openshift.io/variant: gcp-4.15-nightly-x86
      ci.openshift.io/generator: prowgen
      job-release: "4.15"
      pj-rehearse.openshift.io/can-be-rehearsed: "true"
    name: pull-ci-openshift-qe-ocp-qe-perfscale-ci-main-gcp-4.15-nightly-x86-control-plane-private-3nodes
    rerun_command: /test gcp-4.15-nightly-x86-control-plane-private-3nodes
    spec:
      containers:
      - args:
        - --gcs-upload-secret=/secrets/gcs/service-account.json
        - --image-import-pull-secret=/etc/pull-secret/.dockerconfigjson
        - --lease-server-credentials-file=/etc/boskos/credentials
        - --report-credentials-file=/etc/report/credentials
        - --secret-dir=/secrets/ci-pull-credentials
        - --secret-dir=/usr/local/control-plane-private-3nodes-cluster-profile
        - --target=control-plane-private-3nodes
        - --variant=gcp-4.15-nightly-x86
        command:
        - ci-operator
        image: ci-operator:latest
        imagePullPolicy: Always
        name: ""
        resources:
          requests:
            cpu: 10m
        volumeMounts:
        - mountPath: /etc/boskos
          name: boskos
          readOnly: true
        - mountPath: /secrets/ci-pull-credentials
          name: ci-pull-credentials
          readOnly: true
        - mountPath: /usr/local/control-plane-private-3nodes-cluster-profile
          name: cluster-profile
        - mountPath: /secrets/gcs
          name: gcs-credentials
          readOnly: true
        - mountPath: /secrets/manifest-tool
          name: manifest-tool-local-pusher
          readOnly: true
        - mountPath: /etc/pull-secret
          name: pull-secret
          readOnly: true
        - mountPath: /etc/report
          name: result-aggregator
          readOnly: true
      serviceAccountName: ci-operator
      volumes:
      - name: boskos
        secret:
          items:
          - key: credentials
            path: credentials
          secretName: boskos-credentials
      - name: ci-pull-credentials
        secret:
          secretName: ci-pull-credentials
      - name: cluster-profile
        secret:
          secretName: cluster-secrets-gcp-qe
      - name: manifest-tool-local-pusher
        secret:
          secretName: manifest-tool-local-pusher
      - name: pull-secret
        secret:
          secretName: registry-pull-credentials
      - name: result-aggregator
        secret:
          secretName: result-aggregator
    trigger: (?m)^/test( | .* )(gcp-4.15-nightly-x86-control-plane-private-3nodes|remaining-required),?($|\s.*)
  - agent: kubernetes
    always_run: true
    branches:
    - ^main$
    - ^main-
    cluster: build04
    context: ci/prow/gcp-4.15-nightly-x86-images
    decorate: true
    decoration_config:
      skip_cloning: true
    labels:
      ci-operator.openshift.io/variant: gcp-4.15-nightly-x86
      ci.openshift.io/generator: prowgen
      job-release: "4.15"
      pj-rehearse.openshift.io/can-be-rehearsed: "true"
    name: pull-ci-openshift-qe-ocp-qe-perfscale-ci-main-gcp-4.15-nightly-x86-images
    rerun_command: /test gcp-4.15-nightly-x86-images
    spec:
      containers:
      - args:
        - --gcs-upload-secret=/secrets/gcs/service-account.json
        - --image-import-pull-secret=/etc/pull-secret/.dockerconfigjson
        - --report-credentials-file=/etc/report/credentials
        - --target=[images]
        - --variant=gcp-4.15-nightly-x86
        command:
        - ci-operator
        image: ci-operator:latest
        imagePullPolicy: Always
        name: ""
        resources:
          requests:
            cpu: 10m
        volumeMounts:
        - mountPath: /secrets/gcs
          name: gcs-credentials
          readOnly: true
        - mountPath: /secrets/manifest-tool
          name: manifest-tool-local-pusher
          readOnly: true
        - mountPath: /etc/pull-secret
          name: pull-secret
          readOnly: true
        - mountPath: /etc/report
          name: result-aggregator
          readOnly: true
      serviceAccountName: ci-operator
      volumes:
      - name: manifest-tool-local-pusher
        secret:
          secretName: manifest-tool-local-pusher
      - name: pull-secret
        secret:
          secretName: registry-pull-credentials
      - name: result-aggregator
        secret:
          secretName: result-aggregator
    trigger: (?m)^/test( | .* )gcp-4.15-nightly-x86-images,?($|\s.*)
  - agent: kubernetes
    always_run: false
    branches:
    - ^main$
    - ^main-
    cluster: build04
    context: ci/prow/ibmcloud-4.15-nightly-x86-control-plane-3nodes
    decorate: true
    decoration_config:
      skip_cloning: true
      timeout: 5h0m0s
    labels:
      ci-operator.openshift.io/cloud: ibmcloud
      ci-operator.openshift.io/cloud-cluster-profile: ibmcloud-qe
      ci-operator.openshift.io/variant: ibmcloud-4.15-nightly-x86
      ci.openshift.io/generator: prowgen
      job-release: "4.15"
      pj-rehearse.openshift.io/can-be-rehearsed: "true"
    name: pull-ci-openshift-qe-ocp-qe-perfscale-ci-main-ibmcloud-4.15-nightly-x86-control-plane-3nodes
    rerun_command: /test ibmcloud-4.15-nightly-x86-control-plane-3nodes
    spec:
      containers:
      - args:
        - --gcs-upload-secret=/secrets/gcs/service-account.json
        - --image-import-pull-secret=/etc/pull-secret/.dockerconfigjson
        - --lease-server-credentials-file=/etc/boskos/credentials
        - --report-credentials-file=/etc/report/credentials
        - --secret-dir=/secrets/ci-pull-credentials
        - --secret-dir=/usr/local/control-plane-3nodes-cluster-profile
        - --target=control-plane-3nodes
        - --variant=ibmcloud-4.15-nightly-x86
        command:
        - ci-operator
        image: ci-operator:latest
        imagePullPolicy: Always
        name: ""
        resources:
          requests:
            cpu: 10m
        volumeMounts:
        - mountPath: /etc/boskos
          name: boskos
          readOnly: true
        - mountPath: /secrets/ci-pull-credentials
          name: ci-pull-credentials
          readOnly: true
        - mountPath: /usr/local/control-plane-3nodes-cluster-profile
          name: cluster-profile
        - mountPath: /secrets/gcs
          name: gcs-credentials
          readOnly: true
        - mountPath: /secrets/manifest-tool
          name: manifest-tool-local-pusher
          readOnly: true
        - mountPath: /etc/pull-secret
          name: pull-secret
          readOnly: true
        - mountPath: /etc/report
          name: result-aggregator
          readOnly: true
      serviceAccountName: ci-operator
      volumes:
      - name: boskos
        secret:
          items:
          - key: credentials
            path: credentials
          secretName: boskos-credentials
      - name: ci-pull-credentials
        secret:
          secretName: ci-pull-credentials
      - name: cluster-profile
        secret:
          secretName: cluster-secrets-ibmcloud-qe
      - name: manifest-tool-local-pusher
        secret:
          secretName: manifest-tool-local-pusher
      - name: pull-secret
        secret:
          secretName: registry-pull-credentials
      - name: result-aggregator
        secret:
          secretName: result-aggregator
    trigger: (?m)^/test( | .* )(ibmcloud-4.15-nightly-x86-control-plane-3nodes|remaining-required),?($|\s.*)
  - agent: kubernetes
    always_run: false
    branches:
    - ^main$
    - ^main-
    cluster: build04
    context: ci/prow/ibmcloud-4.15-nightly-x86-control-plane-40nodes
    decorate: true
    decoration_config:
      skip_cloning: true
      timeout: 5h0m0s
    labels:
      ci-operator.openshift.io/cloud: ibmcloud
      ci-operator.openshift.io/cloud-cluster-profile: ibmcloud-qe
      ci-operator.openshift.io/variant: ibmcloud-4.15-nightly-x86
      ci.openshift.io/generator: prowgen
      job-release: "4.15"
      pj-rehearse.openshift.io/can-be-rehearsed: "true"
    name: pull-ci-openshift-qe-ocp-qe-perfscale-ci-main-ibmcloud-4.15-nightly-x86-control-plane-40nodes
    rerun_command: /test ibmcloud-4.15-nightly-x86-control-plane-40nodes
    spec:
      containers:
      - args:
        - --gcs-upload-secret=/secrets/gcs/service-account.json
        - --image-import-pull-secret=/etc/pull-secret/.dockerconfigjson
        - --lease-server-credentials-file=/etc/boskos/credentials
        - --report-credentials-file=/etc/report/credentials
        - --secret-dir=/secrets/ci-pull-credentials
        - --secret-dir=/usr/local/control-plane-40nodes-cluster-profile
        - --target=control-plane-40nodes
        - --variant=ibmcloud-4.15-nightly-x86
        command:
        - ci-operator
        image: ci-operator:latest
        imagePullPolicy: Always
        name: ""
        resources:
          requests:
            cpu: 10m
        volumeMounts:
        - mountPath: /etc/boskos
          name: boskos
          readOnly: true
        - mountPath: /secrets/ci-pull-credentials
          name: ci-pull-credentials
          readOnly: true
        - mountPath: /usr/local/control-plane-40nodes-cluster-profile
          name: cluster-profile
        - mountPath: /secrets/gcs
          name: gcs-credentials
          readOnly: true
        - mountPath: /secrets/manifest-tool
          name: manifest-tool-local-pusher
          readOnly: true
        - mountPath: /etc/pull-secret
          name: pull-secret
          readOnly: true
        - mountPath: /etc/report
          name: result-aggregator
          readOnly: true
      serviceAccountName: ci-operator
      volumes:
      - name: boskos
        secret:
          items:
          - key: credentials
            path: credentials
          secretName: boskos-credentials
      - name: ci-pull-credentials
        secret:
          secretName: ci-pull-credentials
      - name: cluster-profile
        secret:
          secretName: cluster-secrets-ibmcloud-qe
      - name: manifest-tool-local-pusher
        secret:
          secretName: manifest-tool-local-pusher
      - name: pull-secret
        secret:
          secretName: registry-pull-credentials
      - name: result-aggregator
        secret:
          secretName: result-aggregator
    trigger: (?m)^/test( | .* )(ibmcloud-4.15-nightly-x86-control-plane-40nodes|remaining-required),?($|\s.*)
  - agent: kubernetes
    always_run: true
    branches:
    - ^main$
    - ^main-
    cluster: build04
    context: ci/prow/ibmcloud-4.15-nightly-x86-images
    decorate: true
    decoration_config:
      skip_cloning: true
    labels:
      ci-operator.openshift.io/variant: ibmcloud-4.15-nightly-x86
      ci.openshift.io/generator: prowgen
      job-release: "4.15"
      pj-rehearse.openshift.io/can-be-rehearsed: "true"
    name: pull-ci-openshift-qe-ocp-qe-perfscale-ci-main-ibmcloud-4.15-nightly-x86-images
    rerun_command: /test ibmcloud-4.15-nightly-x86-images
    spec:
      containers:
      - args:
        - --gcs-upload-secret=/secrets/gcs/service-account.json
        - --image-import-pull-secret=/etc/pull-secret/.dockerconfigjson
        - --report-credentials-file=/etc/report/credentials
        - --target=[images]
        - --variant=ibmcloud-4.15-nightly-x86
        command:
        - ci-operator
        image: ci-operator:latest
        imagePullPolicy: Always
        name: ""
        resources:
          requests:
            cpu: 10m
        volumeMounts:
        - mountPath: /secrets/gcs
          name: gcs-credentials
          readOnly: true
        - mountPath: /secrets/manifest-tool
          name: manifest-tool-local-pusher
          readOnly: true
        - mountPath: /etc/pull-secret
          name: pull-secret
          readOnly: true
        - mountPath: /etc/report
          name: result-aggregator
          readOnly: true
      serviceAccountName: ci-operator
      volumes:
      - name: manifest-tool-local-pusher
        secret:
          secretName: manifest-tool-local-pusher
      - name: pull-secret
        secret:
          secretName: registry-pull-credentials
      - name: result-aggregator
        secret:
          secretName: result-aggregator
    trigger: (?m)^/test( | .* )ibmcloud-4.15-nightly-x86-images,?($|\s.*)
  - agent: kubernetes
    always_run: false
    branches:
    - ^main$
    - ^main-
    cluster: build04
    context: ci/prow/ibmcloud-4.15-nightly-x86-ingress-perf-3nodes
    decorate: true
    decoration_config:
      skip_cloning: true
      timeout: 5h0m0s
    labels:
      ci-operator.openshift.io/cloud: ibmcloud
      ci-operator.openshift.io/cloud-cluster-profile: ibmcloud-qe
      ci-operator.openshift.io/variant: ibmcloud-4.15-nightly-x86
      ci.openshift.io/generator: prowgen
      job-release: "4.15"
      pj-rehearse.openshift.io/can-be-rehearsed: "true"
    name: pull-ci-openshift-qe-ocp-qe-perfscale-ci-main-ibmcloud-4.15-nightly-x86-ingress-perf-3nodes
    rerun_command: /test ibmcloud-4.15-nightly-x86-ingress-perf-3nodes
    spec:
      containers:
      - args:
        - --gcs-upload-secret=/secrets/gcs/service-account.json
        - --image-import-pull-secret=/etc/pull-secret/.dockerconfigjson
        - --lease-server-credentials-file=/etc/boskos/credentials
        - --report-credentials-file=/etc/report/credentials
        - --secret-dir=/secrets/ci-pull-credentials
        - --secret-dir=/usr/local/ingress-perf-3nodes-cluster-profile
        - --target=ingress-perf-3nodes
        - --variant=ibmcloud-4.15-nightly-x86
        command:
        - ci-operator
        image: ci-operator:latest
        imagePullPolicy: Always
        name: ""
        resources:
          requests:
            cpu: 10m
        volumeMounts:
        - mountPath: /etc/boskos
          name: boskos
          readOnly: true
        - mountPath: /secrets/ci-pull-credentials
          name: ci-pull-credentials
          readOnly: true
        - mountPath: /usr/local/ingress-perf-3nodes-cluster-profile
          name: cluster-profile
        - mountPath: /secrets/gcs
          name: gcs-credentials
          readOnly: true
        - mountPath: /secrets/manifest-tool
          name: manifest-tool-local-pusher
          readOnly: true
        - mountPath: /etc/pull-secret
          name: pull-secret
          readOnly: true
        - mountPath: /etc/report
          name: result-aggregator
          readOnly: true
      serviceAccountName: ci-operator
      volumes:
      - name: boskos
        secret:
          items:
          - key: credentials
            path: credentials
          secretName: boskos-credentials
      - name: ci-pull-credentials
        secret:
          secretName: ci-pull-credentials
      - name: cluster-profile
        secret:
          secretName: cluster-secrets-ibmcloud-qe
      - name: manifest-tool-local-pusher
        secret:
          secretName: manifest-tool-local-pusher
      - name: pull-secret
        secret:
          secretName: registry-pull-credentials
      - name: result-aggregator
        secret:
          secretName: result-aggregator
    trigger: (?m)^/test( | .* )(ibmcloud-4.15-nightly-x86-ingress-perf-3nodes|remaining-required),?($|\s.*)
  - agent: kubernetes
    always_run: false
    branches:
    - ^main$
    - ^main-
    cluster: build04
    context: ci/prow/ibmcloud-4.15-nightly-x86-ingress-perf-40nodes
    decorate: true
    decoration_config:
      skip_cloning: true
      timeout: 5h0m0s
    labels:
      ci-operator.openshift.io/cloud: ibmcloud
      ci-operator.openshift.io/cloud-cluster-profile: ibmcloud-qe
      ci-operator.openshift.io/variant: ibmcloud-4.15-nightly-x86
      ci.openshift.io/generator: prowgen
      job-release: "4.15"
      pj-rehearse.openshift.io/can-be-rehearsed: "true"
    name: pull-ci-openshift-qe-ocp-qe-perfscale-ci-main-ibmcloud-4.15-nightly-x86-ingress-perf-40nodes
    rerun_command: /test ibmcloud-4.15-nightly-x86-ingress-perf-40nodes
    spec:
      containers:
      - args:
        - --gcs-upload-secret=/secrets/gcs/service-account.json
        - --image-import-pull-secret=/etc/pull-secret/.dockerconfigjson
        - --lease-server-credentials-file=/etc/boskos/credentials
        - --report-credentials-file=/etc/report/credentials
        - --secret-dir=/secrets/ci-pull-credentials
        - --secret-dir=/usr/local/ingress-perf-40nodes-cluster-profile
        - --target=ingress-perf-40nodes
        - --variant=ibmcloud-4.15-nightly-x86
        command:
        - ci-operator
        image: ci-operator:latest
        imagePullPolicy: Always
        name: ""
        resources:
          requests:
            cpu: 10m
        volumeMounts:
        - mountPath: /etc/boskos
          name: boskos
          readOnly: true
        - mountPath: /secrets/ci-pull-credentials
          name: ci-pull-credentials
          readOnly: true
        - mountPath: /usr/local/ingress-perf-40nodes-cluster-profile
          name: cluster-profile
        - mountPath: /secrets/gcs
          name: gcs-credentials
          readOnly: true
        - mountPath: /secrets/manifest-tool
          name: manifest-tool-local-pusher
          readOnly: true
        - mountPath: /etc/pull-secret
          name: pull-secret
          readOnly: true
        - mountPath: /etc/report
          name: result-aggregator
          readOnly: true
      serviceAccountName: ci-operator
      volumes:
      - name: boskos
        secret:
          items:
          - key: credentials
            path: credentials
          secretName: boskos-credentials
      - name: ci-pull-credentials
        secret:
          secretName: ci-pull-credentials
      - name: cluster-profile
        secret:
          secretName: cluster-secrets-ibmcloud-qe
      - name: manifest-tool-local-pusher
        secret:
          secretName: manifest-tool-local-pusher
      - name: pull-secret
        secret:
          secretName: registry-pull-credentials
      - name: result-aggregator
        secret:
          secretName: result-aggregator
    trigger: (?m)^/test( | .* )(ibmcloud-4.15-nightly-x86-ingress-perf-40nodes|remaining-required),?($|\s.*)
  - agent: kubernetes
    always_run: false
    branches:
    - ^main$
    - ^main-
    cluster: build04
    context: ci/prow/ibmcloud-4.16-nightly-x86-control-plane-3nodes
    decorate: true
    decoration_config:
      skip_cloning: true
      timeout: 5h0m0s
    labels:
      ci-operator.openshift.io/cloud: ibmcloud
      ci-operator.openshift.io/cloud-cluster-profile: ibmcloud-qe
      ci-operator.openshift.io/variant: ibmcloud-4.16-nightly-x86
      ci.openshift.io/generator: prowgen
      job-release: "4.16"
      pj-rehearse.openshift.io/can-be-rehearsed: "true"
    name: pull-ci-openshift-qe-ocp-qe-perfscale-ci-main-ibmcloud-4.16-nightly-x86-control-plane-3nodes
    rerun_command: /test ibmcloud-4.16-nightly-x86-control-plane-3nodes
    spec:
      containers:
      - args:
        - --gcs-upload-secret=/secrets/gcs/service-account.json
        - --image-import-pull-secret=/etc/pull-secret/.dockerconfigjson
        - --lease-server-credentials-file=/etc/boskos/credentials
        - --report-credentials-file=/etc/report/credentials
        - --secret-dir=/secrets/ci-pull-credentials
        - --secret-dir=/usr/local/control-plane-3nodes-cluster-profile
        - --target=control-plane-3nodes
        - --variant=ibmcloud-4.16-nightly-x86
        command:
        - ci-operator
        image: ci-operator:latest
        imagePullPolicy: Always
        name: ""
        resources:
          requests:
            cpu: 10m
        volumeMounts:
        - mountPath: /etc/boskos
          name: boskos
          readOnly: true
        - mountPath: /secrets/ci-pull-credentials
          name: ci-pull-credentials
          readOnly: true
        - mountPath: /usr/local/control-plane-3nodes-cluster-profile
          name: cluster-profile
        - mountPath: /secrets/gcs
          name: gcs-credentials
          readOnly: true
        - mountPath: /secrets/manifest-tool
          name: manifest-tool-local-pusher
          readOnly: true
        - mountPath: /etc/pull-secret
          name: pull-secret
          readOnly: true
        - mountPath: /etc/report
          name: result-aggregator
          readOnly: true
      serviceAccountName: ci-operator
      volumes:
      - name: boskos
        secret:
          items:
          - key: credentials
            path: credentials
          secretName: boskos-credentials
      - name: ci-pull-credentials
        secret:
          secretName: ci-pull-credentials
      - name: cluster-profile
        secret:
          secretName: cluster-secrets-ibmcloud-qe
      - name: manifest-tool-local-pusher
        secret:
          secretName: manifest-tool-local-pusher
      - name: pull-secret
        secret:
          secretName: registry-pull-credentials
      - name: result-aggregator
        secret:
          secretName: result-aggregator
    trigger: (?m)^/test( | .* )(ibmcloud-4.16-nightly-x86-control-plane-3nodes|remaining-required),?($|\s.*)
  - agent: kubernetes
    always_run: false
    branches:
    - ^main$
    - ^main-
    cluster: build04
    context: ci/prow/ibmcloud-4.16-nightly-x86-control-plane-40nodes
    decorate: true
    decoration_config:
      skip_cloning: true
      timeout: 5h0m0s
    labels:
      ci-operator.openshift.io/cloud: ibmcloud
      ci-operator.openshift.io/cloud-cluster-profile: ibmcloud-qe
      ci-operator.openshift.io/variant: ibmcloud-4.16-nightly-x86
      ci.openshift.io/generator: prowgen
      job-release: "4.16"
      pj-rehearse.openshift.io/can-be-rehearsed: "true"
    name: pull-ci-openshift-qe-ocp-qe-perfscale-ci-main-ibmcloud-4.16-nightly-x86-control-plane-40nodes
    rerun_command: /test ibmcloud-4.16-nightly-x86-control-plane-40nodes
    spec:
      containers:
      - args:
        - --gcs-upload-secret=/secrets/gcs/service-account.json
        - --image-import-pull-secret=/etc/pull-secret/.dockerconfigjson
        - --lease-server-credentials-file=/etc/boskos/credentials
        - --report-credentials-file=/etc/report/credentials
        - --secret-dir=/secrets/ci-pull-credentials
        - --secret-dir=/usr/local/control-plane-40nodes-cluster-profile
        - --target=control-plane-40nodes
        - --variant=ibmcloud-4.16-nightly-x86
        command:
        - ci-operator
        image: ci-operator:latest
        imagePullPolicy: Always
        name: ""
        resources:
          requests:
            cpu: 10m
        volumeMounts:
        - mountPath: /etc/boskos
          name: boskos
          readOnly: true
        - mountPath: /secrets/ci-pull-credentials
          name: ci-pull-credentials
          readOnly: true
        - mountPath: /usr/local/control-plane-40nodes-cluster-profile
          name: cluster-profile
        - mountPath: /secrets/gcs
          name: gcs-credentials
          readOnly: true
        - mountPath: /secrets/manifest-tool
          name: manifest-tool-local-pusher
          readOnly: true
        - mountPath: /etc/pull-secret
          name: pull-secret
          readOnly: true
        - mountPath: /etc/report
          name: result-aggregator
          readOnly: true
      serviceAccountName: ci-operator
      volumes:
      - name: boskos
        secret:
          items:
          - key: credentials
            path: credentials
          secretName: boskos-credentials
      - name: ci-pull-credentials
        secret:
          secretName: ci-pull-credentials
      - name: cluster-profile
        secret:
          secretName: cluster-secrets-ibmcloud-qe
      - name: manifest-tool-local-pusher
        secret:
          secretName: manifest-tool-local-pusher
      - name: pull-secret
        secret:
          secretName: registry-pull-credentials
      - name: result-aggregator
        secret:
          secretName: result-aggregator
    trigger: (?m)^/test( | .* )(ibmcloud-4.16-nightly-x86-control-plane-40nodes|remaining-required),?($|\s.*)
  - agent: kubernetes
    always_run: true
    branches:
    - ^main$
    - ^main-
    cluster: build04
    context: ci/prow/ibmcloud-4.16-nightly-x86-images
    decorate: true
    decoration_config:
      skip_cloning: true
    labels:
      ci-operator.openshift.io/variant: ibmcloud-4.16-nightly-x86
      ci.openshift.io/generator: prowgen
      job-release: "4.16"
      pj-rehearse.openshift.io/can-be-rehearsed: "true"
    name: pull-ci-openshift-qe-ocp-qe-perfscale-ci-main-ibmcloud-4.16-nightly-x86-images
    rerun_command: /test ibmcloud-4.16-nightly-x86-images
    spec:
      containers:
      - args:
        - --gcs-upload-secret=/secrets/gcs/service-account.json
        - --image-import-pull-secret=/etc/pull-secret/.dockerconfigjson
        - --report-credentials-file=/etc/report/credentials
        - --target=[images]
        - --variant=ibmcloud-4.16-nightly-x86
        command:
        - ci-operator
        image: ci-operator:latest
        imagePullPolicy: Always
        name: ""
        resources:
          requests:
            cpu: 10m
        volumeMounts:
        - mountPath: /secrets/gcs
          name: gcs-credentials
          readOnly: true
        - mountPath: /secrets/manifest-tool
          name: manifest-tool-local-pusher
          readOnly: true
        - mountPath: /etc/pull-secret
          name: pull-secret
          readOnly: true
        - mountPath: /etc/report
          name: result-aggregator
          readOnly: true
      serviceAccountName: ci-operator
      volumes:
      - name: manifest-tool-local-pusher
        secret:
          secretName: manifest-tool-local-pusher
      - name: pull-secret
        secret:
          secretName: registry-pull-credentials
      - name: result-aggregator
        secret:
          secretName: result-aggregator
    trigger: (?m)^/test( | .* )ibmcloud-4.16-nightly-x86-images,?($|\s.*)
  - agent: kubernetes
    always_run: false
    branches:
    - ^main$
    - ^main-
    cluster: build04
    context: ci/prow/ibmcloud-4.16-nightly-x86-ingress-perf-3nodes
    decorate: true
    decoration_config:
      skip_cloning: true
      timeout: 5h0m0s
    labels:
      ci-operator.openshift.io/cloud: ibmcloud
      ci-operator.openshift.io/cloud-cluster-profile: ibmcloud-qe
      ci-operator.openshift.io/variant: ibmcloud-4.16-nightly-x86
      ci.openshift.io/generator: prowgen
      job-release: "4.16"
      pj-rehearse.openshift.io/can-be-rehearsed: "true"
    name: pull-ci-openshift-qe-ocp-qe-perfscale-ci-main-ibmcloud-4.16-nightly-x86-ingress-perf-3nodes
    rerun_command: /test ibmcloud-4.16-nightly-x86-ingress-perf-3nodes
    spec:
      containers:
      - args:
        - --gcs-upload-secret=/secrets/gcs/service-account.json
        - --image-import-pull-secret=/etc/pull-secret/.dockerconfigjson
        - --lease-server-credentials-file=/etc/boskos/credentials
        - --report-credentials-file=/etc/report/credentials
        - --secret-dir=/secrets/ci-pull-credentials
        - --secret-dir=/usr/local/ingress-perf-3nodes-cluster-profile
        - --target=ingress-perf-3nodes
        - --variant=ibmcloud-4.16-nightly-x86
        command:
        - ci-operator
        image: ci-operator:latest
        imagePullPolicy: Always
        name: ""
        resources:
          requests:
            cpu: 10m
        volumeMounts:
        - mountPath: /etc/boskos
          name: boskos
          readOnly: true
        - mountPath: /secrets/ci-pull-credentials
          name: ci-pull-credentials
          readOnly: true
        - mountPath: /usr/local/ingress-perf-3nodes-cluster-profile
          name: cluster-profile
        - mountPath: /secrets/gcs
          name: gcs-credentials
          readOnly: true
        - mountPath: /secrets/manifest-tool
          name: manifest-tool-local-pusher
          readOnly: true
        - mountPath: /etc/pull-secret
          name: pull-secret
          readOnly: true
        - mountPath: /etc/report
          name: result-aggregator
          readOnly: true
      serviceAccountName: ci-operator
      volumes:
      - name: boskos
        secret:
          items:
          - key: credentials
            path: credentials
          secretName: boskos-credentials
      - name: ci-pull-credentials
        secret:
          secretName: ci-pull-credentials
      - name: cluster-profile
        secret:
          secretName: cluster-secrets-ibmcloud-qe
      - name: manifest-tool-local-pusher
        secret:
          secretName: manifest-tool-local-pusher
      - name: pull-secret
        secret:
          secretName: registry-pull-credentials
      - name: result-aggregator
        secret:
          secretName: result-aggregator
    trigger: (?m)^/test( | .* )(ibmcloud-4.16-nightly-x86-ingress-perf-3nodes|remaining-required),?($|\s.*)
  - agent: kubernetes
    always_run: false
    branches:
    - ^main$
    - ^main-
    cluster: build04
    context: ci/prow/ibmcloud-4.16-nightly-x86-ingress-perf-40nodes
    decorate: true
    decoration_config:
      skip_cloning: true
      timeout: 5h0m0s
    labels:
      ci-operator.openshift.io/cloud: ibmcloud
      ci-operator.openshift.io/cloud-cluster-profile: ibmcloud-qe
      ci-operator.openshift.io/variant: ibmcloud-4.16-nightly-x86
      ci.openshift.io/generator: prowgen
      job-release: "4.16"
      pj-rehearse.openshift.io/can-be-rehearsed: "true"
    name: pull-ci-openshift-qe-ocp-qe-perfscale-ci-main-ibmcloud-4.16-nightly-x86-ingress-perf-40nodes
    rerun_command: /test ibmcloud-4.16-nightly-x86-ingress-perf-40nodes
    spec:
      containers:
      - args:
        - --gcs-upload-secret=/secrets/gcs/service-account.json
        - --image-import-pull-secret=/etc/pull-secret/.dockerconfigjson
        - --lease-server-credentials-file=/etc/boskos/credentials
        - --report-credentials-file=/etc/report/credentials
        - --secret-dir=/secrets/ci-pull-credentials
        - --secret-dir=/usr/local/ingress-perf-40nodes-cluster-profile
        - --target=ingress-perf-40nodes
        - --variant=ibmcloud-4.16-nightly-x86
        command:
        - ci-operator
        image: ci-operator:latest
        imagePullPolicy: Always
        name: ""
        resources:
          requests:
            cpu: 10m
        volumeMounts:
        - mountPath: /etc/boskos
          name: boskos
          readOnly: true
        - mountPath: /secrets/ci-pull-credentials
          name: ci-pull-credentials
          readOnly: true
        - mountPath: /usr/local/ingress-perf-40nodes-cluster-profile
          name: cluster-profile
        - mountPath: /secrets/gcs
          name: gcs-credentials
          readOnly: true
        - mountPath: /secrets/manifest-tool
          name: manifest-tool-local-pusher
          readOnly: true
        - mountPath: /etc/pull-secret
          name: pull-secret
          readOnly: true
        - mountPath: /etc/report
          name: result-aggregator
          readOnly: true
      serviceAccountName: ci-operator
      volumes:
      - name: boskos
        secret:
          items:
          - key: credentials
            path: credentials
          secretName: boskos-credentials
      - name: ci-pull-credentials
        secret:
          secretName: ci-pull-credentials
      - name: cluster-profile
        secret:
          secretName: cluster-secrets-ibmcloud-qe
      - name: manifest-tool-local-pusher
        secret:
          secretName: manifest-tool-local-pusher
      - name: pull-secret
        secret:
          secretName: registry-pull-credentials
      - name: result-aggregator
        secret:
          secretName: result-aggregator
    trigger: (?m)^/test( | .* )(ibmcloud-4.16-nightly-x86-ingress-perf-40nodes|remaining-required),?($|\s.*)
  - agent: kubernetes
    always_run: true
    branches:
    - ^main$
    - ^main-
    cluster: build04
    context: ci/prow/rosa-4.12-candidate-x86-loaded-upgrade-from-4.12-images
    decorate: true
    decoration_config:
      skip_cloning: true
    labels:
      ci-operator.openshift.io/variant: rosa-4.12-candidate-x86-loaded-upgrade-from-4.12
      ci.openshift.io/generator: prowgen
      pj-rehearse.openshift.io/can-be-rehearsed: "true"
    name: pull-ci-openshift-qe-ocp-qe-perfscale-ci-main-rosa-4.12-candidate-x86-loaded-upgrade-from-4.12-images
    rerun_command: /test rosa-4.12-candidate-x86-loaded-upgrade-from-4.12-images
    spec:
      containers:
      - args:
        - --gcs-upload-secret=/secrets/gcs/service-account.json
        - --image-import-pull-secret=/etc/pull-secret/.dockerconfigjson
        - --report-credentials-file=/etc/report/credentials
        - --target=[images]
        - --variant=rosa-4.12-candidate-x86-loaded-upgrade-from-4.12
        command:
        - ci-operator
        image: ci-operator:latest
        imagePullPolicy: Always
        name: ""
        resources:
          requests:
            cpu: 10m
        volumeMounts:
        - mountPath: /secrets/gcs
          name: gcs-credentials
          readOnly: true
        - mountPath: /secrets/manifest-tool
          name: manifest-tool-local-pusher
          readOnly: true
        - mountPath: /etc/pull-secret
          name: pull-secret
          readOnly: true
        - mountPath: /etc/report
          name: result-aggregator
          readOnly: true
      serviceAccountName: ci-operator
      volumes:
      - name: manifest-tool-local-pusher
        secret:
          secretName: manifest-tool-local-pusher
      - name: pull-secret
        secret:
          secretName: registry-pull-credentials
      - name: result-aggregator
        secret:
          secretName: result-aggregator
    trigger: (?m)^/test( | .* )rosa-4.12-candidate-x86-loaded-upgrade-from-4.12-images,?($|\s.*)
  - agent: kubernetes
    always_run: false
    branches:
    - ^main$
    - ^main-
    cluster: build05
    context: ci/prow/rosa-4.12-nightly-x86-cluster-density-v2-3nodes
    decorate: true
    decoration_config:
      skip_cloning: true
      timeout: 5h0m0s
    labels:
      ci-operator.openshift.io/cloud: aws
      ci-operator.openshift.io/cloud-cluster-profile: aws-perfscale-qe
      ci-operator.openshift.io/variant: rosa-4.12-nightly-x86
      ci.openshift.io/generator: prowgen
      job-release: "4.12"
      pj-rehearse.openshift.io/can-be-rehearsed: "true"
    name: pull-ci-openshift-qe-ocp-qe-perfscale-ci-main-rosa-4.12-nightly-x86-cluster-density-v2-3nodes
    rerun_command: /test rosa-4.12-nightly-x86-cluster-density-v2-3nodes
    spec:
      containers:
      - args:
        - --gcs-upload-secret=/secrets/gcs/service-account.json
        - --image-import-pull-secret=/etc/pull-secret/.dockerconfigjson
        - --lease-server-credentials-file=/etc/boskos/credentials
        - --report-credentials-file=/etc/report/credentials
        - --secret-dir=/secrets/ci-pull-credentials
        - --secret-dir=/usr/local/cluster-density-v2-3nodes-cluster-profile
        - --target=cluster-density-v2-3nodes
        - --variant=rosa-4.12-nightly-x86
        command:
        - ci-operator
        image: ci-operator:latest
        imagePullPolicy: Always
        name: ""
        resources:
          requests:
            cpu: 10m
        volumeMounts:
        - mountPath: /etc/boskos
          name: boskos
          readOnly: true
        - mountPath: /secrets/ci-pull-credentials
          name: ci-pull-credentials
          readOnly: true
        - mountPath: /usr/local/cluster-density-v2-3nodes-cluster-profile
          name: cluster-profile
        - mountPath: /secrets/gcs
          name: gcs-credentials
          readOnly: true
        - mountPath: /secrets/manifest-tool
          name: manifest-tool-local-pusher
          readOnly: true
        - mountPath: /etc/pull-secret
          name: pull-secret
          readOnly: true
        - mountPath: /etc/report
          name: result-aggregator
          readOnly: true
      serviceAccountName: ci-operator
      volumes:
      - name: boskos
        secret:
          items:
          - key: credentials
            path: credentials
          secretName: boskos-credentials
      - name: ci-pull-credentials
        secret:
          secretName: ci-pull-credentials
      - name: cluster-profile
        secret:
          secretName: cluster-secrets-aws-perfscale-qe
      - name: manifest-tool-local-pusher
        secret:
          secretName: manifest-tool-local-pusher
      - name: pull-secret
        secret:
          secretName: registry-pull-credentials
      - name: result-aggregator
        secret:
          secretName: result-aggregator
    trigger: (?m)^/test( | .* )(rosa-4.12-nightly-x86-cluster-density-v2-3nodes|remaining-required),?($|\s.*)
  - agent: kubernetes
    always_run: false
    branches:
    - ^main$
    - ^main-
    cluster: build05
    context: ci/prow/rosa-4.12-nightly-x86-data-path-9nodes
    decorate: true
    decoration_config:
      skip_cloning: true
      timeout: 5h0m0s
    labels:
      ci-operator.openshift.io/cloud: aws
      ci-operator.openshift.io/cloud-cluster-profile: aws-perfscale-qe
      ci-operator.openshift.io/variant: rosa-4.12-nightly-x86
      ci.openshift.io/generator: prowgen
      job-release: "4.12"
      pj-rehearse.openshift.io/can-be-rehearsed: "true"
    name: pull-ci-openshift-qe-ocp-qe-perfscale-ci-main-rosa-4.12-nightly-x86-data-path-9nodes
    rerun_command: /test rosa-4.12-nightly-x86-data-path-9nodes
    spec:
      containers:
      - args:
        - --gcs-upload-secret=/secrets/gcs/service-account.json
        - --image-import-pull-secret=/etc/pull-secret/.dockerconfigjson
        - --lease-server-credentials-file=/etc/boskos/credentials
        - --report-credentials-file=/etc/report/credentials
        - --secret-dir=/secrets/ci-pull-credentials
        - --secret-dir=/usr/local/data-path-9nodes-cluster-profile
        - --target=data-path-9nodes
        - --variant=rosa-4.12-nightly-x86
        command:
        - ci-operator
        image: ci-operator:latest
        imagePullPolicy: Always
        name: ""
        resources:
          requests:
            cpu: 10m
        volumeMounts:
        - mountPath: /etc/boskos
          name: boskos
          readOnly: true
        - mountPath: /secrets/ci-pull-credentials
          name: ci-pull-credentials
          readOnly: true
        - mountPath: /usr/local/data-path-9nodes-cluster-profile
          name: cluster-profile
        - mountPath: /secrets/gcs
          name: gcs-credentials
          readOnly: true
        - mountPath: /secrets/manifest-tool
          name: manifest-tool-local-pusher
          readOnly: true
        - mountPath: /etc/pull-secret
          name: pull-secret
          readOnly: true
        - mountPath: /etc/report
          name: result-aggregator
          readOnly: true
      serviceAccountName: ci-operator
      volumes:
      - name: boskos
        secret:
          items:
          - key: credentials
            path: credentials
          secretName: boskos-credentials
      - name: ci-pull-credentials
        secret:
          secretName: ci-pull-credentials
      - name: cluster-profile
        secret:
          secretName: cluster-secrets-aws-perfscale-qe
      - name: manifest-tool-local-pusher
        secret:
          secretName: manifest-tool-local-pusher
      - name: pull-secret
        secret:
          secretName: registry-pull-credentials
      - name: result-aggregator
        secret:
          secretName: result-aggregator
    trigger: (?m)^/test( | .* )(rosa-4.12-nightly-x86-data-path-9nodes|remaining-required),?($|\s.*)
  - agent: kubernetes
    always_run: true
    branches:
    - ^main$
    - ^main-
    cluster: build04
    context: ci/prow/rosa-4.12-nightly-x86-images
    decorate: true
    decoration_config:
      skip_cloning: true
    labels:
      ci-operator.openshift.io/variant: rosa-4.12-nightly-x86
      ci.openshift.io/generator: prowgen
      job-release: "4.12"
      pj-rehearse.openshift.io/can-be-rehearsed: "true"
    name: pull-ci-openshift-qe-ocp-qe-perfscale-ci-main-rosa-4.12-nightly-x86-images
    rerun_command: /test rosa-4.12-nightly-x86-images
    spec:
      containers:
      - args:
        - --gcs-upload-secret=/secrets/gcs/service-account.json
        - --image-import-pull-secret=/etc/pull-secret/.dockerconfigjson
        - --report-credentials-file=/etc/report/credentials
        - --target=[images]
        - --variant=rosa-4.12-nightly-x86
        command:
        - ci-operator
        image: ci-operator:latest
        imagePullPolicy: Always
        name: ""
        resources:
          requests:
            cpu: 10m
        volumeMounts:
        - mountPath: /secrets/gcs
          name: gcs-credentials
          readOnly: true
        - mountPath: /secrets/manifest-tool
          name: manifest-tool-local-pusher
          readOnly: true
        - mountPath: /etc/pull-secret
          name: pull-secret
          readOnly: true
        - mountPath: /etc/report
          name: result-aggregator
          readOnly: true
      serviceAccountName: ci-operator
      volumes:
      - name: manifest-tool-local-pusher
        secret:
          secretName: manifest-tool-local-pusher
      - name: pull-secret
        secret:
          secretName: registry-pull-credentials
      - name: result-aggregator
        secret:
          secretName: result-aggregator
    trigger: (?m)^/test( | .* )rosa-4.12-nightly-x86-images,?($|\s.*)
  - agent: kubernetes
    always_run: true
    branches:
    - ^main$
    - ^main-
    cluster: build04
    context: ci/prow/rosa-4.13-candidate-x86-loaded-upgrade-from-4.12-images
    decorate: true
    decoration_config:
      skip_cloning: true
    labels:
      ci-operator.openshift.io/variant: rosa-4.13-candidate-x86-loaded-upgrade-from-4.12
      ci.openshift.io/generator: prowgen
      pj-rehearse.openshift.io/can-be-rehearsed: "true"
    name: pull-ci-openshift-qe-ocp-qe-perfscale-ci-main-rosa-4.13-candidate-x86-loaded-upgrade-from-4.12-images
    rerun_command: /test rosa-4.13-candidate-x86-loaded-upgrade-from-4.12-images
    spec:
      containers:
      - args:
        - --gcs-upload-secret=/secrets/gcs/service-account.json
        - --image-import-pull-secret=/etc/pull-secret/.dockerconfigjson
        - --report-credentials-file=/etc/report/credentials
        - --target=[images]
        - --variant=rosa-4.13-candidate-x86-loaded-upgrade-from-4.12
        command:
        - ci-operator
        image: ci-operator:latest
        imagePullPolicy: Always
        name: ""
        resources:
          requests:
            cpu: 10m
        volumeMounts:
        - mountPath: /secrets/gcs
          name: gcs-credentials
          readOnly: true
        - mountPath: /secrets/manifest-tool
          name: manifest-tool-local-pusher
          readOnly: true
        - mountPath: /etc/pull-secret
          name: pull-secret
          readOnly: true
        - mountPath: /etc/report
          name: result-aggregator
          readOnly: true
      serviceAccountName: ci-operator
      volumes:
      - name: manifest-tool-local-pusher
        secret:
          secretName: manifest-tool-local-pusher
      - name: pull-secret
        secret:
          secretName: registry-pull-credentials
      - name: result-aggregator
        secret:
          secretName: result-aggregator
    trigger: (?m)^/test( | .* )rosa-4.13-candidate-x86-loaded-upgrade-from-4.12-images,?($|\s.*)
  - agent: kubernetes
    always_run: false
    branches:
    - ^main$
    - ^main-
    cluster: build05
    context: ci/prow/rosa-4.13-nightly-x86-control-plane-3nodes
    decorate: true
    decoration_config:
      skip_cloning: true
      timeout: 5h0m0s
    labels:
      ci-operator.openshift.io/cloud: aws
      ci-operator.openshift.io/cloud-cluster-profile: aws-perfscale-qe
      ci-operator.openshift.io/variant: rosa-4.13-nightly-x86
      ci.openshift.io/generator: prowgen
      job-release: "4.13"
      pj-rehearse.openshift.io/can-be-rehearsed: "true"
    name: pull-ci-openshift-qe-ocp-qe-perfscale-ci-main-rosa-4.13-nightly-x86-control-plane-3nodes
    rerun_command: /test rosa-4.13-nightly-x86-control-plane-3nodes
    spec:
      containers:
      - args:
        - --gcs-upload-secret=/secrets/gcs/service-account.json
        - --image-import-pull-secret=/etc/pull-secret/.dockerconfigjson
        - --lease-server-credentials-file=/etc/boskos/credentials
        - --report-credentials-file=/etc/report/credentials
        - --secret-dir=/secrets/ci-pull-credentials
        - --secret-dir=/usr/local/control-plane-3nodes-cluster-profile
        - --target=control-plane-3nodes
        - --variant=rosa-4.13-nightly-x86
        command:
        - ci-operator
        image: ci-operator:latest
        imagePullPolicy: Always
        name: ""
        resources:
          requests:
            cpu: 10m
        volumeMounts:
        - mountPath: /etc/boskos
          name: boskos
          readOnly: true
        - mountPath: /secrets/ci-pull-credentials
          name: ci-pull-credentials
          readOnly: true
        - mountPath: /usr/local/control-plane-3nodes-cluster-profile
          name: cluster-profile
        - mountPath: /secrets/gcs
          name: gcs-credentials
          readOnly: true
        - mountPath: /secrets/manifest-tool
          name: manifest-tool-local-pusher
          readOnly: true
        - mountPath: /etc/pull-secret
          name: pull-secret
          readOnly: true
        - mountPath: /etc/report
          name: result-aggregator
          readOnly: true
      serviceAccountName: ci-operator
      volumes:
      - name: boskos
        secret:
          items:
          - key: credentials
            path: credentials
          secretName: boskos-credentials
      - name: ci-pull-credentials
        secret:
          secretName: ci-pull-credentials
      - name: cluster-profile
        secret:
          secretName: cluster-secrets-aws-perfscale-qe
      - name: manifest-tool-local-pusher
        secret:
          secretName: manifest-tool-local-pusher
      - name: pull-secret
        secret:
          secretName: registry-pull-credentials
      - name: result-aggregator
        secret:
          secretName: result-aggregator
    trigger: (?m)^/test( | .* )(rosa-4.13-nightly-x86-control-plane-3nodes|remaining-required),?($|\s.*)
  - agent: kubernetes
    always_run: true
    branches:
    - ^main$
    - ^main-
    cluster: build04
    context: ci/prow/rosa-4.13-nightly-x86-images
    decorate: true
    decoration_config:
      skip_cloning: true
    labels:
      ci-operator.openshift.io/variant: rosa-4.13-nightly-x86
      ci.openshift.io/generator: prowgen
      job-release: "4.13"
      pj-rehearse.openshift.io/can-be-rehearsed: "true"
    name: pull-ci-openshift-qe-ocp-qe-perfscale-ci-main-rosa-4.13-nightly-x86-images
    rerun_command: /test rosa-4.13-nightly-x86-images
    spec:
      containers:
      - args:
        - --gcs-upload-secret=/secrets/gcs/service-account.json
        - --image-import-pull-secret=/etc/pull-secret/.dockerconfigjson
        - --report-credentials-file=/etc/report/credentials
        - --target=[images]
        - --variant=rosa-4.13-nightly-x86
        command:
        - ci-operator
        image: ci-operator:latest
        imagePullPolicy: Always
        name: ""
        resources:
          requests:
            cpu: 10m
        volumeMounts:
        - mountPath: /secrets/gcs
          name: gcs-credentials
          readOnly: true
        - mountPath: /secrets/manifest-tool
          name: manifest-tool-local-pusher
          readOnly: true
        - mountPath: /etc/pull-secret
          name: pull-secret
          readOnly: true
        - mountPath: /etc/report
          name: result-aggregator
          readOnly: true
      serviceAccountName: ci-operator
      volumes:
      - name: manifest-tool-local-pusher
        secret:
          secretName: manifest-tool-local-pusher
      - name: pull-secret
        secret:
          secretName: registry-pull-credentials
      - name: result-aggregator
        secret:
          secretName: result-aggregator
    trigger: (?m)^/test( | .* )rosa-4.13-nightly-x86-images,?($|\s.*)
  - agent: kubernetes
    always_run: false
    branches:
    - ^main$
    - ^main-
    cluster: build05
    context: ci/prow/rosa-4.13-nightly-x86-node-density-heavy-3nodes
    decorate: true
    decoration_config:
      skip_cloning: true
      timeout: 5h0m0s
    labels:
      ci-operator.openshift.io/cloud: aws
      ci-operator.openshift.io/cloud-cluster-profile: aws-perfscale-qe
      ci-operator.openshift.io/variant: rosa-4.13-nightly-x86
      ci.openshift.io/generator: prowgen
      job-release: "4.13"
      pj-rehearse.openshift.io/can-be-rehearsed: "true"
    name: pull-ci-openshift-qe-ocp-qe-perfscale-ci-main-rosa-4.13-nightly-x86-node-density-heavy-3nodes
    rerun_command: /test rosa-4.13-nightly-x86-node-density-heavy-3nodes
    spec:
      containers:
      - args:
        - --gcs-upload-secret=/secrets/gcs/service-account.json
        - --image-import-pull-secret=/etc/pull-secret/.dockerconfigjson
        - --lease-server-credentials-file=/etc/boskos/credentials
        - --report-credentials-file=/etc/report/credentials
        - --secret-dir=/secrets/ci-pull-credentials
        - --secret-dir=/usr/local/node-density-heavy-3nodes-cluster-profile
        - --target=node-density-heavy-3nodes
        - --variant=rosa-4.13-nightly-x86
        command:
        - ci-operator
        image: ci-operator:latest
        imagePullPolicy: Always
        name: ""
        resources:
          requests:
            cpu: 10m
        volumeMounts:
        - mountPath: /etc/boskos
          name: boskos
          readOnly: true
        - mountPath: /secrets/ci-pull-credentials
          name: ci-pull-credentials
          readOnly: true
        - mountPath: /usr/local/node-density-heavy-3nodes-cluster-profile
          name: cluster-profile
        - mountPath: /secrets/gcs
          name: gcs-credentials
          readOnly: true
        - mountPath: /secrets/manifest-tool
          name: manifest-tool-local-pusher
          readOnly: true
        - mountPath: /etc/pull-secret
          name: pull-secret
          readOnly: true
        - mountPath: /etc/report
          name: result-aggregator
          readOnly: true
      serviceAccountName: ci-operator
      volumes:
      - name: boskos
        secret:
          items:
          - key: credentials
            path: credentials
          secretName: boskos-credentials
      - name: ci-pull-credentials
        secret:
          secretName: ci-pull-credentials
      - name: cluster-profile
        secret:
          secretName: cluster-secrets-aws-perfscale-qe
      - name: manifest-tool-local-pusher
        secret:
          secretName: manifest-tool-local-pusher
      - name: pull-secret
        secret:
          secretName: registry-pull-credentials
      - name: result-aggregator
        secret:
          secretName: result-aggregator
    trigger: (?m)^/test( | .* )(rosa-4.13-nightly-x86-node-density-heavy-3nodes|remaining-required),?($|\s.*)
  - agent: kubernetes
    always_run: false
    branches:
    - ^main$
    - ^main-
    cluster: build05
    context: ci/prow/rosa-4.13-nightly-x86-router-perf-3nodes
    decorate: true
    decoration_config:
      skip_cloning: true
      timeout: 5h0m0s
    labels:
      ci-operator.openshift.io/cloud: aws
      ci-operator.openshift.io/cloud-cluster-profile: aws-perfscale-qe
      ci-operator.openshift.io/variant: rosa-4.13-nightly-x86
      ci.openshift.io/generator: prowgen
      job-release: "4.13"
      pj-rehearse.openshift.io/can-be-rehearsed: "true"
    name: pull-ci-openshift-qe-ocp-qe-perfscale-ci-main-rosa-4.13-nightly-x86-router-perf-3nodes
    rerun_command: /test rosa-4.13-nightly-x86-router-perf-3nodes
    spec:
      containers:
      - args:
        - --gcs-upload-secret=/secrets/gcs/service-account.json
        - --image-import-pull-secret=/etc/pull-secret/.dockerconfigjson
        - --lease-server-credentials-file=/etc/boskos/credentials
        - --report-credentials-file=/etc/report/credentials
        - --secret-dir=/secrets/ci-pull-credentials
        - --secret-dir=/usr/local/router-perf-3nodes-cluster-profile
        - --target=router-perf-3nodes
        - --variant=rosa-4.13-nightly-x86
        command:
        - ci-operator
        image: ci-operator:latest
        imagePullPolicy: Always
        name: ""
        resources:
          requests:
            cpu: 10m
        volumeMounts:
        - mountPath: /etc/boskos
          name: boskos
          readOnly: true
        - mountPath: /secrets/ci-pull-credentials
          name: ci-pull-credentials
          readOnly: true
        - mountPath: /usr/local/router-perf-3nodes-cluster-profile
          name: cluster-profile
        - mountPath: /secrets/gcs
          name: gcs-credentials
          readOnly: true
        - mountPath: /secrets/manifest-tool
          name: manifest-tool-local-pusher
          readOnly: true
        - mountPath: /etc/pull-secret
          name: pull-secret
          readOnly: true
        - mountPath: /etc/report
          name: result-aggregator
          readOnly: true
      serviceAccountName: ci-operator
      volumes:
      - name: boskos
        secret:
          items:
          - key: credentials
            path: credentials
          secretName: boskos-credentials
      - name: ci-pull-credentials
        secret:
          secretName: ci-pull-credentials
      - name: cluster-profile
        secret:
          secretName: cluster-secrets-aws-perfscale-qe
      - name: manifest-tool-local-pusher
        secret:
          secretName: manifest-tool-local-pusher
      - name: pull-secret
        secret:
          secretName: registry-pull-credentials
      - name: result-aggregator
        secret:
          secretName: result-aggregator
    trigger: (?m)^/test( | .* )(rosa-4.13-nightly-x86-router-perf-3nodes|remaining-required),?($|\s.*)
  - agent: kubernetes
    always_run: true
    branches:
    - ^main$
    - ^main-
    cluster: build04
    context: ci/prow/rosa-4.14-ec-x86-images
    decorate: true
    decoration_config:
      skip_cloning: true
    labels:
      ci-operator.openshift.io/variant: rosa-4.14-ec-x86
      ci.openshift.io/generator: prowgen
      job-release: "4.14"
      pj-rehearse.openshift.io/can-be-rehearsed: "true"
    name: pull-ci-openshift-qe-ocp-qe-perfscale-ci-main-rosa-4.14-ec-x86-images
    rerun_command: /test rosa-4.14-ec-x86-images
    spec:
      containers:
      - args:
        - --gcs-upload-secret=/secrets/gcs/service-account.json
        - --image-import-pull-secret=/etc/pull-secret/.dockerconfigjson
        - --report-credentials-file=/etc/report/credentials
        - --target=[images]
        - --variant=rosa-4.14-ec-x86
        command:
        - ci-operator
        image: ci-operator:latest
        imagePullPolicy: Always
        name: ""
        resources:
          requests:
            cpu: 10m
        volumeMounts:
        - mountPath: /secrets/gcs
          name: gcs-credentials
          readOnly: true
        - mountPath: /secrets/manifest-tool
          name: manifest-tool-local-pusher
          readOnly: true
        - mountPath: /etc/pull-secret
          name: pull-secret
          readOnly: true
        - mountPath: /etc/report
          name: result-aggregator
          readOnly: true
      serviceAccountName: ci-operator
      volumes:
      - name: manifest-tool-local-pusher
        secret:
          secretName: manifest-tool-local-pusher
      - name: pull-secret
        secret:
          secretName: registry-pull-credentials
      - name: result-aggregator
        secret:
          secretName: result-aggregator
    trigger: (?m)^/test( | .* )rosa-4.14-ec-x86-images,?($|\s.*)
  - agent: kubernetes
    always_run: true
    branches:
    - ^main$
    - ^main-
    cluster: build04
    context: ci/prow/rosa-4.14-nightly-x86-images
    decorate: true
    decoration_config:
      skip_cloning: true
    labels:
      ci-operator.openshift.io/variant: rosa-4.14-nightly-x86
      ci.openshift.io/generator: prowgen
      job-release: "4.14"
      pj-rehearse.openshift.io/can-be-rehearsed: "true"
    name: pull-ci-openshift-qe-ocp-qe-perfscale-ci-main-rosa-4.14-nightly-x86-images
    rerun_command: /test rosa-4.14-nightly-x86-images
    spec:
      containers:
      - args:
        - --gcs-upload-secret=/secrets/gcs/service-account.json
        - --image-import-pull-secret=/etc/pull-secret/.dockerconfigjson
        - --report-credentials-file=/etc/report/credentials
        - --target=[images]
        - --variant=rosa-4.14-nightly-x86
        command:
        - ci-operator
        image: ci-operator:latest
        imagePullPolicy: Always
        name: ""
        resources:
          requests:
            cpu: 10m
        volumeMounts:
        - mountPath: /secrets/gcs
          name: gcs-credentials
          readOnly: true
        - mountPath: /secrets/manifest-tool
          name: manifest-tool-local-pusher
          readOnly: true
        - mountPath: /etc/pull-secret
          name: pull-secret
          readOnly: true
        - mountPath: /etc/report
          name: result-aggregator
          readOnly: true
      serviceAccountName: ci-operator
      volumes:
      - name: manifest-tool-local-pusher
        secret:
          secretName: manifest-tool-local-pusher
      - name: pull-secret
        secret:
          secretName: registry-pull-credentials
      - name: result-aggregator
        secret:
          secretName: result-aggregator
    trigger: (?m)^/test( | .* )rosa-4.14-nightly-x86-images,?($|\s.*)
  - agent: kubernetes
    always_run: true
    branches:
    - ^main$
    - ^main-
    cluster: build04
    context: ci/prow/rosa-4.15-nightly-x86-images
    decorate: true
    decoration_config:
      skip_cloning: true
    labels:
      ci-operator.openshift.io/variant: rosa-4.15-nightly-x86
      ci.openshift.io/generator: prowgen
      job-release: "4.15"
      pj-rehearse.openshift.io/can-be-rehearsed: "true"
    name: pull-ci-openshift-qe-ocp-qe-perfscale-ci-main-rosa-4.15-nightly-x86-images
    rerun_command: /test rosa-4.15-nightly-x86-images
    spec:
      containers:
      - args:
        - --gcs-upload-secret=/secrets/gcs/service-account.json
        - --image-import-pull-secret=/etc/pull-secret/.dockerconfigjson
        - --report-credentials-file=/etc/report/credentials
        - --target=[images]
        - --variant=rosa-4.15-nightly-x86
        command:
        - ci-operator
        image: ci-operator:latest
        imagePullPolicy: Always
        name: ""
        resources:
          requests:
            cpu: 10m
        volumeMounts:
        - mountPath: /secrets/gcs
          name: gcs-credentials
          readOnly: true
        - mountPath: /secrets/manifest-tool
          name: manifest-tool-local-pusher
          readOnly: true
        - mountPath: /etc/pull-secret
          name: pull-secret
          readOnly: true
        - mountPath: /etc/report
          name: result-aggregator
          readOnly: true
      serviceAccountName: ci-operator
      volumes:
      - name: manifest-tool-local-pusher
        secret:
          secretName: manifest-tool-local-pusher
      - name: pull-secret
        secret:
          secretName: registry-pull-credentials
      - name: result-aggregator
        secret:
          secretName: result-aggregator
    trigger: (?m)^/test( | .* )rosa-4.15-nightly-x86-images,?($|\s.*)
  - agent: kubernetes
    always_run: true
    branches:
    - ^main$
    - ^main-
<<<<<<< HEAD
    cluster: build02
    context: ci/prow/rosa_hcp-4.13-nightly-x86-images
    decorate: true
    decoration_config:
      skip_cloning: true
    labels:
      ci-operator.openshift.io/variant: rosa_hcp-4.13-nightly-x86
      ci.openshift.io/generator: prowgen
      job-release: "4.13"
      pj-rehearse.openshift.io/can-be-rehearsed: "true"
    name: pull-ci-openshift-qe-ocp-qe-perfscale-ci-main-rosa_hcp-4.13-nightly-x86-images
    rerun_command: /test rosa_hcp-4.13-nightly-x86-images
    spec:
      containers:
      - args:
        - --gcs-upload-secret=/secrets/gcs/service-account.json
        - --image-import-pull-secret=/etc/pull-secret/.dockerconfigjson
        - --report-credentials-file=/etc/report/credentials
        - --target=[images]
        - --variant=rosa_hcp-4.13-nightly-x86
        command:
        - ci-operator
        image: ci-operator:latest
        imagePullPolicy: Always
        name: ""
        resources:
          requests:
            cpu: 10m
        volumeMounts:
        - mountPath: /secrets/gcs
          name: gcs-credentials
          readOnly: true
        - mountPath: /secrets/manifest-tool
          name: manifest-tool-local-pusher
          readOnly: true
        - mountPath: /etc/pull-secret
          name: pull-secret
          readOnly: true
        - mountPath: /etc/report
          name: result-aggregator
          readOnly: true
      serviceAccountName: ci-operator
      volumes:
      - name: manifest-tool-local-pusher
        secret:
          secretName: manifest-tool-local-pusher
      - name: pull-secret
        secret:
          secretName: registry-pull-credentials
      - name: result-aggregator
        secret:
          secretName: result-aggregator
    trigger: (?m)^/test( | .* )rosa_hcp-4.13-nightly-x86-images,?($|\s.*)
  - agent: kubernetes
    always_run: true
    branches:
    - ^main$
    - ^main-
    cluster: build02
=======
    cluster: build04
>>>>>>> 9a1148c3
    context: ci/prow/rosa_hcp-4.14-nightly-x86-images
    decorate: true
    decoration_config:
      skip_cloning: true
    labels:
      ci-operator.openshift.io/variant: rosa_hcp-4.14-nightly-x86
      ci.openshift.io/generator: prowgen
      job-release: "4.14"
      pj-rehearse.openshift.io/can-be-rehearsed: "true"
    name: pull-ci-openshift-qe-ocp-qe-perfscale-ci-main-rosa_hcp-4.14-nightly-x86-images
    rerun_command: /test rosa_hcp-4.14-nightly-x86-images
    spec:
      containers:
      - args:
        - --gcs-upload-secret=/secrets/gcs/service-account.json
        - --image-import-pull-secret=/etc/pull-secret/.dockerconfigjson
        - --report-credentials-file=/etc/report/credentials
        - --target=[images]
        - --variant=rosa_hcp-4.14-nightly-x86
        command:
        - ci-operator
        image: ci-operator:latest
        imagePullPolicy: Always
        name: ""
        resources:
          requests:
            cpu: 10m
        volumeMounts:
        - mountPath: /secrets/gcs
          name: gcs-credentials
          readOnly: true
        - mountPath: /secrets/manifest-tool
          name: manifest-tool-local-pusher
          readOnly: true
        - mountPath: /etc/pull-secret
          name: pull-secret
          readOnly: true
        - mountPath: /etc/report
          name: result-aggregator
          readOnly: true
      serviceAccountName: ci-operator
      volumes:
      - name: manifest-tool-local-pusher
        secret:
          secretName: manifest-tool-local-pusher
      - name: pull-secret
        secret:
          secretName: registry-pull-credentials
      - name: result-aggregator
        secret:
          secretName: result-aggregator
    trigger: (?m)^/test( | .* )rosa_hcp-4.14-nightly-x86-images,?($|\s.*)
  - agent: kubernetes
    always_run: true
    branches:
    - ^main$
    - ^main-
    cluster: build04
    context: ci/prow/rosa_hcp-4.14-stable-x86-loaded-upgrade-from-4.14-images
    decorate: true
    decoration_config:
      skip_cloning: true
    labels:
      ci-operator.openshift.io/variant: rosa_hcp-4.14-stable-x86-loaded-upgrade-from-4.14
      ci.openshift.io/generator: prowgen
      pj-rehearse.openshift.io/can-be-rehearsed: "true"
    name: pull-ci-openshift-qe-ocp-qe-perfscale-ci-main-rosa_hcp-4.14-stable-x86-loaded-upgrade-from-4.14-images
    rerun_command: /test rosa_hcp-4.14-stable-x86-loaded-upgrade-from-4.14-images
    spec:
      containers:
      - args:
        - --gcs-upload-secret=/secrets/gcs/service-account.json
        - --image-import-pull-secret=/etc/pull-secret/.dockerconfigjson
        - --report-credentials-file=/etc/report/credentials
        - --target=[images]
        - --variant=rosa_hcp-4.14-stable-x86-loaded-upgrade-from-4.14
        command:
        - ci-operator
        image: ci-operator:latest
        imagePullPolicy: Always
        name: ""
        resources:
          requests:
            cpu: 10m
        volumeMounts:
        - mountPath: /secrets/gcs
          name: gcs-credentials
          readOnly: true
        - mountPath: /secrets/manifest-tool
          name: manifest-tool-local-pusher
          readOnly: true
        - mountPath: /etc/pull-secret
          name: pull-secret
          readOnly: true
        - mountPath: /etc/report
          name: result-aggregator
          readOnly: true
      serviceAccountName: ci-operator
      volumes:
      - name: manifest-tool-local-pusher
        secret:
          secretName: manifest-tool-local-pusher
      - name: pull-secret
        secret:
          secretName: registry-pull-credentials
      - name: result-aggregator
        secret:
          secretName: result-aggregator
    trigger: (?m)^/test( | .* )rosa_hcp-4.14-stable-x86-loaded-upgrade-from-4.14-images,?($|\s.*)
  - agent: kubernetes
    always_run: false
    branches:
    - ^main$
    - ^main-
    cluster: build05
    context: ci/prow/rosa_hcp-4.15-ec-x86-control-plane-24nodes
    decorate: true
    decoration_config:
      skip_cloning: true
      timeout: 5h0m0s
    labels:
      ci-operator.openshift.io/cloud: aws
      ci-operator.openshift.io/cloud-cluster-profile: aws-perfscale-qe
      ci-operator.openshift.io/variant: rosa_hcp-4.15-ec-x86
      ci.openshift.io/generator: prowgen
      job-release: "4.15"
      pj-rehearse.openshift.io/can-be-rehearsed: "true"
    name: pull-ci-openshift-qe-ocp-qe-perfscale-ci-main-rosa_hcp-4.15-ec-x86-control-plane-24nodes
    rerun_command: /test rosa_hcp-4.15-ec-x86-control-plane-24nodes
    spec:
      containers:
      - args:
        - --gcs-upload-secret=/secrets/gcs/service-account.json
        - --image-import-pull-secret=/etc/pull-secret/.dockerconfigjson
        - --lease-server-credentials-file=/etc/boskos/credentials
        - --report-credentials-file=/etc/report/credentials
        - --secret-dir=/secrets/ci-pull-credentials
        - --secret-dir=/usr/local/control-plane-24nodes-cluster-profile
        - --target=control-plane-24nodes
        - --variant=rosa_hcp-4.15-ec-x86
        command:
        - ci-operator
        image: ci-operator:latest
        imagePullPolicy: Always
        name: ""
        resources:
          requests:
            cpu: 10m
        volumeMounts:
        - mountPath: /etc/boskos
          name: boskos
          readOnly: true
        - mountPath: /secrets/ci-pull-credentials
          name: ci-pull-credentials
          readOnly: true
        - mountPath: /usr/local/control-plane-24nodes-cluster-profile
          name: cluster-profile
        - mountPath: /secrets/gcs
          name: gcs-credentials
          readOnly: true
        - mountPath: /secrets/manifest-tool
          name: manifest-tool-local-pusher
          readOnly: true
        - mountPath: /etc/pull-secret
          name: pull-secret
          readOnly: true
        - mountPath: /etc/report
          name: result-aggregator
          readOnly: true
      serviceAccountName: ci-operator
      volumes:
      - name: boskos
        secret:
          items:
          - key: credentials
            path: credentials
          secretName: boskos-credentials
      - name: ci-pull-credentials
        secret:
          secretName: ci-pull-credentials
      - name: cluster-profile
        secret:
          secretName: cluster-secrets-aws-perfscale-qe
      - name: manifest-tool-local-pusher
        secret:
          secretName: manifest-tool-local-pusher
      - name: pull-secret
        secret:
          secretName: registry-pull-credentials
      - name: result-aggregator
        secret:
          secretName: result-aggregator
    trigger: (?m)^/test( | .* )(rosa_hcp-4.15-ec-x86-control-plane-24nodes|remaining-required),?($|\s.*)
  - agent: kubernetes
    always_run: false
    branches:
    - ^main$
    - ^main-
    cluster: build05
    context: ci/prow/rosa_hcp-4.15-ec-x86-data-path-9nodes
    decorate: true
    decoration_config:
      skip_cloning: true
      timeout: 5h0m0s
    labels:
      ci-operator.openshift.io/cloud: aws
      ci-operator.openshift.io/cloud-cluster-profile: aws-perfscale-qe
      ci-operator.openshift.io/variant: rosa_hcp-4.15-ec-x86
      ci.openshift.io/generator: prowgen
      job-release: "4.15"
      pj-rehearse.openshift.io/can-be-rehearsed: "true"
    name: pull-ci-openshift-qe-ocp-qe-perfscale-ci-main-rosa_hcp-4.15-ec-x86-data-path-9nodes
    rerun_command: /test rosa_hcp-4.15-ec-x86-data-path-9nodes
    spec:
      containers:
      - args:
        - --gcs-upload-secret=/secrets/gcs/service-account.json
        - --image-import-pull-secret=/etc/pull-secret/.dockerconfigjson
        - --lease-server-credentials-file=/etc/boskos/credentials
        - --report-credentials-file=/etc/report/credentials
        - --secret-dir=/secrets/ci-pull-credentials
        - --secret-dir=/usr/local/data-path-9nodes-cluster-profile
        - --target=data-path-9nodes
        - --variant=rosa_hcp-4.15-ec-x86
        command:
        - ci-operator
        image: ci-operator:latest
        imagePullPolicy: Always
        name: ""
        resources:
          requests:
            cpu: 10m
        volumeMounts:
        - mountPath: /etc/boskos
          name: boskos
          readOnly: true
        - mountPath: /secrets/ci-pull-credentials
          name: ci-pull-credentials
          readOnly: true
        - mountPath: /usr/local/data-path-9nodes-cluster-profile
          name: cluster-profile
        - mountPath: /secrets/gcs
          name: gcs-credentials
          readOnly: true
        - mountPath: /secrets/manifest-tool
          name: manifest-tool-local-pusher
          readOnly: true
        - mountPath: /etc/pull-secret
          name: pull-secret
          readOnly: true
        - mountPath: /etc/report
          name: result-aggregator
          readOnly: true
      serviceAccountName: ci-operator
      volumes:
      - name: boskos
        secret:
          items:
          - key: credentials
            path: credentials
          secretName: boskos-credentials
      - name: ci-pull-credentials
        secret:
          secretName: ci-pull-credentials
      - name: cluster-profile
        secret:
          secretName: cluster-secrets-aws-perfscale-qe
      - name: manifest-tool-local-pusher
        secret:
          secretName: manifest-tool-local-pusher
      - name: pull-secret
        secret:
          secretName: registry-pull-credentials
      - name: result-aggregator
        secret:
          secretName: result-aggregator
    trigger: (?m)^/test( | .* )(rosa_hcp-4.15-ec-x86-data-path-9nodes|remaining-required),?($|\s.*)
  - agent: kubernetes
    always_run: true
    branches:
    - ^main$
    - ^main-
    cluster: build04
    context: ci/prow/rosa_hcp-4.15-ec-x86-images
    decorate: true
    decoration_config:
      skip_cloning: true
    labels:
      ci-operator.openshift.io/variant: rosa_hcp-4.15-ec-x86
      ci.openshift.io/generator: prowgen
      job-release: "4.15"
      pj-rehearse.openshift.io/can-be-rehearsed: "true"
    name: pull-ci-openshift-qe-ocp-qe-perfscale-ci-main-rosa_hcp-4.15-ec-x86-images
    rerun_command: /test rosa_hcp-4.15-ec-x86-images
    spec:
      containers:
      - args:
        - --gcs-upload-secret=/secrets/gcs/service-account.json
        - --image-import-pull-secret=/etc/pull-secret/.dockerconfigjson
        - --report-credentials-file=/etc/report/credentials
        - --target=[images]
        - --variant=rosa_hcp-4.15-ec-x86
        command:
        - ci-operator
        image: ci-operator:latest
        imagePullPolicy: Always
        name: ""
        resources:
          requests:
            cpu: 10m
        volumeMounts:
        - mountPath: /secrets/gcs
          name: gcs-credentials
          readOnly: true
        - mountPath: /secrets/manifest-tool
          name: manifest-tool-local-pusher
          readOnly: true
        - mountPath: /etc/pull-secret
          name: pull-secret
          readOnly: true
        - mountPath: /etc/report
          name: result-aggregator
          readOnly: true
      serviceAccountName: ci-operator
      volumes:
      - name: manifest-tool-local-pusher
        secret:
          secretName: manifest-tool-local-pusher
      - name: pull-secret
        secret:
          secretName: registry-pull-credentials
      - name: result-aggregator
        secret:
          secretName: result-aggregator
    trigger: (?m)^/test( | .* )rosa_hcp-4.15-ec-x86-images,?($|\s.*)
  - agent: kubernetes
    always_run: false
    branches:
    - ^main$
    - ^main-
    cluster: build05
    context: ci/prow/rosa_hcp-4.15-ec-x86-node-density-cni-24nodes
    decorate: true
    decoration_config:
      skip_cloning: true
      timeout: 5h0m0s
    labels:
      ci-operator.openshift.io/cloud: aws
      ci-operator.openshift.io/cloud-cluster-profile: aws-perfscale-qe
      ci-operator.openshift.io/variant: rosa_hcp-4.15-ec-x86
      ci.openshift.io/generator: prowgen
      job-release: "4.15"
      pj-rehearse.openshift.io/can-be-rehearsed: "true"
    name: pull-ci-openshift-qe-ocp-qe-perfscale-ci-main-rosa_hcp-4.15-ec-x86-node-density-cni-24nodes
    rerun_command: /test rosa_hcp-4.15-ec-x86-node-density-cni-24nodes
    spec:
      containers:
      - args:
        - --gcs-upload-secret=/secrets/gcs/service-account.json
        - --image-import-pull-secret=/etc/pull-secret/.dockerconfigjson
        - --lease-server-credentials-file=/etc/boskos/credentials
        - --report-credentials-file=/etc/report/credentials
        - --secret-dir=/secrets/ci-pull-credentials
        - --secret-dir=/usr/local/node-density-cni-24nodes-cluster-profile
        - --target=node-density-cni-24nodes
        - --variant=rosa_hcp-4.15-ec-x86
        command:
        - ci-operator
        image: ci-operator:latest
        imagePullPolicy: Always
        name: ""
        resources:
          requests:
            cpu: 10m
        volumeMounts:
        - mountPath: /etc/boskos
          name: boskos
          readOnly: true
        - mountPath: /secrets/ci-pull-credentials
          name: ci-pull-credentials
          readOnly: true
        - mountPath: /usr/local/node-density-cni-24nodes-cluster-profile
          name: cluster-profile
        - mountPath: /secrets/gcs
          name: gcs-credentials
          readOnly: true
        - mountPath: /secrets/manifest-tool
          name: manifest-tool-local-pusher
          readOnly: true
        - mountPath: /etc/pull-secret
          name: pull-secret
          readOnly: true
        - mountPath: /etc/report
          name: result-aggregator
          readOnly: true
      serviceAccountName: ci-operator
      volumes:
      - name: boskos
        secret:
          items:
          - key: credentials
            path: credentials
          secretName: boskos-credentials
      - name: ci-pull-credentials
        secret:
          secretName: ci-pull-credentials
      - name: cluster-profile
        secret:
          secretName: cluster-secrets-aws-perfscale-qe
      - name: manifest-tool-local-pusher
        secret:
          secretName: manifest-tool-local-pusher
      - name: pull-secret
        secret:
          secretName: registry-pull-credentials
      - name: result-aggregator
        secret:
          secretName: result-aggregator
    trigger: (?m)^/test( | .* )(rosa_hcp-4.15-ec-x86-node-density-cni-24nodes|remaining-required),?($|\s.*)
  - agent: kubernetes
    always_run: false
    branches:
    - ^main$
    - ^main-
    cluster: build05
    context: ci/prow/rosa_hcp-4.15-ec-x86-node-density-heavy-24nodes
    decorate: true
    decoration_config:
      skip_cloning: true
      timeout: 5h0m0s
    labels:
      ci-operator.openshift.io/cloud: aws
      ci-operator.openshift.io/cloud-cluster-profile: aws-perfscale-qe
      ci-operator.openshift.io/variant: rosa_hcp-4.15-ec-x86
      ci.openshift.io/generator: prowgen
      job-release: "4.15"
      pj-rehearse.openshift.io/can-be-rehearsed: "true"
    name: pull-ci-openshift-qe-ocp-qe-perfscale-ci-main-rosa_hcp-4.15-ec-x86-node-density-heavy-24nodes
    rerun_command: /test rosa_hcp-4.15-ec-x86-node-density-heavy-24nodes
    spec:
      containers:
      - args:
        - --gcs-upload-secret=/secrets/gcs/service-account.json
        - --image-import-pull-secret=/etc/pull-secret/.dockerconfigjson
        - --lease-server-credentials-file=/etc/boskos/credentials
        - --report-credentials-file=/etc/report/credentials
        - --secret-dir=/secrets/ci-pull-credentials
        - --secret-dir=/usr/local/node-density-heavy-24nodes-cluster-profile
        - --target=node-density-heavy-24nodes
        - --variant=rosa_hcp-4.15-ec-x86
        command:
        - ci-operator
        image: ci-operator:latest
        imagePullPolicy: Always
        name: ""
        resources:
          requests:
            cpu: 10m
        volumeMounts:
        - mountPath: /etc/boskos
          name: boskos
          readOnly: true
        - mountPath: /secrets/ci-pull-credentials
          name: ci-pull-credentials
          readOnly: true
        - mountPath: /usr/local/node-density-heavy-24nodes-cluster-profile
          name: cluster-profile
        - mountPath: /secrets/gcs
          name: gcs-credentials
          readOnly: true
        - mountPath: /secrets/manifest-tool
          name: manifest-tool-local-pusher
          readOnly: true
        - mountPath: /etc/pull-secret
          name: pull-secret
          readOnly: true
        - mountPath: /etc/report
          name: result-aggregator
          readOnly: true
      serviceAccountName: ci-operator
      volumes:
      - name: boskos
        secret:
          items:
          - key: credentials
            path: credentials
          secretName: boskos-credentials
      - name: ci-pull-credentials
        secret:
          secretName: ci-pull-credentials
      - name: cluster-profile
        secret:
          secretName: cluster-secrets-aws-perfscale-qe
      - name: manifest-tool-local-pusher
        secret:
          secretName: manifest-tool-local-pusher
      - name: pull-secret
        secret:
          secretName: registry-pull-credentials
      - name: result-aggregator
        secret:
          secretName: result-aggregator
    trigger: (?m)^/test( | .* )(rosa_hcp-4.15-ec-x86-node-density-heavy-24nodes|remaining-required),?($|\s.*)
  - agent: kubernetes
    always_run: false
    branches:
    - ^main$
    - ^main-
    cluster: build05
    context: ci/prow/rosa_hcp-4.15-nightly-x86-control-plane-3nodes
    decorate: true
    decoration_config:
      skip_cloning: true
      timeout: 5h0m0s
    labels:
      ci-operator.openshift.io/cloud: aws
      ci-operator.openshift.io/cloud-cluster-profile: aws-perfscale-qe
      ci-operator.openshift.io/variant: rosa_hcp-4.15-nightly-x86
      ci.openshift.io/generator: prowgen
      job-release: "4.15"
      pj-rehearse.openshift.io/can-be-rehearsed: "true"
    name: pull-ci-openshift-qe-ocp-qe-perfscale-ci-main-rosa_hcp-4.15-nightly-x86-control-plane-3nodes
    rerun_command: /test rosa_hcp-4.15-nightly-x86-control-plane-3nodes
    spec:
      containers:
      - args:
        - --gcs-upload-secret=/secrets/gcs/service-account.json
        - --image-import-pull-secret=/etc/pull-secret/.dockerconfigjson
        - --lease-server-credentials-file=/etc/boskos/credentials
        - --report-credentials-file=/etc/report/credentials
        - --secret-dir=/secrets/ci-pull-credentials
        - --secret-dir=/usr/local/control-plane-3nodes-cluster-profile
        - --target=control-plane-3nodes
        - --variant=rosa_hcp-4.15-nightly-x86
        command:
        - ci-operator
        image: ci-operator:latest
        imagePullPolicy: Always
        name: ""
        resources:
          requests:
            cpu: 10m
        volumeMounts:
        - mountPath: /etc/boskos
          name: boskos
          readOnly: true
        - mountPath: /secrets/ci-pull-credentials
          name: ci-pull-credentials
          readOnly: true
        - mountPath: /usr/local/control-plane-3nodes-cluster-profile
          name: cluster-profile
        - mountPath: /secrets/gcs
          name: gcs-credentials
          readOnly: true
        - mountPath: /secrets/manifest-tool
          name: manifest-tool-local-pusher
          readOnly: true
        - mountPath: /etc/pull-secret
          name: pull-secret
          readOnly: true
        - mountPath: /etc/report
          name: result-aggregator
          readOnly: true
      serviceAccountName: ci-operator
      volumes:
      - name: boskos
        secret:
          items:
          - key: credentials
            path: credentials
          secretName: boskos-credentials
      - name: ci-pull-credentials
        secret:
          secretName: ci-pull-credentials
      - name: cluster-profile
        secret:
          secretName: cluster-secrets-aws-perfscale-qe
      - name: manifest-tool-local-pusher
        secret:
          secretName: manifest-tool-local-pusher
      - name: pull-secret
        secret:
          secretName: registry-pull-credentials
      - name: result-aggregator
        secret:
          secretName: result-aggregator
    trigger: (?m)^/test( | .* )(rosa_hcp-4.15-nightly-x86-control-plane-3nodes|remaining-required),?($|\s.*)
  - agent: kubernetes
    always_run: true
    branches:
    - ^main$
    - ^main-
    cluster: build04
    context: ci/prow/rosa_hcp-4.15-nightly-x86-images
    decorate: true
    decoration_config:
      skip_cloning: true
    labels:
      ci-operator.openshift.io/variant: rosa_hcp-4.15-nightly-x86
      ci.openshift.io/generator: prowgen
      job-release: "4.15"
      pj-rehearse.openshift.io/can-be-rehearsed: "true"
    name: pull-ci-openshift-qe-ocp-qe-perfscale-ci-main-rosa_hcp-4.15-nightly-x86-images
    rerun_command: /test rosa_hcp-4.15-nightly-x86-images
    spec:
      containers:
      - args:
        - --gcs-upload-secret=/secrets/gcs/service-account.json
        - --image-import-pull-secret=/etc/pull-secret/.dockerconfigjson
        - --report-credentials-file=/etc/report/credentials
        - --target=[images]
        - --variant=rosa_hcp-4.15-nightly-x86
        command:
        - ci-operator
        image: ci-operator:latest
        imagePullPolicy: Always
        name: ""
        resources:
          requests:
            cpu: 10m
        volumeMounts:
        - mountPath: /secrets/gcs
          name: gcs-credentials
          readOnly: true
        - mountPath: /secrets/manifest-tool
          name: manifest-tool-local-pusher
          readOnly: true
        - mountPath: /etc/pull-secret
          name: pull-secret
          readOnly: true
        - mountPath: /etc/report
          name: result-aggregator
          readOnly: true
      serviceAccountName: ci-operator
      volumes:
      - name: manifest-tool-local-pusher
        secret:
          secretName: manifest-tool-local-pusher
      - name: pull-secret
        secret:
          secretName: registry-pull-credentials
      - name: result-aggregator
        secret:
          secretName: result-aggregator
    trigger: (?m)^/test( | .* )rosa_hcp-4.15-nightly-x86-images,?($|\s.*)
  - agent: kubernetes
    always_run: false
    branches:
    - ^main$
    - ^main-
    cluster: vsphere02
    context: ci/prow/vsphere-4.15-nightly-x86-control-plane-24nodes
    decorate: true
    decoration_config:
      skip_cloning: true
      timeout: 5h0m0s
    labels:
      ci-operator.openshift.io/cloud: vsphere
      ci-operator.openshift.io/cloud-cluster-profile: vsphere-8-vpn
      ci-operator.openshift.io/variant: vsphere-4.15-nightly-x86
      ci.openshift.io/generator: prowgen
      job-release: "4.15"
      pj-rehearse.openshift.io/can-be-rehearsed: "true"
    name: pull-ci-openshift-qe-ocp-qe-perfscale-ci-main-vsphere-4.15-nightly-x86-control-plane-24nodes
    rerun_command: /test vsphere-4.15-nightly-x86-control-plane-24nodes
    spec:
      containers:
      - args:
        - --gcs-upload-secret=/secrets/gcs/service-account.json
        - --image-import-pull-secret=/etc/pull-secret/.dockerconfigjson
        - --lease-server-credentials-file=/etc/boskos/credentials
        - --report-credentials-file=/etc/report/credentials
        - --secret-dir=/secrets/ci-pull-credentials
        - --secret-dir=/usr/local/control-plane-24nodes-cluster-profile
        - --target=control-plane-24nodes
        - --variant=vsphere-4.15-nightly-x86
        command:
        - ci-operator
        image: ci-operator:latest
        imagePullPolicy: Always
        name: ""
        resources:
          requests:
            cpu: 10m
        volumeMounts:
        - mountPath: /etc/boskos
          name: boskos
          readOnly: true
        - mountPath: /secrets/ci-pull-credentials
          name: ci-pull-credentials
          readOnly: true
        - mountPath: /usr/local/control-plane-24nodes-cluster-profile
          name: cluster-profile
        - mountPath: /secrets/gcs
          name: gcs-credentials
          readOnly: true
        - mountPath: /secrets/manifest-tool
          name: manifest-tool-local-pusher
          readOnly: true
        - mountPath: /etc/pull-secret
          name: pull-secret
          readOnly: true
        - mountPath: /etc/report
          name: result-aggregator
          readOnly: true
      serviceAccountName: ci-operator
      volumes:
      - name: boskos
        secret:
          items:
          - key: credentials
            path: credentials
          secretName: boskos-credentials
      - name: ci-pull-credentials
        secret:
          secretName: ci-pull-credentials
      - name: cluster-profile
        secret:
          secretName: cluster-secrets-vsphere
      - name: manifest-tool-local-pusher
        secret:
          secretName: manifest-tool-local-pusher
      - name: pull-secret
        secret:
          secretName: registry-pull-credentials
      - name: result-aggregator
        secret:
          secretName: result-aggregator
    trigger: (?m)^/test( | .* )(vsphere-4.15-nightly-x86-control-plane-24nodes|remaining-required),?($|\s.*)
  - agent: kubernetes
    always_run: false
    branches:
    - ^main$
    - ^main-
    cluster: vsphere02
    context: ci/prow/vsphere-4.15-nightly-x86-control-plane-3nodes
    decorate: true
    decoration_config:
      skip_cloning: true
      timeout: 5h0m0s
    labels:
      ci-operator.openshift.io/cloud: vsphere
      ci-operator.openshift.io/cloud-cluster-profile: vsphere-8-vpn
      ci-operator.openshift.io/variant: vsphere-4.15-nightly-x86
      ci.openshift.io/generator: prowgen
      job-release: "4.15"
      pj-rehearse.openshift.io/can-be-rehearsed: "true"
    name: pull-ci-openshift-qe-ocp-qe-perfscale-ci-main-vsphere-4.15-nightly-x86-control-plane-3nodes
    rerun_command: /test vsphere-4.15-nightly-x86-control-plane-3nodes
    spec:
      containers:
      - args:
        - --gcs-upload-secret=/secrets/gcs/service-account.json
        - --image-import-pull-secret=/etc/pull-secret/.dockerconfigjson
        - --lease-server-credentials-file=/etc/boskos/credentials
        - --report-credentials-file=/etc/report/credentials
        - --secret-dir=/secrets/ci-pull-credentials
        - --secret-dir=/usr/local/control-plane-3nodes-cluster-profile
        - --target=control-plane-3nodes
        - --variant=vsphere-4.15-nightly-x86
        command:
        - ci-operator
        image: ci-operator:latest
        imagePullPolicy: Always
        name: ""
        resources:
          requests:
            cpu: 10m
        volumeMounts:
        - mountPath: /etc/boskos
          name: boskos
          readOnly: true
        - mountPath: /secrets/ci-pull-credentials
          name: ci-pull-credentials
          readOnly: true
        - mountPath: /usr/local/control-plane-3nodes-cluster-profile
          name: cluster-profile
        - mountPath: /secrets/gcs
          name: gcs-credentials
          readOnly: true
        - mountPath: /secrets/manifest-tool
          name: manifest-tool-local-pusher
          readOnly: true
        - mountPath: /etc/pull-secret
          name: pull-secret
          readOnly: true
        - mountPath: /etc/report
          name: result-aggregator
          readOnly: true
      serviceAccountName: ci-operator
      volumes:
      - name: boskos
        secret:
          items:
          - key: credentials
            path: credentials
          secretName: boskos-credentials
      - name: ci-pull-credentials
        secret:
          secretName: ci-pull-credentials
      - name: cluster-profile
        secret:
          secretName: cluster-secrets-vsphere
      - name: manifest-tool-local-pusher
        secret:
          secretName: manifest-tool-local-pusher
      - name: pull-secret
        secret:
          secretName: registry-pull-credentials
      - name: result-aggregator
        secret:
          secretName: result-aggregator
    trigger: (?m)^/test( | .* )(vsphere-4.15-nightly-x86-control-plane-3nodes|remaining-required),?($|\s.*)
  - agent: kubernetes
    always_run: true
    branches:
    - ^main$
    - ^main-
    cluster: vsphere02
    context: ci/prow/vsphere-4.15-nightly-x86-images
    decorate: true
    decoration_config:
      skip_cloning: true
    labels:
      ci-operator.openshift.io/variant: vsphere-4.15-nightly-x86
      ci.openshift.io/generator: prowgen
      job-release: "4.15"
      pj-rehearse.openshift.io/can-be-rehearsed: "true"
    name: pull-ci-openshift-qe-ocp-qe-perfscale-ci-main-vsphere-4.15-nightly-x86-images
    rerun_command: /test vsphere-4.15-nightly-x86-images
    spec:
      containers:
      - args:
        - --gcs-upload-secret=/secrets/gcs/service-account.json
        - --image-import-pull-secret=/etc/pull-secret/.dockerconfigjson
        - --report-credentials-file=/etc/report/credentials
        - --target=[images]
        - --variant=vsphere-4.15-nightly-x86
        command:
        - ci-operator
        image: ci-operator:latest
        imagePullPolicy: Always
        name: ""
        resources:
          requests:
            cpu: 10m
        volumeMounts:
        - mountPath: /secrets/gcs
          name: gcs-credentials
          readOnly: true
        - mountPath: /secrets/manifest-tool
          name: manifest-tool-local-pusher
          readOnly: true
        - mountPath: /etc/pull-secret
          name: pull-secret
          readOnly: true
        - mountPath: /etc/report
          name: result-aggregator
          readOnly: true
      serviceAccountName: ci-operator
      volumes:
      - name: manifest-tool-local-pusher
        secret:
          secretName: manifest-tool-local-pusher
      - name: pull-secret
        secret:
          secretName: registry-pull-credentials
      - name: result-aggregator
        secret:
          secretName: result-aggregator
    trigger: (?m)^/test( | .* )vsphere-4.15-nightly-x86-images,?($|\s.*)
  - agent: kubernetes
    always_run: false
    branches:
    - ^main$
    - ^main-
    cluster: vsphere02
    context: ci/prow/vsphere-4.15-nightly-x86-ingress-perf-24nodes
    decorate: true
    decoration_config:
      skip_cloning: true
      timeout: 5h0m0s
    labels:
      ci-operator.openshift.io/cloud: vsphere
      ci-operator.openshift.io/cloud-cluster-profile: vsphere-8-vpn
      ci-operator.openshift.io/variant: vsphere-4.15-nightly-x86
      ci.openshift.io/generator: prowgen
      job-release: "4.15"
      pj-rehearse.openshift.io/can-be-rehearsed: "true"
    name: pull-ci-openshift-qe-ocp-qe-perfscale-ci-main-vsphere-4.15-nightly-x86-ingress-perf-24nodes
    rerun_command: /test vsphere-4.15-nightly-x86-ingress-perf-24nodes
    spec:
      containers:
      - args:
        - --gcs-upload-secret=/secrets/gcs/service-account.json
        - --image-import-pull-secret=/etc/pull-secret/.dockerconfigjson
        - --lease-server-credentials-file=/etc/boskos/credentials
        - --report-credentials-file=/etc/report/credentials
        - --secret-dir=/secrets/ci-pull-credentials
        - --secret-dir=/usr/local/ingress-perf-24nodes-cluster-profile
        - --target=ingress-perf-24nodes
        - --variant=vsphere-4.15-nightly-x86
        command:
        - ci-operator
        image: ci-operator:latest
        imagePullPolicy: Always
        name: ""
        resources:
          requests:
            cpu: 10m
        volumeMounts:
        - mountPath: /etc/boskos
          name: boskos
          readOnly: true
        - mountPath: /secrets/ci-pull-credentials
          name: ci-pull-credentials
          readOnly: true
        - mountPath: /usr/local/ingress-perf-24nodes-cluster-profile
          name: cluster-profile
        - mountPath: /secrets/gcs
          name: gcs-credentials
          readOnly: true
        - mountPath: /secrets/manifest-tool
          name: manifest-tool-local-pusher
          readOnly: true
        - mountPath: /etc/pull-secret
          name: pull-secret
          readOnly: true
        - mountPath: /etc/report
          name: result-aggregator
          readOnly: true
      serviceAccountName: ci-operator
      volumes:
      - name: boskos
        secret:
          items:
          - key: credentials
            path: credentials
          secretName: boskos-credentials
      - name: ci-pull-credentials
        secret:
          secretName: ci-pull-credentials
      - name: cluster-profile
        secret:
          secretName: cluster-secrets-vsphere
      - name: manifest-tool-local-pusher
        secret:
          secretName: manifest-tool-local-pusher
      - name: pull-secret
        secret:
          secretName: registry-pull-credentials
      - name: result-aggregator
        secret:
          secretName: result-aggregator
    trigger: (?m)^/test( | .* )(vsphere-4.15-nightly-x86-ingress-perf-24nodes|remaining-required),?($|\s.*)
  - agent: kubernetes
    always_run: false
    branches:
    - ^main$
    - ^main-
    cluster: vsphere02
    context: ci/prow/vsphere-4.15-nightly-x86-ingress-perf-3nodes
    decorate: true
    decoration_config:
      skip_cloning: true
      timeout: 5h0m0s
    labels:
      ci-operator.openshift.io/cloud: vsphere
      ci-operator.openshift.io/cloud-cluster-profile: vsphere-8-vpn
      ci-operator.openshift.io/variant: vsphere-4.15-nightly-x86
      ci.openshift.io/generator: prowgen
      job-release: "4.15"
      pj-rehearse.openshift.io/can-be-rehearsed: "true"
    name: pull-ci-openshift-qe-ocp-qe-perfscale-ci-main-vsphere-4.15-nightly-x86-ingress-perf-3nodes
    rerun_command: /test vsphere-4.15-nightly-x86-ingress-perf-3nodes
    spec:
      containers:
      - args:
        - --gcs-upload-secret=/secrets/gcs/service-account.json
        - --image-import-pull-secret=/etc/pull-secret/.dockerconfigjson
        - --lease-server-credentials-file=/etc/boskos/credentials
        - --report-credentials-file=/etc/report/credentials
        - --secret-dir=/secrets/ci-pull-credentials
        - --secret-dir=/usr/local/ingress-perf-3nodes-cluster-profile
        - --target=ingress-perf-3nodes
        - --variant=vsphere-4.15-nightly-x86
        command:
        - ci-operator
        image: ci-operator:latest
        imagePullPolicy: Always
        name: ""
        resources:
          requests:
            cpu: 10m
        volumeMounts:
        - mountPath: /etc/boskos
          name: boskos
          readOnly: true
        - mountPath: /secrets/ci-pull-credentials
          name: ci-pull-credentials
          readOnly: true
        - mountPath: /usr/local/ingress-perf-3nodes-cluster-profile
          name: cluster-profile
        - mountPath: /secrets/gcs
          name: gcs-credentials
          readOnly: true
        - mountPath: /secrets/manifest-tool
          name: manifest-tool-local-pusher
          readOnly: true
        - mountPath: /etc/pull-secret
          name: pull-secret
          readOnly: true
        - mountPath: /etc/report
          name: result-aggregator
          readOnly: true
      serviceAccountName: ci-operator
      volumes:
      - name: boskos
        secret:
          items:
          - key: credentials
            path: credentials
          secretName: boskos-credentials
      - name: ci-pull-credentials
        secret:
          secretName: ci-pull-credentials
      - name: cluster-profile
        secret:
          secretName: cluster-secrets-vsphere
      - name: manifest-tool-local-pusher
        secret:
          secretName: manifest-tool-local-pusher
      - name: pull-secret
        secret:
          secretName: registry-pull-credentials
      - name: result-aggregator
        secret:
          secretName: result-aggregator
    trigger: (?m)^/test( | .* )(vsphere-4.15-nightly-x86-ingress-perf-3nodes|remaining-required),?($|\s.*)<|MERGE_RESOLUTION|>--- conflicted
+++ resolved
@@ -4704,69 +4704,7 @@
     branches:
     - ^main$
     - ^main-
-<<<<<<< HEAD
-    cluster: build02
-    context: ci/prow/rosa_hcp-4.13-nightly-x86-images
-    decorate: true
-    decoration_config:
-      skip_cloning: true
-    labels:
-      ci-operator.openshift.io/variant: rosa_hcp-4.13-nightly-x86
-      ci.openshift.io/generator: prowgen
-      job-release: "4.13"
-      pj-rehearse.openshift.io/can-be-rehearsed: "true"
-    name: pull-ci-openshift-qe-ocp-qe-perfscale-ci-main-rosa_hcp-4.13-nightly-x86-images
-    rerun_command: /test rosa_hcp-4.13-nightly-x86-images
-    spec:
-      containers:
-      - args:
-        - --gcs-upload-secret=/secrets/gcs/service-account.json
-        - --image-import-pull-secret=/etc/pull-secret/.dockerconfigjson
-        - --report-credentials-file=/etc/report/credentials
-        - --target=[images]
-        - --variant=rosa_hcp-4.13-nightly-x86
-        command:
-        - ci-operator
-        image: ci-operator:latest
-        imagePullPolicy: Always
-        name: ""
-        resources:
-          requests:
-            cpu: 10m
-        volumeMounts:
-        - mountPath: /secrets/gcs
-          name: gcs-credentials
-          readOnly: true
-        - mountPath: /secrets/manifest-tool
-          name: manifest-tool-local-pusher
-          readOnly: true
-        - mountPath: /etc/pull-secret
-          name: pull-secret
-          readOnly: true
-        - mountPath: /etc/report
-          name: result-aggregator
-          readOnly: true
-      serviceAccountName: ci-operator
-      volumes:
-      - name: manifest-tool-local-pusher
-        secret:
-          secretName: manifest-tool-local-pusher
-      - name: pull-secret
-        secret:
-          secretName: registry-pull-credentials
-      - name: result-aggregator
-        secret:
-          secretName: result-aggregator
-    trigger: (?m)^/test( | .* )rosa_hcp-4.13-nightly-x86-images,?($|\s.*)
-  - agent: kubernetes
-    always_run: true
-    branches:
-    - ^main$
-    - ^main-
-    cluster: build02
-=======
     cluster: build04
->>>>>>> 9a1148c3
     context: ci/prow/rosa_hcp-4.14-nightly-x86-images
     decorate: true
     decoration_config:
