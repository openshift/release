presubmits:
  kubevirt/hyperconverged-cluster-operator:
  - agent: kubernetes
    always_run: true
    branches:
    - ^release-1\.11$
    - ^release-1\.11-
    cluster: build11
    context: ci/prow/ci-index-hco-bundle
    decorate: true
    decoration_config:
      skip_cloning: true
    labels:
      ci.openshift.io/generator: prowgen
      pj-rehearse.openshift.io/can-be-rehearsed: "true"
    name: pull-ci-kubevirt-hyperconverged-cluster-operator-release-1.11-ci-index-hco-bundle
    rerun_command: /test ci-index-hco-bundle
    spec:
      containers:
      - args:
        - --gcs-upload-secret=/secrets/gcs/service-account.json
        - --image-import-pull-secret=/etc/pull-secret/.dockerconfigjson
        - --report-credentials-file=/etc/report/credentials
        - --target=ci-index-hco-bundle
        command:
        - ci-operator
        image: ci-operator:latest
        imagePullPolicy: Always
        name: ""
        resources:
          requests:
            cpu: 10m
        volumeMounts:
        - mountPath: /secrets/gcs
          name: gcs-credentials
          readOnly: true
        - mountPath: /secrets/manifest-tool
          name: manifest-tool-local-pusher
          readOnly: true
        - mountPath: /etc/pull-secret
          name: pull-secret
          readOnly: true
        - mountPath: /etc/report
          name: result-aggregator
          readOnly: true
      serviceAccountName: ci-operator
      volumes:
      - name: manifest-tool-local-pusher
        secret:
          secretName: manifest-tool-local-pusher
      - name: pull-secret
        secret:
          secretName: registry-pull-credentials
      - name: result-aggregator
        secret:
          secretName: result-aggregator
    trigger: (?m)^/test( | .* )ci-index-hco-bundle,?($|\s.*)
  - agent: kubernetes
    always_run: true
    branches:
    - ^release-1\.11$
    - ^release-1\.11-
    cluster: build11
    context: ci/prow/ci-index-hco-upgrade-operator-sdk-bundle
    decorate: true
    decoration_config:
      skip_cloning: true
    labels:
      ci.openshift.io/generator: prowgen
      pj-rehearse.openshift.io/can-be-rehearsed: "true"
    name: pull-ci-kubevirt-hyperconverged-cluster-operator-release-1.11-ci-index-hco-upgrade-operator-sdk-bundle
    rerun_command: /test ci-index-hco-upgrade-operator-sdk-bundle
    spec:
      containers:
      - args:
        - --gcs-upload-secret=/secrets/gcs/service-account.json
        - --image-import-pull-secret=/etc/pull-secret/.dockerconfigjson
        - --report-credentials-file=/etc/report/credentials
        - --target=ci-index-hco-upgrade-operator-sdk-bundle
        command:
        - ci-operator
        image: ci-operator:latest
        imagePullPolicy: Always
        name: ""
        resources:
          requests:
            cpu: 10m
        volumeMounts:
        - mountPath: /secrets/gcs
          name: gcs-credentials
          readOnly: true
        - mountPath: /secrets/manifest-tool
          name: manifest-tool-local-pusher
          readOnly: true
        - mountPath: /etc/pull-secret
          name: pull-secret
          readOnly: true
        - mountPath: /etc/report
          name: result-aggregator
          readOnly: true
      serviceAccountName: ci-operator
      volumes:
      - name: manifest-tool-local-pusher
        secret:
          secretName: manifest-tool-local-pusher
      - name: pull-secret
        secret:
          secretName: registry-pull-credentials
      - name: result-aggregator
        secret:
          secretName: result-aggregator
    trigger: (?m)^/test( | .* )ci-index-hco-upgrade-operator-sdk-bundle,?($|\s.*)
  - agent: kubernetes
    always_run: false
    branches:
    - ^release-1\.11$
    - ^release-1\.11-
    cluster: build11
    context: ci/prow/hco-e2e-kv-smoke-azure
    decorate: true
    decoration_config:
      skip_cloning: true
    labels:
      ci-operator.openshift.io/cloud: azure4
      ci-operator.openshift.io/cloud-cluster-profile: azure-virtualization
      ci.openshift.io/generator: prowgen
      pj-rehearse.openshift.io/can-be-rehearsed: "true"
    name: pull-ci-kubevirt-hyperconverged-cluster-operator-release-1.11-hco-e2e-kv-smoke-azure
    rerun_command: /test hco-e2e-kv-smoke-azure
    run_if_changed: ^(api/.*|assets/.*|build/.*|ci-test-files/.*|config/.*|controllers/.*|cmd/.*|deploy/crds/.*|deploy/index-image/.*|hack/.*|pkg/.*|tests/.*|Makefile|go\.mod|go\.sum)$
    spec:
      containers:
      - args:
        - --gcs-upload-secret=/secrets/gcs/service-account.json
        - --image-import-pull-secret=/etc/pull-secret/.dockerconfigjson
        - --lease-server-credentials-file=/etc/boskos/credentials
        - --report-credentials-file=/etc/report/credentials
        - --secret-dir=/secrets/ci-pull-credentials
        - --target=hco-e2e-kv-smoke-azure
        command:
        - ci-operator
        image: ci-operator:latest
        imagePullPolicy: Always
        name: ""
        resources:
          requests:
            cpu: 10m
        volumeMounts:
        - mountPath: /etc/boskos
          name: boskos
          readOnly: true
        - mountPath: /secrets/ci-pull-credentials
          name: ci-pull-credentials
          readOnly: true
        - mountPath: /secrets/gcs
          name: gcs-credentials
          readOnly: true
        - mountPath: /secrets/manifest-tool
          name: manifest-tool-local-pusher
          readOnly: true
        - mountPath: /etc/pull-secret
          name: pull-secret
          readOnly: true
        - mountPath: /etc/report
          name: result-aggregator
          readOnly: true
      serviceAccountName: ci-operator
      volumes:
      - name: boskos
        secret:
          items:
          - key: credentials
            path: credentials
          secretName: boskos-credentials
      - name: ci-pull-credentials
        secret:
          secretName: ci-pull-credentials
      - name: manifest-tool-local-pusher
        secret:
          secretName: manifest-tool-local-pusher
      - name: pull-secret
        secret:
          secretName: registry-pull-credentials
      - name: result-aggregator
        secret:
          secretName: result-aggregator
    trigger: (?m)^/test( | .* )hco-e2e-kv-smoke-azure,?($|\s.*)
  - agent: kubernetes
    always_run: false
    branches:
    - ^release-1\.11$
    - ^release-1\.11-
    cluster: build02
    context: ci/prow/hco-e2e-kv-smoke-gcp
    decorate: true
    decoration_config:
      skip_cloning: true
    labels:
      ci-operator.openshift.io/cloud: gcp
      ci-operator.openshift.io/cloud-cluster-profile: gcp-virtualization
      ci.openshift.io/generator: prowgen
      pj-rehearse.openshift.io/can-be-rehearsed: "true"
    name: pull-ci-kubevirt-hyperconverged-cluster-operator-release-1.11-hco-e2e-kv-smoke-gcp
    rerun_command: /test hco-e2e-kv-smoke-gcp
    run_if_changed: ^(api/.*|assets/.*|build/.*|ci-test-files/.*|config/.*|controllers/.*|cmd/.*|deploy/crds/.*|deploy/index-image/.*|hack/.*|pkg/.*|tests/.*|Makefile|go\.mod|go\.sum)$
    spec:
      containers:
      - args:
        - --gcs-upload-secret=/secrets/gcs/service-account.json
        - --image-import-pull-secret=/etc/pull-secret/.dockerconfigjson
        - --lease-server-credentials-file=/etc/boskos/credentials
        - --report-credentials-file=/etc/report/credentials
        - --secret-dir=/secrets/ci-pull-credentials
        - --target=hco-e2e-kv-smoke-gcp
        command:
        - ci-operator
        image: ci-operator:latest
        imagePullPolicy: Always
        name: ""
        resources:
          requests:
            cpu: 10m
        volumeMounts:
        - mountPath: /etc/boskos
          name: boskos
          readOnly: true
        - mountPath: /secrets/ci-pull-credentials
          name: ci-pull-credentials
          readOnly: true
        - mountPath: /secrets/gcs
          name: gcs-credentials
          readOnly: true
        - mountPath: /secrets/manifest-tool
          name: manifest-tool-local-pusher
          readOnly: true
        - mountPath: /etc/pull-secret
          name: pull-secret
          readOnly: true
        - mountPath: /etc/report
          name: result-aggregator
          readOnly: true
      serviceAccountName: ci-operator
      volumes:
      - name: boskos
        secret:
          items:
          - key: credentials
            path: credentials
          secretName: boskos-credentials
      - name: ci-pull-credentials
        secret:
          secretName: ci-pull-credentials
      - name: manifest-tool-local-pusher
        secret:
          secretName: manifest-tool-local-pusher
      - name: pull-secret
        secret:
          secretName: registry-pull-credentials
      - name: result-aggregator
        secret:
          secretName: result-aggregator
    trigger: (?m)^/test( | .* )hco-e2e-kv-smoke-gcp,?($|\s.*)
  - agent: kubernetes
    always_run: false
    branches:
    - ^release-1\.11$
    - ^release-1\.11-
<<<<<<< HEAD
    cluster: build06
=======
    cluster: build11
>>>>>>> 635a2bef
    context: ci/prow/hco-e2e-operator-sdk-aws
    decorate: true
    decoration_config:
      skip_cloning: true
    labels:
      ci-operator.openshift.io/cloud: aws
      ci-operator.openshift.io/cloud-cluster-profile: aws-virtualization
      ci.openshift.io/generator: prowgen
      pj-rehearse.openshift.io/can-be-rehearsed: "true"
    name: pull-ci-kubevirt-hyperconverged-cluster-operator-release-1.11-hco-e2e-operator-sdk-aws
    rerun_command: /test hco-e2e-operator-sdk-aws
    run_if_changed: ^(api/.*|assets/.*|build/.*|ci-test-files/.*|config/.*|controllers/.*|cmd/.*|deploy/crds/.*|deploy/index-image/.*|hack/.*|pkg/.*|tests/.*|Makefile|go\.mod|go\.sum)$
    spec:
      containers:
      - args:
        - --gcs-upload-secret=/secrets/gcs/service-account.json
        - --image-import-pull-secret=/etc/pull-secret/.dockerconfigjson
        - --lease-server-credentials-file=/etc/boskos/credentials
        - --report-credentials-file=/etc/report/credentials
        - --secret-dir=/secrets/ci-pull-credentials
        - --target=hco-e2e-operator-sdk-aws
        command:
        - ci-operator
        image: ci-operator:latest
        imagePullPolicy: Always
        name: ""
        resources:
          requests:
            cpu: 10m
        volumeMounts:
        - mountPath: /etc/boskos
          name: boskos
          readOnly: true
        - mountPath: /secrets/ci-pull-credentials
          name: ci-pull-credentials
          readOnly: true
        - mountPath: /secrets/gcs
          name: gcs-credentials
          readOnly: true
        - mountPath: /secrets/manifest-tool
          name: manifest-tool-local-pusher
          readOnly: true
        - mountPath: /etc/pull-secret
          name: pull-secret
          readOnly: true
        - mountPath: /etc/report
          name: result-aggregator
          readOnly: true
      serviceAccountName: ci-operator
      volumes:
      - name: boskos
        secret:
          items:
          - key: credentials
            path: credentials
          secretName: boskos-credentials
      - name: ci-pull-credentials
        secret:
          secretName: ci-pull-credentials
      - name: manifest-tool-local-pusher
        secret:
          secretName: manifest-tool-local-pusher
      - name: pull-secret
        secret:
          secretName: registry-pull-credentials
      - name: result-aggregator
        secret:
          secretName: result-aggregator
    trigger: (?m)^/test( | .* )hco-e2e-operator-sdk-aws,?($|\s.*)
  - agent: kubernetes
    always_run: false
    branches:
    - ^release-1\.11$
    - ^release-1\.11-
    cluster: build11
    context: ci/prow/hco-e2e-operator-sdk-azure
    decorate: true
    decoration_config:
      skip_cloning: true
    labels:
      ci-operator.openshift.io/cloud: azure4
      ci-operator.openshift.io/cloud-cluster-profile: azure-virtualization
      ci.openshift.io/generator: prowgen
      pj-rehearse.openshift.io/can-be-rehearsed: "true"
    name: pull-ci-kubevirt-hyperconverged-cluster-operator-release-1.11-hco-e2e-operator-sdk-azure
    rerun_command: /test hco-e2e-operator-sdk-azure
    run_if_changed: ^(api/.*|assets/.*|build/.*|ci-test-files/.*|config/.*|controllers/.*|cmd/.*|deploy/crds/.*|deploy/index-image/.*|hack/.*|pkg/.*|tests/.*|Makefile|go\.mod|go\.sum)$
    spec:
      containers:
      - args:
        - --gcs-upload-secret=/secrets/gcs/service-account.json
        - --image-import-pull-secret=/etc/pull-secret/.dockerconfigjson
        - --lease-server-credentials-file=/etc/boskos/credentials
        - --report-credentials-file=/etc/report/credentials
        - --secret-dir=/secrets/ci-pull-credentials
        - --target=hco-e2e-operator-sdk-azure
        command:
        - ci-operator
        image: ci-operator:latest
        imagePullPolicy: Always
        name: ""
        resources:
          requests:
            cpu: 10m
        volumeMounts:
        - mountPath: /etc/boskos
          name: boskos
          readOnly: true
        - mountPath: /secrets/ci-pull-credentials
          name: ci-pull-credentials
          readOnly: true
        - mountPath: /secrets/gcs
          name: gcs-credentials
          readOnly: true
        - mountPath: /secrets/manifest-tool
          name: manifest-tool-local-pusher
          readOnly: true
        - mountPath: /etc/pull-secret
          name: pull-secret
          readOnly: true
        - mountPath: /etc/report
          name: result-aggregator
          readOnly: true
      serviceAccountName: ci-operator
      volumes:
      - name: boskos
        secret:
          items:
          - key: credentials
            path: credentials
          secretName: boskos-credentials
      - name: ci-pull-credentials
        secret:
          secretName: ci-pull-credentials
      - name: manifest-tool-local-pusher
        secret:
          secretName: manifest-tool-local-pusher
      - name: pull-secret
        secret:
          secretName: registry-pull-credentials
      - name: result-aggregator
        secret:
          secretName: result-aggregator
    trigger: (?m)^/test( | .* )hco-e2e-operator-sdk-azure,?($|\s.*)
  - agent: kubernetes
    always_run: false
    branches:
    - ^release-1\.11$
    - ^release-1\.11-
    cluster: build02
    context: ci/prow/hco-e2e-operator-sdk-gcp
    decorate: true
    decoration_config:
      skip_cloning: true
    labels:
      ci-operator.openshift.io/cloud: gcp
      ci-operator.openshift.io/cloud-cluster-profile: gcp-virtualization
      ci.openshift.io/generator: prowgen
      pj-rehearse.openshift.io/can-be-rehearsed: "true"
    name: pull-ci-kubevirt-hyperconverged-cluster-operator-release-1.11-hco-e2e-operator-sdk-gcp
    rerun_command: /test hco-e2e-operator-sdk-gcp
    run_if_changed: ^(api/.*|assets/.*|build/.*|ci-test-files/.*|config/.*|controllers/.*|cmd/.*|deploy/crds/.*|deploy/index-image/.*|hack/.*|pkg/.*|tests/.*|Makefile|go\.mod|go\.sum)$
    spec:
      containers:
      - args:
        - --gcs-upload-secret=/secrets/gcs/service-account.json
        - --image-import-pull-secret=/etc/pull-secret/.dockerconfigjson
        - --lease-server-credentials-file=/etc/boskos/credentials
        - --report-credentials-file=/etc/report/credentials
        - --secret-dir=/secrets/ci-pull-credentials
        - --target=hco-e2e-operator-sdk-gcp
        command:
        - ci-operator
        image: ci-operator:latest
        imagePullPolicy: Always
        name: ""
        resources:
          requests:
            cpu: 10m
        volumeMounts:
        - mountPath: /etc/boskos
          name: boskos
          readOnly: true
        - mountPath: /secrets/ci-pull-credentials
          name: ci-pull-credentials
          readOnly: true
        - mountPath: /secrets/gcs
          name: gcs-credentials
          readOnly: true
        - mountPath: /secrets/manifest-tool
          name: manifest-tool-local-pusher
          readOnly: true
        - mountPath: /etc/pull-secret
          name: pull-secret
          readOnly: true
        - mountPath: /etc/report
          name: result-aggregator
          readOnly: true
      serviceAccountName: ci-operator
      volumes:
      - name: boskos
        secret:
          items:
          - key: credentials
            path: credentials
          secretName: boskos-credentials
      - name: ci-pull-credentials
        secret:
          secretName: ci-pull-credentials
      - name: manifest-tool-local-pusher
        secret:
          secretName: manifest-tool-local-pusher
      - name: pull-secret
        secret:
          secretName: registry-pull-credentials
      - name: result-aggregator
        secret:
          secretName: result-aggregator
    trigger: (?m)^/test( | .* )hco-e2e-operator-sdk-gcp,?($|\s.*)
  - agent: kubernetes
    always_run: false
    branches:
    - ^release-1\.11$
    - ^release-1\.11-
<<<<<<< HEAD
    cluster: build06
=======
    cluster: build11
>>>>>>> 635a2bef
    context: ci/prow/hco-e2e-operator-sdk-sno-aws
    decorate: true
    decoration_config:
      skip_cloning: true
    labels:
      ci-operator.openshift.io/cloud: aws
      ci-operator.openshift.io/cloud-cluster-profile: aws-virtualization
      ci.openshift.io/generator: prowgen
      pj-rehearse.openshift.io/can-be-rehearsed: "true"
    name: pull-ci-kubevirt-hyperconverged-cluster-operator-release-1.11-hco-e2e-operator-sdk-sno-aws
    optional: true
    rerun_command: /test hco-e2e-operator-sdk-sno-aws
    run_if_changed: ^(api/.*|assets/.*|build/.*|ci-test-files/.*|config/.*|controllers/.*|cmd/.*|deploy/crds/.*|deploy/index-image/.*|hack/.*|pkg/.*|tests/.*|Makefile|go\.mod|go\.sum)$
    spec:
      containers:
      - args:
        - --gcs-upload-secret=/secrets/gcs/service-account.json
        - --image-import-pull-secret=/etc/pull-secret/.dockerconfigjson
        - --lease-server-credentials-file=/etc/boskos/credentials
        - --report-credentials-file=/etc/report/credentials
        - --secret-dir=/secrets/ci-pull-credentials
        - --target=hco-e2e-operator-sdk-sno-aws
        command:
        - ci-operator
        image: ci-operator:latest
        imagePullPolicy: Always
        name: ""
        resources:
          requests:
            cpu: 10m
        volumeMounts:
        - mountPath: /etc/boskos
          name: boskos
          readOnly: true
        - mountPath: /secrets/ci-pull-credentials
          name: ci-pull-credentials
          readOnly: true
        - mountPath: /secrets/gcs
          name: gcs-credentials
          readOnly: true
        - mountPath: /secrets/manifest-tool
          name: manifest-tool-local-pusher
          readOnly: true
        - mountPath: /etc/pull-secret
          name: pull-secret
          readOnly: true
        - mountPath: /etc/report
          name: result-aggregator
          readOnly: true
      serviceAccountName: ci-operator
      volumes:
      - name: boskos
        secret:
          items:
          - key: credentials
            path: credentials
          secretName: boskos-credentials
      - name: ci-pull-credentials
        secret:
          secretName: ci-pull-credentials
      - name: manifest-tool-local-pusher
        secret:
          secretName: manifest-tool-local-pusher
      - name: pull-secret
        secret:
          secretName: registry-pull-credentials
      - name: result-aggregator
        secret:
          secretName: result-aggregator
    trigger: (?m)^/test( | .* )hco-e2e-operator-sdk-sno-aws,?($|\s.*)
  - agent: kubernetes
    always_run: false
    branches:
    - ^release-1\.11$
    - ^release-1\.11-
    cluster: build11
    context: ci/prow/hco-e2e-operator-sdk-sno-azure
    decorate: true
    decoration_config:
      skip_cloning: true
    labels:
      ci-operator.openshift.io/cloud: azure4
      ci-operator.openshift.io/cloud-cluster-profile: azure-virtualization
      ci.openshift.io/generator: prowgen
      pj-rehearse.openshift.io/can-be-rehearsed: "true"
    name: pull-ci-kubevirt-hyperconverged-cluster-operator-release-1.11-hco-e2e-operator-sdk-sno-azure
    optional: true
    rerun_command: /test hco-e2e-operator-sdk-sno-azure
    run_if_changed: ^(api/.*|assets/.*|build/.*|ci-test-files/.*|config/.*|controllers/.*|cmd/.*|deploy/crds/.*|deploy/index-image/.*|hack/.*|pkg/.*|tests/.*|Makefile|go\.mod|go\.sum)$
    spec:
      containers:
      - args:
        - --gcs-upload-secret=/secrets/gcs/service-account.json
        - --image-import-pull-secret=/etc/pull-secret/.dockerconfigjson
        - --lease-server-credentials-file=/etc/boskos/credentials
        - --report-credentials-file=/etc/report/credentials
        - --secret-dir=/secrets/ci-pull-credentials
        - --target=hco-e2e-operator-sdk-sno-azure
        command:
        - ci-operator
        image: ci-operator:latest
        imagePullPolicy: Always
        name: ""
        resources:
          requests:
            cpu: 10m
        volumeMounts:
        - mountPath: /etc/boskos
          name: boskos
          readOnly: true
        - mountPath: /secrets/ci-pull-credentials
          name: ci-pull-credentials
          readOnly: true
        - mountPath: /secrets/gcs
          name: gcs-credentials
          readOnly: true
        - mountPath: /secrets/manifest-tool
          name: manifest-tool-local-pusher
          readOnly: true
        - mountPath: /etc/pull-secret
          name: pull-secret
          readOnly: true
        - mountPath: /etc/report
          name: result-aggregator
          readOnly: true
      serviceAccountName: ci-operator
      volumes:
      - name: boskos
        secret:
          items:
          - key: credentials
            path: credentials
          secretName: boskos-credentials
      - name: ci-pull-credentials
        secret:
          secretName: ci-pull-credentials
      - name: manifest-tool-local-pusher
        secret:
          secretName: manifest-tool-local-pusher
      - name: pull-secret
        secret:
          secretName: registry-pull-credentials
      - name: result-aggregator
        secret:
          secretName: result-aggregator
    trigger: (?m)^/test( | .* )hco-e2e-operator-sdk-sno-azure,?($|\s.*)
  - agent: kubernetes
    always_run: false
    branches:
    - ^release-1\.11$
    - ^release-1\.11-
<<<<<<< HEAD
    cluster: build06
=======
    cluster: build11
>>>>>>> 635a2bef
    context: ci/prow/hco-e2e-upgrade-operator-sdk-aws
    decorate: true
    decoration_config:
      skip_cloning: true
    labels:
      ci-operator.openshift.io/cloud: aws
      ci-operator.openshift.io/cloud-cluster-profile: aws-virtualization
      ci.openshift.io/generator: prowgen
      pj-rehearse.openshift.io/can-be-rehearsed: "true"
    name: pull-ci-kubevirt-hyperconverged-cluster-operator-release-1.11-hco-e2e-upgrade-operator-sdk-aws
    rerun_command: /test hco-e2e-upgrade-operator-sdk-aws
    run_if_changed: ^(api/.*|assets/.*|build/.*|ci-test-files/.*|config/.*|controllers/.*|cmd/.*|deploy/crds/.*|deploy/index-image/.*|hack/.*|pkg/.*|tests/.*|Makefile|go\.mod|go\.sum)$
    spec:
      containers:
      - args:
        - --gcs-upload-secret=/secrets/gcs/service-account.json
        - --image-import-pull-secret=/etc/pull-secret/.dockerconfigjson
        - --lease-server-credentials-file=/etc/boskos/credentials
        - --report-credentials-file=/etc/report/credentials
        - --secret-dir=/secrets/ci-pull-credentials
        - --target=hco-e2e-upgrade-operator-sdk-aws
        command:
        - ci-operator
        image: ci-operator:latest
        imagePullPolicy: Always
        name: ""
        resources:
          requests:
            cpu: 10m
        volumeMounts:
        - mountPath: /etc/boskos
          name: boskos
          readOnly: true
        - mountPath: /secrets/ci-pull-credentials
          name: ci-pull-credentials
          readOnly: true
        - mountPath: /secrets/gcs
          name: gcs-credentials
          readOnly: true
        - mountPath: /secrets/manifest-tool
          name: manifest-tool-local-pusher
          readOnly: true
        - mountPath: /etc/pull-secret
          name: pull-secret
          readOnly: true
        - mountPath: /etc/report
          name: result-aggregator
          readOnly: true
      serviceAccountName: ci-operator
      volumes:
      - name: boskos
        secret:
          items:
          - key: credentials
            path: credentials
          secretName: boskos-credentials
      - name: ci-pull-credentials
        secret:
          secretName: ci-pull-credentials
      - name: manifest-tool-local-pusher
        secret:
          secretName: manifest-tool-local-pusher
      - name: pull-secret
        secret:
          secretName: registry-pull-credentials
      - name: result-aggregator
        secret:
          secretName: result-aggregator
    trigger: (?m)^/test( | .* )hco-e2e-upgrade-operator-sdk-aws,?($|\s.*)
  - agent: kubernetes
    always_run: false
    branches:
    - ^release-1\.11$
    - ^release-1\.11-
    cluster: build11
    context: ci/prow/hco-e2e-upgrade-operator-sdk-azure
    decorate: true
    decoration_config:
      skip_cloning: true
    labels:
      ci-operator.openshift.io/cloud: azure4
      ci-operator.openshift.io/cloud-cluster-profile: azure-virtualization
      ci.openshift.io/generator: prowgen
      pj-rehearse.openshift.io/can-be-rehearsed: "true"
    name: pull-ci-kubevirt-hyperconverged-cluster-operator-release-1.11-hco-e2e-upgrade-operator-sdk-azure
    rerun_command: /test hco-e2e-upgrade-operator-sdk-azure
    run_if_changed: ^(api/.*|assets/.*|build/.*|ci-test-files/.*|config/.*|controllers/.*|cmd/.*|deploy/crds/.*|deploy/index-image/.*|hack/.*|pkg/.*|tests/.*|Makefile|go\.mod|go\.sum)$
    spec:
      containers:
      - args:
        - --gcs-upload-secret=/secrets/gcs/service-account.json
        - --image-import-pull-secret=/etc/pull-secret/.dockerconfigjson
        - --lease-server-credentials-file=/etc/boskos/credentials
        - --report-credentials-file=/etc/report/credentials
        - --secret-dir=/secrets/ci-pull-credentials
        - --target=hco-e2e-upgrade-operator-sdk-azure
        command:
        - ci-operator
        image: ci-operator:latest
        imagePullPolicy: Always
        name: ""
        resources:
          requests:
            cpu: 10m
        volumeMounts:
        - mountPath: /etc/boskos
          name: boskos
          readOnly: true
        - mountPath: /secrets/ci-pull-credentials
          name: ci-pull-credentials
          readOnly: true
        - mountPath: /secrets/gcs
          name: gcs-credentials
          readOnly: true
        - mountPath: /secrets/manifest-tool
          name: manifest-tool-local-pusher
          readOnly: true
        - mountPath: /etc/pull-secret
          name: pull-secret
          readOnly: true
        - mountPath: /etc/report
          name: result-aggregator
          readOnly: true
      serviceAccountName: ci-operator
      volumes:
      - name: boskos
        secret:
          items:
          - key: credentials
            path: credentials
          secretName: boskos-credentials
      - name: ci-pull-credentials
        secret:
          secretName: ci-pull-credentials
      - name: manifest-tool-local-pusher
        secret:
          secretName: manifest-tool-local-pusher
      - name: pull-secret
        secret:
          secretName: registry-pull-credentials
      - name: result-aggregator
        secret:
          secretName: result-aggregator
    trigger: (?m)^/test( | .* )hco-e2e-upgrade-operator-sdk-azure,?($|\s.*)
  - agent: kubernetes
    always_run: false
    branches:
    - ^release-1\.11$
    - ^release-1\.11-
<<<<<<< HEAD
    cluster: build06
=======
    cluster: build11
>>>>>>> 635a2bef
    context: ci/prow/hco-e2e-upgrade-operator-sdk-sno-aws
    decorate: true
    decoration_config:
      skip_cloning: true
    labels:
      ci-operator.openshift.io/cloud: aws
      ci-operator.openshift.io/cloud-cluster-profile: aws-virtualization
      ci.openshift.io/generator: prowgen
      pj-rehearse.openshift.io/can-be-rehearsed: "true"
    name: pull-ci-kubevirt-hyperconverged-cluster-operator-release-1.11-hco-e2e-upgrade-operator-sdk-sno-aws
    optional: true
    rerun_command: /test hco-e2e-upgrade-operator-sdk-sno-aws
    run_if_changed: ^(api/.*|assets/.*|build/.*|ci-test-files/.*|config/.*|controllers/.*|cmd/.*|deploy/crds/.*|deploy/index-image/.*|hack/.*|pkg/.*|tests/.*|Makefile|go\.mod|go\.sum)$
    spec:
      containers:
      - args:
        - --gcs-upload-secret=/secrets/gcs/service-account.json
        - --image-import-pull-secret=/etc/pull-secret/.dockerconfigjson
        - --lease-server-credentials-file=/etc/boskos/credentials
        - --report-credentials-file=/etc/report/credentials
        - --secret-dir=/secrets/ci-pull-credentials
        - --target=hco-e2e-upgrade-operator-sdk-sno-aws
        command:
        - ci-operator
        image: ci-operator:latest
        imagePullPolicy: Always
        name: ""
        resources:
          requests:
            cpu: 10m
        volumeMounts:
        - mountPath: /etc/boskos
          name: boskos
          readOnly: true
        - mountPath: /secrets/ci-pull-credentials
          name: ci-pull-credentials
          readOnly: true
        - mountPath: /secrets/gcs
          name: gcs-credentials
          readOnly: true
        - mountPath: /secrets/manifest-tool
          name: manifest-tool-local-pusher
          readOnly: true
        - mountPath: /etc/pull-secret
          name: pull-secret
          readOnly: true
        - mountPath: /etc/report
          name: result-aggregator
          readOnly: true
      serviceAccountName: ci-operator
      volumes:
      - name: boskos
        secret:
          items:
          - key: credentials
            path: credentials
          secretName: boskos-credentials
      - name: ci-pull-credentials
        secret:
          secretName: ci-pull-credentials
      - name: manifest-tool-local-pusher
        secret:
          secretName: manifest-tool-local-pusher
      - name: pull-secret
        secret:
          secretName: registry-pull-credentials
      - name: result-aggregator
        secret:
          secretName: result-aggregator
    trigger: (?m)^/test( | .* )hco-e2e-upgrade-operator-sdk-sno-aws,?($|\s.*)
  - agent: kubernetes
    always_run: false
    branches:
    - ^release-1\.11$
    - ^release-1\.11-
    cluster: build11
    context: ci/prow/hco-e2e-upgrade-operator-sdk-sno-azure
    decorate: true
    decoration_config:
      skip_cloning: true
    labels:
      ci-operator.openshift.io/cloud: azure4
      ci-operator.openshift.io/cloud-cluster-profile: azure-virtualization
      ci.openshift.io/generator: prowgen
      pj-rehearse.openshift.io/can-be-rehearsed: "true"
    name: pull-ci-kubevirt-hyperconverged-cluster-operator-release-1.11-hco-e2e-upgrade-operator-sdk-sno-azure
    optional: true
    rerun_command: /test hco-e2e-upgrade-operator-sdk-sno-azure
    run_if_changed: ^(api/.*|assets/.*|build/.*|ci-test-files/.*|config/.*|controllers/.*|cmd/.*|deploy/crds/.*|deploy/index-image/.*|hack/.*|pkg/.*|tests/.*|Makefile|go\.mod|go\.sum)$
    spec:
      containers:
      - args:
        - --gcs-upload-secret=/secrets/gcs/service-account.json
        - --image-import-pull-secret=/etc/pull-secret/.dockerconfigjson
        - --lease-server-credentials-file=/etc/boskos/credentials
        - --report-credentials-file=/etc/report/credentials
        - --secret-dir=/secrets/ci-pull-credentials
        - --target=hco-e2e-upgrade-operator-sdk-sno-azure
        command:
        - ci-operator
        image: ci-operator:latest
        imagePullPolicy: Always
        name: ""
        resources:
          requests:
            cpu: 10m
        volumeMounts:
        - mountPath: /etc/boskos
          name: boskos
          readOnly: true
        - mountPath: /secrets/ci-pull-credentials
          name: ci-pull-credentials
          readOnly: true
        - mountPath: /secrets/gcs
          name: gcs-credentials
          readOnly: true
        - mountPath: /secrets/manifest-tool
          name: manifest-tool-local-pusher
          readOnly: true
        - mountPath: /etc/pull-secret
          name: pull-secret
          readOnly: true
        - mountPath: /etc/report
          name: result-aggregator
          readOnly: true
      serviceAccountName: ci-operator
      volumes:
      - name: boskos
        secret:
          items:
          - key: credentials
            path: credentials
          secretName: boskos-credentials
      - name: ci-pull-credentials
        secret:
          secretName: ci-pull-credentials
      - name: manifest-tool-local-pusher
        secret:
          secretName: manifest-tool-local-pusher
      - name: pull-secret
        secret:
          secretName: registry-pull-credentials
      - name: result-aggregator
        secret:
          secretName: result-aggregator
    trigger: (?m)^/test( | .* )hco-e2e-upgrade-operator-sdk-sno-azure,?($|\s.*)
  - agent: kubernetes
    always_run: false
    branches:
    - ^release-1\.11$
    - ^release-1\.11-
<<<<<<< HEAD
    cluster: build06
=======
    cluster: build11
>>>>>>> 635a2bef
    context: ci/prow/hco-e2e-upgrade-prev-operator-sdk-aws
    decorate: true
    decoration_config:
      skip_cloning: true
    labels:
      ci-operator.openshift.io/cloud: aws
      ci-operator.openshift.io/cloud-cluster-profile: aws-virtualization
      ci.openshift.io/generator: prowgen
      pj-rehearse.openshift.io/can-be-rehearsed: "true"
    name: pull-ci-kubevirt-hyperconverged-cluster-operator-release-1.11-hco-e2e-upgrade-prev-operator-sdk-aws
    rerun_command: /test hco-e2e-upgrade-prev-operator-sdk-aws
    run_if_changed: ^(api/.*|assets/.*|build/.*|ci-test-files/.*|config/.*|controllers/.*|cmd/.*|deploy/crds/.*|deploy/index-image/.*|hack/.*|pkg/.*|tests/.*|Makefile|go\.mod|go\.sum)$
    spec:
      containers:
      - args:
        - --gcs-upload-secret=/secrets/gcs/service-account.json
        - --image-import-pull-secret=/etc/pull-secret/.dockerconfigjson
        - --lease-server-credentials-file=/etc/boskos/credentials
        - --report-credentials-file=/etc/report/credentials
        - --secret-dir=/secrets/ci-pull-credentials
        - --target=hco-e2e-upgrade-prev-operator-sdk-aws
        command:
        - ci-operator
        image: ci-operator:latest
        imagePullPolicy: Always
        name: ""
        resources:
          requests:
            cpu: 10m
        volumeMounts:
        - mountPath: /etc/boskos
          name: boskos
          readOnly: true
        - mountPath: /secrets/ci-pull-credentials
          name: ci-pull-credentials
          readOnly: true
        - mountPath: /secrets/gcs
          name: gcs-credentials
          readOnly: true
        - mountPath: /secrets/manifest-tool
          name: manifest-tool-local-pusher
          readOnly: true
        - mountPath: /etc/pull-secret
          name: pull-secret
          readOnly: true
        - mountPath: /etc/report
          name: result-aggregator
          readOnly: true
      serviceAccountName: ci-operator
      volumes:
      - name: boskos
        secret:
          items:
          - key: credentials
            path: credentials
          secretName: boskos-credentials
      - name: ci-pull-credentials
        secret:
          secretName: ci-pull-credentials
      - name: manifest-tool-local-pusher
        secret:
          secretName: manifest-tool-local-pusher
      - name: pull-secret
        secret:
          secretName: registry-pull-credentials
      - name: result-aggregator
        secret:
          secretName: result-aggregator
    trigger: (?m)^/test( | .* )hco-e2e-upgrade-prev-operator-sdk-aws,?($|\s.*)
  - agent: kubernetes
    always_run: false
    branches:
    - ^release-1\.11$
    - ^release-1\.11-
    cluster: build11
    context: ci/prow/hco-e2e-upgrade-prev-operator-sdk-azure
    decorate: true
    decoration_config:
      skip_cloning: true
    labels:
      ci-operator.openshift.io/cloud: azure4
      ci-operator.openshift.io/cloud-cluster-profile: azure-virtualization
      ci.openshift.io/generator: prowgen
      pj-rehearse.openshift.io/can-be-rehearsed: "true"
    name: pull-ci-kubevirt-hyperconverged-cluster-operator-release-1.11-hco-e2e-upgrade-prev-operator-sdk-azure
    rerun_command: /test hco-e2e-upgrade-prev-operator-sdk-azure
    run_if_changed: ^(api/.*|assets/.*|build/.*|ci-test-files/.*|config/.*|controllers/.*|cmd/.*|deploy/crds/.*|deploy/index-image/.*|hack/.*|pkg/.*|tests/.*|Makefile|go\.mod|go\.sum)$
    spec:
      containers:
      - args:
        - --gcs-upload-secret=/secrets/gcs/service-account.json
        - --image-import-pull-secret=/etc/pull-secret/.dockerconfigjson
        - --lease-server-credentials-file=/etc/boskos/credentials
        - --report-credentials-file=/etc/report/credentials
        - --secret-dir=/secrets/ci-pull-credentials
        - --target=hco-e2e-upgrade-prev-operator-sdk-azure
        command:
        - ci-operator
        image: ci-operator:latest
        imagePullPolicy: Always
        name: ""
        resources:
          requests:
            cpu: 10m
        volumeMounts:
        - mountPath: /etc/boskos
          name: boskos
          readOnly: true
        - mountPath: /secrets/ci-pull-credentials
          name: ci-pull-credentials
          readOnly: true
        - mountPath: /secrets/gcs
          name: gcs-credentials
          readOnly: true
        - mountPath: /secrets/manifest-tool
          name: manifest-tool-local-pusher
          readOnly: true
        - mountPath: /etc/pull-secret
          name: pull-secret
          readOnly: true
        - mountPath: /etc/report
          name: result-aggregator
          readOnly: true
      serviceAccountName: ci-operator
      volumes:
      - name: boskos
        secret:
          items:
          - key: credentials
            path: credentials
          secretName: boskos-credentials
      - name: ci-pull-credentials
        secret:
          secretName: ci-pull-credentials
      - name: manifest-tool-local-pusher
        secret:
          secretName: manifest-tool-local-pusher
      - name: pull-secret
        secret:
          secretName: registry-pull-credentials
      - name: result-aggregator
        secret:
          secretName: result-aggregator
    trigger: (?m)^/test( | .* )hco-e2e-upgrade-prev-operator-sdk-azure,?($|\s.*)
  - agent: kubernetes
    always_run: false
    branches:
    - ^release-1\.11$
    - ^release-1\.11-
<<<<<<< HEAD
    cluster: build06
=======
    cluster: build11
>>>>>>> 635a2bef
    context: ci/prow/hco-e2e-upgrade-prev-operator-sdk-sno-aws
    decorate: true
    decoration_config:
      skip_cloning: true
    labels:
      ci-operator.openshift.io/cloud: aws
      ci-operator.openshift.io/cloud-cluster-profile: aws-virtualization
      ci.openshift.io/generator: prowgen
      pj-rehearse.openshift.io/can-be-rehearsed: "true"
    name: pull-ci-kubevirt-hyperconverged-cluster-operator-release-1.11-hco-e2e-upgrade-prev-operator-sdk-sno-aws
    optional: true
    rerun_command: /test hco-e2e-upgrade-prev-operator-sdk-sno-aws
    run_if_changed: ^(api/.*|assets/.*|build/.*|ci-test-files/.*|config/.*|controllers/.*|cmd/.*|deploy/crds/.*|deploy/index-image/.*|hack/.*|pkg/.*|tests/.*|Makefile|go\.mod|go\.sum)$
    spec:
      containers:
      - args:
        - --gcs-upload-secret=/secrets/gcs/service-account.json
        - --image-import-pull-secret=/etc/pull-secret/.dockerconfigjson
        - --lease-server-credentials-file=/etc/boskos/credentials
        - --report-credentials-file=/etc/report/credentials
        - --secret-dir=/secrets/ci-pull-credentials
        - --target=hco-e2e-upgrade-prev-operator-sdk-sno-aws
        command:
        - ci-operator
        image: ci-operator:latest
        imagePullPolicy: Always
        name: ""
        resources:
          requests:
            cpu: 10m
        volumeMounts:
        - mountPath: /etc/boskos
          name: boskos
          readOnly: true
        - mountPath: /secrets/ci-pull-credentials
          name: ci-pull-credentials
          readOnly: true
        - mountPath: /secrets/gcs
          name: gcs-credentials
          readOnly: true
        - mountPath: /secrets/manifest-tool
          name: manifest-tool-local-pusher
          readOnly: true
        - mountPath: /etc/pull-secret
          name: pull-secret
          readOnly: true
        - mountPath: /etc/report
          name: result-aggregator
          readOnly: true
      serviceAccountName: ci-operator
      volumes:
      - name: boskos
        secret:
          items:
          - key: credentials
            path: credentials
          secretName: boskos-credentials
      - name: ci-pull-credentials
        secret:
          secretName: ci-pull-credentials
      - name: manifest-tool-local-pusher
        secret:
          secretName: manifest-tool-local-pusher
      - name: pull-secret
        secret:
          secretName: registry-pull-credentials
      - name: result-aggregator
        secret:
          secretName: result-aggregator
    trigger: (?m)^/test( | .* )hco-e2e-upgrade-prev-operator-sdk-sno-aws,?($|\s.*)
  - agent: kubernetes
    always_run: false
    branches:
    - ^release-1\.11$
    - ^release-1\.11-
    cluster: build11
    context: ci/prow/hco-e2e-upgrade-prev-operator-sdk-sno-azure
    decorate: true
    decoration_config:
      skip_cloning: true
    labels:
      ci-operator.openshift.io/cloud: azure4
      ci-operator.openshift.io/cloud-cluster-profile: azure-virtualization
      ci.openshift.io/generator: prowgen
      pj-rehearse.openshift.io/can-be-rehearsed: "true"
    name: pull-ci-kubevirt-hyperconverged-cluster-operator-release-1.11-hco-e2e-upgrade-prev-operator-sdk-sno-azure
    optional: true
    rerun_command: /test hco-e2e-upgrade-prev-operator-sdk-sno-azure
    run_if_changed: ^(api/.*|assets/.*|build/.*|ci-test-files/.*|config/.*|controllers/.*|cmd/.*|deploy/crds/.*|deploy/index-image/.*|hack/.*|pkg/.*|tests/.*|Makefile|go\.mod|go\.sum)$
    spec:
      containers:
      - args:
        - --gcs-upload-secret=/secrets/gcs/service-account.json
        - --image-import-pull-secret=/etc/pull-secret/.dockerconfigjson
        - --lease-server-credentials-file=/etc/boskos/credentials
        - --report-credentials-file=/etc/report/credentials
        - --secret-dir=/secrets/ci-pull-credentials
        - --target=hco-e2e-upgrade-prev-operator-sdk-sno-azure
        command:
        - ci-operator
        image: ci-operator:latest
        imagePullPolicy: Always
        name: ""
        resources:
          requests:
            cpu: 10m
        volumeMounts:
        - mountPath: /etc/boskos
          name: boskos
          readOnly: true
        - mountPath: /secrets/ci-pull-credentials
          name: ci-pull-credentials
          readOnly: true
        - mountPath: /secrets/gcs
          name: gcs-credentials
          readOnly: true
        - mountPath: /secrets/manifest-tool
          name: manifest-tool-local-pusher
          readOnly: true
        - mountPath: /etc/pull-secret
          name: pull-secret
          readOnly: true
        - mountPath: /etc/report
          name: result-aggregator
          readOnly: true
      serviceAccountName: ci-operator
      volumes:
      - name: boskos
        secret:
          items:
          - key: credentials
            path: credentials
          secretName: boskos-credentials
      - name: ci-pull-credentials
        secret:
          secretName: ci-pull-credentials
      - name: manifest-tool-local-pusher
        secret:
          secretName: manifest-tool-local-pusher
      - name: pull-secret
        secret:
          secretName: registry-pull-credentials
      - name: result-aggregator
        secret:
          secretName: result-aggregator
    trigger: (?m)^/test( | .* )hco-e2e-upgrade-prev-operator-sdk-sno-azure,?($|\s.*)
  - agent: kubernetes
    always_run: true
    branches:
    - ^release-1\.11$
    - ^release-1\.11-
    cluster: build11
    context: ci/prow/images
    decorate: true
    decoration_config:
      skip_cloning: true
    labels:
      ci.openshift.io/generator: prowgen
      pj-rehearse.openshift.io/can-be-rehearsed: "true"
    name: pull-ci-kubevirt-hyperconverged-cluster-operator-release-1.11-images
    rerun_command: /test images
    spec:
      containers:
      - args:
        - --gcs-upload-secret=/secrets/gcs/service-account.json
        - --image-import-pull-secret=/etc/pull-secret/.dockerconfigjson
        - --report-credentials-file=/etc/report/credentials
        - --target=[images]
        command:
        - ci-operator
        image: ci-operator:latest
        imagePullPolicy: Always
        name: ""
        resources:
          requests:
            cpu: 10m
        volumeMounts:
        - mountPath: /secrets/gcs
          name: gcs-credentials
          readOnly: true
        - mountPath: /secrets/manifest-tool
          name: manifest-tool-local-pusher
          readOnly: true
        - mountPath: /etc/pull-secret
          name: pull-secret
          readOnly: true
        - mountPath: /etc/report
          name: result-aggregator
          readOnly: true
      serviceAccountName: ci-operator
      volumes:
      - name: manifest-tool-local-pusher
        secret:
          secretName: manifest-tool-local-pusher
      - name: pull-secret
        secret:
          secretName: registry-pull-credentials
      - name: result-aggregator
        secret:
          secretName: result-aggregator
    trigger: (?m)^/test( | .* )images,?($|\s.*)<|MERGE_RESOLUTION|>--- conflicted
+++ resolved
@@ -265,11 +265,7 @@
     branches:
     - ^release-1\.11$
     - ^release-1\.11-
-<<<<<<< HEAD
-    cluster: build06
-=======
-    cluster: build11
->>>>>>> 635a2bef
+    cluster: build11
     context: ci/prow/hco-e2e-operator-sdk-aws
     decorate: true
     decoration_config:
@@ -494,11 +490,7 @@
     branches:
     - ^release-1\.11$
     - ^release-1\.11-
-<<<<<<< HEAD
-    cluster: build06
-=======
-    cluster: build11
->>>>>>> 635a2bef
+    cluster: build11
     context: ci/prow/hco-e2e-operator-sdk-sno-aws
     decorate: true
     decoration_config:
@@ -650,11 +642,7 @@
     branches:
     - ^release-1\.11$
     - ^release-1\.11-
-<<<<<<< HEAD
-    cluster: build06
-=======
-    cluster: build11
->>>>>>> 635a2bef
+    cluster: build11
     context: ci/prow/hco-e2e-upgrade-operator-sdk-aws
     decorate: true
     decoration_config:
@@ -804,11 +792,7 @@
     branches:
     - ^release-1\.11$
     - ^release-1\.11-
-<<<<<<< HEAD
-    cluster: build06
-=======
-    cluster: build11
->>>>>>> 635a2bef
+    cluster: build11
     context: ci/prow/hco-e2e-upgrade-operator-sdk-sno-aws
     decorate: true
     decoration_config:
@@ -960,11 +944,7 @@
     branches:
     - ^release-1\.11$
     - ^release-1\.11-
-<<<<<<< HEAD
-    cluster: build06
-=======
-    cluster: build11
->>>>>>> 635a2bef
+    cluster: build11
     context: ci/prow/hco-e2e-upgrade-prev-operator-sdk-aws
     decorate: true
     decoration_config:
@@ -1114,11 +1094,7 @@
     branches:
     - ^release-1\.11$
     - ^release-1\.11-
-<<<<<<< HEAD
-    cluster: build06
-=======
-    cluster: build11
->>>>>>> 635a2bef
+    cluster: build11
     context: ci/prow/hco-e2e-upgrade-prev-operator-sdk-sno-aws
     decorate: true
     decoration_config:
