--- conflicted
+++ resolved
@@ -117,11 +117,7 @@
     branches:
     - ^master$
     - ^master-
-<<<<<<< HEAD
-    cluster: build06
-=======
     cluster: build11
->>>>>>> 635a2bef
     context: ci/prow/openshift-e2e
     decorate: true
     decoration_config:
