presubmits:
  oadp-qe/oadp-qe-automation:
  - agent: kubernetes
    always_run: true
    branches:
    - ^main$
    - ^main-
    cluster: build05
    context: ci/prow/oadp1.2-ocp4.14-lp-interop-images
    decorate: true
    decoration_config:
      skip_cloning: true
    labels:
      ci-operator.openshift.io/variant: oadp1.2-ocp4.14-lp-interop
      ci.openshift.io/generator: prowgen
      job-release: "4.14"
      pj-rehearse.openshift.io/can-be-rehearsed: "true"
    name: pull-ci-oadp-qe-oadp-qe-automation-main-oadp1.2-ocp4.14-lp-interop-images
    rerun_command: /test oadp1.2-ocp4.14-lp-interop-images
    spec:
      containers:
      - args:
        - --gcs-upload-secret=/secrets/gcs/service-account.json
        - --image-import-pull-secret=/etc/pull-secret/.dockerconfigjson
        - --oauth-token-path=/usr/local/github-credentials/oauth
        - --report-credentials-file=/etc/report/credentials
        - --target=[images]
        - --variant=oadp1.2-ocp4.14-lp-interop
        command:
        - ci-operator
        image: ci-operator:latest
        imagePullPolicy: Always
        name: ""
        resources:
          requests:
            cpu: 10m
        volumeMounts:
        - mountPath: /secrets/gcs
          name: gcs-credentials
          readOnly: true
        - mountPath: /usr/local/github-credentials
          name: github-credentials-openshift-ci-robot-private-git-cloner
          readOnly: true
        - mountPath: /secrets/manifest-tool
          name: manifest-tool-local-pusher
          readOnly: true
        - mountPath: /etc/pull-secret
          name: pull-secret
          readOnly: true
        - mountPath: /etc/report
          name: result-aggregator
          readOnly: true
      serviceAccountName: ci-operator
      volumes:
      - name: github-credentials-openshift-ci-robot-private-git-cloner
        secret:
          secretName: github-credentials-openshift-ci-robot-private-git-cloner
      - name: manifest-tool-local-pusher
        secret:
          secretName: manifest-tool-local-pusher
      - name: pull-secret
        secret:
          secretName: registry-pull-credentials
      - name: result-aggregator
        secret:
          secretName: result-aggregator
    trigger: (?m)^/test( | .* )oadp1.2-ocp4.14-lp-interop-images,?($|\s.*)
  - agent: kubernetes
    always_run: true
    branches:
    - ^main$
    - ^main-
    cluster: build05
    context: ci/prow/oadp1.2-ocp4.15-lp-interop-images
    decorate: true
    decoration_config:
      skip_cloning: true
    labels:
      ci-operator.openshift.io/variant: oadp1.2-ocp4.15-lp-interop
      ci.openshift.io/generator: prowgen
      job-release: "4.15"
      pj-rehearse.openshift.io/can-be-rehearsed: "true"
    name: pull-ci-oadp-qe-oadp-qe-automation-main-oadp1.2-ocp4.15-lp-interop-images
    rerun_command: /test oadp1.2-ocp4.15-lp-interop-images
    spec:
      containers:
      - args:
        - --gcs-upload-secret=/secrets/gcs/service-account.json
        - --image-import-pull-secret=/etc/pull-secret/.dockerconfigjson
        - --oauth-token-path=/usr/local/github-credentials/oauth
        - --report-credentials-file=/etc/report/credentials
        - --target=[images]
        - --variant=oadp1.2-ocp4.15-lp-interop
        command:
        - ci-operator
        image: ci-operator:latest
        imagePullPolicy: Always
        name: ""
        resources:
          requests:
            cpu: 10m
        volumeMounts:
        - mountPath: /secrets/gcs
          name: gcs-credentials
          readOnly: true
        - mountPath: /usr/local/github-credentials
          name: github-credentials-openshift-ci-robot-private-git-cloner
          readOnly: true
        - mountPath: /secrets/manifest-tool
          name: manifest-tool-local-pusher
          readOnly: true
        - mountPath: /etc/pull-secret
          name: pull-secret
          readOnly: true
        - mountPath: /etc/report
          name: result-aggregator
          readOnly: true
      serviceAccountName: ci-operator
      volumes:
      - name: github-credentials-openshift-ci-robot-private-git-cloner
        secret:
          secretName: github-credentials-openshift-ci-robot-private-git-cloner
      - name: manifest-tool-local-pusher
        secret:
          secretName: manifest-tool-local-pusher
      - name: pull-secret
        secret:
          secretName: registry-pull-credentials
      - name: result-aggregator
        secret:
          secretName: result-aggregator
    trigger: (?m)^/test( | .* )oadp1.2-ocp4.15-lp-interop-images,?($|\s.*)
  - agent: kubernetes
    always_run: true
    branches:
    - ^main$
    - ^main-
    cluster: build05
    context: ci/prow/oadp1.3-ocp4.14-lp-interop-images
    decorate: true
    decoration_config:
      skip_cloning: true
    labels:
      ci-operator.openshift.io/variant: oadp1.3-ocp4.14-lp-interop
      ci.openshift.io/generator: prowgen
      pj-rehearse.openshift.io/can-be-rehearsed: "true"
    name: pull-ci-oadp-qe-oadp-qe-automation-main-oadp1.3-ocp4.14-lp-interop-images
    rerun_command: /test oadp1.3-ocp4.14-lp-interop-images
    spec:
      containers:
      - args:
        - --gcs-upload-secret=/secrets/gcs/service-account.json
        - --image-import-pull-secret=/etc/pull-secret/.dockerconfigjson
        - --oauth-token-path=/usr/local/github-credentials/oauth
        - --report-credentials-file=/etc/report/credentials
        - --target=[images]
        - --variant=oadp1.3-ocp4.14-lp-interop
        command:
        - ci-operator
        image: ci-operator:latest
        imagePullPolicy: Always
        name: ""
        resources:
          requests:
            cpu: 10m
        volumeMounts:
        - mountPath: /secrets/gcs
          name: gcs-credentials
          readOnly: true
        - mountPath: /usr/local/github-credentials
          name: github-credentials-openshift-ci-robot-private-git-cloner
          readOnly: true
        - mountPath: /secrets/manifest-tool
          name: manifest-tool-local-pusher
          readOnly: true
        - mountPath: /etc/pull-secret
          name: pull-secret
          readOnly: true
        - mountPath: /etc/report
          name: result-aggregator
          readOnly: true
      serviceAccountName: ci-operator
      volumes:
      - name: github-credentials-openshift-ci-robot-private-git-cloner
        secret:
          secretName: github-credentials-openshift-ci-robot-private-git-cloner
      - name: manifest-tool-local-pusher
        secret:
          secretName: manifest-tool-local-pusher
      - name: pull-secret
        secret:
          secretName: registry-pull-credentials
      - name: result-aggregator
        secret:
          secretName: result-aggregator
    trigger: (?m)^/test( | .* )oadp1.3-ocp4.14-lp-interop-images,?($|\s.*)
  - agent: kubernetes
    always_run: true
    branches:
    - ^main$
    - ^main-
    cluster: build05
    context: ci/prow/oadp1.3-ocp4.14-lp-rosa-classic-images
    decorate: true
    decoration_config:
      skip_cloning: true
    labels:
      ci-operator.openshift.io/variant: oadp1.3-ocp4.14-lp-rosa-classic
      ci.openshift.io/generator: prowgen
      job-release: "4.14"
      pj-rehearse.openshift.io/can-be-rehearsed: "true"
    name: pull-ci-oadp-qe-oadp-qe-automation-main-oadp1.3-ocp4.14-lp-rosa-classic-images
    rerun_command: /test oadp1.3-ocp4.14-lp-rosa-classic-images
    spec:
      containers:
      - args:
        - --gcs-upload-secret=/secrets/gcs/service-account.json
        - --image-import-pull-secret=/etc/pull-secret/.dockerconfigjson
        - --oauth-token-path=/usr/local/github-credentials/oauth
        - --report-credentials-file=/etc/report/credentials
        - --target=[images]
        - --variant=oadp1.3-ocp4.14-lp-rosa-classic
        command:
        - ci-operator
        image: ci-operator:latest
        imagePullPolicy: Always
        name: ""
        resources:
          requests:
            cpu: 10m
        volumeMounts:
        - mountPath: /secrets/gcs
          name: gcs-credentials
          readOnly: true
        - mountPath: /usr/local/github-credentials
          name: github-credentials-openshift-ci-robot-private-git-cloner
          readOnly: true
        - mountPath: /secrets/manifest-tool
          name: manifest-tool-local-pusher
          readOnly: true
        - mountPath: /etc/pull-secret
          name: pull-secret
          readOnly: true
        - mountPath: /etc/report
          name: result-aggregator
          readOnly: true
      serviceAccountName: ci-operator
      volumes:
      - name: github-credentials-openshift-ci-robot-private-git-cloner
        secret:
          secretName: github-credentials-openshift-ci-robot-private-git-cloner
      - name: manifest-tool-local-pusher
        secret:
          secretName: manifest-tool-local-pusher
      - name: pull-secret
        secret:
          secretName: registry-pull-credentials
      - name: result-aggregator
        secret:
          secretName: result-aggregator
    trigger: (?m)^/test( | .* )oadp1.3-ocp4.14-lp-rosa-classic-images,?($|\s.*)
  - agent: kubernetes
    always_run: true
    branches:
    - ^main$
    - ^main-
    cluster: build05
    context: ci/prow/oadp1.3-ocp4.15-lp-interop-images
    decorate: true
    decoration_config:
      skip_cloning: true
    labels:
      ci-operator.openshift.io/variant: oadp1.3-ocp4.15-lp-interop
      ci.openshift.io/generator: prowgen
      pj-rehearse.openshift.io/can-be-rehearsed: "true"
    name: pull-ci-oadp-qe-oadp-qe-automation-main-oadp1.3-ocp4.15-lp-interop-images
    rerun_command: /test oadp1.3-ocp4.15-lp-interop-images
    spec:
      containers:
      - args:
        - --gcs-upload-secret=/secrets/gcs/service-account.json
        - --image-import-pull-secret=/etc/pull-secret/.dockerconfigjson
        - --oauth-token-path=/usr/local/github-credentials/oauth
        - --report-credentials-file=/etc/report/credentials
        - --target=[images]
        - --variant=oadp1.3-ocp4.15-lp-interop
        command:
        - ci-operator
        image: ci-operator:latest
        imagePullPolicy: Always
        name: ""
        resources:
          requests:
            cpu: 10m
        volumeMounts:
        - mountPath: /secrets/gcs
          name: gcs-credentials
          readOnly: true
        - mountPath: /usr/local/github-credentials
          name: github-credentials-openshift-ci-robot-private-git-cloner
          readOnly: true
        - mountPath: /secrets/manifest-tool
          name: manifest-tool-local-pusher
          readOnly: true
        - mountPath: /etc/pull-secret
          name: pull-secret
          readOnly: true
        - mountPath: /etc/report
          name: result-aggregator
          readOnly: true
      serviceAccountName: ci-operator
      volumes:
      - name: github-credentials-openshift-ci-robot-private-git-cloner
        secret:
          secretName: github-credentials-openshift-ci-robot-private-git-cloner
      - name: manifest-tool-local-pusher
        secret:
          secretName: manifest-tool-local-pusher
      - name: pull-secret
        secret:
          secretName: registry-pull-credentials
      - name: result-aggregator
        secret:
          secretName: result-aggregator
    trigger: (?m)^/test( | .* )oadp1.3-ocp4.15-lp-interop-images,?($|\s.*)
  - agent: kubernetes
    always_run: true
    branches:
    - ^main$
    - ^main-
    cluster: build05
    context: ci/prow/oadp1.3-ocp4.16-lp-interop-images
    decorate: true
    decoration_config:
      skip_cloning: true
    labels:
      ci-operator.openshift.io/variant: oadp1.3-ocp4.16-lp-interop
      ci.openshift.io/generator: prowgen
      pj-rehearse.openshift.io/can-be-rehearsed: "true"
    name: pull-ci-oadp-qe-oadp-qe-automation-main-oadp1.3-ocp4.16-lp-interop-images
    rerun_command: /test oadp1.3-ocp4.16-lp-interop-images
    spec:
      containers:
      - args:
        - --gcs-upload-secret=/secrets/gcs/service-account.json
        - --image-import-pull-secret=/etc/pull-secret/.dockerconfigjson
        - --oauth-token-path=/usr/local/github-credentials/oauth
        - --report-credentials-file=/etc/report/credentials
        - --target=[images]
        - --variant=oadp1.3-ocp4.16-lp-interop
        command:
        - ci-operator
        image: ci-operator:latest
        imagePullPolicy: Always
        name: ""
        resources:
          requests:
            cpu: 10m
        volumeMounts:
        - mountPath: /secrets/gcs
          name: gcs-credentials
          readOnly: true
        - mountPath: /usr/local/github-credentials
          name: github-credentials-openshift-ci-robot-private-git-cloner
          readOnly: true
        - mountPath: /secrets/manifest-tool
          name: manifest-tool-local-pusher
          readOnly: true
        - mountPath: /etc/pull-secret
          name: pull-secret
          readOnly: true
        - mountPath: /etc/report
          name: result-aggregator
          readOnly: true
      serviceAccountName: ci-operator
      volumes:
      - name: github-credentials-openshift-ci-robot-private-git-cloner
        secret:
          secretName: github-credentials-openshift-ci-robot-private-git-cloner
      - name: manifest-tool-local-pusher
        secret:
          secretName: manifest-tool-local-pusher
      - name: pull-secret
        secret:
          secretName: registry-pull-credentials
      - name: result-aggregator
        secret:
          secretName: result-aggregator
    trigger: (?m)^/test( | .* )oadp1.3-ocp4.16-lp-interop-images,?($|\s.*)
  - agent: kubernetes
    always_run: true
    branches:
    - ^main$
    - ^main-
    cluster: build05
    context: ci/prow/oadp1.4-ocp4.16-lp-interop-images
    decorate: true
    decoration_config:
      skip_cloning: true
    labels:
      ci-operator.openshift.io/variant: oadp1.4-ocp4.16-lp-interop
      ci.openshift.io/generator: prowgen
      pj-rehearse.openshift.io/can-be-rehearsed: "true"
    name: pull-ci-oadp-qe-oadp-qe-automation-main-oadp1.4-ocp4.16-lp-interop-images
    rerun_command: /test oadp1.4-ocp4.16-lp-interop-images
    spec:
      containers:
      - args:
        - --gcs-upload-secret=/secrets/gcs/service-account.json
        - --image-import-pull-secret=/etc/pull-secret/.dockerconfigjson
        - --oauth-token-path=/usr/local/github-credentials/oauth
        - --report-credentials-file=/etc/report/credentials
        - --target=[images]
        - --variant=oadp1.4-ocp4.16-lp-interop
        command:
        - ci-operator
        image: ci-operator:latest
        imagePullPolicy: Always
        name: ""
        resources:
          requests:
            cpu: 10m
        volumeMounts:
        - mountPath: /secrets/gcs
          name: gcs-credentials
          readOnly: true
        - mountPath: /usr/local/github-credentials
          name: github-credentials-openshift-ci-robot-private-git-cloner
          readOnly: true
        - mountPath: /secrets/manifest-tool
          name: manifest-tool-local-pusher
          readOnly: true
        - mountPath: /etc/pull-secret
          name: pull-secret
          readOnly: true
        - mountPath: /etc/report
          name: result-aggregator
          readOnly: true
      serviceAccountName: ci-operator
      volumes:
      - name: github-credentials-openshift-ci-robot-private-git-cloner
        secret:
          secretName: github-credentials-openshift-ci-robot-private-git-cloner
      - name: manifest-tool-local-pusher
        secret:
          secretName: manifest-tool-local-pusher
      - name: pull-secret
        secret:
          secretName: registry-pull-credentials
      - name: result-aggregator
        secret:
          secretName: result-aggregator
    trigger: (?m)^/test( | .* )oadp1.4-ocp4.16-lp-interop-images,?($|\s.*)
  - agent: kubernetes
    always_run: true
    branches:
    - ^main$
    - ^main-
    cluster: build05
    context: ci/prow/oadp1.4-ocp4.16-lp-rosa-classic-images
    decorate: true
    decoration_config:
      skip_cloning: true
    labels:
      ci-operator.openshift.io/variant: oadp1.4-ocp4.16-lp-rosa-classic
      ci.openshift.io/generator: prowgen
      job-release: "4.16"
      pj-rehearse.openshift.io/can-be-rehearsed: "true"
    name: pull-ci-oadp-qe-oadp-qe-automation-main-oadp1.4-ocp4.16-lp-rosa-classic-images
    rerun_command: /test oadp1.4-ocp4.16-lp-rosa-classic-images
    spec:
      containers:
      - args:
        - --gcs-upload-secret=/secrets/gcs/service-account.json
        - --image-import-pull-secret=/etc/pull-secret/.dockerconfigjson
        - --oauth-token-path=/usr/local/github-credentials/oauth
        - --report-credentials-file=/etc/report/credentials
        - --target=[images]
        - --variant=oadp1.4-ocp4.16-lp-rosa-classic
        command:
        - ci-operator
        image: ci-operator:latest
        imagePullPolicy: Always
        name: ""
        resources:
          requests:
            cpu: 10m
        volumeMounts:
        - mountPath: /secrets/gcs
          name: gcs-credentials
          readOnly: true
        - mountPath: /usr/local/github-credentials
          name: github-credentials-openshift-ci-robot-private-git-cloner
          readOnly: true
        - mountPath: /secrets/manifest-tool
          name: manifest-tool-local-pusher
          readOnly: true
        - mountPath: /etc/pull-secret
          name: pull-secret
          readOnly: true
        - mountPath: /etc/report
          name: result-aggregator
          readOnly: true
      serviceAccountName: ci-operator
      volumes:
      - name: github-credentials-openshift-ci-robot-private-git-cloner
        secret:
          secretName: github-credentials-openshift-ci-robot-private-git-cloner
      - name: manifest-tool-local-pusher
        secret:
          secretName: manifest-tool-local-pusher
      - name: pull-secret
        secret:
          secretName: registry-pull-credentials
      - name: result-aggregator
        secret:
          secretName: result-aggregator
    trigger: (?m)^/test( | .* )oadp1.4-ocp4.16-lp-rosa-classic-images,?($|\s.*)
  - agent: kubernetes
    always_run: true
    branches:
    - ^main$
    - ^main-
    cluster: build05
    context: ci/prow/oadp1.4-ocp4.17-lp-interop-images
    decorate: true
    decoration_config:
      skip_cloning: true
    labels:
      ci-operator.openshift.io/variant: oadp1.4-ocp4.17-lp-interop
      ci.openshift.io/generator: prowgen
      job-release: "4.17"
      pj-rehearse.openshift.io/can-be-rehearsed: "true"
    name: pull-ci-oadp-qe-oadp-qe-automation-main-oadp1.4-ocp4.17-lp-interop-images
    rerun_command: /test oadp1.4-ocp4.17-lp-interop-images
    spec:
      containers:
      - args:
        - --gcs-upload-secret=/secrets/gcs/service-account.json
        - --image-import-pull-secret=/etc/pull-secret/.dockerconfigjson
        - --oauth-token-path=/usr/local/github-credentials/oauth
        - --report-credentials-file=/etc/report/credentials
        - --target=[images]
        - --variant=oadp1.4-ocp4.17-lp-interop
        command:
        - ci-operator
        image: ci-operator:latest
        imagePullPolicy: Always
        name: ""
        resources:
          requests:
            cpu: 10m
        volumeMounts:
        - mountPath: /secrets/gcs
          name: gcs-credentials
          readOnly: true
        - mountPath: /usr/local/github-credentials
          name: github-credentials-openshift-ci-robot-private-git-cloner
          readOnly: true
        - mountPath: /secrets/manifest-tool
          name: manifest-tool-local-pusher
          readOnly: true
        - mountPath: /etc/pull-secret
          name: pull-secret
          readOnly: true
        - mountPath: /etc/report
          name: result-aggregator
          readOnly: true
      serviceAccountName: ci-operator
      volumes:
      - name: github-credentials-openshift-ci-robot-private-git-cloner
        secret:
          secretName: github-credentials-openshift-ci-robot-private-git-cloner
      - name: manifest-tool-local-pusher
        secret:
          secretName: manifest-tool-local-pusher
      - name: pull-secret
        secret:
          secretName: registry-pull-credentials
      - name: result-aggregator
        secret:
          secretName: result-aggregator
    trigger: (?m)^/test( | .* )oadp1.4-ocp4.17-lp-interop-images,?($|\s.*)
  - agent: kubernetes
    always_run: true
    branches:
    - ^main$
    - ^main-
    cluster: build05
<<<<<<< HEAD
    context: ci/prow/oadp1.4-ocp4.17-lp-rosa-classic-images
=======
    context: ci/prow/oadp1.4-ocp4.18-lp-interop-images
>>>>>>> fcff60e8
    decorate: true
    decoration_config:
      skip_cloning: true
    labels:
<<<<<<< HEAD
      ci-operator.openshift.io/variant: oadp1.4-ocp4.17-lp-rosa-classic
      ci.openshift.io/generator: prowgen
      job-release: "4.17"
      pj-rehearse.openshift.io/can-be-rehearsed: "true"
    name: pull-ci-oadp-qe-oadp-qe-automation-main-oadp1.4-ocp4.17-lp-rosa-classic-images
    rerun_command: /test oadp1.4-ocp4.17-lp-rosa-classic-images
=======
      ci-operator.openshift.io/variant: oadp1.4-ocp4.18-lp-interop
      ci.openshift.io/generator: prowgen
      job-release: "4.18"
      pj-rehearse.openshift.io/can-be-rehearsed: "true"
    name: pull-ci-oadp-qe-oadp-qe-automation-main-oadp1.4-ocp4.18-lp-interop-images
    rerun_command: /test oadp1.4-ocp4.18-lp-interop-images
>>>>>>> fcff60e8
    spec:
      containers:
      - args:
        - --gcs-upload-secret=/secrets/gcs/service-account.json
        - --image-import-pull-secret=/etc/pull-secret/.dockerconfigjson
        - --oauth-token-path=/usr/local/github-credentials/oauth
        - --report-credentials-file=/etc/report/credentials
        - --target=[images]
<<<<<<< HEAD
        - --variant=oadp1.4-ocp4.17-lp-rosa-classic
=======
        - --variant=oadp1.4-ocp4.18-lp-interop
>>>>>>> fcff60e8
        command:
        - ci-operator
        image: ci-operator:latest
        imagePullPolicy: Always
        name: ""
        resources:
          requests:
            cpu: 10m
        volumeMounts:
        - mountPath: /secrets/gcs
          name: gcs-credentials
          readOnly: true
        - mountPath: /usr/local/github-credentials
          name: github-credentials-openshift-ci-robot-private-git-cloner
          readOnly: true
        - mountPath: /secrets/manifest-tool
          name: manifest-tool-local-pusher
          readOnly: true
        - mountPath: /etc/pull-secret
          name: pull-secret
          readOnly: true
        - mountPath: /etc/report
          name: result-aggregator
          readOnly: true
      serviceAccountName: ci-operator
      volumes:
      - name: github-credentials-openshift-ci-robot-private-git-cloner
        secret:
          secretName: github-credentials-openshift-ci-robot-private-git-cloner
      - name: manifest-tool-local-pusher
        secret:
          secretName: manifest-tool-local-pusher
      - name: pull-secret
        secret:
          secretName: registry-pull-credentials
      - name: result-aggregator
        secret:
          secretName: result-aggregator
<<<<<<< HEAD
    trigger: (?m)^/test( | .* )oadp1.4-ocp4.17-lp-rosa-classic-images,?($|\s.*)
=======
    trigger: (?m)^/test( | .* )oadp1.4-ocp4.18-lp-interop-images,?($|\s.*)
>>>>>>> fcff60e8
<|MERGE_RESOLUTION|>--- conflicted
+++ resolved
@@ -587,83 +587,62 @@
     - ^main$
     - ^main-
     cluster: build05
-<<<<<<< HEAD
-    context: ci/prow/oadp1.4-ocp4.17-lp-rosa-classic-images
-=======
     context: ci/prow/oadp1.4-ocp4.18-lp-interop-images
->>>>>>> fcff60e8
-    decorate: true
-    decoration_config:
-      skip_cloning: true
-    labels:
-<<<<<<< HEAD
-      ci-operator.openshift.io/variant: oadp1.4-ocp4.17-lp-rosa-classic
-      ci.openshift.io/generator: prowgen
-      job-release: "4.17"
-      pj-rehearse.openshift.io/can-be-rehearsed: "true"
-    name: pull-ci-oadp-qe-oadp-qe-automation-main-oadp1.4-ocp4.17-lp-rosa-classic-images
-    rerun_command: /test oadp1.4-ocp4.17-lp-rosa-classic-images
-=======
+    decorate: true
+    decoration_config:
+      skip_cloning: true
+    labels:
       ci-operator.openshift.io/variant: oadp1.4-ocp4.18-lp-interop
       ci.openshift.io/generator: prowgen
       job-release: "4.18"
       pj-rehearse.openshift.io/can-be-rehearsed: "true"
     name: pull-ci-oadp-qe-oadp-qe-automation-main-oadp1.4-ocp4.18-lp-interop-images
     rerun_command: /test oadp1.4-ocp4.18-lp-interop-images
->>>>>>> fcff60e8
-    spec:
-      containers:
-      - args:
-        - --gcs-upload-secret=/secrets/gcs/service-account.json
-        - --image-import-pull-secret=/etc/pull-secret/.dockerconfigjson
-        - --oauth-token-path=/usr/local/github-credentials/oauth
-        - --report-credentials-file=/etc/report/credentials
-        - --target=[images]
-<<<<<<< HEAD
-        - --variant=oadp1.4-ocp4.17-lp-rosa-classic
-=======
+    spec:
+      containers:
+      - args:
+        - --gcs-upload-secret=/secrets/gcs/service-account.json
+        - --image-import-pull-secret=/etc/pull-secret/.dockerconfigjson
+        - --oauth-token-path=/usr/local/github-credentials/oauth
+        - --report-credentials-file=/etc/report/credentials
+        - --target=[images]
         - --variant=oadp1.4-ocp4.18-lp-interop
->>>>>>> fcff60e8
-        command:
-        - ci-operator
-        image: ci-operator:latest
-        imagePullPolicy: Always
-        name: ""
-        resources:
-          requests:
-            cpu: 10m
-        volumeMounts:
-        - mountPath: /secrets/gcs
-          name: gcs-credentials
-          readOnly: true
-        - mountPath: /usr/local/github-credentials
-          name: github-credentials-openshift-ci-robot-private-git-cloner
-          readOnly: true
-        - mountPath: /secrets/manifest-tool
-          name: manifest-tool-local-pusher
-          readOnly: true
-        - mountPath: /etc/pull-secret
-          name: pull-secret
-          readOnly: true
-        - mountPath: /etc/report
-          name: result-aggregator
-          readOnly: true
-      serviceAccountName: ci-operator
-      volumes:
-      - name: github-credentials-openshift-ci-robot-private-git-cloner
-        secret:
-          secretName: github-credentials-openshift-ci-robot-private-git-cloner
-      - name: manifest-tool-local-pusher
-        secret:
-          secretName: manifest-tool-local-pusher
-      - name: pull-secret
-        secret:
-          secretName: registry-pull-credentials
-      - name: result-aggregator
-        secret:
-          secretName: result-aggregator
-<<<<<<< HEAD
-    trigger: (?m)^/test( | .* )oadp1.4-ocp4.17-lp-rosa-classic-images,?($|\s.*)
-=======
-    trigger: (?m)^/test( | .* )oadp1.4-ocp4.18-lp-interop-images,?($|\s.*)
->>>>>>> fcff60e8
+        command:
+        - ci-operator
+        image: ci-operator:latest
+        imagePullPolicy: Always
+        name: ""
+        resources:
+          requests:
+            cpu: 10m
+        volumeMounts:
+        - mountPath: /secrets/gcs
+          name: gcs-credentials
+          readOnly: true
+        - mountPath: /usr/local/github-credentials
+          name: github-credentials-openshift-ci-robot-private-git-cloner
+          readOnly: true
+        - mountPath: /secrets/manifest-tool
+          name: manifest-tool-local-pusher
+          readOnly: true
+        - mountPath: /etc/pull-secret
+          name: pull-secret
+          readOnly: true
+        - mountPath: /etc/report
+          name: result-aggregator
+          readOnly: true
+      serviceAccountName: ci-operator
+      volumes:
+      - name: github-credentials-openshift-ci-robot-private-git-cloner
+        secret:
+          secretName: github-credentials-openshift-ci-robot-private-git-cloner
+      - name: manifest-tool-local-pusher
+        secret:
+          secretName: manifest-tool-local-pusher
+      - name: pull-secret
+        secret:
+          secretName: registry-pull-credentials
+      - name: result-aggregator
+        secret:
+          secretName: result-aggregator
+    trigger: (?m)^/test( | .* )oadp1.4-ocp4.18-lp-interop-images,?($|\s.*)