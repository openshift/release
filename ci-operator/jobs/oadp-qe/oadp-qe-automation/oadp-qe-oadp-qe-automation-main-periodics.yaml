--- conflicted
+++ resolved
@@ -794,8 +794,6 @@
     job-release: "4.17"
     pj-rehearse.openshift.io/can-be-rehearsed: "true"
   name: periodic-ci-oadp-qe-oadp-qe-automation-main-oadp1.3-ocp4.17-lp-interop-oadp-interop-aws
-<<<<<<< HEAD
-=======
   reporter_config:
     slack:
       channel: '#oadp-qe'
@@ -807,7 +805,6 @@
         ended with *{{.Status.State}}*. <{{.Status.URL}}|View logs> {{else}} :failed:
         Job *{{.Spec.Job}}* ended with *{{.Status.State}}*. <{{.Status.URL}}|View
         logs> {{end}}'
->>>>>>> f219299a
   spec:
     containers:
     - args:
