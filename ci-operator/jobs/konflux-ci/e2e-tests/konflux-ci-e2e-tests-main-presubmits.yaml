presubmits:
  konflux-ci/e2e-tests:
  - agent: kubernetes
    always_run: true
    branches:
    - ^main$
    - ^main-
    cluster: build11
    context: ci/prow/images
    decorate: true
    decoration_config:
      skip_cloning: true
    labels:
      ci.openshift.io/generator: prowgen
      pj-rehearse.openshift.io/can-be-rehearsed: "true"
    name: pull-ci-konflux-ci-e2e-tests-main-images
    rerun_command: /test images
    spec:
      containers:
      - args:
        - --gcs-upload-secret=/secrets/gcs/service-account.json
        - --image-import-pull-secret=/etc/pull-secret/.dockerconfigjson
        - --report-credentials-file=/etc/report/credentials
        - --target=[images]
        command:
        - ci-operator
        image: ci-operator:latest
        imagePullPolicy: Always
        name: ""
        resources:
          requests:
            cpu: 10m
        volumeMounts:
        - mountPath: /secrets/gcs
          name: gcs-credentials
          readOnly: true
        - mountPath: /secrets/manifest-tool
          name: manifest-tool-local-pusher
          readOnly: true
        - mountPath: /etc/pull-secret
          name: pull-secret
          readOnly: true
        - mountPath: /etc/report
          name: result-aggregator
          readOnly: true
      serviceAccountName: ci-operator
      volumes:
      - name: manifest-tool-local-pusher
        secret:
          secretName: manifest-tool-local-pusher
      - name: pull-secret
        secret:
          secretName: registry-pull-credentials
      - name: result-aggregator
        secret:
          secretName: result-aggregator
    trigger: (?m)^/test( | .* )images,?($|\s.*)
  - agent: kubernetes
    always_run: false
    branches:
    - ^main$
    - ^main-
<<<<<<< HEAD
    cluster: build11
    context: ci/prow/load-test-ci-100ns-1comp
    decorate: true
    decoration_config:
      skip_cloning: true
      timeout: 8h0m0s
    labels:
      ci-operator.openshift.io/cloud: aws
      ci-operator.openshift.io/cloud-cluster-profile: aws-rhtap-performance
      ci.openshift.io/generator: prowgen
      pj-rehearse.openshift.io/can-be-rehearsed: "true"
    name: pull-ci-konflux-ci-e2e-tests-main-load-test-ci-100ns-1comp
    rerun_command: /test load-test-ci-100ns-1comp
    spec:
      containers:
      - args:
        - --gcs-upload-secret=/secrets/gcs/service-account.json
        - --image-import-pull-secret=/etc/pull-secret/.dockerconfigjson
        - --lease-server-credentials-file=/etc/boskos/credentials
        - --report-credentials-file=/etc/report/credentials
        - --secret-dir=/secrets/ci-pull-credentials
        - --target=load-test-ci-100ns-1comp
        command:
        - ci-operator
        image: ci-operator:latest
        imagePullPolicy: Always
        name: ""
        resources:
          requests:
            cpu: 10m
        volumeMounts:
        - mountPath: /etc/boskos
          name: boskos
          readOnly: true
        - mountPath: /secrets/ci-pull-credentials
          name: ci-pull-credentials
          readOnly: true
        - mountPath: /secrets/gcs
          name: gcs-credentials
          readOnly: true
        - mountPath: /secrets/manifest-tool
          name: manifest-tool-local-pusher
          readOnly: true
        - mountPath: /etc/pull-secret
          name: pull-secret
          readOnly: true
        - mountPath: /etc/report
          name: result-aggregator
          readOnly: true
      serviceAccountName: ci-operator
      volumes:
      - name: boskos
        secret:
          items:
          - key: credentials
            path: credentials
          secretName: boskos-credentials
      - name: ci-pull-credentials
        secret:
          secretName: ci-pull-credentials
      - name: manifest-tool-local-pusher
        secret:
          secretName: manifest-tool-local-pusher
      - name: pull-secret
        secret:
          secretName: registry-pull-credentials
      - name: result-aggregator
        secret:
          secretName: result-aggregator
    trigger: (?m)^/test( | .* )(load-test-ci-100ns-1comp|remaining-required),?($|\s.*)
  - agent: kubernetes
    always_run: false
    branches:
    - ^main$
    - ^main-
    cluster: build11
=======
    cluster: build03
>>>>>>> bda89711
    context: ci/prow/load-test-ci-100u
    decorate: true
    decoration_config:
      skip_cloning: true
      timeout: 8h0m0s
    labels:
      ci-operator.openshift.io/cloud: aws
      ci-operator.openshift.io/cloud-cluster-profile: aws-rhtap-performance
      ci.openshift.io/generator: prowgen
      pj-rehearse.openshift.io/can-be-rehearsed: "true"
    name: pull-ci-konflux-ci-e2e-tests-main-load-test-ci-100u
    rerun_command: /test load-test-ci-100u
    spec:
      containers:
      - args:
        - --gcs-upload-secret=/secrets/gcs/service-account.json
        - --image-import-pull-secret=/etc/pull-secret/.dockerconfigjson
        - --lease-server-credentials-file=/etc/boskos/credentials
        - --report-credentials-file=/etc/report/credentials
        - --secret-dir=/secrets/ci-pull-credentials
        - --target=load-test-ci-100u
        command:
        - ci-operator
        image: ci-operator:latest
        imagePullPolicy: Always
        name: ""
        resources:
          requests:
            cpu: 10m
        volumeMounts:
        - mountPath: /etc/boskos
          name: boskos
          readOnly: true
        - mountPath: /secrets/ci-pull-credentials
          name: ci-pull-credentials
          readOnly: true
        - mountPath: /secrets/gcs
          name: gcs-credentials
          readOnly: true
        - mountPath: /secrets/manifest-tool
          name: manifest-tool-local-pusher
          readOnly: true
        - mountPath: /etc/pull-secret
          name: pull-secret
          readOnly: true
        - mountPath: /etc/report
          name: result-aggregator
          readOnly: true
      serviceAccountName: ci-operator
      volumes:
      - name: boskos
        secret:
          items:
          - key: credentials
            path: credentials
          secretName: boskos-credentials
      - name: ci-pull-credentials
        secret:
          secretName: ci-pull-credentials
      - name: manifest-tool-local-pusher
        secret:
          secretName: manifest-tool-local-pusher
      - name: pull-secret
        secret:
          secretName: registry-pull-credentials
      - name: result-aggregator
        secret:
          secretName: result-aggregator
    trigger: (?m)^/test( | .* )(load-test-ci-100u|remaining-required),?($|\s.*)
  - agent: kubernetes
    always_run: false
    branches:
    - ^main$
    - ^main-
    cluster: build11
    context: ci/prow/load-test-ci-10u
    decorate: true
    decoration_config:
      skip_cloning: true
      timeout: 8h0m0s
    labels:
      ci-operator.openshift.io/cloud: aws
      ci-operator.openshift.io/cloud-cluster-profile: aws-rhtap-performance
      ci.openshift.io/generator: prowgen
      pj-rehearse.openshift.io/can-be-rehearsed: "true"
    name: pull-ci-konflux-ci-e2e-tests-main-load-test-ci-10u
    rerun_command: /test load-test-ci-10u
    spec:
      containers:
      - args:
        - --gcs-upload-secret=/secrets/gcs/service-account.json
        - --image-import-pull-secret=/etc/pull-secret/.dockerconfigjson
        - --lease-server-credentials-file=/etc/boskos/credentials
        - --report-credentials-file=/etc/report/credentials
        - --secret-dir=/secrets/ci-pull-credentials
        - --target=load-test-ci-10u
        command:
        - ci-operator
        image: ci-operator:latest
        imagePullPolicy: Always
        name: ""
        resources:
          requests:
            cpu: 10m
        volumeMounts:
        - mountPath: /etc/boskos
          name: boskos
          readOnly: true
        - mountPath: /secrets/ci-pull-credentials
          name: ci-pull-credentials
          readOnly: true
        - mountPath: /secrets/gcs
          name: gcs-credentials
          readOnly: true
        - mountPath: /secrets/manifest-tool
          name: manifest-tool-local-pusher
          readOnly: true
        - mountPath: /etc/pull-secret
          name: pull-secret
          readOnly: true
        - mountPath: /etc/report
          name: result-aggregator
          readOnly: true
      serviceAccountName: ci-operator
      volumes:
      - name: boskos
        secret:
          items:
          - key: credentials
            path: credentials
          secretName: boskos-credentials
      - name: ci-pull-credentials
        secret:
          secretName: ci-pull-credentials
      - name: manifest-tool-local-pusher
        secret:
          secretName: manifest-tool-local-pusher
      - name: pull-secret
        secret:
          secretName: registry-pull-credentials
      - name: result-aggregator
        secret:
          secretName: result-aggregator
    trigger: (?m)^/test( | .* )(load-test-ci-10u|remaining-required),?($|\s.*)
  - agent: kubernetes
    always_run: false
    branches:
    - ^main$
    - ^main-
    cluster: build11
    context: ci/prow/load-test-ci-125ns-1comp
    decorate: true
    decoration_config:
      skip_cloning: true
      timeout: 8h0m0s
    labels:
      ci-operator.openshift.io/cloud: aws
      ci-operator.openshift.io/cloud-cluster-profile: aws-rhtap-performance
      ci.openshift.io/generator: prowgen
      pj-rehearse.openshift.io/can-be-rehearsed: "true"
    name: pull-ci-konflux-ci-e2e-tests-main-load-test-ci-125ns-1comp
    rerun_command: /test load-test-ci-125ns-1comp
    spec:
      containers:
      - args:
        - --gcs-upload-secret=/secrets/gcs/service-account.json
        - --image-import-pull-secret=/etc/pull-secret/.dockerconfigjson
        - --lease-server-credentials-file=/etc/boskos/credentials
        - --report-credentials-file=/etc/report/credentials
        - --secret-dir=/secrets/ci-pull-credentials
        - --target=load-test-ci-125ns-1comp
        command:
        - ci-operator
        image: ci-operator:latest
        imagePullPolicy: Always
        name: ""
        resources:
          requests:
            cpu: 10m
        volumeMounts:
        - mountPath: /etc/boskos
          name: boskos
          readOnly: true
        - mountPath: /secrets/ci-pull-credentials
          name: ci-pull-credentials
          readOnly: true
        - mountPath: /secrets/gcs
          name: gcs-credentials
          readOnly: true
        - mountPath: /secrets/manifest-tool
          name: manifest-tool-local-pusher
          readOnly: true
        - mountPath: /etc/pull-secret
          name: pull-secret
          readOnly: true
        - mountPath: /etc/report
          name: result-aggregator
          readOnly: true
      serviceAccountName: ci-operator
      volumes:
      - name: boskos
        secret:
          items:
          - key: credentials
            path: credentials
          secretName: boskos-credentials
      - name: ci-pull-credentials
        secret:
          secretName: ci-pull-credentials
      - name: manifest-tool-local-pusher
        secret:
          secretName: manifest-tool-local-pusher
      - name: pull-secret
        secret:
          secretName: registry-pull-credentials
      - name: result-aggregator
        secret:
          secretName: result-aggregator
    trigger: (?m)^/test( | .* )(load-test-ci-125ns-1comp|remaining-required),?($|\s.*)
  - agent: kubernetes
    always_run: false
    branches:
    - ^main$
    - ^main-
    cluster: build11
    context: ci/prow/load-test-ci-150ns-1comp
    decorate: true
    decoration_config:
      skip_cloning: true
      timeout: 8h0m0s
    labels:
      ci-operator.openshift.io/cloud: aws
      ci-operator.openshift.io/cloud-cluster-profile: aws-rhtap-performance
      ci.openshift.io/generator: prowgen
      pj-rehearse.openshift.io/can-be-rehearsed: "true"
    name: pull-ci-konflux-ci-e2e-tests-main-load-test-ci-150ns-1comp
    rerun_command: /test load-test-ci-150ns-1comp
    spec:
      containers:
      - args:
        - --gcs-upload-secret=/secrets/gcs/service-account.json
        - --image-import-pull-secret=/etc/pull-secret/.dockerconfigjson
        - --lease-server-credentials-file=/etc/boskos/credentials
        - --report-credentials-file=/etc/report/credentials
        - --secret-dir=/secrets/ci-pull-credentials
        - --target=load-test-ci-150ns-1comp
        command:
        - ci-operator
        image: ci-operator:latest
        imagePullPolicy: Always
        name: ""
        resources:
          requests:
            cpu: 10m
        volumeMounts:
        - mountPath: /etc/boskos
          name: boskos
          readOnly: true
        - mountPath: /secrets/ci-pull-credentials
          name: ci-pull-credentials
          readOnly: true
        - mountPath: /secrets/gcs
          name: gcs-credentials
          readOnly: true
        - mountPath: /secrets/manifest-tool
          name: manifest-tool-local-pusher
          readOnly: true
        - mountPath: /etc/pull-secret
          name: pull-secret
          readOnly: true
        - mountPath: /etc/report
          name: result-aggregator
          readOnly: true
      serviceAccountName: ci-operator
      volumes:
      - name: boskos
        secret:
          items:
          - key: credentials
            path: credentials
          secretName: boskos-credentials
      - name: ci-pull-credentials
        secret:
          secretName: ci-pull-credentials
      - name: manifest-tool-local-pusher
        secret:
          secretName: manifest-tool-local-pusher
      - name: pull-secret
        secret:
          secretName: registry-pull-credentials
      - name: result-aggregator
        secret:
          secretName: result-aggregator
    trigger: (?m)^/test( | .* )(load-test-ci-150ns-1comp|remaining-required),?($|\s.*)
  - agent: kubernetes
    always_run: false
    branches:
    - ^main$
    - ^main-
    cluster: build11
    context: ci/prow/load-test-ci-1ns-100comp
    decorate: true
    decoration_config:
      skip_cloning: true
      timeout: 8h0m0s
    labels:
      ci-operator.openshift.io/cloud: aws
      ci-operator.openshift.io/cloud-cluster-profile: aws-rhtap-performance
      ci.openshift.io/generator: prowgen
      pj-rehearse.openshift.io/can-be-rehearsed: "true"
    name: pull-ci-konflux-ci-e2e-tests-main-load-test-ci-1ns-100comp
    rerun_command: /test load-test-ci-1ns-100comp
    spec:
      containers:
      - args:
        - --gcs-upload-secret=/secrets/gcs/service-account.json
        - --image-import-pull-secret=/etc/pull-secret/.dockerconfigjson
        - --lease-server-credentials-file=/etc/boskos/credentials
        - --report-credentials-file=/etc/report/credentials
        - --secret-dir=/secrets/ci-pull-credentials
        - --target=load-test-ci-1ns-100comp
        command:
        - ci-operator
        image: ci-operator:latest
        imagePullPolicy: Always
        name: ""
        resources:
          requests:
            cpu: 10m
        volumeMounts:
        - mountPath: /etc/boskos
          name: boskos
          readOnly: true
        - mountPath: /secrets/ci-pull-credentials
          name: ci-pull-credentials
          readOnly: true
        - mountPath: /secrets/gcs
          name: gcs-credentials
          readOnly: true
        - mountPath: /secrets/manifest-tool
          name: manifest-tool-local-pusher
          readOnly: true
        - mountPath: /etc/pull-secret
          name: pull-secret
          readOnly: true
        - mountPath: /etc/report
          name: result-aggregator
          readOnly: true
      serviceAccountName: ci-operator
      volumes:
      - name: boskos
        secret:
          items:
          - key: credentials
            path: credentials
          secretName: boskos-credentials
      - name: ci-pull-credentials
        secret:
          secretName: ci-pull-credentials
      - name: manifest-tool-local-pusher
        secret:
          secretName: manifest-tool-local-pusher
      - name: pull-secret
        secret:
          secretName: registry-pull-credentials
      - name: result-aggregator
        secret:
          secretName: result-aggregator
    trigger: (?m)^/test( | .* )(load-test-ci-1ns-100comp|remaining-required),?($|\s.*)
  - agent: kubernetes
    always_run: false
    branches:
    - ^main$
    - ^main-
    cluster: build11
    context: ci/prow/load-test-ci-1ns-125comp
    decorate: true
    decoration_config:
      skip_cloning: true
      timeout: 8h0m0s
    labels:
      ci-operator.openshift.io/cloud: aws
      ci-operator.openshift.io/cloud-cluster-profile: aws-rhtap-performance
      ci.openshift.io/generator: prowgen
      pj-rehearse.openshift.io/can-be-rehearsed: "true"
    name: pull-ci-konflux-ci-e2e-tests-main-load-test-ci-1ns-125comp
    rerun_command: /test load-test-ci-1ns-125comp
    spec:
      containers:
      - args:
        - --gcs-upload-secret=/secrets/gcs/service-account.json
        - --image-import-pull-secret=/etc/pull-secret/.dockerconfigjson
        - --lease-server-credentials-file=/etc/boskos/credentials
        - --report-credentials-file=/etc/report/credentials
        - --secret-dir=/secrets/ci-pull-credentials
        - --target=load-test-ci-1ns-125comp
        command:
        - ci-operator
        image: ci-operator:latest
        imagePullPolicy: Always
        name: ""
        resources:
          requests:
            cpu: 10m
        volumeMounts:
        - mountPath: /etc/boskos
          name: boskos
          readOnly: true
        - mountPath: /secrets/ci-pull-credentials
          name: ci-pull-credentials
          readOnly: true
        - mountPath: /secrets/gcs
          name: gcs-credentials
          readOnly: true
        - mountPath: /secrets/manifest-tool
          name: manifest-tool-local-pusher
          readOnly: true
        - mountPath: /etc/pull-secret
          name: pull-secret
          readOnly: true
        - mountPath: /etc/report
          name: result-aggregator
          readOnly: true
      serviceAccountName: ci-operator
      volumes:
      - name: boskos
        secret:
          items:
          - key: credentials
            path: credentials
          secretName: boskos-credentials
      - name: ci-pull-credentials
        secret:
          secretName: ci-pull-credentials
      - name: manifest-tool-local-pusher
        secret:
          secretName: manifest-tool-local-pusher
      - name: pull-secret
        secret:
          secretName: registry-pull-credentials
      - name: result-aggregator
        secret:
          secretName: result-aggregator
    trigger: (?m)^/test( | .* )(load-test-ci-1ns-125comp|remaining-required),?($|\s.*)
  - agent: kubernetes
    always_run: false
    branches:
    - ^main$
    - ^main-
    cluster: build11
    context: ci/prow/load-test-ci-1ns-150comp
    decorate: true
    decoration_config:
      skip_cloning: true
      timeout: 8h0m0s
    labels:
      ci-operator.openshift.io/cloud: aws
      ci-operator.openshift.io/cloud-cluster-profile: aws-rhtap-performance
      ci.openshift.io/generator: prowgen
      pj-rehearse.openshift.io/can-be-rehearsed: "true"
    name: pull-ci-konflux-ci-e2e-tests-main-load-test-ci-1ns-150comp
    rerun_command: /test load-test-ci-1ns-150comp
    spec:
      containers:
      - args:
        - --gcs-upload-secret=/secrets/gcs/service-account.json
        - --image-import-pull-secret=/etc/pull-secret/.dockerconfigjson
        - --lease-server-credentials-file=/etc/boskos/credentials
        - --report-credentials-file=/etc/report/credentials
        - --secret-dir=/secrets/ci-pull-credentials
        - --target=load-test-ci-1ns-150comp
        command:
        - ci-operator
        image: ci-operator:latest
        imagePullPolicy: Always
        name: ""
        resources:
          requests:
            cpu: 10m
        volumeMounts:
        - mountPath: /etc/boskos
          name: boskos
          readOnly: true
        - mountPath: /secrets/ci-pull-credentials
          name: ci-pull-credentials
          readOnly: true
        - mountPath: /secrets/gcs
          name: gcs-credentials
          readOnly: true
        - mountPath: /secrets/manifest-tool
          name: manifest-tool-local-pusher
          readOnly: true
        - mountPath: /etc/pull-secret
          name: pull-secret
          readOnly: true
        - mountPath: /etc/report
          name: result-aggregator
          readOnly: true
      serviceAccountName: ci-operator
      volumes:
      - name: boskos
        secret:
          items:
          - key: credentials
            path: credentials
          secretName: boskos-credentials
      - name: ci-pull-credentials
        secret:
          secretName: ci-pull-credentials
      - name: manifest-tool-local-pusher
        secret:
          secretName: manifest-tool-local-pusher
      - name: pull-secret
        secret:
          secretName: registry-pull-credentials
      - name: result-aggregator
        secret:
          secretName: result-aggregator
    trigger: (?m)^/test( | .* )(load-test-ci-1ns-150comp|remaining-required),?($|\s.*)
  - agent: kubernetes
    always_run: false
    branches:
    - ^main$
    - ^main-
    cluster: build11
    context: ci/prow/load-test-ci-1ns-25comp
    decorate: true
    decoration_config:
      skip_cloning: true
      timeout: 8h0m0s
    labels:
      ci-operator.openshift.io/cloud: aws
      ci-operator.openshift.io/cloud-cluster-profile: aws-rhtap-performance
      ci.openshift.io/generator: prowgen
      pj-rehearse.openshift.io/can-be-rehearsed: "true"
    name: pull-ci-konflux-ci-e2e-tests-main-load-test-ci-1ns-25comp
    rerun_command: /test load-test-ci-1ns-25comp
    spec:
      containers:
      - args:
        - --gcs-upload-secret=/secrets/gcs/service-account.json
        - --image-import-pull-secret=/etc/pull-secret/.dockerconfigjson
        - --lease-server-credentials-file=/etc/boskos/credentials
        - --report-credentials-file=/etc/report/credentials
        - --secret-dir=/secrets/ci-pull-credentials
        - --target=load-test-ci-1ns-25comp
        command:
        - ci-operator
        image: ci-operator:latest
        imagePullPolicy: Always
        name: ""
        resources:
          requests:
            cpu: 10m
        volumeMounts:
        - mountPath: /etc/boskos
          name: boskos
          readOnly: true
        - mountPath: /secrets/ci-pull-credentials
          name: ci-pull-credentials
          readOnly: true
        - mountPath: /secrets/gcs
          name: gcs-credentials
          readOnly: true
        - mountPath: /secrets/manifest-tool
          name: manifest-tool-local-pusher
          readOnly: true
        - mountPath: /etc/pull-secret
          name: pull-secret
          readOnly: true
        - mountPath: /etc/report
          name: result-aggregator
          readOnly: true
      serviceAccountName: ci-operator
      volumes:
      - name: boskos
        secret:
          items:
          - key: credentials
            path: credentials
          secretName: boskos-credentials
      - name: ci-pull-credentials
        secret:
          secretName: ci-pull-credentials
      - name: manifest-tool-local-pusher
        secret:
          secretName: manifest-tool-local-pusher
      - name: pull-secret
        secret:
          secretName: registry-pull-credentials
      - name: result-aggregator
        secret:
          secretName: result-aggregator
    trigger: (?m)^/test( | .* )(load-test-ci-1ns-25comp|remaining-required),?($|\s.*)
  - agent: kubernetes
    always_run: false
    branches:
    - ^main$
    - ^main-
    cluster: build11
    context: ci/prow/load-test-ci-1ns-50comp
    decorate: true
    decoration_config:
      skip_cloning: true
      timeout: 8h0m0s
    labels:
      ci-operator.openshift.io/cloud: aws
      ci-operator.openshift.io/cloud-cluster-profile: aws-rhtap-performance
      ci.openshift.io/generator: prowgen
      pj-rehearse.openshift.io/can-be-rehearsed: "true"
    name: pull-ci-konflux-ci-e2e-tests-main-load-test-ci-1ns-50comp
    rerun_command: /test load-test-ci-1ns-50comp
    spec:
      containers:
      - args:
        - --gcs-upload-secret=/secrets/gcs/service-account.json
        - --image-import-pull-secret=/etc/pull-secret/.dockerconfigjson
        - --lease-server-credentials-file=/etc/boskos/credentials
        - --report-credentials-file=/etc/report/credentials
        - --secret-dir=/secrets/ci-pull-credentials
        - --target=load-test-ci-1ns-50comp
        command:
        - ci-operator
        image: ci-operator:latest
        imagePullPolicy: Always
        name: ""
        resources:
          requests:
            cpu: 10m
        volumeMounts:
        - mountPath: /etc/boskos
          name: boskos
          readOnly: true
        - mountPath: /secrets/ci-pull-credentials
          name: ci-pull-credentials
          readOnly: true
        - mountPath: /secrets/gcs
          name: gcs-credentials
          readOnly: true
        - mountPath: /secrets/manifest-tool
          name: manifest-tool-local-pusher
          readOnly: true
        - mountPath: /etc/pull-secret
          name: pull-secret
          readOnly: true
        - mountPath: /etc/report
          name: result-aggregator
          readOnly: true
      serviceAccountName: ci-operator
      volumes:
      - name: boskos
        secret:
          items:
          - key: credentials
            path: credentials
          secretName: boskos-credentials
      - name: ci-pull-credentials
        secret:
          secretName: ci-pull-credentials
      - name: manifest-tool-local-pusher
        secret:
          secretName: manifest-tool-local-pusher
      - name: pull-secret
        secret:
          secretName: registry-pull-credentials
      - name: result-aggregator
        secret:
          secretName: result-aggregator
    trigger: (?m)^/test( | .* )(load-test-ci-1ns-50comp|remaining-required),?($|\s.*)
  - agent: kubernetes
    always_run: false
    branches:
    - ^main$
    - ^main-
<<<<<<< HEAD
    cluster: build11
    context: ci/prow/load-test-ci-1ns-75comp
=======
    cluster: build03
    context: ci/prow/load-test-ci-10u
>>>>>>> bda89711
    decorate: true
    decoration_config:
      skip_cloning: true
      timeout: 8h0m0s
    labels:
      ci-operator.openshift.io/cloud: aws
      ci-operator.openshift.io/cloud-cluster-profile: aws-rhtap-performance
      ci.openshift.io/generator: prowgen
      pj-rehearse.openshift.io/can-be-rehearsed: "true"
    name: pull-ci-konflux-ci-e2e-tests-main-load-test-ci-1ns-75comp
    rerun_command: /test load-test-ci-1ns-75comp
    spec:
      containers:
      - args:
        - --gcs-upload-secret=/secrets/gcs/service-account.json
        - --image-import-pull-secret=/etc/pull-secret/.dockerconfigjson
        - --lease-server-credentials-file=/etc/boskos/credentials
        - --report-credentials-file=/etc/report/credentials
        - --secret-dir=/secrets/ci-pull-credentials
        - --target=load-test-ci-1ns-75comp
        command:
        - ci-operator
        image: ci-operator:latest
        imagePullPolicy: Always
        name: ""
        resources:
          requests:
            cpu: 10m
        volumeMounts:
        - mountPath: /etc/boskos
          name: boskos
          readOnly: true
        - mountPath: /secrets/ci-pull-credentials
          name: ci-pull-credentials
          readOnly: true
        - mountPath: /secrets/gcs
          name: gcs-credentials
          readOnly: true
        - mountPath: /secrets/manifest-tool
          name: manifest-tool-local-pusher
          readOnly: true
        - mountPath: /etc/pull-secret
          name: pull-secret
          readOnly: true
        - mountPath: /etc/report
          name: result-aggregator
          readOnly: true
      serviceAccountName: ci-operator
      volumes:
      - name: boskos
        secret:
          items:
          - key: credentials
            path: credentials
          secretName: boskos-credentials
      - name: ci-pull-credentials
        secret:
          secretName: ci-pull-credentials
      - name: manifest-tool-local-pusher
        secret:
          secretName: manifest-tool-local-pusher
      - name: pull-secret
        secret:
          secretName: registry-pull-credentials
      - name: result-aggregator
        secret:
          secretName: result-aggregator
    trigger: (?m)^/test( | .* )(load-test-ci-1ns-75comp|remaining-required),?($|\s.*)
  - agent: kubernetes
    always_run: false
    branches:
    - ^main$
    - ^main-
    cluster: build03
    context: ci/prow/load-test-ci-1u
    decorate: true
    decoration_config:
      skip_cloning: true
      timeout: 8h0m0s
    labels:
      ci-operator.openshift.io/cloud: aws
      ci-operator.openshift.io/cloud-cluster-profile: aws-rhtap-performance
      ci.openshift.io/generator: prowgen
      pj-rehearse.openshift.io/can-be-rehearsed: "true"
    name: pull-ci-konflux-ci-e2e-tests-main-load-test-ci-1u
    rerun_command: /test load-test-ci-1u
    spec:
      containers:
      - args:
        - --gcs-upload-secret=/secrets/gcs/service-account.json
        - --image-import-pull-secret=/etc/pull-secret/.dockerconfigjson
        - --lease-server-credentials-file=/etc/boskos/credentials
        - --report-credentials-file=/etc/report/credentials
        - --secret-dir=/secrets/ci-pull-credentials
        - --target=load-test-ci-1u
        command:
        - ci-operator
        image: ci-operator:latest
        imagePullPolicy: Always
        name: ""
        resources:
          requests:
            cpu: 10m
        volumeMounts:
        - mountPath: /etc/boskos
          name: boskos
          readOnly: true
        - mountPath: /secrets/ci-pull-credentials
          name: ci-pull-credentials
          readOnly: true
        - mountPath: /secrets/gcs
          name: gcs-credentials
          readOnly: true
        - mountPath: /secrets/manifest-tool
          name: manifest-tool-local-pusher
          readOnly: true
        - mountPath: /etc/pull-secret
          name: pull-secret
          readOnly: true
        - mountPath: /etc/report
          name: result-aggregator
          readOnly: true
      serviceAccountName: ci-operator
      volumes:
      - name: boskos
        secret:
          items:
          - key: credentials
            path: credentials
          secretName: boskos-credentials
      - name: ci-pull-credentials
        secret:
          secretName: ci-pull-credentials
      - name: manifest-tool-local-pusher
        secret:
          secretName: manifest-tool-local-pusher
      - name: pull-secret
        secret:
          secretName: registry-pull-credentials
      - name: result-aggregator
        secret:
          secretName: result-aggregator
    trigger: (?m)^/test( | .* )(load-test-ci-1u|remaining-required),?($|\s.*)
  - agent: kubernetes
    always_run: false
    branches:
    - ^main$
    - ^main-
<<<<<<< HEAD
    cluster: build11
    context: ci/prow/load-test-ci-25ns-1comp
    decorate: true
    decoration_config:
      skip_cloning: true
      timeout: 8h0m0s
    labels:
      ci-operator.openshift.io/cloud: aws
      ci-operator.openshift.io/cloud-cluster-profile: aws-rhtap-performance
      ci.openshift.io/generator: prowgen
      pj-rehearse.openshift.io/can-be-rehearsed: "true"
    name: pull-ci-konflux-ci-e2e-tests-main-load-test-ci-25ns-1comp
    rerun_command: /test load-test-ci-25ns-1comp
    spec:
      containers:
      - args:
        - --gcs-upload-secret=/secrets/gcs/service-account.json
        - --image-import-pull-secret=/etc/pull-secret/.dockerconfigjson
        - --lease-server-credentials-file=/etc/boskos/credentials
        - --report-credentials-file=/etc/report/credentials
        - --secret-dir=/secrets/ci-pull-credentials
        - --target=load-test-ci-25ns-1comp
        command:
        - ci-operator
        image: ci-operator:latest
        imagePullPolicy: Always
        name: ""
        resources:
          requests:
            cpu: 10m
        volumeMounts:
        - mountPath: /etc/boskos
          name: boskos
          readOnly: true
        - mountPath: /secrets/ci-pull-credentials
          name: ci-pull-credentials
          readOnly: true
        - mountPath: /secrets/gcs
          name: gcs-credentials
          readOnly: true
        - mountPath: /secrets/manifest-tool
          name: manifest-tool-local-pusher
          readOnly: true
        - mountPath: /etc/pull-secret
          name: pull-secret
          readOnly: true
        - mountPath: /etc/report
          name: result-aggregator
          readOnly: true
      serviceAccountName: ci-operator
      volumes:
      - name: boskos
        secret:
          items:
          - key: credentials
            path: credentials
          secretName: boskos-credentials
      - name: ci-pull-credentials
        secret:
          secretName: ci-pull-credentials
      - name: manifest-tool-local-pusher
        secret:
          secretName: manifest-tool-local-pusher
      - name: pull-secret
        secret:
          secretName: registry-pull-credentials
      - name: result-aggregator
        secret:
          secretName: result-aggregator
    trigger: (?m)^/test( | .* )(load-test-ci-25ns-1comp|remaining-required),?($|\s.*)
  - agent: kubernetes
    always_run: false
    branches:
    - ^main$
    - ^main-
    cluster: build11
    context: ci/prow/load-test-ci-50ns-1comp
    decorate: true
    decoration_config:
      skip_cloning: true
      timeout: 8h0m0s
    labels:
      ci-operator.openshift.io/cloud: aws
      ci-operator.openshift.io/cloud-cluster-profile: aws-rhtap-performance
      ci.openshift.io/generator: prowgen
      pj-rehearse.openshift.io/can-be-rehearsed: "true"
    name: pull-ci-konflux-ci-e2e-tests-main-load-test-ci-50ns-1comp
    rerun_command: /test load-test-ci-50ns-1comp
    spec:
      containers:
      - args:
        - --gcs-upload-secret=/secrets/gcs/service-account.json
        - --image-import-pull-secret=/etc/pull-secret/.dockerconfigjson
        - --lease-server-credentials-file=/etc/boskos/credentials
        - --report-credentials-file=/etc/report/credentials
        - --secret-dir=/secrets/ci-pull-credentials
        - --target=load-test-ci-50ns-1comp
        command:
        - ci-operator
        image: ci-operator:latest
        imagePullPolicy: Always
        name: ""
        resources:
          requests:
            cpu: 10m
        volumeMounts:
        - mountPath: /etc/boskos
          name: boskos
          readOnly: true
        - mountPath: /secrets/ci-pull-credentials
          name: ci-pull-credentials
          readOnly: true
        - mountPath: /secrets/gcs
          name: gcs-credentials
          readOnly: true
        - mountPath: /secrets/manifest-tool
          name: manifest-tool-local-pusher
          readOnly: true
        - mountPath: /etc/pull-secret
          name: pull-secret
          readOnly: true
        - mountPath: /etc/report
          name: result-aggregator
          readOnly: true
      serviceAccountName: ci-operator
      volumes:
      - name: boskos
        secret:
          items:
          - key: credentials
            path: credentials
          secretName: boskos-credentials
      - name: ci-pull-credentials
        secret:
          secretName: ci-pull-credentials
      - name: manifest-tool-local-pusher
        secret:
          secretName: manifest-tool-local-pusher
      - name: pull-secret
        secret:
          secretName: registry-pull-credentials
      - name: result-aggregator
        secret:
          secretName: result-aggregator
    trigger: (?m)^/test( | .* )(load-test-ci-50ns-1comp|remaining-required),?($|\s.*)
  - agent: kubernetes
    always_run: false
    branches:
    - ^main$
    - ^main-
    cluster: build11
=======
    cluster: build03
>>>>>>> bda89711
    context: ci/prow/load-test-ci-50u
    decorate: true
    decoration_config:
      skip_cloning: true
      timeout: 8h0m0s
    labels:
      ci-operator.openshift.io/cloud: aws
      ci-operator.openshift.io/cloud-cluster-profile: aws-rhtap-performance
      ci.openshift.io/generator: prowgen
      pj-rehearse.openshift.io/can-be-rehearsed: "true"
    name: pull-ci-konflux-ci-e2e-tests-main-load-test-ci-50u
    rerun_command: /test load-test-ci-50u
    spec:
      containers:
      - args:
        - --gcs-upload-secret=/secrets/gcs/service-account.json
        - --image-import-pull-secret=/etc/pull-secret/.dockerconfigjson
        - --lease-server-credentials-file=/etc/boskos/credentials
        - --report-credentials-file=/etc/report/credentials
        - --secret-dir=/secrets/ci-pull-credentials
        - --target=load-test-ci-50u
        command:
        - ci-operator
        image: ci-operator:latest
        imagePullPolicy: Always
        name: ""
        resources:
          requests:
            cpu: 10m
        volumeMounts:
        - mountPath: /etc/boskos
          name: boskos
          readOnly: true
        - mountPath: /secrets/ci-pull-credentials
          name: ci-pull-credentials
          readOnly: true
        - mountPath: /secrets/gcs
          name: gcs-credentials
          readOnly: true
        - mountPath: /secrets/manifest-tool
          name: manifest-tool-local-pusher
          readOnly: true
        - mountPath: /etc/pull-secret
          name: pull-secret
          readOnly: true
        - mountPath: /etc/report
          name: result-aggregator
          readOnly: true
      serviceAccountName: ci-operator
      volumes:
      - name: boskos
        secret:
          items:
          - key: credentials
            path: credentials
          secretName: boskos-credentials
      - name: ci-pull-credentials
        secret:
          secretName: ci-pull-credentials
      - name: manifest-tool-local-pusher
        secret:
          secretName: manifest-tool-local-pusher
      - name: pull-secret
        secret:
          secretName: registry-pull-credentials
      - name: result-aggregator
        secret:
          secretName: result-aggregator
    trigger: (?m)^/test( | .* )(load-test-ci-50u|remaining-required),?($|\s.*)
  - agent: kubernetes
    always_run: false
    branches:
    - ^main$
    - ^main-
    cluster: build03
    context: ci/prow/load-test-ci-50u-realworld
    decorate: true
    decoration_config:
      skip_cloning: true
      timeout: 8h0m0s
    labels:
      ci-operator.openshift.io/cloud: aws
      ci-operator.openshift.io/cloud-cluster-profile: aws-rhtap-performance
      ci.openshift.io/generator: prowgen
      pj-rehearse.openshift.io/can-be-rehearsed: "true"
    name: pull-ci-konflux-ci-e2e-tests-main-load-test-ci-50u-realworld
    rerun_command: /test load-test-ci-50u-realworld
    spec:
      containers:
      - args:
        - --gcs-upload-secret=/secrets/gcs/service-account.json
        - --image-import-pull-secret=/etc/pull-secret/.dockerconfigjson
        - --lease-server-credentials-file=/etc/boskos/credentials
        - --report-credentials-file=/etc/report/credentials
        - --secret-dir=/secrets/ci-pull-credentials
        - --target=load-test-ci-50u-realworld
        command:
        - ci-operator
        image: ci-operator:latest
        imagePullPolicy: Always
        name: ""
        resources:
          requests:
            cpu: 10m
        volumeMounts:
        - mountPath: /etc/boskos
          name: boskos
          readOnly: true
        - mountPath: /secrets/ci-pull-credentials
          name: ci-pull-credentials
          readOnly: true
        - mountPath: /secrets/gcs
          name: gcs-credentials
          readOnly: true
        - mountPath: /secrets/manifest-tool
          name: manifest-tool-local-pusher
          readOnly: true
        - mountPath: /etc/pull-secret
          name: pull-secret
          readOnly: true
        - mountPath: /etc/report
          name: result-aggregator
          readOnly: true
      serviceAccountName: ci-operator
      volumes:
      - name: boskos
        secret:
          items:
          - key: credentials
            path: credentials
          secretName: boskos-credentials
      - name: ci-pull-credentials
        secret:
          secretName: ci-pull-credentials
      - name: manifest-tool-local-pusher
        secret:
          secretName: manifest-tool-local-pusher
      - name: pull-secret
        secret:
          secretName: registry-pull-credentials
      - name: result-aggregator
        secret:
          secretName: result-aggregator
    trigger: (?m)^/test( | .* )(load-test-ci-50u-realworld|remaining-required),?($|\s.*)
  - agent: kubernetes
    always_run: false
    branches:
    - ^main$
    - ^main-
<<<<<<< HEAD
    cluster: build11
    context: ci/prow/load-test-ci-75ns-1comp
    decorate: true
    decoration_config:
      skip_cloning: true
      timeout: 8h0m0s
    labels:
      ci-operator.openshift.io/cloud: aws
      ci-operator.openshift.io/cloud-cluster-profile: aws-rhtap-performance
      ci.openshift.io/generator: prowgen
      pj-rehearse.openshift.io/can-be-rehearsed: "true"
    name: pull-ci-konflux-ci-e2e-tests-main-load-test-ci-75ns-1comp
    rerun_command: /test load-test-ci-75ns-1comp
    spec:
      containers:
      - args:
        - --gcs-upload-secret=/secrets/gcs/service-account.json
        - --image-import-pull-secret=/etc/pull-secret/.dockerconfigjson
        - --lease-server-credentials-file=/etc/boskos/credentials
        - --report-credentials-file=/etc/report/credentials
        - --secret-dir=/secrets/ci-pull-credentials
        - --target=load-test-ci-75ns-1comp
        command:
        - ci-operator
        image: ci-operator:latest
        imagePullPolicy: Always
        name: ""
        resources:
          requests:
            cpu: 10m
        volumeMounts:
        - mountPath: /etc/boskos
          name: boskos
          readOnly: true
        - mountPath: /secrets/ci-pull-credentials
          name: ci-pull-credentials
          readOnly: true
        - mountPath: /secrets/gcs
          name: gcs-credentials
          readOnly: true
        - mountPath: /secrets/manifest-tool
          name: manifest-tool-local-pusher
          readOnly: true
        - mountPath: /etc/pull-secret
          name: pull-secret
          readOnly: true
        - mountPath: /etc/report
          name: result-aggregator
          readOnly: true
      serviceAccountName: ci-operator
      volumes:
      - name: boskos
        secret:
          items:
          - key: credentials
            path: credentials
          secretName: boskos-credentials
      - name: ci-pull-credentials
        secret:
          secretName: ci-pull-credentials
      - name: manifest-tool-local-pusher
        secret:
          secretName: manifest-tool-local-pusher
      - name: pull-secret
        secret:
          secretName: registry-pull-credentials
      - name: result-aggregator
        secret:
          secretName: result-aggregator
    trigger: (?m)^/test( | .* )(load-test-ci-75ns-1comp|remaining-required),?($|\s.*)
  - agent: kubernetes
    always_run: false
    branches:
    - ^main$
    - ^main-
    cluster: build11
=======
    cluster: build03
>>>>>>> bda89711
    context: ci/prow/load-test-max-concurrency-realworld
    decorate: true
    decoration_config:
      skip_cloning: true
      timeout: 8h0m0s
    labels:
      ci-operator.openshift.io/cloud: aws
      ci-operator.openshift.io/cloud-cluster-profile: aws-rhtap-performance
      ci.openshift.io/generator: prowgen
      pj-rehearse.openshift.io/can-be-rehearsed: "true"
    name: pull-ci-konflux-ci-e2e-tests-main-load-test-max-concurrency-realworld
    rerun_command: /test load-test-max-concurrency-realworld
    spec:
      containers:
      - args:
        - --gcs-upload-secret=/secrets/gcs/service-account.json
        - --image-import-pull-secret=/etc/pull-secret/.dockerconfigjson
        - --lease-server-credentials-file=/etc/boskos/credentials
        - --report-credentials-file=/etc/report/credentials
        - --secret-dir=/secrets/ci-pull-credentials
        - --target=load-test-max-concurrency-realworld
        command:
        - ci-operator
        image: ci-operator:latest
        imagePullPolicy: Always
        name: ""
        resources:
          requests:
            cpu: 10m
        volumeMounts:
        - mountPath: /etc/boskos
          name: boskos
          readOnly: true
        - mountPath: /secrets/ci-pull-credentials
          name: ci-pull-credentials
          readOnly: true
        - mountPath: /secrets/gcs
          name: gcs-credentials
          readOnly: true
        - mountPath: /secrets/manifest-tool
          name: manifest-tool-local-pusher
          readOnly: true
        - mountPath: /etc/pull-secret
          name: pull-secret
          readOnly: true
        - mountPath: /etc/report
          name: result-aggregator
          readOnly: true
      serviceAccountName: ci-operator
      volumes:
      - name: boskos
        secret:
          items:
          - key: credentials
            path: credentials
          secretName: boskos-credentials
      - name: ci-pull-credentials
        secret:
          secretName: ci-pull-credentials
      - name: manifest-tool-local-pusher
        secret:
          secretName: manifest-tool-local-pusher
      - name: pull-secret
        secret:
          secretName: registry-pull-credentials
      - name: result-aggregator
        secret:
          secretName: result-aggregator
    trigger: (?m)^/test( | .* )(load-test-max-concurrency-realworld|remaining-required),?($|\s.*)
  - agent: kubernetes
    always_run: false
    branches:
    - ^main$
    - ^main-
    cluster: build03
    context: ci/prow/max-concurrency
    decorate: true
    decoration_config:
      skip_cloning: true
      timeout: 8h0m0s
    labels:
      ci-operator.openshift.io/cloud: aws
      ci-operator.openshift.io/cloud-cluster-profile: aws-rhtap-performance
      ci.openshift.io/generator: prowgen
      pj-rehearse.openshift.io/can-be-rehearsed: "true"
    name: pull-ci-konflux-ci-e2e-tests-main-max-concurrency
    rerun_command: /test max-concurrency
    spec:
      containers:
      - args:
        - --gcs-upload-secret=/secrets/gcs/service-account.json
        - --image-import-pull-secret=/etc/pull-secret/.dockerconfigjson
        - --lease-server-credentials-file=/etc/boskos/credentials
        - --report-credentials-file=/etc/report/credentials
        - --secret-dir=/secrets/ci-pull-credentials
        - --target=max-concurrency
        command:
        - ci-operator
        image: ci-operator:latest
        imagePullPolicy: Always
        name: ""
        resources:
          requests:
            cpu: 10m
        volumeMounts:
        - mountPath: /etc/boskos
          name: boskos
          readOnly: true
        - mountPath: /secrets/ci-pull-credentials
          name: ci-pull-credentials
          readOnly: true
        - mountPath: /secrets/gcs
          name: gcs-credentials
          readOnly: true
        - mountPath: /secrets/manifest-tool
          name: manifest-tool-local-pusher
          readOnly: true
        - mountPath: /etc/pull-secret
          name: pull-secret
          readOnly: true
        - mountPath: /etc/report
          name: result-aggregator
          readOnly: true
      serviceAccountName: ci-operator
      volumes:
      - name: boskos
        secret:
          items:
          - key: credentials
            path: credentials
          secretName: boskos-credentials
      - name: ci-pull-credentials
        secret:
          secretName: ci-pull-credentials
      - name: manifest-tool-local-pusher
        secret:
          secretName: manifest-tool-local-pusher
      - name: pull-secret
        secret:
          secretName: registry-pull-credentials
      - name: result-aggregator
        secret:
          secretName: result-aggregator
    trigger: (?m)^/test( | .* )(max-concurrency|remaining-required),?($|\s.*)
  - agent: kubernetes
    always_run: false
    branches:
    - ^main$
    - ^main-
    cluster: build11
    context: ci/prow/redhat-appstudio-e2e
    decorate: true
    decoration_config:
      skip_cloning: true
    labels:
      ci.openshift.io/generator: prowgen
      pj-rehearse.openshift.io/can-be-rehearsed: "true"
    name: pull-ci-konflux-ci-e2e-tests-main-redhat-appstudio-e2e
    optional: true
    rerun_command: /test redhat-appstudio-e2e
    spec:
      containers:
      - args:
        - --gcs-upload-secret=/secrets/gcs/service-account.json
        - --hive-kubeconfig=/secrets/hive-hive-credentials/kubeconfig
        - --image-import-pull-secret=/etc/pull-secret/.dockerconfigjson
        - --report-credentials-file=/etc/report/credentials
        - --secret-dir=/secrets/ci-pull-credentials
        - --target=redhat-appstudio-e2e
        command:
        - ci-operator
        image: ci-operator:latest
        imagePullPolicy: Always
        name: ""
        resources:
          requests:
            cpu: 10m
        volumeMounts:
        - mountPath: /secrets/ci-pull-credentials
          name: ci-pull-credentials
          readOnly: true
        - mountPath: /secrets/gcs
          name: gcs-credentials
          readOnly: true
        - mountPath: /secrets/hive-hive-credentials
          name: hive-hive-credentials
          readOnly: true
        - mountPath: /secrets/manifest-tool
          name: manifest-tool-local-pusher
          readOnly: true
        - mountPath: /etc/pull-secret
          name: pull-secret
          readOnly: true
        - mountPath: /etc/report
          name: result-aggregator
          readOnly: true
      serviceAccountName: ci-operator
      volumes:
      - name: ci-pull-credentials
        secret:
          secretName: ci-pull-credentials
      - name: hive-hive-credentials
        secret:
          secretName: hive-hive-credentials
      - name: manifest-tool-local-pusher
        secret:
          secretName: manifest-tool-local-pusher
      - name: pull-secret
        secret:
          secretName: registry-pull-credentials
      - name: result-aggregator
        secret:
          secretName: result-aggregator
    trigger: (?m)^/test( | .* )redhat-appstudio-e2e,?($|\s.*)<|MERGE_RESOLUTION|>--- conflicted
+++ resolved
@@ -60,9 +60,8 @@
     branches:
     - ^main$
     - ^main-
-<<<<<<< HEAD
-    cluster: build11
-    context: ci/prow/load-test-ci-100ns-1comp
+    cluster: build03
+    context: ci/prow/load-test-ci-100u
     decorate: true
     decoration_config:
       skip_cloning: true
@@ -72,8 +71,8 @@
       ci-operator.openshift.io/cloud-cluster-profile: aws-rhtap-performance
       ci.openshift.io/generator: prowgen
       pj-rehearse.openshift.io/can-be-rehearsed: "true"
-    name: pull-ci-konflux-ci-e2e-tests-main-load-test-ci-100ns-1comp
-    rerun_command: /test load-test-ci-100ns-1comp
+    name: pull-ci-konflux-ci-e2e-tests-main-load-test-ci-100u
+    rerun_command: /test load-test-ci-100u
     spec:
       containers:
       - args:
@@ -82,7 +81,7 @@
         - --lease-server-credentials-file=/etc/boskos/credentials
         - --report-credentials-file=/etc/report/credentials
         - --secret-dir=/secrets/ci-pull-credentials
-        - --target=load-test-ci-100ns-1comp
+        - --target=load-test-ci-100u
         command:
         - ci-operator
         image: ci-operator:latest
@@ -130,17 +129,14 @@
       - name: result-aggregator
         secret:
           secretName: result-aggregator
-    trigger: (?m)^/test( | .* )(load-test-ci-100ns-1comp|remaining-required),?($|\s.*)
-  - agent: kubernetes
-    always_run: false
-    branches:
-    - ^main$
-    - ^main-
-    cluster: build11
-=======
+    trigger: (?m)^/test( | .* )(load-test-ci-100u|remaining-required),?($|\s.*)
+  - agent: kubernetes
+    always_run: false
+    branches:
+    - ^main$
+    - ^main-
     cluster: build03
->>>>>>> bda89711
-    context: ci/prow/load-test-ci-100u
+    context: ci/prow/load-test-ci-10u
     decorate: true
     decoration_config:
       skip_cloning: true
@@ -150,8 +146,8 @@
       ci-operator.openshift.io/cloud-cluster-profile: aws-rhtap-performance
       ci.openshift.io/generator: prowgen
       pj-rehearse.openshift.io/can-be-rehearsed: "true"
-    name: pull-ci-konflux-ci-e2e-tests-main-load-test-ci-100u
-    rerun_command: /test load-test-ci-100u
+    name: pull-ci-konflux-ci-e2e-tests-main-load-test-ci-10u
+    rerun_command: /test load-test-ci-10u
     spec:
       containers:
       - args:
@@ -160,7 +156,7 @@
         - --lease-server-credentials-file=/etc/boskos/credentials
         - --report-credentials-file=/etc/report/credentials
         - --secret-dir=/secrets/ci-pull-credentials
-        - --target=load-test-ci-100u
+        - --target=load-test-ci-10u
         command:
         - ci-operator
         image: ci-operator:latest
@@ -208,14 +204,14 @@
       - name: result-aggregator
         secret:
           secretName: result-aggregator
-    trigger: (?m)^/test( | .* )(load-test-ci-100u|remaining-required),?($|\s.*)
-  - agent: kubernetes
-    always_run: false
-    branches:
-    - ^main$
-    - ^main-
-    cluster: build11
-    context: ci/prow/load-test-ci-10u
+    trigger: (?m)^/test( | .* )(load-test-ci-10u|remaining-required),?($|\s.*)
+  - agent: kubernetes
+    always_run: false
+    branches:
+    - ^main$
+    - ^main-
+    cluster: build03
+    context: ci/prow/load-test-ci-1u
     decorate: true
     decoration_config:
       skip_cloning: true
@@ -225,8 +221,8 @@
       ci-operator.openshift.io/cloud-cluster-profile: aws-rhtap-performance
       ci.openshift.io/generator: prowgen
       pj-rehearse.openshift.io/can-be-rehearsed: "true"
-    name: pull-ci-konflux-ci-e2e-tests-main-load-test-ci-10u
-    rerun_command: /test load-test-ci-10u
+    name: pull-ci-konflux-ci-e2e-tests-main-load-test-ci-1u
+    rerun_command: /test load-test-ci-1u
     spec:
       containers:
       - args:
@@ -235,7 +231,7 @@
         - --lease-server-credentials-file=/etc/boskos/credentials
         - --report-credentials-file=/etc/report/credentials
         - --secret-dir=/secrets/ci-pull-credentials
-        - --target=load-test-ci-10u
+        - --target=load-test-ci-1u
         command:
         - ci-operator
         image: ci-operator:latest
@@ -283,14 +279,14 @@
       - name: result-aggregator
         secret:
           secretName: result-aggregator
-    trigger: (?m)^/test( | .* )(load-test-ci-10u|remaining-required),?($|\s.*)
-  - agent: kubernetes
-    always_run: false
-    branches:
-    - ^main$
-    - ^main-
-    cluster: build11
-    context: ci/prow/load-test-ci-125ns-1comp
+    trigger: (?m)^/test( | .* )(load-test-ci-1u|remaining-required),?($|\s.*)
+  - agent: kubernetes
+    always_run: false
+    branches:
+    - ^main$
+    - ^main-
+    cluster: build03
+    context: ci/prow/load-test-ci-50u
     decorate: true
     decoration_config:
       skip_cloning: true
@@ -300,8 +296,8 @@
       ci-operator.openshift.io/cloud-cluster-profile: aws-rhtap-performance
       ci.openshift.io/generator: prowgen
       pj-rehearse.openshift.io/can-be-rehearsed: "true"
-    name: pull-ci-konflux-ci-e2e-tests-main-load-test-ci-125ns-1comp
-    rerun_command: /test load-test-ci-125ns-1comp
+    name: pull-ci-konflux-ci-e2e-tests-main-load-test-ci-50u
+    rerun_command: /test load-test-ci-50u
     spec:
       containers:
       - args:
@@ -310,7 +306,7 @@
         - --lease-server-credentials-file=/etc/boskos/credentials
         - --report-credentials-file=/etc/report/credentials
         - --secret-dir=/secrets/ci-pull-credentials
-        - --target=load-test-ci-125ns-1comp
+        - --target=load-test-ci-50u
         command:
         - ci-operator
         image: ci-operator:latest
@@ -358,14 +354,14 @@
       - name: result-aggregator
         secret:
           secretName: result-aggregator
-    trigger: (?m)^/test( | .* )(load-test-ci-125ns-1comp|remaining-required),?($|\s.*)
-  - agent: kubernetes
-    always_run: false
-    branches:
-    - ^main$
-    - ^main-
-    cluster: build11
-    context: ci/prow/load-test-ci-150ns-1comp
+    trigger: (?m)^/test( | .* )(load-test-ci-50u|remaining-required),?($|\s.*)
+  - agent: kubernetes
+    always_run: false
+    branches:
+    - ^main$
+    - ^main-
+    cluster: build03
+    context: ci/prow/load-test-ci-50u-realworld
     decorate: true
     decoration_config:
       skip_cloning: true
@@ -375,8 +371,8 @@
       ci-operator.openshift.io/cloud-cluster-profile: aws-rhtap-performance
       ci.openshift.io/generator: prowgen
       pj-rehearse.openshift.io/can-be-rehearsed: "true"
-    name: pull-ci-konflux-ci-e2e-tests-main-load-test-ci-150ns-1comp
-    rerun_command: /test load-test-ci-150ns-1comp
+    name: pull-ci-konflux-ci-e2e-tests-main-load-test-ci-50u-realworld
+    rerun_command: /test load-test-ci-50u-realworld
     spec:
       containers:
       - args:
@@ -385,7 +381,7 @@
         - --lease-server-credentials-file=/etc/boskos/credentials
         - --report-credentials-file=/etc/report/credentials
         - --secret-dir=/secrets/ci-pull-credentials
-        - --target=load-test-ci-150ns-1comp
+        - --target=load-test-ci-50u-realworld
         command:
         - ci-operator
         image: ci-operator:latest
@@ -433,14 +429,14 @@
       - name: result-aggregator
         secret:
           secretName: result-aggregator
-    trigger: (?m)^/test( | .* )(load-test-ci-150ns-1comp|remaining-required),?($|\s.*)
-  - agent: kubernetes
-    always_run: false
-    branches:
-    - ^main$
-    - ^main-
-    cluster: build11
-    context: ci/prow/load-test-ci-1ns-100comp
+    trigger: (?m)^/test( | .* )(load-test-ci-50u-realworld|remaining-required),?($|\s.*)
+  - agent: kubernetes
+    always_run: false
+    branches:
+    - ^main$
+    - ^main-
+    cluster: build03
+    context: ci/prow/load-test-max-concurrency-realworld
     decorate: true
     decoration_config:
       skip_cloning: true
@@ -450,8 +446,8 @@
       ci-operator.openshift.io/cloud-cluster-profile: aws-rhtap-performance
       ci.openshift.io/generator: prowgen
       pj-rehearse.openshift.io/can-be-rehearsed: "true"
-    name: pull-ci-konflux-ci-e2e-tests-main-load-test-ci-1ns-100comp
-    rerun_command: /test load-test-ci-1ns-100comp
+    name: pull-ci-konflux-ci-e2e-tests-main-load-test-max-concurrency-realworld
+    rerun_command: /test load-test-max-concurrency-realworld
     spec:
       containers:
       - args:
@@ -460,7 +456,7 @@
         - --lease-server-credentials-file=/etc/boskos/credentials
         - --report-credentials-file=/etc/report/credentials
         - --secret-dir=/secrets/ci-pull-credentials
-        - --target=load-test-ci-1ns-100comp
+        - --target=load-test-max-concurrency-realworld
         command:
         - ci-operator
         image: ci-operator:latest
@@ -508,14 +504,14 @@
       - name: result-aggregator
         secret:
           secretName: result-aggregator
-    trigger: (?m)^/test( | .* )(load-test-ci-1ns-100comp|remaining-required),?($|\s.*)
-  - agent: kubernetes
-    always_run: false
-    branches:
-    - ^main$
-    - ^main-
-    cluster: build11
-    context: ci/prow/load-test-ci-1ns-125comp
+    trigger: (?m)^/test( | .* )(load-test-max-concurrency-realworld|remaining-required),?($|\s.*)
+  - agent: kubernetes
+    always_run: false
+    branches:
+    - ^main$
+    - ^main-
+    cluster: build03
+    context: ci/prow/max-concurrency
     decorate: true
     decoration_config:
       skip_cloning: true
@@ -525,8 +521,8 @@
       ci-operator.openshift.io/cloud-cluster-profile: aws-rhtap-performance
       ci.openshift.io/generator: prowgen
       pj-rehearse.openshift.io/can-be-rehearsed: "true"
-    name: pull-ci-konflux-ci-e2e-tests-main-load-test-ci-1ns-125comp
-    rerun_command: /test load-test-ci-1ns-125comp
+    name: pull-ci-konflux-ci-e2e-tests-main-max-concurrency
+    rerun_command: /test max-concurrency
     spec:
       containers:
       - args:
@@ -535,7 +531,7 @@
         - --lease-server-credentials-file=/etc/boskos/credentials
         - --report-credentials-file=/etc/report/credentials
         - --secret-dir=/secrets/ci-pull-credentials
-        - --target=load-test-ci-1ns-125comp
+        - --target=max-concurrency
         command:
         - ci-operator
         image: ci-operator:latest
@@ -583,919 +579,6 @@
       - name: result-aggregator
         secret:
           secretName: result-aggregator
-    trigger: (?m)^/test( | .* )(load-test-ci-1ns-125comp|remaining-required),?($|\s.*)
-  - agent: kubernetes
-    always_run: false
-    branches:
-    - ^main$
-    - ^main-
-    cluster: build11
-    context: ci/prow/load-test-ci-1ns-150comp
-    decorate: true
-    decoration_config:
-      skip_cloning: true
-      timeout: 8h0m0s
-    labels:
-      ci-operator.openshift.io/cloud: aws
-      ci-operator.openshift.io/cloud-cluster-profile: aws-rhtap-performance
-      ci.openshift.io/generator: prowgen
-      pj-rehearse.openshift.io/can-be-rehearsed: "true"
-    name: pull-ci-konflux-ci-e2e-tests-main-load-test-ci-1ns-150comp
-    rerun_command: /test load-test-ci-1ns-150comp
-    spec:
-      containers:
-      - args:
-        - --gcs-upload-secret=/secrets/gcs/service-account.json
-        - --image-import-pull-secret=/etc/pull-secret/.dockerconfigjson
-        - --lease-server-credentials-file=/etc/boskos/credentials
-        - --report-credentials-file=/etc/report/credentials
-        - --secret-dir=/secrets/ci-pull-credentials
-        - --target=load-test-ci-1ns-150comp
-        command:
-        - ci-operator
-        image: ci-operator:latest
-        imagePullPolicy: Always
-        name: ""
-        resources:
-          requests:
-            cpu: 10m
-        volumeMounts:
-        - mountPath: /etc/boskos
-          name: boskos
-          readOnly: true
-        - mountPath: /secrets/ci-pull-credentials
-          name: ci-pull-credentials
-          readOnly: true
-        - mountPath: /secrets/gcs
-          name: gcs-credentials
-          readOnly: true
-        - mountPath: /secrets/manifest-tool
-          name: manifest-tool-local-pusher
-          readOnly: true
-        - mountPath: /etc/pull-secret
-          name: pull-secret
-          readOnly: true
-        - mountPath: /etc/report
-          name: result-aggregator
-          readOnly: true
-      serviceAccountName: ci-operator
-      volumes:
-      - name: boskos
-        secret:
-          items:
-          - key: credentials
-            path: credentials
-          secretName: boskos-credentials
-      - name: ci-pull-credentials
-        secret:
-          secretName: ci-pull-credentials
-      - name: manifest-tool-local-pusher
-        secret:
-          secretName: manifest-tool-local-pusher
-      - name: pull-secret
-        secret:
-          secretName: registry-pull-credentials
-      - name: result-aggregator
-        secret:
-          secretName: result-aggregator
-    trigger: (?m)^/test( | .* )(load-test-ci-1ns-150comp|remaining-required),?($|\s.*)
-  - agent: kubernetes
-    always_run: false
-    branches:
-    - ^main$
-    - ^main-
-    cluster: build11
-    context: ci/prow/load-test-ci-1ns-25comp
-    decorate: true
-    decoration_config:
-      skip_cloning: true
-      timeout: 8h0m0s
-    labels:
-      ci-operator.openshift.io/cloud: aws
-      ci-operator.openshift.io/cloud-cluster-profile: aws-rhtap-performance
-      ci.openshift.io/generator: prowgen
-      pj-rehearse.openshift.io/can-be-rehearsed: "true"
-    name: pull-ci-konflux-ci-e2e-tests-main-load-test-ci-1ns-25comp
-    rerun_command: /test load-test-ci-1ns-25comp
-    spec:
-      containers:
-      - args:
-        - --gcs-upload-secret=/secrets/gcs/service-account.json
-        - --image-import-pull-secret=/etc/pull-secret/.dockerconfigjson
-        - --lease-server-credentials-file=/etc/boskos/credentials
-        - --report-credentials-file=/etc/report/credentials
-        - --secret-dir=/secrets/ci-pull-credentials
-        - --target=load-test-ci-1ns-25comp
-        command:
-        - ci-operator
-        image: ci-operator:latest
-        imagePullPolicy: Always
-        name: ""
-        resources:
-          requests:
-            cpu: 10m
-        volumeMounts:
-        - mountPath: /etc/boskos
-          name: boskos
-          readOnly: true
-        - mountPath: /secrets/ci-pull-credentials
-          name: ci-pull-credentials
-          readOnly: true
-        - mountPath: /secrets/gcs
-          name: gcs-credentials
-          readOnly: true
-        - mountPath: /secrets/manifest-tool
-          name: manifest-tool-local-pusher
-          readOnly: true
-        - mountPath: /etc/pull-secret
-          name: pull-secret
-          readOnly: true
-        - mountPath: /etc/report
-          name: result-aggregator
-          readOnly: true
-      serviceAccountName: ci-operator
-      volumes:
-      - name: boskos
-        secret:
-          items:
-          - key: credentials
-            path: credentials
-          secretName: boskos-credentials
-      - name: ci-pull-credentials
-        secret:
-          secretName: ci-pull-credentials
-      - name: manifest-tool-local-pusher
-        secret:
-          secretName: manifest-tool-local-pusher
-      - name: pull-secret
-        secret:
-          secretName: registry-pull-credentials
-      - name: result-aggregator
-        secret:
-          secretName: result-aggregator
-    trigger: (?m)^/test( | .* )(load-test-ci-1ns-25comp|remaining-required),?($|\s.*)
-  - agent: kubernetes
-    always_run: false
-    branches:
-    - ^main$
-    - ^main-
-    cluster: build11
-    context: ci/prow/load-test-ci-1ns-50comp
-    decorate: true
-    decoration_config:
-      skip_cloning: true
-      timeout: 8h0m0s
-    labels:
-      ci-operator.openshift.io/cloud: aws
-      ci-operator.openshift.io/cloud-cluster-profile: aws-rhtap-performance
-      ci.openshift.io/generator: prowgen
-      pj-rehearse.openshift.io/can-be-rehearsed: "true"
-    name: pull-ci-konflux-ci-e2e-tests-main-load-test-ci-1ns-50comp
-    rerun_command: /test load-test-ci-1ns-50comp
-    spec:
-      containers:
-      - args:
-        - --gcs-upload-secret=/secrets/gcs/service-account.json
-        - --image-import-pull-secret=/etc/pull-secret/.dockerconfigjson
-        - --lease-server-credentials-file=/etc/boskos/credentials
-        - --report-credentials-file=/etc/report/credentials
-        - --secret-dir=/secrets/ci-pull-credentials
-        - --target=load-test-ci-1ns-50comp
-        command:
-        - ci-operator
-        image: ci-operator:latest
-        imagePullPolicy: Always
-        name: ""
-        resources:
-          requests:
-            cpu: 10m
-        volumeMounts:
-        - mountPath: /etc/boskos
-          name: boskos
-          readOnly: true
-        - mountPath: /secrets/ci-pull-credentials
-          name: ci-pull-credentials
-          readOnly: true
-        - mountPath: /secrets/gcs
-          name: gcs-credentials
-          readOnly: true
-        - mountPath: /secrets/manifest-tool
-          name: manifest-tool-local-pusher
-          readOnly: true
-        - mountPath: /etc/pull-secret
-          name: pull-secret
-          readOnly: true
-        - mountPath: /etc/report
-          name: result-aggregator
-          readOnly: true
-      serviceAccountName: ci-operator
-      volumes:
-      - name: boskos
-        secret:
-          items:
-          - key: credentials
-            path: credentials
-          secretName: boskos-credentials
-      - name: ci-pull-credentials
-        secret:
-          secretName: ci-pull-credentials
-      - name: manifest-tool-local-pusher
-        secret:
-          secretName: manifest-tool-local-pusher
-      - name: pull-secret
-        secret:
-          secretName: registry-pull-credentials
-      - name: result-aggregator
-        secret:
-          secretName: result-aggregator
-    trigger: (?m)^/test( | .* )(load-test-ci-1ns-50comp|remaining-required),?($|\s.*)
-  - agent: kubernetes
-    always_run: false
-    branches:
-    - ^main$
-    - ^main-
-<<<<<<< HEAD
-    cluster: build11
-    context: ci/prow/load-test-ci-1ns-75comp
-=======
-    cluster: build03
-    context: ci/prow/load-test-ci-10u
->>>>>>> bda89711
-    decorate: true
-    decoration_config:
-      skip_cloning: true
-      timeout: 8h0m0s
-    labels:
-      ci-operator.openshift.io/cloud: aws
-      ci-operator.openshift.io/cloud-cluster-profile: aws-rhtap-performance
-      ci.openshift.io/generator: prowgen
-      pj-rehearse.openshift.io/can-be-rehearsed: "true"
-    name: pull-ci-konflux-ci-e2e-tests-main-load-test-ci-1ns-75comp
-    rerun_command: /test load-test-ci-1ns-75comp
-    spec:
-      containers:
-      - args:
-        - --gcs-upload-secret=/secrets/gcs/service-account.json
-        - --image-import-pull-secret=/etc/pull-secret/.dockerconfigjson
-        - --lease-server-credentials-file=/etc/boskos/credentials
-        - --report-credentials-file=/etc/report/credentials
-        - --secret-dir=/secrets/ci-pull-credentials
-        - --target=load-test-ci-1ns-75comp
-        command:
-        - ci-operator
-        image: ci-operator:latest
-        imagePullPolicy: Always
-        name: ""
-        resources:
-          requests:
-            cpu: 10m
-        volumeMounts:
-        - mountPath: /etc/boskos
-          name: boskos
-          readOnly: true
-        - mountPath: /secrets/ci-pull-credentials
-          name: ci-pull-credentials
-          readOnly: true
-        - mountPath: /secrets/gcs
-          name: gcs-credentials
-          readOnly: true
-        - mountPath: /secrets/manifest-tool
-          name: manifest-tool-local-pusher
-          readOnly: true
-        - mountPath: /etc/pull-secret
-          name: pull-secret
-          readOnly: true
-        - mountPath: /etc/report
-          name: result-aggregator
-          readOnly: true
-      serviceAccountName: ci-operator
-      volumes:
-      - name: boskos
-        secret:
-          items:
-          - key: credentials
-            path: credentials
-          secretName: boskos-credentials
-      - name: ci-pull-credentials
-        secret:
-          secretName: ci-pull-credentials
-      - name: manifest-tool-local-pusher
-        secret:
-          secretName: manifest-tool-local-pusher
-      - name: pull-secret
-        secret:
-          secretName: registry-pull-credentials
-      - name: result-aggregator
-        secret:
-          secretName: result-aggregator
-    trigger: (?m)^/test( | .* )(load-test-ci-1ns-75comp|remaining-required),?($|\s.*)
-  - agent: kubernetes
-    always_run: false
-    branches:
-    - ^main$
-    - ^main-
-    cluster: build03
-    context: ci/prow/load-test-ci-1u
-    decorate: true
-    decoration_config:
-      skip_cloning: true
-      timeout: 8h0m0s
-    labels:
-      ci-operator.openshift.io/cloud: aws
-      ci-operator.openshift.io/cloud-cluster-profile: aws-rhtap-performance
-      ci.openshift.io/generator: prowgen
-      pj-rehearse.openshift.io/can-be-rehearsed: "true"
-    name: pull-ci-konflux-ci-e2e-tests-main-load-test-ci-1u
-    rerun_command: /test load-test-ci-1u
-    spec:
-      containers:
-      - args:
-        - --gcs-upload-secret=/secrets/gcs/service-account.json
-        - --image-import-pull-secret=/etc/pull-secret/.dockerconfigjson
-        - --lease-server-credentials-file=/etc/boskos/credentials
-        - --report-credentials-file=/etc/report/credentials
-        - --secret-dir=/secrets/ci-pull-credentials
-        - --target=load-test-ci-1u
-        command:
-        - ci-operator
-        image: ci-operator:latest
-        imagePullPolicy: Always
-        name: ""
-        resources:
-          requests:
-            cpu: 10m
-        volumeMounts:
-        - mountPath: /etc/boskos
-          name: boskos
-          readOnly: true
-        - mountPath: /secrets/ci-pull-credentials
-          name: ci-pull-credentials
-          readOnly: true
-        - mountPath: /secrets/gcs
-          name: gcs-credentials
-          readOnly: true
-        - mountPath: /secrets/manifest-tool
-          name: manifest-tool-local-pusher
-          readOnly: true
-        - mountPath: /etc/pull-secret
-          name: pull-secret
-          readOnly: true
-        - mountPath: /etc/report
-          name: result-aggregator
-          readOnly: true
-      serviceAccountName: ci-operator
-      volumes:
-      - name: boskos
-        secret:
-          items:
-          - key: credentials
-            path: credentials
-          secretName: boskos-credentials
-      - name: ci-pull-credentials
-        secret:
-          secretName: ci-pull-credentials
-      - name: manifest-tool-local-pusher
-        secret:
-          secretName: manifest-tool-local-pusher
-      - name: pull-secret
-        secret:
-          secretName: registry-pull-credentials
-      - name: result-aggregator
-        secret:
-          secretName: result-aggregator
-    trigger: (?m)^/test( | .* )(load-test-ci-1u|remaining-required),?($|\s.*)
-  - agent: kubernetes
-    always_run: false
-    branches:
-    - ^main$
-    - ^main-
-<<<<<<< HEAD
-    cluster: build11
-    context: ci/prow/load-test-ci-25ns-1comp
-    decorate: true
-    decoration_config:
-      skip_cloning: true
-      timeout: 8h0m0s
-    labels:
-      ci-operator.openshift.io/cloud: aws
-      ci-operator.openshift.io/cloud-cluster-profile: aws-rhtap-performance
-      ci.openshift.io/generator: prowgen
-      pj-rehearse.openshift.io/can-be-rehearsed: "true"
-    name: pull-ci-konflux-ci-e2e-tests-main-load-test-ci-25ns-1comp
-    rerun_command: /test load-test-ci-25ns-1comp
-    spec:
-      containers:
-      - args:
-        - --gcs-upload-secret=/secrets/gcs/service-account.json
-        - --image-import-pull-secret=/etc/pull-secret/.dockerconfigjson
-        - --lease-server-credentials-file=/etc/boskos/credentials
-        - --report-credentials-file=/etc/report/credentials
-        - --secret-dir=/secrets/ci-pull-credentials
-        - --target=load-test-ci-25ns-1comp
-        command:
-        - ci-operator
-        image: ci-operator:latest
-        imagePullPolicy: Always
-        name: ""
-        resources:
-          requests:
-            cpu: 10m
-        volumeMounts:
-        - mountPath: /etc/boskos
-          name: boskos
-          readOnly: true
-        - mountPath: /secrets/ci-pull-credentials
-          name: ci-pull-credentials
-          readOnly: true
-        - mountPath: /secrets/gcs
-          name: gcs-credentials
-          readOnly: true
-        - mountPath: /secrets/manifest-tool
-          name: manifest-tool-local-pusher
-          readOnly: true
-        - mountPath: /etc/pull-secret
-          name: pull-secret
-          readOnly: true
-        - mountPath: /etc/report
-          name: result-aggregator
-          readOnly: true
-      serviceAccountName: ci-operator
-      volumes:
-      - name: boskos
-        secret:
-          items:
-          - key: credentials
-            path: credentials
-          secretName: boskos-credentials
-      - name: ci-pull-credentials
-        secret:
-          secretName: ci-pull-credentials
-      - name: manifest-tool-local-pusher
-        secret:
-          secretName: manifest-tool-local-pusher
-      - name: pull-secret
-        secret:
-          secretName: registry-pull-credentials
-      - name: result-aggregator
-        secret:
-          secretName: result-aggregator
-    trigger: (?m)^/test( | .* )(load-test-ci-25ns-1comp|remaining-required),?($|\s.*)
-  - agent: kubernetes
-    always_run: false
-    branches:
-    - ^main$
-    - ^main-
-    cluster: build11
-    context: ci/prow/load-test-ci-50ns-1comp
-    decorate: true
-    decoration_config:
-      skip_cloning: true
-      timeout: 8h0m0s
-    labels:
-      ci-operator.openshift.io/cloud: aws
-      ci-operator.openshift.io/cloud-cluster-profile: aws-rhtap-performance
-      ci.openshift.io/generator: prowgen
-      pj-rehearse.openshift.io/can-be-rehearsed: "true"
-    name: pull-ci-konflux-ci-e2e-tests-main-load-test-ci-50ns-1comp
-    rerun_command: /test load-test-ci-50ns-1comp
-    spec:
-      containers:
-      - args:
-        - --gcs-upload-secret=/secrets/gcs/service-account.json
-        - --image-import-pull-secret=/etc/pull-secret/.dockerconfigjson
-        - --lease-server-credentials-file=/etc/boskos/credentials
-        - --report-credentials-file=/etc/report/credentials
-        - --secret-dir=/secrets/ci-pull-credentials
-        - --target=load-test-ci-50ns-1comp
-        command:
-        - ci-operator
-        image: ci-operator:latest
-        imagePullPolicy: Always
-        name: ""
-        resources:
-          requests:
-            cpu: 10m
-        volumeMounts:
-        - mountPath: /etc/boskos
-          name: boskos
-          readOnly: true
-        - mountPath: /secrets/ci-pull-credentials
-          name: ci-pull-credentials
-          readOnly: true
-        - mountPath: /secrets/gcs
-          name: gcs-credentials
-          readOnly: true
-        - mountPath: /secrets/manifest-tool
-          name: manifest-tool-local-pusher
-          readOnly: true
-        - mountPath: /etc/pull-secret
-          name: pull-secret
-          readOnly: true
-        - mountPath: /etc/report
-          name: result-aggregator
-          readOnly: true
-      serviceAccountName: ci-operator
-      volumes:
-      - name: boskos
-        secret:
-          items:
-          - key: credentials
-            path: credentials
-          secretName: boskos-credentials
-      - name: ci-pull-credentials
-        secret:
-          secretName: ci-pull-credentials
-      - name: manifest-tool-local-pusher
-        secret:
-          secretName: manifest-tool-local-pusher
-      - name: pull-secret
-        secret:
-          secretName: registry-pull-credentials
-      - name: result-aggregator
-        secret:
-          secretName: result-aggregator
-    trigger: (?m)^/test( | .* )(load-test-ci-50ns-1comp|remaining-required),?($|\s.*)
-  - agent: kubernetes
-    always_run: false
-    branches:
-    - ^main$
-    - ^main-
-    cluster: build11
-=======
-    cluster: build03
->>>>>>> bda89711
-    context: ci/prow/load-test-ci-50u
-    decorate: true
-    decoration_config:
-      skip_cloning: true
-      timeout: 8h0m0s
-    labels:
-      ci-operator.openshift.io/cloud: aws
-      ci-operator.openshift.io/cloud-cluster-profile: aws-rhtap-performance
-      ci.openshift.io/generator: prowgen
-      pj-rehearse.openshift.io/can-be-rehearsed: "true"
-    name: pull-ci-konflux-ci-e2e-tests-main-load-test-ci-50u
-    rerun_command: /test load-test-ci-50u
-    spec:
-      containers:
-      - args:
-        - --gcs-upload-secret=/secrets/gcs/service-account.json
-        - --image-import-pull-secret=/etc/pull-secret/.dockerconfigjson
-        - --lease-server-credentials-file=/etc/boskos/credentials
-        - --report-credentials-file=/etc/report/credentials
-        - --secret-dir=/secrets/ci-pull-credentials
-        - --target=load-test-ci-50u
-        command:
-        - ci-operator
-        image: ci-operator:latest
-        imagePullPolicy: Always
-        name: ""
-        resources:
-          requests:
-            cpu: 10m
-        volumeMounts:
-        - mountPath: /etc/boskos
-          name: boskos
-          readOnly: true
-        - mountPath: /secrets/ci-pull-credentials
-          name: ci-pull-credentials
-          readOnly: true
-        - mountPath: /secrets/gcs
-          name: gcs-credentials
-          readOnly: true
-        - mountPath: /secrets/manifest-tool
-          name: manifest-tool-local-pusher
-          readOnly: true
-        - mountPath: /etc/pull-secret
-          name: pull-secret
-          readOnly: true
-        - mountPath: /etc/report
-          name: result-aggregator
-          readOnly: true
-      serviceAccountName: ci-operator
-      volumes:
-      - name: boskos
-        secret:
-          items:
-          - key: credentials
-            path: credentials
-          secretName: boskos-credentials
-      - name: ci-pull-credentials
-        secret:
-          secretName: ci-pull-credentials
-      - name: manifest-tool-local-pusher
-        secret:
-          secretName: manifest-tool-local-pusher
-      - name: pull-secret
-        secret:
-          secretName: registry-pull-credentials
-      - name: result-aggregator
-        secret:
-          secretName: result-aggregator
-    trigger: (?m)^/test( | .* )(load-test-ci-50u|remaining-required),?($|\s.*)
-  - agent: kubernetes
-    always_run: false
-    branches:
-    - ^main$
-    - ^main-
-    cluster: build03
-    context: ci/prow/load-test-ci-50u-realworld
-    decorate: true
-    decoration_config:
-      skip_cloning: true
-      timeout: 8h0m0s
-    labels:
-      ci-operator.openshift.io/cloud: aws
-      ci-operator.openshift.io/cloud-cluster-profile: aws-rhtap-performance
-      ci.openshift.io/generator: prowgen
-      pj-rehearse.openshift.io/can-be-rehearsed: "true"
-    name: pull-ci-konflux-ci-e2e-tests-main-load-test-ci-50u-realworld
-    rerun_command: /test load-test-ci-50u-realworld
-    spec:
-      containers:
-      - args:
-        - --gcs-upload-secret=/secrets/gcs/service-account.json
-        - --image-import-pull-secret=/etc/pull-secret/.dockerconfigjson
-        - --lease-server-credentials-file=/etc/boskos/credentials
-        - --report-credentials-file=/etc/report/credentials
-        - --secret-dir=/secrets/ci-pull-credentials
-        - --target=load-test-ci-50u-realworld
-        command:
-        - ci-operator
-        image: ci-operator:latest
-        imagePullPolicy: Always
-        name: ""
-        resources:
-          requests:
-            cpu: 10m
-        volumeMounts:
-        - mountPath: /etc/boskos
-          name: boskos
-          readOnly: true
-        - mountPath: /secrets/ci-pull-credentials
-          name: ci-pull-credentials
-          readOnly: true
-        - mountPath: /secrets/gcs
-          name: gcs-credentials
-          readOnly: true
-        - mountPath: /secrets/manifest-tool
-          name: manifest-tool-local-pusher
-          readOnly: true
-        - mountPath: /etc/pull-secret
-          name: pull-secret
-          readOnly: true
-        - mountPath: /etc/report
-          name: result-aggregator
-          readOnly: true
-      serviceAccountName: ci-operator
-      volumes:
-      - name: boskos
-        secret:
-          items:
-          - key: credentials
-            path: credentials
-          secretName: boskos-credentials
-      - name: ci-pull-credentials
-        secret:
-          secretName: ci-pull-credentials
-      - name: manifest-tool-local-pusher
-        secret:
-          secretName: manifest-tool-local-pusher
-      - name: pull-secret
-        secret:
-          secretName: registry-pull-credentials
-      - name: result-aggregator
-        secret:
-          secretName: result-aggregator
-    trigger: (?m)^/test( | .* )(load-test-ci-50u-realworld|remaining-required),?($|\s.*)
-  - agent: kubernetes
-    always_run: false
-    branches:
-    - ^main$
-    - ^main-
-<<<<<<< HEAD
-    cluster: build11
-    context: ci/prow/load-test-ci-75ns-1comp
-    decorate: true
-    decoration_config:
-      skip_cloning: true
-      timeout: 8h0m0s
-    labels:
-      ci-operator.openshift.io/cloud: aws
-      ci-operator.openshift.io/cloud-cluster-profile: aws-rhtap-performance
-      ci.openshift.io/generator: prowgen
-      pj-rehearse.openshift.io/can-be-rehearsed: "true"
-    name: pull-ci-konflux-ci-e2e-tests-main-load-test-ci-75ns-1comp
-    rerun_command: /test load-test-ci-75ns-1comp
-    spec:
-      containers:
-      - args:
-        - --gcs-upload-secret=/secrets/gcs/service-account.json
-        - --image-import-pull-secret=/etc/pull-secret/.dockerconfigjson
-        - --lease-server-credentials-file=/etc/boskos/credentials
-        - --report-credentials-file=/etc/report/credentials
-        - --secret-dir=/secrets/ci-pull-credentials
-        - --target=load-test-ci-75ns-1comp
-        command:
-        - ci-operator
-        image: ci-operator:latest
-        imagePullPolicy: Always
-        name: ""
-        resources:
-          requests:
-            cpu: 10m
-        volumeMounts:
-        - mountPath: /etc/boskos
-          name: boskos
-          readOnly: true
-        - mountPath: /secrets/ci-pull-credentials
-          name: ci-pull-credentials
-          readOnly: true
-        - mountPath: /secrets/gcs
-          name: gcs-credentials
-          readOnly: true
-        - mountPath: /secrets/manifest-tool
-          name: manifest-tool-local-pusher
-          readOnly: true
-        - mountPath: /etc/pull-secret
-          name: pull-secret
-          readOnly: true
-        - mountPath: /etc/report
-          name: result-aggregator
-          readOnly: true
-      serviceAccountName: ci-operator
-      volumes:
-      - name: boskos
-        secret:
-          items:
-          - key: credentials
-            path: credentials
-          secretName: boskos-credentials
-      - name: ci-pull-credentials
-        secret:
-          secretName: ci-pull-credentials
-      - name: manifest-tool-local-pusher
-        secret:
-          secretName: manifest-tool-local-pusher
-      - name: pull-secret
-        secret:
-          secretName: registry-pull-credentials
-      - name: result-aggregator
-        secret:
-          secretName: result-aggregator
-    trigger: (?m)^/test( | .* )(load-test-ci-75ns-1comp|remaining-required),?($|\s.*)
-  - agent: kubernetes
-    always_run: false
-    branches:
-    - ^main$
-    - ^main-
-    cluster: build11
-=======
-    cluster: build03
->>>>>>> bda89711
-    context: ci/prow/load-test-max-concurrency-realworld
-    decorate: true
-    decoration_config:
-      skip_cloning: true
-      timeout: 8h0m0s
-    labels:
-      ci-operator.openshift.io/cloud: aws
-      ci-operator.openshift.io/cloud-cluster-profile: aws-rhtap-performance
-      ci.openshift.io/generator: prowgen
-      pj-rehearse.openshift.io/can-be-rehearsed: "true"
-    name: pull-ci-konflux-ci-e2e-tests-main-load-test-max-concurrency-realworld
-    rerun_command: /test load-test-max-concurrency-realworld
-    spec:
-      containers:
-      - args:
-        - --gcs-upload-secret=/secrets/gcs/service-account.json
-        - --image-import-pull-secret=/etc/pull-secret/.dockerconfigjson
-        - --lease-server-credentials-file=/etc/boskos/credentials
-        - --report-credentials-file=/etc/report/credentials
-        - --secret-dir=/secrets/ci-pull-credentials
-        - --target=load-test-max-concurrency-realworld
-        command:
-        - ci-operator
-        image: ci-operator:latest
-        imagePullPolicy: Always
-        name: ""
-        resources:
-          requests:
-            cpu: 10m
-        volumeMounts:
-        - mountPath: /etc/boskos
-          name: boskos
-          readOnly: true
-        - mountPath: /secrets/ci-pull-credentials
-          name: ci-pull-credentials
-          readOnly: true
-        - mountPath: /secrets/gcs
-          name: gcs-credentials
-          readOnly: true
-        - mountPath: /secrets/manifest-tool
-          name: manifest-tool-local-pusher
-          readOnly: true
-        - mountPath: /etc/pull-secret
-          name: pull-secret
-          readOnly: true
-        - mountPath: /etc/report
-          name: result-aggregator
-          readOnly: true
-      serviceAccountName: ci-operator
-      volumes:
-      - name: boskos
-        secret:
-          items:
-          - key: credentials
-            path: credentials
-          secretName: boskos-credentials
-      - name: ci-pull-credentials
-        secret:
-          secretName: ci-pull-credentials
-      - name: manifest-tool-local-pusher
-        secret:
-          secretName: manifest-tool-local-pusher
-      - name: pull-secret
-        secret:
-          secretName: registry-pull-credentials
-      - name: result-aggregator
-        secret:
-          secretName: result-aggregator
-    trigger: (?m)^/test( | .* )(load-test-max-concurrency-realworld|remaining-required),?($|\s.*)
-  - agent: kubernetes
-    always_run: false
-    branches:
-    - ^main$
-    - ^main-
-    cluster: build03
-    context: ci/prow/max-concurrency
-    decorate: true
-    decoration_config:
-      skip_cloning: true
-      timeout: 8h0m0s
-    labels:
-      ci-operator.openshift.io/cloud: aws
-      ci-operator.openshift.io/cloud-cluster-profile: aws-rhtap-performance
-      ci.openshift.io/generator: prowgen
-      pj-rehearse.openshift.io/can-be-rehearsed: "true"
-    name: pull-ci-konflux-ci-e2e-tests-main-max-concurrency
-    rerun_command: /test max-concurrency
-    spec:
-      containers:
-      - args:
-        - --gcs-upload-secret=/secrets/gcs/service-account.json
-        - --image-import-pull-secret=/etc/pull-secret/.dockerconfigjson
-        - --lease-server-credentials-file=/etc/boskos/credentials
-        - --report-credentials-file=/etc/report/credentials
-        - --secret-dir=/secrets/ci-pull-credentials
-        - --target=max-concurrency
-        command:
-        - ci-operator
-        image: ci-operator:latest
-        imagePullPolicy: Always
-        name: ""
-        resources:
-          requests:
-            cpu: 10m
-        volumeMounts:
-        - mountPath: /etc/boskos
-          name: boskos
-          readOnly: true
-        - mountPath: /secrets/ci-pull-credentials
-          name: ci-pull-credentials
-          readOnly: true
-        - mountPath: /secrets/gcs
-          name: gcs-credentials
-          readOnly: true
-        - mountPath: /secrets/manifest-tool
-          name: manifest-tool-local-pusher
-          readOnly: true
-        - mountPath: /etc/pull-secret
-          name: pull-secret
-          readOnly: true
-        - mountPath: /etc/report
-          name: result-aggregator
-          readOnly: true
-      serviceAccountName: ci-operator
-      volumes:
-      - name: boskos
-        secret:
-          items:
-          - key: credentials
-            path: credentials
-          secretName: boskos-credentials
-      - name: ci-pull-credentials
-        secret:
-          secretName: ci-pull-credentials
-      - name: manifest-tool-local-pusher
-        secret:
-          secretName: manifest-tool-local-pusher
-      - name: pull-secret
-        secret:
-          secretName: registry-pull-credentials
-      - name: result-aggregator
-        secret:
-          secretName: result-aggregator
     trigger: (?m)^/test( | .* )(max-concurrency|remaining-required),?($|\s.*)
   - agent: kubernetes
     always_run: false
