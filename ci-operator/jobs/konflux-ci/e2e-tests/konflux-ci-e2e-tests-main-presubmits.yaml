presubmits:
  konflux-ci/e2e-tests:
  - agent: kubernetes
    always_run: true
    branches:
    - ^main$
    - ^main-
    cluster: build05
    context: ci/prow/images
    decorate: true
    decoration_config:
      skip_cloning: true
    labels:
      ci.openshift.io/generator: prowgen
      pj-rehearse.openshift.io/can-be-rehearsed: "true"
    name: pull-ci-konflux-ci-e2e-tests-main-images
    rerun_command: /test images
    spec:
      containers:
      - args:
        - --gcs-upload-secret=/secrets/gcs/service-account.json
        - --image-import-pull-secret=/etc/pull-secret/.dockerconfigjson
        - --report-credentials-file=/etc/report/credentials
        - --target=[images]
        command:
        - ci-operator
        image: ci-operator:latest
        imagePullPolicy: Always
        name: ""
        resources:
          requests:
            cpu: 10m
        volumeMounts:
        - mountPath: /secrets/gcs
          name: gcs-credentials
          readOnly: true
        - mountPath: /secrets/manifest-tool
          name: manifest-tool-local-pusher
          readOnly: true
        - mountPath: /etc/pull-secret
          name: pull-secret
          readOnly: true
        - mountPath: /etc/report
          name: result-aggregator
          readOnly: true
      serviceAccountName: ci-operator
      volumes:
      - name: manifest-tool-local-pusher
        secret:
          secretName: manifest-tool-local-pusher
      - name: pull-secret
        secret:
          secretName: registry-pull-credentials
      - name: result-aggregator
        secret:
          secretName: result-aggregator
    trigger: (?m)^/test( | .* )images,?($|\s.*)
  - agent: kubernetes
    always_run: false
    branches:
    - ^main$
    - ^main-
    cluster: build05
    context: ci/prow/load-test-ci-100u
    decorate: true
    decoration_config:
      skip_cloning: true
      timeout: 8h0m0s
    labels:
      ci-operator.openshift.io/cloud: aws
      ci-operator.openshift.io/cloud-cluster-profile: aws-rhtap-performance
      ci.openshift.io/generator: prowgen
      pj-rehearse.openshift.io/can-be-rehearsed: "true"
    name: pull-ci-konflux-ci-e2e-tests-main-load-test-ci-100u
    rerun_command: /test load-test-ci-100u
    spec:
      containers:
      - args:
        - --gcs-upload-secret=/secrets/gcs/service-account.json
        - --image-import-pull-secret=/etc/pull-secret/.dockerconfigjson
        - --lease-server-credentials-file=/etc/boskos/credentials
        - --report-credentials-file=/etc/report/credentials
        - --secret-dir=/secrets/ci-pull-credentials
        - --secret-dir=/usr/local/load-test-ci-100u-cluster-profile
        - --target=load-test-ci-100u
        command:
        - ci-operator
        image: ci-operator:latest
        imagePullPolicy: Always
        name: ""
        resources:
          requests:
            cpu: 10m
        volumeMounts:
        - mountPath: /etc/boskos
          name: boskos
          readOnly: true
        - mountPath: /secrets/ci-pull-credentials
          name: ci-pull-credentials
          readOnly: true
        - mountPath: /usr/local/load-test-ci-100u-cluster-profile
          name: cluster-profile
        - mountPath: /secrets/gcs
          name: gcs-credentials
          readOnly: true
        - mountPath: /secrets/manifest-tool
          name: manifest-tool-local-pusher
          readOnly: true
        - mountPath: /etc/pull-secret
          name: pull-secret
          readOnly: true
        - mountPath: /etc/report
          name: result-aggregator
          readOnly: true
      serviceAccountName: ci-operator
      volumes:
      - name: boskos
        secret:
          items:
          - key: credentials
            path: credentials
          secretName: boskos-credentials
      - name: ci-pull-credentials
        secret:
          secretName: ci-pull-credentials
      - name: cluster-profile
        secret:
          secretName: cluster-secrets-aws-rhtap-performance
      - name: manifest-tool-local-pusher
        secret:
          secretName: manifest-tool-local-pusher
      - name: pull-secret
        secret:
          secretName: registry-pull-credentials
      - name: result-aggregator
        secret:
          secretName: result-aggregator
    trigger: (?m)^/test( | .* )(load-test-ci-100u|remaining-required),?($|\s.*)
  - agent: kubernetes
    always_run: false
    branches:
    - ^main$
    - ^main-
    cluster: build05
    context: ci/prow/load-test-ci-10u
    decorate: true
    decoration_config:
      skip_cloning: true
      timeout: 8h0m0s
    labels:
      ci-operator.openshift.io/cloud: aws
      ci-operator.openshift.io/cloud-cluster-profile: aws-rhtap-performance
      ci.openshift.io/generator: prowgen
      pj-rehearse.openshift.io/can-be-rehearsed: "true"
    name: pull-ci-konflux-ci-e2e-tests-main-load-test-ci-10u
    rerun_command: /test load-test-ci-10u
    spec:
      containers:
      - args:
        - --gcs-upload-secret=/secrets/gcs/service-account.json
        - --image-import-pull-secret=/etc/pull-secret/.dockerconfigjson
        - --lease-server-credentials-file=/etc/boskos/credentials
        - --report-credentials-file=/etc/report/credentials
        - --secret-dir=/secrets/ci-pull-credentials
        - --secret-dir=/usr/local/load-test-ci-10u-cluster-profile
        - --target=load-test-ci-10u
        command:
        - ci-operator
        image: ci-operator:latest
        imagePullPolicy: Always
        name: ""
        resources:
          requests:
            cpu: 10m
        volumeMounts:
        - mountPath: /etc/boskos
          name: boskos
          readOnly: true
        - mountPath: /secrets/ci-pull-credentials
          name: ci-pull-credentials
          readOnly: true
        - mountPath: /usr/local/load-test-ci-10u-cluster-profile
          name: cluster-profile
        - mountPath: /secrets/gcs
          name: gcs-credentials
          readOnly: true
        - mountPath: /secrets/manifest-tool
          name: manifest-tool-local-pusher
          readOnly: true
        - mountPath: /etc/pull-secret
          name: pull-secret
          readOnly: true
        - mountPath: /etc/report
          name: result-aggregator
          readOnly: true
      serviceAccountName: ci-operator
      volumes:
      - name: boskos
        secret:
          items:
          - key: credentials
            path: credentials
          secretName: boskos-credentials
      - name: ci-pull-credentials
        secret:
          secretName: ci-pull-credentials
      - name: cluster-profile
        secret:
          secretName: cluster-secrets-aws-rhtap-performance
      - name: manifest-tool-local-pusher
        secret:
          secretName: manifest-tool-local-pusher
      - name: pull-secret
        secret:
          secretName: registry-pull-credentials
      - name: result-aggregator
        secret:
          secretName: result-aggregator
    trigger: (?m)^/test( | .* )(load-test-ci-10u|remaining-required),?($|\s.*)
  - agent: kubernetes
    always_run: false
    branches:
    - ^main$
    - ^main-
    cluster: build05
    context: ci/prow/load-test-ci-1u
    decorate: true
    decoration_config:
      skip_cloning: true
      timeout: 8h0m0s
    labels:
      ci-operator.openshift.io/cloud: aws
      ci-operator.openshift.io/cloud-cluster-profile: aws-rhtap-performance
      ci.openshift.io/generator: prowgen
      pj-rehearse.openshift.io/can-be-rehearsed: "true"
    name: pull-ci-konflux-ci-e2e-tests-main-load-test-ci-1u
    rerun_command: /test load-test-ci-1u
    spec:
      containers:
      - args:
        - --gcs-upload-secret=/secrets/gcs/service-account.json
        - --image-import-pull-secret=/etc/pull-secret/.dockerconfigjson
        - --lease-server-credentials-file=/etc/boskos/credentials
        - --report-credentials-file=/etc/report/credentials
        - --secret-dir=/secrets/ci-pull-credentials
        - --secret-dir=/usr/local/load-test-ci-1u-cluster-profile
        - --target=load-test-ci-1u
        command:
        - ci-operator
        image: ci-operator:latest
        imagePullPolicy: Always
        name: ""
        resources:
          requests:
            cpu: 10m
        volumeMounts:
        - mountPath: /etc/boskos
          name: boskos
          readOnly: true
        - mountPath: /secrets/ci-pull-credentials
          name: ci-pull-credentials
          readOnly: true
        - mountPath: /usr/local/load-test-ci-1u-cluster-profile
          name: cluster-profile
        - mountPath: /secrets/gcs
          name: gcs-credentials
          readOnly: true
        - mountPath: /secrets/manifest-tool
          name: manifest-tool-local-pusher
          readOnly: true
        - mountPath: /etc/pull-secret
          name: pull-secret
          readOnly: true
        - mountPath: /etc/report
          name: result-aggregator
          readOnly: true
      serviceAccountName: ci-operator
      volumes:
      - name: boskos
        secret:
          items:
          - key: credentials
            path: credentials
          secretName: boskos-credentials
      - name: ci-pull-credentials
        secret:
          secretName: ci-pull-credentials
      - name: cluster-profile
        secret:
          secretName: cluster-secrets-aws-rhtap-performance
      - name: manifest-tool-local-pusher
        secret:
          secretName: manifest-tool-local-pusher
      - name: pull-secret
        secret:
          secretName: registry-pull-credentials
      - name: result-aggregator
        secret:
          secretName: result-aggregator
    trigger: (?m)^/test( | .* )(load-test-ci-1u|remaining-required),?($|\s.*)
  - agent: kubernetes
    always_run: false
    branches:
    - ^main$
    - ^main-
    cluster: build05
    context: ci/prow/load-test-ci-50u
    decorate: true
    decoration_config:
      skip_cloning: true
      timeout: 8h0m0s
    labels:
      ci-operator.openshift.io/cloud: aws
      ci-operator.openshift.io/cloud-cluster-profile: aws-rhtap-performance
      ci.openshift.io/generator: prowgen
      pj-rehearse.openshift.io/can-be-rehearsed: "true"
    name: pull-ci-konflux-ci-e2e-tests-main-load-test-ci-50u
    rerun_command: /test load-test-ci-50u
    spec:
      containers:
      - args:
        - --gcs-upload-secret=/secrets/gcs/service-account.json
        - --image-import-pull-secret=/etc/pull-secret/.dockerconfigjson
        - --lease-server-credentials-file=/etc/boskos/credentials
        - --report-credentials-file=/etc/report/credentials
        - --secret-dir=/secrets/ci-pull-credentials
        - --secret-dir=/usr/local/load-test-ci-50u-cluster-profile
        - --target=load-test-ci-50u
        command:
        - ci-operator
        image: ci-operator:latest
        imagePullPolicy: Always
        name: ""
        resources:
          requests:
            cpu: 10m
        volumeMounts:
        - mountPath: /etc/boskos
          name: boskos
          readOnly: true
        - mountPath: /secrets/ci-pull-credentials
          name: ci-pull-credentials
          readOnly: true
        - mountPath: /usr/local/load-test-ci-50u-cluster-profile
          name: cluster-profile
        - mountPath: /secrets/gcs
          name: gcs-credentials
          readOnly: true
        - mountPath: /secrets/manifest-tool
          name: manifest-tool-local-pusher
          readOnly: true
        - mountPath: /etc/pull-secret
          name: pull-secret
          readOnly: true
        - mountPath: /etc/report
          name: result-aggregator
          readOnly: true
      serviceAccountName: ci-operator
      volumes:
      - name: boskos
        secret:
          items:
          - key: credentials
            path: credentials
          secretName: boskos-credentials
      - name: ci-pull-credentials
        secret:
          secretName: ci-pull-credentials
      - name: cluster-profile
        secret:
          secretName: cluster-secrets-aws-rhtap-performance
      - name: manifest-tool-local-pusher
        secret:
          secretName: manifest-tool-local-pusher
      - name: pull-secret
        secret:
          secretName: registry-pull-credentials
      - name: result-aggregator
        secret:
          secretName: result-aggregator
    trigger: (?m)^/test( | .* )(load-test-ci-50u|remaining-required),?($|\s.*)
  - agent: kubernetes
    always_run: false
    branches:
    - ^main$
    - ^main-
    cluster: build05
    context: ci/prow/max-concurrency-advanced
    decorate: true
    decoration_config:
      skip_cloning: true
      timeout: 8h0m0s
    labels:
      ci-operator.openshift.io/cloud: aws
      ci-operator.openshift.io/cloud-cluster-profile: aws-rhtap-performance
      ci.openshift.io/generator: prowgen
      pj-rehearse.openshift.io/can-be-rehearsed: "true"
    name: pull-ci-konflux-ci-e2e-tests-main-max-concurrency-advanced
    rerun_command: /test max-concurrency-advanced
    spec:
      containers:
      - args:
        - --gcs-upload-secret=/secrets/gcs/service-account.json
        - --image-import-pull-secret=/etc/pull-secret/.dockerconfigjson
        - --lease-server-credentials-file=/etc/boskos/credentials
        - --report-credentials-file=/etc/report/credentials
        - --secret-dir=/secrets/ci-pull-credentials
        - --secret-dir=/usr/local/max-concurrency-advanced-cluster-profile
        - --target=max-concurrency-advanced
        command:
        - ci-operator
        image: ci-operator:latest
        imagePullPolicy: Always
        name: ""
        resources:
          requests:
            cpu: 10m
        volumeMounts:
        - mountPath: /etc/boskos
          name: boskos
          readOnly: true
        - mountPath: /secrets/ci-pull-credentials
          name: ci-pull-credentials
          readOnly: true
        - mountPath: /usr/local/max-concurrency-advanced-cluster-profile
          name: cluster-profile
        - mountPath: /secrets/gcs
          name: gcs-credentials
          readOnly: true
        - mountPath: /secrets/manifest-tool
          name: manifest-tool-local-pusher
          readOnly: true
        - mountPath: /etc/pull-secret
          name: pull-secret
          readOnly: true
        - mountPath: /etc/report
          name: result-aggregator
          readOnly: true
      serviceAccountName: ci-operator
      volumes:
      - name: boskos
        secret:
          items:
          - key: credentials
            path: credentials
          secretName: boskos-credentials
      - name: ci-pull-credentials
        secret:
          secretName: ci-pull-credentials
      - name: cluster-profile
        secret:
          secretName: cluster-secrets-aws-rhtap-performance
      - name: manifest-tool-local-pusher
        secret:
          secretName: manifest-tool-local-pusher
      - name: pull-secret
        secret:
          secretName: registry-pull-credentials
      - name: result-aggregator
        secret:
          secretName: result-aggregator
    trigger: (?m)^/test( | .* )(max-concurrency-advanced|remaining-required),?($|\s.*)
  - agent: kubernetes
    always_run: false
    branches:
    - ^main$
    - ^main-
    cluster: build05
    context: ci/prow/max-concurrency-basic
    decorate: true
    decoration_config:
      skip_cloning: true
      timeout: 8h0m0s
    labels:
      ci-operator.openshift.io/cloud: aws
      ci-operator.openshift.io/cloud-cluster-profile: aws-rhtap-performance
      ci.openshift.io/generator: prowgen
      pj-rehearse.openshift.io/can-be-rehearsed: "true"
    name: pull-ci-konflux-ci-e2e-tests-main-max-concurrency-basic
    rerun_command: /test max-concurrency-basic
    spec:
      containers:
      - args:
        - --gcs-upload-secret=/secrets/gcs/service-account.json
        - --image-import-pull-secret=/etc/pull-secret/.dockerconfigjson
        - --lease-server-credentials-file=/etc/boskos/credentials
        - --report-credentials-file=/etc/report/credentials
        - --secret-dir=/secrets/ci-pull-credentials
        - --secret-dir=/usr/local/max-concurrency-basic-cluster-profile
        - --target=max-concurrency-basic
        command:
        - ci-operator
        image: ci-operator:latest
        imagePullPolicy: Always
        name: ""
        resources:
          requests:
            cpu: 10m
        volumeMounts:
        - mountPath: /etc/boskos
          name: boskos
          readOnly: true
        - mountPath: /secrets/ci-pull-credentials
          name: ci-pull-credentials
          readOnly: true
        - mountPath: /usr/local/max-concurrency-basic-cluster-profile
          name: cluster-profile
        - mountPath: /secrets/gcs
          name: gcs-credentials
          readOnly: true
        - mountPath: /secrets/manifest-tool
          name: manifest-tool-local-pusher
          readOnly: true
        - mountPath: /etc/pull-secret
          name: pull-secret
          readOnly: true
        - mountPath: /etc/report
          name: result-aggregator
          readOnly: true
      serviceAccountName: ci-operator
      volumes:
      - name: boskos
        secret:
          items:
          - key: credentials
            path: credentials
          secretName: boskos-credentials
      - name: ci-pull-credentials
        secret:
          secretName: ci-pull-credentials
      - name: cluster-profile
        secret:
          secretName: cluster-secrets-aws-rhtap-performance
      - name: manifest-tool-local-pusher
        secret:
          secretName: manifest-tool-local-pusher
      - name: pull-secret
        secret:
          secretName: registry-pull-credentials
      - name: result-aggregator
        secret:
          secretName: result-aggregator
    trigger: (?m)^/test( | .* )(max-concurrency-basic|remaining-required),?($|\s.*)
  - agent: kubernetes
    always_run: false
    branches:
    - ^main$
    - ^main-
    cluster: build05
<<<<<<< HEAD
    context: ci/prow/max-concurrency-basic-increase-200
    decorate: true
    decoration_config:
      skip_cloning: true
      timeout: 8h0m0s
    labels:
      ci-operator.openshift.io/cloud: aws
      ci-operator.openshift.io/cloud-cluster-profile: aws-rhtap-performance
      ci.openshift.io/generator: prowgen
      pj-rehearse.openshift.io/can-be-rehearsed: "true"
    name: pull-ci-konflux-ci-e2e-tests-main-max-concurrency-basic-increase-200
    rerun_command: /test max-concurrency-basic-increase-200
    spec:
      containers:
      - args:
        - --gcs-upload-secret=/secrets/gcs/service-account.json
        - --image-import-pull-secret=/etc/pull-secret/.dockerconfigjson
        - --lease-server-credentials-file=/etc/boskos/credentials
        - --report-credentials-file=/etc/report/credentials
        - --secret-dir=/secrets/ci-pull-credentials
        - --secret-dir=/usr/local/max-concurrency-basic-increase-200-cluster-profile
        - --target=max-concurrency-basic-increase-200
        command:
        - ci-operator
        image: ci-operator:latest
        imagePullPolicy: Always
        name: ""
        resources:
          requests:
            cpu: 10m
        volumeMounts:
        - mountPath: /etc/boskos
          name: boskos
          readOnly: true
        - mountPath: /secrets/ci-pull-credentials
          name: ci-pull-credentials
          readOnly: true
        - mountPath: /usr/local/max-concurrency-basic-increase-200-cluster-profile
          name: cluster-profile
        - mountPath: /secrets/gcs
          name: gcs-credentials
          readOnly: true
        - mountPath: /secrets/manifest-tool
          name: manifest-tool-local-pusher
          readOnly: true
        - mountPath: /etc/pull-secret
          name: pull-secret
          readOnly: true
        - mountPath: /etc/report
          name: result-aggregator
          readOnly: true
      serviceAccountName: ci-operator
      volumes:
      - name: boskos
        secret:
          items:
          - key: credentials
            path: credentials
          secretName: boskos-credentials
      - name: ci-pull-credentials
        secret:
          secretName: ci-pull-credentials
      - name: cluster-profile
        secret:
          secretName: cluster-secrets-aws-rhtap-performance
      - name: manifest-tool-local-pusher
        secret:
          secretName: manifest-tool-local-pusher
      - name: pull-secret
        secret:
          secretName: registry-pull-credentials
      - name: result-aggregator
        secret:
          secretName: result-aggregator
    trigger: (?m)^/test( | .* )(max-concurrency-basic-increase-200|remaining-required),?($|\s.*)
  - agent: kubernetes
    always_run: false
    branches:
    - ^main$
    - ^main-
    cluster: build05
    context: ci/prow/max-concurrency-basic-increase-20u
    decorate: true
    decoration_config:
      skip_cloning: true
      timeout: 8h0m0s
    labels:
      ci-operator.openshift.io/cloud: aws
      ci-operator.openshift.io/cloud-cluster-profile: aws-rhtap-performance
      ci.openshift.io/generator: prowgen
      pj-rehearse.openshift.io/can-be-rehearsed: "true"
    name: pull-ci-konflux-ci-e2e-tests-main-max-concurrency-basic-increase-20u
    rerun_command: /test max-concurrency-basic-increase-20u
    spec:
      containers:
      - args:
        - --gcs-upload-secret=/secrets/gcs/service-account.json
        - --image-import-pull-secret=/etc/pull-secret/.dockerconfigjson
        - --lease-server-credentials-file=/etc/boskos/credentials
        - --report-credentials-file=/etc/report/credentials
        - --secret-dir=/secrets/ci-pull-credentials
        - --secret-dir=/usr/local/max-concurrency-basic-increase-20u-cluster-profile
        - --target=max-concurrency-basic-increase-20u
        command:
        - ci-operator
        image: ci-operator:latest
        imagePullPolicy: Always
        name: ""
        resources:
          requests:
            cpu: 10m
        volumeMounts:
        - mountPath: /etc/boskos
          name: boskos
          readOnly: true
        - mountPath: /secrets/ci-pull-credentials
          name: ci-pull-credentials
          readOnly: true
        - mountPath: /usr/local/max-concurrency-basic-increase-20u-cluster-profile
          name: cluster-profile
        - mountPath: /secrets/gcs
          name: gcs-credentials
          readOnly: true
        - mountPath: /secrets/manifest-tool
          name: manifest-tool-local-pusher
          readOnly: true
        - mountPath: /etc/pull-secret
          name: pull-secret
          readOnly: true
        - mountPath: /etc/report
          name: result-aggregator
          readOnly: true
      serviceAccountName: ci-operator
      volumes:
      - name: boskos
        secret:
          items:
          - key: credentials
            path: credentials
          secretName: boskos-credentials
      - name: ci-pull-credentials
        secret:
          secretName: ci-pull-credentials
      - name: cluster-profile
        secret:
          secretName: cluster-secrets-aws-rhtap-performance
      - name: manifest-tool-local-pusher
        secret:
          secretName: manifest-tool-local-pusher
      - name: pull-secret
        secret:
          secretName: registry-pull-credentials
      - name: result-aggregator
        secret:
          secretName: result-aggregator
    trigger: (?m)^/test( | .* )(max-concurrency-basic-increase-20u|remaining-required),?($|\s.*)
  - agent: kubernetes
    always_run: false
    branches:
    - ^main$
    - ^main-
    cluster: build03
=======
>>>>>>> 55cc2c3d
    context: ci/prow/redhat-appstudio-e2e
    decorate: true
    decoration_config:
      skip_cloning: true
    labels:
      ci.openshift.io/generator: prowgen
      pj-rehearse.openshift.io/can-be-rehearsed: "true"
    name: pull-ci-konflux-ci-e2e-tests-main-redhat-appstudio-e2e
    optional: true
    rerun_command: /test redhat-appstudio-e2e
    spec:
      containers:
      - args:
        - --gcs-upload-secret=/secrets/gcs/service-account.json
        - --hive-kubeconfig=/secrets/hive-hive-credentials/kubeconfig
        - --image-import-pull-secret=/etc/pull-secret/.dockerconfigjson
        - --report-credentials-file=/etc/report/credentials
        - --secret-dir=/secrets/ci-pull-credentials
        - --target=redhat-appstudio-e2e
        command:
        - ci-operator
        image: ci-operator:latest
        imagePullPolicy: Always
        name: ""
        resources:
          requests:
            cpu: 10m
        volumeMounts:
        - mountPath: /secrets/ci-pull-credentials
          name: ci-pull-credentials
          readOnly: true
        - mountPath: /secrets/gcs
          name: gcs-credentials
          readOnly: true
        - mountPath: /secrets/hive-hive-credentials
          name: hive-hive-credentials
          readOnly: true
        - mountPath: /secrets/manifest-tool
          name: manifest-tool-local-pusher
          readOnly: true
        - mountPath: /etc/pull-secret
          name: pull-secret
          readOnly: true
        - mountPath: /etc/report
          name: result-aggregator
          readOnly: true
      serviceAccountName: ci-operator
      volumes:
      - name: ci-pull-credentials
        secret:
          secretName: ci-pull-credentials
      - name: hive-hive-credentials
        secret:
          secretName: hive-hive-credentials
      - name: manifest-tool-local-pusher
        secret:
          secretName: manifest-tool-local-pusher
      - name: pull-secret
        secret:
          secretName: registry-pull-credentials
      - name: result-aggregator
        secret:
          secretName: result-aggregator
    trigger: (?m)^/test( | .* )redhat-appstudio-e2e,?($|\s.*)<|MERGE_RESOLUTION|>--- conflicted
+++ resolved
@@ -547,7 +547,6 @@
     - ^main$
     - ^main-
     cluster: build05
-<<<<<<< HEAD
     context: ci/prow/max-concurrency-basic-increase-200
     decorate: true
     decoration_config:
@@ -710,8 +709,6 @@
     - ^main$
     - ^main-
     cluster: build03
-=======
->>>>>>> 55cc2c3d
     context: ci/prow/redhat-appstudio-e2e
     decorate: true
     decoration_config:
