--- conflicted
+++ resolved
@@ -1,6 +1,6 @@
 periodics:
 - agent: kubernetes
-  cluster: build06
+  cluster: build03
   cron: 0 23 31 2 *
   decorate: true
   decoration_config:
@@ -92,7 +92,7 @@
       secret:
         secretName: result-aggregator
 - agent: kubernetes
-  cluster: build06
+  cluster: build03
   cron: 0 23 31 2 *
   decorate: true
   decoration_config:
@@ -184,7 +184,7 @@
       secret:
         secretName: result-aggregator
 - agent: kubernetes
-  cluster: build06
+  cluster: build03
   cron: 0 23 31 2 *
   decorate: true
   decoration_config:
@@ -276,7 +276,7 @@
       secret:
         secretName: result-aggregator
 - agent: kubernetes
-  cluster: build06
+  cluster: build03
   cron: 0 23 31 2 *
   decorate: true
   decoration_config:
@@ -368,7 +368,7 @@
       secret:
         secretName: result-aggregator
 - agent: kubernetes
-  cluster: build06
+  cluster: build03
   cron: 0 23 31 2 *
   decorate: true
   decoration_config:
@@ -460,7 +460,7 @@
       secret:
         secretName: result-aggregator
 - agent: kubernetes
-  cluster: build06
+  cluster: build03
   cron: 0 23 31 2 *
   decorate: true
   decoration_config:
@@ -552,11 +552,7 @@
       secret:
         secretName: result-aggregator
 - agent: kubernetes
-<<<<<<< HEAD
-  cluster: build06
-=======
-  cluster: build03
->>>>>>> 635a2bef
+  cluster: build03
   cron: 0 23 31 2 *
   decorate: true
   decoration_config:
@@ -649,11 +645,7 @@
       secret:
         secretName: result-aggregator
 - agent: kubernetes
-<<<<<<< HEAD
-  cluster: build06
-=======
-  cluster: build03
->>>>>>> 635a2bef
+  cluster: build03
   cron: 0 23 31 2 *
   decorate: true
   decoration_config:
@@ -746,11 +738,7 @@
       secret:
         secretName: result-aggregator
 - agent: kubernetes
-<<<<<<< HEAD
-  cluster: build06
-=======
-  cluster: build03
->>>>>>> 635a2bef
+  cluster: build03
   cron: 0 23 31 2 *
   decorate: true
   decoration_config:
@@ -843,11 +831,7 @@
       secret:
         secretName: result-aggregator
 - agent: kubernetes
-<<<<<<< HEAD
-  cluster: build06
-=======
-  cluster: build03
->>>>>>> 635a2bef
+  cluster: build03
   cron: 0 23 31 2 *
   decorate: true
   decoration_config:
@@ -940,11 +924,7 @@
       secret:
         secretName: result-aggregator
 - agent: kubernetes
-<<<<<<< HEAD
-  cluster: build06
-=======
-  cluster: build03
->>>>>>> 635a2bef
+  cluster: build03
   cron: 0 23 31 2 *
   decorate: true
   decoration_config:
@@ -1037,11 +1017,7 @@
       secret:
         secretName: result-aggregator
 - agent: kubernetes
-<<<<<<< HEAD
-  cluster: build06
-=======
-  cluster: build03
->>>>>>> 635a2bef
+  cluster: build03
   cron: 0 23 31 2 *
   decorate: true
   decoration_config:
@@ -1134,11 +1110,7 @@
       secret:
         secretName: result-aggregator
 - agent: kubernetes
-<<<<<<< HEAD
-  cluster: build06
-=======
-  cluster: build03
->>>>>>> 635a2bef
+  cluster: build03
   cron: 0 23 31 2 *
   decorate: true
   decoration_config:
@@ -1231,11 +1203,7 @@
       secret:
         secretName: result-aggregator
 - agent: kubernetes
-<<<<<<< HEAD
-  cluster: build06
-=======
-  cluster: build03
->>>>>>> 635a2bef
+  cluster: build03
   cron: 0 23 31 2 *
   decorate: true
   decoration_config:
