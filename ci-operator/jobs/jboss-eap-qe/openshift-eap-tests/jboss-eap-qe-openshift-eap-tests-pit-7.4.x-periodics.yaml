--- conflicted
+++ resolved
@@ -392,11 +392,7 @@
       secret:
         secretName: result-aggregator
 - agent: kubernetes
-<<<<<<< HEAD
-  cluster: build05
-=======
   cluster: build01
->>>>>>> 0415c799
   cron: 0 6 11 2 *
   decorate: true
   decoration_config:
@@ -494,11 +490,7 @@
       secret:
         secretName: result-aggregator
 - agent: kubernetes
-<<<<<<< HEAD
-  cluster: build05
-=======
   cluster: build01
->>>>>>> 0415c799
   cron: 0 6 11 2 *
   decorate: true
   decoration_config:
