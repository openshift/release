--- conflicted
+++ resolved
@@ -5,8 +5,7 @@
     branches:
     - ^pit-7\.4\.x$
     - ^pit-7\.4\.x-
-<<<<<<< HEAD
-    cluster: build04
+    cluster: build03
     context: ci/prow/eap-ocp4.14-lp-interop-images
     decorate: true
     decoration_config:
@@ -70,10 +69,7 @@
     branches:
     - ^pit-7\.4\.x$
     - ^pit-7\.4\.x-
-    cluster: build04
-=======
     cluster: build03
->>>>>>> 51b7f78a
     context: ci/prow/eap-ocp4.15-lp-interop-images
     decorate: true
     decoration_config:
