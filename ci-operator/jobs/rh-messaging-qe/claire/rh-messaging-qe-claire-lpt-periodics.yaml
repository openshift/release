periodics:
- agent: kubernetes
  cluster: build09
  cron: 0 6 25 12 *
  decorate: true
  decoration_config:
    skip_cloning: true
  extra_refs:
  - base_ref: lpt
    org: rh-messaging-qe
    repo: claire
  labels:
    ci-operator.openshift.io/cloud: ibmcloud
    ci-operator.openshift.io/cloud-cluster-profile: ibmcloud-cspi-qe
    ci-operator.openshift.io/variant: amq-broker-ocp4.14-lp-interop
    ci.openshift.io/generator: prowgen
    pj-rehearse.openshift.io/can-be-rehearsed: "true"
  name: periodic-ci-rh-messaging-qe-claire-lpt-amq-broker-ocp4.14-lp-interop-amq-broker-interop-ibmcloud
  reporter_config:
    slack:
      channel: '#artemis-qe-lpt'
      job_states_to_report:
      - success
      - failure
      - error
      report_template: '{{if eq .Status.State "success"}} :slack-green: Job *{{.Spec.Job}}*
        ended with *{{.Status.State}}*. <{{.Status.URL}}|View logs> {{else}} :failed:
        Job *{{.Spec.Job}}* ended with *{{.Status.State}}*. <{{.Status.URL}}|View
        logs> {{end}}'
  spec:
    containers:
    - args:
      - --gcs-upload-secret=/secrets/gcs/service-account.json
      - --image-import-pull-secret=/etc/pull-secret/.dockerconfigjson
      - --lease-server-credentials-file=/etc/boskos/credentials
      - --report-credentials-file=/etc/report/credentials
      - --secret-dir=/secrets/ci-pull-credentials
      - --secret-dir=/usr/local/amq-broker-interop-ibmcloud-cluster-profile
      - --target=amq-broker-interop-ibmcloud
      - --variant=amq-broker-ocp4.14-lp-interop
      command:
      - ci-operator
      image: ci-operator:latest
      imagePullPolicy: Always
      name: ""
      resources:
        requests:
          cpu: 10m
      volumeMounts:
      - mountPath: /etc/boskos
        name: boskos
        readOnly: true
      - mountPath: /secrets/ci-pull-credentials
        name: ci-pull-credentials
        readOnly: true
      - mountPath: /usr/local/amq-broker-interop-ibmcloud-cluster-profile
        name: cluster-profile
      - mountPath: /secrets/gcs
        name: gcs-credentials
        readOnly: true
      - mountPath: /secrets/manifest-tool
        name: manifest-tool-local-pusher
        readOnly: true
      - mountPath: /etc/pull-secret
        name: pull-secret
        readOnly: true
      - mountPath: /etc/report
        name: result-aggregator
        readOnly: true
    serviceAccountName: ci-operator
    volumes:
    - name: boskos
      secret:
        items:
        - key: credentials
          path: credentials
        secretName: boskos-credentials
    - name: ci-pull-credentials
      secret:
        secretName: ci-pull-credentials
    - name: cluster-profile
      secret:
        secretName: cluster-secrets-ibmcloud-cspi-qe
    - name: manifest-tool-local-pusher
      secret:
        secretName: manifest-tool-local-pusher
    - name: pull-secret
      secret:
        secretName: registry-pull-credentials
    - name: result-aggregator
      secret:
        secretName: result-aggregator
- agent: kubernetes
  cluster: build03
  cron: 0 6 25 10 *
  decorate: true
  decoration_config:
    skip_cloning: true
  extra_refs:
  - base_ref: lpt
    org: rh-messaging-qe
    repo: claire
  labels:
    ci-operator.openshift.io/cloud: aws
    ci-operator.openshift.io/cloud-cluster-profile: aws-cspi-qe
    ci-operator.openshift.io/variant: amq-broker-ocp4.14-lp-rosa-classic
    ci.openshift.io/generator: prowgen
    job-release: "4.14"
    pj-rehearse.openshift.io/can-be-rehearsed: "true"
  name: periodic-ci-rh-messaging-qe-claire-lpt-amq-broker-ocp4.14-lp-rosa-classic-amq-broker-rosa-aws
  reporter_config:
    slack:
      channel: '#artemis-qe-lpt'
      job_states_to_report:
      - success
      - failure
      - error
      report_template: '{{if eq .Status.State "success"}} :slack-green: Job *{{.Spec.Job}}*
        ended with *{{.Status.State}}*. <{{.Status.URL}}|View logs> {{else}} :failed:
        Job *{{.Spec.Job}}* ended with *{{.Status.State}}*. <{{.Status.URL}}|View
        logs> {{end}}'
  spec:
    containers:
    - args:
      - --gcs-upload-secret=/secrets/gcs/service-account.json
      - --image-import-pull-secret=/etc/pull-secret/.dockerconfigjson
      - --lease-server-credentials-file=/etc/boskos/credentials
      - --report-credentials-file=/etc/report/credentials
      - --secret-dir=/secrets/ci-pull-credentials
      - --secret-dir=/usr/local/amq-broker-rosa-aws-cluster-profile
      - --target=amq-broker-rosa-aws
      - --variant=amq-broker-ocp4.14-lp-rosa-classic
      command:
      - ci-operator
      image: ci-operator:latest
      imagePullPolicy: Always
      name: ""
      resources:
        requests:
          cpu: 10m
      volumeMounts:
      - mountPath: /etc/boskos
        name: boskos
        readOnly: true
      - mountPath: /secrets/ci-pull-credentials
        name: ci-pull-credentials
        readOnly: true
      - mountPath: /usr/local/amq-broker-rosa-aws-cluster-profile
        name: cluster-profile
      - mountPath: /secrets/gcs
        name: gcs-credentials
        readOnly: true
      - mountPath: /secrets/manifest-tool
        name: manifest-tool-local-pusher
        readOnly: true
      - mountPath: /etc/pull-secret
        name: pull-secret
        readOnly: true
      - mountPath: /etc/report
        name: result-aggregator
        readOnly: true
    serviceAccountName: ci-operator
    volumes:
    - name: boskos
      secret:
        items:
        - key: credentials
          path: credentials
        secretName: boskos-credentials
    - name: ci-pull-credentials
      secret:
        secretName: ci-pull-credentials
    - name: cluster-profile
      secret:
        secretName: cluster-secrets-aws-cspi-qe
    - name: manifest-tool-local-pusher
      secret:
        secretName: manifest-tool-local-pusher
    - name: pull-secret
      secret:
        secretName: registry-pull-credentials
    - name: result-aggregator
      secret:
        secretName: result-aggregator
- agent: kubernetes
  cluster: build09
  cron: 0 6 25 10 *
  decorate: true
  decoration_config:
    skip_cloning: true
  extra_refs:
  - base_ref: lpt
    org: rh-messaging-qe
    repo: claire
  labels:
    ci-operator.openshift.io/cloud: ibmcloud
    ci-operator.openshift.io/cloud-cluster-profile: ibmcloud-cspi-qe
    ci-operator.openshift.io/variant: amq-broker-ocp4.15-lp-interop
    ci.openshift.io/generator: prowgen
    pj-rehearse.openshift.io/can-be-rehearsed: "true"
  name: periodic-ci-rh-messaging-qe-claire-lpt-amq-broker-ocp4.15-lp-interop-amq-broker-interop-ibmcloud
  reporter_config:
    slack:
      channel: '#artemis-qe-lpt'
      job_states_to_report:
      - success
      - failure
      - error
      report_template: '{{if eq .Status.State "success"}} :slack-green: Job *{{.Spec.Job}}*
        ended with *{{.Status.State}}*. <{{.Status.URL}}|View logs> {{else}} :failed:
        Job *{{.Spec.Job}}* ended with *{{.Status.State}}*. <{{.Status.URL}}|View
        logs> {{end}}'
  spec:
    containers:
    - args:
      - --gcs-upload-secret=/secrets/gcs/service-account.json
      - --image-import-pull-secret=/etc/pull-secret/.dockerconfigjson
      - --lease-server-credentials-file=/etc/boskos/credentials
      - --report-credentials-file=/etc/report/credentials
      - --secret-dir=/secrets/ci-pull-credentials
      - --secret-dir=/usr/local/amq-broker-interop-ibmcloud-cluster-profile
      - --target=amq-broker-interop-ibmcloud
      - --variant=amq-broker-ocp4.15-lp-interop
      command:
      - ci-operator
      image: ci-operator:latest
      imagePullPolicy: Always
      name: ""
      resources:
        requests:
          cpu: 10m
      volumeMounts:
      - mountPath: /etc/boskos
        name: boskos
        readOnly: true
      - mountPath: /secrets/ci-pull-credentials
        name: ci-pull-credentials
        readOnly: true
      - mountPath: /usr/local/amq-broker-interop-ibmcloud-cluster-profile
        name: cluster-profile
      - mountPath: /secrets/gcs
        name: gcs-credentials
        readOnly: true
      - mountPath: /secrets/manifest-tool
        name: manifest-tool-local-pusher
        readOnly: true
      - mountPath: /etc/pull-secret
        name: pull-secret
        readOnly: true
      - mountPath: /etc/report
        name: result-aggregator
        readOnly: true
    serviceAccountName: ci-operator
    volumes:
    - name: boskos
      secret:
        items:
        - key: credentials
          path: credentials
        secretName: boskos-credentials
    - name: ci-pull-credentials
      secret:
        secretName: ci-pull-credentials
    - name: cluster-profile
      secret:
        secretName: cluster-secrets-ibmcloud-cspi-qe
    - name: manifest-tool-local-pusher
      secret:
        secretName: manifest-tool-local-pusher
    - name: pull-secret
      secret:
        secretName: registry-pull-credentials
    - name: result-aggregator
      secret:
        secretName: result-aggregator
- agent: kubernetes
<<<<<<< HEAD
  cluster: build02
=======
  cluster: build03
>>>>>>> 3306cf90
  cron: 0 6 11 2 *
  decorate: true
  decoration_config:
    skip_cloning: true
  extra_refs:
  - base_ref: lpt
    org: rh-messaging-qe
    repo: claire
  labels:
    ci-operator.openshift.io/cloud: ibmcloud
    ci-operator.openshift.io/cloud-cluster-profile: ibmcloud-cspi-qe
    ci-operator.openshift.io/variant: amq-broker-ocp4.16-lp-interop
    ci.openshift.io/generator: prowgen
    job-release: "4.16"
    pj-rehearse.openshift.io/can-be-rehearsed: "true"
  name: periodic-ci-rh-messaging-qe-claire-lpt-amq-broker-ocp4.16-lp-interop-amq-broker-interop-ibmcloud
  reporter_config:
    slack:
      channel: '#artemis-qe-lpt'
      job_states_to_report:
      - success
      - failure
      - error
      report_template: '{{if eq .Status.State "success"}} :slack-green: Job *{{.Spec.Job}}*
        ended with *{{.Status.State}}*. <{{.Status.URL}}|View logs> {{else}} :failed:
        Job *{{.Spec.Job}}* ended with *{{.Status.State}}*. <{{.Status.URL}}|View
        logs> {{end}}'
  spec:
    containers:
    - args:
      - --gcs-upload-secret=/secrets/gcs/service-account.json
      - --image-import-pull-secret=/etc/pull-secret/.dockerconfigjson
      - --lease-server-credentials-file=/etc/boskos/credentials
      - --report-credentials-file=/etc/report/credentials
      - --secret-dir=/secrets/ci-pull-credentials
      - --secret-dir=/usr/local/amq-broker-interop-ibmcloud-cluster-profile
      - --target=amq-broker-interop-ibmcloud
      - --variant=amq-broker-ocp4.16-lp-interop
      command:
      - ci-operator
      image: ci-operator:latest
      imagePullPolicy: Always
      name: ""
      resources:
        requests:
          cpu: 10m
      volumeMounts:
      - mountPath: /etc/boskos
        name: boskos
        readOnly: true
      - mountPath: /secrets/ci-pull-credentials
        name: ci-pull-credentials
        readOnly: true
      - mountPath: /usr/local/amq-broker-interop-ibmcloud-cluster-profile
        name: cluster-profile
      - mountPath: /secrets/gcs
        name: gcs-credentials
        readOnly: true
      - mountPath: /secrets/manifest-tool
        name: manifest-tool-local-pusher
        readOnly: true
      - mountPath: /etc/pull-secret
        name: pull-secret
        readOnly: true
      - mountPath: /etc/report
        name: result-aggregator
        readOnly: true
    serviceAccountName: ci-operator
    volumes:
    - name: boskos
      secret:
        items:
        - key: credentials
          path: credentials
        secretName: boskos-credentials
    - name: ci-pull-credentials
      secret:
        secretName: ci-pull-credentials
    - name: cluster-profile
      secret:
        secretName: cluster-secrets-ibmcloud-cspi-qe
    - name: manifest-tool-local-pusher
      secret:
        secretName: manifest-tool-local-pusher
    - name: pull-secret
      secret:
        secretName: registry-pull-credentials
    - name: result-aggregator
      secret:
        secretName: result-aggregator
- agent: kubernetes
  cluster: build03
  cron: 0 6 11 2 *
  decorate: true
  decoration_config:
    skip_cloning: true
  extra_refs:
  - base_ref: lpt
    org: rh-messaging-qe
    repo: claire
  labels:
    ci-operator.openshift.io/cloud: aws
    ci-operator.openshift.io/cloud-cluster-profile: aws-cspi-qe
    ci-operator.openshift.io/variant: amq-broker-ocp4.17-lp-interop
    ci.openshift.io/generator: prowgen
    job-release: "4.17"
    pj-rehearse.openshift.io/can-be-rehearsed: "true"
  name: periodic-ci-rh-messaging-qe-claire-lpt-amq-broker-ocp4.17-lp-interop-amq-broker-interop-aws
  reporter_config:
    slack:
      channel: '#artemis-qe-lpt'
      job_states_to_report:
      - success
      - failure
      - error
      report_template: '{{if eq .Status.State "success"}} :slack-green: Job *{{.Spec.Job}}*
        ended with *{{.Status.State}}*. <{{.Status.URL}}|View logs> {{else}} :failed:
        Job *{{.Spec.Job}}* ended with *{{.Status.State}}*. <{{.Status.URL}}|View
        logs> {{end}}'
  spec:
    containers:
    - args:
      - --gcs-upload-secret=/secrets/gcs/service-account.json
      - --image-import-pull-secret=/etc/pull-secret/.dockerconfigjson
      - --lease-server-credentials-file=/etc/boskos/credentials
      - --report-credentials-file=/etc/report/credentials
      - --secret-dir=/secrets/ci-pull-credentials
      - --secret-dir=/usr/local/amq-broker-interop-aws-cluster-profile
      - --target=amq-broker-interop-aws
      - --variant=amq-broker-ocp4.17-lp-interop
      command:
      - ci-operator
      image: ci-operator:latest
      imagePullPolicy: Always
      name: ""
      resources:
        requests:
          cpu: 10m
      volumeMounts:
      - mountPath: /etc/boskos
        name: boskos
        readOnly: true
      - mountPath: /secrets/ci-pull-credentials
        name: ci-pull-credentials
        readOnly: true
      - mountPath: /usr/local/amq-broker-interop-aws-cluster-profile
        name: cluster-profile
      - mountPath: /secrets/gcs
        name: gcs-credentials
        readOnly: true
      - mountPath: /secrets/manifest-tool
        name: manifest-tool-local-pusher
        readOnly: true
      - mountPath: /etc/pull-secret
        name: pull-secret
        readOnly: true
      - mountPath: /etc/report
        name: result-aggregator
        readOnly: true
    serviceAccountName: ci-operator
    volumes:
    - name: boskos
      secret:
        items:
        - key: credentials
          path: credentials
        secretName: boskos-credentials
    - name: ci-pull-credentials
      secret:
        secretName: ci-pull-credentials
    - name: cluster-profile
      secret:
        secretName: cluster-secrets-aws-cspi-qe
    - name: manifest-tool-local-pusher
      secret:
        secretName: manifest-tool-local-pusher
    - name: pull-secret
      secret:
        secretName: registry-pull-credentials
    - name: result-aggregator
      secret:
        secretName: result-aggregator
- agent: kubernetes
  cluster: build03
  cron: 0 6 11 2 *
  decorate: true
  decoration_config:
    skip_cloning: true
  extra_refs:
  - base_ref: lpt
    org: rh-messaging-qe
    repo: claire
  labels:
    ci-operator.openshift.io/cloud: aws
    ci-operator.openshift.io/cloud-cluster-profile: aws-cspi-qe
    ci-operator.openshift.io/variant: amq-broker-ocp4.17-lp-interop
    ci.openshift.io/generator: prowgen
    job-release: "4.17"
    pj-rehearse.openshift.io/can-be-rehearsed: "true"
  name: periodic-ci-rh-messaging-qe-claire-lpt-amq-broker-ocp4.17-lp-interop-amq-broker-interop-aws-fips
  reporter_config:
    slack:
      channel: '#artemis-qe-lpt'
      job_states_to_report:
      - success
      - failure
      - error
      report_template: '{{if eq .Status.State "success"}} :slack-green: Job *{{.Spec.Job}}*
        ended with *{{.Status.State}}*. <{{.Status.URL}}|View logs> {{else}} :failed:
        Job *{{.Spec.Job}}* ended with *{{.Status.State}}*. <{{.Status.URL}}|View
        logs> {{end}}'
  spec:
    containers:
    - args:
      - --gcs-upload-secret=/secrets/gcs/service-account.json
      - --image-import-pull-secret=/etc/pull-secret/.dockerconfigjson
      - --lease-server-credentials-file=/etc/boskos/credentials
      - --report-credentials-file=/etc/report/credentials
      - --secret-dir=/secrets/ci-pull-credentials
      - --secret-dir=/usr/local/amq-broker-interop-aws-fips-cluster-profile
      - --target=amq-broker-interop-aws-fips
      - --variant=amq-broker-ocp4.17-lp-interop
      command:
      - ci-operator
      image: ci-operator:latest
      imagePullPolicy: Always
      name: ""
      resources:
        requests:
          cpu: 10m
      volumeMounts:
      - mountPath: /etc/boskos
        name: boskos
        readOnly: true
      - mountPath: /secrets/ci-pull-credentials
        name: ci-pull-credentials
        readOnly: true
      - mountPath: /usr/local/amq-broker-interop-aws-fips-cluster-profile
        name: cluster-profile
      - mountPath: /secrets/gcs
        name: gcs-credentials
        readOnly: true
      - mountPath: /secrets/manifest-tool
        name: manifest-tool-local-pusher
        readOnly: true
      - mountPath: /etc/pull-secret
        name: pull-secret
        readOnly: true
      - mountPath: /etc/report
        name: result-aggregator
        readOnly: true
    serviceAccountName: ci-operator
    volumes:
    - name: boskos
      secret:
        items:
        - key: credentials
          path: credentials
        secretName: boskos-credentials
    - name: ci-pull-credentials
      secret:
        secretName: ci-pull-credentials
    - name: cluster-profile
      secret:
        secretName: cluster-secrets-aws-cspi-qe
    - name: manifest-tool-local-pusher
      secret:
        secretName: manifest-tool-local-pusher
    - name: pull-secret
      secret:
        secretName: registry-pull-credentials
    - name: result-aggregator
      secret:
        secretName: result-aggregator<|MERGE_RESOLUTION|>--- conflicted
+++ resolved
@@ -274,11 +274,7 @@
       secret:
         secretName: result-aggregator
 - agent: kubernetes
-<<<<<<< HEAD
-  cluster: build02
-=======
   cluster: build03
->>>>>>> 3306cf90
   cron: 0 6 11 2 *
   decorate: true
   decoration_config:
