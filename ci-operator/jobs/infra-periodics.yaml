periodics:
- agent: kubernetes
  cluster: build01
  cron: 30 7 * * 1-5
  decorate: true
  labels:
    ci.openshift.io/role: infra
  name: periodic-build01-upgrade
  reporter_config:
    slack:
      channel: '#ops-testplatform'
      job_states_to_report:
      - failure
      report_template: Job {{.Spec.Job}} failed which indicates that the upgrade of
        `build01` has not been completed over 24 hours. Please check if anything blocks
        the process.
  spec:
    containers:
    - args:
      - adm
      - upgrade
      - --to-latest
      command:
      - /usr/bin/oc
      image: registry.ci.openshift.org/ocp/4.17:cli
      imagePullPolicy: Always
      name: ""
      resources:
        requests:
          cpu: 500m
    serviceAccountName: upgrader
- agent: kubernetes
  cluster: build03
  cron: 30 7 * * 1-5
  decorate: true
  labels:
    ci.openshift.io/role: infra
  name: periodic-build03-upgrade
  reporter_config:
    slack:
      channel: '#ops-testplatform'
      job_states_to_report:
      - failure
      report_template: Job {{.Spec.Job}} failed which indicates that the upgrade of
        `build03` has not been completed over 24 hours. Please check if anything blocks
        the process.
  spec:
    containers:
    - args:
      - adm
      - upgrade
      - --to-latest
      command:
      - /usr/bin/oc
      image: registry.ci.openshift.org/ocp/4.17:cli
      imagePullPolicy: Always
      name: ""
      resources:
        requests:
          cpu: 500m
    serviceAccountName: upgrader
- agent: kubernetes
  cluster: build06
  cron: 30 7 * * 1-5
  decorate: true
  labels:
    ci.openshift.io/role: infra
  name: periodic-build06-upgrade
  reporter_config:
    slack:
      channel: '#ops-testplatform'
      job_states_to_report:
      - failure
      report_template: Job {{.Spec.Job}} failed which indicates that the upgrade of
        `build06` has not been completed over 24 hours. Please check if anything blocks
        the process.
  spec:
    containers:
    - args:
      - adm
      - upgrade
      - --to-latest
      command:
      - /usr/bin/oc
      image: registry.ci.openshift.org/ocp/4.17:cli
      imagePullPolicy: Always
      name: ""
      resources:
        requests:
          cpu: 500m
    serviceAccountName: upgrader
- agent: kubernetes
  cluster: build07
  cron: 30 7 * * 1-5
  decorate: true
  labels:
    ci.openshift.io/role: infra
  name: periodic-build07-upgrade
  reporter_config:
    slack:
      channel: '#ops-testplatform'
      job_states_to_report:
      - failure
      report_template: Job {{.Spec.Job}} failed which indicates that the upgrade of
        `build07` has not been completed over 24 hours. Please check if anything blocks
        the process.
  spec:
    containers:
    - args:
      - adm
      - upgrade
      - --to-latest
      command:
      - /usr/bin/oc
      image: registry.ci.openshift.org/ocp/4.17:cli
      imagePullPolicy: Always
      name: ""
      resources:
        requests:
          cpu: 500m
    serviceAccountName: upgrader
- agent: kubernetes
  cluster: build10
  cron: 30 7 * * 1-5
  decorate: true
  labels:
    ci.openshift.io/role: infra
  name: periodic-build10-upgrade
  reporter_config:
    slack:
      channel: '#ops-testplatform'
      job_states_to_report:
      - failure
      report_template: Job {{.Spec.Job}} failed which indicates that the upgrade of
        `build10` has not been completed over 24 hours. Please check if anything blocks
        the process.
  spec:
    containers:
    - args:
      - adm
      - upgrade
      - --to-latest
      command:
      - /usr/bin/oc
      image: registry.ci.openshift.org/ocp/4.17:cli
      imagePullPolicy: Always
      name: ""
      resources:
        requests:
          cpu: 500m
    serviceAccountName: upgrader
- agent: kubernetes
  cluster: build11
  cron: 30 7 * * 1-5
  decorate: true
  labels:
    ci.openshift.io/role: infra
  name: periodic-build11-upgrade
  reporter_config:
    slack:
      channel: '#ops-testplatform'
      job_states_to_report:
      - failure
      report_template: Job {{.Spec.Job}} failed which indicates that the upgrade of
        `build11` has not been completed over 24 hours. Please check if anything blocks
        the process.
  spec:
    containers:
    - args:
      - adm
      - upgrade
      - --to-latest
      command:
      - /usr/bin/oc
      image: registry.ci.openshift.org/ocp/4.17:cli
      imagePullPolicy: Always
      name: ""
      resources:
        requests:
          cpu: 500m
    serviceAccountName: upgrader
- agent: kubernetes
  cluster: hosted-mgmt
  cron: 30 7 * * 1-5
  decorate: true
  labels:
    ci.openshift.io/role: infra
  name: periodic-hosted-mgmt-upgrade
  reporter_config:
    slack:
      channel: '#ops-testplatform'
      job_states_to_report:
      - failure
      report_template: Job {{.Spec.Job}} failed which indicates that the upgrade of
        `hosted-mgmt` has not been completed over 24 hours. Please check if anything
        blocks the process.
  spec:
    containers:
    - args:
      - adm
      - upgrade
      - --to-latest
      command:
      - /usr/bin/oc
      image: registry.ci.openshift.org/ocp/4.17:cli
      imagePullPolicy: Always
      name: ""
      resources:
        requests:
          cpu: 500m
    serviceAccountName: upgrader
- agent: kubernetes
  cluster: app.ci
  cron: 0 5 * * 1-5
  decorate: true
  labels:
    ci.openshift.io/role: infra
  name: periodic-hosted-mgmt-hypershift-deployment
  reporter_config:
    slack:
      channel: '#ops-testplatform'
      job_states_to_report:
      - failure
      report_template: Job {{.Spec.Job}} failed which indicates that the hypershift
        deployment on `hosted-mgmt` has not been completed. Please check if anything
        blocks the process.
  spec:
    containers:
    - args:
      - install
      - --enable-uwm-telemetry-remote-write=false
      - --hypershift-image=registry.ci.openshift.org/hypershift/hypershift-operator:latest
      - --oidc-storage-provider-s3-bucket-name=dptp-hypershift-oidc-provider
      - --oidc-storage-provider-s3-credentials=/mgmt-aws/credentials
      - --oidc-storage-provider-s3-region=us-east-1
      command:
      - /usr/bin/hypershift
      env:
      - name: KUBECONFIG
        value: /etc/build-farm-credentials/sa.config-updater.hosted-mgmt.config
      image: registry.ci.openshift.org/hypershift/hypershift-operator:latest
      imagePullPolicy: Always
      name: ""
      resources:
        requests:
          cpu: 500m
      volumeMounts:
      - mountPath: /etc/build-farm-credentials
        name: build-farm-credentials
        readOnly: true
      - mountPath: /mgmt-aws
        name: mgmt-aws-s3-credentials
        readOnly: true
    volumes:
    - name: build-farm-credentials
      secret:
        secretName: config-updater
    - name: mgmt-aws-s3-credentials
      secret:
        secretName: hypershift-operator-oidc-provider-s3-credentials
- agent: kubernetes
  cluster: app.ci
  cron: 0 8 * * 2-5
  decorate: true
  labels:
    ci.openshift.io/role: infra
  name: periodic-sprint-automation
  spec:
    containers:
    - args:
      - --jira-endpoint=https://issues.redhat.com
      - --jira-bearer-token-file=/etc/jira/token
      - --slack-token-path=/etc/slack/oauth_token
      - --pager-duty-token-file=/etc/pagerduty/token
      - --kubeconfig-dir=/etc/build-farm-credentials
      - --kubeconfig-suffix=config
      command:
      - /usr/bin/sprint-automation
      image: quay-proxy.ci.openshift.org/openshift/ci:ci_sprint-automation_latest
      imagePullPolicy: Always
      name: ""
      resources:
        requests:
          cpu: 500m
      volumeMounts:
      - mountPath: /etc/slack
        name: slack
        readOnly: true
      - mountPath: /etc/jira
        name: jira
        readOnly: true
      - mountPath: /etc/pagerduty
        name: pagerduty
        readOnly: true
      - mountPath: /etc/build-farm-credentials
        name: build-farm-credentials
        readOnly: true
    volumes:
    - name: slack
      secret:
        secretName: slack-credentials-dptp-bot
    - name: jira
      secret:
        secretName: jira-token-dptp-bot
    - name: pagerduty
      secret:
        secretName: pagerduty
    - name: build-farm-credentials
      secret:
        secretName: sprint-automation
- agent: kubernetes
  cluster: app.ci
  cron: 0 8 * * 1
  decorate: true
  labels:
    ci.openshift.io/role: infra
  name: periodic-sprint-automation-week-start
  spec:
    containers:
    - args:
      - --jira-endpoint=https://issues.redhat.com
      - --jira-bearer-token-file=/etc/jira/token
      - --slack-token-path=/etc/slack/oauth_token
      - --pager-duty-token-file=/etc/pagerduty/token
      - --kubeconfig-dir=/etc/build-farm-credentials
      - --kubeconfig-suffix=config
      - --week-start=true
      command:
      - /usr/bin/sprint-automation
      image: quay-proxy.ci.openshift.org/openshift/ci:ci_sprint-automation_latest
      imagePullPolicy: Always
      name: ""
      resources:
        requests:
          cpu: 500m
      volumeMounts:
      - mountPath: /etc/slack
        name: slack
        readOnly: true
      - mountPath: /etc/jira
        name: jira
        readOnly: true
      - mountPath: /etc/pagerduty
        name: pagerduty
        readOnly: true
      - mountPath: /etc/build-farm-credentials
        name: build-farm-credentials
        readOnly: true
    volumes:
    - name: slack
      secret:
        secretName: slack-credentials-dptp-bot
    - name: jira
      secret:
        secretName: jira-token-dptp-bot
    - name: pagerduty
      secret:
        secretName: pagerduty
    - name: build-farm-credentials
      secret:
        secretName: sprint-automation
- agent: kubernetes
  cluster: app.ci
  cron: 0 8 * * 1-5
  decorate: true
  labels:
    ci.openshift.io/role: infra
  name: periodic-pr-reminder
  spec:
    containers:
    - args:
      - -c
      - |
        set -o errexit
        set -o nounset
        set -o pipefail
        tar -C /tmp -xvzf /etc/github-users/users.yaml.tar.gz
        /usr/bin/pr-reminder \
        --log-level=debug \
        --config-path=/etc/config/_config.yaml \
        --github-users-file=/tmp/users.yaml \
        --slack-token-path=/etc/slack/oauth_token \
        --github-endpoint=http://ghproxy \
        --github-endpoint=https://api.github.com \
        --github-token-path=/etc/oauth/oauth
      command:
      - /bin/bash
      image: quay-proxy.ci.openshift.org/openshift/ci:ci_pr-reminder_latest
      imagePullPolicy: Always
      name: ""
      resources:
        requests:
          cpu: 500m
      volumeMounts:
      - mountPath: /etc/slack
        name: slack
        readOnly: true
      - mountPath: /etc/config
        name: config
        readOnly: true
      - mountPath: /etc/github-users
        name: github-users
        readOnly: true
      - mountPath: /etc/oauth
        name: github-token
    volumes:
    - name: slack
      secret:
        secretName: slack-credentials-dptp-bot
    - configMap:
        name: pr-reminder-config
      name: config
    - configMap:
        name: sync-rover-groups
      name: github-users
    - name: github-token
      secret:
        secretName: github-credentials-openshift-bot
- agent: kubernetes
  cluster: app.ci
  cron: '@yearly'
  decorate: true
  labels:
    ci.openshift.io/role: infra
  name: periodic-bugzilla-refresh-main
  spec:
    containers:
    - args:
      - |-
        --query=is:pr
        comments:<2500
        state:open
        base:main
        label:bugzilla/valid-bug
        label:lgtm
        label:approved
        -label:needs-rebase
      - --token=/etc/oauth/oauth
      - --updated=0
      - |-
        --comment=/bugzilla refresh

        The requirements for Bugzilla bugs have changed (BZs linked to PRs on main branch need to target different OCP), recalculating validity.
      - --ceiling=0
      - --confirm
      command:
      - /ko-app/commenter
      image: quay.io/openshift/ci:ci_commenter_latest
      imagePullPolicy: Always
      name: ""
      resources:
        requests:
          cpu: 500m
      volumeMounts:
      - mountPath: /etc/oauth
        name: token
    volumes:
    - name: token
      secret:
        secretName: github-credentials-openshift-bot
- agent: kubernetes
  cluster: app.ci
  cron: '@yearly'
  decorate: true
  labels:
    ci.openshift.io/role: infra
  name: periodic-bugzilla-refresh-master
  spec:
    containers:
    - args:
      - |-
        --query=is:pr
        comments:<2500
        state:open
        base:master
        label:bugzilla/valid-bug
        label:lgtm
        label:approved
        -label:needs-rebase
      - --token=/etc/oauth/oauth
      - --updated=0
      - |-
        --comment=/bugzilla refresh

        The requirements for Bugzilla bugs have changed (BZs linked to PRs on main branch need to target different OCP), recalculating validity.
      - --ceiling=0
      - --confirm
      command:
      - /ko-app/commenter
      image: quay.io/openshift/ci:ci_commenter_latest
      imagePullPolicy: Always
      name: ""
      resources:
        requests:
          cpu: 500m
      volumeMounts:
      - mountPath: /etc/oauth
        name: token
    volumes:
    - name: token
      secret:
        secretName: github-credentials-openshift-bot
- agent: kubernetes
  cluster: app.ci
  cron: '@yearly'
  decorate: true
  labels:
    ci.openshift.io/role: infra
  name: periodic-jira-refresh-main
  spec:
    containers:
    - args:
      - |-
        --query=is:pr
        comments:<2500
        state:open
        base:main
        label:jira/valid-bug
        label:lgtm
        label:approved
        -label:needs-rebase
      - --token=/etc/oauth/oauth
      - --updated=0
      - |-
        --comment=/jira refresh

        The requirements for Jira bugs have changed (Jira issues linked to PRs on main branch need to target different OCP), recalculating validity.
      - --ceiling=0
      - --confirm
      command:
      - /ko-app/commenter
      image: quay.io/openshift/ci:ci_commenter_latest
      imagePullPolicy: Always
      name: ""
      resources:
        requests:
          cpu: 500m
      volumeMounts:
      - mountPath: /etc/oauth
        name: token
    volumes:
    - name: token
      secret:
        secretName: github-credentials-openshift-bot
- agent: kubernetes
  cluster: app.ci
  cron: '@yearly'
  decorate: true
  labels:
    ci.openshift.io/role: infra
  name: periodic-jira-refresh-master
  spec:
    containers:
    - args:
      - |-
        --query=is:pr
        comments:<2500
        state:open
        base:master
        label:jira/valid-bug
        label:lgtm
        label:approved
        -label:needs-rebase
      - --token=/etc/oauth/oauth
      - --updated=0
      - |-
        --comment=/jira refresh

        The requirements for Jira bugs have changed (Jira issues linked to PRs on main branch need to target different OCP), recalculating validity.
      - --ceiling=0
      - --confirm
      command:
      - /ko-app/commenter
      image: quay.io/openshift/ci:ci_commenter_latest
      imagePullPolicy: Always
      name: ""
      resources:
        requests:
          cpu: 500m
      volumeMounts:
      - mountPath: /etc/oauth
        name: token
    volumes:
    - name: token
      secret:
        secretName: github-credentials-openshift-bot
- agent: kubernetes
  cluster: app.ci
  cron: '@yearly'
  decorate: true
  labels:
    ci.openshift.io/role: infra
  name: periodic-rotate-serviceaccount-secrets
  spec:
    containers:
    - args:
      - --namespace=ci
      - --dry-run=true
      - --kubeconfig-dir=/etc/build-farm-credentials
      - --kubeconfig-suffix=config
      command:
      - /usr/bin/serviceaccount-secret-rotation-trigger
      image: serviceaccount-secret-rotation-trigger:latest
      imagePullPolicy: Always
      name: ""
      resources:
        requests:
          cpu: 500m
      volumeMounts:
      - mountPath: /etc/build-farm-credentials
        name: build-farm-credentials
        readOnly: true
    volumes:
    - name: build-farm-credentials
      secret:
        secretName: config-updater
- agent: kubernetes
  cluster: app.ci
  cron: 0 1 * * *
  decorate: true
  labels:
    ci.openshift.io/role: infra
  name: periodic-daily-bugzilla-refresh
  prowjob_defaults:
    tenant_id: gangway-api
  spec:
    containers:
    - args:
      - |-
        --query=is:pr
        state:open
        label:bugzilla/invalid-bug
        comments:<2500
        label:lgtm
        -label:bugzilla/valid-bug
        -label:do-not-merge
        -label:do-not-merge/work-in-progress
        -label:do-not-merge/hold
        -label:needs-rebase
        -label:needs-ok-to-test
      - --token=/etc/oauth/oauth
      - --updated=0
      - |-
        --comment=/bugzilla refresh

        Recalculating validity in case the underlying Bugzilla bug has changed.
      - --ceiling=0
      - --confirm
      command:
      - /ko-app/commenter
      image: quay.io/openshift/ci:ci_commenter_latest
      imagePullPolicy: Always
      name: ""
      resources:
        requests:
          cpu: 500m
      volumeMounts:
      - mountPath: /etc/oauth
        name: token
    volumes:
    - name: token
      secret:
        secretName: github-credentials-openshift-bot
- agent: kubernetes
  cluster: app.ci
  cron: 0 0,8 * * *
  decorate: true
  labels:
    ci.openshift.io/role: infra
  name: periodic-issue-close
  spec:
    containers:
    - args:
      - |-
        --query=org:openshift
        comments:<2500
        repo:operator-framework/operator-sdk
        -label:lifecycle/frozen
        -label:tide/merge-blocker
        label:lifecycle/rotten
      - --updated=720h
      - --token=/etc/oauth/oauth
      - |-
        --comment=Rotten issues close after 30d of inactivity.

        Reopen the issue by commenting `/reopen`.
        Mark the issue as fresh by commenting `/remove-lifecycle rotten`.
        Exclude this issue from closing again by commenting `/lifecycle frozen`.

        /close
      - --template
      - --ceiling=10
      - --confirm
      command:
      - /ko-app/commenter
      image: quay.io/openshift/ci:ci_commenter_latest
      imagePullPolicy: Always
      name: ""
      resources:
        requests:
          cpu: 500m
      volumeMounts:
      - mountPath: /etc/oauth
        name: token
    volumes:
    - name: token
      secret:
        secretName: github-credentials-openshift-bot
- agent: kubernetes
  cluster: app.ci
  cron: 15 0,8 * * *
  decorate: true
  labels:
    ci.openshift.io/role: infra
  name: periodic-enhancements-close
  spec:
    containers:
    - args:
      - |-
        --query=repo:openshift/enhancements
        comments:<2500
        -label:lifecycle/frozen
        -label:tide/merge-blocker
        label:lifecycle/rotten
      - --updated=168h
      - --token=/etc/oauth/oauth
      - |-
        --comment=Rotten enhancement proposals close after 7d of inactivity.

        See https://github.com/openshift/enhancements#life-cycle for details.

        Reopen the proposal by commenting `/reopen`.
        Mark the proposal as fresh by commenting `/remove-lifecycle rotten`.
        Exclude this proposal from closing again by commenting `/lifecycle frozen`.

        /close
      - --template
      - --ceiling=10
      - --confirm
      command:
      - /ko-app/commenter
      image: quay.io/openshift/ci:ci_commenter_latest
      imagePullPolicy: Always
      name: ""
      resources:
        requests:
          cpu: 500m
      volumeMounts:
      - mountPath: /etc/oauth
        name: token
    volumes:
    - name: token
      secret:
        secretName: github-credentials-openshift-bot
- agent: kubernetes
  cluster: app.ci
  cron: 30 0,8 * * *
  decorate: true
  labels:
    ci.openshift.io/role: infra
  name: periodic-issue-rotten
  spec:
    containers:
    - args:
      - |-
        --query=org:openshift
        comments:<2500
        repo:operator-framework/operator-sdk
        -label:tide/merge-blocker
        -label:lifecycle/frozen
        label:lifecycle/stale
        -label:lifecycle/rotten
      - --updated=720h
      - --token=/etc/oauth/oauth
      - |-
        --comment=Stale issues rot after 30d of inactivity.

        Mark the issue as fresh by commenting `/remove-lifecycle rotten`.
        Rotten issues close after an additional 30d of inactivity.
        Exclude this issue from closing by commenting `/lifecycle frozen`.

        If this issue is safe to close now please do so with `/close`.

        /lifecycle rotten
        /remove-lifecycle stale
      - --template
      - --ceiling=10
      - --confirm
      command:
      - /ko-app/commenter
      image: quay.io/openshift/ci:ci_commenter_latest
      imagePullPolicy: Always
      name: ""
      resources:
        requests:
          cpu: 500m
      volumeMounts:
      - mountPath: /etc/oauth
        name: token
    volumes:
    - name: token
      secret:
        secretName: github-credentials-openshift-bot
- agent: kubernetes
  cluster: app.ci
  cron: 45 0,8 * * *
  decorate: true
  labels:
    ci.openshift.io/role: infra
  name: periodic-enhancements-rotten
  spec:
    containers:
    - args:
      - |-
        --query=repo:openshift/enhancements
        comments:<2500
        -label:tide/merge-blocker
        -label:lifecycle/frozen
        label:lifecycle/stale
        -label:lifecycle/rotten
      - --updated=168h
      - --token=/etc/oauth/oauth
      - |-
        --comment=Stale enhancement proposals rot after 7d of inactivity.

        See https://github.com/openshift/enhancements#life-cycle for details.

        Mark the proposal as fresh by commenting `/remove-lifecycle rotten`.
        Rotten proposals close after an additional 7d of inactivity.
        Exclude this proposal from closing by commenting `/lifecycle frozen`.

        If this proposal is safe to close now please do so with `/close`.

        /lifecycle rotten
        /remove-lifecycle stale
      - --template
      - --ceiling=10
      - --confirm
      command:
      - /ko-app/commenter
      image: quay.io/openshift/ci:ci_commenter_latest
      imagePullPolicy: Always
      name: ""
      resources:
        requests:
          cpu: 500m
      volumeMounts:
      - mountPath: /etc/oauth
        name: token
    volumes:
    - name: token
      secret:
        secretName: github-credentials-openshift-bot
- agent: kubernetes
  cluster: app.ci
  cron: 0 1,9 * * *
  decorate: true
  labels:
    ci.openshift.io/role: infra
  name: periodic-issue-stale
  spec:
    containers:
    - args:
      - |-
        --query=org:openshift
        comments:<2500
        repo:operator-framework/operator-sdk
        -label:lifecycle/frozen
        -label:lifecycle/stale
        -label:lifecycle/rotten
        -label:tide/merge-blocker
      - --updated=2160h
      - --token=/etc/oauth/oauth
      - |-
        --comment=Issues go stale after 90d of inactivity.

        Mark the issue as fresh by commenting `/remove-lifecycle stale`.
        Stale issues rot after an additional 30d of inactivity and eventually close.
        Exclude this issue from closing by commenting `/lifecycle frozen`.

        If this issue is safe to close now please do so with `/close`.

        /lifecycle stale
      - --template
      - --ceiling=10
      - --confirm
      command:
      - /ko-app/commenter
      image: quay.io/openshift/ci:ci_commenter_latest
      imagePullPolicy: Always
      name: ""
      resources:
        requests:
          cpu: 500m
      volumeMounts:
      - mountPath: /etc/oauth
        name: token
    volumes:
    - name: token
      secret:
        secretName: github-credentials-openshift-bot
- agent: kubernetes
  cluster: app.ci
  cron: 15 1,9 * * *
  decorate: true
  labels:
    ci.openshift.io/role: infra
  name: periodic-enhancements-stale
  spec:
    containers:
    - args:
      - |-
        --query=repo:openshift/enhancements
        comments:<2500
        -label:lifecycle/frozen
        -label:lifecycle/stale
        -label:lifecycle/rotten
        -label:tide/merge-blocker
      - --updated=672h
      - --token=/etc/oauth/oauth
      - |-
        --comment=Inactive enhancement proposals go stale after 28d of inactivity.

        See https://github.com/openshift/enhancements#life-cycle for details.

        Mark the proposal as fresh by commenting `/remove-lifecycle stale`.
        Stale proposals rot after an additional 7d of inactivity and eventually close.
        Exclude this proposal from closing by commenting `/lifecycle frozen`.

        If this proposal is safe to close now please do so with `/close`.

        /lifecycle stale
      - --template
      - --ceiling=10
      - --confirm
      command:
      - /ko-app/commenter
      image: quay.io/openshift/ci:ci_commenter_latest
      imagePullPolicy: Always
      name: ""
      resources:
        requests:
          cpu: 500m
      volumeMounts:
      - mountPath: /etc/oauth
        name: token
    volumes:
    - name: token
      secret:
        secretName: github-credentials-openshift-bot
- agent: kubernetes
  cluster: app.ci
  cron: 0 0 * * 3
  decorate: true
  decoration_config:
    timeout: 12h0m0s
  labels:
    ci.openshift.io/role: infra
  name: periodic-label-sync
  spec:
    containers:
    - args:
      - --config=/etc/config/labels.yaml
      - --confirm=true
      - --orgs=openshift,cri-o,dora-metrics,operator-framework,openshift-priv,redhat-openshift-ecosystem,openshift-psap,openshift-metal3,shipwright-io,openshift-assisted,openshift-eng,openshift-kni,openshift-online
      - --github-throttle-org=openshift:600:200
      - --github-throttle-org=cri-o:600:200
      - --github-throttle-org=dora-metrics:600:200
      - --github-throttle-org=operator-framework:600:200
      - --github-throttle-org=openshift-priv:600:200
      - --github-throttle-org=redhat-openshift-ecosystem:600:200
      - --github-throttle-org=openshift-psap:600:200
      - --github-throttle-org=openshift-metal3:600:200
      - --github-throttle-org=shipwright-io:600:200
      - --github-throttle-org=openshift-assisted:600:200
      - --github-throttle-org=konveyor:600:200
      - --github-throttle-org=openshift-eng:600:200
      - --github-app-id=$(GITHUB_APP_ID)
      - --github-app-private-key-path=/etc/github/cert
      - --github-endpoint=http://ghproxy
      - --github-graphql-endpoint=http://ghproxy/graphql
      - --debug
      command:
      - /ko-app/label_sync
      env:
      - name: GITHUB_APP_ID
        valueFrom:
          secretKeyRef:
            key: appid
            name: openshift-prow-github-app
      image: quay.io/openshift/ci:ci_label-sync_latest
      imagePullPolicy: Always
      name: ""
      resources:
        requests:
          cpu: 500m
      volumeMounts:
      - mountPath: /etc/github
        name: github-app-credentials
        readOnly: true
      - mountPath: /etc/config
        name: config
        readOnly: true
    volumes:
    - name: github-app-credentials
      secret:
        secretName: openshift-prow-github-app
    - configMap:
        name: labels
      name: config
- agent: kubernetes
  cluster: app.ci
  cron: 0 22 * * 3
  decorate: true
  extra_refs:
  - base_ref: master
    org: openshift
    repo: release
  labels:
    ci.openshift.io/role: infra
  name: periodic-prow-image-autobump-openshift-release
  spec:
    containers:
    - args:
      - --config=core-services/prow/02_config/_release-bumper.yaml
      command:
      - /ko-app/generic-autobumper
      image: us-docker.pkg.dev/k8s-infra-prow/images/generic-autobumper:v20250522-9b3f5faca
      imagePullPolicy: IfNotPresent
      name: autobump
      resources:
        requests:
          cpu: 500m
      volumeMounts:
      - mountPath: /etc/github
        name: token
        readOnly: true
    volumes:
    - name: token
      secret:
        secretName: github-credentials-openshift-bot
- agent: kubernetes
  cluster: app.ci
  cron: 0 22 * * 3
  decorate: true
  extra_refs:
  - base_ref: master
    org: openshift
    repo: ci-tools
    workdir: true
  - base_ref: master
    org: openshift
    repo: release
  labels:
    ci.openshift.io/role: infra
  name: periodic-prow-image-autobump-openshift-ci-tools
  spec:
    containers:
    - args:
      - --config=../release/core-services/prow/02_config/_ci-tools-bumper.yaml
      command:
      - /ko-app/generic-autobumper
      image: us-docker.pkg.dev/k8s-infra-prow/images/generic-autobumper:v20250522-9b3f5faca
      imagePullPolicy: IfNotPresent
      name: autobump
      resources:
        requests:
          cpu: 500m
      volumeMounts:
      - mountPath: /etc/github
        name: token
        readOnly: true
    volumes:
    - name: token
      secret:
        secretName: github-credentials-openshift-bot
- agent: kubernetes
  cluster: app.ci
  cron: 0 */4 * * 1-5
  decorate: true
  extra_refs:
  - base_ref: master
    org: openshift
    repo: release
  - base_ref: openshift-4.20
    org: openshift
    repo: ocp-build-data
  labels:
    ci.openshift.io/role: infra
  name: periodic-prow-auto-config-brancher
  spec:
    containers:
    - args:
      - --github-token-path=/etc/github/oauth
      - --github-endpoint=http://ghproxy
      - --github-endpoint=https://api.github.com
      - --github-graphql-endpoint=http://ghproxy/graphql
      - --confirm=true
      - --git-name=openshift-bot
      - --git-email=openshift-bot@redhat.com
      - --target-dir=.
      - --config-dir=./ci-operator/config
      - --current-release=4.20
      - --future-release=4.21
      - --self-approve=true
      - --assign=openshift/test-platform
      - --whitelist-file=./core-services/openshift-priv/_whitelist.yaml
      command:
      - /usr/bin/autoconfigbrancher
      image: quay-proxy.ci.openshift.org/openshift/ci:ci_auto-config-brancher_latest
      imagePullPolicy: Always
      name: auto-config-brancher
      resources:
        requests:
          cpu: 500m
      volumeMounts:
      - mountPath: /etc/github
        name: token
        readOnly: true
    volumes:
    - name: token
      secret:
        secretName: github-credentials-openshift-bot
- agent: kubernetes
  cluster: app.ci
  cron: 0 0 1 6 *
  decorate: true
  extra_refs:
  - base_ref: master
    org: openshift
    repo: release
  labels:
    ci.openshift.io/role: infra
  name: periodic-auto-prow-job-dispatcher
  spec:
    containers:
    - args:
      - --github-token-path=/etc/github/oauth
      - --github-endpoint=http://ghproxy
      - --github-endpoint=https://api.github.com
      - --github-graphql-endpoint=http://ghproxy/graphql
      - --github-login=openshift-bot
      - --git-name=openshift-bot
      - --git-email=openshift-bot@redhat.com
      - --target-dir=.
      - --config-path=./core-services/sanitize-prow-jobs/_config.yaml
      - --prow-jobs-dir=./ci-operator/jobs
      - --self-approve=true
      - --prometheus-bearer-token-path=/etc/prometheus/token
      - --create-pr=true
      command:
      - /usr/bin/prow-job-dispatcher
      image: quay.io/openshift/ci-public:ci_prow-job-dispatcher_latest
      imagePullPolicy: Always
      name: auto-prow-job-dispatcher
      resources:
        requests:
          cpu: 500m
      volumeMounts:
      - mountPath: /etc/prometheus
        name: prometheus
        readOnly: true
      - mountPath: /etc/github
        name: token
        readOnly: true
    volumes:
    - name: prometheus
      secret:
        items:
        - key: sa.ci-monitoring.app.ci.token.txt
          path: token
        secretName: app-ci-openshift-user-workload-monitoring-credentials
    - name: token
      secret:
        secretName: github-credentials-openshift-bot
- agent: kubernetes
  cluster: app.ci
  cron: 0 0 * * *
  decorate: true
  extra_refs:
  - base_ref: main
    org: openshift
    repo: operator-framework-olm
  labels:
    pj-rehearse.openshift.io/can-be-rehearsed: "true"
  name: periodic-auto-olm-downstreaming
  reporter_config:
    slack:
      channel: '#team-operator-fw'
      job_states_to_report:
      - failure
      report_template: Job {{.Spec.Job}} failed. https://prow.ci.openshift.org/?job={{.Spec.Job}}
  spec:
    containers:
    - args:
      - --github-token-path=/etc/github/oauth
      - --github-endpoint=http://ghproxy
      - --github-endpoint=https://api.github.com
      - --github-graphql-endpoint=http://ghproxy/graphql
      - --github-login=openshift-bot
      - --git-name=openshift-bot
      - --git-email=openshift-bot@redhat.com
      - --staging-dir=./staging
      - --mode=publish
      - --central-ref=FETCH_HEAD
      - --fetch-mode=https
      - --log-level=debug
      - --self-approve=true
      - --dry-run=false
      command:
      - /usr/bin/bumper
      env:
      - name: HOME
        value: /home/prow/go
      - name: GOROOT
        value: /usr/lib/golang
      image: registry.ci.openshift.org/operator-lifecycle-manager/olm-v0-bumper:latest
      imagePullPolicy: Always
      name: bumper
      resources:
        requests:
          cpu: 500m
      volumeMounts:
      - mountPath: /etc/github
        name: token
        readOnly: true
    serviceAccountName: olm-image-puller
    volumes:
    - name: token
      secret:
        secretName: github-credentials-openshift-bot
- agent: kubernetes
  cluster: app.ci
  cron: 0 0 * * *
  decorate: true
  extra_refs:
  - base_ref: main
    org: openshift
    repo: operator-framework-operator-controller
  labels:
    pj-rehearse.openshift.io/can-be-rehearsed: "true"
  name: periodic-auto-olm-v1-downstreaming
  reporter_config:
    slack:
      channel: '#team-operator-fw'
      job_states_to_report:
      - failure
      report_template: Job {{.Spec.Job}} failed. https://prow.ci.openshift.org/?job={{.Spec.Job}}
  spec:
    containers:
    - args:
      - --github-token-path=/etc/github/oauth
      - --github-endpoint=http://ghproxy
      - --github-endpoint=https://api.github.com
      - --github-graphql-endpoint=http://ghproxy/graphql
      - --github-login=openshift-bot
      - --git-name=openshift-bot
      - --git-email=openshift-bot@redhat.com
      - --operator-controller-dir=/home/prow/go/src/github.com/openshift/operator-framework-operator-controller
      - --mode=publish
      - --fetch-mode=https
      - --log-level=debug
      - --self-approve=true
      - --dry-run=false
      command:
      - /usr/bin/bumper
      env:
      - name: HOME
        value: /home/prow/go
      - name: GOROOT
        value: /usr/lib/golang
      image: registry.ci.openshift.org/operator-lifecycle-manager/olm-v1-bumper:latest
      imagePullPolicy: Always
      name: bumper
      resources:
        requests:
          cpu: 500m
      volumeMounts:
      - mountPath: /etc/github
        name: token
        readOnly: true
    serviceAccountName: olm-image-puller
    volumes:
    - name: token
      secret:
        secretName: github-credentials-openshift-bot
- agent: kubernetes
  cluster: app.ci
  cron: 30 7 * * *
  decorate: true
  extra_refs:
  - base_ref: master
    org: openshift
    repo: release
  labels:
    ci.openshift.io/role: infra
  name: periodic-prow-auto-owners
  spec:
    containers:
    - args:
      - --github-token-path=/etc/github/oauth
      - --github-endpoint=http://ghproxy
      - --github-endpoint=https://api.github.com
      - --github-graphql-endpoint=http://ghproxy/graphql
      - --dry-run=false
      - --git-name=openshift-bot
      - --git-email=openshift-bot@redhat.com
      - --target-dir=.
      - --self-approve=true
      - --assign=openshift/test-platform
      - --plugin-config=core-services/prow/02_config/_plugins.yaml
      - --ignore-repo=openshift/jenkins
      - --ignore-repo=redhat-developer/helm
      - --ignore-repo=redhat-developer/odo
      - --ignore-repo=redhat-developer/service-binding-operator
      - --ignore-repo=redhat-developer/gitops-operator
      - --ignore-repo=stolostron/acmqe-autotest
      - --ignore-repo=openshift/kubernetes-metrics-server
      - --ignore-repo=openshift/origin-metrics
      - --ignore-repo=openshift/origin-web-console
      - --ignore-repo=origin-web-console-server
      - --ignore-repo=openshift/csi-driver-registrar
      - --ignore-repo=openshift/csi-external-resizer
      - --ignore-repo=openshift/csi-external-snapshotter
      - --ignore-repo=openshift/csi-livenessprobe
      - --ignore-repo=openshift/sig-storage-local-static-provisioner
      - --ignore-repo=openshift/oauth-apiserver
      - --ignore-repo=openshift/build-machinery-go
      - --ignore-repo=openshift/etcd
      - --ignore-repo=opendatahub-io/manifests
      - --ignore-repo=openshift/cluster-api-provider-kubevirt
      - --ignore-repo=serverless-operator
      - --ignore-repo=ci-operator/config/openshift/velero
      - --ignore-repo=openshift/velero
      - --ignore-repo=redhat-appstudio/rhtap-cli
      - --ignore-org=openshift-priv
      - --ignore-org=kubernetes-sigs
      - --ignore-org=CSPI-QE
      - --ignore-org=openshift-online/ocm-cli
      - --extra-config-dir=core-services/prow/02_config/
      command:
      - /usr/bin/autoowners
      image: quay-proxy.ci.openshift.org/openshift/ci:ci_autoowners_latest
      imagePullPolicy: Always
      name: autoowners
      resources:
        requests:
          cpu: 500m
      volumeMounts:
      - mountPath: /etc/github
        name: token
        readOnly: true
    volumes:
    - name: token
      secret:
        secretName: github-credentials-openshift-bot
- agent: kubernetes
  annotations:
    ci.openshift.io/description: This job runs Prow branchprotector to reconcile the
      settings of the GitHub Branch Protection based on Prow configuration. This job
      only manages repositories in the openshift GitHub organization. For repos outside
      of openshift, see periodic-branch-protection.
    ci.openshift.io/sop: https://github.com/openshift/release/blob/master/docs/dptp-triage-sop/infrastructure-jobs.md#periodic-branch-protector-openshift-org
  cluster: app.ci
  decorate: true
  extra_refs:
  - base_ref: master
    org: openshift
    repo: release
    workdir: true
  interval: 6h
  labels:
    ci.openshift.io/role: infra
  name: periodic-branch-protector-openshift-org
  spec:
    containers:
    - args:
      - --config-path=./core-services/prow/02_config/_config.yaml
      - --supplemental-prow-config-dir=./core-services/prow/02_config
      - --job-config-path=./ci-operator/jobs
      - --confirm=true
      - --github-token-path=/etc/github/oauth
      - --github-endpoint=http://ghproxy
      - --github-endpoint=https://api.github.com
      - --github-graphql-endpoint=http://ghproxy/graphql
      - --github-hourly-tokens=2000
      - --github-enabled-org=openshift
      command:
      - /ko-app/branchprotector
      image: us-docker.pkg.dev/k8s-infra-prow/images/branchprotector:v20250522-9b3f5faca
      imagePullPolicy: Always
      name: ""
      resources:
        requests:
          cpu: 500m
      volumeMounts:
      - mountPath: /etc/github
        name: token
        readOnly: true
    volumes:
    - name: token
      secret:
        secretName: github-credentials-openshift-merge-robot
- agent: kubernetes
  annotations:
    ci.openshift.io/description: This job runs Prow branchprotector to reconcile the
      settings of the GitHub Branch Protection based on Prow configuration. This job
      only manages repositories outside the openshift GitHub organization. For repos
      in openshift, see periodic-branch-protection-openshift-org.
    ci.openshift.io/sop: https://github.com/openshift/release/blob/master/docs/dptp-triage-sop/infrastructure-jobs.md#periodic-branch-protector
  cluster: app.ci
  decorate: true
  extra_refs:
  - base_ref: master
    org: openshift
    repo: release
    workdir: true
  interval: 6h
  labels:
    ci.openshift.io/role: infra
  name: periodic-branch-protector
  spec:
    containers:
    - args:
      - --config-path=./core-services/prow/02_config/_config.yaml
      - --supplemental-prow-config-dir=./core-services/prow/02_config
      - --job-config-path=./ci-operator/jobs
      - --confirm=true
      - --github-app-id=$(GITHUB_APP_ID)
      - --github-app-private-key-path=/etc/github/cert
      - --github-endpoint=http://ghproxy
      - --github-endpoint=https://api.github.com
      - --github-graphql-endpoint=http://ghproxy/graphql
      - --github-hourly-tokens=10000
      - --github-disabled-org=openshift
      - --github-client.max-retries=10
      - --github-client.max-404-retries=3
      - --github-client.initial-delay=5s
      command:
      - /ko-app/branchprotector
      env:
      - name: GITHUB_APP_ID
        valueFrom:
          secretKeyRef:
            key: appid
            name: openshift-prow-github-app
      image: us-docker.pkg.dev/k8s-infra-prow/images/branchprotector:v20250522-9b3f5faca
      imagePullPolicy: Always
      name: ""
      resources:
        requests:
          cpu: 500m
      volumeMounts:
      - mountPath: /etc/github
        name: github-app-credentials
        readOnly: true
    volumes:
    - name: github-app-credentials
      secret:
        secretName: openshift-prow-github-app
- agent: kubernetes
  annotations:
    ci.openshift.io/description: 'This job runs Prow peribolos to reconcile members,
      teams, team membership and other properties of the openshift GitHub organization
      based on configuration stored in private openshift/config repository. We share
      the ownership of this job with DPP: we make sure that peribolos works and DPP
      owns the config in openshift/config. Most problems with this job are caused
      by the configuration, so we often just ping @dpp-triage to resolve them.'
    ci.openshift.io/sop: https://github.com/openshift/release/blob/master/docs/dptp-triage-sop/infrastructure-jobs.md#periodic-org-sync
  cluster: app.ci
  decorate: true
  decoration_config:
    oauth_token_secret:
      key: oauth
      name: github-credentials-openshift-ci-robot-private-git-cloner
    timeout: 6h0m0s
  extra_refs:
  - base_ref: master
    org: openshift
    repo: config
    workdir: true
  interval: 6h
  labels:
    ci.openshift.io/role: infra
  name: periodic-org-sync
  spec:
    containers:
    - args:
      - --config-path=./org/config.yaml
      - --confirm=true
      - --github-token-path=/etc/github/oauth
      - --github-endpoint=http://ghproxy
      - --github-endpoint=https://api.github.com
      - --github-graphql-endpoint=http://ghproxy/graphql
      - --fix-org
      - --fix-org-members
      - --fix-teams
      - --fix-team-members
      - --fix-team-repos
      - --fix-repos
      - --github-hourly-tokens=600
      - --github-allowed-burst=600
      command:
      - /ko-app/peribolos
      image: us-docker.pkg.dev/k8s-infra-prow/images/peribolos:v20250522-9b3f5faca
      imagePullPolicy: Always
      name: ""
      resources:
        requests:
          cpu: 500m
      volumeMounts:
      - mountPath: /etc/github
        name: token
        readOnly: true
    volumes:
    - name: token
      secret:
        secretName: github-credentials-openshift-merge-robot-peribolos-token
- agent: kubernetes
  cluster: app.ci
  decorate: true
  extra_refs:
  - base_ref: master
    org: openshift
    repo: release
  interval: 12h
  labels:
    ci.openshift.io/role: infra
  name: periodic-openshift-release-master-app-ci-apply
  spec:
    containers:
    - args:
      - --config-dir=clusters/app.ci
      - --confirm=true
      - --as=
      command:
      - applyconfig
      env:
      - name: SLACK_API_URL
        valueFrom:
          secretKeyRef:
            key: url
            name: ci-slack-api-url
      - name: PAGERDUTY_INTEGRATION_KEY
        valueFrom:
          secretKeyRef:
            key: integration_key
            name: pagerduty
      image: applyconfig:latest
      imagePullPolicy: Always
      name: ""
      resources:
        requests:
          cpu: 10m
    serviceAccountName: config-updater
- agent: kubernetes
  cluster: app.ci
  decorate: true
  extra_refs:
  - base_ref: master
    org: openshift
    repo: release
  interval: 1h
  labels:
    ci.openshift.io/role: infra
  name: openshift-release-master-config-bootstrapper
  spec:
    containers:
    - args:
      - --kubeconfig-dir=/etc/build-farm-credentials
      - --kubeconfig-suffix=config
      command:
      - hack/config-bootstrapper.sh
      image: us-docker.pkg.dev/k8s-infra-prow/images/config-bootstrapper:v20250522-9b3f5faca
      imagePullPolicy: Always
      name: ""
      resources:
        requests:
          cpu: 10m
      volumeMounts:
      - mountPath: /etc/build-farm-credentials
        name: build-farm-credentials
        readOnly: true
    serviceAccountName: config-updater
    volumes:
    - name: build-farm-credentials
      secret:
        secretName: hook
- agent: kubernetes
  cluster: app.ci
  decorate: true
  extra_refs:
  - base_ref: master
    org: openshift
    repo: release
  interval: 2h
  labels:
    ci.openshift.io/role: infra
  name: periodic-openshift-release-fast-forward
  spec:
    containers:
    - args:
      - --config-dir=./ci-operator/config/
      - --current-release=4.20
      - --future-release=4.21
      - --fast-forward
      - --confirm
      - --username=openshift-merge-robot
      - --token-path=/etc/github/oauth
      command:
      - repo-brancher
      image: repo-brancher:latest
      imagePullPolicy: Always
      name: ""
      resources:
        requests:
          cpu: 500m
      volumeMounts:
      - mountPath: /etc/github
        name: token
        readOnly: true
    volumes:
    - name: token
      secret:
        secretName: github-credentials-openshift-merge-robot
- agent: kubernetes
  annotations:
    ci.openshift.io/sop: https://github.com/openshift/release/blob/master/docs/dptp-triage-sop/infrastructure-jobs.md#periodic-openshift-release-private-org-sync
  cluster: app.ci
  decorate: true
  extra_refs:
  - base_ref: master
    org: openshift
    repo: release
  hidden: true
  interval: 2h
  labels:
    ci.openshift.io/role: infra-internal
  max_concurrency: 1
  name: periodic-openshift-release-private-org-sync
  spec:
    containers:
    - args:
      - --config-path=./ci-operator/config/
      - --target-org=openshift-priv
      - --token-path=/etc/github/oauth
      - --only-org=openshift
      - --confirm
      - --whitelist-file=./core-services/openshift-priv/_whitelist.yaml
      - --git-name=openshift-merge-robot
      - --git-email=openshift-merge-robot@redhat.com
      command:
      - private-org-sync
      image: private-org-sync:latest
      imagePullPolicy: Always
      name: ""
      resources:
        requests:
          cpu: "1"
          memory: 1Gi
      volumeMounts:
      - mountPath: /etc/github
        name: token
        readOnly: true
    volumes:
    - name: token
      secret:
        secretName: github-credentials-openshift-merge-robot
- agent: kubernetes
  cluster: app.ci
  decorate: true
  extra_refs:
  - base_ref: master
    org: openshift
    repo: release
  interval: 2h
  labels:
    ci.openshift.io/role: infra
  name: periodic-openshift-release-merge-blockers
  spec:
    containers:
    - args:
      - --github-token-path=/etc/github/oauth
      - --github-endpoint=http://ghproxy
      - --github-endpoint=https://api.github.com
      - --github-graphql-endpoint=http://ghproxy/graphql
      - --dry-run=false
      - --config-dir=./ci-operator/config/
      - --current-release=4.20
      - --future-release=4.21
      command:
      - blocking-issue-creator
      image: blocking-issue-creator:latest
      imagePullPolicy: Always
      name: ""
      resources:
        requests:
          cpu: 500m
      volumeMounts:
      - mountPath: /etc/github
        name: token
        readOnly: true
    volumes:
    - name: token
      secret:
        secretName: github-credentials-openshift-merge-robot
- agent: kubernetes
  cluster: app.ci
  cron: '@weekly'
  decorate: true
  decoration_config:
    skip_cloning: true
  labels:
    ci.openshift.io/role: infra
    pj-rehearse.openshift.io/can-be-rehearsed: "true"
  max_concurrency: 1
  name: periodic-imagestream-importer
  spec:
    containers:
    - args:
      - -c
      - |
        set -o errexit
        set -o nounset
        set -o pipefail
        for is in python; do
          echo "importing ${is} ..."
          oc import-image -n openshift "${is}" --all
        done
      command:
      - /bin/bash
      image: registry.ci.openshift.org/ocp/4.12:cli
      imagePullPolicy: Always
      name: ""
      resources:
        requests:
          cpu: 500m
    serviceAccountName: imagestream-importer
- agent: kubernetes
  cluster: app.ci
  decorate: true
  decoration_config:
    oauth_token_secret:
      key: oauth
      name: github-credentials-openshift-ci-robot-private-git-cloner
  extra_refs:
  - base_ref: master
    org: openshift
    repo: config
    workdir: true
  - base_ref: master
    org: openshift
    repo: release
  hidden: true
  interval: 12h
  labels:
    ci.openshift.io/role: infra-internal
  name: periodic-auto-private-org-peribolos-sync
  spec:
    containers:
    - args:
      - --github-token-path=/etc/github/oauth
      - --github-endpoint=http://ghproxy
      - --github-endpoint=https://api.github.com
      - --github-graphql-endpoint=http://ghproxy/graphql
      - --dry-run=false
      - --self-approve=true
      - --github-login=openshift-merge-robot
      - --git-name=openshift-bot
      - --git-email=openshift-bot@redhat.com
      - --peribolos-config=./org/config.yaml
      - --release-repo-path=/home/prow/go/src/github.com/openshift/release
      - --whitelist-file=/home/prow/go/src/github.com/openshift/release/core-services/openshift-priv/_whitelist.yaml
      - --only-org=openshift
      command:
      - /usr/bin/autoperibolossync
      image: quay-proxy.ci.openshift.org/openshift/ci:ci_auto-peribolos-sync_latest
      imagePullPolicy: Always
      name: auto-peribolos-sync
      resources:
        requests:
          cpu: 500m
      volumeMounts:
      - mountPath: /etc/github
        name: token
        readOnly: true
    volumes:
    - name: token
      secret:
        secretName: github-credentials-openshift-merge-robot
- agent: kubernetes
  cluster: app.ci
  decorate: true
  extra_refs:
  - base_ref: master
    org: openshift
    repo: release
    workdir: true
  interval: 12h
  labels:
    ci.openshift.io/role: infra
  name: periodic-auto-publicize-config
  spec:
    containers:
    - args:
      - --github-token-path=/etc/github/oauth
      - --github-endpoint=http://ghproxy
      - --github-endpoint=https://api.github.com
      - --github-graphql-endpoint=http://ghproxy/graphql
      - --dry-run=false
      - --self-approve=true
      - --github-login=openshift-merge-robot
      - --git-name=openshift-bot
      - --git-email=openshift-bot@redhat.com
      - --publicize-config=./clusters/app.ci/publicize/_config.yaml
      - --release-repo-path=./
      - --whitelist-file=./core-services/openshift-priv/_whitelist.yaml
      command:
      - /usr/bin/autopublicizeconfig
      image: quay-proxy.ci.openshift.org/openshift/ci:ci_autopublicizeconfig_latest
      imagePullPolicy: Always
      name: auto-publicize-config
      resources:
        requests:
          cpu: 500m
      volumeMounts:
      - mountPath: /etc/github
        name: token
        readOnly: true
    volumes:
    - name: token
      secret:
        secretName: github-credentials-openshift-merge-robot
- agent: kubernetes
  cluster: app.ci
  decorate: true
  decoration_config:
    gcs_configuration:
      bucket: origin-ci-private
      job_url_prefix: https://deck-internal-ci.apps.ci.l2s4.p1.openshiftapps.com/view/
      mediaTypes:
        log: text/plain
    gcs_credentials_secret: gce-sa-credentials-gcs-private
  hidden: true
  interval: 12h
  labels:
    ci.openshift.io/role: infra-internal
  name: periodic-ci-secret-generator
  spec:
    containers:
    - command:
      - /usr/bin/ci-secret-generator
      - --vault-addr=https://vault.ci.openshift.org
      - --vault-role=secret-generator
      - --vault-prefix=kv/dptp
      - --bootstrap-config=/etc/ci-secret-bootstrap/_config.yaml
      - --config=/etc/ci-secret-generator/_config.yaml
      - --dry-run=false
      image: quay-proxy.ci.openshift.org/openshift/ci:ci_ci-secret-generator_latest
      imagePullPolicy: Always
      name: ci-secret-generator
      resources:
        requests:
          cpu: 500m
      volumeMounts:
      - mountPath: /etc/ci-secret-bootstrap
        name: ci-secret-bootstrap
      - mountPath: /tmp/build-farm-credentials
        name: build-farm-credentials
        readOnly: true
      - mountPath: /etc/ci-secret-generator
        name: ci-secret-generator
    serviceAccountName: secret-generator
    volumes:
    - configMap:
        name: ci-secret-generator
      name: ci-secret-generator
    - configMap:
        name: ci-secret-bootstrap
      name: ci-secret-bootstrap
    - name: build-farm-credentials
      secret:
        secretName: config-updater
- agent: kubernetes
  cluster: app.ci
  decorate: true
  decoration_config:
    gcs_configuration:
      bucket: origin-ci-private
      job_url_prefix: https://deck-internal-ci.apps.ci.l2s4.p1.openshiftapps.com/view/
      mediaTypes:
        log: text/plain
    gcs_credentials_secret: gce-sa-credentials-gcs-private
  hidden: true
  interval: 30m
  labels:
    ci.openshift.io/role: infra-internal
  name: periodic-ci-secret-bootstrap
  spec:
    containers:
    - args:
      - --vault-addr=https://vault.ci.openshift.org
      - --vault-role=secret-bootstrap
      - --vault-prefix=kv
      - --config=/etc/ci-secret-bootstrap/_config.yaml
      - --log-level=debug
      - --dry-run=false
      - --force=true
      - --validate-bitwarden-items-usage
      - --bw-allow-unused=dptp/openshift-ci-robot
      - --bw-allow-unused=dptp/openshift-merge-robot
      - --bw-allow-unused=dptp/openshift-build-robot
      - --bw-allow-unused=dptp/openshift-publish-robot
      - --bw-allow-unused=dptp/openshift-bugzilla-robot
      - --bw-allow-unused=dptp/openshift-cherrypick-robot
      - --bw-allow-unused=dptp/openshift-bugzilla-robot@redhat.com
      - --bw-allow-unused=dptp/openshift-bot
      - --bw-allow-unused=dptp/openshift-github-robots@redhat.com
      - --bw-allow-unused=dptp/aos-cicd@redhat.com
      - --bw-allow-unused=dptp/aos-team-dp-testplatform@redhat.com mailing list
      - --bw-allow-unused=dptp/AWS ci-longlivedcluster-bot
      - --bw-allow-unused=dptp/bugzilla.redhat.com
      - --bw-allow-unused=dptp/kata-jenkins-ci.westus2.cloudapp.azure.com
      - --bw-allow-unused=dptp/quay.io
      - --bw-allow-unused=dptp/quay.io/multi-arch
      - --bw-allow-unused=dptp/cluster-bot-cloud-sso-for-ocm-ephemeral-osd
      - --bw-allow-unused=dptp/cluster-bot-aws-account-for-ephemeral-osd
      - --bw-allow-unused=dptp/build_farm_osd_aws
      - --bw-allow-unused=dptp/build_farm_osd_gcp
      - --bw-allow-unused=dptp/build_farm
      - --kubeconfig-dir=/etc/build-farm-credentials
      - --kubeconfig-suffix=config
      command:
      - /usr/bin/ci-secret-bootstrap
      image: quay-proxy.ci.openshift.org/openshift/ci:ci_ci-secret-bootstrap_latest
      imagePullPolicy: Always
      name: ci-secret-bootstrap
      resources:
        requests:
          cpu: 500m
      volumeMounts:
      - mountPath: /etc/build-farm-credentials
        name: build-farm-credentials
        readOnly: true
      - mountPath: /.config
        name: config-volume
      - mountPath: /etc/ci-secret-bootstrap
        name: ci-secret-bootstrap
    serviceAccountName: secret-bootstrap
    volumes:
    - configMap:
        name: ci-secret-bootstrap
      name: ci-secret-bootstrap
    - name: build-farm-credentials
      secret:
        secretName: config-updater
    - emptyDir: {}
      name: config-volume
- agent: kubernetes
  cluster: app.ci
  cron: '@yearly'
  decorate: true
  extra_refs:
  - base_ref: openshift-4.20
    org: openshift
    repo: ocp-build-data
  labels:
    ci.openshift.io/role: infra
  name: periodic-ocp-build-data-enforcer
  spec:
    containers:
    - args:
      - --github-token-path=/etc/github/oauth
      - --github-endpoint=http://ghproxy
      - --github-endpoint=https://api.github.com
      - --github-graphql-endpoint=http://ghproxy/graphql
      - --ocp-build-data-repo-dir=./
      - --create-prs=true
      - --minor=20
      - --pr-creation-ceiling=1000
      command:
      - /usr/bin/ocp-build-data-enforcer
      env:
      - name: CLICOLOR_FORCE
        value: "1"
      image: quay-proxy.ci.openshift.org/openshift/ci:ci_ocp-build-data-enforcer_latest
      imagePullPolicy: Always
      name: ""
      resources:
        requests:
          cpu: 500m
      volumeMounts:
      - mountPath: /etc/github
        name: token
        readOnly: true
    volumes:
    - name: token
      secret:
        secretName: github-credentials-openshift-bot
- agent: kubernetes
  cluster: app.ci
  cron: '@daily'
  decorate: true
  extra_refs:
  - base_ref: master
    org: openshift
    repo: release
  - base_ref: master
    org: kubernetes
    repo: test-infra
    workdir: true
  labels:
    ci.openshift.io/role: infra
    pj-rehearse.openshift.io/can-be-rehearsed: "true"
  name: periodic-prow-auto-testgrid-generator
  spec:
    containers:
    - args:
      - --github-token-path=/etc/github/oauth
      - --github-endpoint=http://ghproxy
      - --github-endpoint=https://api.github.com
      - --github-graphql-endpoint=http://ghproxy/graphql
      - --github-login=openshift-bot
      - --git-name=openshift-bot
      - --git-email=openshift-bot@redhat.com
      - --working-dir=.
      - --assign=droslean
      - --testgrid-config=./config/testgrids/openshift
      - --release-config=../../openshift/release/core-services/release-controller/_releases
      - --prow-jobs-dir=../../openshift/release/ci-operator/jobs
      - --allow-list=../../openshift/release/core-services/testgrid-config-generator/_allow-list.yaml
      command:
      - /usr/bin/autotestgridgenerator
      image: quay-proxy.ci.openshift.org/openshift/ci:ci_auto-testgrid-generator_latest
      imagePullPolicy: Always
      name: auto-testgrid-generator
      resources:
        requests:
          cpu: 500m
      volumeMounts:
      - mountPath: /etc/github
        name: token
        readOnly: true
    volumes:
    - name: token
      secret:
        secretName: github-credentials-openshift-bot
- agent: kubernetes
  cluster: app.ci
  decorate: true
  interval: 4h
  labels:
    ci.openshift.io/role: infra
    pj-rehearse.openshift.io/can-be-rehearsed: "true"
  name: periodic-openshift-release-master-accept-invitations-cherrypick-robot
  spec:
    containers:
    - args:
      - --github-token-path=/etc/github/oauth
      - --github-endpoint=http://ghproxy
      - --github-endpoint=https://api.github.com
      - --github-graphql-endpoint=http://ghproxy/graphql
      - --dry-run=false
      command:
      - /ko-app/invitations-accepter
      image: us-docker.pkg.dev/k8s-infra-prow/images/invitations-accepter:v20250522-9b3f5faca
      imagePullPolicy: Always
      name: ""
      resources:
        requests:
          cpu: 10m
      volumeMounts:
      - mountPath: /etc/github
        name: token
        readOnly: true
    volumes:
    - name: token
      secret:
        secretName: github-credentials-openshift-cherrypick-robot
- agent: kubernetes
  cluster: app.ci
  decorate: true
  interval: 4h
  labels:
    ci.openshift.io/role: infra
    pj-rehearse.openshift.io/can-be-rehearsed: "true"
  name: periodic-openshift-release-master-accept-invitations-merge-robot
  spec:
    containers:
    - args:
      - --github-token-path=/etc/github/oauth
      - --github-endpoint=http://ghproxy
      - --github-endpoint=https://api.github.com
      - --github-graphql-endpoint=http://ghproxy/graphql
      - --dry-run=false
      command:
      - /ko-app/invitations-accepter
      image: us-docker.pkg.dev/k8s-infra-prow/images/invitations-accepter:v20250522-9b3f5faca
      imagePullPolicy: Always
      name: ""
      resources:
        requests:
          cpu: 10m
      volumeMounts:
      - mountPath: /etc/github
        name: token
        readOnly: true
    volumes:
    - name: token
      secret:
        secretName: github-credentials-openshift-merge-robot
- agent: kubernetes
  cluster: app.ci
  decorate: true
  interval: 4h
  labels:
    ci.openshift.io/role: infra
    pj-rehearse.openshift.io/can-be-rehearsed: "true"
  name: periodic-openshift-release-master-accept-invitations-ci-robot
  spec:
    containers:
    - args:
      - --github-token-path=/etc/github/oauth
      - --github-endpoint=http://ghproxy
      - --github-endpoint=https://api.github.com
      - --github-graphql-endpoint=http://ghproxy/graphql
      - --dry-run=false
      command:
      - /ko-app/invitations-accepter
      image: us-docker.pkg.dev/k8s-infra-prow/images/invitations-accepter:v20250522-9b3f5faca
      imagePullPolicy: Always
      name: ""
      resources:
        requests:
          cpu: 10m
      volumeMounts:
      - mountPath: /etc/github
        name: token
        readOnly: true
    volumes:
    - name: token
      secret:
        secretName: github-credentials-openshift-ci-robot
- agent: kubernetes
  cluster: app.ci
  cron: 30 7 * * *
  decorate: true
  extra_refs:
  - base_ref: master
    org: openshift
    repo: release
  labels:
    ci.openshift.io/role: infra
  name: periodic-promoted-image-governor
  spec:
    containers:
    - command:
      - /usr/bin/promoted-image-governor
      - --ci-operator-config-path=ci-operator/config
      - --release-controller-mirror-config-dir=core-services/release-controller/_releases
      - --ignored-image-stream-tags
      - ^ocp\S*/\S+:machine-os-content$
      - --ignored-image-stream-tags
      - ^ocp\S*/\S+:rhel-coreos-.+
      - --ignored-image-stream-tags
      - ^ocp\S*/\S+:rhel-coreos
      - --ignored-image-stream-tags
      - ^ocp\S*/\S+:base-rhel\d+
      - --ignored-image-stream-tags
      - '^openshift/origin-v3.11:'
      - --ignored-image-stream-tags
      - '^origin/4.([6-9]|\d\d+):'
      - --ignored-image-stream-tags
      - '^origin/scos-4.([6-9]|\d\d+):'
      - --ignored-image-stream-tags
      - cincinnati-ci-public/cincinnati-graph-data:6420f7fbf3724e1e5e329ae8d1e2985973f60c14
      - --kubeconfig-dir=/etc/build-farm-credentials
      - --kubeconfig-suffix=config
      - --dry-run=false
      image: quay-proxy.ci.openshift.org/openshift/ci:ci_promoted-image-governor_latest
      imagePullPolicy: Always
      name: promoted-image-governor
      resources:
        requests:
          cpu: 500m
      volumeMounts:
      - mountPath: /etc/build-farm-credentials
        name: build-farm-credentials
        readOnly: true
    serviceAccountName: promoted-image-governor
    volumes:
    - name: build-farm-credentials
      secret:
        secretName: promoted-image-governor
- agent: kubernetes
  cluster: app.ci
  cron: '@hourly'
  decorate: true
  extra_refs:
  - base_ref: master
    org: openshift
    repo: release
  name: periodic-openshift-release-fast-forward-assisted-image-service
  reporter_config:
    slack:
      channel: '#assisted-deployment-ci'
      job_states_to_report:
      - failure
      - error
      report_template: '{{ if eq .Status.State "success" }} :green_jenkins_circle:
        {{ else }} :red_jenkins_circle: {{ end }} Job *{{.Spec.Job}}* ended with *{{.Status.State}}*.
        <{{.Status.URL}}|View logs>'
  spec:
    containers:
    - args:
      - --config-dir=./ci-operator/config/openshift/assisted-image-service
      - --current-promotion-namespace=edge-infrastructure
      - --current-release=ocm-2.14
      - --future-release=ocm-2.14
      - --fast-forward
      - --confirm
      - --username=openshift-merge-robot
      - --token-path=/etc/github/oauth
      command:
      - repo-brancher
      image: repo-brancher:latest
      imagePullPolicy: Always
      name: ""
      resources:
        requests:
          cpu: 500m
      volumeMounts:
      - mountPath: /etc/github
        name: token
        readOnly: true
    volumes:
    - name: token
      secret:
        secretName: github-credentials-openshift-merge-robot
- agent: kubernetes
  cluster: app.ci
  cron: '@hourly'
  decorate: true
  extra_refs:
  - base_ref: master
    org: openshift
    repo: release
  name: periodic-openshift-release-fast-forward-cluster-api-provider-agent
  reporter_config:
    slack:
      channel: '#assisted-deployment-ci'
      job_states_to_report:
      - failure
      - error
      report_template: '{{ if eq .Status.State "success" }} :green_jenkins_circle:
        {{ else }} :red_jenkins_circle: {{ end }} Job *{{.Spec.Job}}* ended with *{{.Status.State}}*.
        <{{.Status.URL}}|View logs>'
  spec:
    containers:
    - args:
      - --config-dir=./ci-operator/config/openshift/cluster-api-provider-agent
      - --current-promotion-namespace=edge-infrastructure
      - --current-release=ocm-2.14
      - --future-release=ocm-2.14
      - --fast-forward
      - --confirm
      - --username=openshift-merge-robot
      - --token-path=/etc/github/oauth
      command:
      - repo-brancher
      image: repo-brancher:latest
      imagePullPolicy: Always
      name: ""
      resources:
        requests:
          cpu: 500m
      volumeMounts:
      - mountPath: /etc/github
        name: token
        readOnly: true
    volumes:
    - name: token
      secret:
        secretName: github-credentials-openshift-merge-robot
- agent: kubernetes
  cluster: app.ci
  cron: '@hourly'
  decorate: true
  extra_refs:
  - base_ref: master
    org: openshift
    repo: release
  name: periodic-openshift-release-fast-forward-assisted-installer
  reporter_config:
    slack:
      channel: '#assisted-deployment-ci'
      job_states_to_report:
      - failure
      - error
      report_template: '{{ if eq .Status.State "success" }} :green_jenkins_circle:
        {{ else }} :red_jenkins_circle: {{ end }} Job *{{.Spec.Job}}* ended with *{{.Status.State}}*.
        <{{.Status.URL}}|View logs>'
  spec:
    containers:
    - args:
      - --config-dir=./ci-operator/config/openshift/assisted-installer
      - --current-promotion-namespace=edge-infrastructure
      - --current-release=ocm-2.14
      - --future-release=ocm-2.14
      - --fast-forward
      - --confirm
      - --username=openshift-merge-robot
      - --token-path=/etc/github/oauth
      command:
      - repo-brancher
      image: repo-brancher:latest
      imagePullPolicy: Always
      name: ""
      resources:
        requests:
          cpu: 500m
      volumeMounts:
      - mountPath: /etc/github
        name: token
        readOnly: true
    volumes:
    - name: token
      secret:
        secretName: github-credentials-openshift-merge-robot
- agent: kubernetes
  cluster: app.ci
  cron: '@hourly'
  decorate: true
  extra_refs:
  - base_ref: master
    org: openshift
    repo: release
  name: periodic-openshift-release-fast-forward-assisted-installer-agent
  reporter_config:
    slack:
      channel: '#assisted-deployment-ci'
      job_states_to_report:
      - failure
      - error
      report_template: '{{ if eq .Status.State "success" }} :green_jenkins_circle:
        {{ else }} :red_jenkins_circle: {{ end }} Job *{{.Spec.Job}}* ended with *{{.Status.State}}*.
        <{{.Status.URL}}|View logs>'
  spec:
    containers:
    - args:
      - --config-dir=./ci-operator/config/openshift/assisted-installer-agent
      - --current-promotion-namespace=edge-infrastructure
      - --current-release=ocm-2.14
      - --future-release=ocm-2.14
      - --fast-forward
      - --confirm
      - --username=openshift-merge-robot
      - --token-path=/etc/github/oauth
      command:
      - repo-brancher
      image: repo-brancher:latest
      imagePullPolicy: Always
      name: ""
      resources:
        requests:
          cpu: 500m
      volumeMounts:
      - mountPath: /etc/github
        name: token
        readOnly: true
    volumes:
    - name: token
      secret:
        secretName: github-credentials-openshift-merge-robot
- agent: kubernetes
  cluster: app.ci
  cron: '@hourly'
  decorate: true
  extra_refs:
  - base_ref: master
    org: openshift
    repo: release
  name: periodic-openshift-release-fast-forward-assisted-service
  reporter_config:
    slack:
      channel: '#assisted-deployment-ci'
      job_states_to_report:
      - failure
      - error
      report_template: '{{ if eq .Status.State "success" }} :green_jenkins_circle:
        {{ else }} :red_jenkins_circle: {{ end }} Job *{{.Spec.Job}}* ended with *{{.Status.State}}*.
        <{{.Status.URL}}|View logs>'
  spec:
    containers:
    - args:
      - --config-dir=./ci-operator/config/openshift/assisted-service
      - --current-promotion-namespace=edge-infrastructure
      - --current-release=ocm-2.14
      - --future-release=ocm-2.14
      - --fast-forward
      - --confirm
      - --username=openshift-merge-robot
      - --token-path=/etc/github/oauth
      command:
      - repo-brancher
      image: repo-brancher:latest
      imagePullPolicy: Always
      name: ""
      resources:
        requests:
          cpu: 500m
      volumeMounts:
      - mountPath: /etc/github
        name: token
        readOnly: true
    volumes:
    - name: token
      secret:
        secretName: github-credentials-openshift-merge-robot
- agent: kubernetes
  cluster: app.ci
  cron: '@hourly'
  decorate: true
  extra_refs:
  - base_ref: master
    org: openshift
    repo: release
  name: periodic-openshift-release-fast-forward-assisted-test-infra
  reporter_config:
    slack:
      channel: '#assisted-deployment-ci'
      job_states_to_report:
      - failure
      - error
      report_template: '{{ if eq .Status.State "success" }} :green_jenkins_circle:
        {{ else }} :red_jenkins_circle: {{ end }} Job *{{.Spec.Job}}* ended with *{{.Status.State}}*.
        <{{.Status.URL}}|View logs>'
  spec:
    containers:
    - args:
      - --config-dir=./ci-operator/config/openshift/assisted-test-infra
      - --current-promotion-namespace=edge-infrastructure
      - --current-release=ocm-2.14
      - --future-release=ocm-2.14
      - --fast-forward
      - --confirm
      - --username=openshift-merge-robot
      - --token-path=/etc/github/oauth
      command:
      - repo-brancher
      image: repo-brancher:latest
      imagePullPolicy: Always
      name: ""
      resources:
        requests:
          cpu: 500m
      volumeMounts:
      - mountPath: /etc/github
        name: token
        readOnly: true
    volumes:
    - name: token
      secret:
        secretName: github-credentials-openshift-merge-robot
- agent: kubernetes
  cluster: app.ci
  cron: 30 1 * * *
  decorate: true
  decoration_config:
    gcs_configuration:
      bucket: origin-ci-private
      job_url_prefix: https://deck-internal-ci.apps.ci.l2s4.p1.openshiftapps.com/view/
      mediaTypes:
        log: text/plain
    gcs_credentials_secret: gce-sa-credentials-gcs-private
    oauth_token_secret:
      key: oauth
      name: github-credentials-openshift-ci-robot-private-git-cloner
  extra_refs:
  - base_ref: master
    org: openshift
    repo: release
    workdir: true
  - base_ref: master
    org: openshift
    repo: config
  hidden: true
  labels:
    ci.openshift.io/role: infra-internal
  name: periodic-github-ldap-user-group-creator
  spec:
    containers:
    - args:
      - -c
      - |
        set -o errexit
        set -o nounset
        set -o pipefail
        tar -C /tmp -xvzf /etc/sync-rover-groups/users.yaml.tar.gz
        /usr/bin/github-ldap-user-group-creator \
        --kubeconfig-dir=/tmp/build-farm-credentials \
        --kubeconfig-suffix=config \
        --groups-file=/etc/sync-rover-groups/groups.yaml \
        --config-file=./core-services/sync-rover-groups/_config.yaml \
        --github-users-file=/tmp/users.yaml \
        --gcp-credentials-file=/etc/gcp-credentials/openshift-gce-devel-ci-infra-users-to-bigquery.json \
        --peribolos-config=../config/org/config.yaml \
        --log-level=debug \
        --delete-invalid-users \
        --dry-run=false
      command:
      - /bin/bash
      image: quay-proxy.ci.openshift.org/openshift/ci:ci_github-ldap-user-group-creator_latest
      imagePullPolicy: Always
      name: github-ldap-user-group-creator
      resources:
        requests:
          cpu: 500m
      volumeMounts:
      - mountPath: /etc/sync-rover-groups
        name: sync-rover-groups
      - mountPath: /tmp/build-farm-credentials
        name: build-farm-credentials
        readOnly: true
      - mountPath: /etc/gcp-credentials
        name: gcp-credentials
        readOnly: true
    serviceAccountName: github-ldap-user-group-creator
    volumes:
    - configMap:
        name: sync-rover-groups
      name: sync-rover-groups
    - name: build-farm-credentials
      secret:
        secretName: github-ldap-user-group-creator
    - name: gcp-credentials
      secret:
        secretName: openshift-gce-devel-ci-infra-users-to-bigquery-credentials
- agent: kubernetes
  annotations:
    ci.openshift.io/description: This runs the check-gh-automation tool to verify
      that all repos with CI configured are accessible by test-platform's bots
    ci.openshift.io/sop: https://github.com/openshift/release/blob/master/docs/dptp-triage-sop/infrastructure-jobs.md#periodic-check-gh-automation
  cluster: app.ci
  cron: 0 3 * * 1
  decorate: true
  decoration_config:
    timeout: 6h0m0s
  extra_refs:
  - base_ref: master
    org: openshift
    repo: release
    workdir: true
  labels:
    ci.openshift.io/role: infra
  name: periodic-check-gh-automation
  spec:
    containers:
    - args:
      - --config-path=./core-services/prow/02_config/_config.yaml
      - --supplemental-prow-config-dir=./core-services/prow/02_config
      - --plugin-config=./core-services/prow/02_config/_plugins.yaml
      - --supplemental-plugin-config-dir=./core-services/prow/02_config
      - --job-config-path=./ci-operator/jobs
      - --github-app-id=$(GITHUB_APP_ID)
      - --github-app-private-key-path=/etc/github/cert
      - --github-endpoint=http://ghproxy
      - --github-endpoint=https://api.github.com
      - --github-hourly-tokens=600
      - --github-allowed-burst=600
      - --app=openshift-ci
      - --app-check-mode=standard
      - --bot=openshift-merge-robot
      - --bot=openshift-ci-robot
      - --check-branch-protection=false
      - --ignore=openshift
      - --ignore=openshift-priv
      - --ignore=kata-containers/kata-containers
      - --ignore=containers/gvisor-tap-vsock
      - --ignore=containers/podman-py
      - --ignore=red-hat-storage/mcg-osd-deployer
      - --ignore=CSPI-QE
      - --ignore=redhat-openshift-ecosystem/certified-operators-prod
      - --ignore=redhat-openshift-ecosystem/preflight
      - --ignore=insights-qe/iqe-cost-management-plugin
      - --ignore=ansible/tower-qa
      - --ignore=rh-openjdk/jdkContainerOcpTests
      - --ignore=ran-telco5g/kpi-results
      - --ignore=jws-qe/interop-ocp-ci
      - --ignore=openshift-logging/extended-logging-tests-interop
      command:
      - ./hack/check-gh-automation.sh
      env:
      - name: GITHUB_APP_ID
        valueFrom:
          secretKeyRef:
            key: appid
            name: openshift-prow-github-app
      image: uay-proxy.ci.openshift.org/openshift/ci:ci_check-gh-automation_latest
      imagePullPolicy: Always
      name: check-gh-automation
      resources:
        requests:
          cpu: 500m
      volumeMounts:
      - mountPath: /etc/github
        name: github-app-credentials
        readOnly: true
    volumes:
    - name: github-app-credentials
      secret:
        secretName: openshift-prow-github-app
- agent: kubernetes
  annotations:
    ci.openshift.io/description: This runs the check-gh-automation tool to verify
      that all repos with tide configured allow access to openshift-merge-bot
    ci.openshift.io/sop: https://github.com/openshift/release/blob/master/docs/dptp-triage-sop/infrastructure-jobs.md#periodic-check-gh-automation
  cluster: app.ci
  cron: 0 3 * * 2
  decorate: true
  extra_refs:
  - base_ref: master
    org: openshift
    repo: release
    workdir: true
  labels:
    ci.openshift.io/role: infra
  name: periodic-check-gh-automation-tide
  spec:
    containers:
    - args:
      - --config-path=./core-services/prow/02_config/_config.yaml
      - --supplemental-prow-config-dir=./core-services/prow/02_config
      - --job-config-path=./ci-operator/jobs
      - --github-app-id=$(GITHUB_APP_ID)
      - --github-app-private-key-path=/etc/github/cert
      - --github-endpoint=http://ghproxy
      - --github-endpoint=https://api.github.com
      - --github-hourly-tokens=600
      - --github-allowed-burst=600
      - --app=openshift-merge-bot
      - --app-check-mode=tide
      - --check-branch-protection=false
      - --ignore=openshift
      - --ignore=openshift-priv
      - --ignore=kata-containers/kata-containers
      - --ignore=containers/gvisor-tap-vsock
      - --ignore=containers/podman-py
      - --ignore=red-hat-storage/mcg-osd-deployer
      - --ignore=CSPI-QE
      - --ignore=redhat-openshift-ecosystem/certified-operators-prod
      - --ignore=redhat-openshift-ecosystem/preflight
      - --ignore=insights-qe/iqe-cost-management-plugin
      - --ignore=ansible/tower-qa
      - --ignore=rh-openjdk/jdkContainerOcpTests
      - --ignore=jws-qe/interop-ocp-ci
      - --ignore=red-hat-storage/rook
      command:
      - ./hack/check-gh-automation.sh
      env:
      - name: GITHUB_APP_ID
        valueFrom:
          secretKeyRef:
            key: appid
            name: openshift-merge-bot
      image: uay-proxy.ci.openshift.org/openshift/ci:ci_check-gh-automation_latest
      imagePullPolicy: Always
      name: check-gh-automation
      resources:
        requests:
          cpu: 500m
      volumeMounts:
      - mountPath: /etc/github
        name: github-app-credentials
        readOnly: true
    volumes:
    - name: github-app-credentials
      secret:
        secretName: openshift-merge-bot
- agent: kubernetes
  cluster: app.ci
  cron: 0 10,22 * * *
  decorate: true
  extra_refs:
  - base_ref: master
    org: openshift
    repo: release
  - base_ref: main
    org: openshift
    repo: sippy
    workdir: true
  labels:
    ci.openshift.io/role: infra
  name: periodic-prow-auto-sippy-config-generator
  spec:
    containers:
    - args:
      - -c
      - |
        set -o errexit
        set -o nounset
        set -o pipefail
        # Generate Sippy Configuration
        /usr/bin/sippy-config-generator \
          --prow-jobs-dir ../release/ci-operator/jobs \
          --release-config ../release/core-services/release-controller/_releases \
          --customization-file ./config/openshift-customizations.yaml > ./config/openshift.yaml.new


        # Compare everything but the header of the file to see if they're identical
        diff <(tail -n +2 ./config/openshift.yaml.new) <(tail -n +2 ./config/openshift.yaml) 2>&1 > /dev/null && \
        echo "Files are identical, no update needed." && \
        exit 0

        mv ./config/openshift.yaml.new ./config/openshift.yaml
        make update-variants

        # Initiate prcreator to open a PR against sippy
        /usr/bin/prcreator \
        -github-token-path=/etc/github/oauth \
        -organization=openshift -repo=sippy -branch=main \
        -pr-title="Automated - Update config ./config/openshift.yaml"
      command:
      - /bin/bash
      image: quay-proxy.ci.openshift.org/openshift/ci:ci_auto-sippy-config-generator_latest
      imagePullPolicy: Always
      name: auto-sippy-config-generator
      resources:
        requests:
          cpu: 500m
      volumeMounts:
      - mountPath: /etc/github
        name: token
        readOnly: true
    volumes:
    - name: token
      secret:
        secretName: github-credentials-openshift-bot
- agent: kubernetes
  cluster: app.ci
  cron: 0 1 * * 5
  decorate: true
  extra_refs:
  - base_ref: main
    org: openshift
    repo: origin
  labels:
    ci.openshift.io/role: infra
  name: periodic-update-origin-disruption-alert-data
  reporter_config:
    slack:
      channel: '#trt-alert'
      job_states_to_report:
      - failure
      report_template: Job {{.Spec.Job}} failed. See https://prow.ci.openshift.org/view/gs/test-platform-results/logs/periodic-update-origin-disruption-alert-data/{{.Status.BuildID}}
        for details. This job runs weekly to sync latest observed percentiles into
        origin to use in testing. All failures of this job should be investigated.
  spec:
    containers:
    - args:
      - -c
      - |
        set -o errexit
        set -o nounset
        set -o pipefail

        leeway_percent=30

        echo "Updating disruptions data"
        /usr/bin/job-run-aggregator analyze-historical-data \
        --current ./pkg/monitortestlibrary/allowedbackenddisruption/query_results.json \
        --output-file ./pkg/monitortestlibrary/allowedbackenddisruption/query_results.json \
        --data-type disruptions \
        --leeway $leeway_percent \
        --google-service-account-credential-file /etc/bigquery/token

        echo "Updating alerts data"
        /usr/bin/job-run-aggregator analyze-historical-data \
        --current ./pkg/monitortestlibrary/allowedalerts/query_results.json \
        --output-file ./pkg/monitortestlibrary/allowedalerts/query_results.json \
        --data-type alerts \
        --leeway $leeway_percent \
        --google-service-account-credential-file /etc/bigquery/token

        mv pr_message.md /var/tmp/

        extra_flag=""
        if [ -f "require_review" ]; then
            echo "review required"
            cat require_review
            extra_flag="-pr-assignee dgoodwin,neisw,DennisPeriquet"
            rm require_review
        else
            echo "review not required"
            # off for now
            # extra_flag="-self-approve"
        fi

        /usr/bin/prcreator \
        -github-token-path=/etc/github/oauth \
        -organization=openshift \
        -repo=origin \
        -branch=main \
        -git-message="Updated synthetic tests" \
        -pr-message "$(cat /var/tmp/pr_message.md)" \
        -pr-title="NO-ISSUE: Automated - Update synthetic test data" \
        $extra_flag
      command:
      - /bin/bash
      image: quay-proxy.ci.openshift.org/openshift/ci:ci_job-run-aggregator_latest
      imagePullPolicy: Always
      name: job-run-aggregator
      resources:
        requests:
          cpu: 500m
      volumeMounts:
      - mountPath: /etc/github
        name: token
        readOnly: true
      - mountPath: /etc/bigquery
        name: bg-token
        readOnly: true
    volumes:
    - name: token
      secret:
        secretName: github-credentials-openshift-bot
    - name: bg-token
      secret:
        secretName: ci-data-bigquery-readonly
- agent: kubernetes
  cluster: app.ci
  cron: '@daily'
  decorate: true
  extra_refs:
  - base_ref: master
    org: openshift
    repo: release
  name: periodic-openshift-release-image-graph-generator
  spec:
    containers:
    - args:
      - --release-repo=./
      - --graphql-endpoint-address=http://dgraph-public:8080/graphql
      command:
      - image-graph-generator
      image: image-graph-generator:latest
      imagePullPolicy: Always
      name: ""
      resources:
        requests:
          cpu: 500m
- agent: kubernetes
  cluster: app.ci
  cron: '@daily'
  decorate: true
  name: periodic-openshift-release-qci-pruner
  reporter_config:
    slack:
      channel: '#ops-testplatform'
      job_states_to_report:
      - failure
      report_template: Job {{.Spec.Job}} failed.
  spec:
    containers:
    - args:
      - --confirm
      command:
      - ./qci_registry_pruner.py
      env:
      - name: QUAY_OAUTH_TOKEN
        valueFrom:
          secretKeyRef:
            key: token
            name: qci-pruner-credentials
      image: registry.ci.openshift.org/ci/qci-pruner:latest
      imagePullPolicy: Always
      name: ""
      resources:
        requests:
          cpu: 500m
- agent: kubernetes
  cluster: build10
  cron: '@daily'
  decorate: true
  extra_refs:
  - base_ref: master
    org: openshift
    repo: release
  labels:
    ci-operator.openshift.io/cluster: build10
    ci.openshift.io/role: infra
  name: periodic-trigger-mabc-images
  spec:
    containers:
    - command:
      - hack/manage_mabc_builds.sh
      image: registry.ci.openshift.org/ocp/cli-jq:latest
      imagePullPolicy: Always
      name: ""
      resources:
        requests:
          cpu: 100m
    nodeSelector:
      kubernetes.io/arch: amd64
    serviceAccountName: mabc-updater
- agent: kubernetes
<<<<<<< HEAD
  cluster: app.ci
=======
  cluster: build05
>>>>>>> 218b2791
  cron: '@yearly'
  decorate: true
  labels:
    ci-operator.openshift.io/cluster: build05
  name: periodic-etcd-defragger
  spec:
    containers:
    - args:
      - -c
      - |
        #!/bin/bash
        set -euox pipefail

        # Inspired by:
        # https://github.com/openshift/cluster-etcd-operator/blob/fd67e610d5b01b8326a10bb92286877130dc1451/pkg/operator/defragcontroller/defragcontroller.go

        FRAGMENTATION_RATIO_THRESHOLD=45
        DB_SIZE_THRESHOLD=$((100 * 1024 * 1024)) # 100MB

        # Get a pod to issue queries against
        etcd_pod=$(head -1 <(oc -n openshift-etcd get pods -letcd -oname))

        # endpoint_statuses JSON schema:
        #
        # [
        #   {
        #     "Endpoint": "https://10.0.0.3:2379",
        #     "Status": {
        #       "header": {
        #         "member_id": 14942490142531888693,
        #         ...
        #       },
        #       "leader": 11239076790641432752,
        #       "dbSize": 2851442688,
        #       "dbSizeInUse": 1183555584
        #       ...
        #     }
        #   }
        # ]
        endpoint_statuses=$(oc -n openshift-etcd exec "$etcd_pod" -- etcdctl endpoint status --cluster -w json)

        # Transform endpoint_statuses into:
        #
        # [
        #   {
        #     "ep": "https://10.0.0.3:2379",
        #     "lead": 0,                        <- whether is leader or not
        #     "ratio": 60,                      <- fragmentation ratio
        #     "size": 2851442688                <- db size in bytes
        #   }
        # ]
        endpoints_info=$(jq '[.[]|{ep: (.Endpoint), lead: (if .Status.leader==.Status.header.member_id then 1 else 0 end), ratio: ((.Status.dbSize-.Status.dbSizeInUse)/.Status.dbSize*100|round), size: (.Status.dbSize)}]' <<<"$endpoint_statuses")
        printf "endpoints info:\n$endpoints_info\n\n"

        # Create "etcd_host to related_podname" map:
        # { "10.0.0.5": "etcd_pod_name", ... }
        declare -A etcd_pods
        for etcd_pod in $(oc -n openshift-etcd get pods -letcd -ojson | jq -r '.items[]|.metadata.name + "|" + .status.podIP'); do
            name="$(cut -d'|' -f1 <<<"$etcd_pod")"
            ip="$(cut -d'|' -f2 <<<"$etcd_pod")"
            etcd_pods["$ip"]="$name"
        done

        # Defragment an endpoint only if needed, leader must be the last one
        for endpoint_info in $(jq -r 'sort_by(.lead)[]| .ep + "|" + (.ratio|tostring) + "|" + (.size|tostring)' <<<"$endpoints_info"); do
            printf '\n***\n'
            # Skip if this endpoint is not fragmented
            fragmentation_ratio=$(cut -d'|' -f2 <<<"$endpoint_info")
            dbsize=$(cut -d'|' -f3 <<<"$endpoint_info")
            if [[ $fragmentation_ratio -lt $FRAGMENTATION_RATIO_THRESHOLD || $dbsize -lt $DB_SIZE_THRESHOLD ]]; then
                echo "endpoint $endpoint_info is not fragmented, skipping."
                continue
            fi

            ip=$(cut -d' ' -f1 <<<"$endpoint_info" | sed 's|https://||g' | cut -d':' -f1)
            pod_name="${etcd_pods[$ip]}"

            # Defragment
            echo "Defragmenting $pod_name - $ip"
            oc -n openshift-etcd exec pod/"$pod_name" -- sh -c 'unset ETCDCTL_ENDPOINTS;
            etcdctl --command-timeout=30s --endpoints=https://localhost:2379 defrag;
            etcdctl endpoint status -w table --cluster;'

            # Wait for the etcd cluster to become healthy
            for i in $(seq 1 20); do
                if [[ $(oc -n openshift-etcd exec pod/"$pod_name" -- etcdctl endpoint --cluster health | grep -ic healthy ) -eq 3 ]]; then
                    break
                fi
                echo "Cluster is not healthy yet. Waiting 6s ($i/20)"
                sleep 6s
            done
        done
      command:
      - /bin/bash
      image: image-registry.openshift-image-registry.svc:5000/ocp/cli-jq:latest
      imagePullPolicy: Always
      name: ""
      resources:
        requests:
          cpu: 100m
    serviceAccountName: etcd-defragger<|MERGE_RESOLUTION|>--- conflicted
+++ resolved
@@ -2904,11 +2904,7 @@
       kubernetes.io/arch: amd64
     serviceAccountName: mabc-updater
 - agent: kubernetes
-<<<<<<< HEAD
-  cluster: app.ci
-=======
   cluster: build05
->>>>>>> 218b2791
   cron: '@yearly'
   decorate: true
   labels:
