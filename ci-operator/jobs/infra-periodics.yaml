periodics:
- agent: kubernetes
  cluster: app.ci
  cron: 0 1 * * *
  decorate: true
  labels:
    ci.openshift.io/role: infra
  name: periodic-manage-clonerefs
  spec:
    containers:
    - args:
      - start-build
      - manage-clonerefs
      - --wait
      command:
      - /usr/bin/oc
      image: registry.ci.openshift.org/ocp/4.8:cli
      imagePullPolicy: Always
      name: ""
      resources:
        requests:
          cpu: 500m
    serviceAccountName: clonerefs-manager
- agent: kubernetes
  cluster: build01
  cron: 30 7 * * *
  decorate: true
  labels:
    ci.openshift.io/role: infra
  name: periodic-build01-upgrade
  spec:
    containers:
    - args:
      - adm
      - upgrade
      - --to-latest
      command:
      - /usr/bin/oc
      image: registry.ci.openshift.org/ocp/4.9:cli
      imagePullPolicy: Always
      name: ""
      resources:
        requests:
          cpu: 500m
    serviceAccountName: upgrader
- agent: kubernetes
  cluster: app.ci
  cron: 0 8 * * 1-5
  decorate: true
  labels:
    ci.openshift.io/role: infra
  name: periodic-sprint-automation
  spec:
    containers:
    - args:
      - --jira-endpoint=https://issues.redhat.com
      - --jira-bearer-token-file=/etc/jira/token
      - --slack-token-path=/etc/slack/oauth_token
      - --pager-duty-token-file=/etc/pagerduty/token
      - --kubeconfig-dir=/etc/build-farm-credentials
      command:
      - /usr/bin/sprint-automation
      image: registry.ci.openshift.org/ci/sprint-automation:latest
      imagePullPolicy: Always
      name: ""
      resources:
        requests:
          cpu: 500m
      volumeMounts:
      - mountPath: /etc/slack
        name: slack
        readOnly: true
      - mountPath: /etc/jira
        name: jira
        readOnly: true
      - mountPath: /etc/pagerduty
        name: pagerduty
        readOnly: true
      - mountPath: /etc/build-farm-credentials
        name: build-farm-credentials
        readOnly: true
    serviceAccountName: clonerefs-manager
    volumes:
    - name: slack
      secret:
        secretName: slack-credentials-dptp-bot
    - name: jira
      secret:
        secretName: jira-token-dptp-bot
    - name: pagerduty
      secret:
        secretName: pagerduty
    - name: build-farm-credentials
      secret:
        secretName: sprint-automation
- agent: kubernetes
  cluster: app.ci
  cron: '@yearly'
  decorate: true
  labels:
    ci.openshift.io/role: infra
  name: periodic-bugzilla-refresh
  spec:
    containers:
    - args:
      - |-
        --query=is:pr
        comments:<2500
        state:open
        label:bugzilla/invalid-bug
        -label:bugzilla/valid-bug
      - --token=/etc/oauth/oauth
      - --updated=0
      - |-
        --comment=/bugzilla refresh

        The requirements for Bugzilla bugs have changed, recalculating validity.
      - --ceiling=0
      - --confirm
      command:
      - /ko-app/commenter
      image: gcr.io/k8s-prow/commenter:v20220225-d630019cf8
      imagePullPolicy: Always
      name: ""
      resources:
        requests:
          cpu: 500m
      volumeMounts:
      - mountPath: /etc/oauth
        name: token
    volumes:
    - name: token
      secret:
        secretName: github-credentials-openshift-bot
- agent: kubernetes
  cluster: app.ci
  cron: '@yearly'
  decorate: true
  labels:
    ci.openshift.io/role: infra
  name: periodic-rotate-serviceaccount-secrets
  spec:
    containers:
    - args:
      - --namespace=ci
      - --dry-run=true
      - --kubeconfig-dir=/etc/build-farm-credentials
      command:
      - /usr/bin/serviceaccount-secret-rotation-trigger
      image: serviceaccount-secret-rotation-trigger:latest
      imagePullPolicy: Always
      name: ""
      resources:
        requests:
          cpu: 500m
      volumeMounts:
      - mountPath: /etc/build-farm-credentials
        name: build-farm-credentials
        readOnly: true
    volumes:
    - name: build-farm-credentials
      secret:
        secretName: config-updater
- agent: kubernetes
  cluster: app.ci
  cron: 0 1 * * *
  decorate: true
  labels:
    ci.openshift.io/role: infra
  name: periodic-daily-bugzilla-refresh
  spec:
    containers:
    - args:
      - |-
        --query=is:pr
        state:open
        label:bugzilla/invalid-bug
        comments:<2500
        label:lgtm
        -label:bugzilla/valid-bug
        -label:do-not-merge
        -label:do-not-merge/work-in-progress
        -label:do-not-merge/hold
        -label:needs-rebase
        -label:needs-ok-to-test
      - --token=/etc/oauth/oauth
      - --updated=0
      - |-
        --comment=/bugzilla refresh

        Recalculating validity in case the underlying Bugzilla bug has changed.
      - --ceiling=0
      - --confirm
      command:
      - /ko-app/commenter
      image: gcr.io/k8s-prow/commenter:v20220225-d630019cf8
      imagePullPolicy: Always
      name: ""
      resources:
        requests:
          cpu: 500m
      volumeMounts:
      - mountPath: /etc/oauth
        name: token
    volumes:
    - name: token
      secret:
        secretName: github-credentials-openshift-bot
- agent: kubernetes
  cluster: app.ci
  decorate: true
  interval: 12m
  labels:
    ci.openshift.io/role: infra
  name: periodic-retester
  spec:
    containers:
    - args:
      - --query=is:pr state:open label:lgtm label:approved status:failure comments:<2500
        NOT "consistent with ART" -label:do-not-merge -label:do-not-merge/work-in-progress
        -label:do-not-merge/hold -label:needs-rebase -label:needs-ok-to-test org:openshift
        org:openshift-priv repo:operator-framework/operator-lifecycle-manager repo:operator-framework/operator-marketplace
        repo:operator-framework/operator-registry repo:tnozicka/openshift-acme repo:cri-o/cri-o
      - --token=/etc/oauth/oauth
      - --updated=0
      - |-
        --comment=/retest-required

        Please review the [full test history](https://prow.ci.openshift.org/pr-history/?org={{.Org}}&repo={{.Repo}}&pr={{.Number}}) for this PR and help us cut down flakes.
      - --template
      - --ceiling=5
      - --confirm
      - --random
      command:
      - /ko-app/commenter
      image: gcr.io/k8s-prow/commenter:v20220225-d630019cf8
      imagePullPolicy: Always
      name: ""
      resources:
        requests:
          cpu: 500m
      volumeMounts:
      - mountPath: /etc/oauth
        name: token
    volumes:
    - name: token
      secret:
        secretName: github-credentials-openshift-bot
- agent: kubernetes
  cluster: app.ci
  decorate: true
  interval: 6h
  labels:
    ci.openshift.io/role: infra
  name: periodic-issue-close
  spec:
    containers:
    - args:
      - |-
        --query=org:openshift
        comments:<2500
        repo:operator-framework/operator-sdk
        repo:operator-framework/operator-lib
        repo:tnozicka/openshift-acme
        -label:lifecycle/frozen
        -label:tide/merge-blocker
        label:lifecycle/rotten
      - --updated=720h
      - --token=/etc/oauth/oauth
      - |-
        --comment=Rotten issues close after 30d of inactivity.

        Reopen the issue by commenting `/reopen`.
        Mark the issue as fresh by commenting `/remove-lifecycle rotten`.
        Exclude this issue from closing again by commenting `/lifecycle frozen`.

        /close
      - --template
      - --ceiling=10
      - --confirm
      command:
      - /ko-app/commenter
      image: gcr.io/k8s-prow/commenter:v20220225-d630019cf8
      imagePullPolicy: Always
      name: ""
      resources:
        requests:
          cpu: 500m
      volumeMounts:
      - mountPath: /etc/oauth
        name: token
    volumes:
    - name: token
      secret:
        secretName: github-credentials-openshift-bot
- agent: kubernetes
  cluster: app.ci
  decorate: true
  interval: 6h
  labels:
    ci.openshift.io/role: infra
  name: periodic-enhancements-close
  spec:
    containers:
    - args:
      - |-
        --query=repo:openshift/enhancements
        comments:<2500
        -label:lifecycle/frozen
        -label:tide/merge-blocker
        label:lifecycle/rotten
      - --updated=168h
      - --token=/etc/oauth/oauth
      - |-
        --comment=Rotten enhancement proposals close after 7d of inactivity.

        See https://github.com/openshift/enhancements#life-cycle for details.

        Reopen the proposal by commenting `/reopen`.
        Mark the proposal as fresh by commenting `/remove-lifecycle rotten`.
        Exclude this proposal from closing again by commenting `/lifecycle frozen`.

        /close
      - --template
      - --ceiling=10
      - --confirm
      command:
      - /ko-app/commenter
      image: gcr.io/k8s-prow/commenter:v20220225-d630019cf8
      imagePullPolicy: Always
      name: ""
      resources:
        requests:
          cpu: 500m
      volumeMounts:
      - mountPath: /etc/oauth
        name: token
    volumes:
    - name: token
      secret:
        secretName: github-credentials-openshift-bot
- agent: kubernetes
  cluster: app.ci
  decorate: true
  interval: 6h
  labels:
    ci.openshift.io/role: infra
  name: periodic-issue-rotten
  spec:
    containers:
    - args:
      - |-
        --query=org:openshift
        comments:<2500
        repo:operator-framework/operator-sdk
        repo:operator-framework/operator-lib
        repo:tnozicka/openshift-acme
        -label:tide/merge-blocker
        -label:lifecycle/frozen
        label:lifecycle/stale
        -label:lifecycle/rotten
      - --updated=720h
      - --token=/etc/oauth/oauth
      - |-
        --comment=Stale issues rot after 30d of inactivity.

        Mark the issue as fresh by commenting `/remove-lifecycle rotten`.
        Rotten issues close after an additional 30d of inactivity.
        Exclude this issue from closing by commenting `/lifecycle frozen`.

        If this issue is safe to close now please do so with `/close`.

        /lifecycle rotten
        /remove-lifecycle stale
      - --template
      - --ceiling=10
      - --confirm
      command:
      - /ko-app/commenter
      image: gcr.io/k8s-prow/commenter:v20220225-d630019cf8
      imagePullPolicy: Always
      name: ""
      resources:
        requests:
          cpu: 500m
      volumeMounts:
      - mountPath: /etc/oauth
        name: token
    volumes:
    - name: token
      secret:
        secretName: github-credentials-openshift-bot
- agent: kubernetes
  cluster: app.ci
  decorate: true
  interval: 6h
  labels:
    ci.openshift.io/role: infra
  name: periodic-enhancements-rotten
  spec:
    containers:
    - args:
      - |-
        --query=repo:openshift/enhancements
        comments:<2500
        -label:tide/merge-blocker
        -label:lifecycle/frozen
        label:lifecycle/stale
        -label:lifecycle/rotten
      - --updated=168h
      - --token=/etc/oauth/oauth
      - |-
        --comment=Stale enhancement proposals rot after 7d of inactivity.

        See https://github.com/openshift/enhancements#life-cycle for details.

        Mark the proposal as fresh by commenting `/remove-lifecycle rotten`.
        Rotten proposals close after an additional 7d of inactivity.
        Exclude this proposal from closing by commenting `/lifecycle frozen`.

        If this proposal is safe to close now please do so with `/close`.

        /lifecycle rotten
        /remove-lifecycle stale
      - --template
      - --ceiling=10
      - --confirm
      command:
      - /ko-app/commenter
      image: gcr.io/k8s-prow/commenter:v20220225-d630019cf8
      imagePullPolicy: Always
      name: ""
      resources:
        requests:
          cpu: 500m
      volumeMounts:
      - mountPath: /etc/oauth
        name: token
    volumes:
    - name: token
      secret:
        secretName: github-credentials-openshift-bot
- agent: kubernetes
  cluster: app.ci
  decorate: true
  interval: 6h
  labels:
    ci.openshift.io/role: infra
  name: periodic-issue-stale
  spec:
    containers:
    - args:
      - |-
        --query=org:openshift
        comments:<2500
        repo:operator-framework/operator-sdk
        repo:operator-framework/operator-lib
        repo:tnozicka/openshift-acme
        -label:lifecycle/frozen
        -label:lifecycle/stale
        -label:lifecycle/rotten
        -label:tide/merge-blocker
      - --updated=2160h
      - --token=/etc/oauth/oauth
      - |-
        --comment=Issues go stale after 90d of inactivity.

        Mark the issue as fresh by commenting `/remove-lifecycle stale`.
        Stale issues rot after an additional 30d of inactivity and eventually close.
        Exclude this issue from closing by commenting `/lifecycle frozen`.

        If this issue is safe to close now please do so with `/close`.

        /lifecycle stale
      - --template
      - --ceiling=10
      - --confirm
      command:
      - /ko-app/commenter
      image: gcr.io/k8s-prow/commenter:v20220225-d630019cf8
      imagePullPolicy: Always
      name: ""
      resources:
        requests:
          cpu: 500m
      volumeMounts:
      - mountPath: /etc/oauth
        name: token
    volumes:
    - name: token
      secret:
        secretName: github-credentials-openshift-bot
- agent: kubernetes
  cluster: app.ci
  decorate: true
  interval: 6h
  labels:
    ci.openshift.io/role: infra
  name: periodic-enhancements-stale
  spec:
    containers:
    - args:
      - |-
        --query=repo:openshift/enhancements
        comments:<2500
        -label:lifecycle/frozen
        -label:lifecycle/stale
        -label:lifecycle/rotten
        -label:tide/merge-blocker
      - --updated=672h
      - --token=/etc/oauth/oauth
      - |-
        --comment=Inactive enhancement proposals go stale after 28d of inactivity.

        See https://github.com/openshift/enhancements#life-cycle for details.

        Mark the proposal as fresh by commenting `/remove-lifecycle stale`.
        Stale proposals rot after an additional 7d of inactivity and eventually close.
        Exclude this proposal from closing by commenting `/lifecycle frozen`.

        If this proposal is safe to close now please do so with `/close`.

        /lifecycle stale
      - --template
      - --ceiling=10
      - --confirm
      command:
      - /ko-app/commenter
      image: gcr.io/k8s-prow/commenter:v20220225-d630019cf8
      imagePullPolicy: Always
      name: ""
      resources:
        requests:
          cpu: 500m
      volumeMounts:
      - mountPath: /etc/oauth
        name: token
    volumes:
    - name: token
      secret:
        secretName: github-credentials-openshift-bot
- agent: kubernetes
  cluster: app.ci
  decorate: true
  decoration_config:
    timeout: 8h0m0s
  interval: 24h
  labels:
    ci.openshift.io/role: infra
  name: periodic-label-sync
  spec:
    containers:
    - args:
      - --config=/etc/config/labels.yaml
      - --confirm=true
      - --orgs=openshift,cri-o,operator-framework,openshift-priv,redhat-openshift-ecosystem,openshift-psap,openshift-metal3,shipwright-io
      - --token=/etc/github/oauth
      - --endpoint=http://ghproxy
      - --graphql-endpoint=http://ghproxy/graphql
      - --debug
      command:
      - /ko-app/label_sync
      image: gcr.io/k8s-prow/label_sync:v20220225-d630019cf8
      imagePullPolicy: Always
      name: ""
      resources:
        requests:
          cpu: 500m
      volumeMounts:
      - mountPath: /etc/github
        name: token
        readOnly: true
      - mountPath: /etc/config
        name: config
        readOnly: true
    volumes:
    - name: token
      secret:
        secretName: github-credentials-openshift-ci-robot
    - configMap:
        name: labels
      name: config
- agent: kubernetes
  cluster: build01
  decorate: true
  decoration_config:
    timeout: 8h0m0s
  extra_refs:
  - base_ref: master
    org: openshift
    repo: release
    workdir: true
  interval: 5m
  labels:
    pj-rehearse.openshift.io/can-be-rehearsed: "true"
  max_concurrency: 1
  name: periodic-ipi-deprovision-aws
  reporter_config:
    slack:
      channel: '#ops-ci'
      job_states_to_report:
      - failure
      - error
      report_template: '@aws-ci-admin Job *{{.Spec.Job}}* failed. <{{.Status.URL}}|View
        logs>'
  spec:
    containers:
    - command:
      - ./core-services/ipi-deprovision/aws.sh
      env:
      - name: HOME
        value: /tmp
      - name: AWS_SHARED_CREDENTIALS_FILE
        value: /aws/.awscred
      - name: CLUSTER_TTL
        value: 30 minutes ago
      image: registry.ci.openshift.org/ci/ipi-deprovision:latest
      imagePullPolicy: Always
      name: ipi-deprovision
      resources:
        requests:
          cpu: "1"
          memory: 300Mi
      volumeMounts:
      - mountPath: /aws
        name: cluster-secrets-aws
    serviceAccountName: ipi-deprovisioner
    volumes:
    - name: cluster-secrets-aws
      secret:
        items:
        - key: .awscred
          path: .awscred
        secretName: cluster-secrets-aws
- agent: kubernetes
  cluster: build01
  decorate: true
  decoration_config:
    timeout: 8h0m0s
  extra_refs:
  - base_ref: master
    org: openshift
    repo: release
    workdir: true
  interval: 5m
  labels:
    pj-rehearse.openshift.io/can-be-rehearsed: "true"
  max_concurrency: 1
  name: periodic-ipi-deprovision-aws-2
  reporter_config:
    slack:
      channel: '#ops-ci'
      job_states_to_report:
      - failure
      - error
      report_template: '@aws-ci-admin Job *{{.Spec.Job}}* failed. <{{.Status.URL}}|View
        logs>'
  spec:
    containers:
    - command:
      - ./core-services/ipi-deprovision/aws.sh
      env:
      - name: HOME
        value: /tmp
      - name: AWS_SHARED_CREDENTIALS_FILE
        value: /aws/.awscred
      - name: CLUSTER_TTL
        value: 30 minutes ago
      image: registry.ci.openshift.org/ci/ipi-deprovision:latest
      imagePullPolicy: Always
      name: ipi-deprovision
      resources:
        requests:
          cpu: "1"
          memory: 300Mi
      volumeMounts:
      - mountPath: /aws
        name: cluster-secrets-aws
    serviceAccountName: ipi-deprovisioner
    volumes:
    - name: cluster-secrets-aws
      secret:
        items:
        - key: .awscred
          path: .awscred
        secretName: cluster-secrets-aws-2
- agent: kubernetes
  cluster: build01
  decorate: true
  decoration_config:
    timeout: 8h0m0s
  extra_refs:
  - base_ref: master
    org: openshift
    repo: release
    workdir: true
  interval: 5m
  labels:
    ci.openshift.io/role: cloud-gcp
    pj-rehearse.openshift.io/can-be-rehearsed: "true"
  max_concurrency: 1
  name: periodic-ipi-deprovision-gcp
  reporter_config:
    slack:
      channel: '#ops-ci'
      job_states_to_report:
      - failure
      - error
      report_template: '@gcp-ci-admin Job *{{.Spec.Job}}* failed. <{{.Status.URL}}|View
        logs>'
  spec:
    containers:
    - command:
      - ./core-services/ipi-deprovision/gcp.sh
      env:
      - name: HOME
        value: /tmp
      - name: GCP_PROJECT
        value: openshift-gce-devel-ci
      - name: GOOGLE_APPLICATION_CREDENTIALS
        value: /gcp/gce.json
      - name: CLUSTER_TTL
        value: 30 minutes ago
      image: registry.ci.openshift.org/ci/ipi-deprovision:latest
      imagePullPolicy: Always
      name: ipi-deprovision
      resources:
        requests:
          cpu: "1"
          memory: 300Mi
      volumeMounts:
      - mountPath: /gcp
        name: cluster-secrets-gcp
    serviceAccountName: ipi-deprovisioner
    volumes:
    - name: cluster-secrets-gcp
      secret:
        items:
        - key: gce.json
          path: gce.json
        secretName: cluster-secrets-gcp
- agent: kubernetes
  cluster: build01
  decorate: true
  decoration_config:
    timeout: 8h0m0s
  extra_refs:
  - base_ref: master
    org: openshift
    repo: release
    workdir: true
  interval: 5m
  labels:
    ci.openshift.io/role: cloud-gcp
    pj-rehearse.openshift.io/can-be-rehearsed: "true"
  max_concurrency: 1
  name: periodic-ipi-deprovision-gcp-2
  reporter_config:
    slack:
      channel: '#ops-ci'
      job_states_to_report:
      - failure
      - error
      report_template: '@gcp-ci-admin Job *{{.Spec.Job}}* failed. <{{.Status.URL}}|View
        logs>'
  spec:
    containers:
    - command:
      - ./core-services/ipi-deprovision/gcp.sh
      env:
      - name: HOME
        value: /tmp
      - name: GCP_PROJECT
        value: openshift-gce-devel-ci-2
      - name: GOOGLE_APPLICATION_CREDENTIALS
        value: /gcp/gce.json
      - name: CLUSTER_TTL
        value: 30 minutes ago
      image: registry.ci.openshift.org/ci/ipi-deprovision:latest
      imagePullPolicy: Always
      name: ipi-deprovision
      resources:
        requests:
          cpu: "1"
          memory: 300Mi
      volumeMounts:
      - mountPath: /gcp
        name: cluster-secrets-gcp-openshift-gce-devel-ci-2
    serviceAccountName: ipi-deprovisioner
    volumes:
    - name: cluster-secrets-gcp-openshift-gce-devel-ci-2
      secret:
        items:
        - key: gce.json
          path: gce.json
        secretName: cluster-secrets-gcp-openshift-gce-devel-ci-2
- agent: kubernetes
  cluster: app.ci
  decorate: true
  extra_refs:
  - base_ref: master
    org: openshift
    repo: release
  interval: 12h
  labels:
    ci.openshift.io/role: infra
  name: periodic-prow-image-autobump
  spec:
    containers:
    - args:
      - --config=core-services/prow/02_config/_bumper.yaml
      command:
<<<<<<< HEAD
      - /ko-app/generic-autobumper
      image: gcr.io/k8s-prow/generic-autobumper:v20220223-a7c3ef700d
=======
      - /app/prow/cmd/generic-autobumper/app.binary
      image: gcr.io/k8s-prow/generic-autobumper:v20220225-d630019cf8
>>>>>>> 32608e86
      imagePullPolicy: IfNotPresent
      name: autobump
      resources:
        requests:
          cpu: 500m
      volumeMounts:
      - mountPath: /etc/github
        name: token
        readOnly: true
    volumes:
    - name: token
      secret:
        secretName: github-credentials-openshift-bot
- agent: kubernetes
  cluster: app.ci
  cron: '@hourly'
  decorate: true
  extra_refs:
  - base_ref: master
    org: openshift
    repo: release
  - base_ref: openshift-4.11
    org: openshift
    repo: ocp-build-data
  labels:
    ci.openshift.io/role: infra
  name: periodic-prow-auto-config-brancher
  spec:
    containers:
    - args:
      - --github-token-path=/etc/github/oauth
      - --github-endpoint=http://ghproxy
      - --github-endpoint=https://api.github.com
      - --github-graphql-endpoint=http://ghproxy/graphql
      - --confirm=true
      - --git-name=openshift-bot
      - --git-email=openshift-bot@redhat.com
      - --target-dir=.
      - --config-dir=./ci-operator/config
      - --current-release=4.11
      - --future-release=4.11
      - --self-approve=true
      - --assign=ghost
      - --whitelist-file=./core-services/openshift-priv/_whitelist.yaml
      command:
      - /usr/bin/autoconfigbrancher
      image: registry.ci.openshift.org/ci/auto-config-brancher:latest
      imagePullPolicy: Always
      name: auto-config-brancher
      resources:
        requests:
          cpu: 500m
      volumeMounts:
      - mountPath: /etc/github
        name: token
        readOnly: true
    volumes:
    - name: token
      secret:
        secretName: github-credentials-openshift-bot
- agent: kubernetes
  cluster: app.ci
  cron: 30 7 * * 1
  decorate: true
  extra_refs:
  - base_ref: master
    org: openshift
    repo: release
  labels:
    ci.openshift.io/role: infra
  name: periodic-auto-prow-job-dispatcher
  spec:
    containers:
    - args:
      - --github-token-path=/etc/github/oauth
      - --github-endpoint=http://ghproxy
      - --github-endpoint=https://api.github.com
      - --github-graphql-endpoint=http://ghproxy/graphql
      - --github-login=openshift-bot
      - --git-name=openshift-bot
      - --git-email=openshift-bot@redhat.com
      - --target-dir=.
      - --config-path=./core-services/sanitize-prow-jobs/_config.yaml
      - --prow-jobs-dir=./ci-operator/jobs
      - --self-approve=true
      - --prometheus-username=ci
      - --prometheus-password-path=/etc/prometheus/password
      - --create-pr=true
      command:
      - /usr/bin/prow-job-dispatcher
      image: registry.ci.openshift.org/ci/prow-job-dispatcher:latest
      imagePullPolicy: Always
      name: auto-config-brancher
      resources:
        requests:
          cpu: 500m
      volumeMounts:
      - mountPath: /etc/prometheus
        name: prometheus
        readOnly: true
      - mountPath: /etc/github
        name: token
        readOnly: true
    volumes:
    - name: prometheus
      secret:
        items:
        - key: password
          path: password
        secretName: prometheus-auth-credentials
    - name: token
      secret:
        secretName: github-credentials-openshift-bot
- agent: kubernetes
  cluster: app.ci
  cron: 30 7 * * *
  decorate: true
  extra_refs:
  - base_ref: master
    org: openshift
    repo: release
  labels:
    ci.openshift.io/role: infra
  name: periodic-prow-auto-owners
  spec:
    containers:
    - args:
      - --github-token-path=/etc/github/oauth
      - --github-endpoint=http://ghproxy
      - --github-endpoint=https://api.github.com
      - --github-graphql-endpoint=http://ghproxy/graphql
      - --dry-run=false
      - --git-name=openshift-bot
      - --git-email=openshift-bot@redhat.com
      - --target-dir=.
      - --self-approve=true
      - --assign=ghost
      - --plugin-config=core-services/prow/02_config/_plugins.yaml
      - --ignore-repo=ci-operator/config/openshift/kubernetes-metrics-server
      - --ignore-repo=ci-operator/jobs/openshift/kubernetes-metrics-server
      - --ignore-repo=ci-operator/config/openshift/origin-metrics
      - --ignore-repo=ci-operator/jobs/openshift/origin-metrics
      - --ignore-repo=ci-operator/config/openshift/origin-web-console
      - --ignore-repo=ci-operator/jobs/openshift/origin-web-console
      - --ignore-repo=ci-operator/config/openshift/origin-web-console-server
      - --ignore-repo=ci-operator/jobs/openshift/origin-web-console-server
      - --ignore-repo=ci-operator/templates/openshift/installer
      - --ignore-repo=ci-operator/config/openshift/csi-driver-registrar
      - --ignore-repo=ci-operator/config/openshift/csi-external-resizer
      - --ignore-repo=ci-operator/config/openshift/csi-external-snapshotter
      - --ignore-repo=ci-operator/config/openshift/csi-livenessprobe
      - --ignore-repo=ci-operator/config/openshift/sig-storage-local-static-provisioner
      - --ignore-repo=ci-operator/jobs/openshift/csi-driver-registrar
      - --ignore-repo=ci-operator/jobs/openshift/csi-external-resizer
      - --ignore-repo=ci-operator/jobs/openshift/csi-external-snapshotter
      - --ignore-repo=ci-operator/jobs/openshift/csi-livenessprobe
      - --ignore-repo=ci-operator/jobs/openshift/sig-storage-local-static-provisioner
      - --ignore-repo=ci-operator/config/openshift/oauth-apiserver
      - --ignore-repo=ci-operator/jobs/openshift/oauth-apiserver
      - --ignore-repo=ci-operator/config/openshift/build-machinery-go
      - --ignore-repo=ci-operator/jobs/openshift/build-machinery-go
      - --ignore-repo=ci-operator/config/openshift/etcd
      - --ignore-repo=ci-operator/jobs/openshift/etcd
      - --ignore-repo=ci-operator/config/opendatahub-io/manifests
      - --ignore-repo=ci-operator/jobs/opendatahub-io/manifests
      - --ignore-org=openshift-priv
      - --ignore-org=kubernetes-sigs
      - --extra-config-dir=core-services/prow/02_config/
      command:
      - /usr/bin/autoowners
      image: registry.ci.openshift.org/ci/autoowners:latest
      imagePullPolicy: Always
      name: autoowners
      resources:
        requests:
          cpu: 500m
      volumeMounts:
      - mountPath: /etc/github
        name: token
        readOnly: true
    volumes:
    - name: token
      secret:
        secretName: github-credentials-openshift-bot
- agent: kubernetes
  annotations:
    ci.openshift.io/description: This job runs Prow branchprotector to reconcile the
      settings of the GitHub Branch Protection based on Prow configuration. This job
      only manages repositories in the openshift GitHub organization. For repos outside
      of openshift, see periodic-branch-protection.
    ci.openshift.io/sop: https://github.com/openshift/release/blob/master/docs/dptp-triage-sop/infrastructure-jobs.md#periodic-branch-protector-openshift-org
  cluster: app.ci
  decorate: true
  extra_refs:
  - base_ref: master
    org: openshift
    repo: release
    workdir: true
  interval: 6h
  labels:
    ci.openshift.io/role: infra
  name: periodic-branch-protector-openshift-org
  spec:
    containers:
    - args:
      - --config-path=./core-services/prow/02_config/_config.yaml
      - --supplemental-prow-config-dir=./core-services/prow/02_config
      - --job-config-path=./ci-operator/jobs
      - --confirm=true
      - --github-token-path=/etc/github/oauth
      - --github-endpoint=http://ghproxy
      - --github-endpoint=https://api.github.com
      - --github-graphql-endpoint=http://ghproxy/graphql
      - --github-hourly-tokens=2000
      - --github-enabled-org=openshift
      command:
      - /ko-app/branchprotector
      image: gcr.io/k8s-prow/branchprotector:v20220225-d630019cf8
      imagePullPolicy: Always
      name: ""
      resources:
        requests:
          cpu: 500m
      volumeMounts:
      - mountPath: /etc/github
        name: token
        readOnly: true
    volumes:
    - name: token
      secret:
        secretName: github-credentials-openshift-merge-robot
- agent: kubernetes
  annotations:
    ci.openshift.io/description: This job runs Prow branchprotector to reconcile the
      settings of the GitHub Branch Protection based on Prow configuration. This job
      only manages repositories outside the openshift GitHub organization. For repos
      in openshift, see periodic-branch-protection-openshift-org.
    ci.openshift.io/sop: https://github.com/openshift/release/blob/master/docs/dptp-triage-sop/infrastructure-jobs.md#periodic-branch-protector
  cluster: app.ci
  decorate: true
  extra_refs:
  - base_ref: master
    org: openshift
    repo: release
    workdir: true
  interval: 6h
  labels:
    ci.openshift.io/role: infra
  name: periodic-branch-protector
  spec:
    containers:
    - args:
      - --config-path=./core-services/prow/02_config/_config.yaml
      - --supplemental-prow-config-dir=./core-services/prow/02_config
      - --job-config-path=./ci-operator/jobs
      - --confirm=true
      - --github-app-id=$(GITHUB_APP_ID)
      - --github-app-private-key-path=/etc/github/cert
      - --github-endpoint=http://ghproxy
      - --github-endpoint=https://api.github.com
      - --github-graphql-endpoint=http://ghproxy/graphql
      - --github-hourly-tokens=10000
      - --github-disabled-org=openshift
      command:
      - /ko-app/branchprotector
      env:
      - name: GITHUB_APP_ID
        valueFrom:
          secretKeyRef:
            key: appid
            name: openshift-prow-github-app
      image: gcr.io/k8s-prow/branchprotector:v20220225-d630019cf8
      imagePullPolicy: Always
      name: ""
      resources:
        requests:
          cpu: 500m
      volumeMounts:
      - mountPath: /etc/github
        name: github-app-credentials
        readOnly: true
    volumes:
    - name: github-app-credentials
      secret:
        secretName: openshift-prow-github-app
- agent: kubernetes
  annotations:
    ci.openshift.io/description: 'This job runs Prow peribolos to reconcile members,
      teams, team membership and other properties of the openshift GitHub organization
      based on configuration stored in private openshift/config repository. We share
      the ownership of this job with DPP: we make sure that peribolos works and DPP
      owns the config in openshift/config. Most problems with this job are caused
      by the configuration, so we often just ping @dpp-triage to resolve them.'
    ci.openshift.io/sop: https://github.com/openshift/release/blob/master/docs/dptp-triage-sop/infrastructure-jobs.md#periodic-org-sync
  cluster: app.ci
  decorate: true
  decoration_config:
    oauth_token_secret:
      key: oauth
      name: github-credentials-openshift-ci-robot-private-git-cloner
  extra_refs:
  - base_ref: master
    org: openshift
    repo: config
    workdir: true
  interval: 2h
  labels:
    ci.openshift.io/role: infra
  name: periodic-org-sync
  spec:
    containers:
    - args:
      - --config-path=./org/config.yaml
      - --confirm=true
      - --github-token-path=/etc/github/oauth
      - --github-endpoint=http://ghproxy
      - --github-endpoint=https://api.github.com
      - --github-graphql-endpoint=http://ghproxy/graphql
      - --fix-org
      - --fix-org-members
      - --fix-teams
      - --fix-team-members
      - --fix-team-repos
      - --fix-repos
      - --github-hourly-tokens=600
      - --github-allowed-burst=600
      command:
      - /ko-app/peribolos
      image: gcr.io/k8s-prow/peribolos:v20220225-d630019cf8
      imagePullPolicy: Always
      name: ""
      resources:
        requests:
          cpu: 500m
      volumeMounts:
      - mountPath: /etc/github
        name: token
        readOnly: true
    volumes:
    - name: token
      secret:
        secretName: github-credentials-openshift-merge-robot
- agent: kubernetes
  cluster: app.ci
  decorate: true
  extra_refs:
  - base_ref: master
    org: openshift
    repo: release
  interval: 12h
  labels:
    ci.openshift.io/role: infra
  name: periodic-openshift-release-master-app-ci-apply
  spec:
    containers:
    - args:
      - --config-dir=clusters/app.ci
      - --confirm=true
      - --as=
      command:
      - applyconfig
      env:
      - name: OPENSHIFT_MONITORING_CI_TOKEN_ON_HIVE
        valueFrom:
          secretKeyRef:
            key: hive-openshift-monitoring-ci-token
            name: hive-openshift-monitoring-credentials
      - name: OPENSHIFT_PROMETHEUS_PASSWORD
        valueFrom:
          secretKeyRef:
            key: prometheus-k8s-basic-auth-password
            name: app-ci-openshift-monitoring-credentials
      - name: SLACK_API_URL
        valueFrom:
          secretKeyRef:
            key: url
            name: ci-slack-api-url
      - name: PAGERDUTY_INTEGRATION_KEY
        valueFrom:
          secretKeyRef:
            key: integration_key
            name: pagerduty
      image: applyconfig:latest
      imagePullPolicy: Always
      name: ""
      resources:
        requests:
          cpu: 10m
    serviceAccountName: config-updater
- agent: kubernetes
  cluster: app.ci
  decorate: true
  extra_refs:
  - base_ref: master
    org: openshift
    repo: release
  interval: 1h
  labels:
    ci.openshift.io/role: infra
  name: openshift-release-master-config-bootstrapper
  spec:
    containers:
    - args:
      - --kubeconfig-dir=/etc/build-farm-credentials
      command:
      - hack/config-bootstrapper.sh
      image: gcr.io/k8s-prow/config-bootstrapper:v20220225-d630019cf8
      imagePullPolicy: Always
      name: ""
      resources:
        requests:
          cpu: 10m
      volumeMounts:
      - mountPath: /etc/build-farm-credentials
        name: build-farm-credentials
        readOnly: true
    serviceAccountName: config-updater
    volumes:
    - name: build-farm-credentials
      secret:
        secretName: hook
- agent: kubernetes
  cluster: app.ci
  cron: '@hourly'
  decorate: true
  extra_refs:
  - base_ref: master
    org: openshift
    repo: release
  labels:
    ci.openshift.io/role: infra
  name: periodic-openshift-release-fast-forward
  spec:
    containers:
    - args:
      - --config-dir=./ci-operator/config/
      - --current-release=4.11
      - --future-release=4.12
      - --fast-forward
      - --confirm
      - --username=openshift-merge-robot
      - --token-path=/etc/github/oauth
      command:
      - repo-brancher
      image: repo-brancher:latest
      imagePullPolicy: Always
      name: ""
      resources:
        requests:
          cpu: 500m
      volumeMounts:
      - mountPath: /etc/github
        name: token
        readOnly: true
    volumes:
    - name: token
      secret:
        secretName: github-credentials-openshift-merge-robot
- agent: kubernetes
  cluster: app.ci
  cron: '@hourly'
  decorate: true
  extra_refs:
  - base_ref: master
    org: openshift
    repo: release
  hidden: true
  labels:
    ci.openshift.io/role: infra-internal
  max_concurrency: 1
  name: periodic-openshift-release-private-org-sync
  spec:
    containers:
    - args:
      - --config-path=./ci-operator/config/
      - --target-org=openshift-priv
      - --token-path=/etc/github/oauth
      - --only-org=openshift
      - --confirm
      - --whitelist-file=./core-services/openshift-priv/_whitelist.yaml
      - --git-name=openshift-merge-robot
      - --git-email=openshift-merge-robot@redhat.com
      command:
      - private-org-sync
      image: private-org-sync:latest
      imagePullPolicy: Always
      name: ""
      resources:
        requests:
          cpu: 500m
      volumeMounts:
      - mountPath: /etc/github
        name: token
        readOnly: true
    volumes:
    - name: token
      secret:
        secretName: github-credentials-openshift-merge-robot
- agent: kubernetes
  cluster: app.ci
  cron: '@hourly'
  decorate: true
  extra_refs:
  - base_ref: master
    org: openshift
    repo: release
  labels:
    ci.openshift.io/role: infra
  name: periodic-openshift-release-merge-blockers
  spec:
    containers:
    - args:
      - --github-token-path=/etc/github/oauth
      - --github-endpoint=http://ghproxy
      - --github-endpoint=https://api.github.com
      - --github-graphql-endpoint=http://ghproxy/graphql
      - --dry-run=false
      - --config-dir=./ci-operator/config/
      - --current-release=4.11
      - --future-release=4.12
      command:
      - blocking-issue-creator
      image: blocking-issue-creator:latest
      imagePullPolicy: Always
      name: ""
      resources:
        requests:
          cpu: 500m
      volumeMounts:
      - mountPath: /etc/github
        name: token
        readOnly: true
    volumes:
    - name: token
      secret:
        secretName: github-credentials-openshift-merge-robot
- agent: kubernetes
  cluster: app.ci
  decorate: true
  decoration_config:
    oauth_token_secret:
      key: oauth
      name: github-credentials-openshift-ci-robot-private-git-cloner
  extra_refs:
  - base_ref: master
    org: openshift
    repo: config
    workdir: true
  hidden: true
  interval: 12h
  labels:
    ci.openshift.io/role: infra-internal
  name: periodic-openshift-priv-group-update
  spec:
    containers:
    - args:
      - --peribolos-config=org/config.yaml
      - --org=openshift-priv
      - --group=openshift-priv-admins
      command:
      - group-auto-updater
      image: group-auto-updater:latest
      imagePullPolicy: Always
      name: ""
      resources:
        requests:
          cpu: 500m
    serviceAccountName: group-auto-updater
- agent: kubernetes
  cluster: app.ci
  cron: '@weekly'
  decorate: true
  decoration_config:
    skip_cloning: true
  labels:
    ci.openshift.io/role: infra
    pj-rehearse.openshift.io/can-be-rehearsed: "true"
  max_concurrency: 1
  name: periodic-imagestream-importer
  spec:
    containers:
    - args:
      - -c
      - |
        set -o errexit
        set -o nounset
        set -o pipefail
        for is in python; do
          echo "importing ${is} ..."
          oc import-image -n openshift "${is}" --all
        done
      command:
      - /bin/bash
      image: registry.ci.openshift.org/ocp/4.9:cli
      imagePullPolicy: Always
      name: ""
      resources:
        requests:
          cpu: 500m
    serviceAccountName: imagestream-importer
- agent: kubernetes
  cluster: app.ci
  decorate: true
  decoration_config:
    oauth_token_secret:
      key: oauth
      name: github-credentials-openshift-ci-robot-private-git-cloner
  extra_refs:
  - base_ref: master
    org: openshift
    repo: config
    workdir: true
  - base_ref: master
    org: openshift
    repo: release
  hidden: true
  interval: 12h
  labels:
    ci.openshift.io/role: infra-internal
  name: periodic-auto-private-org-peribolos-sync
  spec:
    containers:
    - args:
      - --github-token-path=/etc/github/oauth
      - --github-endpoint=http://ghproxy
      - --github-endpoint=https://api.github.com
      - --github-graphql-endpoint=http://ghproxy/graphql
      - --dry-run=false
      - --self-approve=true
      - --github-login=openshift-merge-robot
      - --git-name=openshift-bot
      - --git-email=openshift-bot@redhat.com
      - --peribolos-config=./org/config.yaml
      - --release-repo-path=/home/prow/go/src/github.com/openshift/release
      - --whitelist-file=/home/prow/go/src/github.com/openshift/release/core-services/openshift-priv/_whitelist.yaml
      - --only-org=openshift
      command:
      - /usr/bin/autoperibolossync
      image: registry.ci.openshift.org/ci/auto-peribolos-sync:latest
      imagePullPolicy: Always
      name: auto-peribolos-sync
      resources:
        requests:
          cpu: 500m
      volumeMounts:
      - mountPath: /etc/github
        name: token
        readOnly: true
    volumes:
    - name: token
      secret:
        secretName: github-credentials-openshift-merge-robot
- agent: kubernetes
  cluster: app.ci
  decorate: true
  extra_refs:
  - base_ref: master
    org: openshift
    repo: release
    workdir: true
  interval: 12h
  labels:
    ci.openshift.io/role: infra
  name: periodic-auto-publicize-config
  spec:
    containers:
    - args:
      - --github-token-path=/etc/github/oauth
      - --github-endpoint=http://ghproxy
      - --github-endpoint=https://api.github.com
      - --github-graphql-endpoint=http://ghproxy/graphql
      - --dry-run=false
      - --self-approve=true
      - --github-login=openshift-merge-robot
      - --git-name=openshift-bot
      - --git-email=openshift-bot@redhat.com
      - --publicize-config=./clusters/app.ci/publicize/_config.yaml
      - --release-repo-path=./
      - --whitelist-file=./core-services/openshift-priv/_whitelist.yaml
      command:
      - /usr/bin/autopublicizeconfig
      image: registry.ci.openshift.org/ci/autopublicizeconfig:latest
      imagePullPolicy: Always
      name: auto-publicize-config
      resources:
        requests:
          cpu: 500m
      volumeMounts:
      - mountPath: /etc/github
        name: token
        readOnly: true
    volumes:
    - name: token
      secret:
        secretName: github-credentials-openshift-merge-robot
- agent: kubernetes
  cluster: app.ci
  decorate: true
  decoration_config:
    gcs_configuration:
      bucket: origin-ci-private
      job_url_prefix: https://deck-internal-ci.apps.ci.l2s4.p1.openshiftapps.com/view/
      mediaTypes:
        log: text/plain
    gcs_credentials_secret: gce-sa-credentials-gcs-private
  hidden: true
  interval: 12h
  labels:
    ci.openshift.io/role: infra-internal
  name: periodic-ci-secret-generator
  spec:
    containers:
    - command:
      - /usr/bin/ci-secret-generator
      - --vault-addr=https://vault.ci.openshift.org
      - --vault-role=secret-generator
      - --vault-prefix=kv/dptp
      - --bootstrap-config=/etc/ci-secret-bootstrap/_config.yaml
      - --config=/etc/ci-secret-generator/_config.yaml
      - --dry-run=false
      image: registry.ci.openshift.org/ci/ci-secret-generator:latest
      imagePullPolicy: Always
      name: ci-secret-generator
      resources:
        requests:
          cpu: 500m
      volumeMounts:
      - mountPath: /etc/ci-secret-bootstrap
        name: ci-secret-bootstrap
      - mountPath: /tmp/build-farm-credentials
        name: build-farm-credentials
        readOnly: true
      - mountPath: /etc/ci-secret-generator
        name: ci-secret-generator
    serviceAccountName: secret-generator
    volumes:
    - configMap:
        name: ci-secret-generator
      name: ci-secret-generator
    - configMap:
        name: ci-secret-bootstrap
      name: ci-secret-bootstrap
    - name: build-farm-credentials
      secret:
        secretName: config-updater
- agent: kubernetes
  cluster: app.ci
  decorate: true
  decoration_config:
    gcs_configuration:
      bucket: origin-ci-private
      job_url_prefix: https://deck-internal-ci.apps.ci.l2s4.p1.openshiftapps.com/view/
      mediaTypes:
        log: text/plain
    gcs_credentials_secret: gce-sa-credentials-gcs-private
  hidden: true
  interval: 10m
  labels:
    ci.openshift.io/role: infra-internal
  name: periodic-ci-secret-bootstrap
  spec:
    containers:
    - args:
      - --vault-addr=https://vault.ci.openshift.org
      - --vault-role=secret-bootstrap
      - --vault-prefix=kv
      - --config=/etc/ci-secret-bootstrap/_config.yaml
      - --log-level=debug
      - --dry-run=false
      - --force=true
      - --validate-bitwarden-items-usage
      - --bw-allow-unused=dptp/openshift-ci-robot
      - --bw-allow-unused=dptp/openshift-merge-robot
      - --bw-allow-unused=dptp/openshift-build-robot
      - --bw-allow-unused=dptp/openshift-publish-robot
      - --bw-allow-unused=dptp/openshift-bugzilla-robot
      - --bw-allow-unused=dptp/openshift-cherrypick-robot
      - --bw-allow-unused=dptp/openshift-bugzilla-robot@redhat.com
      - --bw-allow-unused=dptp/openshift-bot
      - --bw-allow-unused=dptp/openshift-github-robots@redhat.com
      - --bw-allow-unused=dptp/aos-cicd@redhat.com
      - --bw-allow-unused=dptp/aos-team-dp-testplatform@redhat.com mailing list
      - --bw-allow-unused=dptp/AWS ci-longlivedcluster-bot
      - --bw-allow-unused=dptp/bugzilla.redhat.com
      - --bw-allow-unused=dptp/kata-jenkins-ci.westus2.cloudapp.azure.com
      - --bw-allow-unused=dptp/quay.io
      - --bw-allow-unused=dptp/quay.io/multi-arch
      - --bw-allow-unused=dptp/cluster-bot-cloud-sso-for-ocm-ephemeral-osd
      - --bw-allow-unused=dptp/cluster-bot-aws-account-for-ephemeral-osd
      - --bw-allow-unused=dptp/build_farm_osd_aws
      - --bw-allow-unused=dptp/build_farm_osd_gcp
      - --kubeconfig-dir=/etc/build-farm-credentials
      command:
      - /usr/bin/ci-secret-bootstrap
      image: registry.ci.openshift.org/ci/ci-secret-bootstrap:latest
      imagePullPolicy: Always
      name: ci-secret-bootstrap
      resources:
        requests:
          cpu: 500m
      volumeMounts:
      - mountPath: /etc/ci-secret-bootstrap-bitwarden
        name: ci-secret-bootstrap-bitwarden
        readOnly: true
      - mountPath: /etc/build-farm-credentials
        name: build-farm-credentials
        readOnly: true
      - mountPath: /.config
        name: config-volume
      - mountPath: /etc/ci-secret-bootstrap
        name: ci-secret-bootstrap
    serviceAccountName: secret-bootstrap
    volumes:
    - name: ci-secret-bootstrap-bitwarden
      secret:
        secretName: bitwarden-credentials-openshift-ci-bitwarden-bot
    - configMap:
        name: ci-secret-bootstrap
      name: ci-secret-bootstrap
    - name: build-farm-credentials
      secret:
        secretName: config-updater
    - emptyDir: {}
      name: config-volume
- agent: kubernetes
  cluster: app.ci
  cron: '@yearly'
  decorate: true
  extra_refs:
  - base_ref: openshift-4.11
    org: openshift
    repo: ocp-build-data
  labels:
    ci.openshift.io/role: infra
  name: periodic-ocp-build-data-enforcer
  spec:
    containers:
    - args:
      - --github-token-path=/etc/github/oauth
      - --github-endpoint=http://ghproxy
      - --github-endpoint=https://api.github.com
      - --github-graphql-endpoint=http://ghproxy/graphql
      - --ocp-build-data-repo-dir=./
      - --create-prs=true
      - --minor=11
      - --pr-creation-ceiling=1000
      command:
      - /usr/bin/ocp-build-data-enforcer
      env:
      - name: CLICOLOR_FORCE
        value: "1"
      image: registry.ci.openshift.org/ci/ocp-build-data-enforcer:latest
      imagePullPolicy: Always
      name: ""
      resources:
        requests:
          cpu: 500m
      volumeMounts:
      - mountPath: /etc/github
        name: token
        readOnly: true
    volumes:
    - name: token
      secret:
        secretName: github-credentials-openshift-bot
- agent: kubernetes
  cluster: app.ci
  cron: '@daily'
  decorate: true
  extra_refs:
  - base_ref: master
    org: openshift
    repo: release
  - base_ref: master
    org: kubernetes
    repo: test-infra
    workdir: true
  labels:
    ci.openshift.io/role: infra
    pj-rehearse.openshift.io/can-be-rehearsed: "true"
  name: periodic-prow-auto-testgrid-generator
  spec:
    containers:
    - args:
      - --github-token-path=/etc/github/oauth
      - --github-endpoint=http://ghproxy
      - --github-endpoint=https://api.github.com
      - --github-graphql-endpoint=http://ghproxy/graphql
      - --github-login=openshift-bot
      - --git-name=openshift-bot
      - --git-email=openshift-bot@redhat.com
      - --working-dir=.
      - --assign=petr-muller
      - --testgrid-config=./config/testgrids/openshift
      - --release-config=../../openshift/release/core-services/release-controller/_releases
      - --prow-jobs-dir=../../openshift/release/ci-operator/jobs
      - --allow-list=../../openshift/release/core-services/testgrid-config-generator/_allow-list.yaml
      command:
      - /usr/bin/autotestgridgenerator
      image: registry.ci.openshift.org/ci/auto-testgrid-generator:latest
      imagePullPolicy: Always
      name: auto-testgrid-generator
      resources:
        requests:
          cpu: 500m
      volumeMounts:
      - mountPath: /etc/github
        name: token
        readOnly: true
    volumes:
    - name: token
      secret:
        secretName: github-credentials-openshift-bot
- agent: kubernetes
  cluster: app.ci
  decorate: true
  extra_refs:
  - base_ref: master
    org: openshift
    repo: release
  interval: 12h
  labels:
    ci.openshift.io/role: infra
  name: periodic-openshift-release-master-arm01-apply
  spec:
    containers:
    - args:
      - --config-dir=clusters/build-clusters/arm01
      - --ignore-file=clusters/build-clusters/common/assets/pod-scaler-admission.yaml
      - --confirm=true
      - --as=
      - --kubeconfig=/etc/build-farm-credentials/kubeconfig
      command:
      - applyconfig
      env:
      - name: arm01_id
        valueFrom:
          secretKeyRef:
            key: arm01-id
            name: arm01-dex-oidc
      image: applyconfig:latest
      imagePullPolicy: Always
      name: ""
      resources:
        requests:
          cpu: 10m
      volumeMounts:
      - mountPath: /etc/build-farm-credentials
        name: build-farm-credentials
        readOnly: true
    serviceAccountName: config-updater
    volumes:
    - name: build-farm-credentials
      secret:
        items:
        - key: sa.config-updater.arm01.config
          path: kubeconfig
        secretName: config-updater
- agent: kubernetes
  cluster: app.ci
  decorate: true
  extra_refs:
  - base_ref: master
    org: openshift
    repo: release
  interval: 12h
  labels:
    ci.openshift.io/role: infra
  name: periodic-openshift-release-master-hive-apply
  spec:
    containers:
    - args:
      - --config-dir=clusters/hive
      - --confirm=true
      - --as=
      - --kubeconfig=/etc/build-farm-credentials/kubeconfig
      command:
      - applyconfig
      image: applyconfig:latest
      imagePullPolicy: Always
      name: ""
      resources:
        requests:
          cpu: 10m
      volumeMounts:
      - mountPath: /etc/build-farm-credentials
        name: build-farm-credentials
        readOnly: true
    serviceAccountName: config-updater
    volumes:
    - name: build-farm-credentials
      secret:
        items:
        - key: sa.config-updater.hive.config
          path: kubeconfig
        secretName: config-updater
- agent: kubernetes
  cluster: app.ci
  decorate: true
  interval: 4h
  labels:
    ci.openshift.io/role: infra
    pj-rehearse.openshift.io/can-be-rehearsed: "true"
  name: periodic-openshift-release-master-accept-invitations-cherrypick-robot
  spec:
    containers:
    - args:
      - --github-token-path=/etc/github/oauth
      - --github-endpoint=http://ghproxy
      - --github-endpoint=https://api.github.com
      - --github-graphql-endpoint=http://ghproxy/graphql
      - --dry-run=false
      command:
      - /ko-app/invitations-accepter
      image: gcr.io/k8s-prow/invitations-accepter:v20220225-d630019cf8
      imagePullPolicy: Always
      name: ""
      resources:
        requests:
          cpu: 10m
      volumeMounts:
      - mountPath: /etc/github
        name: token
        readOnly: true
    volumes:
    - name: token
      secret:
        secretName: github-credentials-openshift-cherrypick-robot
- agent: kubernetes
  cluster: app.ci
  decorate: true
  interval: 4h
  labels:
    ci.openshift.io/role: infra
    pj-rehearse.openshift.io/can-be-rehearsed: "true"
  name: periodic-openshift-release-master-accept-invitations-merge-robot
  spec:
    containers:
    - args:
      - --github-token-path=/etc/github/oauth
      - --github-endpoint=http://ghproxy
      - --github-endpoint=https://api.github.com
      - --github-graphql-endpoint=http://ghproxy/graphql
      - --dry-run=false
      command:
      - /ko-app/invitations-accepter
      image: gcr.io/k8s-prow/invitations-accepter:v20220225-d630019cf8
      imagePullPolicy: Always
      name: ""
      resources:
        requests:
          cpu: 10m
      volumeMounts:
      - mountPath: /etc/github
        name: token
        readOnly: true
    volumes:
    - name: token
      secret:
        secretName: github-credentials-openshift-merge-robot
- agent: kubernetes
  cluster: app.ci
  decorate: true
  interval: 4h
  labels:
    ci.openshift.io/role: infra
    pj-rehearse.openshift.io/can-be-rehearsed: "true"
  name: periodic-openshift-release-master-accept-invitations-ci-robot
  spec:
    containers:
    - args:
      - --github-token-path=/etc/github/oauth
      - --github-endpoint=http://ghproxy
      - --github-endpoint=https://api.github.com
      - --github-graphql-endpoint=http://ghproxy/graphql
      - --dry-run=false
      command:
      - /ko-app/invitations-accepter
      image: gcr.io/k8s-prow/invitations-accepter:v20220225-d630019cf8
      imagePullPolicy: Always
      name: ""
      resources:
        requests:
          cpu: 10m
      volumeMounts:
      - mountPath: /etc/github
        name: token
        readOnly: true
    volumes:
    - name: token
      secret:
        secretName: github-credentials-openshift-ci-robot
- agent: kubernetes
  cluster: app.ci
  cron: 30 7 * * *
  decorate: true
  extra_refs:
  - base_ref: master
    org: openshift
    repo: release
  labels:
    ci.openshift.io/role: infra
  name: periodic-promoted-image-governor
  spec:
    containers:
    - command:
      - /usr/bin/promoted-image-governor
      - --ci-operator-config-path=ci-operator/config
      - --release-controller-mirror-config-dir=core-services/release-controller/_releases
      - --ignored-image-stream-tags
      - ^ocp\S*/\S+:machine-os-content$
      - --ignored-image-stream-tags
      - '^openshift/origin-v3.11:'
      - --ignored-image-stream-tags
      - '^origin/4.([6-9]|\d\d+):'
      - --kubeconfig-dir=/etc/build-farm-credentials
      - --dry-run=false
      image: registry.ci.openshift.org/ci/promoted-image-governor:latest
      imagePullPolicy: Always
      name: promoted-image-governor
      resources:
        requests:
          cpu: 500m
      volumeMounts:
      - mountPath: /etc/build-farm-credentials
        name: build-farm-credentials
        readOnly: true
    serviceAccountName: promoted-image-governor
    volumes:
    - name: build-farm-credentials
      secret:
        secretName: promoted-image-governor
- agent: kubernetes
  cluster: app.ci
  cron: '@hourly'
  decorate: true
  extra_refs:
  - base_ref: master
    org: openshift
    repo: release
  name: periodic-openshift-release-fast-forward-assisted-image-service
  reporter_config:
    slack:
      channel: '#assisted-deployment-ci'
      job_states_to_report:
      - failure
      - error
      report_template: '{{ if eq .Status.State "success" }} :green_jenkins_circle:
        {{ else }} :red_jenkins_circle: {{ end }} Job *{{.Spec.Job}}* ended with *{{.Status.State}}*.
        <{{.Status.URL}}|View logs>'
  spec:
    containers:
    - args:
      - --config-dir=./ci-operator/config/openshift/assisted-image-service
      - --current-promotion-namespace=edge-infrastructure
      - --current-release=ocm-2.5
      - --future-release=ocm-2.5
      - --fast-forward
      - --confirm
      - --username=openshift-merge-robot
      - --token-path=/etc/github/oauth
      command:
      - repo-brancher
      image: repo-brancher:latest
      imagePullPolicy: Always
      name: ""
      resources:
        requests:
          cpu: 500m
      volumeMounts:
      - mountPath: /etc/github
        name: token
        readOnly: true
    volumes:
    - name: token
      secret:
        secretName: github-credentials-openshift-merge-robot
- agent: kubernetes
  cluster: app.ci
  cron: '@hourly'
  decorate: true
  extra_refs:
  - base_ref: master
    org: openshift
    repo: release
  name: periodic-openshift-release-fast-forward-assisted-installer
  reporter_config:
    slack:
      channel: '#assisted-deployment-ci'
      job_states_to_report:
      - failure
      - error
      report_template: '{{ if eq .Status.State "success" }} :green_jenkins_circle:
        {{ else }} :red_jenkins_circle: {{ end }} Job *{{.Spec.Job}}* ended with *{{.Status.State}}*.
        <{{.Status.URL}}|View logs>'
  spec:
    containers:
    - args:
      - --config-dir=./ci-operator/config/openshift/assisted-installer
      - --current-promotion-namespace=edge-infrastructure
      - --current-release=ocm-2.5
      - --future-release=ocm-2.5
      - --fast-forward
      - --confirm
      - --username=openshift-merge-robot
      - --token-path=/etc/github/oauth
      command:
      - repo-brancher
      image: repo-brancher:latest
      imagePullPolicy: Always
      name: ""
      resources:
        requests:
          cpu: 500m
      volumeMounts:
      - mountPath: /etc/github
        name: token
        readOnly: true
    volumes:
    - name: token
      secret:
        secretName: github-credentials-openshift-merge-robot
- agent: kubernetes
  cluster: app.ci
  cron: '@hourly'
  decorate: true
  extra_refs:
  - base_ref: master
    org: openshift
    repo: release
  name: periodic-openshift-release-fast-forward-assisted-installer-agent
  reporter_config:
    slack:
      channel: '#assisted-deployment-ci'
      job_states_to_report:
      - failure
      - error
      report_template: '{{ if eq .Status.State "success" }} :green_jenkins_circle:
        {{ else }} :red_jenkins_circle: {{ end }} Job *{{.Spec.Job}}* ended with *{{.Status.State}}*.
        <{{.Status.URL}}|View logs>'
  spec:
    containers:
    - args:
      - --config-dir=./ci-operator/config/openshift/assisted-installer-agent
      - --current-promotion-namespace=edge-infrastructure
      - --current-release=ocm-2.5
      - --future-release=ocm-2.5
      - --fast-forward
      - --confirm
      - --username=openshift-merge-robot
      - --token-path=/etc/github/oauth
      command:
      - repo-brancher
      image: repo-brancher:latest
      imagePullPolicy: Always
      name: ""
      resources:
        requests:
          cpu: 500m
      volumeMounts:
      - mountPath: /etc/github
        name: token
        readOnly: true
    volumes:
    - name: token
      secret:
        secretName: github-credentials-openshift-merge-robot
- agent: kubernetes
  cluster: app.ci
  cron: '@hourly'
  decorate: true
  extra_refs:
  - base_ref: master
    org: openshift
    repo: release
  name: periodic-openshift-release-fast-forward-assisted-service
  reporter_config:
    slack:
      channel: '#assisted-deployment-ci'
      job_states_to_report:
      - failure
      - error
      report_template: '{{ if eq .Status.State "success" }} :green_jenkins_circle:
        {{ else }} :red_jenkins_circle: {{ end }} Job *{{.Spec.Job}}* ended with *{{.Status.State}}*.
        <{{.Status.URL}}|View logs>'
  spec:
    containers:
    - args:
      - --config-dir=./ci-operator/config/openshift/assisted-service
      - --current-promotion-namespace=edge-infrastructure
      - --current-release=ocm-2.5
      - --future-release=ocm-2.5
      - --fast-forward
      - --confirm
      - --username=openshift-merge-robot
      - --token-path=/etc/github/oauth
      command:
      - repo-brancher
      image: repo-brancher:latest
      imagePullPolicy: Always
      name: ""
      resources:
        requests:
          cpu: 500m
      volumeMounts:
      - mountPath: /etc/github
        name: token
        readOnly: true
    volumes:
    - name: token
      secret:
        secretName: github-credentials-openshift-merge-robot
- agent: kubernetes
  cluster: app.ci
  cron: '@hourly'
  decorate: true
  extra_refs:
  - base_ref: master
    org: openshift
    repo: release
  name: periodic-openshift-release-fast-forward-assisted-test-infra
  reporter_config:
    slack:
      channel: '#assisted-deployment-ci'
      job_states_to_report:
      - failure
      - error
      report_template: '{{ if eq .Status.State "success" }} :green_jenkins_circle:
        {{ else }} :red_jenkins_circle: {{ end }} Job *{{.Spec.Job}}* ended with *{{.Status.State}}*.
        <{{.Status.URL}}|View logs>'
  spec:
    containers:
    - args:
      - --config-dir=./ci-operator/config/openshift/assisted-test-infra
      - --current-promotion-namespace=edge-infrastructure
      - --current-release=ocm-2.5
      - --future-release=ocm-2.5
      - --fast-forward
      - --confirm
      - --username=openshift-merge-robot
      - --token-path=/etc/github/oauth
      command:
      - repo-brancher
      image: repo-brancher:latest
      imagePullPolicy: Always
      name: ""
      resources:
        requests:
          cpu: 500m
      volumeMounts:
      - mountPath: /etc/github
        name: token
        readOnly: true
    volumes:
    - name: token
      secret:
        secretName: github-credentials-openshift-merge-robot
- agent: kubernetes
  cluster: app.ci
  decorate: true
  decoration_config:
    gcs_configuration:
      bucket: origin-ci-private
      job_url_prefix: https://deck-internal-ci.apps.ci.l2s4.p1.openshiftapps.com/view/
      mediaTypes:
        log: text/plain
    gcs_credentials_secret: gce-sa-credentials-gcs-private
  extra_refs:
  - base_ref: master
    org: openshift
    repo: release
  hidden: true
  interval: 24h
  labels:
    ci.openshift.io/role: infra-internal
  name: periodic-github-ldap-user-group-creator
  spec:
    containers:
    - command:
      - /usr/bin/github-ldap-user-group-creator
      - --kubeconfig-dir=/tmp/build-farm-credentials
      - --mapping-file=/etc/sync-rover-groups/mapping.yaml
      - --groups-file=/etc/sync-rover-groups/groups.yaml
      - --config-file=./core-services/sync-rover-groups/_config.yaml
      - --log-level=debug
      - --dry-run=false
      image: registry.ci.openshift.org/ci/github-ldap-user-group-creator:latest
      imagePullPolicy: Always
      name: github-ldap-user-group-creator
      resources:
        requests:
          cpu: 500m
      volumeMounts:
      - mountPath: /etc/sync-rover-groups
        name: sync-rover-groups
      - mountPath: /tmp/build-farm-credentials
        name: build-farm-credentials
        readOnly: true
    serviceAccountName: github-ldap-user-group-creator
    volumes:
    - configMap:
        name: sync-rover-groups
      name: sync-rover-groups
    - name: build-farm-credentials
      secret:
        secretName: github-ldap-user-group-creator<|MERGE_RESOLUTION|>--- conflicted
+++ resolved
@@ -810,13 +810,8 @@
     - args:
       - --config=core-services/prow/02_config/_bumper.yaml
       command:
-<<<<<<< HEAD
       - /ko-app/generic-autobumper
-      image: gcr.io/k8s-prow/generic-autobumper:v20220223-a7c3ef700d
-=======
-      - /app/prow/cmd/generic-autobumper/app.binary
       image: gcr.io/k8s-prow/generic-autobumper:v20220225-d630019cf8
->>>>>>> 32608e86
       imagePullPolicy: IfNotPresent
       name: autobump
       resources:
