periodics:
- agent: kubernetes
  cluster: app.ci
  cron: 0 1 * * *
  decorate: true
  labels:
    ci.openshift.io/role: infra
  name: periodic-manage-clonerefs
  spec:
    containers:
    - args:
      - start-build
      - manage-clonerefs
      - --wait
      command:
      - /usr/bin/oc
      image: registry.ci.openshift.org/ocp/4.8:cli
      imagePullPolicy: Always
      name: ""
      resources:
        requests:
          cpu: 500m
    serviceAccountName: clonerefs-manager
- agent: kubernetes
  cluster: build01
  cron: 30 7 * * *
  decorate: true
  labels:
    ci.openshift.io/role: infra
  name: periodic-build01-upgrade
  spec:
    containers:
    - args:
      - adm
      - upgrade
      - --to-latest
      command:
      - /usr/bin/oc
      image: registry.ci.openshift.org/ocp/4.8:cli
      imagePullPolicy: Always
      name: ""
      resources:
        requests:
          cpu: 500m
    serviceAccountName: upgrader
- agent: kubernetes
  cluster: app.ci
  cron: 2 7 * * *
  decorate: true
  labels:
    ci.openshift.io/role: infra
  name: periodic-sprint-automation
  spec:
    containers:
    - args:
      - --jira-endpoint=https://issues.redhat.com
      - --jira-username=dptp-bot
      - --jira-password-file=/etc/jira/password
      - --slack-token-path=/etc/slack/oauth_token
      - --pager-duty-token-file=/etc/pagerduty/token
      command:
      - /usr/bin/sprint-automation
      image: registry.ci.openshift.org/ci/sprint-automation:latest
      imagePullPolicy: Always
      name: ""
      resources:
        requests:
          cpu: 500m
      volumeMounts:
      - mountPath: /etc/slack
        name: slack
        readOnly: true
      - mountPath: /etc/jira
        name: jira
        readOnly: true
      - mountPath: /etc/pagerduty
        name: pagerduty
        readOnly: true
    serviceAccountName: clonerefs-manager
    volumes:
    - name: slack
      secret:
        secretName: slack-credentials-dptp-bot
    - name: jira
      secret:
        secretName: jira-credentials-dptp-bot
    - name: pagerduty
      secret:
        secretName: pagerduty
- agent: kubernetes
  cluster: app.ci
  cron: '@yearly'
  decorate: true
  labels:
    ci.openshift.io/role: infra
  name: periodic-bugzilla-refresh
  spec:
    containers:
    - args:
      - |-
        --query=is:pr
        state:open
        label:bugzilla/invalid-bug
        -label:bugzilla/valid-bug
      - --token=/etc/oauth/oauth
      - --updated=0
      - |-
        --comment=/bugzilla refresh

        The requirements for Bugzilla bugs have changed, recalculating validity.
      - --ceiling=0
      - --confirm
      command:
      - /app/robots/commenter/app.binary
<<<<<<< HEAD
      image: gcr.io/k8s-prow/commenter:v20210920-bd8073b837
=======
      image: gcr.io/k8s-prow/commenter:v20210921-ce880de448
>>>>>>> c690268e
      imagePullPolicy: Always
      name: ""
      resources:
        requests:
          cpu: 500m
      volumeMounts:
      - mountPath: /etc/oauth
        name: token
    volumes:
    - name: token
      secret:
        secretName: github-credentials-openshift-bot
- agent: kubernetes
  cluster: app.ci
  cron: '@yearly'
  decorate: true
  labels:
    ci.openshift.io/role: infra
  name: periodic-rotate-serviceaccount-secrets
  spec:
    containers:
    - args:
      - --namespace=ci
      - --dry-run=true
      - --kubeconfig-dir=/etc/build-farm-credentials
      command:
      - /usr/bin/serviceaccount-secret-rotation-trigger
      image: serviceaccount-secret-rotation-trigger:latest
      imagePullPolicy: Always
      name: ""
      resources:
        requests:
          cpu: 500m
      volumeMounts:
      - mountPath: /etc/build-farm-credentials
        name: build-farm-credentials
        readOnly: true
    volumes:
    - name: build-farm-credentials
      secret:
        secretName: config-updater
- agent: kubernetes
  cluster: app.ci
  cron: 0 1 * * *
  decorate: true
  labels:
    ci.openshift.io/role: infra
  name: periodic-daily-bugzilla-refresh
  spec:
    containers:
    - args:
      - |-
        --query=is:pr
        state:open
        label:bugzilla/invalid-bug
        comments:<2500
        label:lgtm
        -label:bugzilla/valid-bug
        -label:do-not-merge
        -label:do-not-merge/work-in-progress
        -label:do-not-merge/hold
        -label:needs-rebase
        -label:needs-ok-to-test
      - --token=/etc/oauth/oauth
      - --updated=0
      - |-
        --comment=/bugzilla refresh

        Recalculating validity in case the underlying Bugzilla bug has changed.
      - --ceiling=0
      - --confirm
      command:
      - /app/robots/commenter/app.binary
<<<<<<< HEAD
      image: gcr.io/k8s-prow/commenter:v20210920-bd8073b837
=======
      image: gcr.io/k8s-prow/commenter:v20210921-ce880de448
>>>>>>> c690268e
      imagePullPolicy: Always
      name: ""
      resources:
        requests:
          cpu: 500m
      volumeMounts:
      - mountPath: /etc/oauth
        name: token
    volumes:
    - name: token
      secret:
        secretName: github-credentials-openshift-bot
- agent: kubernetes
  cluster: app.ci
  decorate: true
  interval: 12m
  labels:
    ci.openshift.io/role: infra
  name: periodic-retester
  spec:
    containers:
    - args:
      - --query=is:pr state:open label:lgtm label:approved status:failure comments:<2500
        -label:do-not-merge -label:do-not-merge/work-in-progress -label:do-not-merge/hold
        -label:needs-rebase -label:needs-ok-to-test org:openshift org:openshift-priv
        repo:operator-framework/operator-lifecycle-manager repo:operator-framework/operator-marketplace
        repo:operator-framework/operator-registry repo:tnozicka/openshift-acme repo:cri-o/cri-o
      - --token=/etc/oauth/oauth
      - --updated=0
      - |-
        --comment=/retest-required

        Please review the [full test history](https://prow.ci.openshift.org/pr-history/?org={{.Org}}&repo={{.Repo}}&pr={{.Number}}) for this PR and help us cut down flakes.
      - --template
      - --ceiling=5
      - --confirm
      - --random
      command:
      - /app/robots/commenter/app.binary
<<<<<<< HEAD
      image: gcr.io/k8s-prow/commenter:v20210920-bd8073b837
=======
      image: gcr.io/k8s-prow/commenter:v20210921-ce880de448
>>>>>>> c690268e
      imagePullPolicy: Always
      name: ""
      resources:
        requests:
          cpu: 500m
      volumeMounts:
      - mountPath: /etc/oauth
        name: token
    volumes:
    - name: token
      secret:
        secretName: github-credentials-openshift-bot
- agent: kubernetes
  cluster: app.ci
  decorate: true
  interval: 6h
  labels:
    ci.openshift.io/role: infra
  name: periodic-issue-close
  spec:
    containers:
    - args:
      - |-
        --query=org:openshift
        repo:operator-framework/operator-sdk
        repo:operator-framework/operator-lib
        repo:tnozicka/openshift-acme
        -label:lifecycle/frozen
        -label:tide/merge-blocker
        label:lifecycle/rotten
      - --updated=720h
      - --token=/etc/oauth/oauth
      - |-
        --comment=Rotten issues close after 30d of inactivity.

        Reopen the issue by commenting `/reopen`.
        Mark the issue as fresh by commenting `/remove-lifecycle rotten`.
        Exclude this issue from closing again by commenting `/lifecycle frozen`.

        /close
      - --template
      - --ceiling=10
      - --confirm
      command:
      - /app/robots/commenter/app.binary
<<<<<<< HEAD
      image: gcr.io/k8s-prow/commenter:v20210920-bd8073b837
=======
      image: gcr.io/k8s-prow/commenter:v20210921-ce880de448
      imagePullPolicy: Always
      name: ""
      resources:
        requests:
          cpu: 500m
      volumeMounts:
      - mountPath: /etc/oauth
        name: token
    volumes:
    - name: token
      secret:
        secretName: github-credentials-openshift-bot
- agent: kubernetes
  cluster: app.ci
  decorate: true
  interval: 6h
  labels:
    ci.openshift.io/role: infra
  name: periodic-enhancements-close
  spec:
    containers:
    - args:
      - |-
        --query=repo:openshift/enhancements
        -label:lifecycle/frozen
        -label:tide/merge-blocker
        label:lifecycle/rotten
      - --updated=168h
      - --token=/etc/oauth/oauth
      - |-
        --comment=Rotten enhancement proposals close after 7d of inactivity.

        See https://github.com/openshift/enhancements#life-cycle for details.

        Reopen the proposal by commenting `/reopen`.
        Mark the proposal as fresh by commenting `/remove-lifecycle rotten`.
        Exclude this proposal from closing again by commenting `/lifecycle frozen`.

        /close
      - --template
      - --ceiling=10
      - --confirm
      command:
      - /app/robots/commenter/app.binary
      image: gcr.io/k8s-prow/commenter:v20210921-ce880de448
>>>>>>> c690268e
      imagePullPolicy: Always
      name: ""
      resources:
        requests:
          cpu: 500m
      volumeMounts:
      - mountPath: /etc/oauth
        name: token
    volumes:
    - name: token
      secret:
        secretName: github-credentials-openshift-bot
- agent: kubernetes
  cluster: app.ci
  decorate: true
  interval: 6h
  labels:
    ci.openshift.io/role: infra
  name: periodic-issue-rotten
  spec:
    containers:
    - args:
      - |-
        --query=org:openshift
        repo:operator-framework/operator-sdk
        repo:operator-framework/operator-lib
        repo:tnozicka/openshift-acme
        -label:tide/merge-blocker
        -label:lifecycle/frozen
        label:lifecycle/stale
        -label:lifecycle/rotten
      - --updated=720h
      - --token=/etc/oauth/oauth
      - |-
        --comment=Stale issues rot after 30d of inactivity.

        Mark the issue as fresh by commenting `/remove-lifecycle rotten`.
        Rotten issues close after an additional 30d of inactivity.
        Exclude this issue from closing by commenting `/lifecycle frozen`.

        If this issue is safe to close now please do so with `/close`.

        /lifecycle rotten
        /remove-lifecycle stale
      - --template
      - --ceiling=10
      - --confirm
      command:
      - /app/robots/commenter/app.binary
<<<<<<< HEAD
      image: gcr.io/k8s-prow/commenter:v20210920-bd8073b837
=======
      image: gcr.io/k8s-prow/commenter:v20210921-ce880de448
      imagePullPolicy: Always
      name: ""
      resources:
        requests:
          cpu: 500m
      volumeMounts:
      - mountPath: /etc/oauth
        name: token
    volumes:
    - name: token
      secret:
        secretName: github-credentials-openshift-bot
- agent: kubernetes
  cluster: app.ci
  decorate: true
  interval: 6h
  labels:
    ci.openshift.io/role: infra
  name: periodic-enhancements-rotten
  spec:
    containers:
    - args:
      - |-
        --query=repo:openshift/enhancements
        -label:tide/merge-blocker
        -label:lifecycle/frozen
        label:lifecycle/stale
        -label:lifecycle/rotten
      - --updated=168h
      - --token=/etc/oauth/oauth
      - |-
        --comment=Stale enhancement proposals rot after 7d of inactivity.

        See https://github.com/openshift/enhancements#life-cycle for details.

        Mark the proposal as fresh by commenting `/remove-lifecycle rotten`.
        Rotten proposals close after an additional 30d of inactivity.
        Exclude this proposal from closing by commenting `/lifecycle frozen`.

        If this proposal is safe to close now please do so with `/close`.

        /lifecycle rotten
        /remove-lifecycle stale
      - --template
      - --ceiling=10
      - --confirm
      command:
      - /app/robots/commenter/app.binary
      image: gcr.io/k8s-prow/commenter:v20210921-ce880de448
>>>>>>> c690268e
      imagePullPolicy: Always
      name: ""
      resources:
        requests:
          cpu: 500m
      volumeMounts:
      - mountPath: /etc/oauth
        name: token
    volumes:
    - name: token
      secret:
        secretName: github-credentials-openshift-bot
- agent: kubernetes
  cluster: app.ci
  decorate: true
  interval: 6h
  labels:
    ci.openshift.io/role: infra
  name: periodic-issue-stale
  spec:
    containers:
    - args:
      - |-
        --query=org:openshift
        repo:operator-framework/operator-sdk
        repo:operator-framework/operator-lib
        repo:tnozicka/openshift-acme
        -label:lifecycle/frozen
        -label:lifecycle/stale
        -label:lifecycle/rotten
        -label:tide/merge-blocker
      - --updated=2160h
      - --token=/etc/oauth/oauth
      - |-
        --comment=Issues go stale after 90d of inactivity.

        Mark the issue as fresh by commenting `/remove-lifecycle stale`.
        Stale issues rot after an additional 30d of inactivity and eventually close.
        Exclude this issue from closing by commenting `/lifecycle frozen`.

        If this issue is safe to close now please do so with `/close`.

        /lifecycle stale
      - --template
      - --ceiling=10
      - --confirm
      command:
      - /app/robots/commenter/app.binary
<<<<<<< HEAD
      image: gcr.io/k8s-prow/commenter:v20210920-bd8073b837
=======
      image: gcr.io/k8s-prow/commenter:v20210921-ce880de448
      imagePullPolicy: Always
      name: ""
      resources:
        requests:
          cpu: 500m
      volumeMounts:
      - mountPath: /etc/oauth
        name: token
    volumes:
    - name: token
      secret:
        secretName: github-credentials-openshift-bot
- agent: kubernetes
  cluster: app.ci
  decorate: true
  interval: 6h
  labels:
    ci.openshift.io/role: infra
  name: periodic-enhancements-stale
  spec:
    containers:
    - args:
      - |-
        --query=repo:openshift/enhancements
        -label:lifecycle/frozen
        -label:lifecycle/stale
        -label:lifecycle/rotten
        -label:tide/merge-blocker
      - --updated=672h
      - --token=/etc/oauth/oauth
      - |-
        --comment=Inactive enhancement proposals go stale after 28d of inactivity.

        See https://github.com/openshift/enhancements#life-cycle for details.

        Mark the proposal as fresh by commenting `/remove-lifecycle stale`.
        Stale proposals rot after an additional 30d of inactivity and eventually close.
        Exclude this proposal from closing by commenting `/lifecycle frozen`.

        If this proposal is safe to close now please do so with `/close`.

        /lifecycle stale
      - --template
      - --ceiling=10
      - --confirm
      command:
      - /app/robots/commenter/app.binary
      image: gcr.io/k8s-prow/commenter:v20210921-ce880de448
>>>>>>> c690268e
      imagePullPolicy: Always
      name: ""
      resources:
        requests:
          cpu: 500m
      volumeMounts:
      - mountPath: /etc/oauth
        name: token
    volumes:
    - name: token
      secret:
        secretName: github-credentials-openshift-bot
- agent: kubernetes
  cluster: app.ci
  decorate: true
  decoration_config:
    timeout: 8h0m0s
  interval: 24h
  labels:
    ci.openshift.io/role: infra
  name: periodic-label-sync
  spec:
    containers:
    - args:
      - --config=/etc/config/labels.yaml
      - --confirm=true
      - --orgs=openshift,cri-o,operator-framework,openshift-priv,redhat-openshift-ecosystem,openshift-psap,openshift-metal3,shipwright-io
      - --token=/etc/github/oauth
      - --endpoint=http://ghproxy
      - --graphql-endpoint=http://ghproxy/graphql
      - --debug
      command:
      - /app/label_sync/app.binary
<<<<<<< HEAD
      image: gcr.io/k8s-prow/label_sync:v20210920-f234f533b3
=======
      image: gcr.io/k8s-prow/label_sync:v20210921-ce880de448
>>>>>>> c690268e
      imagePullPolicy: Always
      name: ""
      resources:
        requests:
          cpu: 500m
      volumeMounts:
      - mountPath: /etc/github
        name: token
        readOnly: true
      - mountPath: /etc/config
        name: config
        readOnly: true
    volumes:
    - name: token
      secret:
        secretName: github-credentials-openshift-ci-robot
    - configMap:
        name: labels
      name: config
- agent: kubernetes
  cluster: build02
  decorate: true
  decoration_config:
    timeout: 8h0m0s
  extra_refs:
  - base_ref: master
    org: openshift
    repo: release
    workdir: true
  interval: 5m
  labels:
    pj-rehearse.openshift.io/can-be-rehearsed: "true"
  max_concurrency: 1
  name: periodic-ipi-deprovision-aws
  reporter_config:
    slack:
      channel: '#ops-ci'
      job_states_to_report:
      - failure
      - error
      report_template: '@aws-ci-admin Job *{{.Spec.Job}}* failed. <{{.Status.URL}}|View
        logs>'
  spec:
    containers:
    - command:
      - ./core-services/ipi-deprovision/aws.sh
      env:
      - name: HOME
        value: /tmp
      - name: AWS_SHARED_CREDENTIALS_FILE
        value: /aws/.awscred
      - name: CLUSTER_TTL
        value: 30 minutes ago
      image: registry.ci.openshift.org/ci/ipi-deprovision:latest
      imagePullPolicy: Always
      name: ipi-deprovision
      resources:
        requests:
          cpu: "1"
          memory: 300Mi
      volumeMounts:
      - mountPath: /aws
        name: cluster-secrets-aws
    serviceAccountName: ipi-deprovisioner
    volumes:
    - name: cluster-secrets-aws
      secret:
        items:
        - key: .awscred
          path: .awscred
        secretName: cluster-secrets-aws
- agent: kubernetes
  cluster: build02
  decorate: true
  decoration_config:
    timeout: 8h0m0s
  extra_refs:
  - base_ref: master
    org: openshift
    repo: release
    workdir: true
  interval: 5m
  labels:
    pj-rehearse.openshift.io/can-be-rehearsed: "true"
  max_concurrency: 1
  name: periodic-ipi-deprovision-aws-2
  reporter_config:
    slack:
      channel: '#ops-ci'
      job_states_to_report:
      - failure
      - error
      report_template: '@aws-ci-admin Job *{{.Spec.Job}}* failed. <{{.Status.URL}}|View
        logs>'
  spec:
    containers:
    - command:
      - ./core-services/ipi-deprovision/aws.sh
      env:
      - name: HOME
        value: /tmp
      - name: AWS_SHARED_CREDENTIALS_FILE
        value: /aws/.awscred
      - name: CLUSTER_TTL
        value: 30 minutes ago
      image: registry.ci.openshift.org/ci/ipi-deprovision:latest
      imagePullPolicy: Always
      name: ipi-deprovision
      resources:
        requests:
          cpu: "1"
          memory: 300Mi
      volumeMounts:
      - mountPath: /aws
        name: cluster-secrets-aws
    serviceAccountName: ipi-deprovisioner
    volumes:
    - name: cluster-secrets-aws
      secret:
        items:
        - key: .awscred
          path: .awscred
        secretName: cluster-secrets-aws-2
- agent: kubernetes
  cluster: build02
  decorate: true
  decoration_config:
    timeout: 8h0m0s
  extra_refs:
  - base_ref: master
    org: openshift
    repo: release
    workdir: true
  interval: 5m
  labels:
    ci.openshift.io/role: cloud-gcp
    pj-rehearse.openshift.io/can-be-rehearsed: "true"
  max_concurrency: 1
  name: periodic-ipi-deprovision-gcp
  reporter_config:
    slack:
      channel: '#ops-ci'
      job_states_to_report:
      - failure
      - error
      report_template: '@gcp-ci-admin Job *{{.Spec.Job}}* failed. <{{.Status.URL}}|View
        logs>'
  spec:
    containers:
    - command:
      - ./core-services/ipi-deprovision/gcp.sh
      env:
      - name: HOME
        value: /tmp
      - name: GCP_PROJECT
        value: openshift-gce-devel-ci
      - name: GOOGLE_APPLICATION_CREDENTIALS
        value: /gcp/gce.json
      - name: CLUSTER_TTL
        value: 30 minutes ago
      image: registry.ci.openshift.org/ci/ipi-deprovision:latest
      imagePullPolicy: Always
      name: ipi-deprovision
      resources:
        requests:
          cpu: "1"
          memory: 300Mi
      volumeMounts:
      - mountPath: /gcp
        name: cluster-secrets-gcp
    serviceAccountName: ipi-deprovisioner
    volumes:
    - name: cluster-secrets-gcp
      secret:
        items:
        - key: gce.json
          path: gce.json
        secretName: cluster-secrets-gcp
- agent: kubernetes
  cluster: build02
  decorate: true
  decoration_config:
    timeout: 8h0m0s
  extra_refs:
  - base_ref: master
    org: openshift
    repo: release
    workdir: true
  interval: 5m
  labels:
    ci.openshift.io/role: cloud-gcp
    pj-rehearse.openshift.io/can-be-rehearsed: "true"
  max_concurrency: 1
  name: periodic-ipi-deprovision-gcp-2
  reporter_config:
    slack:
      channel: '#ops-ci'
      job_states_to_report:
      - failure
      - error
      report_template: '@gcp-ci-admin Job *{{.Spec.Job}}* failed. <{{.Status.URL}}|View
        logs>'
  spec:
    containers:
    - command:
      - ./core-services/ipi-deprovision/gcp.sh
      env:
      - name: HOME
        value: /tmp
      - name: GCP_PROJECT
        value: openshift-gce-devel-ci-2
      - name: GOOGLE_APPLICATION_CREDENTIALS
        value: /gcp/gce.json
      - name: CLUSTER_TTL
        value: 30 minutes ago
      image: registry.ci.openshift.org/ci/ipi-deprovision:latest
      imagePullPolicy: Always
      name: ipi-deprovision
      resources:
        requests:
          cpu: "1"
          memory: 300Mi
      volumeMounts:
      - mountPath: /gcp
        name: cluster-secrets-gcp-openshift-gce-devel-ci-2
    serviceAccountName: ipi-deprovisioner
    volumes:
    - name: cluster-secrets-gcp-openshift-gce-devel-ci-2
      secret:
        items:
        - key: gce.json
          path: gce.json
        secretName: cluster-secrets-gcp-openshift-gce-devel-ci-2
- agent: kubernetes
  cluster: app.ci
  decorate: true
  extra_refs:
  - base_ref: master
    org: openshift
    repo: release
  interval: 12h
  labels:
    ci.openshift.io/role: infra
  name: periodic-prow-image-autobump
  spec:
    containers:
    - args:
      - --config=core-services/prow/02_config/_bumper.yaml
      command:
      - /app/prow/cmd/generic-autobumper/app.binary
<<<<<<< HEAD
      image: gcr.io/k8s-prow/generic-autobumper:v20210920-f234f533b3
=======
      image: gcr.io/k8s-prow/generic-autobumper:v20210921-ce880de448
>>>>>>> c690268e
      imagePullPolicy: IfNotPresent
      name: autobump
      resources:
        requests:
          cpu: 500m
      volumeMounts:
      - mountPath: /etc/github
        name: token
        readOnly: true
    volumes:
    - name: token
      secret:
        secretName: github-credentials-openshift-bot
- agent: kubernetes
  cluster: app.ci
  cron: '@hourly'
  decorate: true
  extra_refs:
  - base_ref: master
    org: openshift
    repo: release
  - base_ref: openshift-4.10
    org: openshift
    repo: ocp-build-data
  labels:
    ci.openshift.io/role: infra
  name: periodic-prow-auto-config-brancher
  spec:
    containers:
    - args:
      - --github-token-path=/etc/github/oauth
      - --github-endpoint=http://ghproxy
      - --github-endpoint=https://api.github.com
      - --github-graphql-endpoint=http://ghproxy/graphql
      - --confirm=true
      - --git-name=openshift-bot
      - --git-email=openshift-bot@redhat.com
      - --target-dir=.
      - --config-dir=./ci-operator/config
      - --current-release=4.10
      - --future-release=4.10
      - --self-approve=true
      - --assign=ghost
      - --whitelist-file=./core-services/openshift-priv/_whitelist.yaml
      command:
      - /usr/bin/autoconfigbrancher
      image: registry.ci.openshift.org/ci/auto-config-brancher:latest
      imagePullPolicy: Always
      name: auto-config-brancher
      resources:
        requests:
          cpu: 500m
      volumeMounts:
      - mountPath: /etc/github
        name: token
        readOnly: true
    volumes:
    - name: token
      secret:
        secretName: github-credentials-openshift-bot
- agent: kubernetes
  cluster: app.ci
  cron: '@yearly'
  decorate: true
  extra_refs:
  - base_ref: master
    org: openshift
    repo: release
  - base_ref: openshift-4.10
    org: openshift
    repo: ocp-build-data
  labels:
    ci.openshift.io/role: infra
  name: periodic-ci-operator-yaml-creator
  spec:
    containers:
    - args:
      - --github-token-path=/etc/github/oauth
      - --github-endpoint=http://ghproxy
      - --github-endpoint=https://api.github.com
      - --ci-operator-config-dir=./ci-operator/config
      - --create-prs=true
      - --push-ceiling=0
      - --self-approve=true
      command:
      - /usr/bin/ci-operator-yaml-creator
      image: registry.ci.openshift.org/ci/ci-operator-yaml-creator:latest
      imagePullPolicy: Always
      name: ci-operator-yaml-creator
      resources:
        requests:
          cpu: 500m
      volumeMounts:
      - mountPath: /etc/github
        name: token
        readOnly: true
    volumes:
    - name: token
      secret:
        secretName: github-credentials-openshift-ci-robot
- agent: kubernetes
  cluster: app.ci
  cron: 30 7 * * 1
  decorate: true
  extra_refs:
  - base_ref: master
    org: openshift
    repo: release
  labels:
    ci.openshift.io/role: infra
  name: periodic-auto-prow-job-dispatcher
  spec:
    containers:
    - args:
      - --github-token-path=/etc/github/oauth
      - --github-endpoint=http://ghproxy
      - --github-endpoint=https://api.github.com
      - --github-graphql-endpoint=http://ghproxy/graphql
      - --github-login=openshift-bot
      - --git-name=openshift-bot
      - --git-email=openshift-bot@redhat.com
      - --target-dir=.
      - --config-path=./core-services/sanitize-prow-jobs/_config.yaml
      - --prow-jobs-dir=./ci-operator/jobs
      - --self-approve=true
      - --prometheus-username=ci
      - --prometheus-password-path=/etc/prometheus/password
      - --create-pr=true
      command:
      - /usr/bin/prow-job-dispatcher
      image: registry.ci.openshift.org/ci/prow-job-dispatcher:latest
      imagePullPolicy: Always
      name: auto-config-brancher
      resources:
        requests:
          cpu: 500m
      volumeMounts:
      - mountPath: /etc/prometheus
        name: prometheus
        readOnly: true
      - mountPath: /etc/github
        name: token
        readOnly: true
    volumes:
    - name: prometheus
      secret:
        items:
        - key: password
          path: password
        secretName: prometheus-auth-credentials
    - name: token
      secret:
        secretName: github-credentials-openshift-bot
- agent: kubernetes
  cluster: app.ci
  cron: 30 7 * * *
  decorate: true
  extra_refs:
  - base_ref: master
    org: openshift
    repo: release
  labels:
    ci.openshift.io/role: infra
  name: periodic-prow-auto-owners
  spec:
    containers:
    - args:
      - --github-token-path=/etc/github/oauth
      - --github-endpoint=http://ghproxy
      - --github-endpoint=https://api.github.com
      - --github-graphql-endpoint=http://ghproxy/graphql
      - --dry-run=false
      - --git-name=openshift-bot
      - --git-email=openshift-bot@redhat.com
      - --target-dir=.
      - --self-approve=true
      - --assign=ghost
      - --plugin-config=core-services/prow/02_config/_plugins.yaml
      - --ignore-repo=ci-operator/config/openshift/kubernetes-metrics-server
      - --ignore-repo=ci-operator/jobs/openshift/kubernetes-metrics-server
      - --ignore-repo=ci-operator/config/openshift/origin-metrics
      - --ignore-repo=ci-operator/jobs/openshift/origin-metrics
      - --ignore-repo=ci-operator/config/openshift/origin-web-console
      - --ignore-repo=ci-operator/jobs/openshift/origin-web-console
      - --ignore-repo=ci-operator/config/openshift/origin-web-console-server
      - --ignore-repo=ci-operator/jobs/openshift/origin-web-console-server
      - --ignore-repo=ci-operator/templates/openshift/installer
      - --ignore-repo=ci-operator/config/openshift/csi-driver-registrar
      - --ignore-repo=ci-operator/config/openshift/csi-external-resizer
      - --ignore-repo=ci-operator/config/openshift/csi-external-snapshotter
      - --ignore-repo=ci-operator/config/openshift/csi-livenessprobe
      - --ignore-repo=ci-operator/config/openshift/knative-build
      - --ignore-repo=ci-operator/config/openshift/knative-serving
      - --ignore-repo=ci-operator/config/openshift/sig-storage-local-static-provisioner
      - --ignore-repo=ci-operator/jobs/openshift/csi-driver-registrar
      - --ignore-repo=ci-operator/jobs/openshift/csi-external-resizer
      - --ignore-repo=ci-operator/jobs/openshift/csi-external-snapshotter
      - --ignore-repo=ci-operator/jobs/openshift/csi-livenessprobe
      - --ignore-repo=ci-operator/jobs/openshift/knative-build
      - --ignore-repo=ci-operator/jobs/openshift/knative-serving
      - --ignore-repo=ci-operator/jobs/openshift/sig-storage-local-static-provisioner
      - --ignore-repo=ci-operator/config/openshift/oauth-apiserver
      - --ignore-repo=ci-operator/jobs/openshift/oauth-apiserver
      - --ignore-repo=ci-operator/config/openshift/build-machinery-go
      - --ignore-repo=ci-operator/jobs/openshift/build-machinery-go
      - --ignore-repo=ci-operator/config/openshift/etcd
      - --ignore-repo=ci-operator/jobs/openshift/etcd
      - --ignore-repo=ci-operator/config/opendatahub-io/manifests
      - --ignore-repo=ci-operator/jobs/opendatahub-io/manifests
      - --ignore-org=openshift-priv
      - --ignore-org=kubernetes-sigs
      - --extra-config-dir=core-services/prow/02_config/
      command:
      - /usr/bin/autoowners
      image: registry.ci.openshift.org/ci/autoowners:latest
      imagePullPolicy: Always
      name: autoowners
      resources:
        requests:
          cpu: 500m
      volumeMounts:
      - mountPath: /etc/github
        name: token
        readOnly: true
    volumes:
    - name: token
      secret:
        secretName: github-credentials-openshift-bot
- agent: kubernetes
  cluster: app.ci
  decorate: true
  extra_refs:
  - base_ref: master
    org: openshift
    repo: release
    workdir: true
  interval: 6h
  labels:
    ci.openshift.io/role: infra
  name: periodic-branch-protector-openshift-org
  spec:
    containers:
    - args:
      - --config-path=./core-services/prow/02_config/_config.yaml
      - --supplemental-prow-config-dir=./core-services/prow/02_config
      - --job-config-path=./ci-operator/jobs
      - --confirm=true
      - --github-token-path=/etc/github/oauth
      - --github-endpoint=http://ghproxy
      - --github-endpoint=https://api.github.com
      - --github-hourly-tokens=2000
      - --github-enabled-org=openshift
      command:
      - /app/prow/cmd/branchprotector/app.binary
<<<<<<< HEAD
      image: gcr.io/k8s-prow/branchprotector:v20210920-f234f533b3
=======
      image: gcr.io/k8s-prow/branchprotector:v20210921-ce880de448
>>>>>>> c690268e
      imagePullPolicy: Always
      name: ""
      resources:
        requests:
          cpu: 500m
      volumeMounts:
      - mountPath: /etc/github
        name: token
        readOnly: true
    volumes:
    - name: token
      secret:
        secretName: github-credentials-openshift-merge-robot
- agent: kubernetes
  cluster: app.ci
  decorate: true
  extra_refs:
  - base_ref: master
    org: openshift
    repo: release
    workdir: true
  interval: 6h
  labels:
    ci.openshift.io/role: infra
  name: periodic-branch-protector
  spec:
    containers:
    - args:
      - --config-path=./core-services/prow/02_config/_config.yaml
      - --supplemental-prow-config-dir=./core-services/prow/02_config
      - --job-config-path=./ci-operator/jobs
      - --confirm=true
      - --github-app-id=$(GITHUB_APP_ID)
      - --github-app-private-key-path=/etc/github/cert
      - --github-endpoint=http://ghproxy
      - --github-endpoint=https://api.github.com
      - --github-graphql-endpoint=http://ghproxy/graphql
      - --github-hourly-tokens=10000
      - --github-disabled-org=openshift
      command:
      - /app/prow/cmd/branchprotector/app.binary
      env:
      - name: GITHUB_APP_ID
        valueFrom:
          secretKeyRef:
            key: appid
            name: openshift-prow-github-app
<<<<<<< HEAD
      image: gcr.io/k8s-prow/branchprotector:v20210920-f234f533b3
=======
      image: gcr.io/k8s-prow/branchprotector:v20210921-ce880de448
>>>>>>> c690268e
      imagePullPolicy: Always
      name: ""
      resources:
        requests:
          cpu: 500m
      volumeMounts:
      - mountPath: /etc/github
        name: github-app-credentials
        readOnly: true
    volumes:
    - name: github-app-credentials
      secret:
        secretName: openshift-prow-github-app
- agent: kubernetes
  cluster: app.ci
  decorate: true
  decoration_config:
    oauth_token_secret:
      key: oauth
      name: github-credentials-openshift-ci-robot-private-git-cloner
  extra_refs:
  - base_ref: master
    org: openshift
    repo: config
    workdir: true
  interval: 2h
  labels:
    ci.openshift.io/role: infra
  name: periodic-org-sync
  spec:
    containers:
    - args:
      - --config-path=./org/config.yaml
      - --confirm=true
      - --github-token-path=/etc/github/oauth
      - --github-endpoint=http://ghproxy
      - --github-endpoint=https://api.github.com
      - --github-graphql-endpoint=http://ghproxy/graphql
      - --fix-org
      - --fix-org-members
      - --fix-teams
      - --fix-team-members
      - --fix-team-repos
      - --fix-repos
      - --github-hourly-tokens=600
      - --github-allowed-burst=600
      command:
      - /app/prow/cmd/peribolos/app.binary
<<<<<<< HEAD
      image: gcr.io/k8s-prow/peribolos:v20210920-f234f533b3
=======
      image: gcr.io/k8s-prow/peribolos:v20210921-ce880de448
>>>>>>> c690268e
      imagePullPolicy: Always
      name: ""
      resources:
        requests:
          cpu: 500m
      volumeMounts:
      - mountPath: /etc/github
        name: token
        readOnly: true
    volumes:
    - name: token
      secret:
        secretName: github-credentials-openshift-merge-robot
- agent: kubernetes
  cluster: app.ci
  decorate: true
  extra_refs:
  - base_ref: master
    org: openshift
    repo: release
  interval: 12h
  labels:
    ci.openshift.io/role: infra
  name: periodic-openshift-release-master-app-ci-apply
  spec:
    containers:
    - args:
      - --config-dir=clusters/app.ci
      - --confirm=true
      - --as=
      command:
      - applyconfig
      env:
      - name: OPENSHIFT_PROMETHEUS_PASSWORD
        valueFrom:
          secretKeyRef:
            key: prometheus-k8s-basic-auth-password
            name: app-ci-openshift-monitoring-credentials
      - name: SLACK_API_URL
        valueFrom:
          secretKeyRef:
            key: url
            name: ci-slack-api-url
      - name: PAGERDUTY_INTEGRATION_KEY
        valueFrom:
          secretKeyRef:
            key: integration_key
            name: pagerduty
      image: applyconfig:latest
      imagePullPolicy: Always
      name: ""
      resources:
        requests:
          cpu: 10m
    serviceAccountName: config-updater
- agent: kubernetes
  cluster: app.ci
  decorate: true
  extra_refs:
  - base_ref: master
    org: openshift
    repo: release
  interval: 1h
  labels:
    ci.openshift.io/role: infra
  name: openshift-release-master-config-bootstrapper
  spec:
    containers:
    - args:
      - --dry-run=false
      - --source-path=.
      - --config-path=core-services/prow/02_config/_config.yaml
      - --supplemental-prow-config-dir=./core-services/prow/02_config
      - --plugin-config=core-services/prow/02_config/_plugins.yaml
      - --supplemental-plugin-config-dir=core-services/prow/02_config
      - --kubeconfig-dir=/etc/build-farm-credentials
      command:
      - /app/prow/cmd/config-bootstrapper/app.binary
<<<<<<< HEAD
      image: gcr.io/k8s-prow/config-bootstrapper:v20210920-f234f533b3
=======
      image: gcr.io/k8s-prow/config-bootstrapper:v20210921-ce880de448
>>>>>>> c690268e
      imagePullPolicy: Always
      name: ""
      resources:
        requests:
          cpu: 10m
      volumeMounts:
      - mountPath: /etc/build-farm-credentials
        name: build-farm-credentials
        readOnly: true
    serviceAccountName: config-updater
    volumes:
    - name: build-farm-credentials
      secret:
        secretName: hook
- agent: kubernetes
  cluster: app.ci
  cron: '@hourly'
  decorate: true
  extra_refs:
  - base_ref: master
    org: openshift
    repo: release
  labels:
    ci.openshift.io/role: infra
  name: periodic-openshift-release-fast-forward
  spec:
    containers:
    - args:
      - --config-dir=./ci-operator/config/
      - --current-release=4.10
      - --future-release=4.10
      - --fast-forward
      - --confirm
      - --username=openshift-merge-robot
      - --token-path=/etc/github/oauth
      command:
      - repo-brancher
      image: repo-brancher:latest
      imagePullPolicy: Always
      name: ""
      resources:
        requests:
          cpu: 500m
      volumeMounts:
      - mountPath: /etc/github
        name: token
        readOnly: true
    volumes:
    - name: token
      secret:
        secretName: github-credentials-openshift-merge-robot
- agent: kubernetes
  cluster: app.ci
  cron: '@hourly'
  decorate: true
  extra_refs:
  - base_ref: master
    org: openshift
    repo: release
  hidden: true
  labels:
    ci.openshift.io/role: infra-internal
  max_concurrency: 1
  name: periodic-openshift-release-private-org-sync
  spec:
    containers:
    - args:
      - --config-path=./ci-operator/config/
      - --target-org=openshift-priv
      - --token-path=/etc/github/oauth
      - --only-org=openshift
      - --confirm
      - --whitelist-file=./core-services/openshift-priv/_whitelist.yaml
      - --git-name=openshift-merge-robot
      - --git-email=openshift-merge-robot@redhat.com
      command:
      - private-org-sync
      image: private-org-sync:latest
      imagePullPolicy: Always
      name: ""
      resources:
        requests:
          cpu: 500m
      volumeMounts:
      - mountPath: /etc/github
        name: token
        readOnly: true
    volumes:
    - name: token
      secret:
        secretName: github-credentials-openshift-merge-robot
- agent: kubernetes
  cluster: app.ci
  cron: '@hourly'
  decorate: true
  extra_refs:
  - base_ref: master
    org: openshift
    repo: release
  labels:
    ci.openshift.io/role: infra
  name: periodic-openshift-release-merge-blockers
  spec:
    containers:
    - args:
      - --config-dir=./ci-operator/config/
      - --current-release=4.10
      - --future-release=4.10
      - --github-token-path=/etc/github/oauth
      command:
      - blocking-issue-creator
      image: blocking-issue-creator:latest
      imagePullPolicy: Always
      name: ""
      resources:
        requests:
          cpu: 500m
      volumeMounts:
      - mountPath: /etc/github
        name: token
        readOnly: true
    volumes:
    - name: token
      secret:
        secretName: github-credentials-openshift-merge-robot
- agent: kubernetes
  cluster: app.ci
  decorate: true
  decoration_config:
    oauth_token_secret:
      key: oauth
      name: github-credentials-openshift-ci-robot-private-git-cloner
  extra_refs:
  - base_ref: master
    org: openshift
    repo: config
    workdir: true
  hidden: true
  interval: 12h
  labels:
    ci.openshift.io/role: infra-internal
  name: periodic-openshift-priv-group-update
  spec:
    containers:
    - args:
      - --peribolos-config=org/config.yaml
      - --org=openshift-priv
      - --group=openshift-priv-admins
      command:
      - group-auto-updater
      image: group-auto-updater:latest
      imagePullPolicy: Always
      name: ""
      resources:
        requests:
          cpu: 500m
    serviceAccountName: group-auto-updater
- agent: kubernetes
  cluster: app.ci
  cron: '@weekly'
  decorate: true
  decoration_config:
    skip_cloning: true
  labels:
    ci.openshift.io/role: infra
    pj-rehearse.openshift.io/can-be-rehearsed: "true"
  max_concurrency: 1
  name: periodic-imagestream-importer
  spec:
    containers:
    - args:
      - -c
      - |
        set -o errexit
        set -o nounset
        set -o pipefail
        for is in python; do
          echo "importing ${is} ..."
          oc import-image -n openshift "${is}" --all
        done
      command:
      - /bin/bash
      image: registry.ci.openshift.org/ocp/4.9:cli
      imagePullPolicy: Always
      name: ""
      resources:
        requests:
          cpu: 500m
    serviceAccountName: imagestream-importer
- agent: kubernetes
  cluster: app.ci
  decorate: true
  decoration_config:
    oauth_token_secret:
      key: oauth
      name: github-credentials-openshift-ci-robot-private-git-cloner
  extra_refs:
  - base_ref: master
    org: openshift
    repo: config
    workdir: true
  - base_ref: master
    org: openshift
    repo: release
  hidden: true
  interval: 12h
  labels:
    ci.openshift.io/role: infra-internal
  name: periodic-auto-private-org-peribolos-sync
  spec:
    containers:
    - args:
      - --github-token-path=/etc/github/oauth
      - --github-endpoint=http://ghproxy
      - --github-endpoint=https://api.github.com
      - --github-graphql-endpoint=http://ghproxy/graphql
      - --dry-run=false
      - --self-approve=true
      - --github-login=openshift-merge-robot
      - --git-name=openshift-bot
      - --git-email=openshift-bot@redhat.com
      - --peribolos-config=./org/config.yaml
      - --release-repo-path=/home/prow/go/src/github.com/openshift/release
      - --whitelist-file=/home/prow/go/src/github.com/openshift/release/core-services/openshift-priv/_whitelist.yaml
      - --only-org=openshift
      command:
      - /usr/bin/autoperibolossync
      image: registry.ci.openshift.org/ci/auto-peribolos-sync:latest
      imagePullPolicy: Always
      name: auto-peribolos-sync
      resources:
        requests:
          cpu: 500m
      volumeMounts:
      - mountPath: /etc/github
        name: token
        readOnly: true
    volumes:
    - name: token
      secret:
        secretName: github-credentials-openshift-merge-robot
- agent: kubernetes
  cluster: app.ci
  decorate: true
  extra_refs:
  - base_ref: master
    org: openshift
    repo: release
    workdir: true
  interval: 12h
  labels:
    ci.openshift.io/role: infra
  name: periodic-auto-publicize-config
  spec:
    containers:
    - args:
      - --github-token-path=/etc/github/oauth
      - --github-endpoint=http://ghproxy
      - --github-endpoint=https://api.github.com
      - --github-graphql-endpoint=http://ghproxy/graphql
      - --dry-run=false
      - --self-approve=true
      - --github-login=openshift-merge-robot
      - --git-name=openshift-bot
      - --git-email=openshift-bot@redhat.com
      - --publicize-config=./clusters/app.ci/publicize/_config.yaml
      - --release-repo-path=./
      - --whitelist-file=./core-services/openshift-priv/_whitelist.yaml
      command:
      - /usr/bin/autopublicizeconfig
      image: registry.ci.openshift.org/ci/autopublicizeconfig:latest
      imagePullPolicy: Always
      name: auto-publicize-config
      resources:
        requests:
          cpu: 500m
      volumeMounts:
      - mountPath: /etc/github
        name: token
        readOnly: true
    volumes:
    - name: token
      secret:
        secretName: github-credentials-openshift-merge-robot
- agent: kubernetes
  cluster: app.ci
  decorate: true
  decoration_config:
    gcs_configuration:
      bucket: origin-ci-private
      job_url_prefix: https://deck-internal-ci.apps.ci.l2s4.p1.openshiftapps.com/view/
      mediaTypes:
        log: text/plain
    gcs_credentials_secret: gce-sa-credentials-gcs-private
  hidden: true
  interval: 12h
  labels:
    ci.openshift.io/role: infra-internal
  name: periodic-ci-secret-generator
  spec:
    containers:
    - command:
      - /usr/bin/ci-secret-generator
      - --vault-addr=https://vault.ci.openshift.org
      - --vault-role=secret-generator
      - --vault-prefix=kv/dptp
      - --bootstrap-config=/etc/ci-secret-bootstrap/_config.yaml
      - --config=/etc/ci-secret-generator/_config.yaml
      - --dry-run=false
      image: registry.ci.openshift.org/ci/ci-secret-generator:latest
      imagePullPolicy: Always
      name: ci-secret-bootstrap
      resources:
        requests:
          cpu: 500m
      volumeMounts:
      - mountPath: /etc/ci-secret-bootstrap
        name: ci-secret-bootstrap
      - mountPath: /tmp/build-farm-credentials
        name: build-farm-credentials
        readOnly: true
      - mountPath: /etc/ci-secret-generator
        name: ci-secret-generator
    serviceAccountName: secret-generator
    volumes:
    - configMap:
        name: ci-secret-generator
      name: ci-secret-generator
    - configMap:
        name: ci-secret-bootstrap
      name: ci-secret-bootstrap
    - name: build-farm-credentials
      secret:
        secretName: config-updater
- agent: kubernetes
  cluster: app.ci
  decorate: true
  decoration_config:
    gcs_configuration:
      bucket: origin-ci-private
      job_url_prefix: https://deck-internal-ci.apps.ci.l2s4.p1.openshiftapps.com/view/
      mediaTypes:
        log: text/plain
    gcs_credentials_secret: gce-sa-credentials-gcs-private
  hidden: true
  interval: 10m
  labels:
    ci.openshift.io/role: infra-internal
  name: periodic-ci-secret-bootstrap
  spec:
    containers:
    - args:
      - --vault-addr=https://vault.ci.openshift.org
      - --vault-role=secret-bootstrap
      - --vault-prefix=kv
      - --config=/etc/ci-secret-bootstrap/_config.yaml
      - --log-level=debug
      - --dry-run=false
      - --force=true
      - --validate-bitwarden-items-usage
      - --bw-allow-unused=dptp/openshift-ci-robot
      - --bw-allow-unused=dptp/openshift-merge-robot
      - --bw-allow-unused=dptp/openshift-build-robot
      - --bw-allow-unused=dptp/openshift-publish-robot
      - --bw-allow-unused=dptp/openshift-bugzilla-robot
      - --bw-allow-unused=dptp/openshift-cherrypick-robot
      - --bw-allow-unused=dptp/openshift-bugzilla-robot@redhat.com
      - --bw-allow-unused=dptp/openshift-bot
      - --bw-allow-unused=dptp/openshift-github-robots@redhat.com
      - --bw-allow-unused=dptp/aos-cicd@redhat.com
      - --bw-allow-unused=dptp/aos-team-dp-testplatform@redhat.com mailing list
      - --bw-allow-unused=dptp/AWS ci-longlivedcluster-bot
      - --bw-allow-unused=dptp/bugzilla.redhat.com
      - --bw-allow-unused=dptp/build_farm_build01
      - --bw-allow-unused=dptp/build_farm_build02
      - --bw-allow-unused=dptp/kata-jenkins-ci.westus2.cloudapp.azure.com
      - --bw-allow-unused=dptp/quay.io
      - --bw-allow-unused=dptp/quay.io/multi-arch
      - --bw-allow-unused=dptp/cluster-bot-cloud-sso-for-ocm-ephemeral-osd
      - --bw-allow-unused=dptp/cluster-bot-aws-account-for-ephemeral-osd
      - --kubeconfig-dir=/etc/build-farm-credentials
      command:
      - /usr/bin/ci-secret-bootstrap
      image: registry.ci.openshift.org/ci/ci-secret-bootstrap:latest
      imagePullPolicy: Always
      name: ci-secret-bootstrap
      resources:
        requests:
          cpu: 500m
      volumeMounts:
      - mountPath: /etc/ci-secret-bootstrap-bitwarden
        name: ci-secret-bootstrap-bitwarden
        readOnly: true
      - mountPath: /etc/build-farm-credentials
        name: build-farm-credentials
        readOnly: true
      - mountPath: /.config
        name: config-volume
      - mountPath: /etc/ci-secret-bootstrap
        name: ci-secret-bootstrap
    serviceAccountName: secret-bootstrap
    volumes:
    - name: ci-secret-bootstrap-bitwarden
      secret:
        secretName: bitwarden-credentials-openshift-ci-bitwarden-bot
    - configMap:
        name: ci-secret-bootstrap
      name: ci-secret-bootstrap
    - name: build-farm-credentials
      secret:
        secretName: config-updater
    - emptyDir: {}
      name: config-volume
- agent: kubernetes
  cluster: app.ci
  cron: '@yearly'
  decorate: true
  extra_refs:
  - base_ref: openshift-4.10
    org: openshift
    repo: ocp-build-data
  labels:
    ci.openshift.io/role: infra
  name: periodic-ocp-build-data-enforcer
  spec:
    containers:
    - args:
      - --github-token-path=/etc/github/oauth
      - --github-endpoint=http://ghproxy
      - --ocp-build-data-repo-dir=./
      - --create-prs=true
      - --minor=10
      - --pr-creation-ceiling=1000
      command:
      - /usr/bin/ocp-build-data-enforcer
      env:
      - name: CLICOLOR_FORCE
        value: "1"
      image: registry.ci.openshift.org/ci/ocp-build-data-enforcer:latest
      imagePullPolicy: Always
      name: ""
      resources:
        requests:
          cpu: 500m
      volumeMounts:
      - mountPath: /etc/github
        name: token
        readOnly: true
    volumes:
    - name: token
      secret:
        secretName: github-credentials-openshift-bot
- agent: kubernetes
  cluster: app.ci
  cron: '@daily'
  decorate: true
  extra_refs:
  - base_ref: master
    org: openshift
    repo: release
  - base_ref: master
    org: kubernetes
    repo: test-infra
    workdir: true
  labels:
    ci.openshift.io/role: infra
    pj-rehearse.openshift.io/can-be-rehearsed: "true"
  name: periodic-prow-auto-testgrid-generator
  spec:
    containers:
    - args:
      - --github-token-path=/etc/github/oauth
      - --github-endpoint=http://ghproxy
      - --github-endpoint=https://api.github.com
      - --github-graphql-endpoint=http://ghproxy/graphql
      - --github-login=openshift-bot
      - --git-name=openshift-bot
      - --git-email=openshift-bot@redhat.com
      - --working-dir=.
      - --assign=petr-muller
      - --testgrid-config=./config/testgrids/openshift
      - --release-config=../../openshift/release/core-services/release-controller/_releases
      - --prow-jobs-dir=../../openshift/release/ci-operator/jobs
      - --allow-list=../../openshift/release/core-services/testgrid-config-generator/_allow-list.yaml
      command:
      - /usr/bin/autotestgridgenerator
      image: registry.ci.openshift.org/ci/auto-testgrid-generator:latest
      imagePullPolicy: Always
      name: auto-testgrid-generator
      resources:
        requests:
          cpu: 500m
      volumeMounts:
      - mountPath: /etc/github
        name: token
        readOnly: true
    volumes:
    - name: token
      secret:
        secretName: github-credentials-openshift-bot
- agent: kubernetes
  cluster: app.ci
  decorate: true
  extra_refs:
  - base_ref: master
    org: openshift
    repo: release
  interval: 12h
  labels:
    ci.openshift.io/role: infra
  name: periodic-openshift-release-master-arm01-apply
  spec:
    containers:
    - args:
      - --config-dir=clusters/build-clusters/arm01
      - --ignore-file=clusters/build-clusters/common/assets/pod-scaler-admission.yaml
      - --confirm=true
      - --as=
      - --kubeconfig=/etc/build-farm-credentials/kubeconfig
      command:
      - applyconfig
      env:
      - name: arm01_id
        valueFrom:
          secretKeyRef:
            key: arm01-id
            name: arm01-dex-oidc
      image: applyconfig:latest
      imagePullPolicy: Always
      name: ""
      resources:
        requests:
          cpu: 10m
      volumeMounts:
      - mountPath: /etc/build-farm-credentials
        name: build-farm-credentials
        readOnly: true
    serviceAccountName: config-updater
    volumes:
    - name: build-farm-credentials
      secret:
        items:
        - key: sa.config-updater.arm01.config
          path: kubeconfig
        secretName: config-updater
- agent: kubernetes
  cluster: app.ci
  decorate: true
  extra_refs:
  - base_ref: master
    org: openshift
    repo: release
  interval: 12h
  labels:
    ci.openshift.io/role: infra
  name: periodic-openshift-release-master-hive-apply
  spec:
    containers:
    - args:
      - --config-dir=clusters/hive
      - --confirm=true
      - --as=
      - --kubeconfig=/etc/build-farm-credentials/kubeconfig
      command:
      - applyconfig
      image: applyconfig:latest
      imagePullPolicy: Always
      name: ""
      resources:
        requests:
          cpu: 10m
      volumeMounts:
      - mountPath: /etc/build-farm-credentials
        name: build-farm-credentials
        readOnly: true
    serviceAccountName: config-updater
    volumes:
    - name: build-farm-credentials
      secret:
        items:
        - key: sa.config-updater.hive.config
          path: kubeconfig
        secretName: config-updater
- agent: kubernetes
  cluster: app.ci
  decorate: true
  interval: 4h
  labels:
    ci.openshift.io/role: infra
    pj-rehearse.openshift.io/can-be-rehearsed: "true"
  name: periodic-openshift-release-master-accept-invitations-cherrypick-robot
  spec:
    containers:
    - args:
      - --github-token-path=/etc/github/oauth
      - --github-endpoint=http://ghproxy
      - --github-endpoint=https://api.github.com
      - --github-graphql-endpoint=http://ghproxy/graphql
      - --dry-run=false
      command:
      - /app/prow/cmd/invitations-accepter/app.binary
<<<<<<< HEAD
      image: gcr.io/k8s-prow/invitations-accepter:v20210920-f234f533b3
=======
      image: gcr.io/k8s-prow/invitations-accepter:v20210921-ce880de448
>>>>>>> c690268e
      imagePullPolicy: Always
      name: ""
      resources:
        requests:
          cpu: 10m
      volumeMounts:
      - mountPath: /etc/github
        name: token
        readOnly: true
    volumes:
    - name: token
      secret:
        secretName: github-credentials-openshift-cherrypick-robot
- agent: kubernetes
  cluster: app.ci
  decorate: true
  interval: 4h
  labels:
    ci.openshift.io/role: infra
    pj-rehearse.openshift.io/can-be-rehearsed: "true"
  name: periodic-openshift-release-master-accept-invitations-merge-robot
  spec:
    containers:
    - args:
      - --github-token-path=/etc/github/oauth
      - --github-endpoint=http://ghproxy
      - --github-endpoint=https://api.github.com
      - --github-graphql-endpoint=http://ghproxy/graphql
      - --dry-run=false
      command:
      - /app/prow/cmd/invitations-accepter/app.binary
<<<<<<< HEAD
      image: gcr.io/k8s-prow/invitations-accepter:v20210920-f234f533b3
=======
      image: gcr.io/k8s-prow/invitations-accepter:v20210921-ce880de448
>>>>>>> c690268e
      imagePullPolicy: Always
      name: ""
      resources:
        requests:
          cpu: 10m
      volumeMounts:
      - mountPath: /etc/github
        name: token
        readOnly: true
    volumes:
    - name: token
      secret:
        secretName: github-credentials-openshift-merge-robot
- agent: kubernetes
  cluster: app.ci
  decorate: true
  interval: 4h
  labels:
    ci.openshift.io/role: infra
    pj-rehearse.openshift.io/can-be-rehearsed: "true"
  name: periodic-openshift-release-master-accept-invitations-ci-robot
  spec:
    containers:
    - args:
      - --github-token-path=/etc/github/oauth
      - --github-endpoint=http://ghproxy
      - --github-endpoint=https://api.github.com
      - --github-graphql-endpoint=http://ghproxy/graphql
      - --dry-run=false
      command:
      - /app/prow/cmd/invitations-accepter/app.binary
<<<<<<< HEAD
      image: gcr.io/k8s-prow/invitations-accepter:v20210920-f234f533b3
=======
      image: gcr.io/k8s-prow/invitations-accepter:v20210921-ce880de448
>>>>>>> c690268e
      imagePullPolicy: Always
      name: ""
      resources:
        requests:
          cpu: 10m
      volumeMounts:
      - mountPath: /etc/github
        name: token
        readOnly: true
    volumes:
    - name: token
      secret:
        secretName: github-credentials-openshift-ci-robot
- agent: kubernetes
  cluster: app.ci
  cron: 30 7 * * *
  decorate: true
  extra_refs:
  - base_ref: master
    org: openshift
    repo: release
  labels:
    ci.openshift.io/role: infra
  name: periodic-promoted-image-governor
  spec:
    containers:
    - command:
      - /usr/bin/promoted-image-governor
      - --ci-operator-config-path=ci-operator/config
      - --release-controller-mirror-config-dir=core-services/release-controller/_releases
      - --ignored-image-stream-tags
      - ^ocp\S*/\S+:machine-os-content$
      - --ignored-image-stream-tags
      - '^openshift/origin-v3.11:'
      - --ignored-image-stream-tags
      - '^origin/4.([6-9]|\d\d+):'
      - --kubeconfig-dir=/etc/build-farm-credentials
      - --dry-run=false
      image: registry.ci.openshift.org/ci/promoted-image-governor:latest
      imagePullPolicy: Always
      name: promoted-image-governor
      resources:
        requests:
          cpu: 500m
      volumeMounts:
      - mountPath: /etc/build-farm-credentials
        name: build-farm-credentials
        readOnly: true
    serviceAccountName: promoted-image-governor
    volumes:
    - name: build-farm-credentials
      secret:
        secretName: promoted-image-governor<|MERGE_RESOLUTION|>--- conflicted
+++ resolved
@@ -112,11 +112,7 @@
       - --confirm
       command:
       - /app/robots/commenter/app.binary
-<<<<<<< HEAD
-      image: gcr.io/k8s-prow/commenter:v20210920-bd8073b837
-=======
       image: gcr.io/k8s-prow/commenter:v20210921-ce880de448
->>>>>>> c690268e
       imagePullPolicy: Always
       name: ""
       resources:
@@ -190,11 +186,7 @@
       - --confirm
       command:
       - /app/robots/commenter/app.binary
-<<<<<<< HEAD
-      image: gcr.io/k8s-prow/commenter:v20210920-bd8073b837
-=======
       image: gcr.io/k8s-prow/commenter:v20210921-ce880de448
->>>>>>> c690268e
       imagePullPolicy: Always
       name: ""
       resources:
@@ -234,11 +226,7 @@
       - --random
       command:
       - /app/robots/commenter/app.binary
-<<<<<<< HEAD
-      image: gcr.io/k8s-prow/commenter:v20210920-bd8073b837
-=======
       image: gcr.io/k8s-prow/commenter:v20210921-ce880de448
->>>>>>> c690268e
       imagePullPolicy: Always
       name: ""
       resources:
@@ -284,9 +272,6 @@
       - --confirm
       command:
       - /app/robots/commenter/app.binary
-<<<<<<< HEAD
-      image: gcr.io/k8s-prow/commenter:v20210920-bd8073b837
-=======
       image: gcr.io/k8s-prow/commenter:v20210921-ce880de448
       imagePullPolicy: Always
       name: ""
@@ -333,7 +318,6 @@
       command:
       - /app/robots/commenter/app.binary
       image: gcr.io/k8s-prow/commenter:v20210921-ce880de448
->>>>>>> c690268e
       imagePullPolicy: Always
       name: ""
       resources:
@@ -383,9 +367,6 @@
       - --confirm
       command:
       - /app/robots/commenter/app.binary
-<<<<<<< HEAD
-      image: gcr.io/k8s-prow/commenter:v20210920-bd8073b837
-=======
       image: gcr.io/k8s-prow/commenter:v20210921-ce880de448
       imagePullPolicy: Always
       name: ""
@@ -436,7 +417,6 @@
       command:
       - /app/robots/commenter/app.binary
       image: gcr.io/k8s-prow/commenter:v20210921-ce880de448
->>>>>>> c690268e
       imagePullPolicy: Always
       name: ""
       resources:
@@ -485,9 +465,6 @@
       - --confirm
       command:
       - /app/robots/commenter/app.binary
-<<<<<<< HEAD
-      image: gcr.io/k8s-prow/commenter:v20210920-bd8073b837
-=======
       image: gcr.io/k8s-prow/commenter:v20210921-ce880de448
       imagePullPolicy: Always
       name: ""
@@ -537,7 +514,6 @@
       command:
       - /app/robots/commenter/app.binary
       image: gcr.io/k8s-prow/commenter:v20210921-ce880de448
->>>>>>> c690268e
       imagePullPolicy: Always
       name: ""
       resources:
@@ -571,11 +547,7 @@
       - --debug
       command:
       - /app/label_sync/app.binary
-<<<<<<< HEAD
-      image: gcr.io/k8s-prow/label_sync:v20210920-f234f533b3
-=======
       image: gcr.io/k8s-prow/label_sync:v20210921-ce880de448
->>>>>>> c690268e
       imagePullPolicy: Always
       name: ""
       resources:
@@ -826,11 +798,7 @@
       - --config=core-services/prow/02_config/_bumper.yaml
       command:
       - /app/prow/cmd/generic-autobumper/app.binary
-<<<<<<< HEAD
-      image: gcr.io/k8s-prow/generic-autobumper:v20210920-f234f533b3
-=======
       image: gcr.io/k8s-prow/generic-autobumper:v20210921-ce880de448
->>>>>>> c690268e
       imagePullPolicy: IfNotPresent
       name: autobump
       resources:
@@ -1085,11 +1053,7 @@
       - --github-enabled-org=openshift
       command:
       - /app/prow/cmd/branchprotector/app.binary
-<<<<<<< HEAD
-      image: gcr.io/k8s-prow/branchprotector:v20210920-f234f533b3
-=======
       image: gcr.io/k8s-prow/branchprotector:v20210921-ce880de448
->>>>>>> c690268e
       imagePullPolicy: Always
       name: ""
       resources:
@@ -1137,11 +1101,7 @@
           secretKeyRef:
             key: appid
             name: openshift-prow-github-app
-<<<<<<< HEAD
-      image: gcr.io/k8s-prow/branchprotector:v20210920-f234f533b3
-=======
       image: gcr.io/k8s-prow/branchprotector:v20210921-ce880de448
->>>>>>> c690268e
       imagePullPolicy: Always
       name: ""
       resources:
@@ -1190,11 +1150,7 @@
       - --github-allowed-burst=600
       command:
       - /app/prow/cmd/peribolos/app.binary
-<<<<<<< HEAD
-      image: gcr.io/k8s-prow/peribolos:v20210920-f234f533b3
-=======
       image: gcr.io/k8s-prow/peribolos:v20210921-ce880de448
->>>>>>> c690268e
       imagePullPolicy: Always
       name: ""
       resources:
@@ -1273,11 +1229,7 @@
       - --kubeconfig-dir=/etc/build-farm-credentials
       command:
       - /app/prow/cmd/config-bootstrapper/app.binary
-<<<<<<< HEAD
-      image: gcr.io/k8s-prow/config-bootstrapper:v20210920-f234f533b3
-=======
       image: gcr.io/k8s-prow/config-bootstrapper:v20210921-ce880de448
->>>>>>> c690268e
       imagePullPolicy: Always
       name: ""
       resources:
@@ -1651,8 +1603,8 @@
       - --bw-allow-unused=dptp/aos-team-dp-testplatform@redhat.com mailing list
       - --bw-allow-unused=dptp/AWS ci-longlivedcluster-bot
       - --bw-allow-unused=dptp/bugzilla.redhat.com
-      - --bw-allow-unused=dptp/build_farm_build01
-      - --bw-allow-unused=dptp/build_farm_build02
+      - --bw-allow-unused=dptp/build_farm_01_cluster
+      - --bw-allow-unused=dptp/build_farm_02_cluster
       - --bw-allow-unused=dptp/kata-jenkins-ci.westus2.cloudapp.azure.com
       - --bw-allow-unused=dptp/quay.io
       - --bw-allow-unused=dptp/quay.io/multi-arch
@@ -1879,11 +1831,7 @@
       - --dry-run=false
       command:
       - /app/prow/cmd/invitations-accepter/app.binary
-<<<<<<< HEAD
-      image: gcr.io/k8s-prow/invitations-accepter:v20210920-f234f533b3
-=======
       image: gcr.io/k8s-prow/invitations-accepter:v20210921-ce880de448
->>>>>>> c690268e
       imagePullPolicy: Always
       name: ""
       resources:
@@ -1915,11 +1863,7 @@
       - --dry-run=false
       command:
       - /app/prow/cmd/invitations-accepter/app.binary
-<<<<<<< HEAD
-      image: gcr.io/k8s-prow/invitations-accepter:v20210920-f234f533b3
-=======
       image: gcr.io/k8s-prow/invitations-accepter:v20210921-ce880de448
->>>>>>> c690268e
       imagePullPolicy: Always
       name: ""
       resources:
@@ -1951,11 +1895,7 @@
       - --dry-run=false
       command:
       - /app/prow/cmd/invitations-accepter/app.binary
-<<<<<<< HEAD
-      image: gcr.io/k8s-prow/invitations-accepter:v20210920-f234f533b3
-=======
       image: gcr.io/k8s-prow/invitations-accepter:v20210921-ce880de448
->>>>>>> c690268e
       imagePullPolicy: Always
       name: ""
       resources:
