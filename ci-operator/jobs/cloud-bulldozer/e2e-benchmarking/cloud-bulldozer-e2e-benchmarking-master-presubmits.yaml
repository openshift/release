presubmits:
  cloud-bulldozer/e2e-benchmarking:
  - agent: kubernetes
    always_run: false
    branches:
    - ^master$
    - ^master-
    cluster: build11
    context: ci/prow/e2e-cluster-density-ms-single-node
    decorate: true
    decoration_config:
      skip_cloning: true
    labels:
      ci-operator.openshift.io/cloud: aws
      ci-operator.openshift.io/cloud-cluster-profile: aws-perfscale
      ci.openshift.io/generator: prowgen
      job-release: "4.18"
      pj-rehearse.openshift.io/can-be-rehearsed: "true"
    name: pull-ci-cloud-bulldozer-e2e-benchmarking-master-e2e-cluster-density-ms-single-node
    rerun_command: /test e2e-cluster-density-ms-single-node
    spec:
      containers:
      - args:
        - --gcs-upload-secret=/secrets/gcs/service-account.json
        - --image-import-pull-secret=/etc/pull-secret/.dockerconfigjson
        - --lease-server-credentials-file=/etc/boskos/credentials
        - --report-credentials-file=/etc/report/credentials
        - --secret-dir=/secrets/ci-pull-credentials
        - --target=e2e-cluster-density-ms-single-node
        command:
        - ci-operator
        image: ci-operator:latest
        imagePullPolicy: Always
        name: ""
        resources:
          requests:
            cpu: 10m
        volumeMounts:
        - mountPath: /etc/boskos
          name: boskos
          readOnly: true
        - mountPath: /secrets/ci-pull-credentials
          name: ci-pull-credentials
          readOnly: true
        - mountPath: /secrets/gcs
          name: gcs-credentials
          readOnly: true
        - mountPath: /secrets/manifest-tool
          name: manifest-tool-local-pusher
          readOnly: true
        - mountPath: /etc/pull-secret
          name: pull-secret
          readOnly: true
        - mountPath: /etc/report
          name: result-aggregator
          readOnly: true
      serviceAccountName: ci-operator
      volumes:
      - name: boskos
        secret:
          items:
          - key: credentials
            path: credentials
          secretName: boskos-credentials
      - name: ci-pull-credentials
        secret:
          secretName: ci-pull-credentials
      - name: manifest-tool-local-pusher
        secret:
          secretName: manifest-tool-local-pusher
      - name: pull-secret
        secret:
          secretName: registry-pull-credentials
      - name: result-aggregator
        secret:
          secretName: result-aggregator
    trigger: (?m)^/test( | .* )(e2e-cluster-density-ms-single-node|remaining-required),?($|\s.*)
  - agent: kubernetes
    always_run: false
    branches:
    - ^master$
    - ^master-
    cluster: build11
    context: ci/prow/e2e-cluster-density-v2-single-node
    decorate: true
    decoration_config:
      skip_cloning: true
    labels:
      ci-operator.openshift.io/cloud: aws
      ci-operator.openshift.io/cloud-cluster-profile: aws-perfscale
      ci.openshift.io/generator: prowgen
      job-release: "4.18"
      pj-rehearse.openshift.io/can-be-rehearsed: "true"
    name: pull-ci-cloud-bulldozer-e2e-benchmarking-master-e2e-cluster-density-v2-single-node
    rerun_command: /test e2e-cluster-density-v2-single-node
    spec:
      containers:
      - args:
        - --gcs-upload-secret=/secrets/gcs/service-account.json
        - --image-import-pull-secret=/etc/pull-secret/.dockerconfigjson
        - --lease-server-credentials-file=/etc/boskos/credentials
        - --report-credentials-file=/etc/report/credentials
        - --secret-dir=/secrets/ci-pull-credentials
        - --target=e2e-cluster-density-v2-single-node
        command:
        - ci-operator
        image: ci-operator:latest
        imagePullPolicy: Always
        name: ""
        resources:
          requests:
            cpu: 10m
        volumeMounts:
        - mountPath: /etc/boskos
          name: boskos
          readOnly: true
        - mountPath: /secrets/ci-pull-credentials
          name: ci-pull-credentials
          readOnly: true
        - mountPath: /secrets/gcs
          name: gcs-credentials
          readOnly: true
        - mountPath: /secrets/manifest-tool
          name: manifest-tool-local-pusher
          readOnly: true
        - mountPath: /etc/pull-secret
          name: pull-secret
          readOnly: true
        - mountPath: /etc/report
          name: result-aggregator
          readOnly: true
      serviceAccountName: ci-operator
      volumes:
      - name: boskos
        secret:
          items:
          - key: credentials
            path: credentials
          secretName: boskos-credentials
      - name: ci-pull-credentials
        secret:
          secretName: ci-pull-credentials
      - name: manifest-tool-local-pusher
        secret:
          secretName: manifest-tool-local-pusher
      - name: pull-secret
        secret:
          secretName: registry-pull-credentials
      - name: result-aggregator
        secret:
          secretName: result-aggregator
    trigger: (?m)^/test( | .* )(e2e-cluster-density-v2-single-node|remaining-required),?($|\s.*)
  - agent: kubernetes
    always_run: false
    branches:
    - ^master$
    - ^master-
    cluster: build11
    context: ci/prow/e2e-conc-builds-single-node
    decorate: true
    decoration_config:
      skip_cloning: true
    labels:
      ci-operator.openshift.io/cloud: aws
      ci-operator.openshift.io/cloud-cluster-profile: aws-perfscale
      ci.openshift.io/generator: prowgen
      job-release: "4.18"
      pj-rehearse.openshift.io/can-be-rehearsed: "true"
    name: pull-ci-cloud-bulldozer-e2e-benchmarking-master-e2e-conc-builds-single-node
    rerun_command: /test e2e-conc-builds-single-node
    spec:
      containers:
      - args:
        - --gcs-upload-secret=/secrets/gcs/service-account.json
        - --image-import-pull-secret=/etc/pull-secret/.dockerconfigjson
        - --lease-server-credentials-file=/etc/boskos/credentials
        - --report-credentials-file=/etc/report/credentials
        - --secret-dir=/secrets/ci-pull-credentials
        - --target=e2e-conc-builds-single-node
        command:
        - ci-operator
        image: ci-operator:latest
        imagePullPolicy: Always
        name: ""
        resources:
          requests:
            cpu: 10m
        volumeMounts:
        - mountPath: /etc/boskos
          name: boskos
          readOnly: true
        - mountPath: /secrets/ci-pull-credentials
          name: ci-pull-credentials
          readOnly: true
        - mountPath: /secrets/gcs
          name: gcs-credentials
          readOnly: true
        - mountPath: /secrets/manifest-tool
          name: manifest-tool-local-pusher
          readOnly: true
        - mountPath: /etc/pull-secret
          name: pull-secret
          readOnly: true
        - mountPath: /etc/report
          name: result-aggregator
          readOnly: true
      serviceAccountName: ci-operator
      volumes:
      - name: boskos
        secret:
          items:
          - key: credentials
            path: credentials
          secretName: boskos-credentials
      - name: ci-pull-credentials
        secret:
          secretName: ci-pull-credentials
      - name: manifest-tool-local-pusher
        secret:
          secretName: manifest-tool-local-pusher
      - name: pull-secret
        secret:
          secretName: registry-pull-credentials
      - name: result-aggregator
        secret:
          secretName: result-aggregator
    trigger: (?m)^/test( | .* )(e2e-conc-builds-single-node|remaining-required),?($|\s.*)
  - agent: kubernetes
    always_run: false
    branches:
    - ^master$
    - ^master-
    cluster: build11
    context: ci/prow/e2e-crd-scale-single-node
    decorate: true
    decoration_config:
      skip_cloning: true
    labels:
      ci-operator.openshift.io/cloud: aws
      ci-operator.openshift.io/cloud-cluster-profile: aws-perfscale
      ci.openshift.io/generator: prowgen
      job-release: "4.18"
      pj-rehearse.openshift.io/can-be-rehearsed: "true"
    name: pull-ci-cloud-bulldozer-e2e-benchmarking-master-e2e-crd-scale-single-node
    rerun_command: /test e2e-crd-scale-single-node
    spec:
      containers:
      - args:
        - --gcs-upload-secret=/secrets/gcs/service-account.json
        - --image-import-pull-secret=/etc/pull-secret/.dockerconfigjson
        - --lease-server-credentials-file=/etc/boskos/credentials
        - --report-credentials-file=/etc/report/credentials
        - --secret-dir=/secrets/ci-pull-credentials
        - --target=e2e-crd-scale-single-node
        command:
        - ci-operator
        image: ci-operator:latest
        imagePullPolicy: Always
        name: ""
        resources:
          requests:
            cpu: 10m
        volumeMounts:
        - mountPath: /etc/boskos
          name: boskos
          readOnly: true
        - mountPath: /secrets/ci-pull-credentials
          name: ci-pull-credentials
          readOnly: true
        - mountPath: /secrets/gcs
          name: gcs-credentials
          readOnly: true
        - mountPath: /secrets/manifest-tool
          name: manifest-tool-local-pusher
          readOnly: true
        - mountPath: /etc/pull-secret
          name: pull-secret
          readOnly: true
        - mountPath: /etc/report
          name: result-aggregator
          readOnly: true
      serviceAccountName: ci-operator
      volumes:
      - name: boskos
        secret:
          items:
          - key: credentials
            path: credentials
          secretName: boskos-credentials
      - name: ci-pull-credentials
        secret:
          secretName: ci-pull-credentials
      - name: manifest-tool-local-pusher
        secret:
          secretName: manifest-tool-local-pusher
      - name: pull-secret
        secret:
          secretName: registry-pull-credentials
      - name: result-aggregator
        secret:
          secretName: result-aggregator
    trigger: (?m)^/test( | .* )(e2e-crd-scale-single-node|remaining-required),?($|\s.*)
  - agent: kubernetes
    always_run: false
    branches:
    - ^master$
    - ^master-
    cluster: build11
    context: ci/prow/e2e-ingress-perf-single-node
    decorate: true
    decoration_config:
      skip_cloning: true
    labels:
      ci-operator.openshift.io/cloud: aws
      ci-operator.openshift.io/cloud-cluster-profile: aws-perfscale
      ci.openshift.io/generator: prowgen
      job-release: "4.18"
      pj-rehearse.openshift.io/can-be-rehearsed: "true"
    name: pull-ci-cloud-bulldozer-e2e-benchmarking-master-e2e-ingress-perf-single-node
    rerun_command: /test e2e-ingress-perf-single-node
    spec:
      containers:
      - args:
        - --gcs-upload-secret=/secrets/gcs/service-account.json
        - --image-import-pull-secret=/etc/pull-secret/.dockerconfigjson
        - --lease-server-credentials-file=/etc/boskos/credentials
        - --report-credentials-file=/etc/report/credentials
        - --secret-dir=/secrets/ci-pull-credentials
        - --target=e2e-ingress-perf-single-node
        command:
        - ci-operator
        image: ci-operator:latest
        imagePullPolicy: Always
        name: ""
        resources:
          requests:
            cpu: 10m
        volumeMounts:
        - mountPath: /etc/boskos
          name: boskos
          readOnly: true
        - mountPath: /secrets/ci-pull-credentials
          name: ci-pull-credentials
          readOnly: true
        - mountPath: /secrets/gcs
          name: gcs-credentials
          readOnly: true
        - mountPath: /secrets/manifest-tool
          name: manifest-tool-local-pusher
          readOnly: true
        - mountPath: /etc/pull-secret
          name: pull-secret
          readOnly: true
        - mountPath: /etc/report
          name: result-aggregator
          readOnly: true
      serviceAccountName: ci-operator
      volumes:
      - name: boskos
        secret:
          items:
          - key: credentials
            path: credentials
          secretName: boskos-credentials
      - name: ci-pull-credentials
        secret:
          secretName: ci-pull-credentials
      - name: manifest-tool-local-pusher
        secret:
          secretName: manifest-tool-local-pusher
      - name: pull-secret
        secret:
          secretName: registry-pull-credentials
      - name: result-aggregator
        secret:
          secretName: result-aggregator
    trigger: (?m)^/test( | .* )(e2e-ingress-perf-single-node|remaining-required),?($|\s.*)
  - agent: kubernetes
    always_run: false
    branches:
    - ^master$
    - ^master-
    cluster: build11
    context: ci/prow/e2e-network-policy-single-node
    decorate: true
    decoration_config:
      skip_cloning: true
    labels:
      ci-operator.openshift.io/cloud: aws
      ci-operator.openshift.io/cloud-cluster-profile: aws-perfscale
      ci.openshift.io/generator: prowgen
      job-release: "4.18"
      pj-rehearse.openshift.io/can-be-rehearsed: "true"
    name: pull-ci-cloud-bulldozer-e2e-benchmarking-master-e2e-network-policy-single-node
    rerun_command: /test e2e-network-policy-single-node
    spec:
      containers:
      - args:
        - --gcs-upload-secret=/secrets/gcs/service-account.json
        - --image-import-pull-secret=/etc/pull-secret/.dockerconfigjson
        - --lease-server-credentials-file=/etc/boskos/credentials
        - --report-credentials-file=/etc/report/credentials
        - --secret-dir=/secrets/ci-pull-credentials
        - --target=e2e-network-policy-single-node
        command:
        - ci-operator
        image: ci-operator:latest
        imagePullPolicy: Always
        name: ""
        resources:
          requests:
            cpu: 10m
        volumeMounts:
        - mountPath: /etc/boskos
          name: boskos
          readOnly: true
        - mountPath: /secrets/ci-pull-credentials
          name: ci-pull-credentials
          readOnly: true
        - mountPath: /secrets/gcs
          name: gcs-credentials
          readOnly: true
        - mountPath: /secrets/manifest-tool
          name: manifest-tool-local-pusher
          readOnly: true
        - mountPath: /etc/pull-secret
          name: pull-secret
          readOnly: true
        - mountPath: /etc/report
          name: result-aggregator
          readOnly: true
      serviceAccountName: ci-operator
      volumes:
      - name: boskos
        secret:
          items:
          - key: credentials
            path: credentials
          secretName: boskos-credentials
      - name: ci-pull-credentials
        secret:
          secretName: ci-pull-credentials
      - name: manifest-tool-local-pusher
        secret:
          secretName: manifest-tool-local-pusher
      - name: pull-secret
        secret:
          secretName: registry-pull-credentials
      - name: result-aggregator
        secret:
          secretName: result-aggregator
    trigger: (?m)^/test( | .* )(e2e-network-policy-single-node|remaining-required),?($|\s.*)
  - agent: kubernetes
    always_run: false
    branches:
    - ^master$
    - ^master-
    cluster: build11
    context: ci/prow/e2e-network-smoke-single-node
    decorate: true
    decoration_config:
      skip_cloning: true
    labels:
      ci-operator.openshift.io/cloud: aws
      ci-operator.openshift.io/cloud-cluster-profile: aws-perfscale
      ci.openshift.io/generator: prowgen
      job-release: "4.18"
      pj-rehearse.openshift.io/can-be-rehearsed: "true"
    name: pull-ci-cloud-bulldozer-e2e-benchmarking-master-e2e-network-smoke-single-node
    rerun_command: /test e2e-network-smoke-single-node
    spec:
      containers:
      - args:
        - --gcs-upload-secret=/secrets/gcs/service-account.json
        - --image-import-pull-secret=/etc/pull-secret/.dockerconfigjson
        - --lease-server-credentials-file=/etc/boskos/credentials
        - --report-credentials-file=/etc/report/credentials
        - --secret-dir=/secrets/ci-pull-credentials
        - --target=e2e-network-smoke-single-node
        command:
        - ci-operator
        image: ci-operator:latest
        imagePullPolicy: Always
        name: ""
        resources:
          requests:
            cpu: 10m
        volumeMounts:
        - mountPath: /etc/boskos
          name: boskos
          readOnly: true
        - mountPath: /secrets/ci-pull-credentials
          name: ci-pull-credentials
          readOnly: true
        - mountPath: /secrets/gcs
          name: gcs-credentials
          readOnly: true
        - mountPath: /secrets/manifest-tool
          name: manifest-tool-local-pusher
          readOnly: true
        - mountPath: /etc/pull-secret
          name: pull-secret
          readOnly: true
        - mountPath: /etc/report
          name: result-aggregator
          readOnly: true
      serviceAccountName: ci-operator
      volumes:
      - name: boskos
        secret:
          items:
          - key: credentials
            path: credentials
          secretName: boskos-credentials
      - name: ci-pull-credentials
        secret:
          secretName: ci-pull-credentials
      - name: manifest-tool-local-pusher
        secret:
          secretName: manifest-tool-local-pusher
      - name: pull-secret
        secret:
          secretName: registry-pull-credentials
      - name: result-aggregator
        secret:
          secretName: result-aggregator
    trigger: (?m)^/test( | .* )(e2e-network-smoke-single-node|remaining-required),?($|\s.*)
  - agent: kubernetes
    always_run: false
    branches:
    - ^master$
    - ^master-
    cluster: build11
    context: ci/prow/e2e-networkpolicy-matchexpressions-single-node
    decorate: true
    decoration_config:
      skip_cloning: true
    labels:
      ci-operator.openshift.io/cloud: aws
      ci-operator.openshift.io/cloud-cluster-profile: aws-perfscale
      ci.openshift.io/generator: prowgen
      job-release: "4.18"
      pj-rehearse.openshift.io/can-be-rehearsed: "true"
    name: pull-ci-cloud-bulldozer-e2e-benchmarking-master-e2e-networkpolicy-matchexpressions-single-node
    rerun_command: /test e2e-networkpolicy-matchexpressions-single-node
    spec:
      containers:
      - args:
        - --gcs-upload-secret=/secrets/gcs/service-account.json
        - --image-import-pull-secret=/etc/pull-secret/.dockerconfigjson
        - --lease-server-credentials-file=/etc/boskos/credentials
        - --report-credentials-file=/etc/report/credentials
        - --secret-dir=/secrets/ci-pull-credentials
        - --target=e2e-networkpolicy-matchexpressions-single-node
        command:
        - ci-operator
        image: ci-operator:latest
        imagePullPolicy: Always
        name: ""
        resources:
          requests:
            cpu: 10m
        volumeMounts:
        - mountPath: /etc/boskos
          name: boskos
          readOnly: true
        - mountPath: /secrets/ci-pull-credentials
          name: ci-pull-credentials
          readOnly: true
        - mountPath: /secrets/gcs
          name: gcs-credentials
          readOnly: true
        - mountPath: /secrets/manifest-tool
          name: manifest-tool-local-pusher
          readOnly: true
        - mountPath: /etc/pull-secret
          name: pull-secret
          readOnly: true
        - mountPath: /etc/report
          name: result-aggregator
          readOnly: true
      serviceAccountName: ci-operator
      volumes:
      - name: boskos
        secret:
          items:
          - key: credentials
            path: credentials
          secretName: boskos-credentials
      - name: ci-pull-credentials
        secret:
          secretName: ci-pull-credentials
      - name: manifest-tool-local-pusher
        secret:
          secretName: manifest-tool-local-pusher
      - name: pull-secret
        secret:
          secretName: registry-pull-credentials
      - name: result-aggregator
        secret:
          secretName: result-aggregator
    trigger: (?m)^/test( | .* )(e2e-networkpolicy-matchexpressions-single-node|remaining-required),?($|\s.*)
  - agent: kubernetes
    always_run: false
    branches:
    - ^master$
    - ^master-
    cluster: build11
    context: ci/prow/e2e-networkpolicy-matchlabels-single-node
    decorate: true
    decoration_config:
      skip_cloning: true
    labels:
      ci-operator.openshift.io/cloud: aws
      ci-operator.openshift.io/cloud-cluster-profile: aws-perfscale
      ci.openshift.io/generator: prowgen
      job-release: "4.18"
      pj-rehearse.openshift.io/can-be-rehearsed: "true"
    name: pull-ci-cloud-bulldozer-e2e-benchmarking-master-e2e-networkpolicy-matchlabels-single-node
    rerun_command: /test e2e-networkpolicy-matchlabels-single-node
    spec:
      containers:
      - args:
        - --gcs-upload-secret=/secrets/gcs/service-account.json
        - --image-import-pull-secret=/etc/pull-secret/.dockerconfigjson
        - --lease-server-credentials-file=/etc/boskos/credentials
        - --report-credentials-file=/etc/report/credentials
        - --secret-dir=/secrets/ci-pull-credentials
        - --target=e2e-networkpolicy-matchlabels-single-node
        command:
        - ci-operator
        image: ci-operator:latest
        imagePullPolicy: Always
        name: ""
        resources:
          requests:
            cpu: 10m
        volumeMounts:
        - mountPath: /etc/boskos
          name: boskos
          readOnly: true
        - mountPath: /secrets/ci-pull-credentials
          name: ci-pull-credentials
          readOnly: true
        - mountPath: /secrets/gcs
          name: gcs-credentials
          readOnly: true
        - mountPath: /secrets/manifest-tool
          name: manifest-tool-local-pusher
          readOnly: true
        - mountPath: /etc/pull-secret
          name: pull-secret
          readOnly: true
        - mountPath: /etc/report
          name: result-aggregator
          readOnly: true
      serviceAccountName: ci-operator
      volumes:
      - name: boskos
        secret:
          items:
          - key: credentials
            path: credentials
          secretName: boskos-credentials
      - name: ci-pull-credentials
        secret:
          secretName: ci-pull-credentials
      - name: manifest-tool-local-pusher
        secret:
          secretName: manifest-tool-local-pusher
      - name: pull-secret
        secret:
          secretName: registry-pull-credentials
      - name: result-aggregator
        secret:
          secretName: result-aggregator
    trigger: (?m)^/test( | .* )(e2e-networkpolicy-matchlabels-single-node|remaining-required),?($|\s.*)
  - agent: kubernetes
    always_run: false
    branches:
    - ^master$
    - ^master-
    cluster: build11
    context: ci/prow/e2e-networkpolicy-multitenant-single-node
    decorate: true
    decoration_config:
      skip_cloning: true
    labels:
      ci-operator.openshift.io/cloud: aws
      ci-operator.openshift.io/cloud-cluster-profile: aws-perfscale
      ci.openshift.io/generator: prowgen
      job-release: "4.18"
      pj-rehearse.openshift.io/can-be-rehearsed: "true"
    name: pull-ci-cloud-bulldozer-e2e-benchmarking-master-e2e-networkpolicy-multitenant-single-node
    rerun_command: /test e2e-networkpolicy-multitenant-single-node
    spec:
      containers:
      - args:
        - --gcs-upload-secret=/secrets/gcs/service-account.json
        - --image-import-pull-secret=/etc/pull-secret/.dockerconfigjson
        - --lease-server-credentials-file=/etc/boskos/credentials
        - --report-credentials-file=/etc/report/credentials
        - --secret-dir=/secrets/ci-pull-credentials
        - --target=e2e-networkpolicy-multitenant-single-node
        command:
        - ci-operator
        image: ci-operator:latest
        imagePullPolicy: Always
        name: ""
        resources:
          requests:
            cpu: 10m
        volumeMounts:
        - mountPath: /etc/boskos
          name: boskos
          readOnly: true
        - mountPath: /secrets/ci-pull-credentials
          name: ci-pull-credentials
          readOnly: true
        - mountPath: /secrets/gcs
          name: gcs-credentials
          readOnly: true
        - mountPath: /secrets/manifest-tool
          name: manifest-tool-local-pusher
          readOnly: true
        - mountPath: /etc/pull-secret
          name: pull-secret
          readOnly: true
        - mountPath: /etc/report
          name: result-aggregator
          readOnly: true
      serviceAccountName: ci-operator
      volumes:
      - name: boskos
        secret:
          items:
          - key: credentials
            path: credentials
          secretName: boskos-credentials
      - name: ci-pull-credentials
        secret:
          secretName: ci-pull-credentials
      - name: manifest-tool-local-pusher
        secret:
          secretName: manifest-tool-local-pusher
      - name: pull-secret
        secret:
          secretName: registry-pull-credentials
      - name: result-aggregator
        secret:
          secretName: result-aggregator
    trigger: (?m)^/test( | .* )(e2e-networkpolicy-multitenant-single-node|remaining-required),?($|\s.*)
  - agent: kubernetes
    always_run: false
    branches:
    - ^master$
    - ^master-
    cluster: build11
    context: ci/prow/e2e-node-density-cni-single-node
    decorate: true
    decoration_config:
      skip_cloning: true
    labels:
      ci-operator.openshift.io/cloud: aws
      ci-operator.openshift.io/cloud-cluster-profile: aws-perfscale
      ci.openshift.io/generator: prowgen
      job-release: "4.18"
      pj-rehearse.openshift.io/can-be-rehearsed: "true"
    name: pull-ci-cloud-bulldozer-e2e-benchmarking-master-e2e-node-density-cni-single-node
    rerun_command: /test e2e-node-density-cni-single-node
    spec:
      containers:
      - args:
        - --gcs-upload-secret=/secrets/gcs/service-account.json
        - --image-import-pull-secret=/etc/pull-secret/.dockerconfigjson
        - --lease-server-credentials-file=/etc/boskos/credentials
        - --report-credentials-file=/etc/report/credentials
        - --secret-dir=/secrets/ci-pull-credentials
        - --target=e2e-node-density-cni-single-node
        command:
        - ci-operator
        image: ci-operator:latest
        imagePullPolicy: Always
        name: ""
        resources:
          requests:
            cpu: 10m
        volumeMounts:
        - mountPath: /etc/boskos
          name: boskos
          readOnly: true
        - mountPath: /secrets/ci-pull-credentials
          name: ci-pull-credentials
          readOnly: true
        - mountPath: /secrets/gcs
          name: gcs-credentials
          readOnly: true
        - mountPath: /secrets/manifest-tool
          name: manifest-tool-local-pusher
          readOnly: true
        - mountPath: /etc/pull-secret
          name: pull-secret
          readOnly: true
        - mountPath: /etc/report
          name: result-aggregator
          readOnly: true
      serviceAccountName: ci-operator
      volumes:
      - name: boskos
        secret:
          items:
          - key: credentials
            path: credentials
          secretName: boskos-credentials
      - name: ci-pull-credentials
        secret:
          secretName: ci-pull-credentials
      - name: manifest-tool-local-pusher
        secret:
          secretName: manifest-tool-local-pusher
      - name: pull-secret
        secret:
          secretName: registry-pull-credentials
      - name: result-aggregator
        secret:
          secretName: result-aggregator
    trigger: (?m)^/test( | .* )(e2e-node-density-cni-single-node|remaining-required),?($|\s.*)
  - agent: kubernetes
    always_run: false
    branches:
    - ^master$
    - ^master-
    cluster: build11
    context: ci/prow/e2e-node-density-heavy-single-node
    decorate: true
    decoration_config:
      skip_cloning: true
    labels:
      ci-operator.openshift.io/cloud: aws
      ci-operator.openshift.io/cloud-cluster-profile: aws-perfscale
      ci.openshift.io/generator: prowgen
      job-release: "4.18"
      pj-rehearse.openshift.io/can-be-rehearsed: "true"
    name: pull-ci-cloud-bulldozer-e2e-benchmarking-master-e2e-node-density-heavy-single-node
    rerun_command: /test e2e-node-density-heavy-single-node
    spec:
      containers:
      - args:
        - --gcs-upload-secret=/secrets/gcs/service-account.json
        - --image-import-pull-secret=/etc/pull-secret/.dockerconfigjson
        - --lease-server-credentials-file=/etc/boskos/credentials
        - --report-credentials-file=/etc/report/credentials
        - --secret-dir=/secrets/ci-pull-credentials
        - --target=e2e-node-density-heavy-single-node
        command:
        - ci-operator
        image: ci-operator:latest
        imagePullPolicy: Always
        name: ""
        resources:
          requests:
            cpu: 10m
        volumeMounts:
        - mountPath: /etc/boskos
          name: boskos
          readOnly: true
        - mountPath: /secrets/ci-pull-credentials
          name: ci-pull-credentials
          readOnly: true
        - mountPath: /secrets/gcs
          name: gcs-credentials
          readOnly: true
        - mountPath: /secrets/manifest-tool
          name: manifest-tool-local-pusher
          readOnly: true
        - mountPath: /etc/pull-secret
          name: pull-secret
          readOnly: true
        - mountPath: /etc/report
          name: result-aggregator
          readOnly: true
      serviceAccountName: ci-operator
      volumes:
      - name: boskos
        secret:
          items:
          - key: credentials
            path: credentials
          secretName: boskos-credentials
      - name: ci-pull-credentials
        secret:
          secretName: ci-pull-credentials
      - name: manifest-tool-local-pusher
        secret:
          secretName: manifest-tool-local-pusher
      - name: pull-secret
        secret:
          secretName: registry-pull-credentials
      - name: result-aggregator
        secret:
          secretName: result-aggregator
    trigger: (?m)^/test( | .* )(e2e-node-density-heavy-single-node|remaining-required),?($|\s.*)
  - agent: kubernetes
    always_run: false
    branches:
    - ^master$
    - ^master-
    cluster: build11
    context: ci/prow/e2e-node-density-single-node
    decorate: true
    decoration_config:
      skip_cloning: true
    labels:
      ci-operator.openshift.io/cloud: aws
      ci-operator.openshift.io/cloud-cluster-profile: aws-perfscale
      ci.openshift.io/generator: prowgen
      job-release: "4.18"
      pj-rehearse.openshift.io/can-be-rehearsed: "true"
    name: pull-ci-cloud-bulldozer-e2e-benchmarking-master-e2e-node-density-single-node
    rerun_command: /test e2e-node-density-single-node
    spec:
      containers:
      - args:
        - --gcs-upload-secret=/secrets/gcs/service-account.json
        - --image-import-pull-secret=/etc/pull-secret/.dockerconfigjson
        - --lease-server-credentials-file=/etc/boskos/credentials
        - --report-credentials-file=/etc/report/credentials
        - --secret-dir=/secrets/ci-pull-credentials
        - --target=e2e-node-density-single-node
        command:
        - ci-operator
        image: ci-operator:latest
        imagePullPolicy: Always
        name: ""
        resources:
          requests:
            cpu: 10m
        volumeMounts:
        - mountPath: /etc/boskos
          name: boskos
          readOnly: true
        - mountPath: /secrets/ci-pull-credentials
          name: ci-pull-credentials
          readOnly: true
        - mountPath: /secrets/gcs
          name: gcs-credentials
          readOnly: true
        - mountPath: /secrets/manifest-tool
          name: manifest-tool-local-pusher
          readOnly: true
        - mountPath: /etc/pull-secret
          name: pull-secret
          readOnly: true
        - mountPath: /etc/report
          name: result-aggregator
          readOnly: true
      serviceAccountName: ci-operator
      volumes:
      - name: boskos
        secret:
          items:
          - key: credentials
            path: credentials
          secretName: boskos-credentials
      - name: ci-pull-credentials
        secret:
          secretName: ci-pull-credentials
      - name: manifest-tool-local-pusher
        secret:
          secretName: manifest-tool-local-pusher
      - name: pull-secret
        secret:
          secretName: registry-pull-credentials
      - name: result-aggregator
        secret:
          secretName: result-aggregator
    trigger: (?m)^/test( | .* )(e2e-node-density-single-node|remaining-required),?($|\s.*)
  - agent: kubernetes
    always_run: false
    branches:
    - ^master$
    - ^master-
    cluster: build11
<<<<<<< HEAD
    context: ci/prow/e2e-rds-core-single-node
=======
    context: ci/prow/e2e-pvc-density-single-node
>>>>>>> eb9cfdfa
    decorate: true
    decoration_config:
      skip_cloning: true
    labels:
<<<<<<< HEAD
      capability/intranet: intranet
      ci-operator.openshift.io/cloud: metal-perfscale-jetlag
      ci-operator.openshift.io/cloud-cluster-profile: metal-perfscale-jetlag
      ci.openshift.io/generator: prowgen
      job-release: "4.18"
      pj-rehearse.openshift.io/can-be-rehearsed: "true"
    name: pull-ci-cloud-bulldozer-e2e-benchmarking-master-e2e-rds-core-single-node
    rerun_command: /test e2e-rds-core-single-node
=======
      ci-operator.openshift.io/cloud: aws
      ci-operator.openshift.io/cloud-cluster-profile: aws-perfscale
      ci.openshift.io/generator: prowgen
      job-release: "4.18"
      pj-rehearse.openshift.io/can-be-rehearsed: "true"
    name: pull-ci-cloud-bulldozer-e2e-benchmarking-master-e2e-pvc-density-single-node
    rerun_command: /test e2e-pvc-density-single-node
>>>>>>> eb9cfdfa
    spec:
      containers:
      - args:
        - --gcs-upload-secret=/secrets/gcs/service-account.json
        - --image-import-pull-secret=/etc/pull-secret/.dockerconfigjson
        - --lease-server-credentials-file=/etc/boskos/credentials
        - --report-credentials-file=/etc/report/credentials
        - --secret-dir=/secrets/ci-pull-credentials
<<<<<<< HEAD
        - --target=e2e-rds-core-single-node
=======
        - --target=e2e-pvc-density-single-node
>>>>>>> eb9cfdfa
        command:
        - ci-operator
        image: ci-operator:latest
        imagePullPolicy: Always
        name: ""
        resources:
          requests:
            cpu: 10m
        volumeMounts:
        - mountPath: /etc/boskos
          name: boskos
          readOnly: true
        - mountPath: /secrets/ci-pull-credentials
          name: ci-pull-credentials
          readOnly: true
        - mountPath: /secrets/gcs
          name: gcs-credentials
          readOnly: true
        - mountPath: /secrets/manifest-tool
          name: manifest-tool-local-pusher
          readOnly: true
        - mountPath: /etc/pull-secret
          name: pull-secret
          readOnly: true
        - mountPath: /etc/report
          name: result-aggregator
          readOnly: true
      serviceAccountName: ci-operator
      volumes:
      - name: boskos
        secret:
          items:
          - key: credentials
            path: credentials
          secretName: boskos-credentials
      - name: ci-pull-credentials
        secret:
          secretName: ci-pull-credentials
      - name: manifest-tool-local-pusher
        secret:
          secretName: manifest-tool-local-pusher
      - name: pull-secret
        secret:
          secretName: registry-pull-credentials
      - name: result-aggregator
        secret:
          secretName: result-aggregator
<<<<<<< HEAD
    trigger: (?m)^/test( | .* )(e2e-rds-core-single-node|remaining-required),?($|\s.*)
=======
    trigger: (?m)^/test( | .* )(e2e-pvc-density-single-node|remaining-required),?($|\s.*)
>>>>>>> eb9cfdfa
  - agent: kubernetes
    always_run: false
    branches:
    - ^master$
    - ^master-
    cluster: build11
    context: ci/prow/e2e-router-perf-single-node
    decorate: true
    decoration_config:
      skip_cloning: true
    labels:
      ci-operator.openshift.io/cloud: aws
      ci-operator.openshift.io/cloud-cluster-profile: aws-perfscale
      ci.openshift.io/generator: prowgen
      job-release: "4.18"
      pj-rehearse.openshift.io/can-be-rehearsed: "true"
    name: pull-ci-cloud-bulldozer-e2e-benchmarking-master-e2e-router-perf-single-node
    rerun_command: /test e2e-router-perf-single-node
    spec:
      containers:
      - args:
        - --gcs-upload-secret=/secrets/gcs/service-account.json
        - --image-import-pull-secret=/etc/pull-secret/.dockerconfigjson
        - --lease-server-credentials-file=/etc/boskos/credentials
        - --report-credentials-file=/etc/report/credentials
        - --secret-dir=/secrets/ci-pull-credentials
        - --target=e2e-router-perf-single-node
        command:
        - ci-operator
        image: ci-operator:latest
        imagePullPolicy: Always
        name: ""
        resources:
          requests:
            cpu: 10m
        volumeMounts:
        - mountPath: /etc/boskos
          name: boskos
          readOnly: true
        - mountPath: /secrets/ci-pull-credentials
          name: ci-pull-credentials
          readOnly: true
        - mountPath: /secrets/gcs
          name: gcs-credentials
          readOnly: true
        - mountPath: /secrets/manifest-tool
          name: manifest-tool-local-pusher
          readOnly: true
        - mountPath: /etc/pull-secret
          name: pull-secret
          readOnly: true
        - mountPath: /etc/report
          name: result-aggregator
          readOnly: true
      serviceAccountName: ci-operator
      volumes:
      - name: boskos
        secret:
          items:
          - key: credentials
            path: credentials
          secretName: boskos-credentials
      - name: ci-pull-credentials
        secret:
          secretName: ci-pull-credentials
      - name: manifest-tool-local-pusher
        secret:
          secretName: manifest-tool-local-pusher
      - name: pull-secret
        secret:
          secretName: registry-pull-credentials
      - name: result-aggregator
        secret:
          secretName: result-aggregator
    trigger: (?m)^/test( | .* )(e2e-router-perf-single-node|remaining-required),?($|\s.*)
  - agent: kubernetes
    always_run: false
    branches:
    - ^master$
    - ^master-
    cluster: build11
    context: ci/prow/e2e-udn-density-pods-l2-single-node
    decorate: true
    decoration_config:
      skip_cloning: true
    labels:
      ci-operator.openshift.io/cloud: aws
      ci-operator.openshift.io/cloud-cluster-profile: aws-perfscale
      ci.openshift.io/generator: prowgen
      job-release: "4.18"
      pj-rehearse.openshift.io/can-be-rehearsed: "true"
    name: pull-ci-cloud-bulldozer-e2e-benchmarking-master-e2e-udn-density-pods-l2-single-node
    rerun_command: /test e2e-udn-density-pods-l2-single-node
    spec:
      containers:
      - args:
        - --gcs-upload-secret=/secrets/gcs/service-account.json
        - --image-import-pull-secret=/etc/pull-secret/.dockerconfigjson
        - --lease-server-credentials-file=/etc/boskos/credentials
        - --report-credentials-file=/etc/report/credentials
        - --secret-dir=/secrets/ci-pull-credentials
        - --target=e2e-udn-density-pods-l2-single-node
        command:
        - ci-operator
        image: ci-operator:latest
        imagePullPolicy: Always
        name: ""
        resources:
          requests:
            cpu: 10m
        volumeMounts:
        - mountPath: /etc/boskos
          name: boskos
          readOnly: true
        - mountPath: /secrets/ci-pull-credentials
          name: ci-pull-credentials
          readOnly: true
        - mountPath: /secrets/gcs
          name: gcs-credentials
          readOnly: true
        - mountPath: /secrets/manifest-tool
          name: manifest-tool-local-pusher
          readOnly: true
        - mountPath: /etc/pull-secret
          name: pull-secret
          readOnly: true
        - mountPath: /etc/report
          name: result-aggregator
          readOnly: true
      serviceAccountName: ci-operator
      volumes:
      - name: boskos
        secret:
          items:
          - key: credentials
            path: credentials
          secretName: boskos-credentials
      - name: ci-pull-credentials
        secret:
          secretName: ci-pull-credentials
      - name: manifest-tool-local-pusher
        secret:
          secretName: manifest-tool-local-pusher
      - name: pull-secret
        secret:
          secretName: registry-pull-credentials
      - name: result-aggregator
        secret:
          secretName: result-aggregator
    trigger: (?m)^/test( | .* )(e2e-udn-density-pods-l2-single-node|remaining-required),?($|\s.*)
  - agent: kubernetes
    always_run: false
    branches:
    - ^master$
    - ^master-
    cluster: build11
    context: ci/prow/e2e-udn-density-pods-l3-single-node
    decorate: true
    decoration_config:
      skip_cloning: true
    labels:
      ci-operator.openshift.io/cloud: aws
      ci-operator.openshift.io/cloud-cluster-profile: aws-perfscale
      ci.openshift.io/generator: prowgen
      job-release: "4.18"
      pj-rehearse.openshift.io/can-be-rehearsed: "true"
    name: pull-ci-cloud-bulldozer-e2e-benchmarking-master-e2e-udn-density-pods-l3-single-node
    rerun_command: /test e2e-udn-density-pods-l3-single-node
    spec:
      containers:
      - args:
        - --gcs-upload-secret=/secrets/gcs/service-account.json
        - --image-import-pull-secret=/etc/pull-secret/.dockerconfigjson
        - --lease-server-credentials-file=/etc/boskos/credentials
        - --report-credentials-file=/etc/report/credentials
        - --secret-dir=/secrets/ci-pull-credentials
        - --target=e2e-udn-density-pods-l3-single-node
        command:
        - ci-operator
        image: ci-operator:latest
        imagePullPolicy: Always
        name: ""
        resources:
          requests:
            cpu: 10m
        volumeMounts:
        - mountPath: /etc/boskos
          name: boskos
          readOnly: true
        - mountPath: /secrets/ci-pull-credentials
          name: ci-pull-credentials
          readOnly: true
        - mountPath: /secrets/gcs
          name: gcs-credentials
          readOnly: true
        - mountPath: /secrets/manifest-tool
          name: manifest-tool-local-pusher
          readOnly: true
        - mountPath: /etc/pull-secret
          name: pull-secret
          readOnly: true
        - mountPath: /etc/report
          name: result-aggregator
          readOnly: true
      serviceAccountName: ci-operator
      volumes:
      - name: boskos
        secret:
          items:
          - key: credentials
            path: credentials
          secretName: boskos-credentials
      - name: ci-pull-credentials
        secret:
          secretName: ci-pull-credentials
      - name: manifest-tool-local-pusher
        secret:
          secretName: manifest-tool-local-pusher
      - name: pull-secret
        secret:
          secretName: registry-pull-credentials
      - name: result-aggregator
        secret:
          secretName: result-aggregator
<<<<<<< HEAD
    trigger: (?m)^/test( | .* )(e2e-udn-density-pods-l3-single-node|remaining-required),?($|\s.*)
=======
    trigger: (?m)^/test( | .* )(e2e-udn-density-pods-l3|remaining-required),?($|\s.*)
  - agent: kubernetes
    always_run: false
    branches:
    - ^master$
    - ^master-
    cluster: build11
    context: ci/prow/e2e-whereabouts-single-node
    decorate: true
    decoration_config:
      skip_cloning: true
    labels:
      ci-operator.openshift.io/cloud: aws
      ci-operator.openshift.io/cloud-cluster-profile: aws-perfscale
      ci.openshift.io/generator: prowgen
      job-release: "4.18"
      pj-rehearse.openshift.io/can-be-rehearsed: "true"
    name: pull-ci-cloud-bulldozer-e2e-benchmarking-master-e2e-whereabouts-single-node
    rerun_command: /test e2e-whereabouts-single-node
    spec:
      containers:
      - args:
        - --gcs-upload-secret=/secrets/gcs/service-account.json
        - --image-import-pull-secret=/etc/pull-secret/.dockerconfigjson
        - --lease-server-credentials-file=/etc/boskos/credentials
        - --report-credentials-file=/etc/report/credentials
        - --secret-dir=/secrets/ci-pull-credentials
        - --target=e2e-whereabouts-single-node
        command:
        - ci-operator
        image: ci-operator:latest
        imagePullPolicy: Always
        name: ""
        resources:
          requests:
            cpu: 10m
        volumeMounts:
        - mountPath: /etc/boskos
          name: boskos
          readOnly: true
        - mountPath: /secrets/ci-pull-credentials
          name: ci-pull-credentials
          readOnly: true
        - mountPath: /secrets/gcs
          name: gcs-credentials
          readOnly: true
        - mountPath: /secrets/manifest-tool
          name: manifest-tool-local-pusher
          readOnly: true
        - mountPath: /etc/pull-secret
          name: pull-secret
          readOnly: true
        - mountPath: /etc/report
          name: result-aggregator
          readOnly: true
      serviceAccountName: ci-operator
      volumes:
      - name: boskos
        secret:
          items:
          - key: credentials
            path: credentials
          secretName: boskos-credentials
      - name: ci-pull-credentials
        secret:
          secretName: ci-pull-credentials
      - name: manifest-tool-local-pusher
        secret:
          secretName: manifest-tool-local-pusher
      - name: pull-secret
        secret:
          secretName: registry-pull-credentials
      - name: result-aggregator
        secret:
          secretName: result-aggregator
    trigger: (?m)^/test( | .* )(e2e-whereabouts-single-node|remaining-required),?($|\s.*)
>>>>>>> eb9cfdfa
<|MERGE_RESOLUTION|>--- conflicted
+++ resolved
@@ -981,16 +981,86 @@
     - ^master$
     - ^master-
     cluster: build11
-<<<<<<< HEAD
+    context: ci/prow/e2e-pvc-density-single-node
+    decorate: true
+    decoration_config:
+      skip_cloning: true
+    labels:
+      ci-operator.openshift.io/cloud: aws
+      ci-operator.openshift.io/cloud-cluster-profile: aws-perfscale
+      ci.openshift.io/generator: prowgen
+      job-release: "4.18"
+      pj-rehearse.openshift.io/can-be-rehearsed: "true"
+    name: pull-ci-cloud-bulldozer-e2e-benchmarking-master-e2e-pvc-density-single-node
+    rerun_command: /test e2e-pvc-density-single-node
+    spec:
+      containers:
+      - args:
+        - --gcs-upload-secret=/secrets/gcs/service-account.json
+        - --image-import-pull-secret=/etc/pull-secret/.dockerconfigjson
+        - --lease-server-credentials-file=/etc/boskos/credentials
+        - --report-credentials-file=/etc/report/credentials
+        - --secret-dir=/secrets/ci-pull-credentials
+        - --target=e2e-pvc-density-single-node
+        command:
+        - ci-operator
+        image: ci-operator:latest
+        imagePullPolicy: Always
+        name: ""
+        resources:
+          requests:
+            cpu: 10m
+        volumeMounts:
+        - mountPath: /etc/boskos
+          name: boskos
+          readOnly: true
+        - mountPath: /secrets/ci-pull-credentials
+          name: ci-pull-credentials
+          readOnly: true
+        - mountPath: /secrets/gcs
+          name: gcs-credentials
+          readOnly: true
+        - mountPath: /secrets/manifest-tool
+          name: manifest-tool-local-pusher
+          readOnly: true
+        - mountPath: /etc/pull-secret
+          name: pull-secret
+          readOnly: true
+        - mountPath: /etc/report
+          name: result-aggregator
+          readOnly: true
+      serviceAccountName: ci-operator
+      volumes:
+      - name: boskos
+        secret:
+          items:
+          - key: credentials
+            path: credentials
+          secretName: boskos-credentials
+      - name: ci-pull-credentials
+        secret:
+          secretName: ci-pull-credentials
+      - name: manifest-tool-local-pusher
+        secret:
+          secretName: manifest-tool-local-pusher
+      - name: pull-secret
+        secret:
+          secretName: registry-pull-credentials
+      - name: result-aggregator
+        secret:
+          secretName: result-aggregator
+    trigger: (?m)^/test( | .* )(e2e-pvc-density-single-node|remaining-required),?($|\s.*)
+  - agent: kubernetes
+    always_run: false
+    branches:
+    - ^master$
+    - ^master-
+    cluster: build11
     context: ci/prow/e2e-rds-core-single-node
-=======
-    context: ci/prow/e2e-pvc-density-single-node
->>>>>>> eb9cfdfa
-    decorate: true
-    decoration_config:
-      skip_cloning: true
-    labels:
-<<<<<<< HEAD
+    decorate: true
+    decoration_config:
+      skip_cloning: true
+    labels:
       capability/intranet: intranet
       ci-operator.openshift.io/cloud: metal-perfscale-jetlag
       ci-operator.openshift.io/cloud-cluster-profile: metal-perfscale-jetlag
@@ -999,80 +1069,63 @@
       pj-rehearse.openshift.io/can-be-rehearsed: "true"
     name: pull-ci-cloud-bulldozer-e2e-benchmarking-master-e2e-rds-core-single-node
     rerun_command: /test e2e-rds-core-single-node
-=======
-      ci-operator.openshift.io/cloud: aws
-      ci-operator.openshift.io/cloud-cluster-profile: aws-perfscale
-      ci.openshift.io/generator: prowgen
-      job-release: "4.18"
-      pj-rehearse.openshift.io/can-be-rehearsed: "true"
-    name: pull-ci-cloud-bulldozer-e2e-benchmarking-master-e2e-pvc-density-single-node
-    rerun_command: /test e2e-pvc-density-single-node
->>>>>>> eb9cfdfa
-    spec:
-      containers:
-      - args:
-        - --gcs-upload-secret=/secrets/gcs/service-account.json
-        - --image-import-pull-secret=/etc/pull-secret/.dockerconfigjson
-        - --lease-server-credentials-file=/etc/boskos/credentials
-        - --report-credentials-file=/etc/report/credentials
-        - --secret-dir=/secrets/ci-pull-credentials
-<<<<<<< HEAD
+    spec:
+      containers:
+      - args:
+        - --gcs-upload-secret=/secrets/gcs/service-account.json
+        - --image-import-pull-secret=/etc/pull-secret/.dockerconfigjson
+        - --lease-server-credentials-file=/etc/boskos/credentials
+        - --report-credentials-file=/etc/report/credentials
+        - --secret-dir=/secrets/ci-pull-credentials
         - --target=e2e-rds-core-single-node
-=======
-        - --target=e2e-pvc-density-single-node
->>>>>>> eb9cfdfa
-        command:
-        - ci-operator
-        image: ci-operator:latest
-        imagePullPolicy: Always
-        name: ""
-        resources:
-          requests:
-            cpu: 10m
-        volumeMounts:
-        - mountPath: /etc/boskos
-          name: boskos
-          readOnly: true
-        - mountPath: /secrets/ci-pull-credentials
-          name: ci-pull-credentials
-          readOnly: true
-        - mountPath: /secrets/gcs
-          name: gcs-credentials
-          readOnly: true
-        - mountPath: /secrets/manifest-tool
-          name: manifest-tool-local-pusher
-          readOnly: true
-        - mountPath: /etc/pull-secret
-          name: pull-secret
-          readOnly: true
-        - mountPath: /etc/report
-          name: result-aggregator
-          readOnly: true
-      serviceAccountName: ci-operator
-      volumes:
-      - name: boskos
-        secret:
-          items:
-          - key: credentials
-            path: credentials
-          secretName: boskos-credentials
-      - name: ci-pull-credentials
-        secret:
-          secretName: ci-pull-credentials
-      - name: manifest-tool-local-pusher
-        secret:
-          secretName: manifest-tool-local-pusher
-      - name: pull-secret
-        secret:
-          secretName: registry-pull-credentials
-      - name: result-aggregator
-        secret:
-          secretName: result-aggregator
-<<<<<<< HEAD
+        command:
+        - ci-operator
+        image: ci-operator:latest
+        imagePullPolicy: Always
+        name: ""
+        resources:
+          requests:
+            cpu: 10m
+        volumeMounts:
+        - mountPath: /etc/boskos
+          name: boskos
+          readOnly: true
+        - mountPath: /secrets/ci-pull-credentials
+          name: ci-pull-credentials
+          readOnly: true
+        - mountPath: /secrets/gcs
+          name: gcs-credentials
+          readOnly: true
+        - mountPath: /secrets/manifest-tool
+          name: manifest-tool-local-pusher
+          readOnly: true
+        - mountPath: /etc/pull-secret
+          name: pull-secret
+          readOnly: true
+        - mountPath: /etc/report
+          name: result-aggregator
+          readOnly: true
+      serviceAccountName: ci-operator
+      volumes:
+      - name: boskos
+        secret:
+          items:
+          - key: credentials
+            path: credentials
+          secretName: boskos-credentials
+      - name: ci-pull-credentials
+        secret:
+          secretName: ci-pull-credentials
+      - name: manifest-tool-local-pusher
+        secret:
+          secretName: manifest-tool-local-pusher
+      - name: pull-secret
+        secret:
+          secretName: registry-pull-credentials
+      - name: result-aggregator
+        secret:
+          secretName: result-aggregator
     trigger: (?m)^/test( | .* )(e2e-rds-core-single-node|remaining-required),?($|\s.*)
-=======
-    trigger: (?m)^/test( | .* )(e2e-pvc-density-single-node|remaining-required),?($|\s.*)
->>>>>>> eb9cfdfa
   - agent: kubernetes
     always_run: false
     branches:
@@ -1297,10 +1350,7 @@
       - name: result-aggregator
         secret:
           secretName: result-aggregator
-<<<<<<< HEAD
     trigger: (?m)^/test( | .* )(e2e-udn-density-pods-l3-single-node|remaining-required),?($|\s.*)
-=======
-    trigger: (?m)^/test( | .* )(e2e-udn-density-pods-l3|remaining-required),?($|\s.*)
   - agent: kubernetes
     always_run: false
     branches:
@@ -1375,5 +1425,4 @@
       - name: result-aggregator
         secret:
           secretName: result-aggregator
-    trigger: (?m)^/test( | .* )(e2e-whereabouts-single-node|remaining-required),?($|\s.*)
->>>>>>> eb9cfdfa
+    trigger: (?m)^/test( | .* )(e2e-whereabouts-single-node|remaining-required),?($|\s.*)