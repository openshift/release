presubmits:
  kata-containers/kata-containers:
  - agent: kubernetes
    always_run: true
    branches:
    - ^main$
    - ^main-
<<<<<<< HEAD
    cluster: build11
=======
    cluster: build05
    context: ci/prow/images
    decorate: true
    decoration_config:
      skip_cloning: true
    labels:
      ci.openshift.io/generator: prowgen
      pj-rehearse.openshift.io/can-be-rehearsed: "true"
    name: pull-ci-kata-containers-kata-containers-main-images
    rerun_command: /test images
    spec:
      containers:
      - args:
        - --gcs-upload-secret=/secrets/gcs/service-account.json
        - --image-import-pull-secret=/etc/pull-secret/.dockerconfigjson
        - --report-credentials-file=/etc/report/credentials
        - --target=[images]
        command:
        - ci-operator
        image: ci-operator:latest
        imagePullPolicy: Always
        name: ""
        resources:
          requests:
            cpu: 10m
        volumeMounts:
        - mountPath: /secrets/gcs
          name: gcs-credentials
          readOnly: true
        - mountPath: /secrets/manifest-tool
          name: manifest-tool-local-pusher
          readOnly: true
        - mountPath: /etc/pull-secret
          name: pull-secret
          readOnly: true
        - mountPath: /etc/report
          name: result-aggregator
          readOnly: true
      serviceAccountName: ci-operator
      volumes:
      - name: manifest-tool-local-pusher
        secret:
          secretName: manifest-tool-local-pusher
      - name: pull-secret
        secret:
          secretName: registry-pull-credentials
      - name: result-aggregator
        secret:
          secretName: result-aggregator
    trigger: (?m)^/test( | .* )images,?($|\s.*)
  - agent: kubernetes
    always_run: true
    branches:
    - ^main$
    - ^main-
    cluster: build05
>>>>>>> f6c074b8
    context: ci/prow/minus1-images
    decorate: true
    decoration_config:
      skip_cloning: true
    labels:
      ci-operator.openshift.io/variant: minus1
      ci.openshift.io/generator: prowgen
      pj-rehearse.openshift.io/can-be-rehearsed: "true"
    name: pull-ci-kata-containers-kata-containers-main-minus1-images
    rerun_command: /test minus1-images
    spec:
      containers:
      - args:
        - --gcs-upload-secret=/secrets/gcs/service-account.json
        - --image-import-pull-secret=/etc/pull-secret/.dockerconfigjson
        - --report-credentials-file=/etc/report/credentials
        - --target=[images]
        - --variant=minus1
        command:
        - ci-operator
        image: ci-operator:latest
        imagePullPolicy: Always
        name: ""
        resources:
          requests:
            cpu: 10m
        volumeMounts:
        - mountPath: /secrets/gcs
          name: gcs-credentials
          readOnly: true
        - mountPath: /secrets/manifest-tool
          name: manifest-tool-local-pusher
          readOnly: true
        - mountPath: /etc/pull-secret
          name: pull-secret
          readOnly: true
        - mountPath: /etc/report
          name: result-aggregator
          readOnly: true
      serviceAccountName: ci-operator
      volumes:
      - name: manifest-tool-local-pusher
        secret:
          secretName: manifest-tool-local-pusher
      - name: pull-secret
        secret:
          secretName: registry-pull-credentials
      - name: result-aggregator
        secret:
          secretName: result-aggregator
    trigger: (?m)^/test( | .* )minus1-images,?($|\s.*)
  - agent: kubernetes
    always_run: true
    branches:
    - ^main$
    - ^main-
    cluster: build05
    context: ci/prow/minus2-images
    decorate: true
    decoration_config:
      skip_cloning: true
    labels:
      ci-operator.openshift.io/variant: minus2
      ci.openshift.io/generator: prowgen
      pj-rehearse.openshift.io/can-be-rehearsed: "true"
    name: pull-ci-kata-containers-kata-containers-main-minus2-images
    rerun_command: /test minus2-images
    spec:
      containers:
      - args:
        - --gcs-upload-secret=/secrets/gcs/service-account.json
        - --image-import-pull-secret=/etc/pull-secret/.dockerconfigjson
        - --report-credentials-file=/etc/report/credentials
        - --target=[images]
        - --variant=minus2
        command:
        - ci-operator
        image: ci-operator:latest
        imagePullPolicy: Always
        name: ""
        resources:
          requests:
            cpu: 10m
        volumeMounts:
        - mountPath: /secrets/gcs
          name: gcs-credentials
          readOnly: true
        - mountPath: /secrets/manifest-tool
          name: manifest-tool-local-pusher
          readOnly: true
        - mountPath: /etc/pull-secret
          name: pull-secret
          readOnly: true
        - mountPath: /etc/report
          name: result-aggregator
          readOnly: true
      serviceAccountName: ci-operator
      volumes:
      - name: manifest-tool-local-pusher
        secret:
          secretName: manifest-tool-local-pusher
      - name: pull-secret
        secret:
          secretName: registry-pull-credentials
      - name: result-aggregator
        secret:
          secretName: result-aggregator
    trigger: (?m)^/test( | .* )minus2-images,?($|\s.*)
  - agent: kubernetes
    always_run: true
    branches:
    - ^main$
    - ^main-
    cluster: build05
    context: ci/prow/minus3-images
    decorate: true
    decoration_config:
      skip_cloning: true
    labels:
      ci-operator.openshift.io/variant: minus3
      ci.openshift.io/generator: prowgen
      pj-rehearse.openshift.io/can-be-rehearsed: "true"
    name: pull-ci-kata-containers-kata-containers-main-minus3-images
    rerun_command: /test minus3-images
    spec:
      containers:
      - args:
        - --gcs-upload-secret=/secrets/gcs/service-account.json
        - --image-import-pull-secret=/etc/pull-secret/.dockerconfigjson
        - --report-credentials-file=/etc/report/credentials
        - --target=[images]
        - --variant=minus3
        command:
        - ci-operator
        image: ci-operator:latest
        imagePullPolicy: Always
        name: ""
        resources:
          requests:
            cpu: 10m
        volumeMounts:
        - mountPath: /secrets/gcs
          name: gcs-credentials
          readOnly: true
        - mountPath: /secrets/manifest-tool
          name: manifest-tool-local-pusher
          readOnly: true
        - mountPath: /etc/pull-secret
          name: pull-secret
          readOnly: true
        - mountPath: /etc/report
          name: result-aggregator
          readOnly: true
      serviceAccountName: ci-operator
      volumes:
      - name: manifest-tool-local-pusher
        secret:
          secretName: manifest-tool-local-pusher
      - name: pull-secret
        secret:
          secretName: registry-pull-credentials
      - name: result-aggregator
        secret:
          secretName: result-aggregator
    trigger: (?m)^/test( | .* )minus3-images,?($|\s.*)
  - agent: kubernetes
    always_run: true
    branches:
    - ^main$
    - ^main-
    cluster: build05
    context: ci/prow/peer-pods-images
    decorate: true
    decoration_config:
      skip_cloning: true
    labels:
      ci-operator.openshift.io/variant: peer-pods
      ci.openshift.io/generator: prowgen
      pj-rehearse.openshift.io/can-be-rehearsed: "true"
    name: pull-ci-kata-containers-kata-containers-main-peer-pods-images
    rerun_command: /test peer-pods-images
    spec:
      containers:
      - args:
        - --gcs-upload-secret=/secrets/gcs/service-account.json
        - --image-import-pull-secret=/etc/pull-secret/.dockerconfigjson
        - --report-credentials-file=/etc/report/credentials
        - --target=[images]
        - --variant=peer-pods
        command:
        - ci-operator
        image: ci-operator:latest
        imagePullPolicy: Always
        name: ""
        resources:
          requests:
            cpu: 10m
        volumeMounts:
        - mountPath: /secrets/gcs
          name: gcs-credentials
          readOnly: true
        - mountPath: /secrets/manifest-tool
          name: manifest-tool-local-pusher
          readOnly: true
        - mountPath: /etc/pull-secret
          name: pull-secret
          readOnly: true
        - mountPath: /etc/report
          name: result-aggregator
          readOnly: true
      serviceAccountName: ci-operator
      volumes:
      - name: manifest-tool-local-pusher
        secret:
          secretName: manifest-tool-local-pusher
      - name: pull-secret
        secret:
          secretName: registry-pull-credentials
      - name: result-aggregator
        secret:
          secretName: result-aggregator
    trigger: (?m)^/test( | .* )peer-pods-images,?($|\s.*)<|MERGE_RESOLUTION|>--- conflicted
+++ resolved
@@ -5,9 +5,6 @@
     branches:
     - ^main$
     - ^main-
-<<<<<<< HEAD
-    cluster: build11
-=======
     cluster: build05
     context: ci/prow/images
     decorate: true
@@ -64,7 +61,6 @@
     - ^main$
     - ^main-
     cluster: build05
->>>>>>> f6c074b8
     context: ci/prow/minus1-images
     decorate: true
     decoration_config:
