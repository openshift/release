--- conflicted
+++ resolved
@@ -201,8 +201,7 @@
     branches:
     - ^master$
     - ^master-
-<<<<<<< HEAD
-    cluster: build02
+    cluster: build04
     context: ci/prow/mariadb-operator-e2e
     decorate: true
     decoration_config:
@@ -265,10 +264,7 @@
     branches:
     - ^master$
     - ^master-
-    cluster: build02
-=======
-    cluster: build04
->>>>>>> 7a9a749f
+    cluster: build04
     context: ci/prow/unit
     decorate: true
     decoration_config:
