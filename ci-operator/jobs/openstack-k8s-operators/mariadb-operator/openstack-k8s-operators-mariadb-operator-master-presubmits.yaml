--- conflicted
+++ resolved
@@ -5,8 +5,7 @@
     branches:
     - ^master$
     - ^master-
-<<<<<<< HEAD
-    cluster: build04
+    cluster: build05
     context: ci/prow/checkoutputs
     decorate: true
     decoration_config:
@@ -55,7 +54,7 @@
     branches:
     - ^master$
     - ^master-
-    cluster: build04
+    cluster: build05
     context: ci/prow/ci-index-mariadb-bundle
     decorate: true
     decoration_config:
@@ -104,10 +103,7 @@
     branches:
     - ^master$
     - ^master-
-    cluster: build04
-=======
-    cluster: build05
->>>>>>> d3014ee3
+    cluster: build05
     context: ci/prow/gofmt
     decorate: true
     decoration_config:
@@ -303,8 +299,7 @@
     branches:
     - ^master$
     - ^master-
-<<<<<<< HEAD
-    cluster: build04
+    cluster: build05
     context: ci/prow/images
     decorate: true
     decoration_config:
@@ -353,10 +348,7 @@
     branches:
     - ^master$
     - ^master-
-    cluster: build04
-=======
-    cluster: build05
->>>>>>> d3014ee3
+    cluster: build05
     context: ci/prow/unit
     decorate: true
     decoration_config:
