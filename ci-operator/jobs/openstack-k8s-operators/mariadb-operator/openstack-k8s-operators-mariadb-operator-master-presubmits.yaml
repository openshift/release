--- conflicted
+++ resolved
@@ -201,7 +201,6 @@
     branches:
     - ^master$
     - ^master-
-<<<<<<< HEAD
     cluster: build04
     context: ci/prow/images
     decorate: true
@@ -314,10 +313,7 @@
     branches:
     - ^master$
     - ^master-
-    cluster: build04
-=======
-    cluster: build05
->>>>>>> 76661712
+    cluster: build05
     context: ci/prow/unit
     decorate: true
     decoration_config:
