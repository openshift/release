presubmits:
  openstack-k8s-operators/mariadb-operator:
  - agent: kubernetes
    always_run: true
    branches:
    - ^master$
    - ^master-
    cluster: build02
    context: ci/prow/gofmt
    decorate: true
    decoration_config:
      skip_cloning: true
    labels:
      ci.openshift.io/generator: prowgen
      pj-rehearse.openshift.io/can-be-rehearsed: "true"
    name: pull-ci-openstack-k8s-operators-mariadb-operator-master-gofmt
    rerun_command: /test gofmt
    spec:
      containers:
      - args:
        - --gcs-upload-secret=/secrets/gcs/service-account.json
        - --image-import-pull-secret=/etc/pull-secret/.dockerconfigjson
        - --report-credentials-file=/etc/report/credentials
        - --target=gofmt
        command:
        - ci-operator
        image: ci-operator:latest
        imagePullPolicy: Always
        name: ""
        resources:
          requests:
            cpu: 10m
        volumeMounts:
        - mountPath: /secrets/gcs
          name: gcs-credentials
          readOnly: true
        - mountPath: /etc/pull-secret
          name: pull-secret
          readOnly: true
        - mountPath: /etc/report
          name: result-aggregator
          readOnly: true
      serviceAccountName: ci-operator
      volumes:
      - name: pull-secret
        secret:
          secretName: registry-pull-credentials
      - name: result-aggregator
        secret:
          secretName: result-aggregator
    trigger: (?m)^/test( | .* )gofmt,?($|\s.*)
  - agent: kubernetes
    always_run: true
    branches:
    - ^master$
    - ^master-
    cluster: build02
    context: ci/prow/golangci
    decorate: true
    decoration_config:
      skip_cloning: true
    labels:
      ci.openshift.io/generator: prowgen
      pj-rehearse.openshift.io/can-be-rehearsed: "true"
    name: pull-ci-openstack-k8s-operators-mariadb-operator-master-golangci
    rerun_command: /test golangci
    spec:
      containers:
      - args:
        - --gcs-upload-secret=/secrets/gcs/service-account.json
        - --image-import-pull-secret=/etc/pull-secret/.dockerconfigjson
        - --report-credentials-file=/etc/report/credentials
        - --target=golangci
        command:
        - ci-operator
        image: ci-operator:latest
        imagePullPolicy: Always
        name: ""
        resources:
          requests:
            cpu: 10m
        volumeMounts:
        - mountPath: /secrets/gcs
          name: gcs-credentials
          readOnly: true
        - mountPath: /etc/pull-secret
          name: pull-secret
          readOnly: true
        - mountPath: /etc/report
          name: result-aggregator
          readOnly: true
      serviceAccountName: ci-operator
      volumes:
      - name: pull-secret
        secret:
          secretName: registry-pull-credentials
      - name: result-aggregator
        secret:
          secretName: result-aggregator
    trigger: (?m)^/test( | .* )golangci,?($|\s.*)
  - agent: kubernetes
    always_run: true
    branches:
    - ^master$
    - ^master-
    cluster: build02
    context: ci/prow/golint
    decorate: true
    decoration_config:
      skip_cloning: true
    labels:
      ci.openshift.io/generator: prowgen
      pj-rehearse.openshift.io/can-be-rehearsed: "true"
    name: pull-ci-openstack-k8s-operators-mariadb-operator-master-golint
    rerun_command: /test golint
    spec:
      containers:
      - args:
        - --gcs-upload-secret=/secrets/gcs/service-account.json
        - --image-import-pull-secret=/etc/pull-secret/.dockerconfigjson
        - --report-credentials-file=/etc/report/credentials
        - --target=golint
        command:
        - ci-operator
        image: ci-operator:latest
        imagePullPolicy: Always
        name: ""
        resources:
          requests:
            cpu: 10m
        volumeMounts:
        - mountPath: /secrets/gcs
          name: gcs-credentials
          readOnly: true
        - mountPath: /etc/pull-secret
          name: pull-secret
          readOnly: true
        - mountPath: /etc/report
          name: result-aggregator
          readOnly: true
      serviceAccountName: ci-operator
      volumes:
      - name: pull-secret
        secret:
          secretName: registry-pull-credentials
      - name: result-aggregator
        secret:
          secretName: result-aggregator
    trigger: (?m)^/test( | .* )golint,?($|\s.*)
  - agent: kubernetes
    always_run: true
    branches:
    - ^master$
    - ^master-
    cluster: build02
    context: ci/prow/govet
    decorate: true
    decoration_config:
      skip_cloning: true
    labels:
      ci.openshift.io/generator: prowgen
      pj-rehearse.openshift.io/can-be-rehearsed: "true"
    name: pull-ci-openstack-k8s-operators-mariadb-operator-master-govet
    rerun_command: /test govet
    spec:
      containers:
      - args:
        - --gcs-upload-secret=/secrets/gcs/service-account.json
        - --image-import-pull-secret=/etc/pull-secret/.dockerconfigjson
        - --report-credentials-file=/etc/report/credentials
        - --target=govet
        command:
        - ci-operator
        image: ci-operator:latest
        imagePullPolicy: Always
        name: ""
        resources:
          requests:
            cpu: 10m
        volumeMounts:
        - mountPath: /secrets/gcs
          name: gcs-credentials
          readOnly: true
        - mountPath: /etc/pull-secret
          name: pull-secret
          readOnly: true
        - mountPath: /etc/report
          name: result-aggregator
          readOnly: true
      serviceAccountName: ci-operator
      volumes:
      - name: pull-secret
        secret:
          secretName: registry-pull-credentials
      - name: result-aggregator
        secret:
          secretName: result-aggregator
    trigger: (?m)^/test( | .* )govet,?($|\s.*)
  - agent: kubernetes
    always_run: true
    branches:
    - ^master$
    - ^master-
<<<<<<< HEAD
    cluster: build04
    context: ci/prow/images
    decorate: true
    decoration_config:
      skip_cloning: true
    labels:
      ci.openshift.io/generator: prowgen
      pj-rehearse.openshift.io/can-be-rehearsed: "true"
    name: pull-ci-openstack-k8s-operators-mariadb-operator-master-images
    rerun_command: /test images
    spec:
      containers:
      - args:
        - --gcs-upload-secret=/secrets/gcs/service-account.json
        - --image-import-pull-secret=/etc/pull-secret/.dockerconfigjson
        - --report-credentials-file=/etc/report/credentials
        - --target=[images]
        command:
        - ci-operator
        image: ci-operator:latest
        imagePullPolicy: Always
        name: ""
        resources:
          requests:
            cpu: 10m
        volumeMounts:
        - mountPath: /secrets/gcs
          name: gcs-credentials
          readOnly: true
        - mountPath: /etc/pull-secret
          name: pull-secret
          readOnly: true
        - mountPath: /etc/report
          name: result-aggregator
          readOnly: true
      serviceAccountName: ci-operator
      volumes:
      - name: pull-secret
        secret:
          secretName: registry-pull-credentials
      - name: result-aggregator
        secret:
          secretName: result-aggregator
    trigger: (?m)^/test( | .* )images,?($|\s.*)
  - agent: kubernetes
    always_run: true
    branches:
    - ^master$
    - ^master-
    cluster: build04
    context: ci/prow/mariadb-operator-e2e
    decorate: true
    decoration_config:
      skip_cloning: true
    labels:
      ci.openshift.io/generator: prowgen
      pj-rehearse.openshift.io/can-be-rehearsed: "true"
    name: pull-ci-openstack-k8s-operators-mariadb-operator-master-mariadb-operator-e2e
    rerun_command: /test mariadb-operator-e2e
    spec:
      containers:
      - args:
        - --gcs-upload-secret=/secrets/gcs/service-account.json
        - --hive-kubeconfig=/secrets/hive-hive-credentials/kubeconfig
        - --image-import-pull-secret=/etc/pull-secret/.dockerconfigjson
        - --report-credentials-file=/etc/report/credentials
        - --secret-dir=/secrets/ci-pull-credentials
        - --target=mariadb-operator-e2e
        command:
        - ci-operator
        image: ci-operator:latest
        imagePullPolicy: Always
        name: ""
        resources:
          requests:
            cpu: 10m
        volumeMounts:
        - mountPath: /secrets/ci-pull-credentials
          name: ci-pull-credentials
          readOnly: true
        - mountPath: /secrets/gcs
          name: gcs-credentials
          readOnly: true
        - mountPath: /secrets/hive-hive-credentials
          name: hive-hive-credentials
          readOnly: true
        - mountPath: /etc/pull-secret
          name: pull-secret
          readOnly: true
        - mountPath: /etc/report
          name: result-aggregator
          readOnly: true
      serviceAccountName: ci-operator
      volumes:
      - name: ci-pull-credentials
        secret:
          secretName: ci-pull-credentials
      - name: hive-hive-credentials
        secret:
          secretName: hive-hive-credentials
      - name: pull-secret
        secret:
          secretName: registry-pull-credentials
      - name: result-aggregator
        secret:
          secretName: result-aggregator
    trigger: (?m)^/test( | .* )mariadb-operator-e2e,?($|\s.*)
  - agent: kubernetes
    always_run: true
    branches:
    - ^master$
    - ^master-
    cluster: build04
=======
    cluster: build02
>>>>>>> cbe2bc99
    context: ci/prow/unit
    decorate: true
    decoration_config:
      skip_cloning: true
    labels:
      ci.openshift.io/generator: prowgen
      pj-rehearse.openshift.io/can-be-rehearsed: "true"
    name: pull-ci-openstack-k8s-operators-mariadb-operator-master-unit
    rerun_command: /test unit
    spec:
      containers:
      - args:
        - --gcs-upload-secret=/secrets/gcs/service-account.json
        - --image-import-pull-secret=/etc/pull-secret/.dockerconfigjson
        - --report-credentials-file=/etc/report/credentials
        - --target=unit
        command:
        - ci-operator
        image: ci-operator:latest
        imagePullPolicy: Always
        name: ""
        resources:
          requests:
            cpu: 10m
        volumeMounts:
        - mountPath: /secrets/gcs
          name: gcs-credentials
          readOnly: true
        - mountPath: /etc/pull-secret
          name: pull-secret
          readOnly: true
        - mountPath: /etc/report
          name: result-aggregator
          readOnly: true
      serviceAccountName: ci-operator
      volumes:
      - name: pull-secret
        secret:
          secretName: registry-pull-credentials
      - name: result-aggregator
        secret:
          secretName: result-aggregator
    trigger: (?m)^/test( | .* )unit,?($|\s.*)<|MERGE_RESOLUTION|>--- conflicted
+++ resolved
@@ -201,8 +201,7 @@
     branches:
     - ^master$
     - ^master-
-<<<<<<< HEAD
-    cluster: build04
+    cluster: build02
     context: ci/prow/images
     decorate: true
     decoration_config:
@@ -251,7 +250,7 @@
     branches:
     - ^master$
     - ^master-
-    cluster: build04
+    cluster: build02
     context: ci/prow/mariadb-operator-e2e
     decorate: true
     decoration_config:
@@ -314,10 +313,7 @@
     branches:
     - ^master$
     - ^master-
-    cluster: build04
-=======
-    cluster: build02
->>>>>>> cbe2bc99
+    cluster: build02
     context: ci/prow/unit
     decorate: true
     decoration_config:
