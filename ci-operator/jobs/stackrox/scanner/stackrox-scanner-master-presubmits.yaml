presubmits:
  stackrox/scanner:
  - agent: kubernetes
    always_run: true
    branches:
    - ^master$
    - ^master-
    cluster: build01
    context: ci/prow/db-integration-tests
    decorate: true
    decoration_config:
      skip_cloning: true
    labels:
      ci.openshift.io/generator: prowgen
      pj-rehearse.openshift.io/can-be-rehearsed: "true"
    name: pull-ci-stackrox-scanner-master-db-integration-tests
    optional: true
    rerun_command: /test db-integration-tests
    spec:
      containers:
      - args:
        - --gcs-upload-secret=/secrets/gcs/service-account.json
        - --image-import-pull-secret=/etc/pull-secret/.dockerconfigjson
        - --report-credentials-file=/etc/report/credentials
        - --target=db-integration-tests
        command:
        - ci-operator
        image: ci-operator:latest
        imagePullPolicy: Always
        name: ""
        resources:
          requests:
            cpu: 10m
        volumeMounts:
        - mountPath: /secrets/gcs
          name: gcs-credentials
          readOnly: true
        - mountPath: /etc/pull-secret
          name: pull-secret
          readOnly: true
        - mountPath: /etc/report
          name: result-aggregator
          readOnly: true
      serviceAccountName: ci-operator
      volumes:
      - name: pull-secret
        secret:
          secretName: registry-pull-credentials
      - name: result-aggregator
        secret:
          secretName: result-aggregator
    trigger: (?m)^/test( | .* )db-integration-tests,?($|\s.*)
  - agent: kubernetes
    always_run: true
    branches:
    - ^master$
    - ^master-
    cluster: build01
    context: ci/prow/diff-dumps
    decorate: true
    decoration_config:
      skip_cloning: true
    labels:
      ci.openshift.io/generator: prowgen
      pj-rehearse.openshift.io/can-be-rehearsed: "true"
    name: pull-ci-stackrox-scanner-master-diff-dumps
    optional: true
    rerun_command: /test diff-dumps
    spec:
      containers:
      - args:
        - --gcs-upload-secret=/secrets/gcs/service-account.json
        - --image-import-pull-secret=/etc/pull-secret/.dockerconfigjson
        - --report-credentials-file=/etc/report/credentials
        - --target=diff-dumps
        command:
        - ci-operator
        image: ci-operator:latest
        imagePullPolicy: Always
        name: ""
        resources:
          requests:
            cpu: 10m
        volumeMounts:
        - mountPath: /secrets/gcs
          name: gcs-credentials
          readOnly: true
        - mountPath: /etc/pull-secret
          name: pull-secret
          readOnly: true
        - mountPath: /etc/report
          name: result-aggregator
          readOnly: true
      serviceAccountName: ci-operator
      volumes:
      - name: pull-secret
        secret:
          secretName: registry-pull-credentials
      - name: result-aggregator
        secret:
          secretName: result-aggregator
    trigger: (?m)^/test( | .* )diff-dumps,?($|\s.*)
  - agent: kubernetes
    always_run: true
    branches:
    - ^master$
    - ^master-
    cluster: build01
    context: ci/prow/e2e-tests
    decorate: true
    decoration_config:
      skip_cloning: true
      timeout: 3h0m0s
    labels:
      ci.openshift.io/generator: prowgen
      pj-rehearse.openshift.io/can-be-rehearsed: "true"
    name: pull-ci-stackrox-scanner-master-e2e-tests
    optional: true
    rerun_command: /test e2e-tests
    spec:
      containers:
      - args:
        - --gcs-upload-secret=/secrets/gcs/service-account.json
        - --image-import-pull-secret=/etc/pull-secret/.dockerconfigjson
        - --report-credentials-file=/etc/report/credentials
        - --target=e2e-tests
        command:
        - ci-operator
        image: ci-operator:latest
        imagePullPolicy: Always
        name: ""
        resources:
          requests:
            cpu: 10m
        volumeMounts:
        - mountPath: /secrets/gcs
          name: gcs-credentials
          readOnly: true
        - mountPath: /etc/pull-secret
          name: pull-secret
          readOnly: true
        - mountPath: /etc/report
          name: result-aggregator
          readOnly: true
      serviceAccountName: ci-operator
      volumes:
      - name: pull-secret
        secret:
          secretName: registry-pull-credentials
      - name: result-aggregator
        secret:
          secretName: result-aggregator
    trigger: (?m)^/test( | .* )e2e-tests,?($|\s.*)
  - agent: kubernetes
    always_run: true
    branches:
    - ^master$
    - ^master-
    cluster: build01
    context: ci/prow/images
    decorate: true
    decoration_config:
      skip_cloning: true
    labels:
      ci.openshift.io/generator: prowgen
      pj-rehearse.openshift.io/can-be-rehearsed: "true"
    name: pull-ci-stackrox-scanner-master-images
    rerun_command: /test images
    spec:
      containers:
      - args:
        - --gcs-upload-secret=/secrets/gcs/service-account.json
        - --image-import-pull-secret=/etc/pull-secret/.dockerconfigjson
        - --report-credentials-file=/etc/report/credentials
        - --target=[images]
        command:
        - ci-operator
        image: ci-operator:latest
        imagePullPolicy: Always
        name: ""
        resources:
          requests:
            cpu: 10m
        volumeMounts:
        - mountPath: /secrets/gcs
          name: gcs-credentials
          readOnly: true
        - mountPath: /etc/pull-secret
          name: pull-secret
          readOnly: true
        - mountPath: /etc/report
          name: result-aggregator
          readOnly: true
      serviceAccountName: ci-operator
      volumes:
      - name: pull-secret
        secret:
          secretName: registry-pull-credentials
      - name: result-aggregator
        secret:
          secretName: result-aggregator
    trigger: (?m)^/test( | .* )images,?($|\s.*)
  - agent: kubernetes
    always_run: true
    branches:
    - ^master$
    - ^master-
    cluster: build01
    context: ci/prow/push-images
    decorate: true
    decoration_config:
      skip_cloning: true
    labels:
      ci.openshift.io/generator: prowgen
      pj-rehearse.openshift.io/can-be-rehearsed: "true"
    name: pull-ci-stackrox-scanner-master-push-images
    rerun_command: /test push-images
    spec:
      containers:
      - args:
        - --gcs-upload-secret=/secrets/gcs/service-account.json
        - --image-import-pull-secret=/etc/pull-secret/.dockerconfigjson
        - --report-credentials-file=/etc/report/credentials
        - --target=push-images
        command:
        - ci-operator
        image: ci-operator:latest
        imagePullPolicy: Always
        name: ""
        resources:
          requests:
            cpu: 10m
        volumeMounts:
        - mountPath: /secrets/gcs
          name: gcs-credentials
          readOnly: true
        - mountPath: /etc/pull-secret
          name: pull-secret
          readOnly: true
        - mountPath: /etc/report
          name: result-aggregator
          readOnly: true
      serviceAccountName: ci-operator
      volumes:
      - name: pull-secret
        secret:
          secretName: registry-pull-credentials
      - name: result-aggregator
        secret:
          secretName: result-aggregator
    trigger: (?m)^/test( | .* )push-images,?($|\s.*)
  - agent: kubernetes
    always_run: true
    branches:
    - ^master$
    - ^master-
    cluster: build01
    context: ci/prow/scale-tests
    decorate: true
    decoration_config:
      skip_cloning: true
      timeout: 4h0m0s
    labels:
      ci.openshift.io/generator: prowgen
      pj-rehearse.openshift.io/can-be-rehearsed: "true"
    name: pull-ci-stackrox-scanner-master-scale-tests
    optional: true
    rerun_command: /test scale-tests
    spec:
      containers:
      - args:
        - --gcs-upload-secret=/secrets/gcs/service-account.json
        - --image-import-pull-secret=/etc/pull-secret/.dockerconfigjson
        - --report-credentials-file=/etc/report/credentials
        - --target=scale-tests
        command:
        - ci-operator
        image: ci-operator:latest
        imagePullPolicy: Always
        name: ""
        resources:
          requests:
            cpu: 10m
        volumeMounts:
        - mountPath: /secrets/gcs
          name: gcs-credentials
          readOnly: true
        - mountPath: /etc/pull-secret
          name: pull-secret
          readOnly: true
        - mountPath: /etc/report
          name: result-aggregator
          readOnly: true
      serviceAccountName: ci-operator
      volumes:
      - name: pull-secret
        secret:
          secretName: registry-pull-credentials
      - name: result-aggregator
        secret:
          secretName: result-aggregator
    trigger: (?m)^/test( | .* )scale-tests,?($|\s.*)
  - agent: kubernetes
    always_run: true
    branches:
    - ^master$
    - ^master-
    cluster: build01
    context: ci/prow/slim-e2e-tests
    decorate: true
    decoration_config:
      skip_cloning: true
      timeout: 3h0m0s
    labels:
      ci.openshift.io/generator: prowgen
      pj-rehearse.openshift.io/can-be-rehearsed: "true"
    name: pull-ci-stackrox-scanner-master-slim-e2e-tests
    optional: true
    rerun_command: /test slim-e2e-tests
    spec:
      containers:
      - args:
        - --gcs-upload-secret=/secrets/gcs/service-account.json
        - --image-import-pull-secret=/etc/pull-secret/.dockerconfigjson
        - --report-credentials-file=/etc/report/credentials
        - --target=slim-e2e-tests
        command:
        - ci-operator
        image: ci-operator:latest
        imagePullPolicy: Always
        name: ""
        resources:
          requests:
            cpu: 10m
        volumeMounts:
        - mountPath: /secrets/gcs
          name: gcs-credentials
          readOnly: true
        - mountPath: /etc/pull-secret
          name: pull-secret
          readOnly: true
        - mountPath: /etc/report
          name: result-aggregator
          readOnly: true
      serviceAccountName: ci-operator
      volumes:
      - name: pull-secret
        secret:
          secretName: registry-pull-credentials
      - name: result-aggregator
        secret:
          secretName: result-aggregator
    trigger: (?m)^/test( | .* )slim-e2e-tests,?($|\s.*)
  - agent: kubernetes
    always_run: true
    branches:
    - ^master$
    - ^master-
    cluster: build01
    context: ci/prow/store-db-dump
    decorate: true
    decoration_config:
      skip_cloning: true
    labels:
      ci.openshift.io/generator: prowgen
      pj-rehearse.openshift.io/can-be-rehearsed: "true"
    name: pull-ci-stackrox-scanner-master-store-db-dump
    optional: true
    rerun_command: /test store-db-dump
    spec:
      containers:
      - args:
        - --gcs-upload-secret=/secrets/gcs/service-account.json
        - --image-import-pull-secret=/etc/pull-secret/.dockerconfigjson
        - --report-credentials-file=/etc/report/credentials
        - --target=store-db-dump
        command:
        - ci-operator
        image: ci-operator:latest
        imagePullPolicy: Always
        name: ""
        resources:
          requests:
            cpu: 10m
        volumeMounts:
        - mountPath: /secrets/gcs
          name: gcs-credentials
          readOnly: true
        - mountPath: /etc/pull-secret
          name: pull-secret
          readOnly: true
        - mountPath: /etc/report
          name: result-aggregator
          readOnly: true
      serviceAccountName: ci-operator
      volumes:
      - name: pull-secret
        secret:
          secretName: registry-pull-credentials
      - name: result-aggregator
        secret:
          secretName: result-aggregator
    trigger: (?m)^/test( | .* )store-db-dump,?($|\s.*)
  - agent: kubernetes
    always_run: true
    branches:
    - ^master$
    - ^master-
    cluster: build01
    context: ci/prow/store-genesis-dump
    decorate: true
    decoration_config:
      skip_cloning: true
    labels:
      ci.openshift.io/generator: prowgen
      pj-rehearse.openshift.io/can-be-rehearsed: "true"
    name: pull-ci-stackrox-scanner-master-store-genesis-dump
    optional: true
    rerun_command: /test store-genesis-dump
    spec:
      containers:
      - args:
        - --gcs-upload-secret=/secrets/gcs/service-account.json
        - --image-import-pull-secret=/etc/pull-secret/.dockerconfigjson
        - --report-credentials-file=/etc/report/credentials
        - --target=store-genesis-dump
        command:
        - ci-operator
        image: ci-operator:latest
        imagePullPolicy: Always
        name: ""
        resources:
          requests:
            cpu: 10m
        volumeMounts:
        - mountPath: /secrets/gcs
          name: gcs-credentials
          readOnly: true
        - mountPath: /etc/pull-secret
          name: pull-secret
          readOnly: true
        - mountPath: /etc/report
          name: result-aggregator
          readOnly: true
      serviceAccountName: ci-operator
      volumes:
      - name: pull-secret
        secret:
          secretName: registry-pull-credentials
      - name: result-aggregator
        secret:
          secretName: result-aggregator
    trigger: (?m)^/test( | .* )store-genesis-dump,?($|\s.*)
  - agent: kubernetes
    always_run: true
    branches:
    - ^master$
    - ^master-
    cluster: build01
    context: ci/prow/style-checks
    decorate: true
    decoration_config:
      skip_cloning: true
    labels:
      ci.openshift.io/generator: prowgen
      pj-rehearse.openshift.io/can-be-rehearsed: "true"
    name: pull-ci-stackrox-scanner-master-style-checks
    rerun_command: /test style-checks
    spec:
      containers:
      - args:
        - --gcs-upload-secret=/secrets/gcs/service-account.json
        - --image-import-pull-secret=/etc/pull-secret/.dockerconfigjson
        - --report-credentials-file=/etc/report/credentials
        - --target=style-checks
        command:
        - ci-operator
        image: ci-operator:latest
        imagePullPolicy: Always
        name: ""
        resources:
          requests:
            cpu: 10m
        volumeMounts:
        - mountPath: /secrets/gcs
          name: gcs-credentials
          readOnly: true
        - mountPath: /etc/pull-secret
          name: pull-secret
          readOnly: true
        - mountPath: /etc/report
          name: result-aggregator
          readOnly: true
      serviceAccountName: ci-operator
      volumes:
      - name: pull-secret
        secret:
          secretName: registry-pull-credentials
      - name: result-aggregator
        secret:
          secretName: result-aggregator
    trigger: (?m)^/test( | .* )style-checks,?($|\s.*)
  - agent: kubernetes
    always_run: true
    branches:
    - ^master$
    - ^master-
    cluster: build01
    context: ci/prow/unit-tests
    decorate: true
    decoration_config:
      skip_cloning: true
    labels:
      ci.openshift.io/generator: prowgen
      pj-rehearse.openshift.io/can-be-rehearsed: "true"
    name: pull-ci-stackrox-scanner-master-unit-tests
    rerun_command: /test unit-tests
    spec:
      containers:
      - args:
        - --gcs-upload-secret=/secrets/gcs/service-account.json
        - --image-import-pull-secret=/etc/pull-secret/.dockerconfigjson
        - --report-credentials-file=/etc/report/credentials
        - --target=unit-tests
        command:
        - ci-operator
        image: ci-operator:latest
        imagePullPolicy: Always
        name: ""
        resources:
          requests:
            cpu: 10m
        volumeMounts:
        - mountPath: /secrets/gcs
          name: gcs-credentials
          readOnly: true
        - mountPath: /etc/pull-secret
          name: pull-secret
          readOnly: true
        - mountPath: /etc/report
          name: result-aggregator
          readOnly: true
      serviceAccountName: ci-operator
      volumes:
      - name: pull-secret
        secret:
          secretName: registry-pull-credentials
      - name: result-aggregator
        secret:
          secretName: result-aggregator
<<<<<<< HEAD
    trigger: (?m)^/test( | .* )unit-tests,?($|\s.*)
=======
    trigger: (?m)^/test( | .* )unit-tests,?($|\s.*)
  - agent: kubernetes
    always_run: true
    branches:
    - ^master$
    - ^master-
    cluster: build01
    context: ci/prow/upload-db-dump
    decorate: true
    decoration_config:
      skip_cloning: true
    labels:
      ci.openshift.io/generator: prowgen
      pj-rehearse.openshift.io/can-be-rehearsed: "true"
    name: pull-ci-stackrox-scanner-master-upload-db-dump
    optional: true
    rerun_command: /test upload-db-dump
    spec:
      containers:
      - args:
        - --gcs-upload-secret=/secrets/gcs/service-account.json
        - --image-import-pull-secret=/etc/pull-secret/.dockerconfigjson
        - --report-credentials-file=/etc/report/credentials
        - --target=upload-db-dump
        command:
        - ci-operator
        image: ci-operator:latest
        imagePullPolicy: Always
        name: ""
        resources:
          requests:
            cpu: 10m
        volumeMounts:
        - mountPath: /secrets/gcs
          name: gcs-credentials
          readOnly: true
        - mountPath: /etc/pull-secret
          name: pull-secret
          readOnly: true
        - mountPath: /etc/report
          name: result-aggregator
          readOnly: true
      serviceAccountName: ci-operator
      volumes:
      - name: pull-secret
        secret:
          secretName: registry-pull-credentials
      - name: result-aggregator
        secret:
          secretName: result-aggregator
    trigger: (?m)^/test( | .* )upload-db-dump,?($|\s.*)
  - agent: kubernetes
    always_run: true
    branches:
    - ^master$
    - ^master-
    cluster: build01
    context: ci/prow/upload-dumps-for-downstream
    decorate: true
    decoration_config:
      skip_cloning: true
    labels:
      ci.openshift.io/generator: prowgen
      pj-rehearse.openshift.io/can-be-rehearsed: "true"
    name: pull-ci-stackrox-scanner-master-upload-dumps-for-downstream
    optional: true
    rerun_command: /test upload-dumps-for-downstream
    spec:
      containers:
      - args:
        - --gcs-upload-secret=/secrets/gcs/service-account.json
        - --image-import-pull-secret=/etc/pull-secret/.dockerconfigjson
        - --report-credentials-file=/etc/report/credentials
        - --target=upload-dumps-for-downstream
        command:
        - ci-operator
        image: ci-operator:latest
        imagePullPolicy: Always
        name: ""
        resources:
          requests:
            cpu: 10m
        volumeMounts:
        - mountPath: /secrets/gcs
          name: gcs-credentials
          readOnly: true
        - mountPath: /etc/pull-secret
          name: pull-secret
          readOnly: true
        - mountPath: /etc/report
          name: result-aggregator
          readOnly: true
      serviceAccountName: ci-operator
      volumes:
      - name: pull-secret
        secret:
          secretName: registry-pull-credentials
      - name: result-aggregator
        secret:
          secretName: result-aggregator
    trigger: (?m)^/test( | .* )upload-dumps-for-downstream,?($|\s.*)
  - agent: kubernetes
    always_run: true
    branches:
    - ^master$
    - ^master-
    cluster: build01
    context: ci/prow/upload-dumps-for-embedding
    decorate: true
    decoration_config:
      skip_cloning: true
    labels:
      ci.openshift.io/generator: prowgen
      pj-rehearse.openshift.io/can-be-rehearsed: "true"
    name: pull-ci-stackrox-scanner-master-upload-dumps-for-embedding
    optional: true
    rerun_command: /test upload-dumps-for-embedding
    spec:
      containers:
      - args:
        - --gcs-upload-secret=/secrets/gcs/service-account.json
        - --image-import-pull-secret=/etc/pull-secret/.dockerconfigjson
        - --report-credentials-file=/etc/report/credentials
        - --target=upload-dumps-for-embedding
        command:
        - ci-operator
        image: ci-operator:latest
        imagePullPolicy: Always
        name: ""
        resources:
          requests:
            cpu: 10m
        volumeMounts:
        - mountPath: /secrets/gcs
          name: gcs-credentials
          readOnly: true
        - mountPath: /etc/pull-secret
          name: pull-secret
          readOnly: true
        - mountPath: /etc/report
          name: result-aggregator
          readOnly: true
      serviceAccountName: ci-operator
      volumes:
      - name: pull-secret
        secret:
          secretName: registry-pull-credentials
      - name: result-aggregator
        secret:
          secretName: result-aggregator
    trigger: (?m)^/test( | .* )upload-dumps-for-embedding,?($|\s.*)
>>>>>>> 61b4dbc8
<|MERGE_RESOLUTION|>--- conflicted
+++ resolved
@@ -548,158 +548,4 @@
       - name: result-aggregator
         secret:
           secretName: result-aggregator
-<<<<<<< HEAD
-    trigger: (?m)^/test( | .* )unit-tests,?($|\s.*)
-=======
-    trigger: (?m)^/test( | .* )unit-tests,?($|\s.*)
-  - agent: kubernetes
-    always_run: true
-    branches:
-    - ^master$
-    - ^master-
-    cluster: build01
-    context: ci/prow/upload-db-dump
-    decorate: true
-    decoration_config:
-      skip_cloning: true
-    labels:
-      ci.openshift.io/generator: prowgen
-      pj-rehearse.openshift.io/can-be-rehearsed: "true"
-    name: pull-ci-stackrox-scanner-master-upload-db-dump
-    optional: true
-    rerun_command: /test upload-db-dump
-    spec:
-      containers:
-      - args:
-        - --gcs-upload-secret=/secrets/gcs/service-account.json
-        - --image-import-pull-secret=/etc/pull-secret/.dockerconfigjson
-        - --report-credentials-file=/etc/report/credentials
-        - --target=upload-db-dump
-        command:
-        - ci-operator
-        image: ci-operator:latest
-        imagePullPolicy: Always
-        name: ""
-        resources:
-          requests:
-            cpu: 10m
-        volumeMounts:
-        - mountPath: /secrets/gcs
-          name: gcs-credentials
-          readOnly: true
-        - mountPath: /etc/pull-secret
-          name: pull-secret
-          readOnly: true
-        - mountPath: /etc/report
-          name: result-aggregator
-          readOnly: true
-      serviceAccountName: ci-operator
-      volumes:
-      - name: pull-secret
-        secret:
-          secretName: registry-pull-credentials
-      - name: result-aggregator
-        secret:
-          secretName: result-aggregator
-    trigger: (?m)^/test( | .* )upload-db-dump,?($|\s.*)
-  - agent: kubernetes
-    always_run: true
-    branches:
-    - ^master$
-    - ^master-
-    cluster: build01
-    context: ci/prow/upload-dumps-for-downstream
-    decorate: true
-    decoration_config:
-      skip_cloning: true
-    labels:
-      ci.openshift.io/generator: prowgen
-      pj-rehearse.openshift.io/can-be-rehearsed: "true"
-    name: pull-ci-stackrox-scanner-master-upload-dumps-for-downstream
-    optional: true
-    rerun_command: /test upload-dumps-for-downstream
-    spec:
-      containers:
-      - args:
-        - --gcs-upload-secret=/secrets/gcs/service-account.json
-        - --image-import-pull-secret=/etc/pull-secret/.dockerconfigjson
-        - --report-credentials-file=/etc/report/credentials
-        - --target=upload-dumps-for-downstream
-        command:
-        - ci-operator
-        image: ci-operator:latest
-        imagePullPolicy: Always
-        name: ""
-        resources:
-          requests:
-            cpu: 10m
-        volumeMounts:
-        - mountPath: /secrets/gcs
-          name: gcs-credentials
-          readOnly: true
-        - mountPath: /etc/pull-secret
-          name: pull-secret
-          readOnly: true
-        - mountPath: /etc/report
-          name: result-aggregator
-          readOnly: true
-      serviceAccountName: ci-operator
-      volumes:
-      - name: pull-secret
-        secret:
-          secretName: registry-pull-credentials
-      - name: result-aggregator
-        secret:
-          secretName: result-aggregator
-    trigger: (?m)^/test( | .* )upload-dumps-for-downstream,?($|\s.*)
-  - agent: kubernetes
-    always_run: true
-    branches:
-    - ^master$
-    - ^master-
-    cluster: build01
-    context: ci/prow/upload-dumps-for-embedding
-    decorate: true
-    decoration_config:
-      skip_cloning: true
-    labels:
-      ci.openshift.io/generator: prowgen
-      pj-rehearse.openshift.io/can-be-rehearsed: "true"
-    name: pull-ci-stackrox-scanner-master-upload-dumps-for-embedding
-    optional: true
-    rerun_command: /test upload-dumps-for-embedding
-    spec:
-      containers:
-      - args:
-        - --gcs-upload-secret=/secrets/gcs/service-account.json
-        - --image-import-pull-secret=/etc/pull-secret/.dockerconfigjson
-        - --report-credentials-file=/etc/report/credentials
-        - --target=upload-dumps-for-embedding
-        command:
-        - ci-operator
-        image: ci-operator:latest
-        imagePullPolicy: Always
-        name: ""
-        resources:
-          requests:
-            cpu: 10m
-        volumeMounts:
-        - mountPath: /secrets/gcs
-          name: gcs-credentials
-          readOnly: true
-        - mountPath: /etc/pull-secret
-          name: pull-secret
-          readOnly: true
-        - mountPath: /etc/report
-          name: result-aggregator
-          readOnly: true
-      serviceAccountName: ci-operator
-      volumes:
-      - name: pull-secret
-        secret:
-          secretName: registry-pull-credentials
-      - name: result-aggregator
-        secret:
-          secretName: result-aggregator
-    trigger: (?m)^/test( | .* )upload-dumps-for-embedding,?($|\s.*)
->>>>>>> 61b4dbc8
+    trigger: (?m)^/test( | .* )unit-tests,?($|\s.*)