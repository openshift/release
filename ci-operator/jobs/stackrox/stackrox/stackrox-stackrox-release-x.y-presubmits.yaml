presubmits:
  stackrox/stackrox:
  - agent: kubernetes
    always_run: false
    branches:
    - ^release-x\.y$
    - ^release-x\.y-
    cluster: build04
    context: ci/prow/aro-qa-e2e-tests
    decorate: true
    decoration_config:
      skip_cloning: true
      timeout: 5h0m0s
    labels:
      ci.openshift.io/generator: prowgen
      pj-rehearse.openshift.io/can-be-rehearsed: "true"
    name: pull-ci-stackrox-stackrox-release-x.y-aro-qa-e2e-tests
    optional: true
    rerun_command: /test aro-qa-e2e-tests
    spec:
      containers:
      - args:
        - --gcs-upload-secret=/secrets/gcs/service-account.json
        - --image-import-pull-secret=/etc/pull-secret/.dockerconfigjson
        - --report-credentials-file=/etc/report/credentials
        - --target=aro-qa-e2e-tests
        command:
        - ci-operator
        image: ci-operator:latest
        imagePullPolicy: Always
        name: ""
        resources:
          requests:
            cpu: 10m
        volumeMounts:
        - mountPath: /secrets/gcs
          name: gcs-credentials
          readOnly: true
        - mountPath: /secrets/manifest-tool
          name: manifest-tool-local-pusher
          readOnly: true
        - mountPath: /etc/pull-secret
          name: pull-secret
          readOnly: true
        - mountPath: /etc/report
          name: result-aggregator
          readOnly: true
      serviceAccountName: ci-operator
      volumes:
      - name: manifest-tool-local-pusher
        secret:
          secretName: manifest-tool-local-pusher
      - name: pull-secret
        secret:
          secretName: registry-pull-credentials
      - name: result-aggregator
        secret:
          secretName: result-aggregator
    trigger: (?m)^/test( | .* )aro-qa-e2e-tests,?($|\s.*)
  - agent: kubernetes
    always_run: false
    branches:
    - ^release-x\.y$
    - ^release-x\.y-
    cluster: build04
    context: ci/prow/eks-ebpf-qa-e2e-tests
    decorate: true
    decoration_config:
      skip_cloning: true
      timeout: 5h0m0s
    labels:
      ci.openshift.io/generator: prowgen
      pj-rehearse.openshift.io/can-be-rehearsed: "true"
    name: pull-ci-stackrox-stackrox-release-x.y-eks-ebpf-qa-e2e-tests
    optional: true
    rerun_command: /test eks-ebpf-qa-e2e-tests
    spec:
      containers:
      - args:
        - --gcs-upload-secret=/secrets/gcs/service-account.json
        - --image-import-pull-secret=/etc/pull-secret/.dockerconfigjson
        - --report-credentials-file=/etc/report/credentials
        - --target=eks-ebpf-qa-e2e-tests
        command:
        - ci-operator
        image: ci-operator:latest
        imagePullPolicy: Always
        name: ""
        resources:
          requests:
            cpu: 10m
        volumeMounts:
        - mountPath: /secrets/gcs
          name: gcs-credentials
          readOnly: true
        - mountPath: /secrets/manifest-tool
          name: manifest-tool-local-pusher
          readOnly: true
        - mountPath: /etc/pull-secret
          name: pull-secret
          readOnly: true
        - mountPath: /etc/report
          name: result-aggregator
          readOnly: true
      serviceAccountName: ci-operator
      volumes:
      - name: manifest-tool-local-pusher
        secret:
          secretName: manifest-tool-local-pusher
      - name: pull-secret
        secret:
          secretName: registry-pull-credentials
      - name: result-aggregator
        secret:
          secretName: result-aggregator
    trigger: (?m)^/test( | .* )eks-ebpf-qa-e2e-tests,?($|\s.*)
  - agent: kubernetes
    always_run: false
    branches:
    - ^release-x\.y$
    - ^release-x\.y-
    cluster: build04
    context: ci/prow/eks-qa-e2e-tests
    decorate: true
    decoration_config:
      skip_cloning: true
      timeout: 5h0m0s
    labels:
      ci.openshift.io/generator: prowgen
      pj-rehearse.openshift.io/can-be-rehearsed: "true"
    name: pull-ci-stackrox-stackrox-release-x.y-eks-qa-e2e-tests
    optional: true
    rerun_command: /test eks-qa-e2e-tests
    spec:
      containers:
      - args:
        - --gcs-upload-secret=/secrets/gcs/service-account.json
        - --image-import-pull-secret=/etc/pull-secret/.dockerconfigjson
        - --report-credentials-file=/etc/report/credentials
        - --target=eks-qa-e2e-tests
        command:
        - ci-operator
        image: ci-operator:latest
        imagePullPolicy: Always
        name: ""
        resources:
          requests:
            cpu: 10m
        volumeMounts:
        - mountPath: /secrets/gcs
          name: gcs-credentials
          readOnly: true
        - mountPath: /secrets/manifest-tool
          name: manifest-tool-local-pusher
          readOnly: true
        - mountPath: /etc/pull-secret
          name: pull-secret
          readOnly: true
        - mountPath: /etc/report
          name: result-aggregator
          readOnly: true
      serviceAccountName: ci-operator
      volumes:
      - name: manifest-tool-local-pusher
        secret:
          secretName: manifest-tool-local-pusher
      - name: pull-secret
        secret:
          secretName: registry-pull-credentials
      - name: result-aggregator
        secret:
          secretName: result-aggregator
    trigger: (?m)^/test( | .* )eks-qa-e2e-tests,?($|\s.*)
  - agent: kubernetes
    always_run: false
    branches:
    - ^release-x\.y$
    - ^release-x\.y-
    cluster: build04
    context: ci/prow/gke-nongroovy-e2e-tests
    decorate: true
    decoration_config:
      skip_cloning: true
    labels:
      ci.openshift.io/generator: prowgen
      pj-rehearse.openshift.io/can-be-rehearsed: "true"
    name: pull-ci-stackrox-stackrox-release-x.y-gke-nongroovy-e2e-tests
    optional: true
    rerun_command: /test gke-nongroovy-e2e-tests
    skip_if_only_changed: ^ui/
    spec:
      containers:
      - args:
        - --gcs-upload-secret=/secrets/gcs/service-account.json
        - --image-import-pull-secret=/etc/pull-secret/.dockerconfigjson
        - --report-credentials-file=/etc/report/credentials
        - --target=gke-nongroovy-e2e-tests
        command:
        - ci-operator
        image: ci-operator:latest
        imagePullPolicy: Always
        name: ""
        resources:
          requests:
            cpu: 10m
        volumeMounts:
        - mountPath: /secrets/gcs
          name: gcs-credentials
          readOnly: true
        - mountPath: /secrets/manifest-tool
          name: manifest-tool-local-pusher
          readOnly: true
        - mountPath: /etc/pull-secret
          name: pull-secret
          readOnly: true
        - mountPath: /etc/report
          name: result-aggregator
          readOnly: true
      serviceAccountName: ci-operator
      volumes:
      - name: manifest-tool-local-pusher
        secret:
          secretName: manifest-tool-local-pusher
      - name: pull-secret
        secret:
          secretName: registry-pull-credentials
      - name: result-aggregator
        secret:
          secretName: result-aggregator
    trigger: (?m)^/test( | .* )gke-nongroovy-e2e-tests,?($|\s.*)
  - agent: kubernetes
    always_run: false
    branches:
    - ^release-x\.y$
    - ^release-x\.y-
    cluster: build04
    context: ci/prow/gke-operator-e2e-tests
    decorate: true
    decoration_config:
      skip_cloning: true
      timeout: 5h0m0s
    labels:
      ci.openshift.io/generator: prowgen
      pj-rehearse.openshift.io/can-be-rehearsed: "true"
    name: pull-ci-stackrox-stackrox-release-x.y-gke-operator-e2e-tests
    optional: true
    rerun_command: /test gke-operator-e2e-tests
    run_if_changed: ^((generated|image|operator|pkg|make|deploy|scripts)/.*|Makefile|status\.sh|[A-Z_]+_VERSION)
    spec:
      containers:
      - args:
        - --gcs-upload-secret=/secrets/gcs/service-account.json
        - --image-import-pull-secret=/etc/pull-secret/.dockerconfigjson
        - --report-credentials-file=/etc/report/credentials
        - --target=gke-operator-e2e-tests
        command:
        - ci-operator
        image: ci-operator:latest
        imagePullPolicy: Always
        name: ""
        resources:
          requests:
            cpu: 10m
        volumeMounts:
        - mountPath: /secrets/gcs
          name: gcs-credentials
          readOnly: true
        - mountPath: /secrets/manifest-tool
          name: manifest-tool-local-pusher
          readOnly: true
        - mountPath: /etc/pull-secret
          name: pull-secret
          readOnly: true
        - mountPath: /etc/report
          name: result-aggregator
          readOnly: true
      serviceAccountName: ci-operator
      volumes:
      - name: manifest-tool-local-pusher
        secret:
          secretName: manifest-tool-local-pusher
      - name: pull-secret
        secret:
          secretName: registry-pull-credentials
      - name: result-aggregator
        secret:
          secretName: result-aggregator
    trigger: (?m)^/test( | .* )gke-operator-e2e-tests,?($|\s.*)
  - agent: kubernetes
    always_run: false
    branches:
    - ^release-x\.y$
    - ^release-x\.y-
    cluster: build04
    context: ci/prow/gke-qa-e2e-tests
    decorate: true
    decoration_config:
      skip_cloning: true
      timeout: 5h0m0s
    labels:
      ci.openshift.io/generator: prowgen
      pj-rehearse.openshift.io/can-be-rehearsed: "true"
    name: pull-ci-stackrox-stackrox-release-x.y-gke-qa-e2e-tests
    optional: true
    rerun_command: /test gke-qa-e2e-tests
    skip_if_only_changed: ^ui/
    spec:
      containers:
      - args:
        - --gcs-upload-secret=/secrets/gcs/service-account.json
        - --image-import-pull-secret=/etc/pull-secret/.dockerconfigjson
        - --report-credentials-file=/etc/report/credentials
        - --target=gke-qa-e2e-tests
        command:
        - ci-operator
        image: ci-operator:latest
        imagePullPolicy: Always
        name: ""
        resources:
          requests:
            cpu: 10m
        volumeMounts:
        - mountPath: /secrets/gcs
          name: gcs-credentials
          readOnly: true
        - mountPath: /secrets/manifest-tool
          name: manifest-tool-local-pusher
          readOnly: true
        - mountPath: /etc/pull-secret
          name: pull-secret
          readOnly: true
        - mountPath: /etc/report
          name: result-aggregator
          readOnly: true
      serviceAccountName: ci-operator
      volumes:
      - name: manifest-tool-local-pusher
        secret:
          secretName: manifest-tool-local-pusher
      - name: pull-secret
        secret:
          secretName: registry-pull-credentials
      - name: result-aggregator
        secret:
          secretName: result-aggregator
    trigger: (?m)^/test( | .* )gke-qa-e2e-tests,?($|\s.*)
  - agent: kubernetes
    always_run: false
    branches:
    - ^release-x\.y$
    - ^release-x\.y-
    cluster: build04
    context: ci/prow/gke-race-condition-qa-e2e-tests
    decorate: true
    decoration_config:
      skip_cloning: true
      timeout: 5h0m0s
    labels:
      ci.openshift.io/generator: prowgen
      pj-rehearse.openshift.io/can-be-rehearsed: "true"
    name: pull-ci-stackrox-stackrox-release-x.y-gke-race-condition-qa-e2e-tests
    optional: true
    rerun_command: /test gke-race-condition-qa-e2e-tests
    spec:
      containers:
      - args:
        - --gcs-upload-secret=/secrets/gcs/service-account.json
        - --image-import-pull-secret=/etc/pull-secret/.dockerconfigjson
        - --report-credentials-file=/etc/report/credentials
        - --target=gke-race-condition-qa-e2e-tests
        command:
        - ci-operator
        image: ci-operator:latest
        imagePullPolicy: Always
        name: ""
        resources:
          requests:
            cpu: 10m
        volumeMounts:
        - mountPath: /secrets/gcs
          name: gcs-credentials
          readOnly: true
        - mountPath: /secrets/manifest-tool
          name: manifest-tool-local-pusher
          readOnly: true
        - mountPath: /etc/pull-secret
          name: pull-secret
          readOnly: true
        - mountPath: /etc/report
          name: result-aggregator
          readOnly: true
      serviceAccountName: ci-operator
      volumes:
      - name: manifest-tool-local-pusher
        secret:
          secretName: manifest-tool-local-pusher
      - name: pull-secret
        secret:
          secretName: registry-pull-credentials
      - name: result-aggregator
        secret:
          secretName: result-aggregator
    trigger: (?m)^/test( | .* )gke-race-condition-qa-e2e-tests,?($|\s.*)
  - agent: kubernetes
    always_run: false
    branches:
    - ^release-x\.y$
    - ^release-x\.y-
    cluster: build04
    context: ci/prow/gke-scale-tests
    decorate: true
    decoration_config:
      skip_cloning: true
    labels:
      ci.openshift.io/generator: prowgen
      pj-rehearse.openshift.io/can-be-rehearsed: "true"
    name: pull-ci-stackrox-stackrox-release-x.y-gke-scale-tests
    optional: true
    rerun_command: /test gke-scale-tests
    spec:
      containers:
      - args:
        - --gcs-upload-secret=/secrets/gcs/service-account.json
        - --image-import-pull-secret=/etc/pull-secret/.dockerconfigjson
        - --report-credentials-file=/etc/report/credentials
        - --target=gke-scale-tests
        command:
        - ci-operator
        image: ci-operator:latest
        imagePullPolicy: Always
        name: ""
        resources:
          requests:
            cpu: 10m
        volumeMounts:
        - mountPath: /secrets/gcs
          name: gcs-credentials
          readOnly: true
        - mountPath: /secrets/manifest-tool
          name: manifest-tool-local-pusher
          readOnly: true
        - mountPath: /etc/pull-secret
          name: pull-secret
          readOnly: true
        - mountPath: /etc/report
          name: result-aggregator
          readOnly: true
      serviceAccountName: ci-operator
      volumes:
      - name: manifest-tool-local-pusher
        secret:
          secretName: manifest-tool-local-pusher
      - name: pull-secret
        secret:
          secretName: registry-pull-credentials
      - name: result-aggregator
        secret:
          secretName: result-aggregator
    trigger: (?m)^/test( | .* )gke-scale-tests,?($|\s.*)
  - agent: kubernetes
    always_run: false
    branches:
    - ^release-x\.y$
    - ^release-x\.y-
    cluster: build04
    context: ci/prow/gke-scanner-v4-tests
    decorate: true
    decoration_config:
      skip_cloning: true
    labels:
      ci.openshift.io/generator: prowgen
      pj-rehearse.openshift.io/can-be-rehearsed: "true"
    name: pull-ci-stackrox-stackrox-release-x.y-gke-scanner-v4-tests
    optional: true
    rerun_command: /test gke-scanner-v4-tests
    run_if_changed: ^(scanner|image|central/localscanner|sensor/kubernetes/localscanner|roxctl|deploy|proto|scripts/ci|tests/e2e)/.*
    spec:
      containers:
      - args:
        - --gcs-upload-secret=/secrets/gcs/service-account.json
        - --image-import-pull-secret=/etc/pull-secret/.dockerconfigjson
        - --report-credentials-file=/etc/report/credentials
        - --target=gke-scanner-v4-tests
        command:
        - ci-operator
        image: ci-operator:latest
        imagePullPolicy: Always
        name: ""
        resources:
          requests:
            cpu: 10m
        volumeMounts:
        - mountPath: /secrets/gcs
          name: gcs-credentials
          readOnly: true
        - mountPath: /secrets/manifest-tool
          name: manifest-tool-local-pusher
          readOnly: true
        - mountPath: /etc/pull-secret
          name: pull-secret
          readOnly: true
        - mountPath: /etc/report
          name: result-aggregator
          readOnly: true
      serviceAccountName: ci-operator
      volumes:
      - name: manifest-tool-local-pusher
        secret:
          secretName: manifest-tool-local-pusher
      - name: pull-secret
        secret:
          secretName: registry-pull-credentials
      - name: result-aggregator
        secret:
          secretName: result-aggregator
    trigger: (?m)^/test( | .* )gke-scanner-v4-tests,?($|\s.*)
  - agent: kubernetes
    always_run: false
    branches:
    - ^release-x\.y$
    - ^release-x\.y-
    cluster: build04
    context: ci/prow/gke-sensor-integration-tests
    decorate: true
    decoration_config:
      skip_cloning: true
    labels:
      ci.openshift.io/generator: prowgen
      pj-rehearse.openshift.io/can-be-rehearsed: "true"
    name: pull-ci-stackrox-stackrox-release-x.y-gke-sensor-integration-tests
    optional: true
    rerun_command: /test gke-sensor-integration-tests
    skip_if_only_changed: ^ui/
    spec:
      containers:
      - args:
        - --gcs-upload-secret=/secrets/gcs/service-account.json
        - --image-import-pull-secret=/etc/pull-secret/.dockerconfigjson
        - --report-credentials-file=/etc/report/credentials
        - --target=gke-sensor-integration-tests
        command:
        - ci-operator
        image: ci-operator:latest
        imagePullPolicy: Always
        name: ""
        resources:
          requests:
            cpu: 10m
        volumeMounts:
        - mountPath: /secrets/gcs
          name: gcs-credentials
          readOnly: true
        - mountPath: /secrets/manifest-tool
          name: manifest-tool-local-pusher
          readOnly: true
        - mountPath: /etc/pull-secret
          name: pull-secret
          readOnly: true
        - mountPath: /etc/report
          name: result-aggregator
          readOnly: true
      serviceAccountName: ci-operator
      volumes:
      - name: manifest-tool-local-pusher
        secret:
          secretName: manifest-tool-local-pusher
      - name: pull-secret
        secret:
          secretName: registry-pull-credentials
      - name: result-aggregator
        secret:
          secretName: result-aggregator
    trigger: (?m)^/test( | .* )gke-sensor-integration-tests,?($|\s.*)
  - agent: kubernetes
    always_run: false
    branches:
    - ^release-x\.y$
    - ^release-x\.y-
    cluster: build04
    context: ci/prow/gke-ui-e2e-tests
    decorate: true
    decoration_config:
      skip_cloning: true
      timeout: 5h0m0s
    labels:
      ci.openshift.io/generator: prowgen
      pj-rehearse.openshift.io/can-be-rehearsed: "true"
    name: pull-ci-stackrox-stackrox-release-x.y-gke-ui-e2e-tests
    optional: true
    rerun_command: /test gke-ui-e2e-tests
    run_if_changed: ^(ui|proto/(storage|api)|central/.+?/service)/
    spec:
      containers:
      - args:
        - --gcs-upload-secret=/secrets/gcs/service-account.json
        - --image-import-pull-secret=/etc/pull-secret/.dockerconfigjson
        - --report-credentials-file=/etc/report/credentials
        - --target=gke-ui-e2e-tests
        command:
        - ci-operator
        image: ci-operator:latest
        imagePullPolicy: Always
        name: ""
        resources:
          requests:
            cpu: 10m
        volumeMounts:
        - mountPath: /secrets/gcs
          name: gcs-credentials
          readOnly: true
        - mountPath: /secrets/manifest-tool
          name: manifest-tool-local-pusher
          readOnly: true
        - mountPath: /etc/pull-secret
          name: pull-secret
          readOnly: true
        - mountPath: /etc/report
          name: result-aggregator
          readOnly: true
      serviceAccountName: ci-operator
      volumes:
      - name: manifest-tool-local-pusher
        secret:
          secretName: manifest-tool-local-pusher
      - name: pull-secret
        secret:
          secretName: registry-pull-credentials
      - name: result-aggregator
        secret:
          secretName: result-aggregator
    trigger: (?m)^/test( | .* )gke-ui-e2e-tests,?($|\s.*)
  - agent: kubernetes
    always_run: false
    branches:
    - ^release-x\.y$
    - ^release-x\.y-
    cluster: build04
    context: ci/prow/gke-upgrade-tests
    decorate: true
    decoration_config:
      skip_cloning: true
    labels:
      ci.openshift.io/generator: prowgen
      pj-rehearse.openshift.io/can-be-rehearsed: "true"
    name: pull-ci-stackrox-stackrox-release-x.y-gke-upgrade-tests
    optional: true
    rerun_command: /test gke-upgrade-tests
    run_if_changed: ^(COLLECTOR_VERSION|SCANNER_VERSION|tests/upgrade/|qa-tests-backend/src/test/groovy/UpgradesTest.groovy|migrator/|image/)
    spec:
      containers:
      - args:
        - --gcs-upload-secret=/secrets/gcs/service-account.json
        - --image-import-pull-secret=/etc/pull-secret/.dockerconfigjson
        - --report-credentials-file=/etc/report/credentials
        - --target=gke-upgrade-tests
        command:
        - ci-operator
        image: ci-operator:latest
        imagePullPolicy: Always
        name: ""
        resources:
          requests:
            cpu: 10m
        volumeMounts:
        - mountPath: /secrets/gcs
          name: gcs-credentials
          readOnly: true
        - mountPath: /secrets/manifest-tool
          name: manifest-tool-local-pusher
          readOnly: true
        - mountPath: /etc/pull-secret
          name: pull-secret
          readOnly: true
        - mountPath: /etc/report
          name: result-aggregator
          readOnly: true
      serviceAccountName: ci-operator
      volumes:
      - name: manifest-tool-local-pusher
        secret:
          secretName: manifest-tool-local-pusher
      - name: pull-secret
        secret:
          secretName: registry-pull-credentials
      - name: result-aggregator
        secret:
          secretName: result-aggregator
    trigger: (?m)^/test( | .* )gke-upgrade-tests,?($|\s.*)
  - agent: kubernetes
    always_run: false
    branches:
    - ^release-x\.y$
    - ^release-x\.y-
    cluster: build04
    context: ci/prow/gke-version-compatibility-tests
    decorate: true
    decoration_config:
      skip_cloning: true
      timeout: 5h0m0s
    labels:
      ci.openshift.io/generator: prowgen
      pj-rehearse.openshift.io/can-be-rehearsed: "true"
    name: pull-ci-stackrox-stackrox-release-x.y-gke-version-compatibility-tests
    optional: true
    rerun_command: /test gke-version-compatibility-tests
    spec:
      containers:
      - args:
        - --gcs-upload-secret=/secrets/gcs/service-account.json
        - --image-import-pull-secret=/etc/pull-secret/.dockerconfigjson
        - --report-credentials-file=/etc/report/credentials
        - --target=gke-version-compatibility-tests
        command:
        - ci-operator
        image: ci-operator:latest
        imagePullPolicy: Always
        name: ""
        resources:
          requests:
            cpu: 10m
        volumeMounts:
        - mountPath: /secrets/gcs
          name: gcs-credentials
          readOnly: true
        - mountPath: /secrets/manifest-tool
          name: manifest-tool-local-pusher
          readOnly: true
        - mountPath: /etc/pull-secret
          name: pull-secret
          readOnly: true
        - mountPath: /etc/report
          name: result-aggregator
          readOnly: true
      serviceAccountName: ci-operator
      volumes:
      - name: manifest-tool-local-pusher
        secret:
          secretName: manifest-tool-local-pusher
      - name: pull-secret
        secret:
          secretName: registry-pull-credentials
      - name: result-aggregator
        secret:
          secretName: result-aggregator
    trigger: (?m)^/test( | .* )gke-version-compatibility-tests,?($|\s.*)
  - agent: kubernetes
    always_run: false
    branches:
    - ^release-x\.y$
    - ^release-x\.y-
    cluster: build04
    context: ci/prow/ocp-4-12-compliance-e2e-tests
    decorate: true
    decoration_config:
      skip_cloning: true
      timeout: 5h0m0s
    labels:
      ci-operator.openshift.io/variant: ocp-4-12
      ci.openshift.io/generator: prowgen
      pj-rehearse.openshift.io/can-be-rehearsed: "true"
    name: pull-ci-stackrox-stackrox-release-x.y-ocp-4-12-compliance-e2e-tests
    optional: true
    rerun_command: /test ocp-4-12-compliance-e2e-tests
    run_if_changed: ^(compliance|central\/compliance.*)
    spec:
      containers:
      - args:
        - --gcs-upload-secret=/secrets/gcs/service-account.json
        - --image-import-pull-secret=/etc/pull-secret/.dockerconfigjson
        - --report-credentials-file=/etc/report/credentials
        - --target=compliance-e2e-tests
        - --variant=ocp-4-12
        command:
        - ci-operator
        image: ci-operator:latest
        imagePullPolicy: Always
        name: ""
        resources:
          requests:
            cpu: 10m
        volumeMounts:
        - mountPath: /secrets/gcs
          name: gcs-credentials
          readOnly: true
        - mountPath: /secrets/manifest-tool
          name: manifest-tool-local-pusher
          readOnly: true
        - mountPath: /etc/pull-secret
          name: pull-secret
          readOnly: true
        - mountPath: /etc/report
          name: result-aggregator
          readOnly: true
      serviceAccountName: ci-operator
      volumes:
      - name: manifest-tool-local-pusher
        secret:
          secretName: manifest-tool-local-pusher
      - name: pull-secret
        secret:
          secretName: registry-pull-credentials
      - name: result-aggregator
        secret:
          secretName: result-aggregator
    trigger: (?m)^/test( | .* )ocp-4-12-compliance-e2e-tests,?($|\s.*)
  - agent: kubernetes
    always_run: false
    branches:
    - ^release-x\.y$
    - ^release-x\.y-
    cluster: build04
    context: ci/prow/ocp-4-12-ebpf-qa-e2e-tests
    decorate: true
    decoration_config:
      skip_cloning: true
      timeout: 5h0m0s
    labels:
      ci-operator.openshift.io/variant: ocp-4-12
      ci.openshift.io/generator: prowgen
      pj-rehearse.openshift.io/can-be-rehearsed: "true"
    name: pull-ci-stackrox-stackrox-release-x.y-ocp-4-12-ebpf-qa-e2e-tests
    optional: true
    rerun_command: /test ocp-4-12-ebpf-qa-e2e-tests
    spec:
      containers:
      - args:
        - --gcs-upload-secret=/secrets/gcs/service-account.json
        - --image-import-pull-secret=/etc/pull-secret/.dockerconfigjson
        - --report-credentials-file=/etc/report/credentials
        - --target=ebpf-qa-e2e-tests
        - --variant=ocp-4-12
        command:
        - ci-operator
        image: ci-operator:latest
        imagePullPolicy: Always
        name: ""
        resources:
          requests:
            cpu: 10m
        volumeMounts:
        - mountPath: /secrets/gcs
          name: gcs-credentials
          readOnly: true
        - mountPath: /secrets/manifest-tool
          name: manifest-tool-local-pusher
          readOnly: true
        - mountPath: /etc/pull-secret
          name: pull-secret
          readOnly: true
        - mountPath: /etc/report
          name: result-aggregator
          readOnly: true
      serviceAccountName: ci-operator
      volumes:
      - name: manifest-tool-local-pusher
        secret:
          secretName: manifest-tool-local-pusher
      - name: pull-secret
        secret:
          secretName: registry-pull-credentials
      - name: result-aggregator
        secret:
          secretName: result-aggregator
    trigger: (?m)^/test( | .* )ocp-4-12-ebpf-qa-e2e-tests,?($|\s.*)
  - agent: kubernetes
    always_run: false
    branches:
    - ^release-x\.y$
    - ^release-x\.y-
    cluster: build04
    context: ci/prow/ocp-4-12-nongroovy-e2e-tests
    decorate: true
    decoration_config:
      skip_cloning: true
      timeout: 5h0m0s
    labels:
      ci-operator.openshift.io/variant: ocp-4-12
      ci.openshift.io/generator: prowgen
      pj-rehearse.openshift.io/can-be-rehearsed: "true"
    name: pull-ci-stackrox-stackrox-release-x.y-ocp-4-12-nongroovy-e2e-tests
    optional: true
    rerun_command: /test ocp-4-12-nongroovy-e2e-tests
    skip_if_only_changed: ^ui/
    spec:
      containers:
      - args:
        - --gcs-upload-secret=/secrets/gcs/service-account.json
        - --image-import-pull-secret=/etc/pull-secret/.dockerconfigjson
        - --report-credentials-file=/etc/report/credentials
        - --target=nongroovy-e2e-tests
        - --variant=ocp-4-12
        command:
        - ci-operator
        image: ci-operator:latest
        imagePullPolicy: Always
        name: ""
        resources:
          requests:
            cpu: 10m
        volumeMounts:
        - mountPath: /secrets/gcs
          name: gcs-credentials
          readOnly: true
        - mountPath: /secrets/manifest-tool
          name: manifest-tool-local-pusher
          readOnly: true
        - mountPath: /etc/pull-secret
          name: pull-secret
          readOnly: true
        - mountPath: /etc/report
          name: result-aggregator
          readOnly: true
      serviceAccountName: ci-operator
      volumes:
      - name: manifest-tool-local-pusher
        secret:
          secretName: manifest-tool-local-pusher
      - name: pull-secret
        secret:
          secretName: registry-pull-credentials
      - name: result-aggregator
        secret:
          secretName: result-aggregator
    trigger: (?m)^/test( | .* )ocp-4-12-nongroovy-e2e-tests,?($|\s.*)
  - agent: kubernetes
    always_run: false
    branches:
    - ^release-x\.y$
    - ^release-x\.y-
    cluster: build04
    context: ci/prow/ocp-4-12-operator-e2e-tests
    decorate: true
    decoration_config:
      skip_cloning: true
      timeout: 5h0m0s
    labels:
      ci-operator.openshift.io/variant: ocp-4-12
      ci.openshift.io/generator: prowgen
      pj-rehearse.openshift.io/can-be-rehearsed: "true"
    name: pull-ci-stackrox-stackrox-release-x.y-ocp-4-12-operator-e2e-tests
    optional: true
    rerun_command: /test ocp-4-12-operator-e2e-tests
    run_if_changed: ^((generated|image|operator|pkg|make|deploy|scripts)/.*|Makefile|status\.sh|[A-Z_]+_VERSION)
    spec:
      containers:
      - args:
        - --gcs-upload-secret=/secrets/gcs/service-account.json
        - --image-import-pull-secret=/etc/pull-secret/.dockerconfigjson
        - --report-credentials-file=/etc/report/credentials
        - --target=operator-e2e-tests
        - --variant=ocp-4-12
        command:
        - ci-operator
        image: ci-operator:latest
        imagePullPolicy: Always
        name: ""
        resources:
          requests:
            cpu: 10m
        volumeMounts:
        - mountPath: /secrets/gcs
          name: gcs-credentials
          readOnly: true
        - mountPath: /secrets/manifest-tool
          name: manifest-tool-local-pusher
          readOnly: true
        - mountPath: /etc/pull-secret
          name: pull-secret
          readOnly: true
        - mountPath: /etc/report
          name: result-aggregator
          readOnly: true
      serviceAccountName: ci-operator
      volumes:
      - name: manifest-tool-local-pusher
        secret:
          secretName: manifest-tool-local-pusher
      - name: pull-secret
        secret:
          secretName: registry-pull-credentials
      - name: result-aggregator
        secret:
          secretName: result-aggregator
    trigger: (?m)^/test( | .* )ocp-4-12-operator-e2e-tests,?($|\s.*)
  - agent: kubernetes
    always_run: false
    branches:
    - ^release-x\.y$
    - ^release-x\.y-
    cluster: build04
    context: ci/prow/ocp-4-12-qa-e2e-tests
    decorate: true
    decoration_config:
      skip_cloning: true
      timeout: 5h0m0s
    labels:
      ci-operator.openshift.io/variant: ocp-4-12
      ci.openshift.io/generator: prowgen
      pj-rehearse.openshift.io/can-be-rehearsed: "true"
    name: pull-ci-stackrox-stackrox-release-x.y-ocp-4-12-qa-e2e-tests
    optional: true
    rerun_command: /test ocp-4-12-qa-e2e-tests
    run_if_changed: ^((generated|image|operator|pkg|make|deploy|scripts)/.*|Makefile|status\.sh|[A-Z_]+_VERSION)
    spec:
      containers:
      - args:
        - --gcs-upload-secret=/secrets/gcs/service-account.json
        - --image-import-pull-secret=/etc/pull-secret/.dockerconfigjson
        - --report-credentials-file=/etc/report/credentials
        - --target=qa-e2e-tests
        - --variant=ocp-4-12
        command:
        - ci-operator
        image: ci-operator:latest
        imagePullPolicy: Always
        name: ""
        resources:
          requests:
            cpu: 10m
        volumeMounts:
        - mountPath: /secrets/gcs
          name: gcs-credentials
          readOnly: true
        - mountPath: /secrets/manifest-tool
          name: manifest-tool-local-pusher
          readOnly: true
        - mountPath: /etc/pull-secret
          name: pull-secret
          readOnly: true
        - mountPath: /etc/report
          name: result-aggregator
          readOnly: true
      serviceAccountName: ci-operator
      volumes:
      - name: manifest-tool-local-pusher
        secret:
          secretName: manifest-tool-local-pusher
      - name: pull-secret
        secret:
          secretName: registry-pull-credentials
      - name: result-aggregator
        secret:
          secretName: result-aggregator
    trigger: (?m)^/test( | .* )ocp-4-12-qa-e2e-tests,?($|\s.*)
  - agent: kubernetes
    always_run: false
    branches:
    - ^release-x\.y$
    - ^release-x\.y-
    cluster: build04
    context: ci/prow/ocp-4-12-scanner-v4-tests
    decorate: true
    decoration_config:
      skip_cloning: true
      timeout: 5h0m0s
    labels:
      ci-operator.openshift.io/variant: ocp-4-12
      ci.openshift.io/generator: prowgen
      pj-rehearse.openshift.io/can-be-rehearsed: "true"
    name: pull-ci-stackrox-stackrox-release-x.y-ocp-4-12-scanner-v4-tests
    optional: true
    rerun_command: /test ocp-4-12-scanner-v4-tests
    run_if_changed: ^(scanner|image|central/localscanner|sensor/kubernetes/localscanner|roxctl|deploy|proto|scripts/ci|tests/e2e)/.*
    spec:
      containers:
      - args:
        - --gcs-upload-secret=/secrets/gcs/service-account.json
        - --image-import-pull-secret=/etc/pull-secret/.dockerconfigjson
        - --report-credentials-file=/etc/report/credentials
        - --target=scanner-v4-tests
        - --variant=ocp-4-12
        command:
        - ci-operator
        image: ci-operator:latest
        imagePullPolicy: Always
        name: ""
        resources:
          requests:
            cpu: 10m
        volumeMounts:
        - mountPath: /secrets/gcs
          name: gcs-credentials
          readOnly: true
        - mountPath: /secrets/manifest-tool
          name: manifest-tool-local-pusher
          readOnly: true
        - mountPath: /etc/pull-secret
          name: pull-secret
          readOnly: true
        - mountPath: /etc/report
          name: result-aggregator
          readOnly: true
      serviceAccountName: ci-operator
      volumes:
      - name: manifest-tool-local-pusher
        secret:
          secretName: manifest-tool-local-pusher
      - name: pull-secret
        secret:
          secretName: registry-pull-credentials
      - name: result-aggregator
        secret:
          secretName: result-aggregator
    trigger: (?m)^/test( | .* )ocp-4-12-scanner-v4-tests,?($|\s.*)
  - agent: kubernetes
    always_run: false
    branches:
    - ^release-x\.y$
    - ^release-x\.y-
    cluster: build04
    context: ci/prow/ocp-4-12-sensor-integration-tests
    decorate: true
    decoration_config:
      skip_cloning: true
      timeout: 5h0m0s
    labels:
      ci-operator.openshift.io/variant: ocp-4-12
      ci.openshift.io/generator: prowgen
      pj-rehearse.openshift.io/can-be-rehearsed: "true"
    name: pull-ci-stackrox-stackrox-release-x.y-ocp-4-12-sensor-integration-tests
    optional: true
    rerun_command: /test ocp-4-12-sensor-integration-tests
    spec:
      containers:
      - args:
        - --gcs-upload-secret=/secrets/gcs/service-account.json
        - --image-import-pull-secret=/etc/pull-secret/.dockerconfigjson
        - --report-credentials-file=/etc/report/credentials
        - --target=sensor-integration-tests
        - --variant=ocp-4-12
        command:
        - ci-operator
        image: ci-operator:latest
        imagePullPolicy: Always
        name: ""
        resources:
          requests:
            cpu: 10m
        volumeMounts:
        - mountPath: /secrets/gcs
          name: gcs-credentials
          readOnly: true
        - mountPath: /secrets/manifest-tool
          name: manifest-tool-local-pusher
          readOnly: true
        - mountPath: /etc/pull-secret
          name: pull-secret
          readOnly: true
        - mountPath: /etc/report
          name: result-aggregator
          readOnly: true
      serviceAccountName: ci-operator
      volumes:
      - name: manifest-tool-local-pusher
        secret:
          secretName: manifest-tool-local-pusher
      - name: pull-secret
        secret:
          secretName: registry-pull-credentials
      - name: result-aggregator
        secret:
          secretName: result-aggregator
    trigger: (?m)^/test( | .* )ocp-4-12-sensor-integration-tests,?($|\s.*)
  - agent: kubernetes
    always_run: false
    branches:
    - ^release-x\.y$
    - ^release-x\.y-
    cluster: build04
    context: ci/prow/ocp-4-12-ui-e2e-tests
    decorate: true
    decoration_config:
      skip_cloning: true
      timeout: 5h0m0s
    labels:
      ci-operator.openshift.io/variant: ocp-4-12
      ci.openshift.io/generator: prowgen
      pj-rehearse.openshift.io/can-be-rehearsed: "true"
    name: pull-ci-stackrox-stackrox-release-x.y-ocp-4-12-ui-e2e-tests
    optional: true
    rerun_command: /test ocp-4-12-ui-e2e-tests
    run_if_changed: ^ui/
    spec:
      containers:
      - args:
        - --gcs-upload-secret=/secrets/gcs/service-account.json
        - --image-import-pull-secret=/etc/pull-secret/.dockerconfigjson
        - --report-credentials-file=/etc/report/credentials
        - --target=ui-e2e-tests
        - --variant=ocp-4-12
        command:
        - ci-operator
        image: ci-operator:latest
        imagePullPolicy: Always
        name: ""
        resources:
          requests:
            cpu: 10m
        volumeMounts:
        - mountPath: /secrets/gcs
          name: gcs-credentials
          readOnly: true
        - mountPath: /secrets/manifest-tool
          name: manifest-tool-local-pusher
          readOnly: true
        - mountPath: /etc/pull-secret
          name: pull-secret
          readOnly: true
        - mountPath: /etc/report
          name: result-aggregator
          readOnly: true
      serviceAccountName: ci-operator
      volumes:
      - name: manifest-tool-local-pusher
        secret:
          secretName: manifest-tool-local-pusher
      - name: pull-secret
        secret:
          secretName: registry-pull-credentials
      - name: result-aggregator
        secret:
          secretName: result-aggregator
    trigger: (?m)^/test( | .* )ocp-4-12-ui-e2e-tests,?($|\s.*)
  - agent: kubernetes
    always_run: false
    branches:
    - ^release-x\.y$
    - ^release-x\.y-
    cluster: build04
    context: ci/prow/ocp-4-15-compliance-e2e-tests
    decorate: true
    decoration_config:
      skip_cloning: true
      timeout: 5h0m0s
    labels:
      ci-operator.openshift.io/variant: ocp-4-15
      ci.openshift.io/generator: prowgen
      pj-rehearse.openshift.io/can-be-rehearsed: "true"
    name: pull-ci-stackrox-stackrox-release-x.y-ocp-4-15-compliance-e2e-tests
    optional: true
    rerun_command: /test ocp-4-15-compliance-e2e-tests
    run_if_changed: ^(compliance|central\/compliance.*)
    spec:
      containers:
      - args:
        - --gcs-upload-secret=/secrets/gcs/service-account.json
        - --image-import-pull-secret=/etc/pull-secret/.dockerconfigjson
        - --report-credentials-file=/etc/report/credentials
        - --target=compliance-e2e-tests
        - --variant=ocp-4-15
        command:
        - ci-operator
        image: ci-operator:latest
        imagePullPolicy: Always
        name: ""
        resources:
          requests:
            cpu: 10m
        volumeMounts:
        - mountPath: /secrets/gcs
          name: gcs-credentials
          readOnly: true
        - mountPath: /secrets/manifest-tool
          name: manifest-tool-local-pusher
          readOnly: true
        - mountPath: /etc/pull-secret
          name: pull-secret
          readOnly: true
        - mountPath: /etc/report
          name: result-aggregator
          readOnly: true
      serviceAccountName: ci-operator
      volumes:
      - name: manifest-tool-local-pusher
        secret:
          secretName: manifest-tool-local-pusher
      - name: pull-secret
        secret:
          secretName: registry-pull-credentials
      - name: result-aggregator
        secret:
          secretName: result-aggregator
    trigger: (?m)^/test( | .* )ocp-4-15-compliance-e2e-tests,?($|\s.*)
  - agent: kubernetes
    always_run: false
    branches:
    - ^release-x\.y$
    - ^release-x\.y-
    cluster: build04
    context: ci/prow/ocp-4-15-ebpf-qa-e2e-tests
    decorate: true
    decoration_config:
      skip_cloning: true
      timeout: 5h0m0s
    labels:
      ci-operator.openshift.io/variant: ocp-4-15
      ci.openshift.io/generator: prowgen
      pj-rehearse.openshift.io/can-be-rehearsed: "true"
    name: pull-ci-stackrox-stackrox-release-x.y-ocp-4-15-ebpf-qa-e2e-tests
    optional: true
    rerun_command: /test ocp-4-15-ebpf-qa-e2e-tests
    spec:
      containers:
      - args:
        - --gcs-upload-secret=/secrets/gcs/service-account.json
        - --image-import-pull-secret=/etc/pull-secret/.dockerconfigjson
        - --report-credentials-file=/etc/report/credentials
        - --target=ebpf-qa-e2e-tests
        - --variant=ocp-4-15
        command:
        - ci-operator
        image: ci-operator:latest
        imagePullPolicy: Always
        name: ""
        resources:
          requests:
            cpu: 10m
        volumeMounts:
        - mountPath: /secrets/gcs
          name: gcs-credentials
          readOnly: true
        - mountPath: /secrets/manifest-tool
          name: manifest-tool-local-pusher
          readOnly: true
        - mountPath: /etc/pull-secret
          name: pull-secret
          readOnly: true
        - mountPath: /etc/report
          name: result-aggregator
          readOnly: true
      serviceAccountName: ci-operator
      volumes:
      - name: manifest-tool-local-pusher
        secret:
          secretName: manifest-tool-local-pusher
      - name: pull-secret
        secret:
          secretName: registry-pull-credentials
      - name: result-aggregator
        secret:
          secretName: result-aggregator
    trigger: (?m)^/test( | .* )ocp-4-15-ebpf-qa-e2e-tests,?($|\s.*)
  - agent: kubernetes
    always_run: false
    branches:
    - ^release-x\.y$
    - ^release-x\.y-
    cluster: build04
    context: ci/prow/ocp-4-15-fips-qa-e2e-tests
    decorate: true
    decoration_config:
      skip_cloning: true
      timeout: 5h0m0s
    labels:
      ci-operator.openshift.io/variant: ocp-4-15
      ci.openshift.io/generator: prowgen
      pj-rehearse.openshift.io/can-be-rehearsed: "true"
    name: pull-ci-stackrox-stackrox-release-x.y-ocp-4-15-fips-qa-e2e-tests
    optional: true
    rerun_command: /test ocp-4-15-fips-qa-e2e-tests
    spec:
      containers:
      - args:
        - --gcs-upload-secret=/secrets/gcs/service-account.json
        - --image-import-pull-secret=/etc/pull-secret/.dockerconfigjson
        - --report-credentials-file=/etc/report/credentials
        - --target=fips-qa-e2e-tests
        - --variant=ocp-4-15
        command:
        - ci-operator
        image: ci-operator:latest
        imagePullPolicy: Always
        name: ""
        resources:
          requests:
            cpu: 10m
        volumeMounts:
        - mountPath: /secrets/gcs
          name: gcs-credentials
          readOnly: true
        - mountPath: /secrets/manifest-tool
          name: manifest-tool-local-pusher
          readOnly: true
        - mountPath: /etc/pull-secret
          name: pull-secret
          readOnly: true
        - mountPath: /etc/report
          name: result-aggregator
          readOnly: true
      serviceAccountName: ci-operator
      volumes:
      - name: manifest-tool-local-pusher
        secret:
          secretName: manifest-tool-local-pusher
      - name: pull-secret
        secret:
          secretName: registry-pull-credentials
      - name: result-aggregator
        secret:
          secretName: result-aggregator
    trigger: (?m)^/test( | .* )ocp-4-15-fips-qa-e2e-tests,?($|\s.*)
  - agent: kubernetes
    always_run: false
    branches:
    - ^release-x\.y$
    - ^release-x\.y-
    cluster: build04
    context: ci/prow/ocp-4-15-nongroovy-e2e-tests
    decorate: true
    decoration_config:
      skip_cloning: true
      timeout: 5h0m0s
    labels:
      ci-operator.openshift.io/variant: ocp-4-15
      ci.openshift.io/generator: prowgen
      pj-rehearse.openshift.io/can-be-rehearsed: "true"
    name: pull-ci-stackrox-stackrox-release-x.y-ocp-4-15-nongroovy-e2e-tests
    optional: true
    rerun_command: /test ocp-4-15-nongroovy-e2e-tests
    skip_if_only_changed: ^ui/
    spec:
      containers:
      - args:
        - --gcs-upload-secret=/secrets/gcs/service-account.json
        - --image-import-pull-secret=/etc/pull-secret/.dockerconfigjson
        - --report-credentials-file=/etc/report/credentials
        - --target=nongroovy-e2e-tests
        - --variant=ocp-4-15
        command:
        - ci-operator
        image: ci-operator:latest
        imagePullPolicy: Always
        name: ""
        resources:
          requests:
            cpu: 10m
        volumeMounts:
        - mountPath: /secrets/gcs
          name: gcs-credentials
          readOnly: true
        - mountPath: /secrets/manifest-tool
          name: manifest-tool-local-pusher
          readOnly: true
        - mountPath: /etc/pull-secret
          name: pull-secret
          readOnly: true
        - mountPath: /etc/report
          name: result-aggregator
          readOnly: true
      serviceAccountName: ci-operator
      volumes:
      - name: manifest-tool-local-pusher
        secret:
          secretName: manifest-tool-local-pusher
      - name: pull-secret
        secret:
          secretName: registry-pull-credentials
      - name: result-aggregator
        secret:
          secretName: result-aggregator
    trigger: (?m)^/test( | .* )ocp-4-15-nongroovy-e2e-tests,?($|\s.*)
  - agent: kubernetes
    always_run: false
    branches:
    - ^release-x\.y$
    - ^release-x\.y-
    cluster: build04
    context: ci/prow/ocp-4-15-operator-e2e-tests
    decorate: true
    decoration_config:
      skip_cloning: true
      timeout: 5h0m0s
    labels:
      ci-operator.openshift.io/variant: ocp-4-15
      ci.openshift.io/generator: prowgen
      pj-rehearse.openshift.io/can-be-rehearsed: "true"
    name: pull-ci-stackrox-stackrox-release-x.y-ocp-4-15-operator-e2e-tests
    optional: true
    rerun_command: /test ocp-4-15-operator-e2e-tests
    run_if_changed: ^((generated|image|operator|pkg|make|deploy|scripts)/.*|Makefile|status\.sh|[A-Z_]+_VERSION)
    spec:
      containers:
      - args:
        - --gcs-upload-secret=/secrets/gcs/service-account.json
        - --image-import-pull-secret=/etc/pull-secret/.dockerconfigjson
        - --report-credentials-file=/etc/report/credentials
        - --target=operator-e2e-tests
        - --variant=ocp-4-15
        command:
        - ci-operator
        image: ci-operator:latest
        imagePullPolicy: Always
        name: ""
        resources:
          requests:
            cpu: 10m
        volumeMounts:
        - mountPath: /secrets/gcs
          name: gcs-credentials
          readOnly: true
        - mountPath: /secrets/manifest-tool
          name: manifest-tool-local-pusher
          readOnly: true
        - mountPath: /etc/pull-secret
          name: pull-secret
          readOnly: true
        - mountPath: /etc/report
          name: result-aggregator
          readOnly: true
      serviceAccountName: ci-operator
      volumes:
      - name: manifest-tool-local-pusher
        secret:
          secretName: manifest-tool-local-pusher
      - name: pull-secret
        secret:
          secretName: registry-pull-credentials
      - name: result-aggregator
        secret:
          secretName: result-aggregator
    trigger: (?m)^/test( | .* )ocp-4-15-operator-e2e-tests,?($|\s.*)
  - agent: kubernetes
    always_run: false
    branches:
    - ^release-x\.y$
    - ^release-x\.y-
    cluster: build04
    context: ci/prow/ocp-4-15-qa-e2e-tests
    decorate: true
    decoration_config:
      skip_cloning: true
      timeout: 5h0m0s
    labels:
      ci-operator.openshift.io/variant: ocp-4-15
      ci.openshift.io/generator: prowgen
      pj-rehearse.openshift.io/can-be-rehearsed: "true"
    name: pull-ci-stackrox-stackrox-release-x.y-ocp-4-15-qa-e2e-tests
    optional: true
    rerun_command: /test ocp-4-15-qa-e2e-tests
    run_if_changed: ^((generated|image|operator|pkg|make|deploy|scripts)/.*|Makefile|status\.sh|[A-Z_]+_VERSION)
    spec:
      containers:
      - args:
        - --gcs-upload-secret=/secrets/gcs/service-account.json
        - --image-import-pull-secret=/etc/pull-secret/.dockerconfigjson
        - --report-credentials-file=/etc/report/credentials
        - --target=qa-e2e-tests
        - --variant=ocp-4-15
        command:
        - ci-operator
        image: ci-operator:latest
        imagePullPolicy: Always
        name: ""
        resources:
          requests:
            cpu: 10m
        volumeMounts:
        - mountPath: /secrets/gcs
          name: gcs-credentials
          readOnly: true
        - mountPath: /secrets/manifest-tool
          name: manifest-tool-local-pusher
          readOnly: true
        - mountPath: /etc/pull-secret
          name: pull-secret
          readOnly: true
        - mountPath: /etc/report
          name: result-aggregator
          readOnly: true
      serviceAccountName: ci-operator
      volumes:
      - name: manifest-tool-local-pusher
        secret:
          secretName: manifest-tool-local-pusher
      - name: pull-secret
        secret:
          secretName: registry-pull-credentials
      - name: result-aggregator
        secret:
          secretName: result-aggregator
    trigger: (?m)^/test( | .* )ocp-4-15-qa-e2e-tests,?($|\s.*)
  - agent: kubernetes
    always_run: false
    branches:
    - ^release-x\.y$
    - ^release-x\.y-
    cluster: build04
    context: ci/prow/ocp-4-15-scanner-v4-tests
    decorate: true
    decoration_config:
      skip_cloning: true
      timeout: 5h0m0s
    labels:
      ci-operator.openshift.io/variant: ocp-4-15
      ci.openshift.io/generator: prowgen
      pj-rehearse.openshift.io/can-be-rehearsed: "true"
    name: pull-ci-stackrox-stackrox-release-x.y-ocp-4-15-scanner-v4-tests
    optional: true
    rerun_command: /test ocp-4-15-scanner-v4-tests
    run_if_changed: ^(scanner|image|central/localscanner|sensor/kubernetes/localscanner|roxctl|deploy|proto|scripts/ci|tests/e2e)/.*
    spec:
      containers:
      - args:
        - --gcs-upload-secret=/secrets/gcs/service-account.json
        - --image-import-pull-secret=/etc/pull-secret/.dockerconfigjson
        - --report-credentials-file=/etc/report/credentials
        - --target=scanner-v4-tests
        - --variant=ocp-4-15
        command:
        - ci-operator
        image: ci-operator:latest
        imagePullPolicy: Always
        name: ""
        resources:
          requests:
            cpu: 10m
        volumeMounts:
        - mountPath: /secrets/gcs
          name: gcs-credentials
          readOnly: true
        - mountPath: /secrets/manifest-tool
          name: manifest-tool-local-pusher
          readOnly: true
        - mountPath: /etc/pull-secret
          name: pull-secret
          readOnly: true
        - mountPath: /etc/report
          name: result-aggregator
          readOnly: true
      serviceAccountName: ci-operator
      volumes:
      - name: manifest-tool-local-pusher
        secret:
          secretName: manifest-tool-local-pusher
      - name: pull-secret
        secret:
          secretName: registry-pull-credentials
      - name: result-aggregator
        secret:
          secretName: result-aggregator
    trigger: (?m)^/test( | .* )ocp-4-15-scanner-v4-tests,?($|\s.*)
  - agent: kubernetes
    always_run: false
    branches:
    - ^release-x\.y$
    - ^release-x\.y-
    cluster: build04
    context: ci/prow/ocp-4-15-sensor-integration-tests
    decorate: true
    decoration_config:
      skip_cloning: true
      timeout: 5h0m0s
    labels:
      ci-operator.openshift.io/variant: ocp-4-15
      ci.openshift.io/generator: prowgen
      pj-rehearse.openshift.io/can-be-rehearsed: "true"
    name: pull-ci-stackrox-stackrox-release-x.y-ocp-4-15-sensor-integration-tests
    optional: true
    rerun_command: /test ocp-4-15-sensor-integration-tests
    spec:
      containers:
      - args:
        - --gcs-upload-secret=/secrets/gcs/service-account.json
        - --image-import-pull-secret=/etc/pull-secret/.dockerconfigjson
        - --report-credentials-file=/etc/report/credentials
        - --target=sensor-integration-tests
        - --variant=ocp-4-15
        command:
        - ci-operator
        image: ci-operator:latest
        imagePullPolicy: Always
        name: ""
        resources:
          requests:
            cpu: 10m
        volumeMounts:
        - mountPath: /secrets/gcs
          name: gcs-credentials
          readOnly: true
        - mountPath: /secrets/manifest-tool
          name: manifest-tool-local-pusher
          readOnly: true
        - mountPath: /etc/pull-secret
          name: pull-secret
          readOnly: true
        - mountPath: /etc/report
          name: result-aggregator
          readOnly: true
      serviceAccountName: ci-operator
      volumes:
      - name: manifest-tool-local-pusher
        secret:
          secretName: manifest-tool-local-pusher
      - name: pull-secret
        secret:
          secretName: registry-pull-credentials
      - name: result-aggregator
        secret:
          secretName: result-aggregator
    trigger: (?m)^/test( | .* )ocp-4-15-sensor-integration-tests,?($|\s.*)
  - agent: kubernetes
    always_run: false
    branches:
    - ^release-x\.y$
    - ^release-x\.y-
    cluster: build04
    context: ci/prow/ocp-4-15-ui-e2e-tests
    decorate: true
    decoration_config:
      skip_cloning: true
      timeout: 5h0m0s
    labels:
      ci-operator.openshift.io/variant: ocp-4-15
      ci.openshift.io/generator: prowgen
      pj-rehearse.openshift.io/can-be-rehearsed: "true"
    name: pull-ci-stackrox-stackrox-release-x.y-ocp-4-15-ui-e2e-tests
    optional: true
    rerun_command: /test ocp-4-15-ui-e2e-tests
    run_if_changed: ^ui/
    spec:
      containers:
      - args:
        - --gcs-upload-secret=/secrets/gcs/service-account.json
        - --image-import-pull-secret=/etc/pull-secret/.dockerconfigjson
        - --report-credentials-file=/etc/report/credentials
        - --target=ui-e2e-tests
        - --variant=ocp-4-15
        command:
        - ci-operator
        image: ci-operator:latest
        imagePullPolicy: Always
        name: ""
        resources:
          requests:
            cpu: 10m
        volumeMounts:
        - mountPath: /secrets/gcs
          name: gcs-credentials
          readOnly: true
        - mountPath: /secrets/manifest-tool
          name: manifest-tool-local-pusher
          readOnly: true
        - mountPath: /etc/pull-secret
          name: pull-secret
          readOnly: true
        - mountPath: /etc/report
          name: result-aggregator
          readOnly: true
      serviceAccountName: ci-operator
      volumes:
      - name: manifest-tool-local-pusher
        secret:
          secretName: manifest-tool-local-pusher
      - name: pull-secret
        secret:
          secretName: registry-pull-credentials
      - name: result-aggregator
        secret:
          secretName: result-aggregator
    trigger: (?m)^/test( | .* )ocp-4-15-ui-e2e-tests,?($|\s.*)
  - agent: kubernetes
    always_run: false
    branches:
    - ^release-x\.y$
    - ^release-x\.y-
<<<<<<< HEAD
    cluster: build03
    context: ci/prow/ocp-next-candidate-compliance-e2e-tests
    decorate: true
    decoration_config:
      skip_cloning: true
      timeout: 5h0m0s
    labels:
      ci-operator.openshift.io/variant: ocp-next-candidate
      ci.openshift.io/generator: prowgen
      pj-rehearse.openshift.io/can-be-rehearsed: "true"
    name: pull-ci-stackrox-stackrox-release-x.y-ocp-next-candidate-compliance-e2e-tests
    optional: true
    rerun_command: /test ocp-next-candidate-compliance-e2e-tests
    spec:
      containers:
      - args:
        - --gcs-upload-secret=/secrets/gcs/service-account.json
        - --image-import-pull-secret=/etc/pull-secret/.dockerconfigjson
        - --report-credentials-file=/etc/report/credentials
        - --target=compliance-e2e-tests
        - --variant=ocp-next-candidate
        command:
        - ci-operator
        image: ci-operator:latest
        imagePullPolicy: Always
        name: ""
        resources:
          requests:
            cpu: 10m
        volumeMounts:
        - mountPath: /secrets/gcs
          name: gcs-credentials
          readOnly: true
        - mountPath: /secrets/manifest-tool
          name: manifest-tool-local-pusher
          readOnly: true
        - mountPath: /etc/pull-secret
          name: pull-secret
          readOnly: true
        - mountPath: /etc/report
          name: result-aggregator
          readOnly: true
      serviceAccountName: ci-operator
      volumes:
      - name: manifest-tool-local-pusher
        secret:
          secretName: manifest-tool-local-pusher
      - name: pull-secret
        secret:
          secretName: registry-pull-credentials
      - name: result-aggregator
        secret:
          secretName: result-aggregator
    trigger: (?m)^/test( | .* )ocp-next-candidate-compliance-e2e-tests,?($|\s.*)
  - agent: kubernetes
    always_run: false
    branches:
    - ^release-x\.y$
    - ^release-x\.y-
    cluster: build03
    context: ci/prow/ocp-next-candidate-ebpf-qa-e2e-tests
    decorate: true
    decoration_config:
      skip_cloning: true
      timeout: 5h0m0s
    labels:
      ci-operator.openshift.io/variant: ocp-next-candidate
      ci.openshift.io/generator: prowgen
      pj-rehearse.openshift.io/can-be-rehearsed: "true"
    name: pull-ci-stackrox-stackrox-release-x.y-ocp-next-candidate-ebpf-qa-e2e-tests
    optional: true
    rerun_command: /test ocp-next-candidate-ebpf-qa-e2e-tests
    spec:
      containers:
      - args:
        - --gcs-upload-secret=/secrets/gcs/service-account.json
        - --image-import-pull-secret=/etc/pull-secret/.dockerconfigjson
        - --report-credentials-file=/etc/report/credentials
        - --target=ebpf-qa-e2e-tests
        - --variant=ocp-next-candidate
        command:
        - ci-operator
        image: ci-operator:latest
        imagePullPolicy: Always
        name: ""
        resources:
          requests:
            cpu: 10m
        volumeMounts:
        - mountPath: /secrets/gcs
          name: gcs-credentials
          readOnly: true
        - mountPath: /secrets/manifest-tool
          name: manifest-tool-local-pusher
          readOnly: true
        - mountPath: /etc/pull-secret
          name: pull-secret
          readOnly: true
        - mountPath: /etc/report
          name: result-aggregator
          readOnly: true
      serviceAccountName: ci-operator
      volumes:
      - name: manifest-tool-local-pusher
        secret:
          secretName: manifest-tool-local-pusher
      - name: pull-secret
        secret:
          secretName: registry-pull-credentials
      - name: result-aggregator
        secret:
          secretName: result-aggregator
    trigger: (?m)^/test( | .* )ocp-next-candidate-ebpf-qa-e2e-tests,?($|\s.*)
  - agent: kubernetes
    always_run: false
    branches:
    - ^release-x\.y$
    - ^release-x\.y-
    cluster: build03
    context: ci/prow/ocp-next-candidate-fips-qa-e2e-tests
    decorate: true
    decoration_config:
      skip_cloning: true
      timeout: 5h0m0s
    labels:
      ci-operator.openshift.io/variant: ocp-next-candidate
      ci.openshift.io/generator: prowgen
      pj-rehearse.openshift.io/can-be-rehearsed: "true"
    name: pull-ci-stackrox-stackrox-release-x.y-ocp-next-candidate-fips-qa-e2e-tests
    optional: true
    rerun_command: /test ocp-next-candidate-fips-qa-e2e-tests
    spec:
      containers:
      - args:
        - --gcs-upload-secret=/secrets/gcs/service-account.json
        - --image-import-pull-secret=/etc/pull-secret/.dockerconfigjson
        - --report-credentials-file=/etc/report/credentials
        - --target=fips-qa-e2e-tests
        - --variant=ocp-next-candidate
        command:
        - ci-operator
        image: ci-operator:latest
        imagePullPolicy: Always
        name: ""
        resources:
          requests:
            cpu: 10m
        volumeMounts:
        - mountPath: /secrets/gcs
          name: gcs-credentials
          readOnly: true
        - mountPath: /secrets/manifest-tool
          name: manifest-tool-local-pusher
          readOnly: true
        - mountPath: /etc/pull-secret
          name: pull-secret
          readOnly: true
        - mountPath: /etc/report
          name: result-aggregator
          readOnly: true
      serviceAccountName: ci-operator
      volumes:
      - name: manifest-tool-local-pusher
        secret:
          secretName: manifest-tool-local-pusher
      - name: pull-secret
        secret:
          secretName: registry-pull-credentials
      - name: result-aggregator
        secret:
          secretName: result-aggregator
    trigger: (?m)^/test( | .* )ocp-next-candidate-fips-qa-e2e-tests,?($|\s.*)
  - agent: kubernetes
    always_run: false
    branches:
    - ^release-x\.y$
    - ^release-x\.y-
    cluster: build03
    context: ci/prow/ocp-next-candidate-nongroovy-e2e-tests
    decorate: true
    decoration_config:
      skip_cloning: true
      timeout: 5h0m0s
    labels:
      ci-operator.openshift.io/variant: ocp-next-candidate
      ci.openshift.io/generator: prowgen
      pj-rehearse.openshift.io/can-be-rehearsed: "true"
    name: pull-ci-stackrox-stackrox-release-x.y-ocp-next-candidate-nongroovy-e2e-tests
    optional: true
    rerun_command: /test ocp-next-candidate-nongroovy-e2e-tests
    spec:
      containers:
      - args:
        - --gcs-upload-secret=/secrets/gcs/service-account.json
        - --image-import-pull-secret=/etc/pull-secret/.dockerconfigjson
        - --report-credentials-file=/etc/report/credentials
        - --target=nongroovy-e2e-tests
        - --variant=ocp-next-candidate
        command:
        - ci-operator
        image: ci-operator:latest
        imagePullPolicy: Always
        name: ""
        resources:
          requests:
            cpu: 10m
        volumeMounts:
        - mountPath: /secrets/gcs
          name: gcs-credentials
          readOnly: true
        - mountPath: /secrets/manifest-tool
          name: manifest-tool-local-pusher
          readOnly: true
        - mountPath: /etc/pull-secret
          name: pull-secret
          readOnly: true
        - mountPath: /etc/report
          name: result-aggregator
          readOnly: true
      serviceAccountName: ci-operator
      volumes:
      - name: manifest-tool-local-pusher
        secret:
          secretName: manifest-tool-local-pusher
      - name: pull-secret
        secret:
          secretName: registry-pull-credentials
      - name: result-aggregator
        secret:
          secretName: result-aggregator
    trigger: (?m)^/test( | .* )ocp-next-candidate-nongroovy-e2e-tests,?($|\s.*)
  - agent: kubernetes
    always_run: false
    branches:
    - ^release-x\.y$
    - ^release-x\.y-
    cluster: build03
    context: ci/prow/ocp-next-candidate-operator-e2e-tests
    decorate: true
    decoration_config:
      skip_cloning: true
      timeout: 5h0m0s
    labels:
      ci-operator.openshift.io/variant: ocp-next-candidate
      ci.openshift.io/generator: prowgen
      pj-rehearse.openshift.io/can-be-rehearsed: "true"
    name: pull-ci-stackrox-stackrox-release-x.y-ocp-next-candidate-operator-e2e-tests
    optional: true
    rerun_command: /test ocp-next-candidate-operator-e2e-tests
    spec:
      containers:
      - args:
        - --gcs-upload-secret=/secrets/gcs/service-account.json
        - --image-import-pull-secret=/etc/pull-secret/.dockerconfigjson
        - --report-credentials-file=/etc/report/credentials
        - --target=operator-e2e-tests
        - --variant=ocp-next-candidate
        command:
        - ci-operator
        image: ci-operator:latest
        imagePullPolicy: Always
        name: ""
        resources:
          requests:
            cpu: 10m
        volumeMounts:
        - mountPath: /secrets/gcs
          name: gcs-credentials
          readOnly: true
        - mountPath: /secrets/manifest-tool
          name: manifest-tool-local-pusher
          readOnly: true
        - mountPath: /etc/pull-secret
          name: pull-secret
          readOnly: true
        - mountPath: /etc/report
          name: result-aggregator
          readOnly: true
      serviceAccountName: ci-operator
      volumes:
      - name: manifest-tool-local-pusher
        secret:
          secretName: manifest-tool-local-pusher
      - name: pull-secret
        secret:
          secretName: registry-pull-credentials
      - name: result-aggregator
        secret:
          secretName: result-aggregator
    trigger: (?m)^/test( | .* )ocp-next-candidate-operator-e2e-tests,?($|\s.*)
  - agent: kubernetes
    always_run: false
    branches:
    - ^release-x\.y$
    - ^release-x\.y-
    cluster: build03
    context: ci/prow/ocp-next-candidate-qa-e2e-tests
    decorate: true
    decoration_config:
      skip_cloning: true
      timeout: 5h0m0s
    labels:
      ci-operator.openshift.io/variant: ocp-next-candidate
      ci.openshift.io/generator: prowgen
      pj-rehearse.openshift.io/can-be-rehearsed: "true"
    name: pull-ci-stackrox-stackrox-release-x.y-ocp-next-candidate-qa-e2e-tests
    optional: true
    rerun_command: /test ocp-next-candidate-qa-e2e-tests
    spec:
      containers:
      - args:
        - --gcs-upload-secret=/secrets/gcs/service-account.json
        - --image-import-pull-secret=/etc/pull-secret/.dockerconfigjson
        - --report-credentials-file=/etc/report/credentials
        - --target=qa-e2e-tests
        - --variant=ocp-next-candidate
        command:
        - ci-operator
        image: ci-operator:latest
        imagePullPolicy: Always
        name: ""
        resources:
          requests:
            cpu: 10m
        volumeMounts:
        - mountPath: /secrets/gcs
          name: gcs-credentials
          readOnly: true
        - mountPath: /secrets/manifest-tool
          name: manifest-tool-local-pusher
          readOnly: true
        - mountPath: /etc/pull-secret
          name: pull-secret
          readOnly: true
        - mountPath: /etc/report
          name: result-aggregator
          readOnly: true
      serviceAccountName: ci-operator
      volumes:
      - name: manifest-tool-local-pusher
        secret:
          secretName: manifest-tool-local-pusher
      - name: pull-secret
        secret:
          secretName: registry-pull-credentials
      - name: result-aggregator
        secret:
          secretName: result-aggregator
    trigger: (?m)^/test( | .* )ocp-next-candidate-qa-e2e-tests,?($|\s.*)
  - agent: kubernetes
    always_run: false
    branches:
    - ^release-x\.y$
    - ^release-x\.y-
    cluster: build03
    context: ci/prow/ocp-next-candidate-scanner-v4-tests
    decorate: true
    decoration_config:
      skip_cloning: true
      timeout: 5h0m0s
    labels:
      ci-operator.openshift.io/variant: ocp-next-candidate
      ci.openshift.io/generator: prowgen
      pj-rehearse.openshift.io/can-be-rehearsed: "true"
    name: pull-ci-stackrox-stackrox-release-x.y-ocp-next-candidate-scanner-v4-tests
    optional: true
    rerun_command: /test ocp-next-candidate-scanner-v4-tests
    spec:
      containers:
      - args:
        - --gcs-upload-secret=/secrets/gcs/service-account.json
        - --image-import-pull-secret=/etc/pull-secret/.dockerconfigjson
        - --report-credentials-file=/etc/report/credentials
        - --target=scanner-v4-tests
        - --variant=ocp-next-candidate
        command:
        - ci-operator
        image: ci-operator:latest
        imagePullPolicy: Always
        name: ""
        resources:
          requests:
            cpu: 10m
        volumeMounts:
        - mountPath: /secrets/gcs
          name: gcs-credentials
          readOnly: true
        - mountPath: /secrets/manifest-tool
          name: manifest-tool-local-pusher
          readOnly: true
        - mountPath: /etc/pull-secret
          name: pull-secret
          readOnly: true
        - mountPath: /etc/report
          name: result-aggregator
          readOnly: true
      serviceAccountName: ci-operator
      volumes:
      - name: manifest-tool-local-pusher
        secret:
          secretName: manifest-tool-local-pusher
      - name: pull-secret
        secret:
          secretName: registry-pull-credentials
      - name: result-aggregator
        secret:
          secretName: result-aggregator
    trigger: (?m)^/test( | .* )ocp-next-candidate-scanner-v4-tests,?($|\s.*)
  - agent: kubernetes
    always_run: false
    branches:
    - ^release-x\.y$
    - ^release-x\.y-
    cluster: build03
    context: ci/prow/ocp-next-candidate-sensor-integration-tests
    decorate: true
    decoration_config:
      skip_cloning: true
      timeout: 5h0m0s
    labels:
      ci-operator.openshift.io/variant: ocp-next-candidate
      ci.openshift.io/generator: prowgen
      pj-rehearse.openshift.io/can-be-rehearsed: "true"
    name: pull-ci-stackrox-stackrox-release-x.y-ocp-next-candidate-sensor-integration-tests
    optional: true
    rerun_command: /test ocp-next-candidate-sensor-integration-tests
    spec:
      containers:
      - args:
        - --gcs-upload-secret=/secrets/gcs/service-account.json
        - --image-import-pull-secret=/etc/pull-secret/.dockerconfigjson
        - --report-credentials-file=/etc/report/credentials
        - --target=sensor-integration-tests
        - --variant=ocp-next-candidate
        command:
        - ci-operator
        image: ci-operator:latest
        imagePullPolicy: Always
        name: ""
        resources:
          requests:
            cpu: 10m
        volumeMounts:
        - mountPath: /secrets/gcs
          name: gcs-credentials
          readOnly: true
        - mountPath: /secrets/manifest-tool
          name: manifest-tool-local-pusher
          readOnly: true
        - mountPath: /etc/pull-secret
          name: pull-secret
          readOnly: true
        - mountPath: /etc/report
          name: result-aggregator
          readOnly: true
      serviceAccountName: ci-operator
      volumes:
      - name: manifest-tool-local-pusher
        secret:
          secretName: manifest-tool-local-pusher
      - name: pull-secret
        secret:
          secretName: registry-pull-credentials
      - name: result-aggregator
        secret:
          secretName: result-aggregator
    trigger: (?m)^/test( | .* )ocp-next-candidate-sensor-integration-tests,?($|\s.*)
  - agent: kubernetes
    always_run: false
    branches:
    - ^release-x\.y$
    - ^release-x\.y-
    cluster: build03
    context: ci/prow/ocp-next-candidate-ui-e2e-tests
    decorate: true
    decoration_config:
      skip_cloning: true
      timeout: 5h0m0s
    labels:
      ci-operator.openshift.io/variant: ocp-next-candidate
      ci.openshift.io/generator: prowgen
      pj-rehearse.openshift.io/can-be-rehearsed: "true"
    name: pull-ci-stackrox-stackrox-release-x.y-ocp-next-candidate-ui-e2e-tests
    optional: true
    rerun_command: /test ocp-next-candidate-ui-e2e-tests
    spec:
      containers:
      - args:
        - --gcs-upload-secret=/secrets/gcs/service-account.json
        - --image-import-pull-secret=/etc/pull-secret/.dockerconfigjson
        - --report-credentials-file=/etc/report/credentials
        - --target=ui-e2e-tests
        - --variant=ocp-next-candidate
        command:
        - ci-operator
        image: ci-operator:latest
        imagePullPolicy: Always
        name: ""
        resources:
          requests:
            cpu: 10m
        volumeMounts:
        - mountPath: /secrets/gcs
          name: gcs-credentials
          readOnly: true
        - mountPath: /secrets/manifest-tool
          name: manifest-tool-local-pusher
          readOnly: true
        - mountPath: /etc/pull-secret
          name: pull-secret
          readOnly: true
        - mountPath: /etc/report
          name: result-aggregator
          readOnly: true
      serviceAccountName: ci-operator
      volumes:
      - name: manifest-tool-local-pusher
        secret:
          secretName: manifest-tool-local-pusher
      - name: pull-secret
        secret:
          secretName: registry-pull-credentials
      - name: result-aggregator
        secret:
          secretName: result-aggregator
    trigger: (?m)^/test( | .* )ocp-next-candidate-ui-e2e-tests,?($|\s.*)
  - agent: kubernetes
    always_run: false
    branches:
    - ^release-x\.y$
    - ^release-x\.y-
    cluster: build03
=======
    cluster: build04
>>>>>>> d4b58f14
    context: ci/prow/osd-gcp-qa-e2e-tests
    decorate: true
    decoration_config:
      skip_cloning: true
      timeout: 5h0m0s
    labels:
      ci.openshift.io/generator: prowgen
      pj-rehearse.openshift.io/can-be-rehearsed: "true"
    name: pull-ci-stackrox-stackrox-release-x.y-osd-gcp-qa-e2e-tests
    optional: true
    rerun_command: /test osd-gcp-qa-e2e-tests
    spec:
      containers:
      - args:
        - --gcs-upload-secret=/secrets/gcs/service-account.json
        - --image-import-pull-secret=/etc/pull-secret/.dockerconfigjson
        - --report-credentials-file=/etc/report/credentials
        - --target=osd-gcp-qa-e2e-tests
        command:
        - ci-operator
        image: ci-operator:latest
        imagePullPolicy: Always
        name: ""
        resources:
          requests:
            cpu: 10m
        volumeMounts:
        - mountPath: /secrets/gcs
          name: gcs-credentials
          readOnly: true
        - mountPath: /secrets/manifest-tool
          name: manifest-tool-local-pusher
          readOnly: true
        - mountPath: /etc/pull-secret
          name: pull-secret
          readOnly: true
        - mountPath: /etc/report
          name: result-aggregator
          readOnly: true
      serviceAccountName: ci-operator
      volumes:
      - name: manifest-tool-local-pusher
        secret:
          secretName: manifest-tool-local-pusher
      - name: pull-secret
        secret:
          secretName: registry-pull-credentials
      - name: result-aggregator
        secret:
          secretName: result-aggregator
    trigger: (?m)^/test( | .* )osd-gcp-qa-e2e-tests,?($|\s.*)
  - agent: kubernetes
    always_run: false
    branches:
    - ^release-x\.y$
    - ^release-x\.y-
    cluster: build04
    context: ci/prow/powervs-qa-e2e-tests
    decorate: true
    decoration_config:
      skip_cloning: true
      timeout: 5h0m0s
    labels:
      ci.openshift.io/generator: prowgen
      pj-rehearse.openshift.io/can-be-rehearsed: "true"
    name: pull-ci-stackrox-stackrox-release-x.y-powervs-qa-e2e-tests
    optional: true
    rerun_command: /test powervs-qa-e2e-tests
    spec:
      containers:
      - args:
        - --gcs-upload-secret=/secrets/gcs/service-account.json
        - --image-import-pull-secret=/etc/pull-secret/.dockerconfigjson
        - --report-credentials-file=/etc/report/credentials
        - --target=powervs-qa-e2e-tests
        command:
        - ci-operator
        image: ci-operator:latest
        imagePullPolicy: Always
        name: ""
        resources:
          requests:
            cpu: 10m
        volumeMounts:
        - mountPath: /secrets/gcs
          name: gcs-credentials
          readOnly: true
        - mountPath: /secrets/manifest-tool
          name: manifest-tool-local-pusher
          readOnly: true
        - mountPath: /etc/pull-secret
          name: pull-secret
          readOnly: true
        - mountPath: /etc/report
          name: result-aggregator
          readOnly: true
      serviceAccountName: ci-operator
      volumes:
      - name: manifest-tool-local-pusher
        secret:
          secretName: manifest-tool-local-pusher
      - name: pull-secret
        secret:
          secretName: registry-pull-credentials
      - name: result-aggregator
        secret:
          secretName: result-aggregator
    trigger: (?m)^/test( | .* )powervs-qa-e2e-tests,?($|\s.*)
  - agent: kubernetes
    always_run: false
    branches:
    - ^release-x\.y$
    - ^release-x\.y-
    cluster: build04
    context: ci/prow/shell-unit-tests
    decorate: true
    decoration_config:
      skip_cloning: true
    labels:
      ci.openshift.io/generator: prowgen
      pj-rehearse.openshift.io/can-be-rehearsed: "true"
    name: pull-ci-stackrox-stackrox-release-x.y-shell-unit-tests
    rerun_command: /test shell-unit-tests
    run_if_changed: ((\.sh)|(\.bat))$
    spec:
      containers:
      - args:
        - --gcs-upload-secret=/secrets/gcs/service-account.json
        - --image-import-pull-secret=/etc/pull-secret/.dockerconfigjson
        - --report-credentials-file=/etc/report/credentials
        - --target=shell-unit-tests
        command:
        - ci-operator
        image: ci-operator:latest
        imagePullPolicy: Always
        name: ""
        resources:
          requests:
            cpu: 10m
        volumeMounts:
        - mountPath: /secrets/gcs
          name: gcs-credentials
          readOnly: true
        - mountPath: /secrets/manifest-tool
          name: manifest-tool-local-pusher
          readOnly: true
        - mountPath: /etc/pull-secret
          name: pull-secret
          readOnly: true
        - mountPath: /etc/report
          name: result-aggregator
          readOnly: true
      serviceAccountName: ci-operator
      volumes:
      - name: manifest-tool-local-pusher
        secret:
          secretName: manifest-tool-local-pusher
      - name: pull-secret
        secret:
          secretName: registry-pull-credentials
      - name: result-aggregator
        secret:
          secretName: result-aggregator
    trigger: (?m)^/test( | .* )shell-unit-tests,?($|\s.*)<|MERGE_RESOLUTION|>--- conflicted
+++ resolved
@@ -1763,542 +1763,7 @@
     branches:
     - ^release-x\.y$
     - ^release-x\.y-
-<<<<<<< HEAD
-    cluster: build03
-    context: ci/prow/ocp-next-candidate-compliance-e2e-tests
-    decorate: true
-    decoration_config:
-      skip_cloning: true
-      timeout: 5h0m0s
-    labels:
-      ci-operator.openshift.io/variant: ocp-next-candidate
-      ci.openshift.io/generator: prowgen
-      pj-rehearse.openshift.io/can-be-rehearsed: "true"
-    name: pull-ci-stackrox-stackrox-release-x.y-ocp-next-candidate-compliance-e2e-tests
-    optional: true
-    rerun_command: /test ocp-next-candidate-compliance-e2e-tests
-    spec:
-      containers:
-      - args:
-        - --gcs-upload-secret=/secrets/gcs/service-account.json
-        - --image-import-pull-secret=/etc/pull-secret/.dockerconfigjson
-        - --report-credentials-file=/etc/report/credentials
-        - --target=compliance-e2e-tests
-        - --variant=ocp-next-candidate
-        command:
-        - ci-operator
-        image: ci-operator:latest
-        imagePullPolicy: Always
-        name: ""
-        resources:
-          requests:
-            cpu: 10m
-        volumeMounts:
-        - mountPath: /secrets/gcs
-          name: gcs-credentials
-          readOnly: true
-        - mountPath: /secrets/manifest-tool
-          name: manifest-tool-local-pusher
-          readOnly: true
-        - mountPath: /etc/pull-secret
-          name: pull-secret
-          readOnly: true
-        - mountPath: /etc/report
-          name: result-aggregator
-          readOnly: true
-      serviceAccountName: ci-operator
-      volumes:
-      - name: manifest-tool-local-pusher
-        secret:
-          secretName: manifest-tool-local-pusher
-      - name: pull-secret
-        secret:
-          secretName: registry-pull-credentials
-      - name: result-aggregator
-        secret:
-          secretName: result-aggregator
-    trigger: (?m)^/test( | .* )ocp-next-candidate-compliance-e2e-tests,?($|\s.*)
-  - agent: kubernetes
-    always_run: false
-    branches:
-    - ^release-x\.y$
-    - ^release-x\.y-
-    cluster: build03
-    context: ci/prow/ocp-next-candidate-ebpf-qa-e2e-tests
-    decorate: true
-    decoration_config:
-      skip_cloning: true
-      timeout: 5h0m0s
-    labels:
-      ci-operator.openshift.io/variant: ocp-next-candidate
-      ci.openshift.io/generator: prowgen
-      pj-rehearse.openshift.io/can-be-rehearsed: "true"
-    name: pull-ci-stackrox-stackrox-release-x.y-ocp-next-candidate-ebpf-qa-e2e-tests
-    optional: true
-    rerun_command: /test ocp-next-candidate-ebpf-qa-e2e-tests
-    spec:
-      containers:
-      - args:
-        - --gcs-upload-secret=/secrets/gcs/service-account.json
-        - --image-import-pull-secret=/etc/pull-secret/.dockerconfigjson
-        - --report-credentials-file=/etc/report/credentials
-        - --target=ebpf-qa-e2e-tests
-        - --variant=ocp-next-candidate
-        command:
-        - ci-operator
-        image: ci-operator:latest
-        imagePullPolicy: Always
-        name: ""
-        resources:
-          requests:
-            cpu: 10m
-        volumeMounts:
-        - mountPath: /secrets/gcs
-          name: gcs-credentials
-          readOnly: true
-        - mountPath: /secrets/manifest-tool
-          name: manifest-tool-local-pusher
-          readOnly: true
-        - mountPath: /etc/pull-secret
-          name: pull-secret
-          readOnly: true
-        - mountPath: /etc/report
-          name: result-aggregator
-          readOnly: true
-      serviceAccountName: ci-operator
-      volumes:
-      - name: manifest-tool-local-pusher
-        secret:
-          secretName: manifest-tool-local-pusher
-      - name: pull-secret
-        secret:
-          secretName: registry-pull-credentials
-      - name: result-aggregator
-        secret:
-          secretName: result-aggregator
-    trigger: (?m)^/test( | .* )ocp-next-candidate-ebpf-qa-e2e-tests,?($|\s.*)
-  - agent: kubernetes
-    always_run: false
-    branches:
-    - ^release-x\.y$
-    - ^release-x\.y-
-    cluster: build03
-    context: ci/prow/ocp-next-candidate-fips-qa-e2e-tests
-    decorate: true
-    decoration_config:
-      skip_cloning: true
-      timeout: 5h0m0s
-    labels:
-      ci-operator.openshift.io/variant: ocp-next-candidate
-      ci.openshift.io/generator: prowgen
-      pj-rehearse.openshift.io/can-be-rehearsed: "true"
-    name: pull-ci-stackrox-stackrox-release-x.y-ocp-next-candidate-fips-qa-e2e-tests
-    optional: true
-    rerun_command: /test ocp-next-candidate-fips-qa-e2e-tests
-    spec:
-      containers:
-      - args:
-        - --gcs-upload-secret=/secrets/gcs/service-account.json
-        - --image-import-pull-secret=/etc/pull-secret/.dockerconfigjson
-        - --report-credentials-file=/etc/report/credentials
-        - --target=fips-qa-e2e-tests
-        - --variant=ocp-next-candidate
-        command:
-        - ci-operator
-        image: ci-operator:latest
-        imagePullPolicy: Always
-        name: ""
-        resources:
-          requests:
-            cpu: 10m
-        volumeMounts:
-        - mountPath: /secrets/gcs
-          name: gcs-credentials
-          readOnly: true
-        - mountPath: /secrets/manifest-tool
-          name: manifest-tool-local-pusher
-          readOnly: true
-        - mountPath: /etc/pull-secret
-          name: pull-secret
-          readOnly: true
-        - mountPath: /etc/report
-          name: result-aggregator
-          readOnly: true
-      serviceAccountName: ci-operator
-      volumes:
-      - name: manifest-tool-local-pusher
-        secret:
-          secretName: manifest-tool-local-pusher
-      - name: pull-secret
-        secret:
-          secretName: registry-pull-credentials
-      - name: result-aggregator
-        secret:
-          secretName: result-aggregator
-    trigger: (?m)^/test( | .* )ocp-next-candidate-fips-qa-e2e-tests,?($|\s.*)
-  - agent: kubernetes
-    always_run: false
-    branches:
-    - ^release-x\.y$
-    - ^release-x\.y-
-    cluster: build03
-    context: ci/prow/ocp-next-candidate-nongroovy-e2e-tests
-    decorate: true
-    decoration_config:
-      skip_cloning: true
-      timeout: 5h0m0s
-    labels:
-      ci-operator.openshift.io/variant: ocp-next-candidate
-      ci.openshift.io/generator: prowgen
-      pj-rehearse.openshift.io/can-be-rehearsed: "true"
-    name: pull-ci-stackrox-stackrox-release-x.y-ocp-next-candidate-nongroovy-e2e-tests
-    optional: true
-    rerun_command: /test ocp-next-candidate-nongroovy-e2e-tests
-    spec:
-      containers:
-      - args:
-        - --gcs-upload-secret=/secrets/gcs/service-account.json
-        - --image-import-pull-secret=/etc/pull-secret/.dockerconfigjson
-        - --report-credentials-file=/etc/report/credentials
-        - --target=nongroovy-e2e-tests
-        - --variant=ocp-next-candidate
-        command:
-        - ci-operator
-        image: ci-operator:latest
-        imagePullPolicy: Always
-        name: ""
-        resources:
-          requests:
-            cpu: 10m
-        volumeMounts:
-        - mountPath: /secrets/gcs
-          name: gcs-credentials
-          readOnly: true
-        - mountPath: /secrets/manifest-tool
-          name: manifest-tool-local-pusher
-          readOnly: true
-        - mountPath: /etc/pull-secret
-          name: pull-secret
-          readOnly: true
-        - mountPath: /etc/report
-          name: result-aggregator
-          readOnly: true
-      serviceAccountName: ci-operator
-      volumes:
-      - name: manifest-tool-local-pusher
-        secret:
-          secretName: manifest-tool-local-pusher
-      - name: pull-secret
-        secret:
-          secretName: registry-pull-credentials
-      - name: result-aggregator
-        secret:
-          secretName: result-aggregator
-    trigger: (?m)^/test( | .* )ocp-next-candidate-nongroovy-e2e-tests,?($|\s.*)
-  - agent: kubernetes
-    always_run: false
-    branches:
-    - ^release-x\.y$
-    - ^release-x\.y-
-    cluster: build03
-    context: ci/prow/ocp-next-candidate-operator-e2e-tests
-    decorate: true
-    decoration_config:
-      skip_cloning: true
-      timeout: 5h0m0s
-    labels:
-      ci-operator.openshift.io/variant: ocp-next-candidate
-      ci.openshift.io/generator: prowgen
-      pj-rehearse.openshift.io/can-be-rehearsed: "true"
-    name: pull-ci-stackrox-stackrox-release-x.y-ocp-next-candidate-operator-e2e-tests
-    optional: true
-    rerun_command: /test ocp-next-candidate-operator-e2e-tests
-    spec:
-      containers:
-      - args:
-        - --gcs-upload-secret=/secrets/gcs/service-account.json
-        - --image-import-pull-secret=/etc/pull-secret/.dockerconfigjson
-        - --report-credentials-file=/etc/report/credentials
-        - --target=operator-e2e-tests
-        - --variant=ocp-next-candidate
-        command:
-        - ci-operator
-        image: ci-operator:latest
-        imagePullPolicy: Always
-        name: ""
-        resources:
-          requests:
-            cpu: 10m
-        volumeMounts:
-        - mountPath: /secrets/gcs
-          name: gcs-credentials
-          readOnly: true
-        - mountPath: /secrets/manifest-tool
-          name: manifest-tool-local-pusher
-          readOnly: true
-        - mountPath: /etc/pull-secret
-          name: pull-secret
-          readOnly: true
-        - mountPath: /etc/report
-          name: result-aggregator
-          readOnly: true
-      serviceAccountName: ci-operator
-      volumes:
-      - name: manifest-tool-local-pusher
-        secret:
-          secretName: manifest-tool-local-pusher
-      - name: pull-secret
-        secret:
-          secretName: registry-pull-credentials
-      - name: result-aggregator
-        secret:
-          secretName: result-aggregator
-    trigger: (?m)^/test( | .* )ocp-next-candidate-operator-e2e-tests,?($|\s.*)
-  - agent: kubernetes
-    always_run: false
-    branches:
-    - ^release-x\.y$
-    - ^release-x\.y-
-    cluster: build03
-    context: ci/prow/ocp-next-candidate-qa-e2e-tests
-    decorate: true
-    decoration_config:
-      skip_cloning: true
-      timeout: 5h0m0s
-    labels:
-      ci-operator.openshift.io/variant: ocp-next-candidate
-      ci.openshift.io/generator: prowgen
-      pj-rehearse.openshift.io/can-be-rehearsed: "true"
-    name: pull-ci-stackrox-stackrox-release-x.y-ocp-next-candidate-qa-e2e-tests
-    optional: true
-    rerun_command: /test ocp-next-candidate-qa-e2e-tests
-    spec:
-      containers:
-      - args:
-        - --gcs-upload-secret=/secrets/gcs/service-account.json
-        - --image-import-pull-secret=/etc/pull-secret/.dockerconfigjson
-        - --report-credentials-file=/etc/report/credentials
-        - --target=qa-e2e-tests
-        - --variant=ocp-next-candidate
-        command:
-        - ci-operator
-        image: ci-operator:latest
-        imagePullPolicy: Always
-        name: ""
-        resources:
-          requests:
-            cpu: 10m
-        volumeMounts:
-        - mountPath: /secrets/gcs
-          name: gcs-credentials
-          readOnly: true
-        - mountPath: /secrets/manifest-tool
-          name: manifest-tool-local-pusher
-          readOnly: true
-        - mountPath: /etc/pull-secret
-          name: pull-secret
-          readOnly: true
-        - mountPath: /etc/report
-          name: result-aggregator
-          readOnly: true
-      serviceAccountName: ci-operator
-      volumes:
-      - name: manifest-tool-local-pusher
-        secret:
-          secretName: manifest-tool-local-pusher
-      - name: pull-secret
-        secret:
-          secretName: registry-pull-credentials
-      - name: result-aggregator
-        secret:
-          secretName: result-aggregator
-    trigger: (?m)^/test( | .* )ocp-next-candidate-qa-e2e-tests,?($|\s.*)
-  - agent: kubernetes
-    always_run: false
-    branches:
-    - ^release-x\.y$
-    - ^release-x\.y-
-    cluster: build03
-    context: ci/prow/ocp-next-candidate-scanner-v4-tests
-    decorate: true
-    decoration_config:
-      skip_cloning: true
-      timeout: 5h0m0s
-    labels:
-      ci-operator.openshift.io/variant: ocp-next-candidate
-      ci.openshift.io/generator: prowgen
-      pj-rehearse.openshift.io/can-be-rehearsed: "true"
-    name: pull-ci-stackrox-stackrox-release-x.y-ocp-next-candidate-scanner-v4-tests
-    optional: true
-    rerun_command: /test ocp-next-candidate-scanner-v4-tests
-    spec:
-      containers:
-      - args:
-        - --gcs-upload-secret=/secrets/gcs/service-account.json
-        - --image-import-pull-secret=/etc/pull-secret/.dockerconfigjson
-        - --report-credentials-file=/etc/report/credentials
-        - --target=scanner-v4-tests
-        - --variant=ocp-next-candidate
-        command:
-        - ci-operator
-        image: ci-operator:latest
-        imagePullPolicy: Always
-        name: ""
-        resources:
-          requests:
-            cpu: 10m
-        volumeMounts:
-        - mountPath: /secrets/gcs
-          name: gcs-credentials
-          readOnly: true
-        - mountPath: /secrets/manifest-tool
-          name: manifest-tool-local-pusher
-          readOnly: true
-        - mountPath: /etc/pull-secret
-          name: pull-secret
-          readOnly: true
-        - mountPath: /etc/report
-          name: result-aggregator
-          readOnly: true
-      serviceAccountName: ci-operator
-      volumes:
-      - name: manifest-tool-local-pusher
-        secret:
-          secretName: manifest-tool-local-pusher
-      - name: pull-secret
-        secret:
-          secretName: registry-pull-credentials
-      - name: result-aggregator
-        secret:
-          secretName: result-aggregator
-    trigger: (?m)^/test( | .* )ocp-next-candidate-scanner-v4-tests,?($|\s.*)
-  - agent: kubernetes
-    always_run: false
-    branches:
-    - ^release-x\.y$
-    - ^release-x\.y-
-    cluster: build03
-    context: ci/prow/ocp-next-candidate-sensor-integration-tests
-    decorate: true
-    decoration_config:
-      skip_cloning: true
-      timeout: 5h0m0s
-    labels:
-      ci-operator.openshift.io/variant: ocp-next-candidate
-      ci.openshift.io/generator: prowgen
-      pj-rehearse.openshift.io/can-be-rehearsed: "true"
-    name: pull-ci-stackrox-stackrox-release-x.y-ocp-next-candidate-sensor-integration-tests
-    optional: true
-    rerun_command: /test ocp-next-candidate-sensor-integration-tests
-    spec:
-      containers:
-      - args:
-        - --gcs-upload-secret=/secrets/gcs/service-account.json
-        - --image-import-pull-secret=/etc/pull-secret/.dockerconfigjson
-        - --report-credentials-file=/etc/report/credentials
-        - --target=sensor-integration-tests
-        - --variant=ocp-next-candidate
-        command:
-        - ci-operator
-        image: ci-operator:latest
-        imagePullPolicy: Always
-        name: ""
-        resources:
-          requests:
-            cpu: 10m
-        volumeMounts:
-        - mountPath: /secrets/gcs
-          name: gcs-credentials
-          readOnly: true
-        - mountPath: /secrets/manifest-tool
-          name: manifest-tool-local-pusher
-          readOnly: true
-        - mountPath: /etc/pull-secret
-          name: pull-secret
-          readOnly: true
-        - mountPath: /etc/report
-          name: result-aggregator
-          readOnly: true
-      serviceAccountName: ci-operator
-      volumes:
-      - name: manifest-tool-local-pusher
-        secret:
-          secretName: manifest-tool-local-pusher
-      - name: pull-secret
-        secret:
-          secretName: registry-pull-credentials
-      - name: result-aggregator
-        secret:
-          secretName: result-aggregator
-    trigger: (?m)^/test( | .* )ocp-next-candidate-sensor-integration-tests,?($|\s.*)
-  - agent: kubernetes
-    always_run: false
-    branches:
-    - ^release-x\.y$
-    - ^release-x\.y-
-    cluster: build03
-    context: ci/prow/ocp-next-candidate-ui-e2e-tests
-    decorate: true
-    decoration_config:
-      skip_cloning: true
-      timeout: 5h0m0s
-    labels:
-      ci-operator.openshift.io/variant: ocp-next-candidate
-      ci.openshift.io/generator: prowgen
-      pj-rehearse.openshift.io/can-be-rehearsed: "true"
-    name: pull-ci-stackrox-stackrox-release-x.y-ocp-next-candidate-ui-e2e-tests
-    optional: true
-    rerun_command: /test ocp-next-candidate-ui-e2e-tests
-    spec:
-      containers:
-      - args:
-        - --gcs-upload-secret=/secrets/gcs/service-account.json
-        - --image-import-pull-secret=/etc/pull-secret/.dockerconfigjson
-        - --report-credentials-file=/etc/report/credentials
-        - --target=ui-e2e-tests
-        - --variant=ocp-next-candidate
-        command:
-        - ci-operator
-        image: ci-operator:latest
-        imagePullPolicy: Always
-        name: ""
-        resources:
-          requests:
-            cpu: 10m
-        volumeMounts:
-        - mountPath: /secrets/gcs
-          name: gcs-credentials
-          readOnly: true
-        - mountPath: /secrets/manifest-tool
-          name: manifest-tool-local-pusher
-          readOnly: true
-        - mountPath: /etc/pull-secret
-          name: pull-secret
-          readOnly: true
-        - mountPath: /etc/report
-          name: result-aggregator
-          readOnly: true
-      serviceAccountName: ci-operator
-      volumes:
-      - name: manifest-tool-local-pusher
-        secret:
-          secretName: manifest-tool-local-pusher
-      - name: pull-secret
-        secret:
-          secretName: registry-pull-credentials
-      - name: result-aggregator
-        secret:
-          secretName: result-aggregator
-    trigger: (?m)^/test( | .* )ocp-next-candidate-ui-e2e-tests,?($|\s.*)
-  - agent: kubernetes
-    always_run: false
-    branches:
-    - ^release-x\.y$
-    - ^release-x\.y-
-    cluster: build03
-=======
-    cluster: build04
->>>>>>> d4b58f14
+    cluster: build04
     context: ci/prow/osd-gcp-qa-e2e-tests
     decorate: true
     decoration_config:
