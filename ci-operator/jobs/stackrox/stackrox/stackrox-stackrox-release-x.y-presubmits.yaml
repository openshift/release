presubmits:
  stackrox/stackrox:
  - agent: kubernetes
    always_run: false
    branches:
    - ^release-x\.y$
    - ^release-x\.y-
    cluster: build05
    context: ci/prow/aro-qa-e2e-tests
    decorate: true
    decoration_config:
      skip_cloning: true
      timeout: 5h0m0s
    labels:
      ci.openshift.io/generator: prowgen
      pj-rehearse.openshift.io/can-be-rehearsed: "true"
    name: pull-ci-stackrox-stackrox-release-x.y-aro-qa-e2e-tests
    optional: true
    rerun_command: /test aro-qa-e2e-tests
    spec:
      containers:
      - args:
        - --gcs-upload-secret=/secrets/gcs/service-account.json
        - --image-import-pull-secret=/etc/pull-secret/.dockerconfigjson
        - --report-credentials-file=/etc/report/credentials
        - --target=aro-qa-e2e-tests
        command:
        - ci-operator
        image: ci-operator:latest
        imagePullPolicy: Always
        name: ""
        resources:
          requests:
            cpu: 10m
        volumeMounts:
        - mountPath: /secrets/gcs
          name: gcs-credentials
          readOnly: true
        - mountPath: /etc/pull-secret
          name: pull-secret
          readOnly: true
        - mountPath: /etc/report
          name: result-aggregator
          readOnly: true
      serviceAccountName: ci-operator
      volumes:
      - name: pull-secret
        secret:
          secretName: registry-pull-credentials
      - name: result-aggregator
        secret:
          secretName: result-aggregator
    trigger: (?m)^/test( | .* )aro-qa-e2e-tests,?($|\s.*)
  - agent: kubernetes
    always_run: false
    branches:
    - ^release-x\.y$
    - ^release-x\.y-
    cluster: build05
    context: ci/prow/eks-qa-e2e-tests
    decorate: true
    decoration_config:
      skip_cloning: true
      timeout: 5h0m0s
    labels:
      ci.openshift.io/generator: prowgen
      pj-rehearse.openshift.io/can-be-rehearsed: "true"
    name: pull-ci-stackrox-stackrox-release-x.y-eks-qa-e2e-tests
    optional: true
    rerun_command: /test eks-qa-e2e-tests
    spec:
      containers:
      - args:
        - --gcs-upload-secret=/secrets/gcs/service-account.json
        - --image-import-pull-secret=/etc/pull-secret/.dockerconfigjson
        - --report-credentials-file=/etc/report/credentials
        - --target=eks-qa-e2e-tests
        command:
        - ci-operator
        image: ci-operator:latest
        imagePullPolicy: Always
        name: ""
        resources:
          requests:
            cpu: 10m
        volumeMounts:
        - mountPath: /secrets/gcs
          name: gcs-credentials
          readOnly: true
        - mountPath: /etc/pull-secret
          name: pull-secret
          readOnly: true
        - mountPath: /etc/report
          name: result-aggregator
          readOnly: true
      serviceAccountName: ci-operator
      volumes:
      - name: pull-secret
        secret:
          secretName: registry-pull-credentials
      - name: result-aggregator
        secret:
          secretName: result-aggregator
    trigger: (?m)^/test( | .* )eks-qa-e2e-tests,?($|\s.*)
  - agent: kubernetes
    always_run: true
    branches:
    - ^release-x\.y$
    - ^release-x\.y-
    cluster: build05
    context: ci/prow/gke-nongroovy-e2e-tests
    decorate: true
    decoration_config:
      skip_cloning: true
    labels:
      ci.openshift.io/generator: prowgen
      pj-rehearse.openshift.io/can-be-rehearsed: "true"
    name: pull-ci-stackrox-stackrox-release-x.y-gke-nongroovy-e2e-tests
    optional: true
    rerun_command: /test gke-nongroovy-e2e-tests
    spec:
      containers:
      - args:
        - --gcs-upload-secret=/secrets/gcs/service-account.json
        - --image-import-pull-secret=/etc/pull-secret/.dockerconfigjson
        - --report-credentials-file=/etc/report/credentials
        - --target=gke-nongroovy-e2e-tests
        command:
        - ci-operator
        image: ci-operator:latest
        imagePullPolicy: Always
        name: ""
        resources:
          requests:
            cpu: 10m
        volumeMounts:
        - mountPath: /secrets/gcs
          name: gcs-credentials
          readOnly: true
        - mountPath: /etc/pull-secret
          name: pull-secret
          readOnly: true
        - mountPath: /etc/report
          name: result-aggregator
          readOnly: true
      serviceAccountName: ci-operator
      volumes:
      - name: pull-secret
        secret:
          secretName: registry-pull-credentials
      - name: result-aggregator
        secret:
          secretName: result-aggregator
    trigger: (?m)^/test( | .* )gke-nongroovy-e2e-tests,?($|\s.*)
  - agent: kubernetes
    always_run: true
    branches:
    - ^release-x\.y$
    - ^release-x\.y-
    cluster: build05
    context: ci/prow/gke-qa-e2e-tests
    decorate: true
    decoration_config:
      skip_cloning: true
      timeout: 5h0m0s
    labels:
      ci.openshift.io/generator: prowgen
      pj-rehearse.openshift.io/can-be-rehearsed: "true"
    name: pull-ci-stackrox-stackrox-release-x.y-gke-qa-e2e-tests
    optional: true
    rerun_command: /test gke-qa-e2e-tests
    spec:
      containers:
      - args:
        - --gcs-upload-secret=/secrets/gcs/service-account.json
        - --image-import-pull-secret=/etc/pull-secret/.dockerconfigjson
        - --report-credentials-file=/etc/report/credentials
        - --target=gke-qa-e2e-tests
        command:
        - ci-operator
        image: ci-operator:latest
        imagePullPolicy: Always
        name: ""
        resources:
          requests:
            cpu: 10m
        volumeMounts:
        - mountPath: /secrets/gcs
          name: gcs-credentials
          readOnly: true
        - mountPath: /etc/pull-secret
          name: pull-secret
          readOnly: true
        - mountPath: /etc/report
          name: result-aggregator
          readOnly: true
      serviceAccountName: ci-operator
      volumes:
      - name: pull-secret
        secret:
          secretName: registry-pull-credentials
      - name: result-aggregator
        secret:
          secretName: result-aggregator
    trigger: (?m)^/test( | .* )gke-qa-e2e-tests,?($|\s.*)
  - agent: kubernetes
    always_run: false
    branches:
    - ^release-x\.y$
    - ^release-x\.y-
    cluster: build05
    context: ci/prow/gke-race-condition-qa-e2e-tests
    decorate: true
    decoration_config:
      skip_cloning: true
      timeout: 5h0m0s
    labels:
      ci.openshift.io/generator: prowgen
      pj-rehearse.openshift.io/can-be-rehearsed: "true"
    name: pull-ci-stackrox-stackrox-release-x.y-gke-race-condition-qa-e2e-tests
    optional: true
    rerun_command: /test gke-race-condition-qa-e2e-tests
    spec:
      containers:
      - args:
        - --gcs-upload-secret=/secrets/gcs/service-account.json
        - --image-import-pull-secret=/etc/pull-secret/.dockerconfigjson
        - --report-credentials-file=/etc/report/credentials
        - --target=gke-race-condition-qa-e2e-tests
        command:
        - ci-operator
        image: ci-operator:latest
        imagePullPolicy: Always
        name: ""
        resources:
          requests:
            cpu: 10m
        volumeMounts:
        - mountPath: /secrets/gcs
          name: gcs-credentials
          readOnly: true
        - mountPath: /etc/pull-secret
          name: pull-secret
          readOnly: true
        - mountPath: /etc/report
          name: result-aggregator
          readOnly: true
      serviceAccountName: ci-operator
      volumes:
      - name: pull-secret
        secret:
          secretName: registry-pull-credentials
      - name: result-aggregator
        secret:
          secretName: result-aggregator
    trigger: (?m)^/test( | .* )gke-race-condition-qa-e2e-tests,?($|\s.*)
  - agent: kubernetes
    always_run: false
    branches:
    - ^release-x\.y$
    - ^release-x\.y-
    cluster: build05
    context: ci/prow/gke-scale-tests
    decorate: true
    decoration_config:
      skip_cloning: true
    labels:
      ci.openshift.io/generator: prowgen
      pj-rehearse.openshift.io/can-be-rehearsed: "true"
    name: pull-ci-stackrox-stackrox-release-x.y-gke-scale-tests
    optional: true
    rerun_command: /test gke-scale-tests
    spec:
      containers:
      - args:
        - --gcs-upload-secret=/secrets/gcs/service-account.json
        - --image-import-pull-secret=/etc/pull-secret/.dockerconfigjson
        - --report-credentials-file=/etc/report/credentials
        - --target=gke-scale-tests
        command:
        - ci-operator
        image: ci-operator:latest
        imagePullPolicy: Always
        name: ""
        resources:
          requests:
            cpu: 10m
        volumeMounts:
        - mountPath: /secrets/gcs
          name: gcs-credentials
          readOnly: true
        - mountPath: /etc/pull-secret
          name: pull-secret
          readOnly: true
        - mountPath: /etc/report
          name: result-aggregator
          readOnly: true
      serviceAccountName: ci-operator
      volumes:
      - name: pull-secret
        secret:
          secretName: registry-pull-credentials
      - name: result-aggregator
        secret:
          secretName: result-aggregator
    trigger: (?m)^/test( | .* )gke-scale-tests,?($|\s.*)
  - agent: kubernetes
    always_run: true
    branches:
    - ^release-x\.y$
    - ^release-x\.y-
    cluster: build05
    context: ci/prow/gke-ui-e2e-tests
    decorate: true
    decoration_config:
      skip_cloning: true
      timeout: 5h0m0s
    labels:
      ci.openshift.io/generator: prowgen
      pj-rehearse.openshift.io/can-be-rehearsed: "true"
    name: pull-ci-stackrox-stackrox-release-x.y-gke-ui-e2e-tests
    optional: true
    rerun_command: /test gke-ui-e2e-tests
    spec:
      containers:
      - args:
        - --gcs-upload-secret=/secrets/gcs/service-account.json
        - --image-import-pull-secret=/etc/pull-secret/.dockerconfigjson
        - --report-credentials-file=/etc/report/credentials
        - --target=gke-ui-e2e-tests
        command:
        - ci-operator
        image: ci-operator:latest
        imagePullPolicy: Always
        name: ""
        resources:
          requests:
            cpu: 10m
        volumeMounts:
        - mountPath: /secrets/gcs
          name: gcs-credentials
          readOnly: true
        - mountPath: /etc/pull-secret
          name: pull-secret
          readOnly: true
        - mountPath: /etc/report
          name: result-aggregator
          readOnly: true
      serviceAccountName: ci-operator
      volumes:
      - name: pull-secret
        secret:
          secretName: registry-pull-credentials
      - name: result-aggregator
        secret:
          secretName: result-aggregator
    trigger: (?m)^/test( | .* )gke-ui-e2e-tests,?($|\s.*)
  - agent: kubernetes
    always_run: false
    branches:
    - ^release-x\.y$
    - ^release-x\.y-
    cluster: build05
    context: ci/prow/gke-upgrade-tests
    decorate: true
    decoration_config:
      skip_cloning: true
    labels:
      ci.openshift.io/generator: prowgen
      pj-rehearse.openshift.io/can-be-rehearsed: "true"
    name: pull-ci-stackrox-stackrox-release-x.y-gke-upgrade-tests
    optional: true
    rerun_command: /test gke-upgrade-tests
    spec:
      containers:
      - args:
        - --gcs-upload-secret=/secrets/gcs/service-account.json
        - --image-import-pull-secret=/etc/pull-secret/.dockerconfigjson
        - --report-credentials-file=/etc/report/credentials
        - --target=gke-upgrade-tests
        command:
        - ci-operator
        image: ci-operator:latest
        imagePullPolicy: Always
        name: ""
        resources:
          requests:
            cpu: 10m
        volumeMounts:
        - mountPath: /secrets/gcs
          name: gcs-credentials
          readOnly: true
        - mountPath: /etc/pull-secret
          name: pull-secret
          readOnly: true
        - mountPath: /etc/report
          name: result-aggregator
          readOnly: true
      serviceAccountName: ci-operator
      volumes:
      - name: pull-secret
        secret:
          secretName: registry-pull-credentials
      - name: result-aggregator
        secret:
          secretName: result-aggregator
    trigger: (?m)^/test( | .* )gke-upgrade-tests,?($|\s.*)
  - agent: kubernetes
    always_run: false
    branches:
    - ^release-x\.y$
    - ^release-x\.y-
    cluster: build05
    context: ci/prow/gke-version-compatibility-tests
    decorate: true
    decoration_config:
      skip_cloning: true
      timeout: 5h0m0s
    labels:
      ci.openshift.io/generator: prowgen
      pj-rehearse.openshift.io/can-be-rehearsed: "true"
    name: pull-ci-stackrox-stackrox-release-x.y-gke-version-compatibility-tests
    optional: true
    rerun_command: /test gke-version-compatibility-tests
    spec:
      containers:
      - args:
        - --gcs-upload-secret=/secrets/gcs/service-account.json
        - --image-import-pull-secret=/etc/pull-secret/.dockerconfigjson
        - --report-credentials-file=/etc/report/credentials
        - --target=gke-version-compatibility-tests
        command:
        - ci-operator
        image: ci-operator:latest
        imagePullPolicy: Always
        name: ""
        resources:
          requests:
            cpu: 10m
        volumeMounts:
        - mountPath: /secrets/gcs
          name: gcs-credentials
          readOnly: true
        - mountPath: /etc/pull-secret
          name: pull-secret
          readOnly: true
        - mountPath: /etc/report
          name: result-aggregator
          readOnly: true
      serviceAccountName: ci-operator
      volumes:
      - name: pull-secret
        secret:
          secretName: registry-pull-credentials
      - name: result-aggregator
        secret:
          secretName: result-aggregator
    trigger: (?m)^/test( | .* )gke-version-compatibility-tests,?($|\s.*)
  - agent: kubernetes
    always_run: true
    branches:
    - ^release-x\.y$
    - ^release-x\.y-
    cluster: build01
    context: ci/prow/ocp-4-10-operator-e2e-tests
    decorate: true
    decoration_config:
      skip_cloning: true
      timeout: 5h0m0s
    labels:
      ci-operator.openshift.io/cloud: aws
      ci-operator.openshift.io/cloud-cluster-profile: aws
      ci-operator.openshift.io/variant: ocp-4-10
      ci.openshift.io/generator: prowgen
      pj-rehearse.openshift.io/can-be-rehearsed: "true"
    name: pull-ci-stackrox-stackrox-release-x.y-ocp-4-10-operator-e2e-tests
    optional: true
    rerun_command: /test ocp-4-10-operator-e2e-tests
    spec:
      containers:
      - args:
        - --gcs-upload-secret=/secrets/gcs/service-account.json
        - --image-import-pull-secret=/etc/pull-secret/.dockerconfigjson
        - --lease-server-credentials-file=/etc/boskos/credentials
        - --report-credentials-file=/etc/report/credentials
        - --secret-dir=/secrets/ci-pull-credentials
        - --secret-dir=/usr/local/operator-e2e-tests-cluster-profile
        - --target=operator-e2e-tests
        - --variant=ocp-4-10
        command:
        - ci-operator
        image: ci-operator:latest
        imagePullPolicy: Always
        name: ""
        resources:
          requests:
            cpu: 10m
        volumeMounts:
        - mountPath: /etc/boskos
          name: boskos
          readOnly: true
        - mountPath: /secrets/ci-pull-credentials
          name: ci-pull-credentials
          readOnly: true
        - mountPath: /usr/local/operator-e2e-tests-cluster-profile
          name: cluster-profile
        - mountPath: /secrets/gcs
          name: gcs-credentials
          readOnly: true
        - mountPath: /etc/pull-secret
          name: pull-secret
          readOnly: true
        - mountPath: /etc/report
          name: result-aggregator
          readOnly: true
      serviceAccountName: ci-operator
      volumes:
      - name: boskos
        secret:
          items:
          - key: credentials
            path: credentials
          secretName: boskos-credentials
      - name: ci-pull-credentials
        secret:
          secretName: ci-pull-credentials
      - name: cluster-profile
        secret:
          secretName: cluster-secrets-aws
      - name: pull-secret
        secret:
          secretName: registry-pull-credentials
      - name: result-aggregator
        secret:
          secretName: result-aggregator
    trigger: (?m)^/test( | .* )ocp-4-10-operator-e2e-tests,?($|\s.*)
  - agent: kubernetes
    always_run: true
    branches:
    - ^release-x\.y$
    - ^release-x\.y-
    cluster: build01
    context: ci/prow/ocp-4-10-qa-e2e-tests
    decorate: true
    decoration_config:
      skip_cloning: true
      timeout: 5h0m0s
    labels:
      ci-operator.openshift.io/cloud: aws
      ci-operator.openshift.io/cloud-cluster-profile: aws
      ci-operator.openshift.io/variant: ocp-4-10
      ci.openshift.io/generator: prowgen
      pj-rehearse.openshift.io/can-be-rehearsed: "true"
    name: pull-ci-stackrox-stackrox-release-x.y-ocp-4-10-qa-e2e-tests
    optional: true
    rerun_command: /test ocp-4-10-qa-e2e-tests
    spec:
      containers:
      - args:
        - --gcs-upload-secret=/secrets/gcs/service-account.json
        - --image-import-pull-secret=/etc/pull-secret/.dockerconfigjson
        - --lease-server-credentials-file=/etc/boskos/credentials
        - --report-credentials-file=/etc/report/credentials
        - --secret-dir=/secrets/ci-pull-credentials
        - --secret-dir=/usr/local/qa-e2e-tests-cluster-profile
        - --target=qa-e2e-tests
        - --variant=ocp-4-10
        command:
        - ci-operator
        image: ci-operator:latest
        imagePullPolicy: Always
        name: ""
        resources:
          requests:
            cpu: 10m
        volumeMounts:
        - mountPath: /etc/boskos
          name: boskos
          readOnly: true
        - mountPath: /secrets/ci-pull-credentials
          name: ci-pull-credentials
          readOnly: true
        - mountPath: /usr/local/qa-e2e-tests-cluster-profile
          name: cluster-profile
        - mountPath: /secrets/gcs
          name: gcs-credentials
          readOnly: true
        - mountPath: /etc/pull-secret
          name: pull-secret
          readOnly: true
        - mountPath: /etc/report
          name: result-aggregator
          readOnly: true
      serviceAccountName: ci-operator
      volumes:
      - name: boskos
        secret:
          items:
          - key: credentials
            path: credentials
          secretName: boskos-credentials
      - name: ci-pull-credentials
        secret:
          secretName: ci-pull-credentials
      - name: cluster-profile
        secret:
          secretName: cluster-secrets-aws
      - name: pull-secret
        secret:
          secretName: registry-pull-credentials
      - name: result-aggregator
        secret:
          secretName: result-aggregator
    trigger: (?m)^/test( | .* )ocp-4-10-qa-e2e-tests,?($|\s.*)
  - agent: kubernetes
    always_run: true
    branches:
    - ^release-x\.y$
    - ^release-x\.y-
    cluster: build01
    context: ci/prow/ocp-4-10-sensor-integration-tests
    decorate: true
    decoration_config:
      skip_cloning: true
      timeout: 5h0m0s
    labels:
      ci-operator.openshift.io/cloud: aws
      ci-operator.openshift.io/cloud-cluster-profile: aws
      ci-operator.openshift.io/variant: ocp-4-10
      ci.openshift.io/generator: prowgen
      pj-rehearse.openshift.io/can-be-rehearsed: "true"
    name: pull-ci-stackrox-stackrox-release-x.y-ocp-4-10-sensor-integration-tests
    optional: true
    rerun_command: /test ocp-4-10-sensor-integration-tests
    spec:
      containers:
      - args:
        - --gcs-upload-secret=/secrets/gcs/service-account.json
        - --image-import-pull-secret=/etc/pull-secret/.dockerconfigjson
        - --lease-server-credentials-file=/etc/boskos/credentials
        - --report-credentials-file=/etc/report/credentials
        - --secret-dir=/secrets/ci-pull-credentials
        - --secret-dir=/usr/local/sensor-integration-tests-cluster-profile
        - --target=sensor-integration-tests
        - --variant=ocp-4-10
        command:
        - ci-operator
        image: ci-operator:latest
        imagePullPolicy: Always
        name: ""
        resources:
          requests:
            cpu: 10m
        volumeMounts:
        - mountPath: /etc/boskos
          name: boskos
          readOnly: true
        - mountPath: /secrets/ci-pull-credentials
          name: ci-pull-credentials
          readOnly: true
        - mountPath: /usr/local/sensor-integration-tests-cluster-profile
          name: cluster-profile
        - mountPath: /secrets/gcs
          name: gcs-credentials
          readOnly: true
        - mountPath: /etc/pull-secret
          name: pull-secret
          readOnly: true
        - mountPath: /etc/report
          name: result-aggregator
          readOnly: true
      serviceAccountName: ci-operator
      volumes:
      - name: boskos
        secret:
          items:
          - key: credentials
            path: credentials
          secretName: boskos-credentials
      - name: ci-pull-credentials
        secret:
          secretName: ci-pull-credentials
      - name: cluster-profile
        secret:
          secretName: cluster-secrets-aws
      - name: pull-secret
        secret:
          secretName: registry-pull-credentials
      - name: result-aggregator
        secret:
          secretName: result-aggregator
    trigger: (?m)^/test( | .* )ocp-4-10-sensor-integration-tests,?($|\s.*)
  - agent: kubernetes
    always_run: true
    branches:
    - ^release-x\.y$
    - ^release-x\.y-
    cluster: build01
    context: ci/prow/ocp-4-10-ui-e2e-tests
    decorate: true
    decoration_config:
      skip_cloning: true
      timeout: 5h0m0s
    labels:
      ci-operator.openshift.io/cloud: aws
      ci-operator.openshift.io/cloud-cluster-profile: aws
      ci-operator.openshift.io/variant: ocp-4-10
      ci.openshift.io/generator: prowgen
      pj-rehearse.openshift.io/can-be-rehearsed: "true"
    name: pull-ci-stackrox-stackrox-release-x.y-ocp-4-10-ui-e2e-tests
    optional: true
    rerun_command: /test ocp-4-10-ui-e2e-tests
    spec:
      containers:
      - args:
        - --gcs-upload-secret=/secrets/gcs/service-account.json
        - --image-import-pull-secret=/etc/pull-secret/.dockerconfigjson
        - --lease-server-credentials-file=/etc/boskos/credentials
        - --report-credentials-file=/etc/report/credentials
        - --secret-dir=/secrets/ci-pull-credentials
        - --secret-dir=/usr/local/ui-e2e-tests-cluster-profile
        - --target=ui-e2e-tests
        - --variant=ocp-4-10
        command:
        - ci-operator
        image: ci-operator:latest
        imagePullPolicy: Always
        name: ""
        resources:
          requests:
            cpu: 10m
        volumeMounts:
        - mountPath: /etc/boskos
          name: boskos
          readOnly: true
        - mountPath: /secrets/ci-pull-credentials
          name: ci-pull-credentials
          readOnly: true
        - mountPath: /usr/local/ui-e2e-tests-cluster-profile
          name: cluster-profile
        - mountPath: /secrets/gcs
          name: gcs-credentials
          readOnly: true
        - mountPath: /etc/pull-secret
          name: pull-secret
          readOnly: true
        - mountPath: /etc/report
          name: result-aggregator
          readOnly: true
      serviceAccountName: ci-operator
      volumes:
      - name: boskos
        secret:
          items:
          - key: credentials
            path: credentials
          secretName: boskos-credentials
      - name: ci-pull-credentials
        secret:
          secretName: ci-pull-credentials
      - name: cluster-profile
        secret:
          secretName: cluster-secrets-aws
      - name: pull-secret
        secret:
          secretName: registry-pull-credentials
      - name: result-aggregator
        secret:
          secretName: result-aggregator
    trigger: (?m)^/test( | .* )ocp-4-10-ui-e2e-tests,?($|\s.*)
  - agent: kubernetes
    always_run: false
    branches:
    - ^release-x\.y$
    - ^release-x\.y-
    cluster: build04
    context: ci/prow/ocp-4-12-core-bpf-qa-e2e-tests
    decorate: true
    decoration_config:
      skip_cloning: true
      timeout: 5h0m0s
    labels:
      ci-operator.openshift.io/cloud: gcp
      ci-operator.openshift.io/cloud-cluster-profile: gcp
      ci-operator.openshift.io/variant: ocp-4-12
      ci.openshift.io/generator: prowgen
      pj-rehearse.openshift.io/can-be-rehearsed: "true"
    name: pull-ci-stackrox-stackrox-release-x.y-ocp-4-12-core-bpf-qa-e2e-tests
    optional: true
    rerun_command: /test ocp-4-12-core-bpf-qa-e2e-tests
    run_if_changed: ^((generated|image|operator|pkg|make|deploy|scripts)/.*|Makefile|status\.sh|COLLECTOR_VERSION|EXPECTED_GO_VERSION)
    spec:
      containers:
      - args:
        - --gcs-upload-secret=/secrets/gcs/service-account.json
        - --image-import-pull-secret=/etc/pull-secret/.dockerconfigjson
        - --lease-server-credentials-file=/etc/boskos/credentials
        - --report-credentials-file=/etc/report/credentials
        - --secret-dir=/secrets/ci-pull-credentials
        - --secret-dir=/usr/local/core-bpf-qa-e2e-tests-cluster-profile
        - --target=core-bpf-qa-e2e-tests
        - --variant=ocp-4-12
        command:
        - ci-operator
        image: ci-operator:latest
        imagePullPolicy: Always
        name: ""
        resources:
          requests:
            cpu: 10m
        volumeMounts:
        - mountPath: /etc/boskos
          name: boskos
          readOnly: true
        - mountPath: /secrets/ci-pull-credentials
          name: ci-pull-credentials
          readOnly: true
        - mountPath: /usr/local/core-bpf-qa-e2e-tests-cluster-profile
          name: cluster-profile
        - mountPath: /secrets/gcs
          name: gcs-credentials
          readOnly: true
        - mountPath: /etc/pull-secret
          name: pull-secret
          readOnly: true
        - mountPath: /etc/report
          name: result-aggregator
          readOnly: true
      serviceAccountName: ci-operator
      volumes:
      - name: boskos
        secret:
          items:
          - key: credentials
            path: credentials
          secretName: boskos-credentials
      - name: ci-pull-credentials
        secret:
          secretName: ci-pull-credentials
      - name: cluster-profile
        projected:
          sources:
          - secret:
              name: cluster-secrets-gcp
          - configMap:
              name: cluster-profile-gcp
      - name: pull-secret
        secret:
          secretName: registry-pull-credentials
      - name: result-aggregator
        secret:
          secretName: result-aggregator
    trigger: (?m)^/test( | .* )ocp-4-12-core-bpf-qa-e2e-tests,?($|\s.*)
  - agent: kubernetes
    always_run: true
    branches:
    - ^release-x\.y$
    - ^release-x\.y-
    cluster: build04
    context: ci/prow/ocp-4-12-fips-qa-e2e-tests
    decorate: true
    decoration_config:
      skip_cloning: true
      timeout: 5h0m0s
    labels:
      ci-operator.openshift.io/cloud: gcp
      ci-operator.openshift.io/cloud-cluster-profile: gcp
      ci-operator.openshift.io/variant: ocp-4-12
      ci.openshift.io/generator: prowgen
      pj-rehearse.openshift.io/can-be-rehearsed: "true"
    name: pull-ci-stackrox-stackrox-release-x.y-ocp-4-12-fips-qa-e2e-tests
    optional: true
    rerun_command: /test ocp-4-12-fips-qa-e2e-tests
    spec:
      containers:
      - args:
        - --gcs-upload-secret=/secrets/gcs/service-account.json
        - --image-import-pull-secret=/etc/pull-secret/.dockerconfigjson
        - --lease-server-credentials-file=/etc/boskos/credentials
        - --report-credentials-file=/etc/report/credentials
        - --secret-dir=/secrets/ci-pull-credentials
        - --secret-dir=/usr/local/fips-qa-e2e-tests-cluster-profile
        - --target=fips-qa-e2e-tests
        - --variant=ocp-4-12
        command:
        - ci-operator
        image: ci-operator:latest
        imagePullPolicy: Always
        name: ""
        resources:
          requests:
            cpu: 10m
        volumeMounts:
        - mountPath: /etc/boskos
          name: boskos
          readOnly: true
        - mountPath: /secrets/ci-pull-credentials
          name: ci-pull-credentials
          readOnly: true
        - mountPath: /usr/local/fips-qa-e2e-tests-cluster-profile
          name: cluster-profile
        - mountPath: /secrets/gcs
          name: gcs-credentials
          readOnly: true
        - mountPath: /etc/pull-secret
          name: pull-secret
          readOnly: true
        - mountPath: /etc/report
          name: result-aggregator
          readOnly: true
      serviceAccountName: ci-operator
      volumes:
      - name: boskos
        secret:
          items:
          - key: credentials
            path: credentials
          secretName: boskos-credentials
      - name: ci-pull-credentials
        secret:
          secretName: ci-pull-credentials
      - name: cluster-profile
        projected:
          sources:
          - secret:
              name: cluster-secrets-gcp
          - configMap:
              name: cluster-profile-gcp
      - name: pull-secret
        secret:
          secretName: registry-pull-credentials
      - name: result-aggregator
        secret:
          secretName: result-aggregator
    trigger: (?m)^/test( | .* )ocp-4-12-fips-qa-e2e-tests,?($|\s.*)
  - agent: kubernetes
    always_run: true
    branches:
    - ^release-x\.y$
    - ^release-x\.y-
    cluster: build04
    context: ci/prow/ocp-4-12-operator-e2e-tests
    decorate: true
    decoration_config:
      skip_cloning: true
      timeout: 5h0m0s
    labels:
      ci-operator.openshift.io/cloud: gcp
      ci-operator.openshift.io/cloud-cluster-profile: gcp
      ci-operator.openshift.io/variant: ocp-4-12
      ci.openshift.io/generator: prowgen
      pj-rehearse.openshift.io/can-be-rehearsed: "true"
    name: pull-ci-stackrox-stackrox-release-x.y-ocp-4-12-operator-e2e-tests
    optional: true
    rerun_command: /test ocp-4-12-operator-e2e-tests
    spec:
      containers:
      - args:
        - --gcs-upload-secret=/secrets/gcs/service-account.json
        - --image-import-pull-secret=/etc/pull-secret/.dockerconfigjson
        - --lease-server-credentials-file=/etc/boskos/credentials
        - --report-credentials-file=/etc/report/credentials
        - --secret-dir=/secrets/ci-pull-credentials
        - --secret-dir=/usr/local/operator-e2e-tests-cluster-profile
        - --target=operator-e2e-tests
        - --variant=ocp-4-12
        command:
        - ci-operator
        image: ci-operator:latest
        imagePullPolicy: Always
        name: ""
        resources:
          requests:
            cpu: 10m
        volumeMounts:
        - mountPath: /etc/boskos
          name: boskos
          readOnly: true
        - mountPath: /secrets/ci-pull-credentials
          name: ci-pull-credentials
          readOnly: true
        - mountPath: /usr/local/operator-e2e-tests-cluster-profile
          name: cluster-profile
        - mountPath: /secrets/gcs
          name: gcs-credentials
          readOnly: true
        - mountPath: /etc/pull-secret
          name: pull-secret
          readOnly: true
        - mountPath: /etc/report
          name: result-aggregator
          readOnly: true
      serviceAccountName: ci-operator
      volumes:
      - name: boskos
        secret:
          items:
          - key: credentials
            path: credentials
          secretName: boskos-credentials
      - name: ci-pull-credentials
        secret:
          secretName: ci-pull-credentials
      - name: cluster-profile
        projected:
          sources:
          - secret:
              name: cluster-secrets-gcp
          - configMap:
              name: cluster-profile-gcp
      - name: pull-secret
        secret:
          secretName: registry-pull-credentials
      - name: result-aggregator
        secret:
          secretName: result-aggregator
    trigger: (?m)^/test( | .* )ocp-4-12-operator-e2e-tests,?($|\s.*)
  - agent: kubernetes
    always_run: true
    branches:
    - ^release-x\.y$
    - ^release-x\.y-
    cluster: build04
    context: ci/prow/ocp-4-12-qa-e2e-tests
    decorate: true
    decoration_config:
      skip_cloning: true
      timeout: 5h0m0s
    labels:
      ci-operator.openshift.io/cloud: gcp
      ci-operator.openshift.io/cloud-cluster-profile: gcp
      ci-operator.openshift.io/variant: ocp-4-12
      ci.openshift.io/generator: prowgen
      pj-rehearse.openshift.io/can-be-rehearsed: "true"
    name: pull-ci-stackrox-stackrox-release-x.y-ocp-4-12-qa-e2e-tests
    optional: true
    rerun_command: /test ocp-4-12-qa-e2e-tests
    spec:
      containers:
      - args:
        - --gcs-upload-secret=/secrets/gcs/service-account.json
        - --image-import-pull-secret=/etc/pull-secret/.dockerconfigjson
        - --lease-server-credentials-file=/etc/boskos/credentials
        - --report-credentials-file=/etc/report/credentials
        - --secret-dir=/secrets/ci-pull-credentials
        - --secret-dir=/usr/local/qa-e2e-tests-cluster-profile
        - --target=qa-e2e-tests
        - --variant=ocp-4-12
        command:
        - ci-operator
        image: ci-operator:latest
        imagePullPolicy: Always
        name: ""
        resources:
          requests:
            cpu: 10m
        volumeMounts:
        - mountPath: /etc/boskos
          name: boskos
          readOnly: true
        - mountPath: /secrets/ci-pull-credentials
          name: ci-pull-credentials
          readOnly: true
        - mountPath: /usr/local/qa-e2e-tests-cluster-profile
          name: cluster-profile
        - mountPath: /secrets/gcs
          name: gcs-credentials
          readOnly: true
        - mountPath: /etc/pull-secret
          name: pull-secret
          readOnly: true
        - mountPath: /etc/report
          name: result-aggregator
          readOnly: true
      serviceAccountName: ci-operator
      volumes:
      - name: boskos
        secret:
          items:
          - key: credentials
            path: credentials
          secretName: boskos-credentials
      - name: ci-pull-credentials
        secret:
          secretName: ci-pull-credentials
      - name: cluster-profile
        projected:
          sources:
          - secret:
              name: cluster-secrets-gcp
          - configMap:
              name: cluster-profile-gcp
      - name: pull-secret
        secret:
          secretName: registry-pull-credentials
      - name: result-aggregator
        secret:
          secretName: result-aggregator
    trigger: (?m)^/test( | .* )ocp-4-12-qa-e2e-tests,?($|\s.*)
  - agent: kubernetes
    always_run: true
    branches:
    - ^release-x\.y$
    - ^release-x\.y-
    cluster: build01
    context: ci/prow/ocp-4-12-sensor-integration-tests
    decorate: true
    decoration_config:
      skip_cloning: true
      timeout: 5h0m0s
    labels:
      ci-operator.openshift.io/cloud: aws
      ci-operator.openshift.io/cloud-cluster-profile: aws
      ci-operator.openshift.io/variant: ocp-4-12
      ci.openshift.io/generator: prowgen
      pj-rehearse.openshift.io/can-be-rehearsed: "true"
    name: pull-ci-stackrox-stackrox-release-x.y-ocp-4-12-sensor-integration-tests
    optional: true
    rerun_command: /test ocp-4-12-sensor-integration-tests
    spec:
      containers:
      - args:
        - --gcs-upload-secret=/secrets/gcs/service-account.json
        - --image-import-pull-secret=/etc/pull-secret/.dockerconfigjson
        - --lease-server-credentials-file=/etc/boskos/credentials
        - --report-credentials-file=/etc/report/credentials
        - --secret-dir=/secrets/ci-pull-credentials
        - --secret-dir=/usr/local/sensor-integration-tests-cluster-profile
        - --target=sensor-integration-tests
        - --variant=ocp-4-12
        command:
        - ci-operator
        image: ci-operator:latest
        imagePullPolicy: Always
        name: ""
        resources:
          requests:
            cpu: 10m
        volumeMounts:
        - mountPath: /etc/boskos
          name: boskos
          readOnly: true
        - mountPath: /secrets/ci-pull-credentials
          name: ci-pull-credentials
          readOnly: true
        - mountPath: /usr/local/sensor-integration-tests-cluster-profile
          name: cluster-profile
        - mountPath: /secrets/gcs
          name: gcs-credentials
          readOnly: true
        - mountPath: /etc/pull-secret
          name: pull-secret
          readOnly: true
        - mountPath: /etc/report
          name: result-aggregator
          readOnly: true
      serviceAccountName: ci-operator
      volumes:
      - name: boskos
        secret:
          items:
          - key: credentials
            path: credentials
          secretName: boskos-credentials
      - name: ci-pull-credentials
        secret:
          secretName: ci-pull-credentials
      - name: cluster-profile
        secret:
          secretName: cluster-secrets-aws
      - name: pull-secret
        secret:
          secretName: registry-pull-credentials
      - name: result-aggregator
        secret:
          secretName: result-aggregator
    trigger: (?m)^/test( | .* )ocp-4-12-sensor-integration-tests,?($|\s.*)
  - agent: kubernetes
    always_run: true
    branches:
    - ^release-x\.y$
    - ^release-x\.y-
    cluster: build04
    context: ci/prow/ocp-4-12-ui-e2e-tests
    decorate: true
    decoration_config:
      skip_cloning: true
      timeout: 5h0m0s
    labels:
      ci-operator.openshift.io/cloud: gcp
      ci-operator.openshift.io/cloud-cluster-profile: gcp
      ci-operator.openshift.io/variant: ocp-4-12
      ci.openshift.io/generator: prowgen
      pj-rehearse.openshift.io/can-be-rehearsed: "true"
    name: pull-ci-stackrox-stackrox-release-x.y-ocp-4-12-ui-e2e-tests
    optional: true
    rerun_command: /test ocp-4-12-ui-e2e-tests
    spec:
      containers:
      - args:
        - --gcs-upload-secret=/secrets/gcs/service-account.json
        - --image-import-pull-secret=/etc/pull-secret/.dockerconfigjson
        - --lease-server-credentials-file=/etc/boskos/credentials
        - --report-credentials-file=/etc/report/credentials
        - --secret-dir=/secrets/ci-pull-credentials
        - --secret-dir=/usr/local/ui-e2e-tests-cluster-profile
        - --target=ui-e2e-tests
        - --variant=ocp-4-12
        command:
        - ci-operator
        image: ci-operator:latest
        imagePullPolicy: Always
        name: ""
        resources:
          requests:
            cpu: 10m
        volumeMounts:
        - mountPath: /etc/boskos
          name: boskos
          readOnly: true
        - mountPath: /secrets/ci-pull-credentials
          name: ci-pull-credentials
          readOnly: true
        - mountPath: /usr/local/ui-e2e-tests-cluster-profile
          name: cluster-profile
        - mountPath: /secrets/gcs
          name: gcs-credentials
          readOnly: true
        - mountPath: /etc/pull-secret
          name: pull-secret
          readOnly: true
        - mountPath: /etc/report
          name: result-aggregator
          readOnly: true
      serviceAccountName: ci-operator
      volumes:
      - name: boskos
        secret:
          items:
          - key: credentials
            path: credentials
          secretName: boskos-credentials
      - name: ci-pull-credentials
        secret:
          secretName: ci-pull-credentials
      - name: cluster-profile
        projected:
          sources:
          - secret:
              name: cluster-secrets-gcp
          - configMap:
              name: cluster-profile-gcp
      - name: pull-secret
        secret:
          secretName: registry-pull-credentials
      - name: result-aggregator
        secret:
          secretName: result-aggregator
    trigger: (?m)^/test( | .* )ocp-4-12-ui-e2e-tests,?($|\s.*)
  - agent: kubernetes
    always_run: true
    branches:
    - ^release-x\.y$
    - ^release-x\.y-
    cluster: build01
    context: ci/prow/ocp-4-13-operator-e2e-tests
    decorate: true
    decoration_config:
      skip_cloning: true
      timeout: 5h0m0s
    labels:
      ci-operator.openshift.io/cloud: aws
      ci-operator.openshift.io/cloud-cluster-profile: aws
      ci-operator.openshift.io/variant: ocp-4-13
      ci.openshift.io/generator: prowgen
      pj-rehearse.openshift.io/can-be-rehearsed: "true"
    name: pull-ci-stackrox-stackrox-release-x.y-ocp-4-13-operator-e2e-tests
    optional: true
    rerun_command: /test ocp-4-13-operator-e2e-tests
    spec:
      containers:
      - args:
        - --gcs-upload-secret=/secrets/gcs/service-account.json
        - --image-import-pull-secret=/etc/pull-secret/.dockerconfigjson
        - --lease-server-credentials-file=/etc/boskos/credentials
        - --report-credentials-file=/etc/report/credentials
        - --secret-dir=/secrets/ci-pull-credentials
        - --secret-dir=/usr/local/operator-e2e-tests-cluster-profile
        - --target=operator-e2e-tests
        - --variant=ocp-4-13
        command:
        - ci-operator
        image: ci-operator:latest
        imagePullPolicy: Always
        name: ""
        resources:
          requests:
            cpu: 10m
        volumeMounts:
        - mountPath: /etc/boskos
          name: boskos
          readOnly: true
        - mountPath: /secrets/ci-pull-credentials
          name: ci-pull-credentials
          readOnly: true
        - mountPath: /usr/local/operator-e2e-tests-cluster-profile
          name: cluster-profile
        - mountPath: /secrets/gcs
          name: gcs-credentials
          readOnly: true
        - mountPath: /etc/pull-secret
          name: pull-secret
          readOnly: true
        - mountPath: /etc/report
          name: result-aggregator
          readOnly: true
      serviceAccountName: ci-operator
      volumes:
      - name: boskos
        secret:
          items:
          - key: credentials
            path: credentials
          secretName: boskos-credentials
      - name: ci-pull-credentials
        secret:
          secretName: ci-pull-credentials
      - name: cluster-profile
        secret:
          secretName: cluster-secrets-aws
      - name: pull-secret
        secret:
          secretName: registry-pull-credentials
      - name: result-aggregator
        secret:
          secretName: result-aggregator
    trigger: (?m)^/test( | .* )ocp-4-13-operator-e2e-tests,?($|\s.*)
  - agent: kubernetes
    always_run: true
    branches:
    - ^release-x\.y$
    - ^release-x\.y-
    cluster: build01
    context: ci/prow/ocp-4-13-qa-e2e-tests
    decorate: true
    decoration_config:
      skip_cloning: true
      timeout: 5h0m0s
    labels:
      ci-operator.openshift.io/cloud: aws
      ci-operator.openshift.io/cloud-cluster-profile: aws
      ci-operator.openshift.io/variant: ocp-4-13
      ci.openshift.io/generator: prowgen
      pj-rehearse.openshift.io/can-be-rehearsed: "true"
    name: pull-ci-stackrox-stackrox-release-x.y-ocp-4-13-qa-e2e-tests
    optional: true
    rerun_command: /test ocp-4-13-qa-e2e-tests
    spec:
      containers:
      - args:
        - --gcs-upload-secret=/secrets/gcs/service-account.json
        - --image-import-pull-secret=/etc/pull-secret/.dockerconfigjson
        - --lease-server-credentials-file=/etc/boskos/credentials
        - --report-credentials-file=/etc/report/credentials
        - --secret-dir=/secrets/ci-pull-credentials
        - --secret-dir=/usr/local/qa-e2e-tests-cluster-profile
        - --target=qa-e2e-tests
        - --variant=ocp-4-13
        command:
        - ci-operator
        image: ci-operator:latest
        imagePullPolicy: Always
        name: ""
        resources:
          requests:
            cpu: 10m
        volumeMounts:
        - mountPath: /etc/boskos
          name: boskos
          readOnly: true
        - mountPath: /secrets/ci-pull-credentials
          name: ci-pull-credentials
          readOnly: true
        - mountPath: /usr/local/qa-e2e-tests-cluster-profile
          name: cluster-profile
        - mountPath: /secrets/gcs
          name: gcs-credentials
          readOnly: true
        - mountPath: /etc/pull-secret
          name: pull-secret
          readOnly: true
        - mountPath: /etc/report
          name: result-aggregator
          readOnly: true
      serviceAccountName: ci-operator
      volumes:
      - name: boskos
        secret:
          items:
          - key: credentials
            path: credentials
          secretName: boskos-credentials
      - name: ci-pull-credentials
        secret:
          secretName: ci-pull-credentials
      - name: cluster-profile
        secret:
          secretName: cluster-secrets-aws
      - name: pull-secret
        secret:
          secretName: registry-pull-credentials
      - name: result-aggregator
        secret:
          secretName: result-aggregator
    trigger: (?m)^/test( | .* )ocp-4-13-qa-e2e-tests,?($|\s.*)
  - agent: kubernetes
    always_run: true
<<<<<<< HEAD
    branches:
    - ^release-x\.y$
    - ^release-x\.y-
    cluster: build01
    context: ci/prow/ocp-4-13-sensor-integration-tests
    decorate: true
    decoration_config:
      skip_cloning: true
      timeout: 5h0m0s
    labels:
      ci-operator.openshift.io/cloud: aws
      ci-operator.openshift.io/cloud-cluster-profile: aws
      ci-operator.openshift.io/variant: ocp-4-13
      ci.openshift.io/generator: prowgen
      pj-rehearse.openshift.io/can-be-rehearsed: "true"
    name: pull-ci-stackrox-stackrox-release-x.y-ocp-4-13-sensor-integration-tests
    optional: true
    rerun_command: /test ocp-4-13-sensor-integration-tests
    spec:
      containers:
      - args:
        - --gcs-upload-secret=/secrets/gcs/service-account.json
        - --image-import-pull-secret=/etc/pull-secret/.dockerconfigjson
        - --lease-server-credentials-file=/etc/boskos/credentials
        - --report-credentials-file=/etc/report/credentials
        - --secret-dir=/secrets/ci-pull-credentials
        - --secret-dir=/usr/local/sensor-integration-tests-cluster-profile
        - --target=sensor-integration-tests
        - --variant=ocp-4-13
        command:
        - ci-operator
        image: ci-operator:latest
        imagePullPolicy: Always
        name: ""
        resources:
          requests:
            cpu: 10m
        volumeMounts:
        - mountPath: /etc/boskos
          name: boskos
          readOnly: true
        - mountPath: /secrets/ci-pull-credentials
          name: ci-pull-credentials
          readOnly: true
        - mountPath: /usr/local/sensor-integration-tests-cluster-profile
          name: cluster-profile
        - mountPath: /secrets/gcs
          name: gcs-credentials
          readOnly: true
        - mountPath: /etc/pull-secret
          name: pull-secret
          readOnly: true
        - mountPath: /etc/report
          name: result-aggregator
          readOnly: true
      serviceAccountName: ci-operator
      volumes:
      - name: boskos
        secret:
          items:
          - key: credentials
            path: credentials
          secretName: boskos-credentials
      - name: ci-pull-credentials
        secret:
          secretName: ci-pull-credentials
      - name: cluster-profile
        secret:
          secretName: cluster-secrets-aws
      - name: pull-secret
        secret:
          secretName: registry-pull-credentials
      - name: result-aggregator
        secret:
          secretName: result-aggregator
    trigger: (?m)^/test( | .* )ocp-4-13-sensor-integration-tests,?($|\s.*)
  - agent: kubernetes
    always_run: false
=======
>>>>>>> a9ab0eb0
    branches:
    - ^release-x\.y$
    - ^release-x\.y-
    cluster: build01
    context: ci/prow/ocp-4-13-ui-e2e-tests
    decorate: true
    decoration_config:
      skip_cloning: true
      timeout: 5h0m0s
    labels:
      ci-operator.openshift.io/cloud: aws
      ci-operator.openshift.io/cloud-cluster-profile: aws
      ci-operator.openshift.io/variant: ocp-4-13
      ci.openshift.io/generator: prowgen
      pj-rehearse.openshift.io/can-be-rehearsed: "true"
    name: pull-ci-stackrox-stackrox-release-x.y-ocp-4-13-ui-e2e-tests
    optional: true
    rerun_command: /test ocp-4-13-ui-e2e-tests
    spec:
      containers:
      - args:
        - --gcs-upload-secret=/secrets/gcs/service-account.json
        - --image-import-pull-secret=/etc/pull-secret/.dockerconfigjson
        - --lease-server-credentials-file=/etc/boskos/credentials
        - --report-credentials-file=/etc/report/credentials
        - --secret-dir=/secrets/ci-pull-credentials
        - --secret-dir=/usr/local/ui-e2e-tests-cluster-profile
        - --target=ui-e2e-tests
        - --variant=ocp-4-13
        command:
        - ci-operator
        image: ci-operator:latest
        imagePullPolicy: Always
        name: ""
        resources:
          requests:
            cpu: 10m
        volumeMounts:
        - mountPath: /etc/boskos
          name: boskos
          readOnly: true
        - mountPath: /secrets/ci-pull-credentials
          name: ci-pull-credentials
          readOnly: true
        - mountPath: /usr/local/ui-e2e-tests-cluster-profile
          name: cluster-profile
        - mountPath: /secrets/gcs
          name: gcs-credentials
          readOnly: true
        - mountPath: /etc/pull-secret
          name: pull-secret
          readOnly: true
        - mountPath: /etc/report
          name: result-aggregator
          readOnly: true
      serviceAccountName: ci-operator
      volumes:
      - name: boskos
        secret:
          items:
          - key: credentials
            path: credentials
          secretName: boskos-credentials
      - name: ci-pull-credentials
        secret:
          secretName: ci-pull-credentials
      - name: cluster-profile
        secret:
          secretName: cluster-secrets-aws
      - name: pull-secret
        secret:
          secretName: registry-pull-credentials
      - name: result-aggregator
        secret:
          secretName: result-aggregator
    trigger: (?m)^/test( | .* )ocp-4-13-ui-e2e-tests,?($|\s.*)
  - agent: kubernetes
    always_run: false
    branches:
    - ^release-x\.y$
    - ^release-x\.y-
    cluster: build05
    context: ci/prow/osd-gcp-qa-e2e-tests
    decorate: true
    decoration_config:
      skip_cloning: true
      timeout: 5h0m0s
    labels:
      ci.openshift.io/generator: prowgen
      pj-rehearse.openshift.io/can-be-rehearsed: "true"
    name: pull-ci-stackrox-stackrox-release-x.y-osd-gcp-qa-e2e-tests
    optional: true
    rerun_command: /test osd-gcp-qa-e2e-tests
    spec:
      containers:
      - args:
        - --gcs-upload-secret=/secrets/gcs/service-account.json
        - --image-import-pull-secret=/etc/pull-secret/.dockerconfigjson
        - --report-credentials-file=/etc/report/credentials
        - --target=osd-gcp-qa-e2e-tests
        command:
        - ci-operator
        image: ci-operator:latest
        imagePullPolicy: Always
        name: ""
        resources:
          requests:
            cpu: 10m
        volumeMounts:
        - mountPath: /secrets/gcs
          name: gcs-credentials
          readOnly: true
        - mountPath: /etc/pull-secret
          name: pull-secret
          readOnly: true
        - mountPath: /etc/report
          name: result-aggregator
          readOnly: true
      serviceAccountName: ci-operator
      volumes:
      - name: pull-secret
        secret:
          secretName: registry-pull-credentials
      - name: result-aggregator
        secret:
          secretName: result-aggregator
    trigger: (?m)^/test( | .* )osd-gcp-qa-e2e-tests,?($|\s.*)
  - agent: kubernetes
    always_run: false
    branches:
    - ^release-x\.y$
    - ^release-x\.y-
    cluster: build05
    context: ci/prow/powervs-qa-e2e-tests
    decorate: true
    decoration_config:
      skip_cloning: true
      timeout: 5h0m0s
    labels:
      ci.openshift.io/generator: prowgen
      pj-rehearse.openshift.io/can-be-rehearsed: "true"
    name: pull-ci-stackrox-stackrox-release-x.y-powervs-qa-e2e-tests
    optional: true
    rerun_command: /test powervs-qa-e2e-tests
    spec:
      containers:
      - args:
        - --gcs-upload-secret=/secrets/gcs/service-account.json
        - --image-import-pull-secret=/etc/pull-secret/.dockerconfigjson
        - --report-credentials-file=/etc/report/credentials
        - --target=powervs-qa-e2e-tests
        command:
        - ci-operator
        image: ci-operator:latest
        imagePullPolicy: Always
        name: ""
        resources:
          requests:
            cpu: 10m
        volumeMounts:
        - mountPath: /secrets/gcs
          name: gcs-credentials
          readOnly: true
        - mountPath: /etc/pull-secret
          name: pull-secret
          readOnly: true
        - mountPath: /etc/report
          name: result-aggregator
          readOnly: true
      serviceAccountName: ci-operator
      volumes:
      - name: pull-secret
        secret:
          secretName: registry-pull-credentials
      - name: result-aggregator
        secret:
          secretName: result-aggregator
    trigger: (?m)^/test( | .* )powervs-qa-e2e-tests,?($|\s.*)
  - agent: kubernetes
    always_run: true
    branches:
    - ^release-x\.y$
    - ^release-x\.y-
    cluster: build05
    context: ci/prow/shell-unit-tests
    decorate: true
    decoration_config:
      skip_cloning: true
    labels:
      ci.openshift.io/generator: prowgen
      pj-rehearse.openshift.io/can-be-rehearsed: "true"
    name: pull-ci-stackrox-stackrox-release-x.y-shell-unit-tests
    rerun_command: /test shell-unit-tests
    spec:
      containers:
      - args:
        - --gcs-upload-secret=/secrets/gcs/service-account.json
        - --image-import-pull-secret=/etc/pull-secret/.dockerconfigjson
        - --report-credentials-file=/etc/report/credentials
        - --target=shell-unit-tests
        command:
        - ci-operator
        image: ci-operator:latest
        imagePullPolicy: Always
        name: ""
        resources:
          requests:
            cpu: 10m
        volumeMounts:
        - mountPath: /secrets/gcs
          name: gcs-credentials
          readOnly: true
        - mountPath: /etc/pull-secret
          name: pull-secret
          readOnly: true
        - mountPath: /etc/report
          name: result-aggregator
          readOnly: true
      serviceAccountName: ci-operator
      volumes:
      - name: pull-secret
        secret:
          secretName: registry-pull-credentials
      - name: result-aggregator
        secret:
          secretName: result-aggregator
    trigger: (?m)^/test( | .* )shell-unit-tests,?($|\s.*)<|MERGE_RESOLUTION|>--- conflicted
+++ resolved
@@ -1415,7 +1415,6 @@
     trigger: (?m)^/test( | .* )ocp-4-13-qa-e2e-tests,?($|\s.*)
   - agent: kubernetes
     always_run: true
-<<<<<<< HEAD
     branches:
     - ^release-x\.y$
     - ^release-x\.y-
@@ -1494,8 +1493,6 @@
     trigger: (?m)^/test( | .* )ocp-4-13-sensor-integration-tests,?($|\s.*)
   - agent: kubernetes
     always_run: false
-=======
->>>>>>> a9ab0eb0
     branches:
     - ^release-x\.y$
     - ^release-x\.y-
