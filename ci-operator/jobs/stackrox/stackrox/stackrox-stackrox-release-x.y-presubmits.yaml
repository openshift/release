presubmits:
  stackrox/stackrox:
  - agent: kubernetes
    always_run: false
    branches:
    - ^release-x\.y$
    - ^release-x\.y-
    cluster: build02
    context: ci/prow/aro-qa-e2e-tests
    decorate: true
    decoration_config:
      skip_cloning: true
      timeout: 5h0m0s
    labels:
      ci.openshift.io/generator: prowgen
      pj-rehearse.openshift.io/can-be-rehearsed: "true"
    name: pull-ci-stackrox-stackrox-release-x.y-aro-qa-e2e-tests
    optional: true
    rerun_command: /test aro-qa-e2e-tests
    spec:
      containers:
      - args:
        - --gcs-upload-secret=/secrets/gcs/service-account.json
        - --image-import-pull-secret=/etc/pull-secret/.dockerconfigjson
        - --report-credentials-file=/etc/report/credentials
        - --target=aro-qa-e2e-tests
        command:
        - ci-operator
        image: ci-operator:latest
        imagePullPolicy: Always
        name: ""
        resources:
          requests:
            cpu: 10m
        volumeMounts:
        - mountPath: /secrets/gcs
          name: gcs-credentials
          readOnly: true
        - mountPath: /etc/pull-secret
          name: pull-secret
          readOnly: true
        - mountPath: /etc/report
          name: result-aggregator
          readOnly: true
      serviceAccountName: ci-operator
      volumes:
      - name: pull-secret
        secret:
          secretName: registry-pull-credentials
      - name: result-aggregator
        secret:
          secretName: result-aggregator
    trigger: (?m)^/test( | .* )aro-qa-e2e-tests,?($|\s.*)
  - agent: kubernetes
    always_run: true
    branches:
    - ^release-x\.y$
    - ^release-x\.y-
    cluster: build02
    context: ci/prow/eks-ebpf-qa-e2e-tests
    decorate: true
    decoration_config:
      skip_cloning: true
      timeout: 5h0m0s
    labels:
      ci.openshift.io/generator: prowgen
      pj-rehearse.openshift.io/can-be-rehearsed: "true"
    name: pull-ci-stackrox-stackrox-release-x.y-eks-ebpf-qa-e2e-tests
    optional: true
    rerun_command: /test eks-ebpf-qa-e2e-tests
    spec:
      containers:
      - args:
        - --gcs-upload-secret=/secrets/gcs/service-account.json
        - --image-import-pull-secret=/etc/pull-secret/.dockerconfigjson
        - --report-credentials-file=/etc/report/credentials
        - --target=eks-ebpf-qa-e2e-tests
        command:
        - ci-operator
        image: ci-operator:latest
        imagePullPolicy: Always
        name: ""
        resources:
          requests:
            cpu: 10m
        volumeMounts:
        - mountPath: /secrets/gcs
          name: gcs-credentials
          readOnly: true
        - mountPath: /etc/pull-secret
          name: pull-secret
          readOnly: true
        - mountPath: /etc/report
          name: result-aggregator
          readOnly: true
      serviceAccountName: ci-operator
      volumes:
      - name: pull-secret
        secret:
          secretName: registry-pull-credentials
      - name: result-aggregator
        secret:
          secretName: result-aggregator
    trigger: (?m)^/test( | .* )eks-ebpf-qa-e2e-tests,?($|\s.*)
  - agent: kubernetes
    always_run: false
    branches:
    - ^release-x\.y$
    - ^release-x\.y-
    cluster: build02
    context: ci/prow/eks-qa-e2e-tests
    decorate: true
    decoration_config:
      skip_cloning: true
      timeout: 5h0m0s
    labels:
      ci.openshift.io/generator: prowgen
      pj-rehearse.openshift.io/can-be-rehearsed: "true"
    name: pull-ci-stackrox-stackrox-release-x.y-eks-qa-e2e-tests
    optional: true
    rerun_command: /test eks-qa-e2e-tests
    spec:
      containers:
      - args:
        - --gcs-upload-secret=/secrets/gcs/service-account.json
        - --image-import-pull-secret=/etc/pull-secret/.dockerconfigjson
        - --report-credentials-file=/etc/report/credentials
        - --target=eks-qa-e2e-tests
        command:
        - ci-operator
        image: ci-operator:latest
        imagePullPolicy: Always
        name: ""
        resources:
          requests:
            cpu: 10m
        volumeMounts:
        - mountPath: /secrets/gcs
          name: gcs-credentials
          readOnly: true
        - mountPath: /etc/pull-secret
          name: pull-secret
          readOnly: true
        - mountPath: /etc/report
          name: result-aggregator
          readOnly: true
      serviceAccountName: ci-operator
      volumes:
      - name: pull-secret
        secret:
          secretName: registry-pull-credentials
      - name: result-aggregator
        secret:
          secretName: result-aggregator
    trigger: (?m)^/test( | .* )eks-qa-e2e-tests,?($|\s.*)
  - agent: kubernetes
    always_run: true
    branches:
    - ^release-x\.y$
    - ^release-x\.y-
    cluster: build02
    context: ci/prow/gke-ebpf-qa-e2e-tests
    decorate: true
    decoration_config:
      skip_cloning: true
    labels:
      ci.openshift.io/generator: prowgen
      pj-rehearse.openshift.io/can-be-rehearsed: "true"
    name: pull-ci-stackrox-stackrox-release-x.y-gke-ebpf-qa-e2e-tests
    optional: true
    rerun_command: /test gke-ebpf-qa-e2e-tests
    spec:
      containers:
      - args:
        - --gcs-upload-secret=/secrets/gcs/service-account.json
        - --image-import-pull-secret=/etc/pull-secret/.dockerconfigjson
        - --report-credentials-file=/etc/report/credentials
        - --target=gke-ebpf-qa-e2e-tests
        command:
        - ci-operator
        image: ci-operator:latest
        imagePullPolicy: Always
        name: ""
        resources:
          requests:
            cpu: 10m
        volumeMounts:
        - mountPath: /secrets/gcs
          name: gcs-credentials
          readOnly: true
        - mountPath: /etc/pull-secret
          name: pull-secret
          readOnly: true
        - mountPath: /etc/report
          name: result-aggregator
          readOnly: true
      serviceAccountName: ci-operator
      volumes:
      - name: pull-secret
        secret:
          secretName: registry-pull-credentials
      - name: result-aggregator
        secret:
          secretName: result-aggregator
    trigger: (?m)^/test( | .* )gke-ebpf-qa-e2e-tests,?($|\s.*)
  - agent: kubernetes
    always_run: true
    branches:
    - ^release-x\.y$
    - ^release-x\.y-
    cluster: build02
    context: ci/prow/gke-nongroovy-e2e-tests
    decorate: true
    decoration_config:
      skip_cloning: true
    labels:
      ci.openshift.io/generator: prowgen
      pj-rehearse.openshift.io/can-be-rehearsed: "true"
    name: pull-ci-stackrox-stackrox-release-x.y-gke-nongroovy-e2e-tests
    optional: true
    rerun_command: /test gke-nongroovy-e2e-tests
    spec:
      containers:
      - args:
        - --gcs-upload-secret=/secrets/gcs/service-account.json
        - --image-import-pull-secret=/etc/pull-secret/.dockerconfigjson
        - --report-credentials-file=/etc/report/credentials
        - --target=gke-nongroovy-e2e-tests
        command:
        - ci-operator
        image: ci-operator:latest
        imagePullPolicy: Always
        name: ""
        resources:
          requests:
            cpu: 10m
        volumeMounts:
        - mountPath: /secrets/gcs
          name: gcs-credentials
          readOnly: true
        - mountPath: /etc/pull-secret
          name: pull-secret
          readOnly: true
        - mountPath: /etc/report
          name: result-aggregator
          readOnly: true
      serviceAccountName: ci-operator
      volumes:
      - name: pull-secret
        secret:
          secretName: registry-pull-credentials
      - name: result-aggregator
        secret:
          secretName: result-aggregator
    trigger: (?m)^/test( | .* )gke-nongroovy-e2e-tests,?($|\s.*)
  - agent: kubernetes
    always_run: true
    branches:
    - ^release-x\.y$
    - ^release-x\.y-
    cluster: build02
    context: ci/prow/gke-qa-e2e-tests
    decorate: true
    decoration_config:
      skip_cloning: true
      timeout: 5h0m0s
    labels:
      ci.openshift.io/generator: prowgen
      pj-rehearse.openshift.io/can-be-rehearsed: "true"
    name: pull-ci-stackrox-stackrox-release-x.y-gke-qa-e2e-tests
    optional: true
    rerun_command: /test gke-qa-e2e-tests
    spec:
      containers:
      - args:
        - --gcs-upload-secret=/secrets/gcs/service-account.json
        - --image-import-pull-secret=/etc/pull-secret/.dockerconfigjson
        - --report-credentials-file=/etc/report/credentials
        - --target=gke-qa-e2e-tests
        command:
        - ci-operator
        image: ci-operator:latest
        imagePullPolicy: Always
        name: ""
        resources:
          requests:
            cpu: 10m
        volumeMounts:
        - mountPath: /secrets/gcs
          name: gcs-credentials
          readOnly: true
        - mountPath: /etc/pull-secret
          name: pull-secret
          readOnly: true
        - mountPath: /etc/report
          name: result-aggregator
          readOnly: true
      serviceAccountName: ci-operator
      volumes:
      - name: pull-secret
        secret:
          secretName: registry-pull-credentials
      - name: result-aggregator
        secret:
          secretName: result-aggregator
    trigger: (?m)^/test( | .* )gke-qa-e2e-tests,?($|\s.*)
  - agent: kubernetes
    always_run: true
    branches:
    - ^release-x\.y$
    - ^release-x\.y-
    cluster: build02
    context: ci/prow/gke-race-condition-qa-e2e-tests
    decorate: true
    decoration_config:
      skip_cloning: true
      timeout: 5h0m0s
    labels:
      ci.openshift.io/generator: prowgen
      pj-rehearse.openshift.io/can-be-rehearsed: "true"
    name: pull-ci-stackrox-stackrox-release-x.y-gke-race-condition-qa-e2e-tests
    optional: true
    rerun_command: /test gke-race-condition-qa-e2e-tests
    spec:
      containers:
      - args:
        - --gcs-upload-secret=/secrets/gcs/service-account.json
        - --image-import-pull-secret=/etc/pull-secret/.dockerconfigjson
        - --report-credentials-file=/etc/report/credentials
        - --target=gke-race-condition-qa-e2e-tests
        command:
        - ci-operator
        image: ci-operator:latest
        imagePullPolicy: Always
        name: ""
        resources:
          requests:
            cpu: 10m
        volumeMounts:
        - mountPath: /secrets/gcs
          name: gcs-credentials
          readOnly: true
        - mountPath: /etc/pull-secret
          name: pull-secret
          readOnly: true
        - mountPath: /etc/report
          name: result-aggregator
          readOnly: true
      serviceAccountName: ci-operator
      volumes:
      - name: pull-secret
        secret:
          secretName: registry-pull-credentials
      - name: result-aggregator
        secret:
          secretName: result-aggregator
    trigger: (?m)^/test( | .* )gke-race-condition-qa-e2e-tests,?($|\s.*)
  - agent: kubernetes
    always_run: false
    branches:
    - ^release-x\.y$
    - ^release-x\.y-
    cluster: build02
    context: ci/prow/gke-scale-tests
    decorate: true
    decoration_config:
      skip_cloning: true
    labels:
      ci.openshift.io/generator: prowgen
      pj-rehearse.openshift.io/can-be-rehearsed: "true"
    name: pull-ci-stackrox-stackrox-release-x.y-gke-scale-tests
    optional: true
    rerun_command: /test gke-scale-tests
    spec:
      containers:
      - args:
        - --gcs-upload-secret=/secrets/gcs/service-account.json
        - --image-import-pull-secret=/etc/pull-secret/.dockerconfigjson
        - --report-credentials-file=/etc/report/credentials
        - --target=gke-scale-tests
        command:
        - ci-operator
        image: ci-operator:latest
        imagePullPolicy: Always
        name: ""
        resources:
          requests:
            cpu: 10m
        volumeMounts:
        - mountPath: /secrets/gcs
          name: gcs-credentials
          readOnly: true
        - mountPath: /etc/pull-secret
          name: pull-secret
          readOnly: true
        - mountPath: /etc/report
          name: result-aggregator
          readOnly: true
      serviceAccountName: ci-operator
      volumes:
      - name: pull-secret
        secret:
          secretName: registry-pull-credentials
      - name: result-aggregator
        secret:
          secretName: result-aggregator
    trigger: (?m)^/test( | .* )gke-scale-tests,?($|\s.*)
  - agent: kubernetes
    always_run: true
    branches:
    - ^release-x\.y$
    - ^release-x\.y-
    cluster: build02
    context: ci/prow/gke-sensor-integration-tests
    decorate: true
    decoration_config:
      skip_cloning: true
    labels:
      ci.openshift.io/generator: prowgen
      pj-rehearse.openshift.io/can-be-rehearsed: "true"
    name: pull-ci-stackrox-stackrox-release-x.y-gke-sensor-integration-tests
    optional: true
    rerun_command: /test gke-sensor-integration-tests
    spec:
      containers:
      - args:
        - --gcs-upload-secret=/secrets/gcs/service-account.json
        - --image-import-pull-secret=/etc/pull-secret/.dockerconfigjson
        - --report-credentials-file=/etc/report/credentials
        - --target=gke-sensor-integration-tests
        command:
        - ci-operator
        image: ci-operator:latest
        imagePullPolicy: Always
        name: ""
        resources:
          requests:
            cpu: 10m
        volumeMounts:
        - mountPath: /secrets/gcs
          name: gcs-credentials
          readOnly: true
        - mountPath: /etc/pull-secret
          name: pull-secret
          readOnly: true
        - mountPath: /etc/report
          name: result-aggregator
          readOnly: true
      serviceAccountName: ci-operator
      volumes:
      - name: pull-secret
        secret:
          secretName: registry-pull-credentials
      - name: result-aggregator
        secret:
          secretName: result-aggregator
    trigger: (?m)^/test( | .* )gke-sensor-integration-tests,?($|\s.*)
  - agent: kubernetes
    always_run: true
    branches:
    - ^release-x\.y$
    - ^release-x\.y-
    cluster: build02
    context: ci/prow/gke-ui-e2e-tests
    decorate: true
    decoration_config:
      skip_cloning: true
      timeout: 5h0m0s
    labels:
      ci.openshift.io/generator: prowgen
      pj-rehearse.openshift.io/can-be-rehearsed: "true"
    name: pull-ci-stackrox-stackrox-release-x.y-gke-ui-e2e-tests
    optional: true
    rerun_command: /test gke-ui-e2e-tests
    spec:
      containers:
      - args:
        - --gcs-upload-secret=/secrets/gcs/service-account.json
        - --image-import-pull-secret=/etc/pull-secret/.dockerconfigjson
        - --report-credentials-file=/etc/report/credentials
        - --target=gke-ui-e2e-tests
        command:
        - ci-operator
        image: ci-operator:latest
        imagePullPolicy: Always
        name: ""
        resources:
          requests:
            cpu: 10m
        volumeMounts:
        - mountPath: /secrets/gcs
          name: gcs-credentials
          readOnly: true
        - mountPath: /etc/pull-secret
          name: pull-secret
          readOnly: true
        - mountPath: /etc/report
          name: result-aggregator
          readOnly: true
      serviceAccountName: ci-operator
      volumes:
      - name: pull-secret
        secret:
          secretName: registry-pull-credentials
      - name: result-aggregator
        secret:
          secretName: result-aggregator
    trigger: (?m)^/test( | .* )gke-ui-e2e-tests,?($|\s.*)
  - agent: kubernetes
    always_run: false
    branches:
    - ^release-x\.y$
    - ^release-x\.y-
    cluster: build02
    context: ci/prow/gke-upgrade-tests
    decorate: true
    decoration_config:
      skip_cloning: true
    labels:
      ci.openshift.io/generator: prowgen
      pj-rehearse.openshift.io/can-be-rehearsed: "true"
    name: pull-ci-stackrox-stackrox-release-x.y-gke-upgrade-tests
    optional: true
    rerun_command: /test gke-upgrade-tests
    spec:
      containers:
      - args:
        - --gcs-upload-secret=/secrets/gcs/service-account.json
        - --image-import-pull-secret=/etc/pull-secret/.dockerconfigjson
        - --report-credentials-file=/etc/report/credentials
        - --target=gke-upgrade-tests
        command:
        - ci-operator
        image: ci-operator:latest
        imagePullPolicy: Always
        name: ""
        resources:
          requests:
            cpu: 10m
        volumeMounts:
        - mountPath: /secrets/gcs
          name: gcs-credentials
          readOnly: true
        - mountPath: /etc/pull-secret
          name: pull-secret
          readOnly: true
        - mountPath: /etc/report
          name: result-aggregator
          readOnly: true
      serviceAccountName: ci-operator
      volumes:
      - name: pull-secret
        secret:
          secretName: registry-pull-credentials
      - name: result-aggregator
        secret:
          secretName: result-aggregator
    trigger: (?m)^/test( | .* )gke-upgrade-tests,?($|\s.*)
  - agent: kubernetes
    always_run: false
    branches:
    - ^release-x\.y$
    - ^release-x\.y-
    cluster: build02
    context: ci/prow/gke-version-compatibility-tests
    decorate: true
    decoration_config:
      skip_cloning: true
      timeout: 5h0m0s
    labels:
      ci.openshift.io/generator: prowgen
      pj-rehearse.openshift.io/can-be-rehearsed: "true"
    name: pull-ci-stackrox-stackrox-release-x.y-gke-version-compatibility-tests
    optional: true
    rerun_command: /test gke-version-compatibility-tests
    spec:
      containers:
      - args:
        - --gcs-upload-secret=/secrets/gcs/service-account.json
        - --image-import-pull-secret=/etc/pull-secret/.dockerconfigjson
        - --report-credentials-file=/etc/report/credentials
        - --target=gke-version-compatibility-tests
        command:
        - ci-operator
        image: ci-operator:latest
        imagePullPolicy: Always
        name: ""
        resources:
          requests:
            cpu: 10m
        volumeMounts:
        - mountPath: /secrets/gcs
          name: gcs-credentials
          readOnly: true
        - mountPath: /etc/pull-secret
          name: pull-secret
          readOnly: true
        - mountPath: /etc/report
          name: result-aggregator
          readOnly: true
      serviceAccountName: ci-operator
      volumes:
      - name: pull-secret
        secret:
          secretName: registry-pull-credentials
      - name: result-aggregator
        secret:
          secretName: result-aggregator
    trigger: (?m)^/test( | .* )gke-version-compatibility-tests,?($|\s.*)
  - agent: kubernetes
    always_run: false
    branches:
    - ^release-x\.y$
    - ^release-x\.y-
    cluster: build01
    context: ci/prow/ocp-4-10-compliance-e2e-tests
    decorate: true
    decoration_config:
      skip_cloning: true
      timeout: 5h0m0s
    labels:
      ci-operator.openshift.io/cloud: aws
      ci-operator.openshift.io/cloud-cluster-profile: aws
      ci-operator.openshift.io/variant: ocp-4-10
      ci.openshift.io/generator: prowgen
      pj-rehearse.openshift.io/can-be-rehearsed: "true"
    name: pull-ci-stackrox-stackrox-release-x.y-ocp-4-10-compliance-e2e-tests
    optional: true
    rerun_command: /test ocp-4-10-compliance-e2e-tests
    run_if_changed: ^(compliance|central\/compliance.*)
    spec:
      containers:
      - args:
        - --gcs-upload-secret=/secrets/gcs/service-account.json
        - --image-import-pull-secret=/etc/pull-secret/.dockerconfigjson
        - --lease-server-credentials-file=/etc/boskos/credentials
        - --report-credentials-file=/etc/report/credentials
        - --secret-dir=/secrets/ci-pull-credentials
        - --secret-dir=/usr/local/compliance-e2e-tests-cluster-profile
        - --target=compliance-e2e-tests
        - --variant=ocp-4-10
        command:
        - ci-operator
        image: ci-operator:latest
        imagePullPolicy: Always
        name: ""
        resources:
          requests:
            cpu: 10m
        volumeMounts:
        - mountPath: /etc/boskos
          name: boskos
          readOnly: true
        - mountPath: /secrets/ci-pull-credentials
          name: ci-pull-credentials
          readOnly: true
        - mountPath: /usr/local/compliance-e2e-tests-cluster-profile
          name: cluster-profile
        - mountPath: /secrets/gcs
          name: gcs-credentials
          readOnly: true
        - mountPath: /etc/pull-secret
          name: pull-secret
          readOnly: true
        - mountPath: /etc/report
          name: result-aggregator
          readOnly: true
      serviceAccountName: ci-operator
      volumes:
      - name: boskos
        secret:
          items:
          - key: credentials
            path: credentials
          secretName: boskos-credentials
      - name: ci-pull-credentials
        secret:
          secretName: ci-pull-credentials
      - name: cluster-profile
        secret:
          secretName: cluster-secrets-aws
      - name: pull-secret
        secret:
          secretName: registry-pull-credentials
      - name: result-aggregator
        secret:
          secretName: result-aggregator
    trigger: (?m)^/test( | .* )ocp-4-10-compliance-e2e-tests,?($|\s.*)
  - agent: kubernetes
    always_run: true
    branches:
    - ^release-x\.y$
    - ^release-x\.y-
    cluster: build01
    context: ci/prow/ocp-4-10-ebpf-qa-e2e-tests
    decorate: true
    decoration_config:
      skip_cloning: true
      timeout: 5h0m0s
    labels:
      ci-operator.openshift.io/cloud: aws
      ci-operator.openshift.io/cloud-cluster-profile: aws
      ci-operator.openshift.io/variant: ocp-4-10
      ci.openshift.io/generator: prowgen
      pj-rehearse.openshift.io/can-be-rehearsed: "true"
    name: pull-ci-stackrox-stackrox-release-x.y-ocp-4-10-ebpf-qa-e2e-tests
    optional: true
    rerun_command: /test ocp-4-10-ebpf-qa-e2e-tests
    spec:
      containers:
      - args:
        - --gcs-upload-secret=/secrets/gcs/service-account.json
        - --image-import-pull-secret=/etc/pull-secret/.dockerconfigjson
        - --lease-server-credentials-file=/etc/boskos/credentials
        - --report-credentials-file=/etc/report/credentials
        - --secret-dir=/secrets/ci-pull-credentials
        - --secret-dir=/usr/local/ebpf-qa-e2e-tests-cluster-profile
        - --target=ebpf-qa-e2e-tests
        - --variant=ocp-4-10
        command:
        - ci-operator
        image: ci-operator:latest
        imagePullPolicy: Always
        name: ""
        resources:
          requests:
            cpu: 10m
        volumeMounts:
        - mountPath: /etc/boskos
          name: boskos
          readOnly: true
        - mountPath: /secrets/ci-pull-credentials
          name: ci-pull-credentials
          readOnly: true
        - mountPath: /usr/local/ebpf-qa-e2e-tests-cluster-profile
          name: cluster-profile
        - mountPath: /secrets/gcs
          name: gcs-credentials
          readOnly: true
        - mountPath: /etc/pull-secret
          name: pull-secret
          readOnly: true
        - mountPath: /etc/report
          name: result-aggregator
          readOnly: true
      serviceAccountName: ci-operator
      volumes:
      - name: boskos
        secret:
          items:
          - key: credentials
            path: credentials
          secretName: boskos-credentials
      - name: ci-pull-credentials
        secret:
          secretName: ci-pull-credentials
      - name: cluster-profile
        secret:
          secretName: cluster-secrets-aws
      - name: pull-secret
        secret:
          secretName: registry-pull-credentials
      - name: result-aggregator
        secret:
          secretName: result-aggregator
    trigger: (?m)^/test( | .* )ocp-4-10-ebpf-qa-e2e-tests,?($|\s.*)
  - agent: kubernetes
    always_run: true
    branches:
    - ^release-x\.y$
    - ^release-x\.y-
    cluster: build01
    context: ci/prow/ocp-4-10-operator-e2e-tests
    decorate: true
    decoration_config:
      skip_cloning: true
      timeout: 5h0m0s
    labels:
      ci-operator.openshift.io/cloud: aws
      ci-operator.openshift.io/cloud-cluster-profile: aws
      ci-operator.openshift.io/variant: ocp-4-10
      ci.openshift.io/generator: prowgen
      pj-rehearse.openshift.io/can-be-rehearsed: "true"
    name: pull-ci-stackrox-stackrox-release-x.y-ocp-4-10-operator-e2e-tests
    optional: true
    rerun_command: /test ocp-4-10-operator-e2e-tests
    spec:
      containers:
      - args:
        - --gcs-upload-secret=/secrets/gcs/service-account.json
        - --image-import-pull-secret=/etc/pull-secret/.dockerconfigjson
        - --lease-server-credentials-file=/etc/boskos/credentials
        - --report-credentials-file=/etc/report/credentials
        - --secret-dir=/secrets/ci-pull-credentials
        - --secret-dir=/usr/local/operator-e2e-tests-cluster-profile
        - --target=operator-e2e-tests
        - --variant=ocp-4-10
        command:
        - ci-operator
        image: ci-operator:latest
        imagePullPolicy: Always
        name: ""
        resources:
          requests:
            cpu: 10m
        volumeMounts:
        - mountPath: /etc/boskos
          name: boskos
          readOnly: true
        - mountPath: /secrets/ci-pull-credentials
          name: ci-pull-credentials
          readOnly: true
        - mountPath: /usr/local/operator-e2e-tests-cluster-profile
          name: cluster-profile
        - mountPath: /secrets/gcs
          name: gcs-credentials
          readOnly: true
        - mountPath: /etc/pull-secret
          name: pull-secret
          readOnly: true
        - mountPath: /etc/report
          name: result-aggregator
          readOnly: true
      serviceAccountName: ci-operator
      volumes:
      - name: boskos
        secret:
          items:
          - key: credentials
            path: credentials
          secretName: boskos-credentials
      - name: ci-pull-credentials
        secret:
          secretName: ci-pull-credentials
      - name: cluster-profile
        secret:
          secretName: cluster-secrets-aws
      - name: pull-secret
        secret:
          secretName: registry-pull-credentials
      - name: result-aggregator
        secret:
          secretName: result-aggregator
    trigger: (?m)^/test( | .* )ocp-4-10-operator-e2e-tests,?($|\s.*)
  - agent: kubernetes
    always_run: true
    branches:
    - ^release-x\.y$
    - ^release-x\.y-
    cluster: build01
    context: ci/prow/ocp-4-10-qa-e2e-tests
    decorate: true
    decoration_config:
      skip_cloning: true
      timeout: 5h0m0s
    labels:
      ci-operator.openshift.io/cloud: aws
      ci-operator.openshift.io/cloud-cluster-profile: aws
      ci-operator.openshift.io/variant: ocp-4-10
      ci.openshift.io/generator: prowgen
      pj-rehearse.openshift.io/can-be-rehearsed: "true"
    name: pull-ci-stackrox-stackrox-release-x.y-ocp-4-10-qa-e2e-tests
    optional: true
    rerun_command: /test ocp-4-10-qa-e2e-tests
    spec:
      containers:
      - args:
        - --gcs-upload-secret=/secrets/gcs/service-account.json
        - --image-import-pull-secret=/etc/pull-secret/.dockerconfigjson
        - --lease-server-credentials-file=/etc/boskos/credentials
        - --report-credentials-file=/etc/report/credentials
        - --secret-dir=/secrets/ci-pull-credentials
        - --secret-dir=/usr/local/qa-e2e-tests-cluster-profile
        - --target=qa-e2e-tests
        - --variant=ocp-4-10
        command:
        - ci-operator
        image: ci-operator:latest
        imagePullPolicy: Always
        name: ""
        resources:
          requests:
            cpu: 10m
        volumeMounts:
        - mountPath: /etc/boskos
          name: boskos
          readOnly: true
        - mountPath: /secrets/ci-pull-credentials
          name: ci-pull-credentials
          readOnly: true
        - mountPath: /usr/local/qa-e2e-tests-cluster-profile
          name: cluster-profile
        - mountPath: /secrets/gcs
          name: gcs-credentials
          readOnly: true
        - mountPath: /etc/pull-secret
          name: pull-secret
          readOnly: true
        - mountPath: /etc/report
          name: result-aggregator
          readOnly: true
      serviceAccountName: ci-operator
      volumes:
      - name: boskos
        secret:
          items:
          - key: credentials
            path: credentials
          secretName: boskos-credentials
      - name: ci-pull-credentials
        secret:
          secretName: ci-pull-credentials
      - name: cluster-profile
        secret:
          secretName: cluster-secrets-aws
      - name: pull-secret
        secret:
          secretName: registry-pull-credentials
      - name: result-aggregator
        secret:
          secretName: result-aggregator
    trigger: (?m)^/test( | .* )ocp-4-10-qa-e2e-tests,?($|\s.*)
  - agent: kubernetes
    always_run: false
    branches:
    - ^release-x\.y$
    - ^release-x\.y-
    cluster: build01
    context: ci/prow/ocp-4-10-sensor-integration-tests
    decorate: true
    decoration_config:
      skip_cloning: true
      timeout: 5h0m0s
    labels:
      ci-operator.openshift.io/cloud: aws
      ci-operator.openshift.io/cloud-cluster-profile: aws
      ci-operator.openshift.io/variant: ocp-4-10
      ci.openshift.io/generator: prowgen
      pj-rehearse.openshift.io/can-be-rehearsed: "true"
    name: pull-ci-stackrox-stackrox-release-x.y-ocp-4-10-sensor-integration-tests
    optional: true
    rerun_command: /test ocp-4-10-sensor-integration-tests
    spec:
      containers:
      - args:
        - --gcs-upload-secret=/secrets/gcs/service-account.json
        - --image-import-pull-secret=/etc/pull-secret/.dockerconfigjson
        - --lease-server-credentials-file=/etc/boskos/credentials
        - --report-credentials-file=/etc/report/credentials
        - --secret-dir=/secrets/ci-pull-credentials
        - --secret-dir=/usr/local/sensor-integration-tests-cluster-profile
        - --target=sensor-integration-tests
        - --variant=ocp-4-10
        command:
        - ci-operator
        image: ci-operator:latest
        imagePullPolicy: Always
        name: ""
        resources:
          requests:
            cpu: 10m
        volumeMounts:
        - mountPath: /etc/boskos
          name: boskos
          readOnly: true
        - mountPath: /secrets/ci-pull-credentials
          name: ci-pull-credentials
          readOnly: true
        - mountPath: /usr/local/sensor-integration-tests-cluster-profile
          name: cluster-profile
        - mountPath: /secrets/gcs
          name: gcs-credentials
          readOnly: true
        - mountPath: /etc/pull-secret
          name: pull-secret
          readOnly: true
        - mountPath: /etc/report
          name: result-aggregator
          readOnly: true
      serviceAccountName: ci-operator
      volumes:
      - name: boskos
        secret:
          items:
          - key: credentials
            path: credentials
          secretName: boskos-credentials
      - name: ci-pull-credentials
        secret:
          secretName: ci-pull-credentials
      - name: cluster-profile
        secret:
          secretName: cluster-secrets-aws
      - name: pull-secret
        secret:
          secretName: registry-pull-credentials
      - name: result-aggregator
        secret:
          secretName: result-aggregator
    trigger: (?m)^/test( | .* )ocp-4-10-sensor-integration-tests,?($|\s.*)
  - agent: kubernetes
    always_run: true
    branches:
    - ^release-x\.y$
    - ^release-x\.y-
    cluster: build01
    context: ci/prow/ocp-4-10-ui-e2e-tests
    decorate: true
    decoration_config:
      skip_cloning: true
      timeout: 5h0m0s
    labels:
      ci-operator.openshift.io/cloud: aws
      ci-operator.openshift.io/cloud-cluster-profile: aws
      ci-operator.openshift.io/variant: ocp-4-10
      ci.openshift.io/generator: prowgen
      pj-rehearse.openshift.io/can-be-rehearsed: "true"
    name: pull-ci-stackrox-stackrox-release-x.y-ocp-4-10-ui-e2e-tests
    optional: true
    rerun_command: /test ocp-4-10-ui-e2e-tests
    spec:
      containers:
      - args:
        - --gcs-upload-secret=/secrets/gcs/service-account.json
        - --image-import-pull-secret=/etc/pull-secret/.dockerconfigjson
        - --lease-server-credentials-file=/etc/boskos/credentials
        - --report-credentials-file=/etc/report/credentials
        - --secret-dir=/secrets/ci-pull-credentials
        - --secret-dir=/usr/local/ui-e2e-tests-cluster-profile
        - --target=ui-e2e-tests
        - --variant=ocp-4-10
        command:
        - ci-operator
        image: ci-operator:latest
        imagePullPolicy: Always
        name: ""
        resources:
          requests:
            cpu: 10m
        volumeMounts:
        - mountPath: /etc/boskos
          name: boskos
          readOnly: true
        - mountPath: /secrets/ci-pull-credentials
          name: ci-pull-credentials
          readOnly: true
        - mountPath: /usr/local/ui-e2e-tests-cluster-profile
          name: cluster-profile
        - mountPath: /secrets/gcs
          name: gcs-credentials
          readOnly: true
        - mountPath: /etc/pull-secret
          name: pull-secret
          readOnly: true
        - mountPath: /etc/report
          name: result-aggregator
          readOnly: true
      serviceAccountName: ci-operator
      volumes:
      - name: boskos
        secret:
          items:
          - key: credentials
            path: credentials
          secretName: boskos-credentials
      - name: ci-pull-credentials
        secret:
          secretName: ci-pull-credentials
      - name: cluster-profile
        secret:
          secretName: cluster-secrets-aws
      - name: pull-secret
        secret:
          secretName: registry-pull-credentials
      - name: result-aggregator
        secret:
          secretName: result-aggregator
    trigger: (?m)^/test( | .* )ocp-4-10-ui-e2e-tests,?($|\s.*)
  - agent: kubernetes
    always_run: false
    branches:
    - ^release-x\.y$
    - ^release-x\.y-
    cluster: build02
    context: ci/prow/ocp-4-13-compliance-e2e-tests
    decorate: true
    decoration_config:
      skip_cloning: true
      timeout: 5h0m0s
    labels:
      ci-operator.openshift.io/variant: ocp-4-13
      ci.openshift.io/generator: prowgen
      pj-rehearse.openshift.io/can-be-rehearsed: "true"
    name: pull-ci-stackrox-stackrox-release-x.y-ocp-4-13-compliance-e2e-tests
    optional: true
    rerun_command: /test ocp-4-13-compliance-e2e-tests
    run_if_changed: ^(compliance|central\/compliance.*)
    spec:
      containers:
      - args:
        - --gcs-upload-secret=/secrets/gcs/service-account.json
        - --hive-kubeconfig=/secrets/hive-hive-credentials/kubeconfig
        - --image-import-pull-secret=/etc/pull-secret/.dockerconfigjson
        - --report-credentials-file=/etc/report/credentials
        - --secret-dir=/secrets/ci-pull-credentials
        - --target=compliance-e2e-tests
        - --variant=ocp-4-13
        command:
        - ci-operator
        image: ci-operator:latest
        imagePullPolicy: Always
        name: ""
        resources:
          requests:
            cpu: 10m
        volumeMounts:
        - mountPath: /secrets/ci-pull-credentials
          name: ci-pull-credentials
          readOnly: true
        - mountPath: /secrets/gcs
          name: gcs-credentials
          readOnly: true
        - mountPath: /secrets/hive-hive-credentials
          name: hive-hive-credentials
          readOnly: true
        - mountPath: /etc/pull-secret
          name: pull-secret
          readOnly: true
        - mountPath: /etc/report
          name: result-aggregator
          readOnly: true
      serviceAccountName: ci-operator
      volumes:
      - name: ci-pull-credentials
        secret:
          secretName: ci-pull-credentials
      - name: hive-hive-credentials
        secret:
          secretName: hive-hive-credentials
      - name: pull-secret
        secret:
          secretName: registry-pull-credentials
      - name: result-aggregator
        secret:
          secretName: result-aggregator
    trigger: (?m)^/test( | .* )ocp-4-13-compliance-e2e-tests,?($|\s.*)
  - agent: kubernetes
    always_run: true
    branches:
    - ^release-x\.y$
    - ^release-x\.y-
    cluster: build02
    context: ci/prow/ocp-4-13-ebpf-qa-e2e-tests
    decorate: true
    decoration_config:
      skip_cloning: true
      timeout: 5h0m0s
    labels:
      ci-operator.openshift.io/variant: ocp-4-13
      ci.openshift.io/generator: prowgen
      pj-rehearse.openshift.io/can-be-rehearsed: "true"
    name: pull-ci-stackrox-stackrox-release-x.y-ocp-4-13-ebpf-qa-e2e-tests
    optional: true
    rerun_command: /test ocp-4-13-ebpf-qa-e2e-tests
    spec:
      containers:
      - args:
        - --gcs-upload-secret=/secrets/gcs/service-account.json
        - --hive-kubeconfig=/secrets/hive-hive-credentials/kubeconfig
        - --image-import-pull-secret=/etc/pull-secret/.dockerconfigjson
        - --report-credentials-file=/etc/report/credentials
        - --secret-dir=/secrets/ci-pull-credentials
        - --target=ebpf-qa-e2e-tests
        - --variant=ocp-4-13
        command:
        - ci-operator
        image: ci-operator:latest
        imagePullPolicy: Always
        name: ""
        resources:
          requests:
            cpu: 10m
        volumeMounts:
        - mountPath: /secrets/ci-pull-credentials
          name: ci-pull-credentials
          readOnly: true
        - mountPath: /secrets/gcs
          name: gcs-credentials
          readOnly: true
        - mountPath: /secrets/hive-hive-credentials
          name: hive-hive-credentials
          readOnly: true
        - mountPath: /etc/pull-secret
          name: pull-secret
          readOnly: true
        - mountPath: /etc/report
          name: result-aggregator
          readOnly: true
      serviceAccountName: ci-operator
      volumes:
      - name: ci-pull-credentials
        secret:
          secretName: ci-pull-credentials
      - name: hive-hive-credentials
        secret:
          secretName: hive-hive-credentials
      - name: pull-secret
        secret:
          secretName: registry-pull-credentials
      - name: result-aggregator
        secret:
          secretName: result-aggregator
    trigger: (?m)^/test( | .* )ocp-4-13-ebpf-qa-e2e-tests,?($|\s.*)
  - agent: kubernetes
    always_run: true
    branches:
    - ^release-x\.y$
    - ^release-x\.y-
    cluster: build04
    context: ci/prow/ocp-4-13-fips-qa-e2e-tests
    decorate: true
    decoration_config:
      skip_cloning: true
      timeout: 5h0m0s
    labels:
      ci-operator.openshift.io/cloud: gcp
      ci-operator.openshift.io/cloud-cluster-profile: gcp
      ci-operator.openshift.io/variant: ocp-4-13
      ci.openshift.io/generator: prowgen
      pj-rehearse.openshift.io/can-be-rehearsed: "true"
    name: pull-ci-stackrox-stackrox-release-x.y-ocp-4-13-fips-qa-e2e-tests
    optional: true
    rerun_command: /test ocp-4-13-fips-qa-e2e-tests
    spec:
      containers:
      - args:
        - --gcs-upload-secret=/secrets/gcs/service-account.json
        - --image-import-pull-secret=/etc/pull-secret/.dockerconfigjson
        - --lease-server-credentials-file=/etc/boskos/credentials
        - --report-credentials-file=/etc/report/credentials
        - --secret-dir=/secrets/ci-pull-credentials
        - --secret-dir=/usr/local/fips-qa-e2e-tests-cluster-profile
        - --target=fips-qa-e2e-tests
        - --variant=ocp-4-13
        command:
        - ci-operator
        image: ci-operator:latest
        imagePullPolicy: Always
        name: ""
        resources:
          requests:
            cpu: 10m
        volumeMounts:
        - mountPath: /etc/boskos
          name: boskos
          readOnly: true
        - mountPath: /secrets/ci-pull-credentials
          name: ci-pull-credentials
          readOnly: true
        - mountPath: /usr/local/fips-qa-e2e-tests-cluster-profile
          name: cluster-profile
        - mountPath: /secrets/gcs
          name: gcs-credentials
          readOnly: true
        - mountPath: /etc/pull-secret
          name: pull-secret
          readOnly: true
        - mountPath: /etc/report
          name: result-aggregator
          readOnly: true
      serviceAccountName: ci-operator
      volumes:
      - name: boskos
        secret:
          items:
          - key: credentials
            path: credentials
          secretName: boskos-credentials
      - name: ci-pull-credentials
        secret:
          secretName: ci-pull-credentials
      - name: cluster-profile
        projected:
          sources:
          - secret:
              name: cluster-secrets-gcp
          - configMap:
              name: cluster-profile-gcp
      - name: pull-secret
        secret:
          secretName: registry-pull-credentials
      - name: result-aggregator
        secret:
          secretName: result-aggregator
    trigger: (?m)^/test( | .* )ocp-4-13-fips-qa-e2e-tests,?($|\s.*)
  - agent: kubernetes
    always_run: true
    branches:
    - ^release-x\.y$
    - ^release-x\.y-
    cluster: build02
    context: ci/prow/ocp-4-13-operator-e2e-tests
    decorate: true
    decoration_config:
      skip_cloning: true
      timeout: 5h0m0s
    labels:
      ci-operator.openshift.io/variant: ocp-4-13
      ci.openshift.io/generator: prowgen
      pj-rehearse.openshift.io/can-be-rehearsed: "true"
    name: pull-ci-stackrox-stackrox-release-x.y-ocp-4-13-operator-e2e-tests
    optional: true
    rerun_command: /test ocp-4-13-operator-e2e-tests
    spec:
      containers:
      - args:
        - --gcs-upload-secret=/secrets/gcs/service-account.json
        - --hive-kubeconfig=/secrets/hive-hive-credentials/kubeconfig
        - --image-import-pull-secret=/etc/pull-secret/.dockerconfigjson
        - --report-credentials-file=/etc/report/credentials
        - --secret-dir=/secrets/ci-pull-credentials
        - --target=operator-e2e-tests
        - --variant=ocp-4-13
        command:
        - ci-operator
        image: ci-operator:latest
        imagePullPolicy: Always
        name: ""
        resources:
          requests:
            cpu: 10m
        volumeMounts:
        - mountPath: /secrets/ci-pull-credentials
          name: ci-pull-credentials
          readOnly: true
        - mountPath: /secrets/gcs
          name: gcs-credentials
          readOnly: true
        - mountPath: /secrets/hive-hive-credentials
          name: hive-hive-credentials
          readOnly: true
        - mountPath: /etc/pull-secret
          name: pull-secret
          readOnly: true
        - mountPath: /etc/report
          name: result-aggregator
          readOnly: true
      serviceAccountName: ci-operator
      volumes:
      - name: ci-pull-credentials
        secret:
          secretName: ci-pull-credentials
      - name: hive-hive-credentials
        secret:
          secretName: hive-hive-credentials
      - name: pull-secret
        secret:
          secretName: registry-pull-credentials
      - name: result-aggregator
        secret:
          secretName: result-aggregator
    trigger: (?m)^/test( | .* )ocp-4-13-operator-e2e-tests,?($|\s.*)
  - agent: kubernetes
    always_run: true
    branches:
    - ^release-x\.y$
    - ^release-x\.y-
    cluster: build02
    context: ci/prow/ocp-4-13-qa-e2e-tests
    decorate: true
    decoration_config:
      skip_cloning: true
      timeout: 5h0m0s
    labels:
      ci-operator.openshift.io/variant: ocp-4-13
      ci.openshift.io/generator: prowgen
      pj-rehearse.openshift.io/can-be-rehearsed: "true"
    name: pull-ci-stackrox-stackrox-release-x.y-ocp-4-13-qa-e2e-tests
    optional: true
    rerun_command: /test ocp-4-13-qa-e2e-tests
    spec:
      containers:
      - args:
        - --gcs-upload-secret=/secrets/gcs/service-account.json
        - --hive-kubeconfig=/secrets/hive-hive-credentials/kubeconfig
        - --image-import-pull-secret=/etc/pull-secret/.dockerconfigjson
        - --report-credentials-file=/etc/report/credentials
        - --secret-dir=/secrets/ci-pull-credentials
        - --target=qa-e2e-tests
        - --variant=ocp-4-13
        command:
        - ci-operator
        image: ci-operator:latest
        imagePullPolicy: Always
        name: ""
        resources:
          requests:
            cpu: 10m
        volumeMounts:
        - mountPath: /secrets/ci-pull-credentials
          name: ci-pull-credentials
          readOnly: true
        - mountPath: /secrets/gcs
          name: gcs-credentials
          readOnly: true
        - mountPath: /secrets/hive-hive-credentials
          name: hive-hive-credentials
          readOnly: true
        - mountPath: /etc/pull-secret
          name: pull-secret
          readOnly: true
        - mountPath: /etc/report
          name: result-aggregator
          readOnly: true
      serviceAccountName: ci-operator
      volumes:
      - name: ci-pull-credentials
        secret:
          secretName: ci-pull-credentials
      - name: hive-hive-credentials
        secret:
          secretName: hive-hive-credentials
      - name: pull-secret
        secret:
          secretName: registry-pull-credentials
      - name: result-aggregator
        secret:
          secretName: result-aggregator
    trigger: (?m)^/test( | .* )ocp-4-13-qa-e2e-tests,?($|\s.*)
  - agent: kubernetes
    always_run: false
    branches:
    - ^release-x\.y$
    - ^release-x\.y-
<<<<<<< HEAD
    cluster: build02
=======
    cluster: build01
>>>>>>> 922be49d
    context: ci/prow/ocp-4-13-sensor-integration-tests
    decorate: true
    decoration_config:
      skip_cloning: true
      timeout: 5h0m0s
    labels:
      ci-operator.openshift.io/variant: ocp-4-13
      ci.openshift.io/generator: prowgen
      pj-rehearse.openshift.io/can-be-rehearsed: "true"
    name: pull-ci-stackrox-stackrox-release-x.y-ocp-4-13-sensor-integration-tests
    optional: true
    rerun_command: /test ocp-4-13-sensor-integration-tests
    spec:
      containers:
      - args:
        - --gcs-upload-secret=/secrets/gcs/service-account.json
        - --hive-kubeconfig=/secrets/hive-hive-credentials/kubeconfig
        - --image-import-pull-secret=/etc/pull-secret/.dockerconfigjson
        - --report-credentials-file=/etc/report/credentials
        - --secret-dir=/secrets/ci-pull-credentials
        - --target=sensor-integration-tests
        - --variant=ocp-4-13
        command:
        - ci-operator
        image: ci-operator:latest
        imagePullPolicy: Always
        name: ""
        resources:
          requests:
            cpu: 10m
        volumeMounts:
        - mountPath: /secrets/ci-pull-credentials
          name: ci-pull-credentials
          readOnly: true
        - mountPath: /secrets/gcs
          name: gcs-credentials
          readOnly: true
        - mountPath: /secrets/hive-hive-credentials
          name: hive-hive-credentials
          readOnly: true
        - mountPath: /etc/pull-secret
          name: pull-secret
          readOnly: true
        - mountPath: /etc/report
          name: result-aggregator
          readOnly: true
      serviceAccountName: ci-operator
      volumes:
      - name: ci-pull-credentials
        secret:
          secretName: ci-pull-credentials
      - name: hive-hive-credentials
        secret:
          secretName: hive-hive-credentials
      - name: pull-secret
        secret:
          secretName: registry-pull-credentials
      - name: result-aggregator
        secret:
          secretName: result-aggregator
    trigger: (?m)^/test( | .* )ocp-4-13-sensor-integration-tests,?($|\s.*)
  - agent: kubernetes
    always_run: false
    branches:
    - ^release-x\.y$
    - ^release-x\.y-
    cluster: build02
    context: ci/prow/ocp-4-13-ui-e2e-tests
    decorate: true
    decoration_config:
      skip_cloning: true
      timeout: 5h0m0s
    labels:
      ci-operator.openshift.io/variant: ocp-4-13
      ci.openshift.io/generator: prowgen
      pj-rehearse.openshift.io/can-be-rehearsed: "true"
    name: pull-ci-stackrox-stackrox-release-x.y-ocp-4-13-ui-e2e-tests
    optional: true
    rerun_command: /test ocp-4-13-ui-e2e-tests
    spec:
      containers:
      - args:
        - --gcs-upload-secret=/secrets/gcs/service-account.json
        - --hive-kubeconfig=/secrets/hive-hive-credentials/kubeconfig
        - --image-import-pull-secret=/etc/pull-secret/.dockerconfigjson
        - --report-credentials-file=/etc/report/credentials
        - --secret-dir=/secrets/ci-pull-credentials
        - --target=ui-e2e-tests
        - --variant=ocp-4-13
        command:
        - ci-operator
        image: ci-operator:latest
        imagePullPolicy: Always
        name: ""
        resources:
          requests:
            cpu: 10m
        volumeMounts:
        - mountPath: /secrets/ci-pull-credentials
          name: ci-pull-credentials
          readOnly: true
        - mountPath: /secrets/gcs
          name: gcs-credentials
          readOnly: true
        - mountPath: /secrets/hive-hive-credentials
          name: hive-hive-credentials
          readOnly: true
        - mountPath: /etc/pull-secret
          name: pull-secret
          readOnly: true
        - mountPath: /etc/report
          name: result-aggregator
          readOnly: true
      serviceAccountName: ci-operator
      volumes:
      - name: ci-pull-credentials
        secret:
          secretName: ci-pull-credentials
      - name: hive-hive-credentials
        secret:
          secretName: hive-hive-credentials
      - name: pull-secret
        secret:
          secretName: registry-pull-credentials
      - name: result-aggregator
        secret:
          secretName: result-aggregator
    trigger: (?m)^/test( | .* )ocp-4-13-ui-e2e-tests,?($|\s.*)
  - agent: kubernetes
    always_run: false
    branches:
    - ^release-x\.y$
    - ^release-x\.y-
    cluster: build02
    context: ci/prow/osd-gcp-qa-e2e-tests
    decorate: true
    decoration_config:
      skip_cloning: true
      timeout: 5h0m0s
    labels:
      ci.openshift.io/generator: prowgen
      pj-rehearse.openshift.io/can-be-rehearsed: "true"
    name: pull-ci-stackrox-stackrox-release-x.y-osd-gcp-qa-e2e-tests
    optional: true
    rerun_command: /test osd-gcp-qa-e2e-tests
    spec:
      containers:
      - args:
        - --gcs-upload-secret=/secrets/gcs/service-account.json
        - --image-import-pull-secret=/etc/pull-secret/.dockerconfigjson
        - --report-credentials-file=/etc/report/credentials
        - --target=osd-gcp-qa-e2e-tests
        command:
        - ci-operator
        image: ci-operator:latest
        imagePullPolicy: Always
        name: ""
        resources:
          requests:
            cpu: 10m
        volumeMounts:
        - mountPath: /secrets/gcs
          name: gcs-credentials
          readOnly: true
        - mountPath: /etc/pull-secret
          name: pull-secret
          readOnly: true
        - mountPath: /etc/report
          name: result-aggregator
          readOnly: true
      serviceAccountName: ci-operator
      volumes:
      - name: pull-secret
        secret:
          secretName: registry-pull-credentials
      - name: result-aggregator
        secret:
          secretName: result-aggregator
    trigger: (?m)^/test( | .* )osd-gcp-qa-e2e-tests,?($|\s.*)
  - agent: kubernetes
    always_run: false
    branches:
    - ^release-x\.y$
    - ^release-x\.y-
    cluster: build02
    context: ci/prow/powervs-qa-e2e-tests
    decorate: true
    decoration_config:
      skip_cloning: true
      timeout: 5h0m0s
    labels:
      ci.openshift.io/generator: prowgen
      pj-rehearse.openshift.io/can-be-rehearsed: "true"
    name: pull-ci-stackrox-stackrox-release-x.y-powervs-qa-e2e-tests
    optional: true
    rerun_command: /test powervs-qa-e2e-tests
    spec:
      containers:
      - args:
        - --gcs-upload-secret=/secrets/gcs/service-account.json
        - --image-import-pull-secret=/etc/pull-secret/.dockerconfigjson
        - --report-credentials-file=/etc/report/credentials
        - --target=powervs-qa-e2e-tests
        command:
        - ci-operator
        image: ci-operator:latest
        imagePullPolicy: Always
        name: ""
        resources:
          requests:
            cpu: 10m
        volumeMounts:
        - mountPath: /secrets/gcs
          name: gcs-credentials
          readOnly: true
        - mountPath: /etc/pull-secret
          name: pull-secret
          readOnly: true
        - mountPath: /etc/report
          name: result-aggregator
          readOnly: true
      serviceAccountName: ci-operator
      volumes:
      - name: pull-secret
        secret:
          secretName: registry-pull-credentials
      - name: result-aggregator
        secret:
          secretName: result-aggregator
    trigger: (?m)^/test( | .* )powervs-qa-e2e-tests,?($|\s.*)
  - agent: kubernetes
    always_run: true
    branches:
    - ^release-x\.y$
    - ^release-x\.y-
    cluster: build02
    context: ci/prow/shell-unit-tests
    decorate: true
    decoration_config:
      skip_cloning: true
    labels:
      ci.openshift.io/generator: prowgen
      pj-rehearse.openshift.io/can-be-rehearsed: "true"
    name: pull-ci-stackrox-stackrox-release-x.y-shell-unit-tests
    rerun_command: /test shell-unit-tests
    spec:
      containers:
      - args:
        - --gcs-upload-secret=/secrets/gcs/service-account.json
        - --image-import-pull-secret=/etc/pull-secret/.dockerconfigjson
        - --report-credentials-file=/etc/report/credentials
        - --target=shell-unit-tests
        command:
        - ci-operator
        image: ci-operator:latest
        imagePullPolicy: Always
        name: ""
        resources:
          requests:
            cpu: 10m
        volumeMounts:
        - mountPath: /secrets/gcs
          name: gcs-credentials
          readOnly: true
        - mountPath: /etc/pull-secret
          name: pull-secret
          readOnly: true
        - mountPath: /etc/report
          name: result-aggregator
          readOnly: true
      serviceAccountName: ci-operator
      volumes:
      - name: pull-secret
        secret:
          secretName: registry-pull-credentials
      - name: result-aggregator
        secret:
          secretName: result-aggregator
    trigger: (?m)^/test( | .* )shell-unit-tests,?($|\s.*)<|MERGE_RESOLUTION|>--- conflicted
+++ resolved
@@ -1432,11 +1432,7 @@
     branches:
     - ^release-x\.y$
     - ^release-x\.y-
-<<<<<<< HEAD
-    cluster: build02
-=======
     cluster: build01
->>>>>>> 922be49d
     context: ci/prow/ocp-4-13-sensor-integration-tests
     decorate: true
     decoration_config:
