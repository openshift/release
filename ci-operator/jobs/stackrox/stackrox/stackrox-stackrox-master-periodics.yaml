--- conflicted
+++ resolved
@@ -1,10 +1,6 @@
 periodics:
 - agent: kubernetes
-<<<<<<< HEAD
-  cluster: build11
-=======
-  cluster: build03
->>>>>>> 635a2bef
+  cluster: build03
   cron: 0 8 * * 1-5
   decorate: true
   decoration_config:
@@ -65,11 +61,7 @@
       secret:
         secretName: result-aggregator
 - agent: kubernetes
-<<<<<<< HEAD
-  cluster: build11
-=======
-  cluster: build03
->>>>>>> 635a2bef
+  cluster: build03
   cron: 0 2 * * 1-5
   decorate: true
   decoration_config:
@@ -130,11 +122,7 @@
       secret:
         secretName: result-aggregator
 - agent: kubernetes
-<<<<<<< HEAD
-  cluster: build11
-=======
-  cluster: build03
->>>>>>> 635a2bef
+  cluster: build03
   cron: 30 12 * * *
   decorate: true
   decoration_config:
@@ -195,11 +183,7 @@
       secret:
         secretName: result-aggregator
 - agent: kubernetes
-<<<<<<< HEAD
-  cluster: build11
-=======
-  cluster: build03
->>>>>>> 635a2bef
+  cluster: build03
   cron: 30 06 * * *
   decorate: true
   decoration_config:
@@ -260,11 +244,7 @@
       secret:
         secretName: result-aggregator
 - agent: kubernetes
-<<<<<<< HEAD
-  cluster: build06
-=======
-  cluster: build03
->>>>>>> 635a2bef
+  cluster: build03
   cron: 0 23 31 2 *
   decorate: true
   decoration_config:
@@ -351,11 +331,7 @@
       secret:
         secretName: result-aggregator
 - agent: kubernetes
-<<<<<<< HEAD
-  cluster: build06
-=======
-  cluster: build03
->>>>>>> 635a2bef
+  cluster: build03
   cron: 0 23 31 2 *
   decorate: true
   decoration_config:
@@ -442,11 +418,7 @@
       secret:
         secretName: result-aggregator
 - agent: kubernetes
-<<<<<<< HEAD
-  cluster: build06
-=======
-  cluster: build03
->>>>>>> 635a2bef
+  cluster: build03
   cron: 0 23 31 2 *
   decorate: true
   decoration_config:
@@ -533,11 +505,7 @@
       secret:
         secretName: result-aggregator
 - agent: kubernetes
-<<<<<<< HEAD
-  cluster: build06
-=======
-  cluster: build03
->>>>>>> 635a2bef
+  cluster: build03
   cron: 0 23 31 2 *
   decorate: true
   decoration_config:
@@ -623,11 +591,7 @@
       secret:
         secretName: result-aggregator
 - agent: kubernetes
-<<<<<<< HEAD
-  cluster: build06
-=======
-  cluster: build03
->>>>>>> 635a2bef
+  cluster: build03
   cron: 0 23 31 2 *
   decorate: true
   decoration_config:
@@ -714,11 +678,7 @@
       secret:
         secretName: result-aggregator
 - agent: kubernetes
-<<<<<<< HEAD
-  cluster: build06
-=======
-  cluster: build03
->>>>>>> 635a2bef
+  cluster: build03
   cron: 0 23 31 2 *
   decorate: true
   decoration_config:
@@ -804,11 +764,7 @@
       secret:
         secretName: result-aggregator
 - agent: kubernetes
-<<<<<<< HEAD
-  cluster: build06
-=======
-  cluster: build03
->>>>>>> 635a2bef
+  cluster: build03
   cron: 0 23 31 2 *
   decorate: true
   decoration_config:
