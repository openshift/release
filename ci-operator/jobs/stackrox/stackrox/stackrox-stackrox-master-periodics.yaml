--- conflicted
+++ resolved
@@ -1,6 +1,5 @@
 periodics:
 - agent: kubernetes
-<<<<<<< HEAD
   cluster: build01
   cron: 0 7 * * *
   decorate: true
@@ -123,10 +122,7 @@
       secret:
         secretName: result-aggregator
 - agent: kubernetes
-  cluster: build01
-=======
   cluster: build03
->>>>>>> 19a14e92
   cron: 0 6 25 12 *
   decorate: true
   decoration_config:
