periodics:
- agent: kubernetes
<<<<<<< HEAD
  cluster: build04
  cron: 0 5 * * 1,2,3,4,5
=======
  cluster: build05
  cron: 0 5 * 2 1,2,3,4,5
>>>>>>> 58a25eb5
  decorate: true
  decoration_config:
    skip_cloning: true
  extra_refs:
  - base_ref: nightlies
    org: stackrox
    repo: stackrox
  labels:
    ci.openshift.io/generator: prowgen
    pj-rehearse.openshift.io/can-be-rehearsed: "true"
  name: periodic-ci-stackrox-stackrox-nightlies-nightly-tag
  spec:
    containers:
    - args:
      - --gcs-upload-secret=/secrets/gcs/service-account.json
      - --image-import-pull-secret=/etc/pull-secret/.dockerconfigjson
      - --report-credentials-file=/etc/report/credentials
      - --target=nightly-tag
      command:
      - ci-operator
      image: ci-operator:latest
      imagePullPolicy: Always
      name: ""
      resources:
        requests:
          cpu: 10m
      volumeMounts:
      - mountPath: /secrets/gcs
        name: gcs-credentials
        readOnly: true
      - mountPath: /etc/pull-secret
        name: pull-secret
        readOnly: true
      - mountPath: /etc/report
        name: result-aggregator
        readOnly: true
    serviceAccountName: ci-operator
    volumes:
    - name: pull-secret
      secret:
        secretName: registry-pull-credentials
    - name: result-aggregator
      secret:
        secretName: result-aggregator<|MERGE_RESOLUTION|>--- conflicted
+++ resolved
@@ -1,12 +1,7 @@
 periodics:
 - agent: kubernetes
-<<<<<<< HEAD
-  cluster: build04
+  cluster: build05
   cron: 0 5 * * 1,2,3,4,5
-=======
-  cluster: build05
-  cron: 0 5 * 2 1,2,3,4,5
->>>>>>> 58a25eb5
   decorate: true
   decoration_config:
     skip_cloning: true
