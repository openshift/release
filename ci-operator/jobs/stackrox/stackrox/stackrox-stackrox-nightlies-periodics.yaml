periodics:
- agent: kubernetes
<<<<<<< HEAD
  cluster: build01
  cron: 0 6 1,10 * *
  decorate: true
  decoration_config:
    skip_cloning: true
    timeout: 8h0m0s
  extra_refs:
  - base_ref: nightlies
    org: stackrox
    repo: stackrox
  labels:
    ci-operator.openshift.io/cloud: aws
    ci-operator.openshift.io/cloud-cluster-profile: aws-stackrox
    ci-operator.openshift.io/variant: ocp-4-18
    ci.openshift.io/generator: prowgen
    job-release: "4.18"
    pj-rehearse.openshift.io/can-be-rehearsed: "true"
  name: periodic-ci-stackrox-stackrox-nightlies-ocp-4-18-24nodes-scale-scannerv4-test
  spec:
    containers:
    - args:
      - --gcs-upload-secret=/secrets/gcs/service-account.json
      - --image-import-pull-secret=/etc/pull-secret/.dockerconfigjson
      - --lease-server-credentials-file=/etc/boskos/credentials
      - --report-credentials-file=/etc/report/credentials
      - --secret-dir=/secrets/ci-pull-credentials
      - --target=24nodes-scale-scannerv4-test
      - --variant=ocp-4-18
      command:
      - ci-operator
      image: ci-operator:latest
      imagePullPolicy: Always
      name: ""
      resources:
        requests:
          cpu: 10m
      volumeMounts:
      - mountPath: /etc/boskos
        name: boskos
        readOnly: true
      - mountPath: /secrets/ci-pull-credentials
        name: ci-pull-credentials
        readOnly: true
      - mountPath: /secrets/gcs
        name: gcs-credentials
        readOnly: true
      - mountPath: /secrets/manifest-tool
        name: manifest-tool-local-pusher
        readOnly: true
      - mountPath: /etc/pull-secret
        name: pull-secret
        readOnly: true
      - mountPath: /etc/report
        name: result-aggregator
        readOnly: true
    serviceAccountName: ci-operator
    volumes:
    - name: boskos
      secret:
        items:
        - key: credentials
          path: credentials
        secretName: boskos-credentials
    - name: ci-pull-credentials
      secret:
        secretName: ci-pull-credentials
    - name: manifest-tool-local-pusher
      secret:
        secretName: manifest-tool-local-pusher
    - name: pull-secret
      secret:
        secretName: registry-pull-credentials
    - name: result-aggregator
      secret:
        secretName: result-aggregator
- agent: kubernetes
  cluster: build01
=======
  cluster: build05
>>>>>>> 6e214ab7
  cron: 0 6 6,20 * *
  decorate: true
  decoration_config:
    skip_cloning: true
    timeout: 5h0m0s
  extra_refs:
  - base_ref: nightlies
    org: stackrox
    repo: stackrox
  labels:
    ci-operator.openshift.io/cloud: aws
    ci-operator.openshift.io/cloud-cluster-profile: aws-stackrox
    ci-operator.openshift.io/variant: ocp-4-18
    ci.openshift.io/generator: prowgen
    job-release: "4.18"
    pj-rehearse.openshift.io/can-be-rehearsed: "true"
  name: periodic-ci-stackrox-stackrox-nightlies-ocp-4-18-24nodes-scale-test
  spec:
    containers:
    - args:
      - --gcs-upload-secret=/secrets/gcs/service-account.json
      - --image-import-pull-secret=/etc/pull-secret/.dockerconfigjson
      - --lease-server-credentials-file=/etc/boskos/credentials
      - --report-credentials-file=/etc/report/credentials
      - --secret-dir=/secrets/ci-pull-credentials
      - --target=24nodes-scale-test
      - --variant=ocp-4-18
      command:
      - ci-operator
      image: ci-operator:latest
      imagePullPolicy: Always
      name: ""
      resources:
        requests:
          cpu: 10m
      volumeMounts:
      - mountPath: /etc/boskos
        name: boskos
        readOnly: true
      - mountPath: /secrets/ci-pull-credentials
        name: ci-pull-credentials
        readOnly: true
      - mountPath: /secrets/gcs
        name: gcs-credentials
        readOnly: true
      - mountPath: /secrets/manifest-tool
        name: manifest-tool-local-pusher
        readOnly: true
      - mountPath: /etc/pull-secret
        name: pull-secret
        readOnly: true
      - mountPath: /etc/report
        name: result-aggregator
        readOnly: true
    serviceAccountName: ci-operator
    volumes:
    - name: boskos
      secret:
        items:
        - key: credentials
          path: credentials
        secretName: boskos-credentials
    - name: ci-pull-credentials
      secret:
        secretName: ci-pull-credentials
    - name: manifest-tool-local-pusher
      secret:
        secretName: manifest-tool-local-pusher
    - name: pull-secret
      secret:
        secretName: registry-pull-credentials
    - name: result-aggregator
      secret:
        secretName: result-aggregator<|MERGE_RESOLUTION|>--- conflicted
+++ resolved
@@ -1,6 +1,5 @@
 periodics:
 - agent: kubernetes
-<<<<<<< HEAD
   cluster: build01
   cron: 0 6 1,10 * *
   decorate: true
@@ -77,10 +76,7 @@
       secret:
         secretName: result-aggregator
 - agent: kubernetes
-  cluster: build01
-=======
   cluster: build05
->>>>>>> 6e214ab7
   cron: 0 6 6,20 * *
   decorate: true
   decoration_config:
