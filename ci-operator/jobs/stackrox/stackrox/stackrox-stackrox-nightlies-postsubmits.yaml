postsubmits:
  stackrox/stackrox:
  - agent: kubernetes
    always_run: true
    branches:
    - ^nightlies$
    cluster: build01
    decorate: true
    decoration_config:
      skip_cloning: true
      timeout: 5h0m0s
    labels:
      ci.openshift.io/generator: prowgen
    max_concurrency: 1
    name: branch-ci-stackrox-stackrox-nightlies-aks-ebpf-qa-e2e-tests
    spec:
      containers:
      - args:
        - --gcs-upload-secret=/secrets/gcs/service-account.json
        - --image-import-pull-secret=/etc/pull-secret/.dockerconfigjson
        - --report-credentials-file=/etc/report/credentials
        - --target=aks-ebpf-qa-e2e-tests
        command:
        - ci-operator
        image: ci-operator:latest
        imagePullPolicy: Always
        name: ""
        resources:
          requests:
            cpu: 10m
        volumeMounts:
        - mountPath: /secrets/gcs
          name: gcs-credentials
          readOnly: true
        - mountPath: /secrets/manifest-tool
          name: manifest-tool-local-pusher
          readOnly: true
        - mountPath: /etc/pull-secret
          name: pull-secret
          readOnly: true
        - mountPath: /etc/report
          name: result-aggregator
          readOnly: true
      serviceAccountName: ci-operator
      volumes:
      - name: manifest-tool-local-pusher
        secret:
          secretName: manifest-tool-local-pusher
      - name: pull-secret
        secret:
          secretName: registry-pull-credentials
      - name: result-aggregator
        secret:
          secretName: result-aggregator
  - agent: kubernetes
    always_run: true
    branches:
    - ^nightlies$
    cluster: build01
    decorate: true
    decoration_config:
      skip_cloning: true
      timeout: 5h0m0s
    labels:
      ci.openshift.io/generator: prowgen
    max_concurrency: 1
    name: branch-ci-stackrox-stackrox-nightlies-aks-qa-e2e-tests
    spec:
      containers:
      - args:
        - --gcs-upload-secret=/secrets/gcs/service-account.json
        - --image-import-pull-secret=/etc/pull-secret/.dockerconfigjson
        - --report-credentials-file=/etc/report/credentials
        - --target=aks-qa-e2e-tests
        command:
        - ci-operator
        image: ci-operator:latest
        imagePullPolicy: Always
        name: ""
        resources:
          requests:
            cpu: 10m
        volumeMounts:
        - mountPath: /secrets/gcs
          name: gcs-credentials
          readOnly: true
        - mountPath: /secrets/manifest-tool
          name: manifest-tool-local-pusher
          readOnly: true
        - mountPath: /etc/pull-secret
          name: pull-secret
          readOnly: true
        - mountPath: /etc/report
          name: result-aggregator
          readOnly: true
      serviceAccountName: ci-operator
      volumes:
      - name: manifest-tool-local-pusher
        secret:
          secretName: manifest-tool-local-pusher
      - name: pull-secret
        secret:
          secretName: registry-pull-credentials
      - name: result-aggregator
        secret:
          secretName: result-aggregator
  - agent: kubernetes
    always_run: true
    branches:
    - ^nightlies$
    cluster: build01
    decorate: true
    decoration_config:
      skip_cloning: true
      timeout: 5h0m0s
    labels:
      ci.openshift.io/generator: prowgen
    max_concurrency: 1
    name: branch-ci-stackrox-stackrox-nightlies-aro-qa-e2e-tests
    spec:
      containers:
      - args:
        - --gcs-upload-secret=/secrets/gcs/service-account.json
        - --image-import-pull-secret=/etc/pull-secret/.dockerconfigjson
        - --report-credentials-file=/etc/report/credentials
        - --target=aro-qa-e2e-tests
        command:
        - ci-operator
        image: ci-operator:latest
        imagePullPolicy: Always
        name: ""
        resources:
          requests:
            cpu: 10m
        volumeMounts:
        - mountPath: /secrets/gcs
          name: gcs-credentials
          readOnly: true
        - mountPath: /secrets/manifest-tool
          name: manifest-tool-local-pusher
          readOnly: true
        - mountPath: /etc/pull-secret
          name: pull-secret
          readOnly: true
        - mountPath: /etc/report
          name: result-aggregator
          readOnly: true
      serviceAccountName: ci-operator
      volumes:
      - name: manifest-tool-local-pusher
        secret:
          secretName: manifest-tool-local-pusher
      - name: pull-secret
        secret:
          secretName: registry-pull-credentials
      - name: result-aggregator
        secret:
          secretName: result-aggregator
  - agent: kubernetes
    always_run: true
    branches:
    - ^nightlies$
    cluster: build01
    decorate: true
    decoration_config:
      skip_cloning: true
      timeout: 5h0m0s
    labels:
      ci.openshift.io/generator: prowgen
    max_concurrency: 1
    name: branch-ci-stackrox-stackrox-nightlies-eks-qa-e2e-tests
    spec:
      containers:
      - args:
        - --gcs-upload-secret=/secrets/gcs/service-account.json
        - --image-import-pull-secret=/etc/pull-secret/.dockerconfigjson
        - --report-credentials-file=/etc/report/credentials
        - --target=eks-qa-e2e-tests
        command:
        - ci-operator
        image: ci-operator:latest
        imagePullPolicy: Always
        name: ""
        resources:
          requests:
            cpu: 10m
        volumeMounts:
        - mountPath: /secrets/gcs
          name: gcs-credentials
          readOnly: true
        - mountPath: /secrets/manifest-tool
          name: manifest-tool-local-pusher
          readOnly: true
        - mountPath: /etc/pull-secret
          name: pull-secret
          readOnly: true
        - mountPath: /etc/report
          name: result-aggregator
          readOnly: true
      serviceAccountName: ci-operator
      volumes:
      - name: manifest-tool-local-pusher
        secret:
          secretName: manifest-tool-local-pusher
      - name: pull-secret
        secret:
          secretName: registry-pull-credentials
      - name: result-aggregator
        secret:
          secretName: result-aggregator
  - agent: kubernetes
    always_run: true
    branches:
    - ^nightlies$
    cluster: build01
    decorate: true
    decoration_config:
      skip_cloning: true
      timeout: 5h0m0s
    labels:
      ci.openshift.io/generator: prowgen
    max_concurrency: 1
    name: branch-ci-stackrox-stackrox-nightlies-eks-qa-ebpf-e2e-tests
    spec:
      containers:
      - args:
        - --gcs-upload-secret=/secrets/gcs/service-account.json
        - --image-import-pull-secret=/etc/pull-secret/.dockerconfigjson
        - --report-credentials-file=/etc/report/credentials
        - --target=eks-qa-ebpf-e2e-tests
        command:
        - ci-operator
        image: ci-operator:latest
        imagePullPolicy: Always
        name: ""
        resources:
          requests:
            cpu: 10m
        volumeMounts:
        - mountPath: /secrets/gcs
          name: gcs-credentials
          readOnly: true
        - mountPath: /secrets/manifest-tool
          name: manifest-tool-local-pusher
          readOnly: true
        - mountPath: /etc/pull-secret
          name: pull-secret
          readOnly: true
        - mountPath: /etc/report
          name: result-aggregator
          readOnly: true
      serviceAccountName: ci-operator
      volumes:
      - name: manifest-tool-local-pusher
        secret:
          secretName: manifest-tool-local-pusher
      - name: pull-secret
        secret:
          secretName: registry-pull-credentials
      - name: result-aggregator
        secret:
          secretName: result-aggregator
  - agent: kubernetes
    always_run: true
    branches:
    - ^nightlies$
    cluster: build01
    decorate: true
    decoration_config:
      skip_cloning: true
      timeout: 5h0m0s
    labels:
      ci.openshift.io/generator: prowgen
    max_concurrency: 1
    name: branch-ci-stackrox-stackrox-nightlies-gke-latest-nongroovy-e2e-tests
    spec:
      containers:
      - args:
        - --gcs-upload-secret=/secrets/gcs/service-account.json
        - --image-import-pull-secret=/etc/pull-secret/.dockerconfigjson
        - --report-credentials-file=/etc/report/credentials
        - --target=gke-latest-nongroovy-e2e-tests
        command:
        - ci-operator
        image: ci-operator:latest
        imagePullPolicy: Always
        name: ""
        resources:
          requests:
            cpu: 10m
        volumeMounts:
        - mountPath: /secrets/gcs
          name: gcs-credentials
          readOnly: true
        - mountPath: /secrets/manifest-tool
          name: manifest-tool-local-pusher
          readOnly: true
        - mountPath: /etc/pull-secret
          name: pull-secret
          readOnly: true
        - mountPath: /etc/report
          name: result-aggregator
          readOnly: true
      serviceAccountName: ci-operator
      volumes:
      - name: manifest-tool-local-pusher
        secret:
          secretName: manifest-tool-local-pusher
      - name: pull-secret
        secret:
          secretName: registry-pull-credentials
      - name: result-aggregator
        secret:
          secretName: result-aggregator
  - agent: kubernetes
    always_run: true
    branches:
    - ^nightlies$
    cluster: build01
    decorate: true
    decoration_config:
      skip_cloning: true
      timeout: 5h0m0s
    labels:
      ci.openshift.io/generator: prowgen
    max_concurrency: 1
    name: branch-ci-stackrox-stackrox-nightlies-gke-latest-operator-e2e-tests
    spec:
      containers:
      - args:
        - --gcs-upload-secret=/secrets/gcs/service-account.json
        - --image-import-pull-secret=/etc/pull-secret/.dockerconfigjson
        - --report-credentials-file=/etc/report/credentials
        - --target=gke-latest-operator-e2e-tests
        command:
        - ci-operator
        image: ci-operator:latest
        imagePullPolicy: Always
        name: ""
        resources:
          requests:
            cpu: 10m
        volumeMounts:
        - mountPath: /secrets/gcs
          name: gcs-credentials
          readOnly: true
        - mountPath: /secrets/manifest-tool
          name: manifest-tool-local-pusher
          readOnly: true
        - mountPath: /etc/pull-secret
          name: pull-secret
          readOnly: true
        - mountPath: /etc/report
          name: result-aggregator
          readOnly: true
      serviceAccountName: ci-operator
      volumes:
      - name: manifest-tool-local-pusher
        secret:
          secretName: manifest-tool-local-pusher
      - name: pull-secret
        secret:
          secretName: registry-pull-credentials
      - name: result-aggregator
        secret:
          secretName: result-aggregator
  - agent: kubernetes
    always_run: true
    branches:
    - ^nightlies$
    cluster: build01
    decorate: true
    decoration_config:
      skip_cloning: true
      timeout: 5h0m0s
    labels:
      ci.openshift.io/generator: prowgen
    max_concurrency: 1
    name: branch-ci-stackrox-stackrox-nightlies-gke-latest-qa-e2e-tests
    spec:
      containers:
      - args:
        - --gcs-upload-secret=/secrets/gcs/service-account.json
        - --image-import-pull-secret=/etc/pull-secret/.dockerconfigjson
        - --report-credentials-file=/etc/report/credentials
        - --target=gke-latest-qa-e2e-tests
        command:
        - ci-operator
        image: ci-operator:latest
        imagePullPolicy: Always
        name: ""
        resources:
          requests:
            cpu: 10m
        volumeMounts:
        - mountPath: /secrets/gcs
          name: gcs-credentials
          readOnly: true
        - mountPath: /secrets/manifest-tool
          name: manifest-tool-local-pusher
          readOnly: true
        - mountPath: /etc/pull-secret
          name: pull-secret
          readOnly: true
        - mountPath: /etc/report
          name: result-aggregator
          readOnly: true
      serviceAccountName: ci-operator
      volumes:
      - name: manifest-tool-local-pusher
        secret:
          secretName: manifest-tool-local-pusher
      - name: pull-secret
        secret:
          secretName: registry-pull-credentials
      - name: result-aggregator
        secret:
          secretName: result-aggregator
  - agent: kubernetes
    always_run: true
    branches:
    - ^nightlies$
    cluster: build01
    decorate: true
    decoration_config:
      skip_cloning: true
      timeout: 5h0m0s
    labels:
      ci.openshift.io/generator: prowgen
    max_concurrency: 1
    name: branch-ci-stackrox-stackrox-nightlies-gke-latest-ui-e2e-tests
    spec:
      containers:
      - args:
        - --gcs-upload-secret=/secrets/gcs/service-account.json
        - --image-import-pull-secret=/etc/pull-secret/.dockerconfigjson
        - --report-credentials-file=/etc/report/credentials
        - --target=gke-latest-ui-e2e-tests
        command:
        - ci-operator
        image: ci-operator:latest
        imagePullPolicy: Always
        name: ""
        resources:
          requests:
            cpu: 10m
        volumeMounts:
        - mountPath: /secrets/gcs
          name: gcs-credentials
          readOnly: true
        - mountPath: /secrets/manifest-tool
          name: manifest-tool-local-pusher
          readOnly: true
        - mountPath: /etc/pull-secret
          name: pull-secret
          readOnly: true
        - mountPath: /etc/report
          name: result-aggregator
          readOnly: true
      serviceAccountName: ci-operator
      volumes:
      - name: manifest-tool-local-pusher
        secret:
          secretName: manifest-tool-local-pusher
      - name: pull-secret
        secret:
          secretName: registry-pull-credentials
      - name: result-aggregator
        secret:
          secretName: result-aggregator
  - agent: kubernetes
    always_run: true
    branches:
    - ^nightlies$
    cluster: build01
    decorate: true
    decoration_config:
      skip_cloning: true
    labels:
      ci.openshift.io/generator: prowgen
    max_concurrency: 1
    name: branch-ci-stackrox-stackrox-nightlies-gke-nongroovy-compatibility-tests
    spec:
      containers:
      - args:
        - --gcs-upload-secret=/secrets/gcs/service-account.json
        - --image-import-pull-secret=/etc/pull-secret/.dockerconfigjson
        - --report-credentials-file=/etc/report/credentials
        - --target=gke-nongroovy-compatibility-tests
        command:
        - ci-operator
        image: ci-operator:latest
        imagePullPolicy: Always
        name: ""
        resources:
          requests:
            cpu: 10m
        volumeMounts:
        - mountPath: /secrets/gcs
          name: gcs-credentials
          readOnly: true
        - mountPath: /secrets/manifest-tool
          name: manifest-tool-local-pusher
          readOnly: true
        - mountPath: /etc/pull-secret
          name: pull-secret
          readOnly: true
        - mountPath: /etc/report
          name: result-aggregator
          readOnly: true
      serviceAccountName: ci-operator
      volumes:
      - name: manifest-tool-local-pusher
        secret:
          secretName: manifest-tool-local-pusher
      - name: pull-secret
        secret:
          secretName: registry-pull-credentials
      - name: result-aggregator
        secret:
          secretName: result-aggregator
  - agent: kubernetes
    always_run: true
    branches:
    - ^nightlies$
    cluster: build01
    decorate: true
    decoration_config:
      skip_cloning: true
    labels:
      ci.openshift.io/generator: prowgen
    max_concurrency: 1
    name: branch-ci-stackrox-stackrox-nightlies-gke-nongroovy-e2e-tests
    spec:
      containers:
      - args:
        - --gcs-upload-secret=/secrets/gcs/service-account.json
        - --image-import-pull-secret=/etc/pull-secret/.dockerconfigjson
        - --report-credentials-file=/etc/report/credentials
        - --target=gke-nongroovy-e2e-tests
        command:
        - ci-operator
        image: ci-operator:latest
        imagePullPolicy: Always
        name: ""
        resources:
          requests:
            cpu: 10m
        volumeMounts:
        - mountPath: /secrets/gcs
          name: gcs-credentials
          readOnly: true
        - mountPath: /secrets/manifest-tool
          name: manifest-tool-local-pusher
          readOnly: true
        - mountPath: /etc/pull-secret
          name: pull-secret
          readOnly: true
        - mountPath: /etc/report
          name: result-aggregator
          readOnly: true
      serviceAccountName: ci-operator
      volumes:
      - name: manifest-tool-local-pusher
        secret:
          secretName: manifest-tool-local-pusher
      - name: pull-secret
        secret:
          secretName: registry-pull-credentials
      - name: result-aggregator
        secret:
          secretName: result-aggregator
  - agent: kubernetes
    always_run: true
    branches:
    - ^nightlies$
    cluster: build01
    decorate: true
    decoration_config:
      skip_cloning: true
      timeout: 5h0m0s
    labels:
      ci.openshift.io/generator: prowgen
    max_concurrency: 1
    name: branch-ci-stackrox-stackrox-nightlies-gke-oldest-ebpf-nongroovy-e2e-tests
    spec:
      containers:
      - args:
        - --gcs-upload-secret=/secrets/gcs/service-account.json
        - --image-import-pull-secret=/etc/pull-secret/.dockerconfigjson
        - --report-credentials-file=/etc/report/credentials
        - --target=gke-oldest-ebpf-nongroovy-e2e-tests
        command:
        - ci-operator
        image: ci-operator:latest
        imagePullPolicy: Always
        name: ""
        resources:
          requests:
            cpu: 10m
        volumeMounts:
        - mountPath: /secrets/gcs
          name: gcs-credentials
          readOnly: true
        - mountPath: /secrets/manifest-tool
          name: manifest-tool-local-pusher
          readOnly: true
        - mountPath: /etc/pull-secret
          name: pull-secret
          readOnly: true
        - mountPath: /etc/report
          name: result-aggregator
          readOnly: true
      serviceAccountName: ci-operator
      volumes:
      - name: manifest-tool-local-pusher
        secret:
          secretName: manifest-tool-local-pusher
      - name: pull-secret
        secret:
          secretName: registry-pull-credentials
      - name: result-aggregator
        secret:
          secretName: result-aggregator
  - agent: kubernetes
    always_run: true
    branches:
    - ^nightlies$
    cluster: build01
    decorate: true
    decoration_config:
      skip_cloning: true
      timeout: 5h0m0s
    labels:
      ci.openshift.io/generator: prowgen
    max_concurrency: 1
    name: branch-ci-stackrox-stackrox-nightlies-gke-oldest-ebpf-ui-e2e-tests
    spec:
      containers:
      - args:
        - --gcs-upload-secret=/secrets/gcs/service-account.json
        - --image-import-pull-secret=/etc/pull-secret/.dockerconfigjson
        - --report-credentials-file=/etc/report/credentials
        - --target=gke-oldest-ebpf-ui-e2e-tests
        command:
        - ci-operator
        image: ci-operator:latest
        imagePullPolicy: Always
        name: ""
        resources:
          requests:
            cpu: 10m
        volumeMounts:
        - mountPath: /secrets/gcs
          name: gcs-credentials
          readOnly: true
        - mountPath: /secrets/manifest-tool
          name: manifest-tool-local-pusher
          readOnly: true
        - mountPath: /etc/pull-secret
          name: pull-secret
          readOnly: true
        - mountPath: /etc/report
          name: result-aggregator
          readOnly: true
      serviceAccountName: ci-operator
      volumes:
      - name: manifest-tool-local-pusher
        secret:
          secretName: manifest-tool-local-pusher
      - name: pull-secret
        secret:
          secretName: registry-pull-credentials
      - name: result-aggregator
        secret:
          secretName: result-aggregator
  - agent: kubernetes
    always_run: true
    branches:
    - ^nightlies$
    cluster: build01
    decorate: true
    decoration_config:
      skip_cloning: true
      timeout: 5h0m0s
    labels:
      ci.openshift.io/generator: prowgen
    max_concurrency: 1
    name: branch-ci-stackrox-stackrox-nightlies-gke-oldest-operator-e2e-tests
    spec:
      containers:
      - args:
        - --gcs-upload-secret=/secrets/gcs/service-account.json
        - --image-import-pull-secret=/etc/pull-secret/.dockerconfigjson
        - --report-credentials-file=/etc/report/credentials
        - --target=gke-oldest-operator-e2e-tests
        command:
        - ci-operator
        image: ci-operator:latest
        imagePullPolicy: Always
        name: ""
        resources:
          requests:
            cpu: 10m
        volumeMounts:
        - mountPath: /secrets/gcs
          name: gcs-credentials
          readOnly: true
        - mountPath: /secrets/manifest-tool
          name: manifest-tool-local-pusher
          readOnly: true
        - mountPath: /etc/pull-secret
          name: pull-secret
          readOnly: true
        - mountPath: /etc/report
          name: result-aggregator
          readOnly: true
      serviceAccountName: ci-operator
      volumes:
      - name: manifest-tool-local-pusher
        secret:
          secretName: manifest-tool-local-pusher
      - name: pull-secret
        secret:
          secretName: registry-pull-credentials
      - name: result-aggregator
        secret:
          secretName: result-aggregator
  - agent: kubernetes
    always_run: true
    branches:
    - ^nightlies$
    cluster: build01
    decorate: true
    decoration_config:
      skip_cloning: true
      timeout: 5h0m0s
    labels:
      ci.openshift.io/generator: prowgen
    max_concurrency: 1
    name: branch-ci-stackrox-stackrox-nightlies-gke-oldest-qa-e2e-tests
    spec:
      containers:
      - args:
        - --gcs-upload-secret=/secrets/gcs/service-account.json
        - --image-import-pull-secret=/etc/pull-secret/.dockerconfigjson
        - --report-credentials-file=/etc/report/credentials
        - --target=gke-oldest-qa-e2e-tests
        command:
        - ci-operator
        image: ci-operator:latest
        imagePullPolicy: Always
        name: ""
        resources:
          requests:
            cpu: 10m
        volumeMounts:
        - mountPath: /secrets/gcs
          name: gcs-credentials
          readOnly: true
        - mountPath: /secrets/manifest-tool
          name: manifest-tool-local-pusher
          readOnly: true
        - mountPath: /etc/pull-secret
          name: pull-secret
          readOnly: true
        - mountPath: /etc/report
          name: result-aggregator
          readOnly: true
      serviceAccountName: ci-operator
      volumes:
      - name: manifest-tool-local-pusher
        secret:
          secretName: manifest-tool-local-pusher
      - name: pull-secret
        secret:
          secretName: registry-pull-credentials
      - name: result-aggregator
        secret:
          secretName: result-aggregator
  - agent: kubernetes
    always_run: true
    branches:
    - ^nightlies$
    cluster: build01
    decorate: true
    decoration_config:
      skip_cloning: true
      timeout: 5h0m0s
    labels:
      ci.openshift.io/generator: prowgen
    max_concurrency: 1
    name: branch-ci-stackrox-stackrox-nightlies-gke-qa-e2e-tests
    spec:
      containers:
      - args:
        - --gcs-upload-secret=/secrets/gcs/service-account.json
        - --image-import-pull-secret=/etc/pull-secret/.dockerconfigjson
        - --report-credentials-file=/etc/report/credentials
        - --target=gke-qa-e2e-tests
        command:
        - ci-operator
        image: ci-operator:latest
        imagePullPolicy: Always
        name: ""
        resources:
          requests:
            cpu: 10m
        volumeMounts:
        - mountPath: /secrets/gcs
          name: gcs-credentials
          readOnly: true
        - mountPath: /secrets/manifest-tool
          name: manifest-tool-local-pusher
          readOnly: true
        - mountPath: /etc/pull-secret
          name: pull-secret
          readOnly: true
        - mountPath: /etc/report
          name: result-aggregator
          readOnly: true
      serviceAccountName: ci-operator
      volumes:
      - name: manifest-tool-local-pusher
        secret:
          secretName: manifest-tool-local-pusher
      - name: pull-secret
        secret:
          secretName: registry-pull-credentials
      - name: result-aggregator
        secret:
          secretName: result-aggregator
  - agent: kubernetes
    always_run: true
    branches:
    - ^nightlies$
    cluster: build01
    decorate: true
    decoration_config:
      skip_cloning: true
      timeout: 5h0m0s
    labels:
      ci.openshift.io/generator: prowgen
    max_concurrency: 1
    name: branch-ci-stackrox-stackrox-nightlies-gke-race-condition-qa-e2e-tests
    spec:
      containers:
      - args:
        - --gcs-upload-secret=/secrets/gcs/service-account.json
        - --image-import-pull-secret=/etc/pull-secret/.dockerconfigjson
        - --report-credentials-file=/etc/report/credentials
        - --target=gke-race-condition-qa-e2e-tests
        command:
        - ci-operator
        image: ci-operator:latest
        imagePullPolicy: Always
        name: ""
        resources:
          requests:
            cpu: 10m
        volumeMounts:
        - mountPath: /secrets/gcs
          name: gcs-credentials
          readOnly: true
        - mountPath: /secrets/manifest-tool
          name: manifest-tool-local-pusher
          readOnly: true
        - mountPath: /etc/pull-secret
          name: pull-secret
          readOnly: true
        - mountPath: /etc/report
          name: result-aggregator
          readOnly: true
      serviceAccountName: ci-operator
      volumes:
      - name: manifest-tool-local-pusher
        secret:
          secretName: manifest-tool-local-pusher
      - name: pull-secret
        secret:
          secretName: registry-pull-credentials
      - name: result-aggregator
        secret:
          secretName: result-aggregator
  - agent: kubernetes
    always_run: true
    branches:
    - ^nightlies$
    cluster: build01
    decorate: true
    decoration_config:
      skip_cloning: true
    labels:
      ci.openshift.io/generator: prowgen
    max_concurrency: 1
    name: branch-ci-stackrox-stackrox-nightlies-gke-scale-tests
    spec:
      containers:
      - args:
        - --gcs-upload-secret=/secrets/gcs/service-account.json
        - --image-import-pull-secret=/etc/pull-secret/.dockerconfigjson
        - --report-credentials-file=/etc/report/credentials
        - --target=gke-scale-tests
        command:
        - ci-operator
        image: ci-operator:latest
        imagePullPolicy: Always
        name: ""
        resources:
          requests:
            cpu: 10m
        volumeMounts:
        - mountPath: /secrets/gcs
          name: gcs-credentials
          readOnly: true
        - mountPath: /secrets/manifest-tool
          name: manifest-tool-local-pusher
          readOnly: true
        - mountPath: /etc/pull-secret
          name: pull-secret
          readOnly: true
        - mountPath: /etc/report
          name: result-aggregator
          readOnly: true
      serviceAccountName: ci-operator
      volumes:
      - name: manifest-tool-local-pusher
        secret:
          secretName: manifest-tool-local-pusher
      - name: pull-secret
        secret:
          secretName: registry-pull-credentials
      - name: result-aggregator
        secret:
          secretName: result-aggregator
  - agent: kubernetes
    always_run: true
    branches:
    - ^nightlies$
    cluster: build01
    decorate: true
    decoration_config:
      skip_cloning: true
    labels:
      ci.openshift.io/generator: prowgen
    max_concurrency: 1
    name: branch-ci-stackrox-stackrox-nightlies-gke-sensor-integration-tests
    spec:
      containers:
      - args:
        - --gcs-upload-secret=/secrets/gcs/service-account.json
        - --image-import-pull-secret=/etc/pull-secret/.dockerconfigjson
        - --report-credentials-file=/etc/report/credentials
        - --target=gke-sensor-integration-tests
        command:
        - ci-operator
        image: ci-operator:latest
        imagePullPolicy: Always
        name: ""
        resources:
          requests:
            cpu: 10m
        volumeMounts:
        - mountPath: /secrets/gcs
          name: gcs-credentials
          readOnly: true
        - mountPath: /secrets/manifest-tool
          name: manifest-tool-local-pusher
          readOnly: true
        - mountPath: /etc/pull-secret
          name: pull-secret
          readOnly: true
        - mountPath: /etc/report
          name: result-aggregator
          readOnly: true
      serviceAccountName: ci-operator
      volumes:
      - name: manifest-tool-local-pusher
        secret:
          secretName: manifest-tool-local-pusher
      - name: pull-secret
        secret:
          secretName: registry-pull-credentials
      - name: result-aggregator
        secret:
          secretName: result-aggregator
  - agent: kubernetes
    always_run: true
    branches:
    - ^nightlies$
    cluster: build01
    decorate: true
    decoration_config:
      skip_cloning: true
      timeout: 5h0m0s
    labels:
      ci.openshift.io/generator: prowgen
    max_concurrency: 1
    name: branch-ci-stackrox-stackrox-nightlies-gke-ui-e2e-tests
    spec:
      containers:
      - args:
        - --gcs-upload-secret=/secrets/gcs/service-account.json
        - --image-import-pull-secret=/etc/pull-secret/.dockerconfigjson
        - --report-credentials-file=/etc/report/credentials
        - --target=gke-ui-e2e-tests
        command:
        - ci-operator
        image: ci-operator:latest
        imagePullPolicy: Always
        name: ""
        resources:
          requests:
            cpu: 10m
        volumeMounts:
        - mountPath: /secrets/gcs
          name: gcs-credentials
          readOnly: true
        - mountPath: /secrets/manifest-tool
          name: manifest-tool-local-pusher
          readOnly: true
        - mountPath: /etc/pull-secret
          name: pull-secret
          readOnly: true
        - mountPath: /etc/report
          name: result-aggregator
          readOnly: true
      serviceAccountName: ci-operator
      volumes:
      - name: manifest-tool-local-pusher
        secret:
          secretName: manifest-tool-local-pusher
      - name: pull-secret
        secret:
          secretName: registry-pull-credentials
      - name: result-aggregator
        secret:
          secretName: result-aggregator
  - agent: kubernetes
    always_run: true
    branches:
    - ^nightlies$
    cluster: build01
    decorate: true
    decoration_config:
      skip_cloning: true
    labels:
      ci.openshift.io/generator: prowgen
    max_concurrency: 1
    name: branch-ci-stackrox-stackrox-nightlies-gke-upgrade-tests
    spec:
      containers:
      - args:
        - --gcs-upload-secret=/secrets/gcs/service-account.json
        - --image-import-pull-secret=/etc/pull-secret/.dockerconfigjson
        - --report-credentials-file=/etc/report/credentials
        - --target=gke-upgrade-tests
        command:
        - ci-operator
        image: ci-operator:latest
        imagePullPolicy: Always
        name: ""
        resources:
          requests:
            cpu: 10m
        volumeMounts:
        - mountPath: /secrets/gcs
          name: gcs-credentials
          readOnly: true
        - mountPath: /secrets/manifest-tool
          name: manifest-tool-local-pusher
          readOnly: true
        - mountPath: /etc/pull-secret
          name: pull-secret
          readOnly: true
        - mountPath: /etc/report
          name: result-aggregator
          readOnly: true
      serviceAccountName: ci-operator
      volumes:
      - name: manifest-tool-local-pusher
        secret:
          secretName: manifest-tool-local-pusher
      - name: pull-secret
        secret:
          secretName: registry-pull-credentials
      - name: result-aggregator
        secret:
          secretName: result-aggregator
  - agent: kubernetes
    always_run: true
    branches:
    - ^nightlies$
    cluster: build01
    decorate: true
    decoration_config:
      skip_cloning: true
      timeout: 5h0m0s
    labels:
      ci.openshift.io/generator: prowgen
    max_concurrency: 1
    name: branch-ci-stackrox-stackrox-nightlies-gke-version-compatibility-tests
    spec:
      containers:
      - args:
        - --gcs-upload-secret=/secrets/gcs/service-account.json
        - --image-import-pull-secret=/etc/pull-secret/.dockerconfigjson
        - --report-credentials-file=/etc/report/credentials
        - --target=gke-version-compatibility-tests
        command:
        - ci-operator
        image: ci-operator:latest
        imagePullPolicy: Always
        name: ""
        resources:
          requests:
            cpu: 10m
        volumeMounts:
        - mountPath: /secrets/gcs
          name: gcs-credentials
          readOnly: true
        - mountPath: /secrets/manifest-tool
          name: manifest-tool-local-pusher
          readOnly: true
        - mountPath: /etc/pull-secret
          name: pull-secret
          readOnly: true
        - mountPath: /etc/report
          name: result-aggregator
          readOnly: true
      serviceAccountName: ci-operator
      volumes:
      - name: manifest-tool-local-pusher
        secret:
          secretName: manifest-tool-local-pusher
      - name: pull-secret
        secret:
          secretName: registry-pull-credentials
      - name: result-aggregator
        secret:
          secretName: result-aggregator
  - agent: kubernetes
    always_run: true
    branches:
    - ^nightlies$
    cluster: build01
    decorate: true
    decoration_config:
      skip_cloning: true
      timeout: 5h0m0s
    labels:
      ci-operator.openshift.io/variant: ocp-eus
      ci.openshift.io/generator: prowgen
    max_concurrency: 1
    name: branch-ci-stackrox-stackrox-nightlies-ocp-eus-compliance-e2e-tests
    spec:
      containers:
      - args:
        - --gcs-upload-secret=/secrets/gcs/service-account.json
        - --image-import-pull-secret=/etc/pull-secret/.dockerconfigjson
        - --report-credentials-file=/etc/report/credentials
        - --target=compliance-e2e-tests
        - --variant=ocp-eus
        command:
        - ci-operator
        image: ci-operator:latest
        imagePullPolicy: Always
        name: ""
        resources:
          requests:
            cpu: 10m
        volumeMounts:
        - mountPath: /secrets/gcs
          name: gcs-credentials
          readOnly: true
        - mountPath: /secrets/manifest-tool
          name: manifest-tool-local-pusher
          readOnly: true
        - mountPath: /etc/pull-secret
          name: pull-secret
          readOnly: true
        - mountPath: /etc/report
          name: result-aggregator
          readOnly: true
      serviceAccountName: ci-operator
      volumes:
      - name: manifest-tool-local-pusher
        secret:
          secretName: manifest-tool-local-pusher
      - name: pull-secret
        secret:
          secretName: registry-pull-credentials
      - name: result-aggregator
        secret:
          secretName: result-aggregator
  - agent: kubernetes
    always_run: true
    branches:
    - ^nightlies$
    cluster: build01
    decorate: true
    decoration_config:
      skip_cloning: true
      timeout: 5h0m0s
    labels:
      ci-operator.openshift.io/variant: ocp-eus
      ci.openshift.io/generator: prowgen
    max_concurrency: 1
    name: branch-ci-stackrox-stackrox-nightlies-ocp-eus-nongroovy-e2e-tests
    spec:
      containers:
      - args:
        - --gcs-upload-secret=/secrets/gcs/service-account.json
        - --image-import-pull-secret=/etc/pull-secret/.dockerconfigjson
        - --report-credentials-file=/etc/report/credentials
        - --target=nongroovy-e2e-tests
        - --variant=ocp-eus
        command:
        - ci-operator
        image: ci-operator:latest
        imagePullPolicy: Always
        name: ""
        resources:
          requests:
            cpu: 10m
        volumeMounts:
        - mountPath: /secrets/gcs
          name: gcs-credentials
          readOnly: true
        - mountPath: /secrets/manifest-tool
          name: manifest-tool-local-pusher
          readOnly: true
        - mountPath: /etc/pull-secret
          name: pull-secret
          readOnly: true
        - mountPath: /etc/report
          name: result-aggregator
          readOnly: true
      serviceAccountName: ci-operator
      volumes:
      - name: manifest-tool-local-pusher
        secret:
          secretName: manifest-tool-local-pusher
      - name: pull-secret
        secret:
          secretName: registry-pull-credentials
      - name: result-aggregator
        secret:
          secretName: result-aggregator
  - agent: kubernetes
    always_run: true
    branches:
    - ^nightlies$
    cluster: build01
    decorate: true
    decoration_config:
      skip_cloning: true
      timeout: 5h0m0s
    labels:
      ci-operator.openshift.io/variant: ocp-eus
      ci.openshift.io/generator: prowgen
    max_concurrency: 1
    name: branch-ci-stackrox-stackrox-nightlies-ocp-eus-operator-e2e-tests
    spec:
      containers:
      - args:
        - --gcs-upload-secret=/secrets/gcs/service-account.json
        - --image-import-pull-secret=/etc/pull-secret/.dockerconfigjson
        - --report-credentials-file=/etc/report/credentials
        - --target=operator-e2e-tests
        - --variant=ocp-eus
        command:
        - ci-operator
        image: ci-operator:latest
        imagePullPolicy: Always
        name: ""
        resources:
          requests:
            cpu: 10m
        volumeMounts:
        - mountPath: /secrets/gcs
          name: gcs-credentials
          readOnly: true
        - mountPath: /secrets/manifest-tool
          name: manifest-tool-local-pusher
          readOnly: true
        - mountPath: /etc/pull-secret
          name: pull-secret
          readOnly: true
        - mountPath: /etc/report
          name: result-aggregator
          readOnly: true
      serviceAccountName: ci-operator
      volumes:
      - name: manifest-tool-local-pusher
        secret:
          secretName: manifest-tool-local-pusher
      - name: pull-secret
        secret:
          secretName: registry-pull-credentials
      - name: result-aggregator
        secret:
          secretName: result-aggregator
  - agent: kubernetes
    always_run: true
    branches:
    - ^nightlies$
    cluster: build01
    decorate: true
    decoration_config:
      skip_cloning: true
      timeout: 5h0m0s
    labels:
      ci-operator.openshift.io/variant: ocp-eus
      ci.openshift.io/generator: prowgen
    max_concurrency: 1
    name: branch-ci-stackrox-stackrox-nightlies-ocp-eus-qa-e2e-tests
    spec:
      containers:
      - args:
        - --gcs-upload-secret=/secrets/gcs/service-account.json
        - --image-import-pull-secret=/etc/pull-secret/.dockerconfigjson
        - --report-credentials-file=/etc/report/credentials
        - --target=qa-e2e-tests
        - --variant=ocp-eus
        command:
        - ci-operator
        image: ci-operator:latest
        imagePullPolicy: Always
        name: ""
        resources:
          requests:
            cpu: 10m
        volumeMounts:
        - mountPath: /secrets/gcs
          name: gcs-credentials
          readOnly: true
        - mountPath: /secrets/manifest-tool
          name: manifest-tool-local-pusher
          readOnly: true
        - mountPath: /etc/pull-secret
          name: pull-secret
          readOnly: true
        - mountPath: /etc/report
          name: result-aggregator
          readOnly: true
      serviceAccountName: ci-operator
      volumes:
      - name: manifest-tool-local-pusher
        secret:
          secretName: manifest-tool-local-pusher
      - name: pull-secret
        secret:
          secretName: registry-pull-credentials
      - name: result-aggregator
        secret:
          secretName: result-aggregator
  - agent: kubernetes
    always_run: true
    branches:
    - ^nightlies$
    cluster: build01
    decorate: true
    decoration_config:
      skip_cloning: true
      timeout: 5h0m0s
    labels:
      ci-operator.openshift.io/variant: ocp-eus
      ci.openshift.io/generator: prowgen
    max_concurrency: 1
    name: branch-ci-stackrox-stackrox-nightlies-ocp-eus-qa-ebpf-e2e-tests
    spec:
      containers:
      - args:
        - --gcs-upload-secret=/secrets/gcs/service-account.json
        - --image-import-pull-secret=/etc/pull-secret/.dockerconfigjson
        - --report-credentials-file=/etc/report/credentials
        - --target=qa-ebpf-e2e-tests
        - --variant=ocp-eus
        command:
        - ci-operator
        image: ci-operator:latest
        imagePullPolicy: Always
        name: ""
        resources:
          requests:
            cpu: 10m
        volumeMounts:
        - mountPath: /secrets/gcs
          name: gcs-credentials
          readOnly: true
        - mountPath: /secrets/manifest-tool
          name: manifest-tool-local-pusher
          readOnly: true
        - mountPath: /etc/pull-secret
          name: pull-secret
          readOnly: true
        - mountPath: /etc/report
          name: result-aggregator
          readOnly: true
      serviceAccountName: ci-operator
      volumes:
      - name: manifest-tool-local-pusher
        secret:
          secretName: manifest-tool-local-pusher
      - name: pull-secret
        secret:
          secretName: registry-pull-credentials
      - name: result-aggregator
        secret:
          secretName: result-aggregator
  - agent: kubernetes
    always_run: true
    branches:
    - ^nightlies$
    cluster: build01
    decorate: true
    decoration_config:
      skip_cloning: true
      timeout: 5h0m0s
    labels:
      ci-operator.openshift.io/variant: ocp-eus
      ci.openshift.io/generator: prowgen
    max_concurrency: 1
    name: branch-ci-stackrox-stackrox-nightlies-ocp-eus-ui-e2e-tests
    spec:
      containers:
      - args:
        - --gcs-upload-secret=/secrets/gcs/service-account.json
        - --image-import-pull-secret=/etc/pull-secret/.dockerconfigjson
        - --report-credentials-file=/etc/report/credentials
        - --target=ui-e2e-tests
        - --variant=ocp-eus
        command:
        - ci-operator
        image: ci-operator:latest
        imagePullPolicy: Always
        name: ""
        resources:
          requests:
            cpu: 10m
        volumeMounts:
        - mountPath: /secrets/gcs
          name: gcs-credentials
          readOnly: true
        - mountPath: /secrets/manifest-tool
          name: manifest-tool-local-pusher
          readOnly: true
        - mountPath: /etc/pull-secret
          name: pull-secret
          readOnly: true
        - mountPath: /etc/report
          name: result-aggregator
          readOnly: true
      serviceAccountName: ci-operator
      volumes:
      - name: manifest-tool-local-pusher
        secret:
          secretName: manifest-tool-local-pusher
      - name: pull-secret
        secret:
          secretName: registry-pull-credentials
      - name: result-aggregator
        secret:
          secretName: result-aggregator
  - agent: kubernetes
    always_run: true
    branches:
    - ^nightlies$
    cluster: build01
    decorate: true
    decoration_config:
      skip_cloning: true
      timeout: 5h0m0s
    labels:
<<<<<<< HEAD
      ci-operator.openshift.io/variant: ocp-next-candidate
      ci.openshift.io/generator: prowgen
    max_concurrency: 1
    name: branch-ci-stackrox-stackrox-nightlies-ocp-next-candidate-compliance-e2e-tests
=======
      ci-operator.openshift.io/variant: ocp-4-17
      ci.openshift.io/generator: prowgen
    max_concurrency: 1
    name: branch-ci-stackrox-stackrox-nightlies-ocp-4-17-compliance-e2e-tests
>>>>>>> c9ee926f
    spec:
      containers:
      - args:
        - --gcs-upload-secret=/secrets/gcs/service-account.json
        - --image-import-pull-secret=/etc/pull-secret/.dockerconfigjson
        - --report-credentials-file=/etc/report/credentials
        - --target=compliance-e2e-tests
<<<<<<< HEAD
        - --variant=ocp-next-candidate
=======
        - --variant=ocp-4-17
>>>>>>> c9ee926f
        command:
        - ci-operator
        image: ci-operator:latest
        imagePullPolicy: Always
        name: ""
        resources:
          requests:
            cpu: 10m
        volumeMounts:
        - mountPath: /secrets/gcs
          name: gcs-credentials
          readOnly: true
        - mountPath: /secrets/manifest-tool
          name: manifest-tool-local-pusher
          readOnly: true
        - mountPath: /etc/pull-secret
          name: pull-secret
          readOnly: true
        - mountPath: /etc/report
          name: result-aggregator
          readOnly: true
      serviceAccountName: ci-operator
      volumes:
      - name: manifest-tool-local-pusher
        secret:
          secretName: manifest-tool-local-pusher
      - name: pull-secret
        secret:
          secretName: registry-pull-credentials
      - name: result-aggregator
        secret:
          secretName: result-aggregator
  - agent: kubernetes
    always_run: true
    branches:
    - ^nightlies$
    cluster: build01
    decorate: true
    decoration_config:
      skip_cloning: true
      timeout: 5h0m0s
    labels:
<<<<<<< HEAD
      ci-operator.openshift.io/variant: ocp-next-candidate
      ci.openshift.io/generator: prowgen
    max_concurrency: 1
    name: branch-ci-stackrox-stackrox-nightlies-ocp-next-candidate-ebpf-qa-e2e-tests
    spec:
      containers:
      - args:
        - --gcs-upload-secret=/secrets/gcs/service-account.json
        - --image-import-pull-secret=/etc/pull-secret/.dockerconfigjson
        - --report-credentials-file=/etc/report/credentials
        - --target=ebpf-qa-e2e-tests
        - --variant=ocp-next-candidate
        command:
        - ci-operator
        image: ci-operator:latest
        imagePullPolicy: Always
        name: ""
        resources:
          requests:
            cpu: 10m
        volumeMounts:
        - mountPath: /secrets/gcs
          name: gcs-credentials
          readOnly: true
        - mountPath: /secrets/manifest-tool
          name: manifest-tool-local-pusher
          readOnly: true
        - mountPath: /etc/pull-secret
          name: pull-secret
          readOnly: true
        - mountPath: /etc/report
          name: result-aggregator
          readOnly: true
      serviceAccountName: ci-operator
      volumes:
      - name: manifest-tool-local-pusher
        secret:
          secretName: manifest-tool-local-pusher
      - name: pull-secret
        secret:
          secretName: registry-pull-credentials
      - name: result-aggregator
        secret:
          secretName: result-aggregator
  - agent: kubernetes
    always_run: true
    branches:
    - ^nightlies$
    cluster: build05
    decorate: true
    decoration_config:
      skip_cloning: true
      timeout: 5h0m0s
    labels:
      ci-operator.openshift.io/variant: ocp-next-candidate
      ci.openshift.io/generator: prowgen
    max_concurrency: 1
    name: branch-ci-stackrox-stackrox-nightlies-ocp-next-candidate-fips-qa-e2e-tests
    spec:
      containers:
      - args:
        - --gcs-upload-secret=/secrets/gcs/service-account.json
        - --image-import-pull-secret=/etc/pull-secret/.dockerconfigjson
        - --report-credentials-file=/etc/report/credentials
        - --target=fips-qa-e2e-tests
        - --variant=ocp-next-candidate
        command:
        - ci-operator
        image: ci-operator:latest
        imagePullPolicy: Always
        name: ""
        resources:
          requests:
            cpu: 10m
        volumeMounts:
        - mountPath: /secrets/gcs
          name: gcs-credentials
          readOnly: true
        - mountPath: /secrets/manifest-tool
          name: manifest-tool-local-pusher
          readOnly: true
        - mountPath: /etc/pull-secret
          name: pull-secret
          readOnly: true
        - mountPath: /etc/report
          name: result-aggregator
          readOnly: true
      serviceAccountName: ci-operator
      volumes:
      - name: manifest-tool-local-pusher
        secret:
          secretName: manifest-tool-local-pusher
      - name: pull-secret
        secret:
          secretName: registry-pull-credentials
      - name: result-aggregator
        secret:
          secretName: result-aggregator
  - agent: kubernetes
    always_run: true
    branches:
    - ^nightlies$
    cluster: build05
    decorate: true
    decoration_config:
      skip_cloning: true
      timeout: 5h0m0s
    labels:
      ci-operator.openshift.io/variant: ocp-next-candidate
      ci.openshift.io/generator: prowgen
    max_concurrency: 1
    name: branch-ci-stackrox-stackrox-nightlies-ocp-next-candidate-nongroovy-e2e-tests
    spec:
      containers:
      - args:
        - --gcs-upload-secret=/secrets/gcs/service-account.json
        - --image-import-pull-secret=/etc/pull-secret/.dockerconfigjson
        - --report-credentials-file=/etc/report/credentials
        - --target=nongroovy-e2e-tests
        - --variant=ocp-next-candidate
        command:
        - ci-operator
        image: ci-operator:latest
        imagePullPolicy: Always
        name: ""
        resources:
          requests:
            cpu: 10m
        volumeMounts:
        - mountPath: /secrets/gcs
          name: gcs-credentials
          readOnly: true
        - mountPath: /secrets/manifest-tool
          name: manifest-tool-local-pusher
          readOnly: true
        - mountPath: /etc/pull-secret
          name: pull-secret
          readOnly: true
        - mountPath: /etc/report
          name: result-aggregator
          readOnly: true
      serviceAccountName: ci-operator
      volumes:
      - name: manifest-tool-local-pusher
        secret:
          secretName: manifest-tool-local-pusher
      - name: pull-secret
        secret:
          secretName: registry-pull-credentials
      - name: result-aggregator
        secret:
          secretName: result-aggregator
  - agent: kubernetes
    always_run: true
    branches:
    - ^nightlies$
    cluster: build05
    decorate: true
    decoration_config:
      skip_cloning: true
      timeout: 5h0m0s
    labels:
      ci-operator.openshift.io/variant: ocp-next-candidate
      ci.openshift.io/generator: prowgen
    max_concurrency: 1
    name: branch-ci-stackrox-stackrox-nightlies-ocp-next-candidate-operator-e2e-tests
    spec:
      containers:
      - args:
        - --gcs-upload-secret=/secrets/gcs/service-account.json
        - --image-import-pull-secret=/etc/pull-secret/.dockerconfigjson
        - --report-credentials-file=/etc/report/credentials
        - --target=operator-e2e-tests
        - --variant=ocp-next-candidate
        command:
        - ci-operator
        image: ci-operator:latest
        imagePullPolicy: Always
        name: ""
        resources:
          requests:
            cpu: 10m
        volumeMounts:
        - mountPath: /secrets/gcs
          name: gcs-credentials
          readOnly: true
        - mountPath: /secrets/manifest-tool
          name: manifest-tool-local-pusher
          readOnly: true
        - mountPath: /etc/pull-secret
          name: pull-secret
          readOnly: true
        - mountPath: /etc/report
          name: result-aggregator
          readOnly: true
      serviceAccountName: ci-operator
      volumes:
      - name: manifest-tool-local-pusher
        secret:
          secretName: manifest-tool-local-pusher
      - name: pull-secret
        secret:
          secretName: registry-pull-credentials
      - name: result-aggregator
        secret:
          secretName: result-aggregator
  - agent: kubernetes
    always_run: true
    branches:
    - ^nightlies$
    cluster: build05
    decorate: true
    decoration_config:
      skip_cloning: true
      timeout: 5h0m0s
    labels:
      ci-operator.openshift.io/variant: ocp-next-candidate
      ci.openshift.io/generator: prowgen
    max_concurrency: 1
    name: branch-ci-stackrox-stackrox-nightlies-ocp-next-candidate-qa-e2e-tests
    spec:
      containers:
      - args:
        - --gcs-upload-secret=/secrets/gcs/service-account.json
        - --image-import-pull-secret=/etc/pull-secret/.dockerconfigjson
        - --report-credentials-file=/etc/report/credentials
        - --target=qa-e2e-tests
        - --variant=ocp-next-candidate
        command:
        - ci-operator
        image: ci-operator:latest
        imagePullPolicy: Always
        name: ""
        resources:
          requests:
            cpu: 10m
        volumeMounts:
        - mountPath: /secrets/gcs
          name: gcs-credentials
          readOnly: true
        - mountPath: /secrets/manifest-tool
          name: manifest-tool-local-pusher
          readOnly: true
        - mountPath: /etc/pull-secret
          name: pull-secret
          readOnly: true
        - mountPath: /etc/report
          name: result-aggregator
          readOnly: true
      serviceAccountName: ci-operator
      volumes:
      - name: manifest-tool-local-pusher
        secret:
          secretName: manifest-tool-local-pusher
      - name: pull-secret
        secret:
          secretName: registry-pull-credentials
      - name: result-aggregator
        secret:
          secretName: result-aggregator
  - agent: kubernetes
    always_run: true
    branches:
    - ^nightlies$
    cluster: build05
    decorate: true
    decoration_config:
      skip_cloning: true
      timeout: 5h0m0s
    labels:
      ci-operator.openshift.io/variant: ocp-next-candidate
      ci.openshift.io/generator: prowgen
    max_concurrency: 1
    name: branch-ci-stackrox-stackrox-nightlies-ocp-next-candidate-sensor-integration-tests
    spec:
      containers:
      - args:
        - --gcs-upload-secret=/secrets/gcs/service-account.json
        - --image-import-pull-secret=/etc/pull-secret/.dockerconfigjson
        - --report-credentials-file=/etc/report/credentials
        - --target=sensor-integration-tests
        - --variant=ocp-next-candidate
        command:
        - ci-operator
        image: ci-operator:latest
        imagePullPolicy: Always
        name: ""
        resources:
          requests:
            cpu: 10m
        volumeMounts:
        - mountPath: /secrets/gcs
          name: gcs-credentials
          readOnly: true
        - mountPath: /secrets/manifest-tool
          name: manifest-tool-local-pusher
          readOnly: true
        - mountPath: /etc/pull-secret
          name: pull-secret
          readOnly: true
        - mountPath: /etc/report
          name: result-aggregator
          readOnly: true
      serviceAccountName: ci-operator
      volumes:
      - name: manifest-tool-local-pusher
        secret:
          secretName: manifest-tool-local-pusher
      - name: pull-secret
        secret:
          secretName: registry-pull-credentials
      - name: result-aggregator
        secret:
          secretName: result-aggregator
  - agent: kubernetes
    always_run: true
    branches:
    - ^nightlies$
    cluster: build05
    decorate: true
    decoration_config:
      skip_cloning: true
      timeout: 5h0m0s
    labels:
      ci-operator.openshift.io/variant: ocp-next-candidate
      ci.openshift.io/generator: prowgen
    max_concurrency: 1
    name: branch-ci-stackrox-stackrox-nightlies-ocp-next-candidate-ui-e2e-tests
    spec:
      containers:
      - args:
        - --gcs-upload-secret=/secrets/gcs/service-account.json
        - --image-import-pull-secret=/etc/pull-secret/.dockerconfigjson
        - --report-credentials-file=/etc/report/credentials
        - --target=ui-e2e-tests
        - --variant=ocp-next-candidate
        command:
        - ci-operator
        image: ci-operator:latest
        imagePullPolicy: Always
        name: ""
        resources:
          requests:
            cpu: 10m
        volumeMounts:
        - mountPath: /secrets/gcs
          name: gcs-credentials
          readOnly: true
        - mountPath: /secrets/manifest-tool
          name: manifest-tool-local-pusher
          readOnly: true
        - mountPath: /etc/pull-secret
          name: pull-secret
          readOnly: true
        - mountPath: /etc/report
          name: result-aggregator
          readOnly: true
      serviceAccountName: ci-operator
      volumes:
      - name: manifest-tool-local-pusher
        secret:
          secretName: manifest-tool-local-pusher
      - name: pull-secret
        secret:
          secretName: registry-pull-credentials
      - name: result-aggregator
        secret:
          secretName: result-aggregator
  - agent: kubernetes
    always_run: true
    branches:
    - ^nightlies$
    cluster: build05
    decorate: true
    decoration_config:
      skip_cloning: true
      timeout: 5h0m0s
    labels:
      ci-operator.openshift.io/variant: ocp-stable
      ci.openshift.io/generator: prowgen
    max_concurrency: 1
    name: branch-ci-stackrox-stackrox-nightlies-ocp-stable-compliance-e2e-tests
    spec:
      containers:
      - args:
        - --gcs-upload-secret=/secrets/gcs/service-account.json
        - --image-import-pull-secret=/etc/pull-secret/.dockerconfigjson
        - --report-credentials-file=/etc/report/credentials
        - --target=compliance-e2e-tests
        - --variant=ocp-stable
        command:
        - ci-operator
        image: ci-operator:latest
        imagePullPolicy: Always
        name: ""
        resources:
          requests:
            cpu: 10m
        volumeMounts:
        - mountPath: /secrets/gcs
          name: gcs-credentials
          readOnly: true
        - mountPath: /secrets/manifest-tool
          name: manifest-tool-local-pusher
          readOnly: true
        - mountPath: /etc/pull-secret
          name: pull-secret
          readOnly: true
        - mountPath: /etc/report
          name: result-aggregator
          readOnly: true
      serviceAccountName: ci-operator
      volumes:
      - name: manifest-tool-local-pusher
        secret:
          secretName: manifest-tool-local-pusher
      - name: pull-secret
        secret:
          secretName: registry-pull-credentials
      - name: result-aggregator
        secret:
          secretName: result-aggregator
  - agent: kubernetes
    always_run: true
    branches:
    - ^nightlies$
    cluster: build05
    decorate: true
    decoration_config:
      skip_cloning: true
      timeout: 5h0m0s
    labels:
      ci-operator.openshift.io/variant: ocp-stable
      ci.openshift.io/generator: prowgen
    max_concurrency: 1
    name: branch-ci-stackrox-stackrox-nightlies-ocp-stable-fips-qa-e2e-tests
=======
      ci-operator.openshift.io/variant: ocp-4-17
      ci.openshift.io/generator: prowgen
    max_concurrency: 1
    name: branch-ci-stackrox-stackrox-nightlies-ocp-4-17-fips-qa-e2e-tests
>>>>>>> c9ee926f
    spec:
      containers:
      - args:
        - --gcs-upload-secret=/secrets/gcs/service-account.json
        - --image-import-pull-secret=/etc/pull-secret/.dockerconfigjson
        - --report-credentials-file=/etc/report/credentials
        - --target=fips-qa-e2e-tests
<<<<<<< HEAD
        - --variant=ocp-stable
=======
        - --variant=ocp-4-17
>>>>>>> c9ee926f
        command:
        - ci-operator
        image: ci-operator:latest
        imagePullPolicy: Always
        name: ""
        resources:
          requests:
            cpu: 10m
        volumeMounts:
        - mountPath: /secrets/gcs
          name: gcs-credentials
          readOnly: true
        - mountPath: /secrets/manifest-tool
          name: manifest-tool-local-pusher
          readOnly: true
        - mountPath: /etc/pull-secret
          name: pull-secret
          readOnly: true
        - mountPath: /etc/report
          name: result-aggregator
          readOnly: true
      serviceAccountName: ci-operator
      volumes:
      - name: manifest-tool-local-pusher
        secret:
          secretName: manifest-tool-local-pusher
      - name: pull-secret
        secret:
          secretName: registry-pull-credentials
      - name: result-aggregator
        secret:
          secretName: result-aggregator
  - agent: kubernetes
    always_run: true
    branches:
    - ^nightlies$
    cluster: build01
    decorate: true
    decoration_config:
      skip_cloning: true
      timeout: 5h0m0s
    labels:
<<<<<<< HEAD
      ci-operator.openshift.io/variant: ocp-stable
      ci.openshift.io/generator: prowgen
    max_concurrency: 1
    name: branch-ci-stackrox-stackrox-nightlies-ocp-stable-nongroovy-e2e-tests
=======
      ci-operator.openshift.io/variant: ocp-4-17
      ci.openshift.io/generator: prowgen
    max_concurrency: 1
    name: branch-ci-stackrox-stackrox-nightlies-ocp-4-17-nongroovy-e2e-tests
>>>>>>> c9ee926f
    spec:
      containers:
      - args:
        - --gcs-upload-secret=/secrets/gcs/service-account.json
        - --image-import-pull-secret=/etc/pull-secret/.dockerconfigjson
        - --report-credentials-file=/etc/report/credentials
        - --target=nongroovy-e2e-tests
<<<<<<< HEAD
        - --variant=ocp-stable
=======
        - --variant=ocp-4-17
>>>>>>> c9ee926f
        command:
        - ci-operator
        image: ci-operator:latest
        imagePullPolicy: Always
        name: ""
        resources:
          requests:
            cpu: 10m
        volumeMounts:
        - mountPath: /secrets/gcs
          name: gcs-credentials
          readOnly: true
        - mountPath: /secrets/manifest-tool
          name: manifest-tool-local-pusher
          readOnly: true
        - mountPath: /etc/pull-secret
          name: pull-secret
          readOnly: true
        - mountPath: /etc/report
          name: result-aggregator
          readOnly: true
      serviceAccountName: ci-operator
      volumes:
      - name: manifest-tool-local-pusher
        secret:
          secretName: manifest-tool-local-pusher
      - name: pull-secret
        secret:
          secretName: registry-pull-credentials
      - name: result-aggregator
        secret:
          secretName: result-aggregator
  - agent: kubernetes
    always_run: true
    branches:
    - ^nightlies$
    cluster: build01
    decorate: true
    decoration_config:
      skip_cloning: true
      timeout: 5h0m0s
    labels:
<<<<<<< HEAD
      ci-operator.openshift.io/variant: ocp-stable
      ci.openshift.io/generator: prowgen
    max_concurrency: 1
    name: branch-ci-stackrox-stackrox-nightlies-ocp-stable-operator-e2e-tests
=======
      ci-operator.openshift.io/variant: ocp-4-17
      ci.openshift.io/generator: prowgen
    max_concurrency: 1
    name: branch-ci-stackrox-stackrox-nightlies-ocp-4-17-operator-e2e-tests
>>>>>>> c9ee926f
    spec:
      containers:
      - args:
        - --gcs-upload-secret=/secrets/gcs/service-account.json
        - --image-import-pull-secret=/etc/pull-secret/.dockerconfigjson
        - --report-credentials-file=/etc/report/credentials
        - --target=operator-e2e-tests
<<<<<<< HEAD
        - --variant=ocp-stable
=======
        - --variant=ocp-4-17
>>>>>>> c9ee926f
        command:
        - ci-operator
        image: ci-operator:latest
        imagePullPolicy: Always
        name: ""
        resources:
          requests:
            cpu: 10m
        volumeMounts:
        - mountPath: /secrets/gcs
          name: gcs-credentials
          readOnly: true
        - mountPath: /secrets/manifest-tool
          name: manifest-tool-local-pusher
          readOnly: true
        - mountPath: /etc/pull-secret
          name: pull-secret
          readOnly: true
        - mountPath: /etc/report
          name: result-aggregator
          readOnly: true
      serviceAccountName: ci-operator
      volumes:
      - name: manifest-tool-local-pusher
        secret:
          secretName: manifest-tool-local-pusher
      - name: pull-secret
        secret:
          secretName: registry-pull-credentials
      - name: result-aggregator
        secret:
          secretName: result-aggregator
  - agent: kubernetes
    always_run: true
    branches:
    - ^nightlies$
    cluster: build01
    decorate: true
    decoration_config:
      skip_cloning: true
      timeout: 5h0m0s
    labels:
<<<<<<< HEAD
      ci-operator.openshift.io/variant: ocp-stable
      ci.openshift.io/generator: prowgen
    max_concurrency: 1
    name: branch-ci-stackrox-stackrox-nightlies-ocp-stable-qa-e2e-tests
=======
      ci-operator.openshift.io/variant: ocp-4-17
      ci.openshift.io/generator: prowgen
    max_concurrency: 1
    name: branch-ci-stackrox-stackrox-nightlies-ocp-4-17-qa-e2e-tests
>>>>>>> c9ee926f
    spec:
      containers:
      - args:
        - --gcs-upload-secret=/secrets/gcs/service-account.json
        - --image-import-pull-secret=/etc/pull-secret/.dockerconfigjson
        - --report-credentials-file=/etc/report/credentials
        - --target=qa-e2e-tests
<<<<<<< HEAD
        - --variant=ocp-stable
=======
        - --variant=ocp-4-17
>>>>>>> c9ee926f
        command:
        - ci-operator
        image: ci-operator:latest
        imagePullPolicy: Always
        name: ""
        resources:
          requests:
            cpu: 10m
        volumeMounts:
        - mountPath: /secrets/gcs
          name: gcs-credentials
          readOnly: true
        - mountPath: /secrets/manifest-tool
          name: manifest-tool-local-pusher
          readOnly: true
        - mountPath: /etc/pull-secret
          name: pull-secret
          readOnly: true
        - mountPath: /etc/report
          name: result-aggregator
          readOnly: true
      serviceAccountName: ci-operator
      volumes:
      - name: manifest-tool-local-pusher
        secret:
          secretName: manifest-tool-local-pusher
      - name: pull-secret
        secret:
          secretName: registry-pull-credentials
      - name: result-aggregator
        secret:
          secretName: result-aggregator
  - agent: kubernetes
    always_run: true
    branches:
    - ^nightlies$
    cluster: build01
    decorate: true
    decoration_config:
      skip_cloning: true
      timeout: 5h0m0s
    labels:
<<<<<<< HEAD
      ci-operator.openshift.io/variant: ocp-stable
      ci.openshift.io/generator: prowgen
    max_concurrency: 1
    name: branch-ci-stackrox-stackrox-nightlies-ocp-stable-qa-ebpf-e2e-tests
=======
      ci-operator.openshift.io/variant: ocp-4-17
      ci.openshift.io/generator: prowgen
    max_concurrency: 1
    name: branch-ci-stackrox-stackrox-nightlies-ocp-4-17-qa-ebpf-e2e-tests
>>>>>>> c9ee926f
    spec:
      containers:
      - args:
        - --gcs-upload-secret=/secrets/gcs/service-account.json
        - --image-import-pull-secret=/etc/pull-secret/.dockerconfigjson
        - --report-credentials-file=/etc/report/credentials
        - --target=qa-ebpf-e2e-tests
<<<<<<< HEAD
        - --variant=ocp-stable
=======
        - --variant=ocp-4-17
>>>>>>> c9ee926f
        command:
        - ci-operator
        image: ci-operator:latest
        imagePullPolicy: Always
        name: ""
        resources:
          requests:
            cpu: 10m
        volumeMounts:
        - mountPath: /secrets/gcs
          name: gcs-credentials
          readOnly: true
        - mountPath: /secrets/manifest-tool
          name: manifest-tool-local-pusher
          readOnly: true
        - mountPath: /etc/pull-secret
          name: pull-secret
          readOnly: true
        - mountPath: /etc/report
          name: result-aggregator
          readOnly: true
      serviceAccountName: ci-operator
      volumes:
      - name: manifest-tool-local-pusher
        secret:
          secretName: manifest-tool-local-pusher
      - name: pull-secret
        secret:
          secretName: registry-pull-credentials
      - name: result-aggregator
        secret:
          secretName: result-aggregator
  - agent: kubernetes
    always_run: true
    branches:
    - ^nightlies$
    cluster: build01
    decorate: true
    decoration_config:
      skip_cloning: true
      timeout: 5h0m0s
    labels:
<<<<<<< HEAD
      ci-operator.openshift.io/variant: ocp-stable
      ci.openshift.io/generator: prowgen
    max_concurrency: 1
    name: branch-ci-stackrox-stackrox-nightlies-ocp-stable-sensor-integration-tests
=======
      ci-operator.openshift.io/variant: ocp-4-17
      ci.openshift.io/generator: prowgen
    max_concurrency: 1
    name: branch-ci-stackrox-stackrox-nightlies-ocp-4-17-sensor-integration-tests
>>>>>>> c9ee926f
    spec:
      containers:
      - args:
        - --gcs-upload-secret=/secrets/gcs/service-account.json
        - --image-import-pull-secret=/etc/pull-secret/.dockerconfigjson
        - --report-credentials-file=/etc/report/credentials
        - --target=sensor-integration-tests
<<<<<<< HEAD
        - --variant=ocp-stable
=======
        - --variant=ocp-4-17
>>>>>>> c9ee926f
        command:
        - ci-operator
        image: ci-operator:latest
        imagePullPolicy: Always
        name: ""
        resources:
          requests:
            cpu: 10m
        volumeMounts:
        - mountPath: /secrets/gcs
          name: gcs-credentials
          readOnly: true
        - mountPath: /secrets/manifest-tool
          name: manifest-tool-local-pusher
          readOnly: true
        - mountPath: /etc/pull-secret
          name: pull-secret
          readOnly: true
        - mountPath: /etc/report
          name: result-aggregator
          readOnly: true
      serviceAccountName: ci-operator
      volumes:
      - name: manifest-tool-local-pusher
        secret:
          secretName: manifest-tool-local-pusher
      - name: pull-secret
        secret:
          secretName: registry-pull-credentials
      - name: result-aggregator
        secret:
          secretName: result-aggregator
  - agent: kubernetes
    always_run: true
    branches:
    - ^nightlies$
    cluster: build01
    decorate: true
    decoration_config:
      skip_cloning: true
      timeout: 5h0m0s
    labels:
<<<<<<< HEAD
      ci-operator.openshift.io/variant: ocp-stable
      ci.openshift.io/generator: prowgen
    max_concurrency: 1
    name: branch-ci-stackrox-stackrox-nightlies-ocp-stable-ui-e2e-tests
=======
      ci-operator.openshift.io/variant: ocp-4-17
      ci.openshift.io/generator: prowgen
    max_concurrency: 1
    name: branch-ci-stackrox-stackrox-nightlies-ocp-4-17-ui-e2e-tests
>>>>>>> c9ee926f
    spec:
      containers:
      - args:
        - --gcs-upload-secret=/secrets/gcs/service-account.json
        - --image-import-pull-secret=/etc/pull-secret/.dockerconfigjson
        - --report-credentials-file=/etc/report/credentials
        - --target=ui-e2e-tests
<<<<<<< HEAD
        - --variant=ocp-stable
=======
        - --variant=ocp-4-17
>>>>>>> c9ee926f
        command:
        - ci-operator
        image: ci-operator:latest
        imagePullPolicy: Always
        name: ""
        resources:
          requests:
            cpu: 10m
        volumeMounts:
        - mountPath: /secrets/gcs
          name: gcs-credentials
          readOnly: true
        - mountPath: /secrets/manifest-tool
          name: manifest-tool-local-pusher
          readOnly: true
        - mountPath: /etc/pull-secret
          name: pull-secret
          readOnly: true
        - mountPath: /etc/report
          name: result-aggregator
          readOnly: true
      serviceAccountName: ci-operator
      volumes:
      - name: manifest-tool-local-pusher
        secret:
          secretName: manifest-tool-local-pusher
      - name: pull-secret
        secret:
          secretName: registry-pull-credentials
      - name: result-aggregator
        secret:
          secretName: result-aggregator
  - agent: kubernetes
    always_run: true
    branches:
    - ^nightlies$
    cluster: build01
    decorate: true
    decoration_config:
      skip_cloning: true
      timeout: 5h0m0s
    labels:
      ci.openshift.io/generator: prowgen
    max_concurrency: 1
    name: branch-ci-stackrox-stackrox-nightlies-osd-aws-qa-e2e-tests
    spec:
      containers:
      - args:
        - --gcs-upload-secret=/secrets/gcs/service-account.json
        - --image-import-pull-secret=/etc/pull-secret/.dockerconfigjson
        - --report-credentials-file=/etc/report/credentials
        - --target=osd-aws-qa-e2e-tests
        command:
        - ci-operator
        image: ci-operator:latest
        imagePullPolicy: Always
        name: ""
        resources:
          requests:
            cpu: 10m
        volumeMounts:
        - mountPath: /secrets/gcs
          name: gcs-credentials
          readOnly: true
        - mountPath: /secrets/manifest-tool
          name: manifest-tool-local-pusher
          readOnly: true
        - mountPath: /etc/pull-secret
          name: pull-secret
          readOnly: true
        - mountPath: /etc/report
          name: result-aggregator
          readOnly: true
      serviceAccountName: ci-operator
      volumes:
      - name: manifest-tool-local-pusher
        secret:
          secretName: manifest-tool-local-pusher
      - name: pull-secret
        secret:
          secretName: registry-pull-credentials
      - name: result-aggregator
        secret:
          secretName: result-aggregator
  - agent: kubernetes
    always_run: true
    branches:
    - ^nightlies$
    cluster: build01
    decorate: true
    decoration_config:
      skip_cloning: true
      timeout: 5h0m0s
    labels:
      ci.openshift.io/generator: prowgen
    max_concurrency: 1
    name: branch-ci-stackrox-stackrox-nightlies-osd-gcp-qa-e2e-tests
    spec:
      containers:
      - args:
        - --gcs-upload-secret=/secrets/gcs/service-account.json
        - --image-import-pull-secret=/etc/pull-secret/.dockerconfigjson
        - --report-credentials-file=/etc/report/credentials
        - --target=osd-gcp-qa-e2e-tests
        command:
        - ci-operator
        image: ci-operator:latest
        imagePullPolicy: Always
        name: ""
        resources:
          requests:
            cpu: 10m
        volumeMounts:
        - mountPath: /secrets/gcs
          name: gcs-credentials
          readOnly: true
        - mountPath: /secrets/manifest-tool
          name: manifest-tool-local-pusher
          readOnly: true
        - mountPath: /etc/pull-secret
          name: pull-secret
          readOnly: true
        - mountPath: /etc/report
          name: result-aggregator
          readOnly: true
      serviceAccountName: ci-operator
      volumes:
      - name: manifest-tool-local-pusher
        secret:
          secretName: manifest-tool-local-pusher
      - name: pull-secret
        secret:
          secretName: registry-pull-credentials
      - name: result-aggregator
        secret:
          secretName: result-aggregator
  - agent: kubernetes
    always_run: true
    branches:
    - ^nightlies$
    cluster: build01
    decorate: true
    decoration_config:
      skip_cloning: true
      timeout: 5h0m0s
    labels:
      ci.openshift.io/generator: prowgen
    max_concurrency: 1
    name: branch-ci-stackrox-stackrox-nightlies-rosa-hcp-qa-e2e-tests
    spec:
      containers:
      - args:
        - --gcs-upload-secret=/secrets/gcs/service-account.json
        - --image-import-pull-secret=/etc/pull-secret/.dockerconfigjson
        - --report-credentials-file=/etc/report/credentials
        - --target=rosa-hcp-qa-e2e-tests
        command:
        - ci-operator
        image: ci-operator:latest
        imagePullPolicy: Always
        name: ""
        resources:
          requests:
            cpu: 10m
        volumeMounts:
        - mountPath: /secrets/gcs
          name: gcs-credentials
          readOnly: true
        - mountPath: /secrets/manifest-tool
          name: manifest-tool-local-pusher
          readOnly: true
        - mountPath: /etc/pull-secret
          name: pull-secret
          readOnly: true
        - mountPath: /etc/report
          name: result-aggregator
          readOnly: true
      serviceAccountName: ci-operator
      volumes:
      - name: manifest-tool-local-pusher
        secret:
          secretName: manifest-tool-local-pusher
      - name: pull-secret
        secret:
          secretName: registry-pull-credentials
      - name: result-aggregator
        secret:
          secretName: result-aggregator
  - agent: kubernetes
    always_run: true
    branches:
    - ^nightlies$
    cluster: build01
    decorate: true
    decoration_config:
      skip_cloning: true
      timeout: 5h0m0s
    labels:
      ci.openshift.io/generator: prowgen
    max_concurrency: 1
    name: branch-ci-stackrox-stackrox-nightlies-rosa-qa-e2e-tests
    spec:
      containers:
      - args:
        - --gcs-upload-secret=/secrets/gcs/service-account.json
        - --image-import-pull-secret=/etc/pull-secret/.dockerconfigjson
        - --report-credentials-file=/etc/report/credentials
        - --target=rosa-qa-e2e-tests
        command:
        - ci-operator
        image: ci-operator:latest
        imagePullPolicy: Always
        name: ""
        resources:
          requests:
            cpu: 10m
        volumeMounts:
        - mountPath: /secrets/gcs
          name: gcs-credentials
          readOnly: true
        - mountPath: /secrets/manifest-tool
          name: manifest-tool-local-pusher
          readOnly: true
        - mountPath: /etc/pull-secret
          name: pull-secret
          readOnly: true
        - mountPath: /etc/report
          name: result-aggregator
          readOnly: true
      serviceAccountName: ci-operator
      volumes:
      - name: manifest-tool-local-pusher
        secret:
          secretName: manifest-tool-local-pusher
      - name: pull-secret
        secret:
          secretName: registry-pull-credentials
      - name: result-aggregator
        secret:
          secretName: result-aggregator
  - agent: kubernetes
    always_run: true
    branches:
    - ^nightlies$
    cluster: build01
    decorate: true
    decoration_config:
      skip_cloning: true
    labels:
      ci.openshift.io/generator: prowgen
    max_concurrency: 1
    name: branch-ci-stackrox-stackrox-nightlies-shell-unit-tests
    spec:
      containers:
      - args:
        - --gcs-upload-secret=/secrets/gcs/service-account.json
        - --image-import-pull-secret=/etc/pull-secret/.dockerconfigjson
        - --report-credentials-file=/etc/report/credentials
        - --target=shell-unit-tests
        command:
        - ci-operator
        image: ci-operator:latest
        imagePullPolicy: Always
        name: ""
        resources:
          requests:
            cpu: 10m
        volumeMounts:
        - mountPath: /secrets/gcs
          name: gcs-credentials
          readOnly: true
        - mountPath: /secrets/manifest-tool
          name: manifest-tool-local-pusher
          readOnly: true
        - mountPath: /etc/pull-secret
          name: pull-secret
          readOnly: true
        - mountPath: /etc/report
          name: result-aggregator
          readOnly: true
      serviceAccountName: ci-operator
      volumes:
      - name: manifest-tool-local-pusher
        secret:
          secretName: manifest-tool-local-pusher
      - name: pull-secret
        secret:
          secretName: registry-pull-credentials
      - name: result-aggregator
        secret:
          secretName: result-aggregator<|MERGE_RESOLUTION|>--- conflicted
+++ resolved
@@ -1149,10 +1149,10 @@
       skip_cloning: true
       timeout: 5h0m0s
     labels:
-      ci-operator.openshift.io/variant: ocp-eus
-      ci.openshift.io/generator: prowgen
-    max_concurrency: 1
-    name: branch-ci-stackrox-stackrox-nightlies-ocp-eus-compliance-e2e-tests
+      ci-operator.openshift.io/variant: ocp-4-12
+      ci.openshift.io/generator: prowgen
+    max_concurrency: 1
+    name: branch-ci-stackrox-stackrox-nightlies-ocp-4-12-compliance-e2e-tests
     spec:
       containers:
       - args:
@@ -1160,53 +1160,53 @@
         - --image-import-pull-secret=/etc/pull-secret/.dockerconfigjson
         - --report-credentials-file=/etc/report/credentials
         - --target=compliance-e2e-tests
-        - --variant=ocp-eus
-        command:
-        - ci-operator
-        image: ci-operator:latest
-        imagePullPolicy: Always
-        name: ""
-        resources:
-          requests:
-            cpu: 10m
-        volumeMounts:
-        - mountPath: /secrets/gcs
-          name: gcs-credentials
-          readOnly: true
-        - mountPath: /secrets/manifest-tool
-          name: manifest-tool-local-pusher
-          readOnly: true
-        - mountPath: /etc/pull-secret
-          name: pull-secret
-          readOnly: true
-        - mountPath: /etc/report
-          name: result-aggregator
-          readOnly: true
-      serviceAccountName: ci-operator
-      volumes:
-      - name: manifest-tool-local-pusher
-        secret:
-          secretName: manifest-tool-local-pusher
-      - name: pull-secret
-        secret:
-          secretName: registry-pull-credentials
-      - name: result-aggregator
-        secret:
-          secretName: result-aggregator
-  - agent: kubernetes
-    always_run: true
-    branches:
-    - ^nightlies$
-    cluster: build01
-    decorate: true
-    decoration_config:
-      skip_cloning: true
-      timeout: 5h0m0s
-    labels:
-      ci-operator.openshift.io/variant: ocp-eus
-      ci.openshift.io/generator: prowgen
-    max_concurrency: 1
-    name: branch-ci-stackrox-stackrox-nightlies-ocp-eus-nongroovy-e2e-tests
+        - --variant=ocp-4-12
+        command:
+        - ci-operator
+        image: ci-operator:latest
+        imagePullPolicy: Always
+        name: ""
+        resources:
+          requests:
+            cpu: 10m
+        volumeMounts:
+        - mountPath: /secrets/gcs
+          name: gcs-credentials
+          readOnly: true
+        - mountPath: /secrets/manifest-tool
+          name: manifest-tool-local-pusher
+          readOnly: true
+        - mountPath: /etc/pull-secret
+          name: pull-secret
+          readOnly: true
+        - mountPath: /etc/report
+          name: result-aggregator
+          readOnly: true
+      serviceAccountName: ci-operator
+      volumes:
+      - name: manifest-tool-local-pusher
+        secret:
+          secretName: manifest-tool-local-pusher
+      - name: pull-secret
+        secret:
+          secretName: registry-pull-credentials
+      - name: result-aggregator
+        secret:
+          secretName: result-aggregator
+  - agent: kubernetes
+    always_run: true
+    branches:
+    - ^nightlies$
+    cluster: build01
+    decorate: true
+    decoration_config:
+      skip_cloning: true
+      timeout: 5h0m0s
+    labels:
+      ci-operator.openshift.io/variant: ocp-4-12
+      ci.openshift.io/generator: prowgen
+    max_concurrency: 1
+    name: branch-ci-stackrox-stackrox-nightlies-ocp-4-12-nongroovy-e2e-tests
     spec:
       containers:
       - args:
@@ -1214,53 +1214,53 @@
         - --image-import-pull-secret=/etc/pull-secret/.dockerconfigjson
         - --report-credentials-file=/etc/report/credentials
         - --target=nongroovy-e2e-tests
-        - --variant=ocp-eus
-        command:
-        - ci-operator
-        image: ci-operator:latest
-        imagePullPolicy: Always
-        name: ""
-        resources:
-          requests:
-            cpu: 10m
-        volumeMounts:
-        - mountPath: /secrets/gcs
-          name: gcs-credentials
-          readOnly: true
-        - mountPath: /secrets/manifest-tool
-          name: manifest-tool-local-pusher
-          readOnly: true
-        - mountPath: /etc/pull-secret
-          name: pull-secret
-          readOnly: true
-        - mountPath: /etc/report
-          name: result-aggregator
-          readOnly: true
-      serviceAccountName: ci-operator
-      volumes:
-      - name: manifest-tool-local-pusher
-        secret:
-          secretName: manifest-tool-local-pusher
-      - name: pull-secret
-        secret:
-          secretName: registry-pull-credentials
-      - name: result-aggregator
-        secret:
-          secretName: result-aggregator
-  - agent: kubernetes
-    always_run: true
-    branches:
-    - ^nightlies$
-    cluster: build01
-    decorate: true
-    decoration_config:
-      skip_cloning: true
-      timeout: 5h0m0s
-    labels:
-      ci-operator.openshift.io/variant: ocp-eus
-      ci.openshift.io/generator: prowgen
-    max_concurrency: 1
-    name: branch-ci-stackrox-stackrox-nightlies-ocp-eus-operator-e2e-tests
+        - --variant=ocp-4-12
+        command:
+        - ci-operator
+        image: ci-operator:latest
+        imagePullPolicy: Always
+        name: ""
+        resources:
+          requests:
+            cpu: 10m
+        volumeMounts:
+        - mountPath: /secrets/gcs
+          name: gcs-credentials
+          readOnly: true
+        - mountPath: /secrets/manifest-tool
+          name: manifest-tool-local-pusher
+          readOnly: true
+        - mountPath: /etc/pull-secret
+          name: pull-secret
+          readOnly: true
+        - mountPath: /etc/report
+          name: result-aggregator
+          readOnly: true
+      serviceAccountName: ci-operator
+      volumes:
+      - name: manifest-tool-local-pusher
+        secret:
+          secretName: manifest-tool-local-pusher
+      - name: pull-secret
+        secret:
+          secretName: registry-pull-credentials
+      - name: result-aggregator
+        secret:
+          secretName: result-aggregator
+  - agent: kubernetes
+    always_run: true
+    branches:
+    - ^nightlies$
+    cluster: build01
+    decorate: true
+    decoration_config:
+      skip_cloning: true
+      timeout: 5h0m0s
+    labels:
+      ci-operator.openshift.io/variant: ocp-4-12
+      ci.openshift.io/generator: prowgen
+    max_concurrency: 1
+    name: branch-ci-stackrox-stackrox-nightlies-ocp-4-12-operator-e2e-tests
     spec:
       containers:
       - args:
@@ -1268,53 +1268,53 @@
         - --image-import-pull-secret=/etc/pull-secret/.dockerconfigjson
         - --report-credentials-file=/etc/report/credentials
         - --target=operator-e2e-tests
-        - --variant=ocp-eus
-        command:
-        - ci-operator
-        image: ci-operator:latest
-        imagePullPolicy: Always
-        name: ""
-        resources:
-          requests:
-            cpu: 10m
-        volumeMounts:
-        - mountPath: /secrets/gcs
-          name: gcs-credentials
-          readOnly: true
-        - mountPath: /secrets/manifest-tool
-          name: manifest-tool-local-pusher
-          readOnly: true
-        - mountPath: /etc/pull-secret
-          name: pull-secret
-          readOnly: true
-        - mountPath: /etc/report
-          name: result-aggregator
-          readOnly: true
-      serviceAccountName: ci-operator
-      volumes:
-      - name: manifest-tool-local-pusher
-        secret:
-          secretName: manifest-tool-local-pusher
-      - name: pull-secret
-        secret:
-          secretName: registry-pull-credentials
-      - name: result-aggregator
-        secret:
-          secretName: result-aggregator
-  - agent: kubernetes
-    always_run: true
-    branches:
-    - ^nightlies$
-    cluster: build01
-    decorate: true
-    decoration_config:
-      skip_cloning: true
-      timeout: 5h0m0s
-    labels:
-      ci-operator.openshift.io/variant: ocp-eus
-      ci.openshift.io/generator: prowgen
-    max_concurrency: 1
-    name: branch-ci-stackrox-stackrox-nightlies-ocp-eus-qa-e2e-tests
+        - --variant=ocp-4-12
+        command:
+        - ci-operator
+        image: ci-operator:latest
+        imagePullPolicy: Always
+        name: ""
+        resources:
+          requests:
+            cpu: 10m
+        volumeMounts:
+        - mountPath: /secrets/gcs
+          name: gcs-credentials
+          readOnly: true
+        - mountPath: /secrets/manifest-tool
+          name: manifest-tool-local-pusher
+          readOnly: true
+        - mountPath: /etc/pull-secret
+          name: pull-secret
+          readOnly: true
+        - mountPath: /etc/report
+          name: result-aggregator
+          readOnly: true
+      serviceAccountName: ci-operator
+      volumes:
+      - name: manifest-tool-local-pusher
+        secret:
+          secretName: manifest-tool-local-pusher
+      - name: pull-secret
+        secret:
+          secretName: registry-pull-credentials
+      - name: result-aggregator
+        secret:
+          secretName: result-aggregator
+  - agent: kubernetes
+    always_run: true
+    branches:
+    - ^nightlies$
+    cluster: build01
+    decorate: true
+    decoration_config:
+      skip_cloning: true
+      timeout: 5h0m0s
+    labels:
+      ci-operator.openshift.io/variant: ocp-4-12
+      ci.openshift.io/generator: prowgen
+    max_concurrency: 1
+    name: branch-ci-stackrox-stackrox-nightlies-ocp-4-12-qa-e2e-tests
     spec:
       containers:
       - args:
@@ -1322,53 +1322,53 @@
         - --image-import-pull-secret=/etc/pull-secret/.dockerconfigjson
         - --report-credentials-file=/etc/report/credentials
         - --target=qa-e2e-tests
-        - --variant=ocp-eus
-        command:
-        - ci-operator
-        image: ci-operator:latest
-        imagePullPolicy: Always
-        name: ""
-        resources:
-          requests:
-            cpu: 10m
-        volumeMounts:
-        - mountPath: /secrets/gcs
-          name: gcs-credentials
-          readOnly: true
-        - mountPath: /secrets/manifest-tool
-          name: manifest-tool-local-pusher
-          readOnly: true
-        - mountPath: /etc/pull-secret
-          name: pull-secret
-          readOnly: true
-        - mountPath: /etc/report
-          name: result-aggregator
-          readOnly: true
-      serviceAccountName: ci-operator
-      volumes:
-      - name: manifest-tool-local-pusher
-        secret:
-          secretName: manifest-tool-local-pusher
-      - name: pull-secret
-        secret:
-          secretName: registry-pull-credentials
-      - name: result-aggregator
-        secret:
-          secretName: result-aggregator
-  - agent: kubernetes
-    always_run: true
-    branches:
-    - ^nightlies$
-    cluster: build01
-    decorate: true
-    decoration_config:
-      skip_cloning: true
-      timeout: 5h0m0s
-    labels:
-      ci-operator.openshift.io/variant: ocp-eus
-      ci.openshift.io/generator: prowgen
-    max_concurrency: 1
-    name: branch-ci-stackrox-stackrox-nightlies-ocp-eus-qa-ebpf-e2e-tests
+        - --variant=ocp-4-12
+        command:
+        - ci-operator
+        image: ci-operator:latest
+        imagePullPolicy: Always
+        name: ""
+        resources:
+          requests:
+            cpu: 10m
+        volumeMounts:
+        - mountPath: /secrets/gcs
+          name: gcs-credentials
+          readOnly: true
+        - mountPath: /secrets/manifest-tool
+          name: manifest-tool-local-pusher
+          readOnly: true
+        - mountPath: /etc/pull-secret
+          name: pull-secret
+          readOnly: true
+        - mountPath: /etc/report
+          name: result-aggregator
+          readOnly: true
+      serviceAccountName: ci-operator
+      volumes:
+      - name: manifest-tool-local-pusher
+        secret:
+          secretName: manifest-tool-local-pusher
+      - name: pull-secret
+        secret:
+          secretName: registry-pull-credentials
+      - name: result-aggregator
+        secret:
+          secretName: result-aggregator
+  - agent: kubernetes
+    always_run: true
+    branches:
+    - ^nightlies$
+    cluster: build01
+    decorate: true
+    decoration_config:
+      skip_cloning: true
+      timeout: 5h0m0s
+    labels:
+      ci-operator.openshift.io/variant: ocp-4-12
+      ci.openshift.io/generator: prowgen
+    max_concurrency: 1
+    name: branch-ci-stackrox-stackrox-nightlies-ocp-4-12-qa-ebpf-e2e-tests
     spec:
       containers:
       - args:
@@ -1376,53 +1376,53 @@
         - --image-import-pull-secret=/etc/pull-secret/.dockerconfigjson
         - --report-credentials-file=/etc/report/credentials
         - --target=qa-ebpf-e2e-tests
-        - --variant=ocp-eus
-        command:
-        - ci-operator
-        image: ci-operator:latest
-        imagePullPolicy: Always
-        name: ""
-        resources:
-          requests:
-            cpu: 10m
-        volumeMounts:
-        - mountPath: /secrets/gcs
-          name: gcs-credentials
-          readOnly: true
-        - mountPath: /secrets/manifest-tool
-          name: manifest-tool-local-pusher
-          readOnly: true
-        - mountPath: /etc/pull-secret
-          name: pull-secret
-          readOnly: true
-        - mountPath: /etc/report
-          name: result-aggregator
-          readOnly: true
-      serviceAccountName: ci-operator
-      volumes:
-      - name: manifest-tool-local-pusher
-        secret:
-          secretName: manifest-tool-local-pusher
-      - name: pull-secret
-        secret:
-          secretName: registry-pull-credentials
-      - name: result-aggregator
-        secret:
-          secretName: result-aggregator
-  - agent: kubernetes
-    always_run: true
-    branches:
-    - ^nightlies$
-    cluster: build01
-    decorate: true
-    decoration_config:
-      skip_cloning: true
-      timeout: 5h0m0s
-    labels:
-      ci-operator.openshift.io/variant: ocp-eus
-      ci.openshift.io/generator: prowgen
-    max_concurrency: 1
-    name: branch-ci-stackrox-stackrox-nightlies-ocp-eus-ui-e2e-tests
+        - --variant=ocp-4-12
+        command:
+        - ci-operator
+        image: ci-operator:latest
+        imagePullPolicy: Always
+        name: ""
+        resources:
+          requests:
+            cpu: 10m
+        volumeMounts:
+        - mountPath: /secrets/gcs
+          name: gcs-credentials
+          readOnly: true
+        - mountPath: /secrets/manifest-tool
+          name: manifest-tool-local-pusher
+          readOnly: true
+        - mountPath: /etc/pull-secret
+          name: pull-secret
+          readOnly: true
+        - mountPath: /etc/report
+          name: result-aggregator
+          readOnly: true
+      serviceAccountName: ci-operator
+      volumes:
+      - name: manifest-tool-local-pusher
+        secret:
+          secretName: manifest-tool-local-pusher
+      - name: pull-secret
+        secret:
+          secretName: registry-pull-credentials
+      - name: result-aggregator
+        secret:
+          secretName: result-aggregator
+  - agent: kubernetes
+    always_run: true
+    branches:
+    - ^nightlies$
+    cluster: build01
+    decorate: true
+    decoration_config:
+      skip_cloning: true
+      timeout: 5h0m0s
+    labels:
+      ci-operator.openshift.io/variant: ocp-4-12
+      ci.openshift.io/generator: prowgen
+    max_concurrency: 1
+    name: branch-ci-stackrox-stackrox-nightlies-ocp-4-12-ui-e2e-tests
     spec:
       containers:
       - args:
@@ -1430,60 +1430,53 @@
         - --image-import-pull-secret=/etc/pull-secret/.dockerconfigjson
         - --report-credentials-file=/etc/report/credentials
         - --target=ui-e2e-tests
-        - --variant=ocp-eus
-        command:
-        - ci-operator
-        image: ci-operator:latest
-        imagePullPolicy: Always
-        name: ""
-        resources:
-          requests:
-            cpu: 10m
-        volumeMounts:
-        - mountPath: /secrets/gcs
-          name: gcs-credentials
-          readOnly: true
-        - mountPath: /secrets/manifest-tool
-          name: manifest-tool-local-pusher
-          readOnly: true
-        - mountPath: /etc/pull-secret
-          name: pull-secret
-          readOnly: true
-        - mountPath: /etc/report
-          name: result-aggregator
-          readOnly: true
-      serviceAccountName: ci-operator
-      volumes:
-      - name: manifest-tool-local-pusher
-        secret:
-          secretName: manifest-tool-local-pusher
-      - name: pull-secret
-        secret:
-          secretName: registry-pull-credentials
-      - name: result-aggregator
-        secret:
-          secretName: result-aggregator
-  - agent: kubernetes
-    always_run: true
-    branches:
-    - ^nightlies$
-    cluster: build01
-    decorate: true
-    decoration_config:
-      skip_cloning: true
-      timeout: 5h0m0s
-    labels:
-<<<<<<< HEAD
-      ci-operator.openshift.io/variant: ocp-next-candidate
-      ci.openshift.io/generator: prowgen
-    max_concurrency: 1
-    name: branch-ci-stackrox-stackrox-nightlies-ocp-next-candidate-compliance-e2e-tests
-=======
+        - --variant=ocp-4-12
+        command:
+        - ci-operator
+        image: ci-operator:latest
+        imagePullPolicy: Always
+        name: ""
+        resources:
+          requests:
+            cpu: 10m
+        volumeMounts:
+        - mountPath: /secrets/gcs
+          name: gcs-credentials
+          readOnly: true
+        - mountPath: /secrets/manifest-tool
+          name: manifest-tool-local-pusher
+          readOnly: true
+        - mountPath: /etc/pull-secret
+          name: pull-secret
+          readOnly: true
+        - mountPath: /etc/report
+          name: result-aggregator
+          readOnly: true
+      serviceAccountName: ci-operator
+      volumes:
+      - name: manifest-tool-local-pusher
+        secret:
+          secretName: manifest-tool-local-pusher
+      - name: pull-secret
+        secret:
+          secretName: registry-pull-credentials
+      - name: result-aggregator
+        secret:
+          secretName: result-aggregator
+  - agent: kubernetes
+    always_run: true
+    branches:
+    - ^nightlies$
+    cluster: build01
+    decorate: true
+    decoration_config:
+      skip_cloning: true
+      timeout: 5h0m0s
+    labels:
       ci-operator.openshift.io/variant: ocp-4-17
       ci.openshift.io/generator: prowgen
     max_concurrency: 1
     name: branch-ci-stackrox-stackrox-nightlies-ocp-4-17-compliance-e2e-tests
->>>>>>> c9ee926f
     spec:
       containers:
       - args:
@@ -1491,112 +1484,53 @@
         - --image-import-pull-secret=/etc/pull-secret/.dockerconfigjson
         - --report-credentials-file=/etc/report/credentials
         - --target=compliance-e2e-tests
-<<<<<<< HEAD
-        - --variant=ocp-next-candidate
-=======
         - --variant=ocp-4-17
->>>>>>> c9ee926f
-        command:
-        - ci-operator
-        image: ci-operator:latest
-        imagePullPolicy: Always
-        name: ""
-        resources:
-          requests:
-            cpu: 10m
-        volumeMounts:
-        - mountPath: /secrets/gcs
-          name: gcs-credentials
-          readOnly: true
-        - mountPath: /secrets/manifest-tool
-          name: manifest-tool-local-pusher
-          readOnly: true
-        - mountPath: /etc/pull-secret
-          name: pull-secret
-          readOnly: true
-        - mountPath: /etc/report
-          name: result-aggregator
-          readOnly: true
-      serviceAccountName: ci-operator
-      volumes:
-      - name: manifest-tool-local-pusher
-        secret:
-          secretName: manifest-tool-local-pusher
-      - name: pull-secret
-        secret:
-          secretName: registry-pull-credentials
-      - name: result-aggregator
-        secret:
-          secretName: result-aggregator
-  - agent: kubernetes
-    always_run: true
-    branches:
-    - ^nightlies$
-    cluster: build01
-    decorate: true
-    decoration_config:
-      skip_cloning: true
-      timeout: 5h0m0s
-    labels:
-<<<<<<< HEAD
-      ci-operator.openshift.io/variant: ocp-next-candidate
-      ci.openshift.io/generator: prowgen
-    max_concurrency: 1
-    name: branch-ci-stackrox-stackrox-nightlies-ocp-next-candidate-ebpf-qa-e2e-tests
-    spec:
-      containers:
-      - args:
-        - --gcs-upload-secret=/secrets/gcs/service-account.json
-        - --image-import-pull-secret=/etc/pull-secret/.dockerconfigjson
-        - --report-credentials-file=/etc/report/credentials
-        - --target=ebpf-qa-e2e-tests
-        - --variant=ocp-next-candidate
-        command:
-        - ci-operator
-        image: ci-operator:latest
-        imagePullPolicy: Always
-        name: ""
-        resources:
-          requests:
-            cpu: 10m
-        volumeMounts:
-        - mountPath: /secrets/gcs
-          name: gcs-credentials
-          readOnly: true
-        - mountPath: /secrets/manifest-tool
-          name: manifest-tool-local-pusher
-          readOnly: true
-        - mountPath: /etc/pull-secret
-          name: pull-secret
-          readOnly: true
-        - mountPath: /etc/report
-          name: result-aggregator
-          readOnly: true
-      serviceAccountName: ci-operator
-      volumes:
-      - name: manifest-tool-local-pusher
-        secret:
-          secretName: manifest-tool-local-pusher
-      - name: pull-secret
-        secret:
-          secretName: registry-pull-credentials
-      - name: result-aggregator
-        secret:
-          secretName: result-aggregator
-  - agent: kubernetes
-    always_run: true
-    branches:
-    - ^nightlies$
-    cluster: build05
-    decorate: true
-    decoration_config:
-      skip_cloning: true
-      timeout: 5h0m0s
-    labels:
-      ci-operator.openshift.io/variant: ocp-next-candidate
-      ci.openshift.io/generator: prowgen
-    max_concurrency: 1
-    name: branch-ci-stackrox-stackrox-nightlies-ocp-next-candidate-fips-qa-e2e-tests
+        command:
+        - ci-operator
+        image: ci-operator:latest
+        imagePullPolicy: Always
+        name: ""
+        resources:
+          requests:
+            cpu: 10m
+        volumeMounts:
+        - mountPath: /secrets/gcs
+          name: gcs-credentials
+          readOnly: true
+        - mountPath: /secrets/manifest-tool
+          name: manifest-tool-local-pusher
+          readOnly: true
+        - mountPath: /etc/pull-secret
+          name: pull-secret
+          readOnly: true
+        - mountPath: /etc/report
+          name: result-aggregator
+          readOnly: true
+      serviceAccountName: ci-operator
+      volumes:
+      - name: manifest-tool-local-pusher
+        secret:
+          secretName: manifest-tool-local-pusher
+      - name: pull-secret
+        secret:
+          secretName: registry-pull-credentials
+      - name: result-aggregator
+        secret:
+          secretName: result-aggregator
+  - agent: kubernetes
+    always_run: true
+    branches:
+    - ^nightlies$
+    cluster: build01
+    decorate: true
+    decoration_config:
+      skip_cloning: true
+      timeout: 5h0m0s
+    labels:
+      ci-operator.openshift.io/variant: ocp-4-17
+      ci.openshift.io/generator: prowgen
+    max_concurrency: 1
+    name: branch-ci-stackrox-stackrox-nightlies-ocp-4-17-fips-qa-e2e-tests
     spec:
       containers:
       - args:
@@ -1604,53 +1538,53 @@
         - --image-import-pull-secret=/etc/pull-secret/.dockerconfigjson
         - --report-credentials-file=/etc/report/credentials
         - --target=fips-qa-e2e-tests
-        - --variant=ocp-next-candidate
-        command:
-        - ci-operator
-        image: ci-operator:latest
-        imagePullPolicy: Always
-        name: ""
-        resources:
-          requests:
-            cpu: 10m
-        volumeMounts:
-        - mountPath: /secrets/gcs
-          name: gcs-credentials
-          readOnly: true
-        - mountPath: /secrets/manifest-tool
-          name: manifest-tool-local-pusher
-          readOnly: true
-        - mountPath: /etc/pull-secret
-          name: pull-secret
-          readOnly: true
-        - mountPath: /etc/report
-          name: result-aggregator
-          readOnly: true
-      serviceAccountName: ci-operator
-      volumes:
-      - name: manifest-tool-local-pusher
-        secret:
-          secretName: manifest-tool-local-pusher
-      - name: pull-secret
-        secret:
-          secretName: registry-pull-credentials
-      - name: result-aggregator
-        secret:
-          secretName: result-aggregator
-  - agent: kubernetes
-    always_run: true
-    branches:
-    - ^nightlies$
-    cluster: build05
-    decorate: true
-    decoration_config:
-      skip_cloning: true
-      timeout: 5h0m0s
-    labels:
-      ci-operator.openshift.io/variant: ocp-next-candidate
-      ci.openshift.io/generator: prowgen
-    max_concurrency: 1
-    name: branch-ci-stackrox-stackrox-nightlies-ocp-next-candidate-nongroovy-e2e-tests
+        - --variant=ocp-4-17
+        command:
+        - ci-operator
+        image: ci-operator:latest
+        imagePullPolicy: Always
+        name: ""
+        resources:
+          requests:
+            cpu: 10m
+        volumeMounts:
+        - mountPath: /secrets/gcs
+          name: gcs-credentials
+          readOnly: true
+        - mountPath: /secrets/manifest-tool
+          name: manifest-tool-local-pusher
+          readOnly: true
+        - mountPath: /etc/pull-secret
+          name: pull-secret
+          readOnly: true
+        - mountPath: /etc/report
+          name: result-aggregator
+          readOnly: true
+      serviceAccountName: ci-operator
+      volumes:
+      - name: manifest-tool-local-pusher
+        secret:
+          secretName: manifest-tool-local-pusher
+      - name: pull-secret
+        secret:
+          secretName: registry-pull-credentials
+      - name: result-aggregator
+        secret:
+          secretName: result-aggregator
+  - agent: kubernetes
+    always_run: true
+    branches:
+    - ^nightlies$
+    cluster: build01
+    decorate: true
+    decoration_config:
+      skip_cloning: true
+      timeout: 5h0m0s
+    labels:
+      ci-operator.openshift.io/variant: ocp-4-17
+      ci.openshift.io/generator: prowgen
+    max_concurrency: 1
+    name: branch-ci-stackrox-stackrox-nightlies-ocp-4-17-nongroovy-e2e-tests
     spec:
       containers:
       - args:
@@ -1658,53 +1592,53 @@
         - --image-import-pull-secret=/etc/pull-secret/.dockerconfigjson
         - --report-credentials-file=/etc/report/credentials
         - --target=nongroovy-e2e-tests
-        - --variant=ocp-next-candidate
-        command:
-        - ci-operator
-        image: ci-operator:latest
-        imagePullPolicy: Always
-        name: ""
-        resources:
-          requests:
-            cpu: 10m
-        volumeMounts:
-        - mountPath: /secrets/gcs
-          name: gcs-credentials
-          readOnly: true
-        - mountPath: /secrets/manifest-tool
-          name: manifest-tool-local-pusher
-          readOnly: true
-        - mountPath: /etc/pull-secret
-          name: pull-secret
-          readOnly: true
-        - mountPath: /etc/report
-          name: result-aggregator
-          readOnly: true
-      serviceAccountName: ci-operator
-      volumes:
-      - name: manifest-tool-local-pusher
-        secret:
-          secretName: manifest-tool-local-pusher
-      - name: pull-secret
-        secret:
-          secretName: registry-pull-credentials
-      - name: result-aggregator
-        secret:
-          secretName: result-aggregator
-  - agent: kubernetes
-    always_run: true
-    branches:
-    - ^nightlies$
-    cluster: build05
-    decorate: true
-    decoration_config:
-      skip_cloning: true
-      timeout: 5h0m0s
-    labels:
-      ci-operator.openshift.io/variant: ocp-next-candidate
-      ci.openshift.io/generator: prowgen
-    max_concurrency: 1
-    name: branch-ci-stackrox-stackrox-nightlies-ocp-next-candidate-operator-e2e-tests
+        - --variant=ocp-4-17
+        command:
+        - ci-operator
+        image: ci-operator:latest
+        imagePullPolicy: Always
+        name: ""
+        resources:
+          requests:
+            cpu: 10m
+        volumeMounts:
+        - mountPath: /secrets/gcs
+          name: gcs-credentials
+          readOnly: true
+        - mountPath: /secrets/manifest-tool
+          name: manifest-tool-local-pusher
+          readOnly: true
+        - mountPath: /etc/pull-secret
+          name: pull-secret
+          readOnly: true
+        - mountPath: /etc/report
+          name: result-aggregator
+          readOnly: true
+      serviceAccountName: ci-operator
+      volumes:
+      - name: manifest-tool-local-pusher
+        secret:
+          secretName: manifest-tool-local-pusher
+      - name: pull-secret
+        secret:
+          secretName: registry-pull-credentials
+      - name: result-aggregator
+        secret:
+          secretName: result-aggregator
+  - agent: kubernetes
+    always_run: true
+    branches:
+    - ^nightlies$
+    cluster: build01
+    decorate: true
+    decoration_config:
+      skip_cloning: true
+      timeout: 5h0m0s
+    labels:
+      ci-operator.openshift.io/variant: ocp-4-17
+      ci.openshift.io/generator: prowgen
+    max_concurrency: 1
+    name: branch-ci-stackrox-stackrox-nightlies-ocp-4-17-operator-e2e-tests
     spec:
       containers:
       - args:
@@ -1712,53 +1646,53 @@
         - --image-import-pull-secret=/etc/pull-secret/.dockerconfigjson
         - --report-credentials-file=/etc/report/credentials
         - --target=operator-e2e-tests
-        - --variant=ocp-next-candidate
-        command:
-        - ci-operator
-        image: ci-operator:latest
-        imagePullPolicy: Always
-        name: ""
-        resources:
-          requests:
-            cpu: 10m
-        volumeMounts:
-        - mountPath: /secrets/gcs
-          name: gcs-credentials
-          readOnly: true
-        - mountPath: /secrets/manifest-tool
-          name: manifest-tool-local-pusher
-          readOnly: true
-        - mountPath: /etc/pull-secret
-          name: pull-secret
-          readOnly: true
-        - mountPath: /etc/report
-          name: result-aggregator
-          readOnly: true
-      serviceAccountName: ci-operator
-      volumes:
-      - name: manifest-tool-local-pusher
-        secret:
-          secretName: manifest-tool-local-pusher
-      - name: pull-secret
-        secret:
-          secretName: registry-pull-credentials
-      - name: result-aggregator
-        secret:
-          secretName: result-aggregator
-  - agent: kubernetes
-    always_run: true
-    branches:
-    - ^nightlies$
-    cluster: build05
-    decorate: true
-    decoration_config:
-      skip_cloning: true
-      timeout: 5h0m0s
-    labels:
-      ci-operator.openshift.io/variant: ocp-next-candidate
-      ci.openshift.io/generator: prowgen
-    max_concurrency: 1
-    name: branch-ci-stackrox-stackrox-nightlies-ocp-next-candidate-qa-e2e-tests
+        - --variant=ocp-4-17
+        command:
+        - ci-operator
+        image: ci-operator:latest
+        imagePullPolicy: Always
+        name: ""
+        resources:
+          requests:
+            cpu: 10m
+        volumeMounts:
+        - mountPath: /secrets/gcs
+          name: gcs-credentials
+          readOnly: true
+        - mountPath: /secrets/manifest-tool
+          name: manifest-tool-local-pusher
+          readOnly: true
+        - mountPath: /etc/pull-secret
+          name: pull-secret
+          readOnly: true
+        - mountPath: /etc/report
+          name: result-aggregator
+          readOnly: true
+      serviceAccountName: ci-operator
+      volumes:
+      - name: manifest-tool-local-pusher
+        secret:
+          secretName: manifest-tool-local-pusher
+      - name: pull-secret
+        secret:
+          secretName: registry-pull-credentials
+      - name: result-aggregator
+        secret:
+          secretName: result-aggregator
+  - agent: kubernetes
+    always_run: true
+    branches:
+    - ^nightlies$
+    cluster: build01
+    decorate: true
+    decoration_config:
+      skip_cloning: true
+      timeout: 5h0m0s
+    labels:
+      ci-operator.openshift.io/variant: ocp-4-17
+      ci.openshift.io/generator: prowgen
+    max_concurrency: 1
+    name: branch-ci-stackrox-stackrox-nightlies-ocp-4-17-qa-e2e-tests
     spec:
       containers:
       - args:
@@ -1766,53 +1700,107 @@
         - --image-import-pull-secret=/etc/pull-secret/.dockerconfigjson
         - --report-credentials-file=/etc/report/credentials
         - --target=qa-e2e-tests
-        - --variant=ocp-next-candidate
-        command:
-        - ci-operator
-        image: ci-operator:latest
-        imagePullPolicy: Always
-        name: ""
-        resources:
-          requests:
-            cpu: 10m
-        volumeMounts:
-        - mountPath: /secrets/gcs
-          name: gcs-credentials
-          readOnly: true
-        - mountPath: /secrets/manifest-tool
-          name: manifest-tool-local-pusher
-          readOnly: true
-        - mountPath: /etc/pull-secret
-          name: pull-secret
-          readOnly: true
-        - mountPath: /etc/report
-          name: result-aggregator
-          readOnly: true
-      serviceAccountName: ci-operator
-      volumes:
-      - name: manifest-tool-local-pusher
-        secret:
-          secretName: manifest-tool-local-pusher
-      - name: pull-secret
-        secret:
-          secretName: registry-pull-credentials
-      - name: result-aggregator
-        secret:
-          secretName: result-aggregator
-  - agent: kubernetes
-    always_run: true
-    branches:
-    - ^nightlies$
-    cluster: build05
-    decorate: true
-    decoration_config:
-      skip_cloning: true
-      timeout: 5h0m0s
-    labels:
-      ci-operator.openshift.io/variant: ocp-next-candidate
-      ci.openshift.io/generator: prowgen
-    max_concurrency: 1
-    name: branch-ci-stackrox-stackrox-nightlies-ocp-next-candidate-sensor-integration-tests
+        - --variant=ocp-4-17
+        command:
+        - ci-operator
+        image: ci-operator:latest
+        imagePullPolicy: Always
+        name: ""
+        resources:
+          requests:
+            cpu: 10m
+        volumeMounts:
+        - mountPath: /secrets/gcs
+          name: gcs-credentials
+          readOnly: true
+        - mountPath: /secrets/manifest-tool
+          name: manifest-tool-local-pusher
+          readOnly: true
+        - mountPath: /etc/pull-secret
+          name: pull-secret
+          readOnly: true
+        - mountPath: /etc/report
+          name: result-aggregator
+          readOnly: true
+      serviceAccountName: ci-operator
+      volumes:
+      - name: manifest-tool-local-pusher
+        secret:
+          secretName: manifest-tool-local-pusher
+      - name: pull-secret
+        secret:
+          secretName: registry-pull-credentials
+      - name: result-aggregator
+        secret:
+          secretName: result-aggregator
+  - agent: kubernetes
+    always_run: true
+    branches:
+    - ^nightlies$
+    cluster: build01
+    decorate: true
+    decoration_config:
+      skip_cloning: true
+      timeout: 5h0m0s
+    labels:
+      ci-operator.openshift.io/variant: ocp-4-17
+      ci.openshift.io/generator: prowgen
+    max_concurrency: 1
+    name: branch-ci-stackrox-stackrox-nightlies-ocp-4-17-qa-ebpf-e2e-tests
+    spec:
+      containers:
+      - args:
+        - --gcs-upload-secret=/secrets/gcs/service-account.json
+        - --image-import-pull-secret=/etc/pull-secret/.dockerconfigjson
+        - --report-credentials-file=/etc/report/credentials
+        - --target=qa-ebpf-e2e-tests
+        - --variant=ocp-4-17
+        command:
+        - ci-operator
+        image: ci-operator:latest
+        imagePullPolicy: Always
+        name: ""
+        resources:
+          requests:
+            cpu: 10m
+        volumeMounts:
+        - mountPath: /secrets/gcs
+          name: gcs-credentials
+          readOnly: true
+        - mountPath: /secrets/manifest-tool
+          name: manifest-tool-local-pusher
+          readOnly: true
+        - mountPath: /etc/pull-secret
+          name: pull-secret
+          readOnly: true
+        - mountPath: /etc/report
+          name: result-aggregator
+          readOnly: true
+      serviceAccountName: ci-operator
+      volumes:
+      - name: manifest-tool-local-pusher
+        secret:
+          secretName: manifest-tool-local-pusher
+      - name: pull-secret
+        secret:
+          secretName: registry-pull-credentials
+      - name: result-aggregator
+        secret:
+          secretName: result-aggregator
+  - agent: kubernetes
+    always_run: true
+    branches:
+    - ^nightlies$
+    cluster: build01
+    decorate: true
+    decoration_config:
+      skip_cloning: true
+      timeout: 5h0m0s
+    labels:
+      ci-operator.openshift.io/variant: ocp-4-17
+      ci.openshift.io/generator: prowgen
+    max_concurrency: 1
+    name: branch-ci-stackrox-stackrox-nightlies-ocp-4-17-sensor-integration-tests
     spec:
       containers:
       - args:
@@ -1820,53 +1808,53 @@
         - --image-import-pull-secret=/etc/pull-secret/.dockerconfigjson
         - --report-credentials-file=/etc/report/credentials
         - --target=sensor-integration-tests
-        - --variant=ocp-next-candidate
-        command:
-        - ci-operator
-        image: ci-operator:latest
-        imagePullPolicy: Always
-        name: ""
-        resources:
-          requests:
-            cpu: 10m
-        volumeMounts:
-        - mountPath: /secrets/gcs
-          name: gcs-credentials
-          readOnly: true
-        - mountPath: /secrets/manifest-tool
-          name: manifest-tool-local-pusher
-          readOnly: true
-        - mountPath: /etc/pull-secret
-          name: pull-secret
-          readOnly: true
-        - mountPath: /etc/report
-          name: result-aggregator
-          readOnly: true
-      serviceAccountName: ci-operator
-      volumes:
-      - name: manifest-tool-local-pusher
-        secret:
-          secretName: manifest-tool-local-pusher
-      - name: pull-secret
-        secret:
-          secretName: registry-pull-credentials
-      - name: result-aggregator
-        secret:
-          secretName: result-aggregator
-  - agent: kubernetes
-    always_run: true
-    branches:
-    - ^nightlies$
-    cluster: build05
-    decorate: true
-    decoration_config:
-      skip_cloning: true
-      timeout: 5h0m0s
-    labels:
-      ci-operator.openshift.io/variant: ocp-next-candidate
-      ci.openshift.io/generator: prowgen
-    max_concurrency: 1
-    name: branch-ci-stackrox-stackrox-nightlies-ocp-next-candidate-ui-e2e-tests
+        - --variant=ocp-4-17
+        command:
+        - ci-operator
+        image: ci-operator:latest
+        imagePullPolicy: Always
+        name: ""
+        resources:
+          requests:
+            cpu: 10m
+        volumeMounts:
+        - mountPath: /secrets/gcs
+          name: gcs-credentials
+          readOnly: true
+        - mountPath: /secrets/manifest-tool
+          name: manifest-tool-local-pusher
+          readOnly: true
+        - mountPath: /etc/pull-secret
+          name: pull-secret
+          readOnly: true
+        - mountPath: /etc/report
+          name: result-aggregator
+          readOnly: true
+      serviceAccountName: ci-operator
+      volumes:
+      - name: manifest-tool-local-pusher
+        secret:
+          secretName: manifest-tool-local-pusher
+      - name: pull-secret
+        secret:
+          secretName: registry-pull-credentials
+      - name: result-aggregator
+        secret:
+          secretName: result-aggregator
+  - agent: kubernetes
+    always_run: true
+    branches:
+    - ^nightlies$
+    cluster: build01
+    decorate: true
+    decoration_config:
+      skip_cloning: true
+      timeout: 5h0m0s
+    labels:
+      ci-operator.openshift.io/variant: ocp-4-17
+      ci.openshift.io/generator: prowgen
+    max_concurrency: 1
+    name: branch-ci-stackrox-stackrox-nightlies-ocp-4-17-ui-e2e-tests
     spec:
       containers:
       - args:
@@ -1874,515 +1862,7 @@
         - --image-import-pull-secret=/etc/pull-secret/.dockerconfigjson
         - --report-credentials-file=/etc/report/credentials
         - --target=ui-e2e-tests
-        - --variant=ocp-next-candidate
-        command:
-        - ci-operator
-        image: ci-operator:latest
-        imagePullPolicy: Always
-        name: ""
-        resources:
-          requests:
-            cpu: 10m
-        volumeMounts:
-        - mountPath: /secrets/gcs
-          name: gcs-credentials
-          readOnly: true
-        - mountPath: /secrets/manifest-tool
-          name: manifest-tool-local-pusher
-          readOnly: true
-        - mountPath: /etc/pull-secret
-          name: pull-secret
-          readOnly: true
-        - mountPath: /etc/report
-          name: result-aggregator
-          readOnly: true
-      serviceAccountName: ci-operator
-      volumes:
-      - name: manifest-tool-local-pusher
-        secret:
-          secretName: manifest-tool-local-pusher
-      - name: pull-secret
-        secret:
-          secretName: registry-pull-credentials
-      - name: result-aggregator
-        secret:
-          secretName: result-aggregator
-  - agent: kubernetes
-    always_run: true
-    branches:
-    - ^nightlies$
-    cluster: build05
-    decorate: true
-    decoration_config:
-      skip_cloning: true
-      timeout: 5h0m0s
-    labels:
-      ci-operator.openshift.io/variant: ocp-stable
-      ci.openshift.io/generator: prowgen
-    max_concurrency: 1
-    name: branch-ci-stackrox-stackrox-nightlies-ocp-stable-compliance-e2e-tests
-    spec:
-      containers:
-      - args:
-        - --gcs-upload-secret=/secrets/gcs/service-account.json
-        - --image-import-pull-secret=/etc/pull-secret/.dockerconfigjson
-        - --report-credentials-file=/etc/report/credentials
-        - --target=compliance-e2e-tests
-        - --variant=ocp-stable
-        command:
-        - ci-operator
-        image: ci-operator:latest
-        imagePullPolicy: Always
-        name: ""
-        resources:
-          requests:
-            cpu: 10m
-        volumeMounts:
-        - mountPath: /secrets/gcs
-          name: gcs-credentials
-          readOnly: true
-        - mountPath: /secrets/manifest-tool
-          name: manifest-tool-local-pusher
-          readOnly: true
-        - mountPath: /etc/pull-secret
-          name: pull-secret
-          readOnly: true
-        - mountPath: /etc/report
-          name: result-aggregator
-          readOnly: true
-      serviceAccountName: ci-operator
-      volumes:
-      - name: manifest-tool-local-pusher
-        secret:
-          secretName: manifest-tool-local-pusher
-      - name: pull-secret
-        secret:
-          secretName: registry-pull-credentials
-      - name: result-aggregator
-        secret:
-          secretName: result-aggregator
-  - agent: kubernetes
-    always_run: true
-    branches:
-    - ^nightlies$
-    cluster: build05
-    decorate: true
-    decoration_config:
-      skip_cloning: true
-      timeout: 5h0m0s
-    labels:
-      ci-operator.openshift.io/variant: ocp-stable
-      ci.openshift.io/generator: prowgen
-    max_concurrency: 1
-    name: branch-ci-stackrox-stackrox-nightlies-ocp-stable-fips-qa-e2e-tests
-=======
-      ci-operator.openshift.io/variant: ocp-4-17
-      ci.openshift.io/generator: prowgen
-    max_concurrency: 1
-    name: branch-ci-stackrox-stackrox-nightlies-ocp-4-17-fips-qa-e2e-tests
->>>>>>> c9ee926f
-    spec:
-      containers:
-      - args:
-        - --gcs-upload-secret=/secrets/gcs/service-account.json
-        - --image-import-pull-secret=/etc/pull-secret/.dockerconfigjson
-        - --report-credentials-file=/etc/report/credentials
-        - --target=fips-qa-e2e-tests
-<<<<<<< HEAD
-        - --variant=ocp-stable
-=======
         - --variant=ocp-4-17
->>>>>>> c9ee926f
-        command:
-        - ci-operator
-        image: ci-operator:latest
-        imagePullPolicy: Always
-        name: ""
-        resources:
-          requests:
-            cpu: 10m
-        volumeMounts:
-        - mountPath: /secrets/gcs
-          name: gcs-credentials
-          readOnly: true
-        - mountPath: /secrets/manifest-tool
-          name: manifest-tool-local-pusher
-          readOnly: true
-        - mountPath: /etc/pull-secret
-          name: pull-secret
-          readOnly: true
-        - mountPath: /etc/report
-          name: result-aggregator
-          readOnly: true
-      serviceAccountName: ci-operator
-      volumes:
-      - name: manifest-tool-local-pusher
-        secret:
-          secretName: manifest-tool-local-pusher
-      - name: pull-secret
-        secret:
-          secretName: registry-pull-credentials
-      - name: result-aggregator
-        secret:
-          secretName: result-aggregator
-  - agent: kubernetes
-    always_run: true
-    branches:
-    - ^nightlies$
-    cluster: build01
-    decorate: true
-    decoration_config:
-      skip_cloning: true
-      timeout: 5h0m0s
-    labels:
-<<<<<<< HEAD
-      ci-operator.openshift.io/variant: ocp-stable
-      ci.openshift.io/generator: prowgen
-    max_concurrency: 1
-    name: branch-ci-stackrox-stackrox-nightlies-ocp-stable-nongroovy-e2e-tests
-=======
-      ci-operator.openshift.io/variant: ocp-4-17
-      ci.openshift.io/generator: prowgen
-    max_concurrency: 1
-    name: branch-ci-stackrox-stackrox-nightlies-ocp-4-17-nongroovy-e2e-tests
->>>>>>> c9ee926f
-    spec:
-      containers:
-      - args:
-        - --gcs-upload-secret=/secrets/gcs/service-account.json
-        - --image-import-pull-secret=/etc/pull-secret/.dockerconfigjson
-        - --report-credentials-file=/etc/report/credentials
-        - --target=nongroovy-e2e-tests
-<<<<<<< HEAD
-        - --variant=ocp-stable
-=======
-        - --variant=ocp-4-17
->>>>>>> c9ee926f
-        command:
-        - ci-operator
-        image: ci-operator:latest
-        imagePullPolicy: Always
-        name: ""
-        resources:
-          requests:
-            cpu: 10m
-        volumeMounts:
-        - mountPath: /secrets/gcs
-          name: gcs-credentials
-          readOnly: true
-        - mountPath: /secrets/manifest-tool
-          name: manifest-tool-local-pusher
-          readOnly: true
-        - mountPath: /etc/pull-secret
-          name: pull-secret
-          readOnly: true
-        - mountPath: /etc/report
-          name: result-aggregator
-          readOnly: true
-      serviceAccountName: ci-operator
-      volumes:
-      - name: manifest-tool-local-pusher
-        secret:
-          secretName: manifest-tool-local-pusher
-      - name: pull-secret
-        secret:
-          secretName: registry-pull-credentials
-      - name: result-aggregator
-        secret:
-          secretName: result-aggregator
-  - agent: kubernetes
-    always_run: true
-    branches:
-    - ^nightlies$
-    cluster: build01
-    decorate: true
-    decoration_config:
-      skip_cloning: true
-      timeout: 5h0m0s
-    labels:
-<<<<<<< HEAD
-      ci-operator.openshift.io/variant: ocp-stable
-      ci.openshift.io/generator: prowgen
-    max_concurrency: 1
-    name: branch-ci-stackrox-stackrox-nightlies-ocp-stable-operator-e2e-tests
-=======
-      ci-operator.openshift.io/variant: ocp-4-17
-      ci.openshift.io/generator: prowgen
-    max_concurrency: 1
-    name: branch-ci-stackrox-stackrox-nightlies-ocp-4-17-operator-e2e-tests
->>>>>>> c9ee926f
-    spec:
-      containers:
-      - args:
-        - --gcs-upload-secret=/secrets/gcs/service-account.json
-        - --image-import-pull-secret=/etc/pull-secret/.dockerconfigjson
-        - --report-credentials-file=/etc/report/credentials
-        - --target=operator-e2e-tests
-<<<<<<< HEAD
-        - --variant=ocp-stable
-=======
-        - --variant=ocp-4-17
->>>>>>> c9ee926f
-        command:
-        - ci-operator
-        image: ci-operator:latest
-        imagePullPolicy: Always
-        name: ""
-        resources:
-          requests:
-            cpu: 10m
-        volumeMounts:
-        - mountPath: /secrets/gcs
-          name: gcs-credentials
-          readOnly: true
-        - mountPath: /secrets/manifest-tool
-          name: manifest-tool-local-pusher
-          readOnly: true
-        - mountPath: /etc/pull-secret
-          name: pull-secret
-          readOnly: true
-        - mountPath: /etc/report
-          name: result-aggregator
-          readOnly: true
-      serviceAccountName: ci-operator
-      volumes:
-      - name: manifest-tool-local-pusher
-        secret:
-          secretName: manifest-tool-local-pusher
-      - name: pull-secret
-        secret:
-          secretName: registry-pull-credentials
-      - name: result-aggregator
-        secret:
-          secretName: result-aggregator
-  - agent: kubernetes
-    always_run: true
-    branches:
-    - ^nightlies$
-    cluster: build01
-    decorate: true
-    decoration_config:
-      skip_cloning: true
-      timeout: 5h0m0s
-    labels:
-<<<<<<< HEAD
-      ci-operator.openshift.io/variant: ocp-stable
-      ci.openshift.io/generator: prowgen
-    max_concurrency: 1
-    name: branch-ci-stackrox-stackrox-nightlies-ocp-stable-qa-e2e-tests
-=======
-      ci-operator.openshift.io/variant: ocp-4-17
-      ci.openshift.io/generator: prowgen
-    max_concurrency: 1
-    name: branch-ci-stackrox-stackrox-nightlies-ocp-4-17-qa-e2e-tests
->>>>>>> c9ee926f
-    spec:
-      containers:
-      - args:
-        - --gcs-upload-secret=/secrets/gcs/service-account.json
-        - --image-import-pull-secret=/etc/pull-secret/.dockerconfigjson
-        - --report-credentials-file=/etc/report/credentials
-        - --target=qa-e2e-tests
-<<<<<<< HEAD
-        - --variant=ocp-stable
-=======
-        - --variant=ocp-4-17
->>>>>>> c9ee926f
-        command:
-        - ci-operator
-        image: ci-operator:latest
-        imagePullPolicy: Always
-        name: ""
-        resources:
-          requests:
-            cpu: 10m
-        volumeMounts:
-        - mountPath: /secrets/gcs
-          name: gcs-credentials
-          readOnly: true
-        - mountPath: /secrets/manifest-tool
-          name: manifest-tool-local-pusher
-          readOnly: true
-        - mountPath: /etc/pull-secret
-          name: pull-secret
-          readOnly: true
-        - mountPath: /etc/report
-          name: result-aggregator
-          readOnly: true
-      serviceAccountName: ci-operator
-      volumes:
-      - name: manifest-tool-local-pusher
-        secret:
-          secretName: manifest-tool-local-pusher
-      - name: pull-secret
-        secret:
-          secretName: registry-pull-credentials
-      - name: result-aggregator
-        secret:
-          secretName: result-aggregator
-  - agent: kubernetes
-    always_run: true
-    branches:
-    - ^nightlies$
-    cluster: build01
-    decorate: true
-    decoration_config:
-      skip_cloning: true
-      timeout: 5h0m0s
-    labels:
-<<<<<<< HEAD
-      ci-operator.openshift.io/variant: ocp-stable
-      ci.openshift.io/generator: prowgen
-    max_concurrency: 1
-    name: branch-ci-stackrox-stackrox-nightlies-ocp-stable-qa-ebpf-e2e-tests
-=======
-      ci-operator.openshift.io/variant: ocp-4-17
-      ci.openshift.io/generator: prowgen
-    max_concurrency: 1
-    name: branch-ci-stackrox-stackrox-nightlies-ocp-4-17-qa-ebpf-e2e-tests
->>>>>>> c9ee926f
-    spec:
-      containers:
-      - args:
-        - --gcs-upload-secret=/secrets/gcs/service-account.json
-        - --image-import-pull-secret=/etc/pull-secret/.dockerconfigjson
-        - --report-credentials-file=/etc/report/credentials
-        - --target=qa-ebpf-e2e-tests
-<<<<<<< HEAD
-        - --variant=ocp-stable
-=======
-        - --variant=ocp-4-17
->>>>>>> c9ee926f
-        command:
-        - ci-operator
-        image: ci-operator:latest
-        imagePullPolicy: Always
-        name: ""
-        resources:
-          requests:
-            cpu: 10m
-        volumeMounts:
-        - mountPath: /secrets/gcs
-          name: gcs-credentials
-          readOnly: true
-        - mountPath: /secrets/manifest-tool
-          name: manifest-tool-local-pusher
-          readOnly: true
-        - mountPath: /etc/pull-secret
-          name: pull-secret
-          readOnly: true
-        - mountPath: /etc/report
-          name: result-aggregator
-          readOnly: true
-      serviceAccountName: ci-operator
-      volumes:
-      - name: manifest-tool-local-pusher
-        secret:
-          secretName: manifest-tool-local-pusher
-      - name: pull-secret
-        secret:
-          secretName: registry-pull-credentials
-      - name: result-aggregator
-        secret:
-          secretName: result-aggregator
-  - agent: kubernetes
-    always_run: true
-    branches:
-    - ^nightlies$
-    cluster: build01
-    decorate: true
-    decoration_config:
-      skip_cloning: true
-      timeout: 5h0m0s
-    labels:
-<<<<<<< HEAD
-      ci-operator.openshift.io/variant: ocp-stable
-      ci.openshift.io/generator: prowgen
-    max_concurrency: 1
-    name: branch-ci-stackrox-stackrox-nightlies-ocp-stable-sensor-integration-tests
-=======
-      ci-operator.openshift.io/variant: ocp-4-17
-      ci.openshift.io/generator: prowgen
-    max_concurrency: 1
-    name: branch-ci-stackrox-stackrox-nightlies-ocp-4-17-sensor-integration-tests
->>>>>>> c9ee926f
-    spec:
-      containers:
-      - args:
-        - --gcs-upload-secret=/secrets/gcs/service-account.json
-        - --image-import-pull-secret=/etc/pull-secret/.dockerconfigjson
-        - --report-credentials-file=/etc/report/credentials
-        - --target=sensor-integration-tests
-<<<<<<< HEAD
-        - --variant=ocp-stable
-=======
-        - --variant=ocp-4-17
->>>>>>> c9ee926f
-        command:
-        - ci-operator
-        image: ci-operator:latest
-        imagePullPolicy: Always
-        name: ""
-        resources:
-          requests:
-            cpu: 10m
-        volumeMounts:
-        - mountPath: /secrets/gcs
-          name: gcs-credentials
-          readOnly: true
-        - mountPath: /secrets/manifest-tool
-          name: manifest-tool-local-pusher
-          readOnly: true
-        - mountPath: /etc/pull-secret
-          name: pull-secret
-          readOnly: true
-        - mountPath: /etc/report
-          name: result-aggregator
-          readOnly: true
-      serviceAccountName: ci-operator
-      volumes:
-      - name: manifest-tool-local-pusher
-        secret:
-          secretName: manifest-tool-local-pusher
-      - name: pull-secret
-        secret:
-          secretName: registry-pull-credentials
-      - name: result-aggregator
-        secret:
-          secretName: result-aggregator
-  - agent: kubernetes
-    always_run: true
-    branches:
-    - ^nightlies$
-    cluster: build01
-    decorate: true
-    decoration_config:
-      skip_cloning: true
-      timeout: 5h0m0s
-    labels:
-<<<<<<< HEAD
-      ci-operator.openshift.io/variant: ocp-stable
-      ci.openshift.io/generator: prowgen
-    max_concurrency: 1
-    name: branch-ci-stackrox-stackrox-nightlies-ocp-stable-ui-e2e-tests
-=======
-      ci-operator.openshift.io/variant: ocp-4-17
-      ci.openshift.io/generator: prowgen
-    max_concurrency: 1
-    name: branch-ci-stackrox-stackrox-nightlies-ocp-4-17-ui-e2e-tests
->>>>>>> c9ee926f
-    spec:
-      containers:
-      - args:
-        - --gcs-upload-secret=/secrets/gcs/service-account.json
-        - --image-import-pull-secret=/etc/pull-secret/.dockerconfigjson
-        - --report-credentials-file=/etc/report/credentials
-        - --target=ui-e2e-tests
-<<<<<<< HEAD
-        - --variant=ocp-stable
-=======
-        - --variant=ocp-4-17
->>>>>>> c9ee926f
         command:
         - ci-operator
         image: ci-operator:latest
