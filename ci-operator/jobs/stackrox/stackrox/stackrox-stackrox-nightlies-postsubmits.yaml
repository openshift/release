postsubmits:
  stackrox/stackrox:
  - agent: kubernetes
    always_run: true
    branches:
    - ^nightlies$
    cluster: build01
    decorate: true
    decoration_config:
      skip_cloning: true
      timeout: 5h0m0s
    labels:
      ci.openshift.io/generator: prowgen
    max_concurrency: 1
    name: branch-ci-stackrox-stackrox-nightlies-eks-qa-e2e-tests
    spec:
      containers:
      - args:
        - --gcs-upload-secret=/secrets/gcs/service-account.json
        - --image-import-pull-secret=/etc/pull-secret/.dockerconfigjson
        - --report-credentials-file=/etc/report/credentials
        - --target=eks-qa-e2e-tests
        command:
        - ci-operator
        image: ci-operator:latest
        imagePullPolicy: Always
        name: ""
        resources:
          requests:
            cpu: 10m
        volumeMounts:
        - mountPath: /secrets/gcs
          name: gcs-credentials
          readOnly: true
        - mountPath: /etc/pull-secret
          name: pull-secret
          readOnly: true
        - mountPath: /etc/report
          name: result-aggregator
          readOnly: true
      serviceAccountName: ci-operator
      volumes:
      - name: pull-secret
        secret:
          secretName: registry-pull-credentials
      - name: result-aggregator
        secret:
          secretName: result-aggregator
  - agent: kubernetes
    always_run: true
    branches:
    - ^nightlies$
    cluster: build01
    decorate: true
    decoration_config:
      skip_cloning: true
      timeout: 5h0m0s
    labels:
      ci.openshift.io/generator: prowgen
    max_concurrency: 1
    name: branch-ci-stackrox-stackrox-nightlies-gke-kernel-qa-e2e-tests
    spec:
      containers:
      - args:
        - --gcs-upload-secret=/secrets/gcs/service-account.json
        - --image-import-pull-secret=/etc/pull-secret/.dockerconfigjson
        - --report-credentials-file=/etc/report/credentials
        - --target=gke-kernel-qa-e2e-tests
        command:
        - ci-operator
        image: ci-operator:latest
        imagePullPolicy: Always
        name: ""
        resources:
          requests:
            cpu: 10m
        volumeMounts:
        - mountPath: /secrets/gcs
          name: gcs-credentials
          readOnly: true
        - mountPath: /etc/pull-secret
          name: pull-secret
          readOnly: true
        - mountPath: /etc/report
          name: result-aggregator
          readOnly: true
      serviceAccountName: ci-operator
      volumes:
      - name: pull-secret
        secret:
          secretName: registry-pull-credentials
      - name: result-aggregator
        secret:
          secretName: result-aggregator
  - agent: kubernetes
    always_run: true
    branches:
    - ^nightlies$
    cluster: build01
    decorate: true
    decoration_config:
      skip_cloning: true
    labels:
      ci.openshift.io/generator: prowgen
    max_concurrency: 1
    name: branch-ci-stackrox-stackrox-nightlies-gke-nongroovy-e2e-tests
    spec:
      containers:
      - args:
        - --gcs-upload-secret=/secrets/gcs/service-account.json
        - --image-import-pull-secret=/etc/pull-secret/.dockerconfigjson
        - --report-credentials-file=/etc/report/credentials
        - --target=gke-nongroovy-e2e-tests
        command:
        - ci-operator
        image: ci-operator:latest
        imagePullPolicy: Always
        name: ""
        resources:
          requests:
            cpu: 10m
        volumeMounts:
        - mountPath: /secrets/gcs
          name: gcs-credentials
          readOnly: true
        - mountPath: /etc/pull-secret
          name: pull-secret
          readOnly: true
        - mountPath: /etc/report
          name: result-aggregator
          readOnly: true
      serviceAccountName: ci-operator
      volumes:
      - name: pull-secret
        secret:
          secretName: registry-pull-credentials
      - name: result-aggregator
        secret:
          secretName: result-aggregator
  - agent: kubernetes
    always_run: true
    branches:
    - ^nightlies$
    cluster: build01
    decorate: true
    decoration_config:
      skip_cloning: true
      timeout: 5h0m0s
    labels:
      ci.openshift.io/generator: prowgen
    max_concurrency: 1
    name: branch-ci-stackrox-stackrox-nightlies-gke-postgres-qa-e2e-tests
    spec:
      containers:
      - args:
        - --gcs-upload-secret=/secrets/gcs/service-account.json
        - --image-import-pull-secret=/etc/pull-secret/.dockerconfigjson
        - --report-credentials-file=/etc/report/credentials
        - --target=gke-postgres-qa-e2e-tests
        command:
        - ci-operator
        image: ci-operator:latest
        imagePullPolicy: Always
        name: ""
        resources:
          requests:
            cpu: 10m
        volumeMounts:
        - mountPath: /secrets/gcs
          name: gcs-credentials
          readOnly: true
        - mountPath: /etc/pull-secret
          name: pull-secret
          readOnly: true
        - mountPath: /etc/report
          name: result-aggregator
          readOnly: true
      serviceAccountName: ci-operator
      volumes:
      - name: pull-secret
        secret:
          secretName: registry-pull-credentials
      - name: result-aggregator
        secret:
          secretName: result-aggregator
  - agent: kubernetes
    always_run: true
    branches:
    - ^nightlies$
    cluster: build01
    decorate: true
    decoration_config:
      skip_cloning: true
    labels:
      ci.openshift.io/generator: prowgen
    max_concurrency: 1
    name: branch-ci-stackrox-stackrox-nightlies-gke-postgres-scale-tests
    spec:
      containers:
      - args:
        - --gcs-upload-secret=/secrets/gcs/service-account.json
        - --image-import-pull-secret=/etc/pull-secret/.dockerconfigjson
        - --report-credentials-file=/etc/report/credentials
        - --target=gke-postgres-scale-tests
        command:
        - ci-operator
        image: ci-operator:latest
        imagePullPolicy: Always
        name: ""
        resources:
          requests:
            cpu: 10m
        volumeMounts:
        - mountPath: /secrets/gcs
          name: gcs-credentials
          readOnly: true
        - mountPath: /etc/pull-secret
          name: pull-secret
          readOnly: true
        - mountPath: /etc/report
          name: result-aggregator
          readOnly: true
      serviceAccountName: ci-operator
      volumes:
      - name: pull-secret
        secret:
          secretName: registry-pull-credentials
      - name: result-aggregator
        secret:
          secretName: result-aggregator
  - agent: kubernetes
    always_run: true
    branches:
    - ^nightlies$
    cluster: build01
    decorate: true
    decoration_config:
      skip_cloning: true
      timeout: 5h0m0s
    labels:
      ci.openshift.io/generator: prowgen
    max_concurrency: 1
    name: branch-ci-stackrox-stackrox-nightlies-gke-qa-e2e-tests
    spec:
      containers:
      - args:
        - --gcs-upload-secret=/secrets/gcs/service-account.json
        - --image-import-pull-secret=/etc/pull-secret/.dockerconfigjson
        - --report-credentials-file=/etc/report/credentials
        - --target=gke-qa-e2e-tests
        command:
        - ci-operator
        image: ci-operator:latest
        imagePullPolicy: Always
        name: ""
        resources:
          requests:
            cpu: 10m
        volumeMounts:
        - mountPath: /secrets/gcs
          name: gcs-credentials
          readOnly: true
        - mountPath: /etc/pull-secret
          name: pull-secret
          readOnly: true
        - mountPath: /etc/report
          name: result-aggregator
          readOnly: true
      serviceAccountName: ci-operator
      volumes:
      - name: pull-secret
        secret:
          secretName: registry-pull-credentials
      - name: result-aggregator
        secret:
          secretName: result-aggregator
  - agent: kubernetes
    always_run: true
    branches:
    - ^nightlies$
    cluster: build01
    decorate: true
    decoration_config:
      skip_cloning: true
      timeout: 5h0m0s
    labels:
      ci.openshift.io/generator: prowgen
    max_concurrency: 1
    name: branch-ci-stackrox-stackrox-nightlies-gke-race-condition-qa-e2e-tests
    spec:
      containers:
      - args:
        - --gcs-upload-secret=/secrets/gcs/service-account.json
        - --image-import-pull-secret=/etc/pull-secret/.dockerconfigjson
        - --report-credentials-file=/etc/report/credentials
        - --target=gke-race-condition-qa-e2e-tests
        command:
        - ci-operator
        image: ci-operator:latest
        imagePullPolicy: Always
        name: ""
        resources:
          requests:
            cpu: 10m
        volumeMounts:
        - mountPath: /secrets/gcs
          name: gcs-credentials
          readOnly: true
        - mountPath: /etc/pull-secret
          name: pull-secret
          readOnly: true
        - mountPath: /etc/report
          name: result-aggregator
          readOnly: true
      serviceAccountName: ci-operator
      volumes:
      - name: pull-secret
        secret:
          secretName: registry-pull-credentials
      - name: result-aggregator
        secret:
          secretName: result-aggregator
  - agent: kubernetes
    always_run: true
    branches:
    - ^nightlies$
    cluster: build01
    decorate: true
    decoration_config:
      skip_cloning: true
    labels:
      ci.openshift.io/generator: prowgen
    max_concurrency: 1
    name: branch-ci-stackrox-stackrox-nightlies-gke-scale-tests
    spec:
      containers:
      - args:
        - --gcs-upload-secret=/secrets/gcs/service-account.json
        - --image-import-pull-secret=/etc/pull-secret/.dockerconfigjson
        - --report-credentials-file=/etc/report/credentials
        - --target=gke-scale-tests
        command:
        - ci-operator
        image: ci-operator:latest
        imagePullPolicy: Always
        name: ""
        resources:
          requests:
            cpu: 10m
        volumeMounts:
        - mountPath: /secrets/gcs
          name: gcs-credentials
          readOnly: true
        - mountPath: /etc/pull-secret
          name: pull-secret
          readOnly: true
        - mountPath: /etc/report
          name: result-aggregator
          readOnly: true
      serviceAccountName: ci-operator
      volumes:
      - name: pull-secret
        secret:
          secretName: registry-pull-credentials
      - name: result-aggregator
        secret:
          secretName: result-aggregator
  - agent: kubernetes
    always_run: true
    branches:
    - ^nightlies$
    cluster: build01
    decorate: true
    decoration_config:
      skip_cloning: true
      timeout: 5h0m0s
    labels:
      ci.openshift.io/generator: prowgen
    max_concurrency: 1
    name: branch-ci-stackrox-stackrox-nightlies-gke-ui-e2e-tests
    spec:
      containers:
      - args:
        - --gcs-upload-secret=/secrets/gcs/service-account.json
        - --image-import-pull-secret=/etc/pull-secret/.dockerconfigjson
        - --report-credentials-file=/etc/report/credentials
        - --target=gke-ui-e2e-tests
        command:
        - ci-operator
        image: ci-operator:latest
        imagePullPolicy: Always
        name: ""
        resources:
          requests:
            cpu: 10m
        volumeMounts:
        - mountPath: /secrets/gcs
          name: gcs-credentials
          readOnly: true
        - mountPath: /etc/pull-secret
          name: pull-secret
          readOnly: true
        - mountPath: /etc/report
          name: result-aggregator
          readOnly: true
      serviceAccountName: ci-operator
      volumes:
      - name: pull-secret
        secret:
          secretName: registry-pull-credentials
      - name: result-aggregator
        secret:
          secretName: result-aggregator
  - agent: kubernetes
    always_run: true
    branches:
    - ^nightlies$
    cluster: build01
    decorate: true
    decoration_config:
      skip_cloning: true
    labels:
      ci.openshift.io/generator: prowgen
    max_concurrency: 1
    name: branch-ci-stackrox-stackrox-nightlies-gke-upgrade-tests
    spec:
      containers:
      - args:
        - --gcs-upload-secret=/secrets/gcs/service-account.json
        - --image-import-pull-secret=/etc/pull-secret/.dockerconfigjson
        - --report-credentials-file=/etc/report/credentials
        - --target=gke-upgrade-tests
        command:
        - ci-operator
        image: ci-operator:latest
        imagePullPolicy: Always
        name: ""
        resources:
          requests:
            cpu: 10m
        volumeMounts:
        - mountPath: /secrets/gcs
          name: gcs-credentials
          readOnly: true
        - mountPath: /etc/pull-secret
          name: pull-secret
          readOnly: true
        - mountPath: /etc/report
          name: result-aggregator
          readOnly: true
      serviceAccountName: ci-operator
      volumes:
      - name: pull-secret
        secret:
          secretName: registry-pull-credentials
      - name: result-aggregator
        secret:
          secretName: result-aggregator
  - agent: kubernetes
    always_run: true
    branches:
    - ^nightlies$
    cluster: build01
    decorate: true
    decoration_config:
      skip_cloning: true
    labels:
      ci.openshift.io/generator: prowgen
    max_concurrency: 1
    name: branch-ci-stackrox-stackrox-nightlies-go-postgres-tests
    spec:
      containers:
      - args:
        - --gcs-upload-secret=/secrets/gcs/service-account.json
        - --image-import-pull-secret=/etc/pull-secret/.dockerconfigjson
        - --report-credentials-file=/etc/report/credentials
        - --target=go-postgres-tests
        command:
        - ci-operator
        image: ci-operator:latest
        imagePullPolicy: Always
        name: ""
        resources:
          requests:
            cpu: 10m
        volumeMounts:
        - mountPath: /secrets/gcs
          name: gcs-credentials
          readOnly: true
        - mountPath: /etc/pull-secret
          name: pull-secret
          readOnly: true
        - mountPath: /etc/report
          name: result-aggregator
          readOnly: true
      serviceAccountName: ci-operator
      volumes:
      - name: pull-secret
        secret:
          secretName: registry-pull-credentials
      - name: result-aggregator
        secret:
          secretName: result-aggregator
  - agent: kubernetes
    always_run: true
    branches:
    - ^nightlies$
    cluster: build01
    decorate: true
    decoration_config:
      skip_cloning: true
    labels:
      ci.openshift.io/generator: prowgen
    max_concurrency: 1
    name: branch-ci-stackrox-stackrox-nightlies-go-unit-tests
    spec:
      containers:
      - args:
        - --gcs-upload-secret=/secrets/gcs/service-account.json
        - --image-import-pull-secret=/etc/pull-secret/.dockerconfigjson
        - --report-credentials-file=/etc/report/credentials
        - --target=go-unit-tests
        command:
        - ci-operator
        image: ci-operator:latest
        imagePullPolicy: Always
        name: ""
        resources:
          requests:
            cpu: 10m
        volumeMounts:
        - mountPath: /secrets/gcs
          name: gcs-credentials
          readOnly: true
        - mountPath: /etc/pull-secret
          name: pull-secret
          readOnly: true
        - mountPath: /etc/report
          name: result-aggregator
          readOnly: true
      serviceAccountName: ci-operator
      volumes:
      - name: pull-secret
        secret:
          secretName: registry-pull-credentials
      - name: result-aggregator
        secret:
          secretName: result-aggregator
  - agent: kubernetes
    always_run: true
    branches:
    - ^nightlies$
    cluster: build01
    decorate: true
    decoration_config:
      skip_cloning: true
    labels:
      ci.openshift.io/generator: prowgen
    max_concurrency: 1
    name: branch-ci-stackrox-stackrox-nightlies-go-unit-tests-release
    spec:
      containers:
      - args:
        - --gcs-upload-secret=/secrets/gcs/service-account.json
        - --image-import-pull-secret=/etc/pull-secret/.dockerconfigjson
        - --report-credentials-file=/etc/report/credentials
        - --target=go-unit-tests-release
        command:
        - ci-operator
        image: ci-operator:latest
        imagePullPolicy: Always
        name: ""
        resources:
          requests:
            cpu: 10m
        volumeMounts:
        - mountPath: /secrets/gcs
          name: gcs-credentials
          readOnly: true
        - mountPath: /etc/pull-secret
          name: pull-secret
          readOnly: true
        - mountPath: /etc/report
          name: result-aggregator
          readOnly: true
      serviceAccountName: ci-operator
      volumes:
      - name: pull-secret
        secret:
          secretName: registry-pull-credentials
      - name: result-aggregator
        secret:
          secretName: result-aggregator
  - agent: kubernetes
    always_run: true
    branches:
    - ^nightlies$
    cluster: build01
    decorate: true
    decoration_config:
      skip_cloning: true
    labels:
      ci.openshift.io/generator: prowgen
    max_concurrency: 1
    name: branch-ci-stackrox-stackrox-nightlies-grouped-static-checks
    spec:
      containers:
      - args:
        - --gcs-upload-secret=/secrets/gcs/service-account.json
        - --image-import-pull-secret=/etc/pull-secret/.dockerconfigjson
        - --report-credentials-file=/etc/report/credentials
        - --target=grouped-static-checks
        command:
        - ci-operator
        image: ci-operator:latest
        imagePullPolicy: Always
        name: ""
        resources:
          requests:
            cpu: 10m
        volumeMounts:
        - mountPath: /secrets/gcs
          name: gcs-credentials
          readOnly: true
        - mountPath: /etc/pull-secret
          name: pull-secret
          readOnly: true
        - mountPath: /etc/report
          name: result-aggregator
          readOnly: true
      serviceAccountName: ci-operator
      volumes:
      - name: pull-secret
        secret:
          secretName: registry-pull-credentials
      - name: result-aggregator
        secret:
          secretName: result-aggregator
  - agent: kubernetes
    always_run: true
    branches:
    - ^nightlies$
    cluster: build01
    decorate: true
    decoration_config:
      skip_cloning: true
    labels:
      ci-operator.openshift.io/is-promotion: "true"
      ci.openshift.io/generator: prowgen
    max_concurrency: 1
    name: branch-ci-stackrox-stackrox-nightlies-images
    spec:
      containers:
      - args:
        - --gcs-upload-secret=/secrets/gcs/service-account.json
        - --image-import-pull-secret=/etc/pull-secret/.dockerconfigjson
        - --image-mirror-push-secret=/etc/push-secret/.dockerconfigjson
        - --promote
        - --report-credentials-file=/etc/report/credentials
        - --target=[images]
        command:
        - ci-operator
        image: ci-operator:latest
        imagePullPolicy: Always
        name: ""
        resources:
          requests:
            cpu: 10m
        volumeMounts:
        - mountPath: /secrets/gcs
          name: gcs-credentials
          readOnly: true
        - mountPath: /etc/pull-secret
          name: pull-secret
          readOnly: true
        - mountPath: /etc/push-secret
          name: push-secret
          readOnly: true
        - mountPath: /etc/report
          name: result-aggregator
          readOnly: true
      serviceAccountName: ci-operator
      volumes:
      - name: pull-secret
        secret:
          secretName: registry-pull-credentials
      - name: push-secret
        secret:
          secretName: registry-push-credentials-ci-central
      - name: result-aggregator
        secret:
          secretName: result-aggregator
  - agent: kubernetes
    always_run: true
    branches:
    - ^nightlies$
    cluster: build01
    decorate: true
    decoration_config:
      skip_cloning: true
    labels:
      ci.openshift.io/generator: prowgen
    max_concurrency: 1
    name: branch-ci-stackrox-stackrox-nightlies-integration-unit-tests
    spec:
      containers:
      - args:
        - --gcs-upload-secret=/secrets/gcs/service-account.json
        - --image-import-pull-secret=/etc/pull-secret/.dockerconfigjson
        - --report-credentials-file=/etc/report/credentials
        - --target=integration-unit-tests
        command:
        - ci-operator
        image: ci-operator:latest
        imagePullPolicy: Always
        name: ""
        resources:
          requests:
            cpu: 10m
        volumeMounts:
        - mountPath: /secrets/gcs
          name: gcs-credentials
          readOnly: true
        - mountPath: /etc/pull-secret
          name: pull-secret
          readOnly: true
        - mountPath: /etc/report
          name: result-aggregator
          readOnly: true
      serviceAccountName: ci-operator
      volumes:
      - name: pull-secret
        secret:
          secretName: registry-pull-credentials
      - name: result-aggregator
        secret:
          secretName: result-aggregator
  - agent: kubernetes
    always_run: true
    branches:
    - ^nightlies$
    cluster: build01
    decorate: true
    decoration_config:
      skip_cloning: true
    labels:
      ci.openshift.io/generator: prowgen
    max_concurrency: 1
    name: branch-ci-stackrox-stackrox-nightlies-local-roxctl-tests
    spec:
      containers:
      - args:
        - --gcs-upload-secret=/secrets/gcs/service-account.json
        - --image-import-pull-secret=/etc/pull-secret/.dockerconfigjson
        - --report-credentials-file=/etc/report/credentials
        - --target=local-roxctl-tests
        command:
        - ci-operator
        image: ci-operator:latest
        imagePullPolicy: Always
        name: ""
        resources:
          requests:
            cpu: 10m
        volumeMounts:
        - mountPath: /secrets/gcs
          name: gcs-credentials
          readOnly: true
        - mountPath: /etc/pull-secret
          name: pull-secret
          readOnly: true
        - mountPath: /etc/report
          name: result-aggregator
          readOnly: true
      serviceAccountName: ci-operator
      volumes:
      - name: pull-secret
        secret:
          secretName: registry-pull-credentials
      - name: result-aggregator
        secret:
          secretName: result-aggregator
  - agent: kubernetes
    always_run: true
    branches:
    - ^nightlies$
    cluster: build01
    decorate: true
    decoration_config:
      skip_cloning: true
    labels:
      ci.openshift.io/generator: prowgen
    max_concurrency: 1
    name: branch-ci-stackrox-stackrox-nightlies-mitre-bundles-checks
    spec:
      containers:
      - args:
        - --gcs-upload-secret=/secrets/gcs/service-account.json
        - --image-import-pull-secret=/etc/pull-secret/.dockerconfigjson
        - --report-credentials-file=/etc/report/credentials
        - --target=mitre-bundles-checks
        command:
        - ci-operator
        image: ci-operator:latest
        imagePullPolicy: Always
        name: ""
        resources:
          requests:
            cpu: 10m
        volumeMounts:
        - mountPath: /secrets/gcs
          name: gcs-credentials
          readOnly: true
        - mountPath: /etc/pull-secret
          name: pull-secret
          readOnly: true
        - mountPath: /etc/report
          name: result-aggregator
          readOnly: true
      serviceAccountName: ci-operator
      volumes:
      - name: pull-secret
        secret:
          secretName: registry-pull-credentials
      - name: result-aggregator
        secret:
          secretName: result-aggregator
  - agent: kubernetes
    always_run: true
    branches:
    - ^nightlies$
    cluster: build01
    decorate: true
    decoration_config:
      skip_cloning: true
      timeout: 2h0m0s
    labels:
      ci.openshift.io/generator: prowgen
<<<<<<< HEAD
    max_concurrency: 1
    name: branch-ci-stackrox-stackrox-nightlies-openshift-4-operator-e2e-tests
=======
    max_concurrency: 5
    name: branch-ci-stackrox-stackrox-nightlies-merge-openshift-4-operator-e2e-tests
>>>>>>> d6c7f970
    spec:
      containers:
      - args:
        - --gcs-upload-secret=/secrets/gcs/service-account.json
        - --hive-kubeconfig=/secrets/hive-hive-credentials/kubeconfig
        - --image-import-pull-secret=/etc/pull-secret/.dockerconfigjson
        - --report-credentials-file=/etc/report/credentials
        - --secret-dir=/secrets/ci-pull-credentials
        - --target=openshift-4-operator-e2e-tests
        command:
        - ci-operator
        image: ci-operator:latest
        imagePullPolicy: Always
        name: ""
        resources:
          requests:
            cpu: 10m
        volumeMounts:
        - mountPath: /secrets/ci-pull-credentials
          name: ci-pull-credentials
          readOnly: true
        - mountPath: /secrets/gcs
          name: gcs-credentials
          readOnly: true
        - mountPath: /secrets/hive-hive-credentials
          name: hive-hive-credentials
          readOnly: true
        - mountPath: /etc/pull-secret
          name: pull-secret
          readOnly: true
        - mountPath: /etc/report
          name: result-aggregator
          readOnly: true
      serviceAccountName: ci-operator
      volumes:
      - name: ci-pull-credentials
        secret:
          secretName: ci-pull-credentials
      - name: hive-hive-credentials
        secret:
          secretName: hive-hive-credentials
      - name: pull-secret
        secret:
          secretName: registry-pull-credentials
      - name: result-aggregator
        secret:
          secretName: result-aggregator
  - agent: kubernetes
    always_run: true
    branches:
    - ^nightlies$
    cluster: build01
    decorate: true
    decoration_config:
      skip_cloning: true
      timeout: 5h0m0s
    labels:
      ci.openshift.io/generator: prowgen
    max_concurrency: 1
    name: branch-ci-stackrox-stackrox-nightlies-openshift-4-qa-e2e-tests
    spec:
      containers:
      - args:
        - --gcs-upload-secret=/secrets/gcs/service-account.json
        - --hive-kubeconfig=/secrets/hive-hive-credentials/kubeconfig
        - --image-import-pull-secret=/etc/pull-secret/.dockerconfigjson
        - --report-credentials-file=/etc/report/credentials
        - --secret-dir=/secrets/ci-pull-credentials
        - --target=openshift-4-qa-e2e-tests
        command:
        - ci-operator
        image: ci-operator:latest
        imagePullPolicy: Always
        name: ""
        resources:
          requests:
            cpu: 10m
        volumeMounts:
        - mountPath: /secrets/ci-pull-credentials
          name: ci-pull-credentials
          readOnly: true
        - mountPath: /secrets/gcs
          name: gcs-credentials
          readOnly: true
        - mountPath: /secrets/hive-hive-credentials
          name: hive-hive-credentials
          readOnly: true
        - mountPath: /etc/pull-secret
          name: pull-secret
          readOnly: true
        - mountPath: /etc/report
          name: result-aggregator
          readOnly: true
      serviceAccountName: ci-operator
      volumes:
      - name: ci-pull-credentials
        secret:
          secretName: ci-pull-credentials
      - name: hive-hive-credentials
        secret:
          secretName: hive-hive-credentials
      - name: pull-secret
        secret:
          secretName: registry-pull-credentials
      - name: result-aggregator
        secret:
          secretName: result-aggregator
  - agent: kubernetes
    always_run: true
    branches:
    - ^nightlies$
    cluster: build01
    decorate: true
    decoration_config:
      skip_cloning: true
    labels:
      ci.openshift.io/generator: prowgen
    max_concurrency: 1
    name: branch-ci-stackrox-stackrox-nightlies-policy-checks
    spec:
      containers:
      - args:
        - --gcs-upload-secret=/secrets/gcs/service-account.json
        - --image-import-pull-secret=/etc/pull-secret/.dockerconfigjson
        - --report-credentials-file=/etc/report/credentials
        - --target=policy-checks
        command:
        - ci-operator
        image: ci-operator:latest
        imagePullPolicy: Always
        name: ""
        resources:
          requests:
            cpu: 10m
        volumeMounts:
        - mountPath: /secrets/gcs
          name: gcs-credentials
          readOnly: true
        - mountPath: /etc/pull-secret
          name: pull-secret
          readOnly: true
        - mountPath: /etc/report
          name: result-aggregator
          readOnly: true
      serviceAccountName: ci-operator
      volumes:
      - name: pull-secret
        secret:
          secretName: registry-pull-credentials
      - name: result-aggregator
        secret:
          secretName: result-aggregator
  - agent: kubernetes
    always_run: true
    branches:
    - ^nightlies$
    cluster: build01
    decorate: true
    decoration_config:
      skip_cloning: true
    labels:
      ci.openshift.io/generator: prowgen
    max_concurrency: 1
    name: branch-ci-stackrox-stackrox-nightlies-push-and-release
    spec:
      containers:
      - args:
        - --gcs-upload-secret=/secrets/gcs/service-account.json
        - --image-import-pull-secret=/etc/pull-secret/.dockerconfigjson
        - --report-credentials-file=/etc/report/credentials
        - --target=push-and-release
        command:
        - ci-operator
        image: ci-operator:latest
        imagePullPolicy: Always
        name: ""
        resources:
          requests:
            cpu: 10m
        volumeMounts:
        - mountPath: /secrets/gcs
          name: gcs-credentials
          readOnly: true
        - mountPath: /etc/pull-secret
          name: pull-secret
          readOnly: true
        - mountPath: /etc/report
          name: result-aggregator
          readOnly: true
      serviceAccountName: ci-operator
      volumes:
      - name: pull-secret
        secret:
          secretName: registry-pull-credentials
      - name: result-aggregator
        secret:
          secretName: result-aggregator
  - agent: kubernetes
    always_run: true
    branches:
    - ^nightlies$
    cluster: build01
    decorate: true
    decoration_config:
      skip_cloning: true
    labels:
      ci.openshift.io/generator: prowgen
    max_concurrency: 1
    name: branch-ci-stackrox-stackrox-nightlies-shell-unit-tests
    spec:
      containers:
      - args:
        - --gcs-upload-secret=/secrets/gcs/service-account.json
        - --image-import-pull-secret=/etc/pull-secret/.dockerconfigjson
        - --report-credentials-file=/etc/report/credentials
        - --target=shell-unit-tests
        command:
        - ci-operator
        image: ci-operator:latest
        imagePullPolicy: Always
        name: ""
        resources:
          requests:
            cpu: 10m
        volumeMounts:
        - mountPath: /secrets/gcs
          name: gcs-credentials
          readOnly: true
        - mountPath: /etc/pull-secret
          name: pull-secret
          readOnly: true
        - mountPath: /etc/report
          name: result-aggregator
          readOnly: true
      serviceAccountName: ci-operator
      volumes:
      - name: pull-secret
        secret:
          secretName: registry-pull-credentials
      - name: result-aggregator
        secret:
          secretName: result-aggregator
  - agent: kubernetes
    always_run: true
    branches:
    - ^nightlies$
    cluster: build01
    decorate: true
    decoration_config:
      skip_cloning: true
    labels:
      ci.openshift.io/generator: prowgen
    max_concurrency: 1
    name: branch-ci-stackrox-stackrox-nightlies-style-checks
    spec:
      containers:
      - args:
        - --gcs-upload-secret=/secrets/gcs/service-account.json
        - --image-import-pull-secret=/etc/pull-secret/.dockerconfigjson
        - --report-credentials-file=/etc/report/credentials
        - --target=style-checks
        command:
        - ci-operator
        image: ci-operator:latest
        imagePullPolicy: Always
        name: ""
        resources:
          requests:
            cpu: 10m
        volumeMounts:
        - mountPath: /secrets/gcs
          name: gcs-credentials
          readOnly: true
        - mountPath: /etc/pull-secret
          name: pull-secret
          readOnly: true
        - mountPath: /etc/report
          name: result-aggregator
          readOnly: true
      serviceAccountName: ci-operator
      volumes:
      - name: pull-secret
        secret:
          secretName: registry-pull-credentials
      - name: result-aggregator
        secret:
          secretName: result-aggregator
  - agent: kubernetes
    always_run: true
    branches:
    - ^nightlies$
    cluster: build01
    decorate: true
    decoration_config:
      skip_cloning: true
    labels:
      ci.openshift.io/generator: prowgen
    max_concurrency: 1
    name: branch-ci-stackrox-stackrox-nightlies-ui-unit-tests
    spec:
      containers:
      - args:
        - --gcs-upload-secret=/secrets/gcs/service-account.json
        - --image-import-pull-secret=/etc/pull-secret/.dockerconfigjson
        - --report-credentials-file=/etc/report/credentials
        - --target=ui-unit-tests
        command:
        - ci-operator
        image: ci-operator:latest
        imagePullPolicy: Always
        name: ""
        resources:
          requests:
            cpu: 10m
        volumeMounts:
        - mountPath: /secrets/gcs
          name: gcs-credentials
          readOnly: true
        - mountPath: /etc/pull-secret
          name: pull-secret
          readOnly: true
        - mountPath: /etc/report
          name: result-aggregator
          readOnly: true
      serviceAccountName: ci-operator
      volumes:
      - name: pull-secret
        secret:
          secretName: registry-pull-credentials
      - name: result-aggregator
        secret:
          secretName: result-aggregator<|MERGE_RESOLUTION|>--- conflicted
+++ resolved
@@ -836,13 +836,8 @@
       timeout: 2h0m0s
     labels:
       ci.openshift.io/generator: prowgen
-<<<<<<< HEAD
-    max_concurrency: 1
+    max_concurrency: 5
     name: branch-ci-stackrox-stackrox-nightlies-openshift-4-operator-e2e-tests
-=======
-    max_concurrency: 5
-    name: branch-ci-stackrox-stackrox-nightlies-merge-openshift-4-operator-e2e-tests
->>>>>>> d6c7f970
     spec:
       containers:
       - args:
