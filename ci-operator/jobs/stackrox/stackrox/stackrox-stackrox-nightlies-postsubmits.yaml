postsubmits:
  stackrox/stackrox:
  - agent: kubernetes
    always_run: true
    branches:
    - ^nightlies$
    cluster: build01
    decorate: true
    decoration_config:
      skip_cloning: true
      timeout: 5h0m0s
    labels:
      ci.openshift.io/generator: prowgen
    max_concurrency: 1
    name: branch-ci-stackrox-stackrox-nightlies-aks-qa-e2e-tests
    spec:
      containers:
      - args:
        - --gcs-upload-secret=/secrets/gcs/service-account.json
        - --image-import-pull-secret=/etc/pull-secret/.dockerconfigjson
        - --report-credentials-file=/etc/report/credentials
        - --target=aks-qa-e2e-tests
        command:
        - ci-operator
        image: ci-operator:latest
        imagePullPolicy: Always
        name: ""
        resources:
          requests:
            cpu: 10m
        volumeMounts:
        - mountPath: /secrets/gcs
          name: gcs-credentials
          readOnly: true
        - mountPath: /etc/pull-secret
          name: pull-secret
          readOnly: true
        - mountPath: /etc/report
          name: result-aggregator
          readOnly: true
      serviceAccountName: ci-operator
      volumes:
      - name: pull-secret
        secret:
          secretName: registry-pull-credentials
      - name: result-aggregator
        secret:
          secretName: result-aggregator
  - agent: kubernetes
    always_run: true
    branches:
    - ^nightlies$
    cluster: build01
    decorate: true
    decoration_config:
      skip_cloning: true
      timeout: 5h0m0s
    labels:
      ci.openshift.io/generator: prowgen
    max_concurrency: 1
    name: branch-ci-stackrox-stackrox-nightlies-aro-qa-e2e-tests
    spec:
      containers:
      - args:
        - --gcs-upload-secret=/secrets/gcs/service-account.json
        - --image-import-pull-secret=/etc/pull-secret/.dockerconfigjson
        - --report-credentials-file=/etc/report/credentials
        - --target=aro-qa-e2e-tests
        command:
        - ci-operator
        image: ci-operator:latest
        imagePullPolicy: Always
        name: ""
        resources:
          requests:
            cpu: 10m
        volumeMounts:
        - mountPath: /secrets/gcs
          name: gcs-credentials
          readOnly: true
        - mountPath: /etc/pull-secret
          name: pull-secret
          readOnly: true
        - mountPath: /etc/report
          name: result-aggregator
          readOnly: true
      serviceAccountName: ci-operator
      volumes:
      - name: pull-secret
        secret:
          secretName: registry-pull-credentials
      - name: result-aggregator
        secret:
          secretName: result-aggregator
  - agent: kubernetes
    always_run: true
    branches:
    - ^nightlies$
    cluster: build01
    decorate: true
    decoration_config:
      skip_cloning: true
      timeout: 5h0m0s
    labels:
      ci.openshift.io/generator: prowgen
    max_concurrency: 1
    name: branch-ci-stackrox-stackrox-nightlies-eks-qa-e2e-tests
    spec:
      containers:
      - args:
        - --gcs-upload-secret=/secrets/gcs/service-account.json
        - --image-import-pull-secret=/etc/pull-secret/.dockerconfigjson
        - --report-credentials-file=/etc/report/credentials
        - --target=eks-qa-e2e-tests
        command:
        - ci-operator
        image: ci-operator:latest
        imagePullPolicy: Always
        name: ""
        resources:
          requests:
            cpu: 10m
        volumeMounts:
        - mountPath: /secrets/gcs
          name: gcs-credentials
          readOnly: true
        - mountPath: /etc/pull-secret
          name: pull-secret
          readOnly: true
        - mountPath: /etc/report
          name: result-aggregator
          readOnly: true
      serviceAccountName: ci-operator
      volumes:
      - name: pull-secret
        secret:
          secretName: registry-pull-credentials
      - name: result-aggregator
        secret:
          secretName: result-aggregator
  - agent: kubernetes
    always_run: true
    branches:
    - ^nightlies$
    cluster: build01
    decorate: true
    decoration_config:
      skip_cloning: true
      timeout: 5h0m0s
    labels:
      ci.openshift.io/generator: prowgen
    max_concurrency: 1
    name: branch-ci-stackrox-stackrox-nightlies-gke-latest-nongroovy-e2e-tests
    spec:
      containers:
      - args:
        - --gcs-upload-secret=/secrets/gcs/service-account.json
        - --image-import-pull-secret=/etc/pull-secret/.dockerconfigjson
        - --report-credentials-file=/etc/report/credentials
        - --target=gke-latest-nongroovy-e2e-tests
        command:
        - ci-operator
        image: ci-operator:latest
        imagePullPolicy: Always
        name: ""
        resources:
          requests:
            cpu: 10m
        volumeMounts:
        - mountPath: /secrets/gcs
          name: gcs-credentials
          readOnly: true
        - mountPath: /etc/pull-secret
          name: pull-secret
          readOnly: true
        - mountPath: /etc/report
          name: result-aggregator
          readOnly: true
      serviceAccountName: ci-operator
      volumes:
      - name: pull-secret
        secret:
          secretName: registry-pull-credentials
      - name: result-aggregator
        secret:
          secretName: result-aggregator
  - agent: kubernetes
    always_run: true
    branches:
    - ^nightlies$
    cluster: build01
    decorate: true
    decoration_config:
      skip_cloning: true
      timeout: 5h0m0s
    labels:
      ci.openshift.io/generator: prowgen
    max_concurrency: 1
    name: branch-ci-stackrox-stackrox-nightlies-gke-latest-qa-e2e-tests
    spec:
      containers:
      - args:
        - --gcs-upload-secret=/secrets/gcs/service-account.json
        - --image-import-pull-secret=/etc/pull-secret/.dockerconfigjson
        - --report-credentials-file=/etc/report/credentials
        - --target=gke-latest-qa-e2e-tests
        command:
        - ci-operator
        image: ci-operator:latest
        imagePullPolicy: Always
        name: ""
        resources:
          requests:
            cpu: 10m
        volumeMounts:
        - mountPath: /secrets/gcs
          name: gcs-credentials
          readOnly: true
        - mountPath: /etc/pull-secret
          name: pull-secret
          readOnly: true
        - mountPath: /etc/report
          name: result-aggregator
          readOnly: true
      serviceAccountName: ci-operator
      volumes:
      - name: pull-secret
        secret:
          secretName: registry-pull-credentials
      - name: result-aggregator
        secret:
          secretName: result-aggregator
  - agent: kubernetes
    always_run: true
    branches:
    - ^nightlies$
    cluster: build01
    decorate: true
    decoration_config:
      skip_cloning: true
      timeout: 5h0m0s
    labels:
      ci.openshift.io/generator: prowgen
    max_concurrency: 1
    name: branch-ci-stackrox-stackrox-nightlies-gke-latest-ui-e2e-tests
    spec:
      containers:
      - args:
        - --gcs-upload-secret=/secrets/gcs/service-account.json
        - --image-import-pull-secret=/etc/pull-secret/.dockerconfigjson
        - --report-credentials-file=/etc/report/credentials
        - --target=gke-latest-ui-e2e-tests
        command:
        - ci-operator
        image: ci-operator:latest
        imagePullPolicy: Always
        name: ""
        resources:
          requests:
            cpu: 10m
        volumeMounts:
        - mountPath: /secrets/gcs
          name: gcs-credentials
          readOnly: true
        - mountPath: /etc/pull-secret
          name: pull-secret
          readOnly: true
        - mountPath: /etc/report
          name: result-aggregator
          readOnly: true
      serviceAccountName: ci-operator
      volumes:
      - name: pull-secret
        secret:
          secretName: registry-pull-credentials
      - name: result-aggregator
        secret:
          secretName: result-aggregator
  - agent: kubernetes
    always_run: true
    branches:
    - ^nightlies$
    cluster: build01
    decorate: true
    decoration_config:
      skip_cloning: true
    labels:
      ci.openshift.io/generator: prowgen
    max_concurrency: 1
    name: branch-ci-stackrox-stackrox-nightlies-gke-nongroovy-e2e-tests
    spec:
      containers:
      - args:
        - --gcs-upload-secret=/secrets/gcs/service-account.json
        - --image-import-pull-secret=/etc/pull-secret/.dockerconfigjson
        - --report-credentials-file=/etc/report/credentials
        - --target=gke-nongroovy-e2e-tests
        command:
        - ci-operator
        image: ci-operator:latest
        imagePullPolicy: Always
        name: ""
        resources:
          requests:
            cpu: 10m
        volumeMounts:
        - mountPath: /secrets/gcs
          name: gcs-credentials
          readOnly: true
        - mountPath: /etc/pull-secret
          name: pull-secret
          readOnly: true
        - mountPath: /etc/report
          name: result-aggregator
          readOnly: true
      serviceAccountName: ci-operator
      volumes:
      - name: pull-secret
        secret:
          secretName: registry-pull-credentials
      - name: result-aggregator
        secret:
          secretName: result-aggregator
  - agent: kubernetes
    always_run: true
    branches:
    - ^nightlies$
    cluster: build01
    decorate: true
    decoration_config:
      skip_cloning: true
      timeout: 5h0m0s
    labels:
      ci.openshift.io/generator: prowgen
    max_concurrency: 1
    name: branch-ci-stackrox-stackrox-nightlies-gke-oldest-nongroovy-e2e-tests
    spec:
      containers:
      - args:
        - --gcs-upload-secret=/secrets/gcs/service-account.json
        - --image-import-pull-secret=/etc/pull-secret/.dockerconfigjson
        - --report-credentials-file=/etc/report/credentials
        - --target=gke-oldest-nongroovy-e2e-tests
        command:
        - ci-operator
        image: ci-operator:latest
        imagePullPolicy: Always
        name: ""
        resources:
          requests:
            cpu: 10m
        volumeMounts:
        - mountPath: /secrets/gcs
          name: gcs-credentials
          readOnly: true
        - mountPath: /etc/pull-secret
          name: pull-secret
          readOnly: true
        - mountPath: /etc/report
          name: result-aggregator
          readOnly: true
      serviceAccountName: ci-operator
      volumes:
      - name: pull-secret
        secret:
          secretName: registry-pull-credentials
      - name: result-aggregator
        secret:
          secretName: result-aggregator
  - agent: kubernetes
    always_run: true
    branches:
    - ^nightlies$
    cluster: build01
    decorate: true
    decoration_config:
      skip_cloning: true
      timeout: 5h0m0s
    labels:
      ci.openshift.io/generator: prowgen
    max_concurrency: 1
    name: branch-ci-stackrox-stackrox-nightlies-gke-oldest-qa-e2e-tests
    spec:
      containers:
      - args:
        - --gcs-upload-secret=/secrets/gcs/service-account.json
        - --image-import-pull-secret=/etc/pull-secret/.dockerconfigjson
        - --report-credentials-file=/etc/report/credentials
        - --target=gke-oldest-qa-e2e-tests
        command:
        - ci-operator
        image: ci-operator:latest
        imagePullPolicy: Always
        name: ""
        resources:
          requests:
            cpu: 10m
        volumeMounts:
        - mountPath: /secrets/gcs
          name: gcs-credentials
          readOnly: true
        - mountPath: /etc/pull-secret
          name: pull-secret
          readOnly: true
        - mountPath: /etc/report
          name: result-aggregator
          readOnly: true
      serviceAccountName: ci-operator
      volumes:
      - name: pull-secret
        secret:
          secretName: registry-pull-credentials
      - name: result-aggregator
        secret:
          secretName: result-aggregator
  - agent: kubernetes
    always_run: true
    branches:
    - ^nightlies$
    cluster: build01
    decorate: true
    decoration_config:
      skip_cloning: true
      timeout: 5h0m0s
    labels:
      ci.openshift.io/generator: prowgen
    max_concurrency: 1
    name: branch-ci-stackrox-stackrox-nightlies-gke-oldest-ui-e2e-tests
    spec:
      containers:
      - args:
        - --gcs-upload-secret=/secrets/gcs/service-account.json
        - --image-import-pull-secret=/etc/pull-secret/.dockerconfigjson
        - --report-credentials-file=/etc/report/credentials
        - --target=gke-oldest-ui-e2e-tests
        command:
        - ci-operator
        image: ci-operator:latest
        imagePullPolicy: Always
        name: ""
        resources:
          requests:
            cpu: 10m
        volumeMounts:
        - mountPath: /secrets/gcs
          name: gcs-credentials
          readOnly: true
        - mountPath: /etc/pull-secret
          name: pull-secret
          readOnly: true
        - mountPath: /etc/report
          name: result-aggregator
          readOnly: true
      serviceAccountName: ci-operator
      volumes:
      - name: pull-secret
        secret:
          secretName: registry-pull-credentials
      - name: result-aggregator
        secret:
          secretName: result-aggregator
  - agent: kubernetes
    always_run: true
    branches:
    - ^nightlies$
    cluster: build01
    decorate: true
    decoration_config:
      skip_cloning: true
      timeout: 5h0m0s
    labels:
      ci.openshift.io/generator: prowgen
    max_concurrency: 1
    name: branch-ci-stackrox-stackrox-nightlies-gke-qa-e2e-tests
    spec:
      containers:
      - args:
        - --gcs-upload-secret=/secrets/gcs/service-account.json
        - --image-import-pull-secret=/etc/pull-secret/.dockerconfigjson
        - --report-credentials-file=/etc/report/credentials
        - --target=gke-qa-e2e-tests
        command:
        - ci-operator
        image: ci-operator:latest
        imagePullPolicy: Always
        name: ""
        resources:
          requests:
            cpu: 10m
        volumeMounts:
        - mountPath: /secrets/gcs
          name: gcs-credentials
          readOnly: true
        - mountPath: /etc/pull-secret
          name: pull-secret
          readOnly: true
        - mountPath: /etc/report
          name: result-aggregator
          readOnly: true
      serviceAccountName: ci-operator
      volumes:
      - name: pull-secret
        secret:
          secretName: registry-pull-credentials
      - name: result-aggregator
        secret:
          secretName: result-aggregator
  - agent: kubernetes
    always_run: true
    branches:
    - ^nightlies$
    cluster: build01
    decorate: true
    decoration_config:
      skip_cloning: true
      timeout: 5h0m0s
    labels:
      ci.openshift.io/generator: prowgen
    max_concurrency: 1
    name: branch-ci-stackrox-stackrox-nightlies-gke-race-condition-qa-e2e-tests
    spec:
      containers:
      - args:
        - --gcs-upload-secret=/secrets/gcs/service-account.json
        - --image-import-pull-secret=/etc/pull-secret/.dockerconfigjson
        - --report-credentials-file=/etc/report/credentials
        - --target=gke-race-condition-qa-e2e-tests
        command:
        - ci-operator
        image: ci-operator:latest
        imagePullPolicy: Always
        name: ""
        resources:
          requests:
            cpu: 10m
        volumeMounts:
        - mountPath: /secrets/gcs
          name: gcs-credentials
          readOnly: true
        - mountPath: /etc/pull-secret
          name: pull-secret
          readOnly: true
        - mountPath: /etc/report
          name: result-aggregator
          readOnly: true
      serviceAccountName: ci-operator
      volumes:
      - name: pull-secret
        secret:
          secretName: registry-pull-credentials
      - name: result-aggregator
        secret:
          secretName: result-aggregator
  - agent: kubernetes
    always_run: true
    branches:
    - ^nightlies$
    cluster: build01
    decorate: true
    decoration_config:
      skip_cloning: true
    labels:
      ci.openshift.io/generator: prowgen
    max_concurrency: 1
    name: branch-ci-stackrox-stackrox-nightlies-gke-scale-tests
    spec:
      containers:
      - args:
        - --gcs-upload-secret=/secrets/gcs/service-account.json
        - --image-import-pull-secret=/etc/pull-secret/.dockerconfigjson
        - --report-credentials-file=/etc/report/credentials
        - --target=gke-scale-tests
        command:
        - ci-operator
        image: ci-operator:latest
        imagePullPolicy: Always
        name: ""
        resources:
          requests:
            cpu: 10m
        volumeMounts:
        - mountPath: /secrets/gcs
          name: gcs-credentials
          readOnly: true
        - mountPath: /etc/pull-secret
          name: pull-secret
          readOnly: true
        - mountPath: /etc/report
          name: result-aggregator
          readOnly: true
      serviceAccountName: ci-operator
      volumes:
      - name: pull-secret
        secret:
          secretName: registry-pull-credentials
      - name: result-aggregator
        secret:
          secretName: result-aggregator
  - agent: kubernetes
    always_run: true
    branches:
    - ^nightlies$
    cluster: build01
    decorate: true
    decoration_config:
      skip_cloning: true
    labels:
      ci.openshift.io/generator: prowgen
    max_concurrency: 1
    name: branch-ci-stackrox-stackrox-nightlies-gke-sensor-integration-tests
    spec:
      containers:
      - args:
        - --gcs-upload-secret=/secrets/gcs/service-account.json
        - --image-import-pull-secret=/etc/pull-secret/.dockerconfigjson
        - --report-credentials-file=/etc/report/credentials
        - --target=gke-sensor-integration-tests
        command:
        - ci-operator
        image: ci-operator:latest
        imagePullPolicy: Always
        name: ""
        resources:
          requests:
            cpu: 10m
        volumeMounts:
        - mountPath: /secrets/gcs
          name: gcs-credentials
          readOnly: true
        - mountPath: /etc/pull-secret
          name: pull-secret
          readOnly: true
        - mountPath: /etc/report
          name: result-aggregator
          readOnly: true
      serviceAccountName: ci-operator
      volumes:
      - name: pull-secret
        secret:
          secretName: registry-pull-credentials
      - name: result-aggregator
        secret:
          secretName: result-aggregator
  - agent: kubernetes
    always_run: true
    branches:
    - ^nightlies$
    cluster: build01
    decorate: true
    decoration_config:
      skip_cloning: true
      timeout: 5h0m0s
    labels:
      ci.openshift.io/generator: prowgen
    max_concurrency: 1
    name: branch-ci-stackrox-stackrox-nightlies-gke-ui-e2e-tests
    spec:
      containers:
      - args:
        - --gcs-upload-secret=/secrets/gcs/service-account.json
        - --image-import-pull-secret=/etc/pull-secret/.dockerconfigjson
        - --report-credentials-file=/etc/report/credentials
        - --target=gke-ui-e2e-tests
        command:
        - ci-operator
        image: ci-operator:latest
        imagePullPolicy: Always
        name: ""
        resources:
          requests:
            cpu: 10m
        volumeMounts:
        - mountPath: /secrets/gcs
          name: gcs-credentials
          readOnly: true
        - mountPath: /etc/pull-secret
          name: pull-secret
          readOnly: true
        - mountPath: /etc/report
          name: result-aggregator
          readOnly: true
      serviceAccountName: ci-operator
      volumes:
      - name: pull-secret
        secret:
          secretName: registry-pull-credentials
      - name: result-aggregator
        secret:
          secretName: result-aggregator
  - agent: kubernetes
    always_run: true
    branches:
    - ^nightlies$
    cluster: build01
    decorate: true
    decoration_config:
      skip_cloning: true
    labels:
      ci.openshift.io/generator: prowgen
    max_concurrency: 1
    name: branch-ci-stackrox-stackrox-nightlies-gke-upgrade-tests
    spec:
      containers:
      - args:
        - --gcs-upload-secret=/secrets/gcs/service-account.json
        - --image-import-pull-secret=/etc/pull-secret/.dockerconfigjson
        - --report-credentials-file=/etc/report/credentials
        - --target=gke-upgrade-tests
        command:
        - ci-operator
        image: ci-operator:latest
        imagePullPolicy: Always
        name: ""
        resources:
          requests:
            cpu: 10m
        volumeMounts:
        - mountPath: /secrets/gcs
          name: gcs-credentials
          readOnly: true
        - mountPath: /etc/pull-secret
          name: pull-secret
          readOnly: true
        - mountPath: /etc/report
          name: result-aggregator
          readOnly: true
      serviceAccountName: ci-operator
      volumes:
      - name: pull-secret
        secret:
          secretName: registry-pull-credentials
      - name: result-aggregator
        secret:
          secretName: result-aggregator
  - agent: kubernetes
    always_run: true
    branches:
    - ^nightlies$
    cluster: build01
    decorate: true
    decoration_config:
      skip_cloning: true
      timeout: 5h0m0s
    labels:
      ci.openshift.io/generator: prowgen
    max_concurrency: 1
    name: branch-ci-stackrox-stackrox-nightlies-gke-version-compatibility-tests
    spec:
      containers:
      - args:
        - --gcs-upload-secret=/secrets/gcs/service-account.json
        - --image-import-pull-secret=/etc/pull-secret/.dockerconfigjson
        - --report-credentials-file=/etc/report/credentials
        - --target=gke-version-compatibility-tests
        command:
        - ci-operator
        image: ci-operator:latest
        imagePullPolicy: Always
        name: ""
        resources:
          requests:
            cpu: 10m
        volumeMounts:
        - mountPath: /secrets/gcs
          name: gcs-credentials
          readOnly: true
        - mountPath: /etc/pull-secret
          name: pull-secret
          readOnly: true
        - mountPath: /etc/report
          name: result-aggregator
          readOnly: true
      serviceAccountName: ci-operator
      volumes:
      - name: pull-secret
        secret:
          secretName: registry-pull-credentials
      - name: result-aggregator
        secret:
          secretName: result-aggregator
  - agent: kubernetes
    always_run: true
    branches:
    - ^nightlies$
    cluster: build05
    decorate: true
    decoration_config:
      skip_cloning: true
      timeout: 5h0m0s
    labels:
      ci-operator.openshift.io/cloud: aws
      ci-operator.openshift.io/cloud-cluster-profile: aws
      ci-operator.openshift.io/variant: ocp-4-10
      ci.openshift.io/generator: prowgen
    max_concurrency: 1
    name: branch-ci-stackrox-stackrox-nightlies-ocp-4-10-operator-e2e-tests
    spec:
      containers:
      - args:
        - --gcs-upload-secret=/secrets/gcs/service-account.json
        - --image-import-pull-secret=/etc/pull-secret/.dockerconfigjson
        - --lease-server-credentials-file=/etc/boskos/credentials
        - --report-credentials-file=/etc/report/credentials
        - --secret-dir=/secrets/ci-pull-credentials
        - --secret-dir=/usr/local/operator-e2e-tests-cluster-profile
        - --target=operator-e2e-tests
        - --variant=ocp-4-10
        command:
        - ci-operator
        image: ci-operator:latest
        imagePullPolicy: Always
        name: ""
        resources:
          requests:
            cpu: 10m
        volumeMounts:
        - mountPath: /etc/boskos
          name: boskos
          readOnly: true
        - mountPath: /secrets/ci-pull-credentials
          name: ci-pull-credentials
          readOnly: true
        - mountPath: /usr/local/operator-e2e-tests-cluster-profile
          name: cluster-profile
        - mountPath: /secrets/gcs
          name: gcs-credentials
          readOnly: true
        - mountPath: /etc/pull-secret
          name: pull-secret
          readOnly: true
        - mountPath: /etc/report
          name: result-aggregator
          readOnly: true
      serviceAccountName: ci-operator
      volumes:
      - name: boskos
        secret:
          items:
          - key: credentials
            path: credentials
          secretName: boskos-credentials
      - name: ci-pull-credentials
        secret:
          secretName: ci-pull-credentials
      - name: cluster-profile
        secret:
          secretName: cluster-secrets-aws
      - name: pull-secret
        secret:
          secretName: registry-pull-credentials
      - name: result-aggregator
        secret:
          secretName: result-aggregator
  - agent: kubernetes
    always_run: true
    branches:
    - ^nightlies$
    cluster: build05
    decorate: true
    decoration_config:
      skip_cloning: true
      timeout: 5h0m0s
    labels:
      ci-operator.openshift.io/cloud: aws
      ci-operator.openshift.io/cloud-cluster-profile: aws
      ci-operator.openshift.io/variant: ocp-4-10
      ci.openshift.io/generator: prowgen
    max_concurrency: 1
    name: branch-ci-stackrox-stackrox-nightlies-ocp-4-10-qa-e2e-tests
    spec:
      containers:
      - args:
        - --gcs-upload-secret=/secrets/gcs/service-account.json
        - --image-import-pull-secret=/etc/pull-secret/.dockerconfigjson
        - --lease-server-credentials-file=/etc/boskos/credentials
        - --report-credentials-file=/etc/report/credentials
        - --secret-dir=/secrets/ci-pull-credentials
        - --secret-dir=/usr/local/qa-e2e-tests-cluster-profile
        - --target=qa-e2e-tests
        - --variant=ocp-4-10
        command:
        - ci-operator
        image: ci-operator:latest
        imagePullPolicy: Always
        name: ""
        resources:
          requests:
            cpu: 10m
        volumeMounts:
        - mountPath: /etc/boskos
          name: boskos
          readOnly: true
        - mountPath: /secrets/ci-pull-credentials
          name: ci-pull-credentials
          readOnly: true
        - mountPath: /usr/local/qa-e2e-tests-cluster-profile
          name: cluster-profile
        - mountPath: /secrets/gcs
          name: gcs-credentials
          readOnly: true
        - mountPath: /etc/pull-secret
          name: pull-secret
          readOnly: true
        - mountPath: /etc/report
          name: result-aggregator
          readOnly: true
      serviceAccountName: ci-operator
      volumes:
      - name: boskos
        secret:
          items:
          - key: credentials
            path: credentials
          secretName: boskos-credentials
      - name: ci-pull-credentials
        secret:
          secretName: ci-pull-credentials
      - name: cluster-profile
        secret:
          secretName: cluster-secrets-aws
      - name: pull-secret
        secret:
          secretName: registry-pull-credentials
      - name: result-aggregator
        secret:
          secretName: result-aggregator
  - agent: kubernetes
    always_run: true
    branches:
    - ^nightlies$
    cluster: build05
    decorate: true
    decoration_config:
      skip_cloning: true
      timeout: 5h0m0s
    labels:
      ci-operator.openshift.io/cloud: aws
      ci-operator.openshift.io/cloud-cluster-profile: aws
      ci-operator.openshift.io/variant: ocp-4-10
      ci.openshift.io/generator: prowgen
    max_concurrency: 1
    name: branch-ci-stackrox-stackrox-nightlies-ocp-4-10-ui-e2e-tests
    spec:
      containers:
      - args:
        - --gcs-upload-secret=/secrets/gcs/service-account.json
        - --image-import-pull-secret=/etc/pull-secret/.dockerconfigjson
        - --lease-server-credentials-file=/etc/boskos/credentials
        - --report-credentials-file=/etc/report/credentials
        - --secret-dir=/secrets/ci-pull-credentials
        - --secret-dir=/usr/local/ui-e2e-tests-cluster-profile
        - --target=ui-e2e-tests
        - --variant=ocp-4-10
        command:
        - ci-operator
        image: ci-operator:latest
        imagePullPolicy: Always
        name: ""
        resources:
          requests:
            cpu: 10m
        volumeMounts:
        - mountPath: /etc/boskos
          name: boskos
          readOnly: true
        - mountPath: /secrets/ci-pull-credentials
          name: ci-pull-credentials
          readOnly: true
        - mountPath: /usr/local/ui-e2e-tests-cluster-profile
          name: cluster-profile
        - mountPath: /secrets/gcs
          name: gcs-credentials
          readOnly: true
        - mountPath: /etc/pull-secret
          name: pull-secret
          readOnly: true
        - mountPath: /etc/report
          name: result-aggregator
          readOnly: true
      serviceAccountName: ci-operator
      volumes:
      - name: boskos
        secret:
          items:
          - key: credentials
            path: credentials
          secretName: boskos-credentials
      - name: ci-pull-credentials
        secret:
          secretName: ci-pull-credentials
      - name: cluster-profile
        secret:
          secretName: cluster-secrets-aws
      - name: pull-secret
        secret:
          secretName: registry-pull-credentials
      - name: result-aggregator
        secret:
          secretName: result-aggregator
  - agent: kubernetes
    always_run: true
    branches:
    - ^nightlies$
<<<<<<< HEAD
    cluster: build03
=======
    cluster: build02
    decorate: true
    decoration_config:
      skip_cloning: true
      timeout: 5h0m0s
    labels:
      ci-operator.openshift.io/cloud: gcp
      ci-operator.openshift.io/cloud-cluster-profile: gcp
      ci-operator.openshift.io/variant: ocp-4-13
      ci.openshift.io/generator: prowgen
    max_concurrency: 1
    name: branch-ci-stackrox-stackrox-nightlies-ocp-4-13-core-bpf-qa-e2e-tests
    spec:
      containers:
      - args:
        - --gcs-upload-secret=/secrets/gcs/service-account.json
        - --image-import-pull-secret=/etc/pull-secret/.dockerconfigjson
        - --lease-server-credentials-file=/etc/boskos/credentials
        - --report-credentials-file=/etc/report/credentials
        - --secret-dir=/secrets/ci-pull-credentials
        - --secret-dir=/usr/local/core-bpf-qa-e2e-tests-cluster-profile
        - --target=core-bpf-qa-e2e-tests
        - --variant=ocp-4-13
        command:
        - ci-operator
        image: ci-operator:latest
        imagePullPolicy: Always
        name: ""
        resources:
          requests:
            cpu: 10m
        volumeMounts:
        - mountPath: /etc/boskos
          name: boskos
          readOnly: true
        - mountPath: /secrets/ci-pull-credentials
          name: ci-pull-credentials
          readOnly: true
        - mountPath: /usr/local/core-bpf-qa-e2e-tests-cluster-profile
          name: cluster-profile
        - mountPath: /secrets/gcs
          name: gcs-credentials
          readOnly: true
        - mountPath: /etc/pull-secret
          name: pull-secret
          readOnly: true
        - mountPath: /etc/report
          name: result-aggregator
          readOnly: true
      serviceAccountName: ci-operator
      volumes:
      - name: boskos
        secret:
          items:
          - key: credentials
            path: credentials
          secretName: boskos-credentials
      - name: ci-pull-credentials
        secret:
          secretName: ci-pull-credentials
      - name: cluster-profile
        projected:
          sources:
          - secret:
              name: cluster-secrets-gcp
          - configMap:
              name: cluster-profile-gcp
      - name: pull-secret
        secret:
          secretName: registry-pull-credentials
      - name: result-aggregator
        secret:
          secretName: result-aggregator
  - agent: kubernetes
    always_run: true
    branches:
    - ^nightlies$
    cluster: build02
    decorate: true
    decoration_config:
      skip_cloning: true
      timeout: 5h0m0s
    labels:
      ci-operator.openshift.io/cloud: gcp
      ci-operator.openshift.io/cloud-cluster-profile: gcp
      ci-operator.openshift.io/variant: ocp-4-13
      ci.openshift.io/generator: prowgen
    max_concurrency: 1
    name: branch-ci-stackrox-stackrox-nightlies-ocp-4-13-fips-qa-e2e-tests
    spec:
      containers:
      - args:
        - --gcs-upload-secret=/secrets/gcs/service-account.json
        - --image-import-pull-secret=/etc/pull-secret/.dockerconfigjson
        - --lease-server-credentials-file=/etc/boskos/credentials
        - --report-credentials-file=/etc/report/credentials
        - --secret-dir=/secrets/ci-pull-credentials
        - --secret-dir=/usr/local/fips-qa-e2e-tests-cluster-profile
        - --target=fips-qa-e2e-tests
        - --variant=ocp-4-13
        command:
        - ci-operator
        image: ci-operator:latest
        imagePullPolicy: Always
        name: ""
        resources:
          requests:
            cpu: 10m
        volumeMounts:
        - mountPath: /etc/boskos
          name: boskos
          readOnly: true
        - mountPath: /secrets/ci-pull-credentials
          name: ci-pull-credentials
          readOnly: true
        - mountPath: /usr/local/fips-qa-e2e-tests-cluster-profile
          name: cluster-profile
        - mountPath: /secrets/gcs
          name: gcs-credentials
          readOnly: true
        - mountPath: /etc/pull-secret
          name: pull-secret
          readOnly: true
        - mountPath: /etc/report
          name: result-aggregator
          readOnly: true
      serviceAccountName: ci-operator
      volumes:
      - name: boskos
        secret:
          items:
          - key: credentials
            path: credentials
          secretName: boskos-credentials
      - name: ci-pull-credentials
        secret:
          secretName: ci-pull-credentials
      - name: cluster-profile
        projected:
          sources:
          - secret:
              name: cluster-secrets-gcp
          - configMap:
              name: cluster-profile-gcp
      - name: pull-secret
        secret:
          secretName: registry-pull-credentials
      - name: result-aggregator
        secret:
          secretName: result-aggregator
  - agent: kubernetes
    always_run: true
    branches:
    - ^nightlies$
    cluster: build02
    decorate: true
    decoration_config:
      skip_cloning: true
      timeout: 5h0m0s
    labels:
      ci-operator.openshift.io/cloud: gcp
      ci-operator.openshift.io/cloud-cluster-profile: gcp
      ci-operator.openshift.io/variant: ocp-4-13
      ci.openshift.io/generator: prowgen
    max_concurrency: 1
    name: branch-ci-stackrox-stackrox-nightlies-ocp-4-13-operator-e2e-tests
    spec:
      containers:
      - args:
        - --gcs-upload-secret=/secrets/gcs/service-account.json
        - --image-import-pull-secret=/etc/pull-secret/.dockerconfigjson
        - --lease-server-credentials-file=/etc/boskos/credentials
        - --report-credentials-file=/etc/report/credentials
        - --secret-dir=/secrets/ci-pull-credentials
        - --secret-dir=/usr/local/operator-e2e-tests-cluster-profile
        - --target=operator-e2e-tests
        - --variant=ocp-4-13
        command:
        - ci-operator
        image: ci-operator:latest
        imagePullPolicy: Always
        name: ""
        resources:
          requests:
            cpu: 10m
        volumeMounts:
        - mountPath: /etc/boskos
          name: boskos
          readOnly: true
        - mountPath: /secrets/ci-pull-credentials
          name: ci-pull-credentials
          readOnly: true
        - mountPath: /usr/local/operator-e2e-tests-cluster-profile
          name: cluster-profile
        - mountPath: /secrets/gcs
          name: gcs-credentials
          readOnly: true
        - mountPath: /etc/pull-secret
          name: pull-secret
          readOnly: true
        - mountPath: /etc/report
          name: result-aggregator
          readOnly: true
      serviceAccountName: ci-operator
      volumes:
      - name: boskos
        secret:
          items:
          - key: credentials
            path: credentials
          secretName: boskos-credentials
      - name: ci-pull-credentials
        secret:
          secretName: ci-pull-credentials
      - name: cluster-profile
        projected:
          sources:
          - secret:
              name: cluster-secrets-gcp
          - configMap:
              name: cluster-profile-gcp
      - name: pull-secret
        secret:
          secretName: registry-pull-credentials
      - name: result-aggregator
        secret:
          secretName: result-aggregator
  - agent: kubernetes
    always_run: true
    branches:
    - ^nightlies$
    cluster: build02
    decorate: true
    decoration_config:
      skip_cloning: true
      timeout: 5h0m0s
    labels:
      ci-operator.openshift.io/cloud: gcp
      ci-operator.openshift.io/cloud-cluster-profile: gcp
      ci-operator.openshift.io/variant: ocp-4-13
      ci.openshift.io/generator: prowgen
    max_concurrency: 1
    name: branch-ci-stackrox-stackrox-nightlies-ocp-4-13-qa-e2e-tests
    spec:
      containers:
      - args:
        - --gcs-upload-secret=/secrets/gcs/service-account.json
        - --image-import-pull-secret=/etc/pull-secret/.dockerconfigjson
        - --lease-server-credentials-file=/etc/boskos/credentials
        - --report-credentials-file=/etc/report/credentials
        - --secret-dir=/secrets/ci-pull-credentials
        - --secret-dir=/usr/local/qa-e2e-tests-cluster-profile
        - --target=qa-e2e-tests
        - --variant=ocp-4-13
        command:
        - ci-operator
        image: ci-operator:latest
        imagePullPolicy: Always
        name: ""
        resources:
          requests:
            cpu: 10m
        volumeMounts:
        - mountPath: /etc/boskos
          name: boskos
          readOnly: true
        - mountPath: /secrets/ci-pull-credentials
          name: ci-pull-credentials
          readOnly: true
        - mountPath: /usr/local/qa-e2e-tests-cluster-profile
          name: cluster-profile
        - mountPath: /secrets/gcs
          name: gcs-credentials
          readOnly: true
        - mountPath: /etc/pull-secret
          name: pull-secret
          readOnly: true
        - mountPath: /etc/report
          name: result-aggregator
          readOnly: true
      serviceAccountName: ci-operator
      volumes:
      - name: boskos
        secret:
          items:
          - key: credentials
            path: credentials
          secretName: boskos-credentials
      - name: ci-pull-credentials
        secret:
          secretName: ci-pull-credentials
      - name: cluster-profile
        projected:
          sources:
          - secret:
              name: cluster-secrets-gcp
          - configMap:
              name: cluster-profile-gcp
      - name: pull-secret
        secret:
          secretName: registry-pull-credentials
      - name: result-aggregator
        secret:
          secretName: result-aggregator
  - agent: kubernetes
    always_run: true
    branches:
    - ^nightlies$
    cluster: build02
    decorate: true
    decoration_config:
      skip_cloning: true
      timeout: 5h0m0s
    labels:
      ci-operator.openshift.io/cloud: gcp
      ci-operator.openshift.io/cloud-cluster-profile: gcp
      ci-operator.openshift.io/variant: ocp-4-13
      ci.openshift.io/generator: prowgen
    max_concurrency: 1
    name: branch-ci-stackrox-stackrox-nightlies-ocp-4-13-ui-e2e-tests
    spec:
      containers:
      - args:
        - --gcs-upload-secret=/secrets/gcs/service-account.json
        - --image-import-pull-secret=/etc/pull-secret/.dockerconfigjson
        - --lease-server-credentials-file=/etc/boskos/credentials
        - --report-credentials-file=/etc/report/credentials
        - --secret-dir=/secrets/ci-pull-credentials
        - --secret-dir=/usr/local/ui-e2e-tests-cluster-profile
        - --target=ui-e2e-tests
        - --variant=ocp-4-13
        command:
        - ci-operator
        image: ci-operator:latest
        imagePullPolicy: Always
        name: ""
        resources:
          requests:
            cpu: 10m
        volumeMounts:
        - mountPath: /etc/boskos
          name: boskos
          readOnly: true
        - mountPath: /secrets/ci-pull-credentials
          name: ci-pull-credentials
          readOnly: true
        - mountPath: /usr/local/ui-e2e-tests-cluster-profile
          name: cluster-profile
        - mountPath: /secrets/gcs
          name: gcs-credentials
          readOnly: true
        - mountPath: /etc/pull-secret
          name: pull-secret
          readOnly: true
        - mountPath: /etc/report
          name: result-aggregator
          readOnly: true
      serviceAccountName: ci-operator
      volumes:
      - name: boskos
        secret:
          items:
          - key: credentials
            path: credentials
          secretName: boskos-credentials
      - name: ci-pull-credentials
        secret:
          secretName: ci-pull-credentials
      - name: cluster-profile
        projected:
          sources:
          - secret:
              name: cluster-secrets-gcp
          - configMap:
              name: cluster-profile-gcp
      - name: pull-secret
        secret:
          secretName: registry-pull-credentials
      - name: result-aggregator
        secret:
          secretName: result-aggregator
  - agent: kubernetes
    always_run: true
    branches:
    - ^nightlies$
    cluster: build01
>>>>>>> 212a2985
    decorate: true
    decoration_config:
      skip_cloning: true
      timeout: 5h0m0s
    labels:
      ci.openshift.io/generator: prowgen
    max_concurrency: 1
    name: branch-ci-stackrox-stackrox-nightlies-osd-aws-qa-e2e-tests
    spec:
      containers:
      - args:
        - --gcs-upload-secret=/secrets/gcs/service-account.json
        - --image-import-pull-secret=/etc/pull-secret/.dockerconfigjson
        - --report-credentials-file=/etc/report/credentials
        - --target=osd-aws-qa-e2e-tests
        command:
        - ci-operator
        image: ci-operator:latest
        imagePullPolicy: Always
        name: ""
        resources:
          requests:
            cpu: 10m
        volumeMounts:
        - mountPath: /secrets/gcs
          name: gcs-credentials
          readOnly: true
        - mountPath: /etc/pull-secret
          name: pull-secret
          readOnly: true
        - mountPath: /etc/report
          name: result-aggregator
          readOnly: true
      serviceAccountName: ci-operator
      volumes:
      - name: pull-secret
        secret:
          secretName: registry-pull-credentials
      - name: result-aggregator
        secret:
          secretName: result-aggregator
  - agent: kubernetes
    always_run: true
    branches:
    - ^nightlies$
    cluster: build01
    decorate: true
    decoration_config:
      skip_cloning: true
      timeout: 5h0m0s
    labels:
      ci.openshift.io/generator: prowgen
    max_concurrency: 1
    name: branch-ci-stackrox-stackrox-nightlies-osd-gcp-qa-e2e-tests
    spec:
      containers:
      - args:
        - --gcs-upload-secret=/secrets/gcs/service-account.json
        - --image-import-pull-secret=/etc/pull-secret/.dockerconfigjson
        - --report-credentials-file=/etc/report/credentials
        - --target=osd-gcp-qa-e2e-tests
        command:
        - ci-operator
        image: ci-operator:latest
        imagePullPolicy: Always
        name: ""
        resources:
          requests:
            cpu: 10m
        volumeMounts:
        - mountPath: /secrets/gcs
          name: gcs-credentials
          readOnly: true
        - mountPath: /etc/pull-secret
          name: pull-secret
          readOnly: true
        - mountPath: /etc/report
          name: result-aggregator
          readOnly: true
      serviceAccountName: ci-operator
      volumes:
      - name: pull-secret
        secret:
          secretName: registry-pull-credentials
      - name: result-aggregator
        secret:
          secretName: result-aggregator
  - agent: kubernetes
    always_run: true
    branches:
    - ^nightlies$
    cluster: build01
    decorate: true
    decoration_config:
      skip_cloning: true
      timeout: 5h0m0s
    labels:
      ci.openshift.io/generator: prowgen
    max_concurrency: 1
    name: branch-ci-stackrox-stackrox-nightlies-rosa-qa-e2e-tests
    spec:
      containers:
      - args:
        - --gcs-upload-secret=/secrets/gcs/service-account.json
        - --image-import-pull-secret=/etc/pull-secret/.dockerconfigjson
        - --report-credentials-file=/etc/report/credentials
        - --target=rosa-qa-e2e-tests
        command:
        - ci-operator
        image: ci-operator:latest
        imagePullPolicy: Always
        name: ""
        resources:
          requests:
            cpu: 10m
        volumeMounts:
        - mountPath: /secrets/gcs
          name: gcs-credentials
          readOnly: true
        - mountPath: /etc/pull-secret
          name: pull-secret
          readOnly: true
        - mountPath: /etc/report
          name: result-aggregator
          readOnly: true
      serviceAccountName: ci-operator
      volumes:
      - name: pull-secret
        secret:
          secretName: registry-pull-credentials
      - name: result-aggregator
        secret:
          secretName: result-aggregator
  - agent: kubernetes
    always_run: true
    branches:
    - ^nightlies$
    cluster: build01
    decorate: true
    decoration_config:
      skip_cloning: true
    labels:
      ci.openshift.io/generator: prowgen
    max_concurrency: 1
    name: branch-ci-stackrox-stackrox-nightlies-shell-unit-tests
    spec:
      containers:
      - args:
        - --gcs-upload-secret=/secrets/gcs/service-account.json
        - --image-import-pull-secret=/etc/pull-secret/.dockerconfigjson
        - --report-credentials-file=/etc/report/credentials
        - --target=shell-unit-tests
        command:
        - ci-operator
        image: ci-operator:latest
        imagePullPolicy: Always
        name: ""
        resources:
          requests:
            cpu: 10m
        volumeMounts:
        - mountPath: /secrets/gcs
          name: gcs-credentials
          readOnly: true
        - mountPath: /etc/pull-secret
          name: pull-secret
          readOnly: true
        - mountPath: /etc/report
          name: result-aggregator
          readOnly: true
      serviceAccountName: ci-operator
      volumes:
      - name: pull-secret
        secret:
          secretName: registry-pull-credentials
      - name: result-aggregator
        secret:
          secretName: result-aggregator<|MERGE_RESOLUTION|>--- conflicted
+++ resolved
@@ -1001,396 +1001,7 @@
     always_run: true
     branches:
     - ^nightlies$
-<<<<<<< HEAD
-    cluster: build03
-=======
-    cluster: build02
-    decorate: true
-    decoration_config:
-      skip_cloning: true
-      timeout: 5h0m0s
-    labels:
-      ci-operator.openshift.io/cloud: gcp
-      ci-operator.openshift.io/cloud-cluster-profile: gcp
-      ci-operator.openshift.io/variant: ocp-4-13
-      ci.openshift.io/generator: prowgen
-    max_concurrency: 1
-    name: branch-ci-stackrox-stackrox-nightlies-ocp-4-13-core-bpf-qa-e2e-tests
-    spec:
-      containers:
-      - args:
-        - --gcs-upload-secret=/secrets/gcs/service-account.json
-        - --image-import-pull-secret=/etc/pull-secret/.dockerconfigjson
-        - --lease-server-credentials-file=/etc/boskos/credentials
-        - --report-credentials-file=/etc/report/credentials
-        - --secret-dir=/secrets/ci-pull-credentials
-        - --secret-dir=/usr/local/core-bpf-qa-e2e-tests-cluster-profile
-        - --target=core-bpf-qa-e2e-tests
-        - --variant=ocp-4-13
-        command:
-        - ci-operator
-        image: ci-operator:latest
-        imagePullPolicy: Always
-        name: ""
-        resources:
-          requests:
-            cpu: 10m
-        volumeMounts:
-        - mountPath: /etc/boskos
-          name: boskos
-          readOnly: true
-        - mountPath: /secrets/ci-pull-credentials
-          name: ci-pull-credentials
-          readOnly: true
-        - mountPath: /usr/local/core-bpf-qa-e2e-tests-cluster-profile
-          name: cluster-profile
-        - mountPath: /secrets/gcs
-          name: gcs-credentials
-          readOnly: true
-        - mountPath: /etc/pull-secret
-          name: pull-secret
-          readOnly: true
-        - mountPath: /etc/report
-          name: result-aggregator
-          readOnly: true
-      serviceAccountName: ci-operator
-      volumes:
-      - name: boskos
-        secret:
-          items:
-          - key: credentials
-            path: credentials
-          secretName: boskos-credentials
-      - name: ci-pull-credentials
-        secret:
-          secretName: ci-pull-credentials
-      - name: cluster-profile
-        projected:
-          sources:
-          - secret:
-              name: cluster-secrets-gcp
-          - configMap:
-              name: cluster-profile-gcp
-      - name: pull-secret
-        secret:
-          secretName: registry-pull-credentials
-      - name: result-aggregator
-        secret:
-          secretName: result-aggregator
-  - agent: kubernetes
-    always_run: true
-    branches:
-    - ^nightlies$
-    cluster: build02
-    decorate: true
-    decoration_config:
-      skip_cloning: true
-      timeout: 5h0m0s
-    labels:
-      ci-operator.openshift.io/cloud: gcp
-      ci-operator.openshift.io/cloud-cluster-profile: gcp
-      ci-operator.openshift.io/variant: ocp-4-13
-      ci.openshift.io/generator: prowgen
-    max_concurrency: 1
-    name: branch-ci-stackrox-stackrox-nightlies-ocp-4-13-fips-qa-e2e-tests
-    spec:
-      containers:
-      - args:
-        - --gcs-upload-secret=/secrets/gcs/service-account.json
-        - --image-import-pull-secret=/etc/pull-secret/.dockerconfigjson
-        - --lease-server-credentials-file=/etc/boskos/credentials
-        - --report-credentials-file=/etc/report/credentials
-        - --secret-dir=/secrets/ci-pull-credentials
-        - --secret-dir=/usr/local/fips-qa-e2e-tests-cluster-profile
-        - --target=fips-qa-e2e-tests
-        - --variant=ocp-4-13
-        command:
-        - ci-operator
-        image: ci-operator:latest
-        imagePullPolicy: Always
-        name: ""
-        resources:
-          requests:
-            cpu: 10m
-        volumeMounts:
-        - mountPath: /etc/boskos
-          name: boskos
-          readOnly: true
-        - mountPath: /secrets/ci-pull-credentials
-          name: ci-pull-credentials
-          readOnly: true
-        - mountPath: /usr/local/fips-qa-e2e-tests-cluster-profile
-          name: cluster-profile
-        - mountPath: /secrets/gcs
-          name: gcs-credentials
-          readOnly: true
-        - mountPath: /etc/pull-secret
-          name: pull-secret
-          readOnly: true
-        - mountPath: /etc/report
-          name: result-aggregator
-          readOnly: true
-      serviceAccountName: ci-operator
-      volumes:
-      - name: boskos
-        secret:
-          items:
-          - key: credentials
-            path: credentials
-          secretName: boskos-credentials
-      - name: ci-pull-credentials
-        secret:
-          secretName: ci-pull-credentials
-      - name: cluster-profile
-        projected:
-          sources:
-          - secret:
-              name: cluster-secrets-gcp
-          - configMap:
-              name: cluster-profile-gcp
-      - name: pull-secret
-        secret:
-          secretName: registry-pull-credentials
-      - name: result-aggregator
-        secret:
-          secretName: result-aggregator
-  - agent: kubernetes
-    always_run: true
-    branches:
-    - ^nightlies$
-    cluster: build02
-    decorate: true
-    decoration_config:
-      skip_cloning: true
-      timeout: 5h0m0s
-    labels:
-      ci-operator.openshift.io/cloud: gcp
-      ci-operator.openshift.io/cloud-cluster-profile: gcp
-      ci-operator.openshift.io/variant: ocp-4-13
-      ci.openshift.io/generator: prowgen
-    max_concurrency: 1
-    name: branch-ci-stackrox-stackrox-nightlies-ocp-4-13-operator-e2e-tests
-    spec:
-      containers:
-      - args:
-        - --gcs-upload-secret=/secrets/gcs/service-account.json
-        - --image-import-pull-secret=/etc/pull-secret/.dockerconfigjson
-        - --lease-server-credentials-file=/etc/boskos/credentials
-        - --report-credentials-file=/etc/report/credentials
-        - --secret-dir=/secrets/ci-pull-credentials
-        - --secret-dir=/usr/local/operator-e2e-tests-cluster-profile
-        - --target=operator-e2e-tests
-        - --variant=ocp-4-13
-        command:
-        - ci-operator
-        image: ci-operator:latest
-        imagePullPolicy: Always
-        name: ""
-        resources:
-          requests:
-            cpu: 10m
-        volumeMounts:
-        - mountPath: /etc/boskos
-          name: boskos
-          readOnly: true
-        - mountPath: /secrets/ci-pull-credentials
-          name: ci-pull-credentials
-          readOnly: true
-        - mountPath: /usr/local/operator-e2e-tests-cluster-profile
-          name: cluster-profile
-        - mountPath: /secrets/gcs
-          name: gcs-credentials
-          readOnly: true
-        - mountPath: /etc/pull-secret
-          name: pull-secret
-          readOnly: true
-        - mountPath: /etc/report
-          name: result-aggregator
-          readOnly: true
-      serviceAccountName: ci-operator
-      volumes:
-      - name: boskos
-        secret:
-          items:
-          - key: credentials
-            path: credentials
-          secretName: boskos-credentials
-      - name: ci-pull-credentials
-        secret:
-          secretName: ci-pull-credentials
-      - name: cluster-profile
-        projected:
-          sources:
-          - secret:
-              name: cluster-secrets-gcp
-          - configMap:
-              name: cluster-profile-gcp
-      - name: pull-secret
-        secret:
-          secretName: registry-pull-credentials
-      - name: result-aggregator
-        secret:
-          secretName: result-aggregator
-  - agent: kubernetes
-    always_run: true
-    branches:
-    - ^nightlies$
-    cluster: build02
-    decorate: true
-    decoration_config:
-      skip_cloning: true
-      timeout: 5h0m0s
-    labels:
-      ci-operator.openshift.io/cloud: gcp
-      ci-operator.openshift.io/cloud-cluster-profile: gcp
-      ci-operator.openshift.io/variant: ocp-4-13
-      ci.openshift.io/generator: prowgen
-    max_concurrency: 1
-    name: branch-ci-stackrox-stackrox-nightlies-ocp-4-13-qa-e2e-tests
-    spec:
-      containers:
-      - args:
-        - --gcs-upload-secret=/secrets/gcs/service-account.json
-        - --image-import-pull-secret=/etc/pull-secret/.dockerconfigjson
-        - --lease-server-credentials-file=/etc/boskos/credentials
-        - --report-credentials-file=/etc/report/credentials
-        - --secret-dir=/secrets/ci-pull-credentials
-        - --secret-dir=/usr/local/qa-e2e-tests-cluster-profile
-        - --target=qa-e2e-tests
-        - --variant=ocp-4-13
-        command:
-        - ci-operator
-        image: ci-operator:latest
-        imagePullPolicy: Always
-        name: ""
-        resources:
-          requests:
-            cpu: 10m
-        volumeMounts:
-        - mountPath: /etc/boskos
-          name: boskos
-          readOnly: true
-        - mountPath: /secrets/ci-pull-credentials
-          name: ci-pull-credentials
-          readOnly: true
-        - mountPath: /usr/local/qa-e2e-tests-cluster-profile
-          name: cluster-profile
-        - mountPath: /secrets/gcs
-          name: gcs-credentials
-          readOnly: true
-        - mountPath: /etc/pull-secret
-          name: pull-secret
-          readOnly: true
-        - mountPath: /etc/report
-          name: result-aggregator
-          readOnly: true
-      serviceAccountName: ci-operator
-      volumes:
-      - name: boskos
-        secret:
-          items:
-          - key: credentials
-            path: credentials
-          secretName: boskos-credentials
-      - name: ci-pull-credentials
-        secret:
-          secretName: ci-pull-credentials
-      - name: cluster-profile
-        projected:
-          sources:
-          - secret:
-              name: cluster-secrets-gcp
-          - configMap:
-              name: cluster-profile-gcp
-      - name: pull-secret
-        secret:
-          secretName: registry-pull-credentials
-      - name: result-aggregator
-        secret:
-          secretName: result-aggregator
-  - agent: kubernetes
-    always_run: true
-    branches:
-    - ^nightlies$
-    cluster: build02
-    decorate: true
-    decoration_config:
-      skip_cloning: true
-      timeout: 5h0m0s
-    labels:
-      ci-operator.openshift.io/cloud: gcp
-      ci-operator.openshift.io/cloud-cluster-profile: gcp
-      ci-operator.openshift.io/variant: ocp-4-13
-      ci.openshift.io/generator: prowgen
-    max_concurrency: 1
-    name: branch-ci-stackrox-stackrox-nightlies-ocp-4-13-ui-e2e-tests
-    spec:
-      containers:
-      - args:
-        - --gcs-upload-secret=/secrets/gcs/service-account.json
-        - --image-import-pull-secret=/etc/pull-secret/.dockerconfigjson
-        - --lease-server-credentials-file=/etc/boskos/credentials
-        - --report-credentials-file=/etc/report/credentials
-        - --secret-dir=/secrets/ci-pull-credentials
-        - --secret-dir=/usr/local/ui-e2e-tests-cluster-profile
-        - --target=ui-e2e-tests
-        - --variant=ocp-4-13
-        command:
-        - ci-operator
-        image: ci-operator:latest
-        imagePullPolicy: Always
-        name: ""
-        resources:
-          requests:
-            cpu: 10m
-        volumeMounts:
-        - mountPath: /etc/boskos
-          name: boskos
-          readOnly: true
-        - mountPath: /secrets/ci-pull-credentials
-          name: ci-pull-credentials
-          readOnly: true
-        - mountPath: /usr/local/ui-e2e-tests-cluster-profile
-          name: cluster-profile
-        - mountPath: /secrets/gcs
-          name: gcs-credentials
-          readOnly: true
-        - mountPath: /etc/pull-secret
-          name: pull-secret
-          readOnly: true
-        - mountPath: /etc/report
-          name: result-aggregator
-          readOnly: true
-      serviceAccountName: ci-operator
-      volumes:
-      - name: boskos
-        secret:
-          items:
-          - key: credentials
-            path: credentials
-          secretName: boskos-credentials
-      - name: ci-pull-credentials
-        secret:
-          secretName: ci-pull-credentials
-      - name: cluster-profile
-        projected:
-          sources:
-          - secret:
-              name: cluster-secrets-gcp
-          - configMap:
-              name: cluster-profile-gcp
-      - name: pull-secret
-        secret:
-          secretName: registry-pull-credentials
-      - name: result-aggregator
-        secret:
-          secretName: result-aggregator
-  - agent: kubernetes
-    always_run: true
-    branches:
-    - ^nightlies$
-    cluster: build01
->>>>>>> 212a2985
+    cluster: build01
     decorate: true
     decoration_config:
       skip_cloning: true
