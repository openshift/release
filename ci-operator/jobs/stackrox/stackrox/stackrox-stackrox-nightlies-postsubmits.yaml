--- conflicted
+++ resolved
@@ -1098,10 +1098,10 @@
       skip_cloning: true
       timeout: 5h0m0s
     labels:
-      ci-operator.openshift.io/variant: ocp-eus
-      ci.openshift.io/generator: prowgen
-    max_concurrency: 1
-    name: branch-ci-stackrox-stackrox-nightlies-ocp-eus-compliance-e2e-tests
+      ci-operator.openshift.io/variant: ocp-4-12
+      ci.openshift.io/generator: prowgen
+    max_concurrency: 1
+    name: branch-ci-stackrox-stackrox-nightlies-ocp-4-12-compliance-e2e-tests
     spec:
       containers:
       - args:
@@ -1109,53 +1109,53 @@
         - --image-import-pull-secret=/etc/pull-secret/.dockerconfigjson
         - --report-credentials-file=/etc/report/credentials
         - --target=compliance-e2e-tests
-        - --variant=ocp-eus
-        command:
-        - ci-operator
-        image: ci-operator:latest
-        imagePullPolicy: Always
-        name: ""
-        resources:
-          requests:
-            cpu: 10m
-        volumeMounts:
-        - mountPath: /secrets/gcs
-          name: gcs-credentials
-          readOnly: true
-        - mountPath: /secrets/manifest-tool
-          name: manifest-tool-local-pusher
-          readOnly: true
-        - mountPath: /etc/pull-secret
-          name: pull-secret
-          readOnly: true
-        - mountPath: /etc/report
-          name: result-aggregator
-          readOnly: true
-      serviceAccountName: ci-operator
-      volumes:
-      - name: manifest-tool-local-pusher
-        secret:
-          secretName: manifest-tool-local-pusher
-      - name: pull-secret
-        secret:
-          secretName: registry-pull-credentials
-      - name: result-aggregator
-        secret:
-          secretName: result-aggregator
-  - agent: kubernetes
-    always_run: true
-    branches:
-    - ^nightlies$
-    cluster: build05
-    decorate: true
-    decoration_config:
-      skip_cloning: true
-      timeout: 5h0m0s
-    labels:
-      ci-operator.openshift.io/variant: ocp-eus
-      ci.openshift.io/generator: prowgen
-    max_concurrency: 1
-    name: branch-ci-stackrox-stackrox-nightlies-ocp-eus-nongroovy-e2e-tests
+        - --variant=ocp-4-12
+        command:
+        - ci-operator
+        image: ci-operator:latest
+        imagePullPolicy: Always
+        name: ""
+        resources:
+          requests:
+            cpu: 10m
+        volumeMounts:
+        - mountPath: /secrets/gcs
+          name: gcs-credentials
+          readOnly: true
+        - mountPath: /secrets/manifest-tool
+          name: manifest-tool-local-pusher
+          readOnly: true
+        - mountPath: /etc/pull-secret
+          name: pull-secret
+          readOnly: true
+        - mountPath: /etc/report
+          name: result-aggregator
+          readOnly: true
+      serviceAccountName: ci-operator
+      volumes:
+      - name: manifest-tool-local-pusher
+        secret:
+          secretName: manifest-tool-local-pusher
+      - name: pull-secret
+        secret:
+          secretName: registry-pull-credentials
+      - name: result-aggregator
+        secret:
+          secretName: result-aggregator
+  - agent: kubernetes
+    always_run: true
+    branches:
+    - ^nightlies$
+    cluster: build05
+    decorate: true
+    decoration_config:
+      skip_cloning: true
+      timeout: 5h0m0s
+    labels:
+      ci-operator.openshift.io/variant: ocp-4-12
+      ci.openshift.io/generator: prowgen
+    max_concurrency: 1
+    name: branch-ci-stackrox-stackrox-nightlies-ocp-4-12-nongroovy-e2e-tests
     spec:
       containers:
       - args:
@@ -1163,53 +1163,53 @@
         - --image-import-pull-secret=/etc/pull-secret/.dockerconfigjson
         - --report-credentials-file=/etc/report/credentials
         - --target=nongroovy-e2e-tests
-        - --variant=ocp-eus
-        command:
-        - ci-operator
-        image: ci-operator:latest
-        imagePullPolicy: Always
-        name: ""
-        resources:
-          requests:
-            cpu: 10m
-        volumeMounts:
-        - mountPath: /secrets/gcs
-          name: gcs-credentials
-          readOnly: true
-        - mountPath: /secrets/manifest-tool
-          name: manifest-tool-local-pusher
-          readOnly: true
-        - mountPath: /etc/pull-secret
-          name: pull-secret
-          readOnly: true
-        - mountPath: /etc/report
-          name: result-aggregator
-          readOnly: true
-      serviceAccountName: ci-operator
-      volumes:
-      - name: manifest-tool-local-pusher
-        secret:
-          secretName: manifest-tool-local-pusher
-      - name: pull-secret
-        secret:
-          secretName: registry-pull-credentials
-      - name: result-aggregator
-        secret:
-          secretName: result-aggregator
-  - agent: kubernetes
-    always_run: true
-    branches:
-    - ^nightlies$
-    cluster: build05
-    decorate: true
-    decoration_config:
-      skip_cloning: true
-      timeout: 5h0m0s
-    labels:
-      ci-operator.openshift.io/variant: ocp-eus
-      ci.openshift.io/generator: prowgen
-    max_concurrency: 1
-    name: branch-ci-stackrox-stackrox-nightlies-ocp-eus-operator-e2e-tests
+        - --variant=ocp-4-12
+        command:
+        - ci-operator
+        image: ci-operator:latest
+        imagePullPolicy: Always
+        name: ""
+        resources:
+          requests:
+            cpu: 10m
+        volumeMounts:
+        - mountPath: /secrets/gcs
+          name: gcs-credentials
+          readOnly: true
+        - mountPath: /secrets/manifest-tool
+          name: manifest-tool-local-pusher
+          readOnly: true
+        - mountPath: /etc/pull-secret
+          name: pull-secret
+          readOnly: true
+        - mountPath: /etc/report
+          name: result-aggregator
+          readOnly: true
+      serviceAccountName: ci-operator
+      volumes:
+      - name: manifest-tool-local-pusher
+        secret:
+          secretName: manifest-tool-local-pusher
+      - name: pull-secret
+        secret:
+          secretName: registry-pull-credentials
+      - name: result-aggregator
+        secret:
+          secretName: result-aggregator
+  - agent: kubernetes
+    always_run: true
+    branches:
+    - ^nightlies$
+    cluster: build05
+    decorate: true
+    decoration_config:
+      skip_cloning: true
+      timeout: 5h0m0s
+    labels:
+      ci-operator.openshift.io/variant: ocp-4-12
+      ci.openshift.io/generator: prowgen
+    max_concurrency: 1
+    name: branch-ci-stackrox-stackrox-nightlies-ocp-4-12-operator-e2e-tests
     spec:
       containers:
       - args:
@@ -1217,53 +1217,53 @@
         - --image-import-pull-secret=/etc/pull-secret/.dockerconfigjson
         - --report-credentials-file=/etc/report/credentials
         - --target=operator-e2e-tests
-        - --variant=ocp-eus
-        command:
-        - ci-operator
-        image: ci-operator:latest
-        imagePullPolicy: Always
-        name: ""
-        resources:
-          requests:
-            cpu: 10m
-        volumeMounts:
-        - mountPath: /secrets/gcs
-          name: gcs-credentials
-          readOnly: true
-        - mountPath: /secrets/manifest-tool
-          name: manifest-tool-local-pusher
-          readOnly: true
-        - mountPath: /etc/pull-secret
-          name: pull-secret
-          readOnly: true
-        - mountPath: /etc/report
-          name: result-aggregator
-          readOnly: true
-      serviceAccountName: ci-operator
-      volumes:
-      - name: manifest-tool-local-pusher
-        secret:
-          secretName: manifest-tool-local-pusher
-      - name: pull-secret
-        secret:
-          secretName: registry-pull-credentials
-      - name: result-aggregator
-        secret:
-          secretName: result-aggregator
-  - agent: kubernetes
-    always_run: true
-    branches:
-    - ^nightlies$
-    cluster: build05
-    decorate: true
-    decoration_config:
-      skip_cloning: true
-      timeout: 5h0m0s
-    labels:
-      ci-operator.openshift.io/variant: ocp-eus
-      ci.openshift.io/generator: prowgen
-    max_concurrency: 1
-    name: branch-ci-stackrox-stackrox-nightlies-ocp-eus-qa-e2e-tests
+        - --variant=ocp-4-12
+        command:
+        - ci-operator
+        image: ci-operator:latest
+        imagePullPolicy: Always
+        name: ""
+        resources:
+          requests:
+            cpu: 10m
+        volumeMounts:
+        - mountPath: /secrets/gcs
+          name: gcs-credentials
+          readOnly: true
+        - mountPath: /secrets/manifest-tool
+          name: manifest-tool-local-pusher
+          readOnly: true
+        - mountPath: /etc/pull-secret
+          name: pull-secret
+          readOnly: true
+        - mountPath: /etc/report
+          name: result-aggregator
+          readOnly: true
+      serviceAccountName: ci-operator
+      volumes:
+      - name: manifest-tool-local-pusher
+        secret:
+          secretName: manifest-tool-local-pusher
+      - name: pull-secret
+        secret:
+          secretName: registry-pull-credentials
+      - name: result-aggregator
+        secret:
+          secretName: result-aggregator
+  - agent: kubernetes
+    always_run: true
+    branches:
+    - ^nightlies$
+    cluster: build05
+    decorate: true
+    decoration_config:
+      skip_cloning: true
+      timeout: 5h0m0s
+    labels:
+      ci-operator.openshift.io/variant: ocp-4-12
+      ci.openshift.io/generator: prowgen
+    max_concurrency: 1
+    name: branch-ci-stackrox-stackrox-nightlies-ocp-4-12-qa-e2e-tests
     spec:
       containers:
       - args:
@@ -1271,53 +1271,53 @@
         - --image-import-pull-secret=/etc/pull-secret/.dockerconfigjson
         - --report-credentials-file=/etc/report/credentials
         - --target=qa-e2e-tests
-        - --variant=ocp-eus
-        command:
-        - ci-operator
-        image: ci-operator:latest
-        imagePullPolicy: Always
-        name: ""
-        resources:
-          requests:
-            cpu: 10m
-        volumeMounts:
-        - mountPath: /secrets/gcs
-          name: gcs-credentials
-          readOnly: true
-        - mountPath: /secrets/manifest-tool
-          name: manifest-tool-local-pusher
-          readOnly: true
-        - mountPath: /etc/pull-secret
-          name: pull-secret
-          readOnly: true
-        - mountPath: /etc/report
-          name: result-aggregator
-          readOnly: true
-      serviceAccountName: ci-operator
-      volumes:
-      - name: manifest-tool-local-pusher
-        secret:
-          secretName: manifest-tool-local-pusher
-      - name: pull-secret
-        secret:
-          secretName: registry-pull-credentials
-      - name: result-aggregator
-        secret:
-          secretName: result-aggregator
-  - agent: kubernetes
-    always_run: true
-    branches:
-    - ^nightlies$
-    cluster: build05
-    decorate: true
-    decoration_config:
-      skip_cloning: true
-      timeout: 5h0m0s
-    labels:
-      ci-operator.openshift.io/variant: ocp-eus
-      ci.openshift.io/generator: prowgen
-    max_concurrency: 1
-    name: branch-ci-stackrox-stackrox-nightlies-ocp-eus-qa-ebpf-e2e-tests
+        - --variant=ocp-4-12
+        command:
+        - ci-operator
+        image: ci-operator:latest
+        imagePullPolicy: Always
+        name: ""
+        resources:
+          requests:
+            cpu: 10m
+        volumeMounts:
+        - mountPath: /secrets/gcs
+          name: gcs-credentials
+          readOnly: true
+        - mountPath: /secrets/manifest-tool
+          name: manifest-tool-local-pusher
+          readOnly: true
+        - mountPath: /etc/pull-secret
+          name: pull-secret
+          readOnly: true
+        - mountPath: /etc/report
+          name: result-aggregator
+          readOnly: true
+      serviceAccountName: ci-operator
+      volumes:
+      - name: manifest-tool-local-pusher
+        secret:
+          secretName: manifest-tool-local-pusher
+      - name: pull-secret
+        secret:
+          secretName: registry-pull-credentials
+      - name: result-aggregator
+        secret:
+          secretName: result-aggregator
+  - agent: kubernetes
+    always_run: true
+    branches:
+    - ^nightlies$
+    cluster: build05
+    decorate: true
+    decoration_config:
+      skip_cloning: true
+      timeout: 5h0m0s
+    labels:
+      ci-operator.openshift.io/variant: ocp-4-12
+      ci.openshift.io/generator: prowgen
+    max_concurrency: 1
+    name: branch-ci-stackrox-stackrox-nightlies-ocp-4-12-qa-ebpf-e2e-tests
     spec:
       containers:
       - args:
@@ -1325,53 +1325,53 @@
         - --image-import-pull-secret=/etc/pull-secret/.dockerconfigjson
         - --report-credentials-file=/etc/report/credentials
         - --target=qa-ebpf-e2e-tests
-        - --variant=ocp-eus
-        command:
-        - ci-operator
-        image: ci-operator:latest
-        imagePullPolicy: Always
-        name: ""
-        resources:
-          requests:
-            cpu: 10m
-        volumeMounts:
-        - mountPath: /secrets/gcs
-          name: gcs-credentials
-          readOnly: true
-        - mountPath: /secrets/manifest-tool
-          name: manifest-tool-local-pusher
-          readOnly: true
-        - mountPath: /etc/pull-secret
-          name: pull-secret
-          readOnly: true
-        - mountPath: /etc/report
-          name: result-aggregator
-          readOnly: true
-      serviceAccountName: ci-operator
-      volumes:
-      - name: manifest-tool-local-pusher
-        secret:
-          secretName: manifest-tool-local-pusher
-      - name: pull-secret
-        secret:
-          secretName: registry-pull-credentials
-      - name: result-aggregator
-        secret:
-          secretName: result-aggregator
-  - agent: kubernetes
-    always_run: true
-    branches:
-    - ^nightlies$
-    cluster: build05
-    decorate: true
-    decoration_config:
-      skip_cloning: true
-      timeout: 5h0m0s
-    labels:
-      ci-operator.openshift.io/variant: ocp-eus
-      ci.openshift.io/generator: prowgen
-    max_concurrency: 1
-    name: branch-ci-stackrox-stackrox-nightlies-ocp-eus-ui-e2e-tests
+        - --variant=ocp-4-12
+        command:
+        - ci-operator
+        image: ci-operator:latest
+        imagePullPolicy: Always
+        name: ""
+        resources:
+          requests:
+            cpu: 10m
+        volumeMounts:
+        - mountPath: /secrets/gcs
+          name: gcs-credentials
+          readOnly: true
+        - mountPath: /secrets/manifest-tool
+          name: manifest-tool-local-pusher
+          readOnly: true
+        - mountPath: /etc/pull-secret
+          name: pull-secret
+          readOnly: true
+        - mountPath: /etc/report
+          name: result-aggregator
+          readOnly: true
+      serviceAccountName: ci-operator
+      volumes:
+      - name: manifest-tool-local-pusher
+        secret:
+          secretName: manifest-tool-local-pusher
+      - name: pull-secret
+        secret:
+          secretName: registry-pull-credentials
+      - name: result-aggregator
+        secret:
+          secretName: result-aggregator
+  - agent: kubernetes
+    always_run: true
+    branches:
+    - ^nightlies$
+    cluster: build05
+    decorate: true
+    decoration_config:
+      skip_cloning: true
+      timeout: 5h0m0s
+    labels:
+      ci-operator.openshift.io/variant: ocp-4-12
+      ci.openshift.io/generator: prowgen
+    max_concurrency: 1
+    name: branch-ci-stackrox-stackrox-nightlies-ocp-4-12-ui-e2e-tests
     spec:
       containers:
       - args:
@@ -1379,60 +1379,53 @@
         - --image-import-pull-secret=/etc/pull-secret/.dockerconfigjson
         - --report-credentials-file=/etc/report/credentials
         - --target=ui-e2e-tests
-        - --variant=ocp-eus
-        command:
-        - ci-operator
-        image: ci-operator:latest
-        imagePullPolicy: Always
-        name: ""
-        resources:
-          requests:
-            cpu: 10m
-        volumeMounts:
-        - mountPath: /secrets/gcs
-          name: gcs-credentials
-          readOnly: true
-        - mountPath: /secrets/manifest-tool
-          name: manifest-tool-local-pusher
-          readOnly: true
-        - mountPath: /etc/pull-secret
-          name: pull-secret
-          readOnly: true
-        - mountPath: /etc/report
-          name: result-aggregator
-          readOnly: true
-      serviceAccountName: ci-operator
-      volumes:
-      - name: manifest-tool-local-pusher
-        secret:
-          secretName: manifest-tool-local-pusher
-      - name: pull-secret
-        secret:
-          secretName: registry-pull-credentials
-      - name: result-aggregator
-        secret:
-          secretName: result-aggregator
-  - agent: kubernetes
-    always_run: true
-    branches:
-    - ^nightlies$
-    cluster: build05
-    decorate: true
-    decoration_config:
-      skip_cloning: true
-      timeout: 5h0m0s
-    labels:
-<<<<<<< HEAD
-      ci-operator.openshift.io/variant: ocp-next-candidate
-      ci.openshift.io/generator: prowgen
-    max_concurrency: 1
-    name: branch-ci-stackrox-stackrox-nightlies-ocp-next-candidate-compliance-e2e-tests
-=======
+        - --variant=ocp-4-12
+        command:
+        - ci-operator
+        image: ci-operator:latest
+        imagePullPolicy: Always
+        name: ""
+        resources:
+          requests:
+            cpu: 10m
+        volumeMounts:
+        - mountPath: /secrets/gcs
+          name: gcs-credentials
+          readOnly: true
+        - mountPath: /secrets/manifest-tool
+          name: manifest-tool-local-pusher
+          readOnly: true
+        - mountPath: /etc/pull-secret
+          name: pull-secret
+          readOnly: true
+        - mountPath: /etc/report
+          name: result-aggregator
+          readOnly: true
+      serviceAccountName: ci-operator
+      volumes:
+      - name: manifest-tool-local-pusher
+        secret:
+          secretName: manifest-tool-local-pusher
+      - name: pull-secret
+        secret:
+          secretName: registry-pull-credentials
+      - name: result-aggregator
+        secret:
+          secretName: result-aggregator
+  - agent: kubernetes
+    always_run: true
+    branches:
+    - ^nightlies$
+    cluster: build05
+    decorate: true
+    decoration_config:
+      skip_cloning: true
+      timeout: 5h0m0s
+    labels:
       ci-operator.openshift.io/variant: ocp-4-16
       ci.openshift.io/generator: prowgen
     max_concurrency: 1
     name: branch-ci-stackrox-stackrox-nightlies-ocp-4-16-compliance-e2e-tests
->>>>>>> 45648010
     spec:
       containers:
       - args:
@@ -1440,615 +1433,161 @@
         - --image-import-pull-secret=/etc/pull-secret/.dockerconfigjson
         - --report-credentials-file=/etc/report/credentials
         - --target=compliance-e2e-tests
-<<<<<<< HEAD
-        - --variant=ocp-next-candidate
-        command:
-        - ci-operator
-        image: ci-operator:latest
-        imagePullPolicy: Always
-        name: ""
-        resources:
-          requests:
-            cpu: 10m
-        volumeMounts:
-        - mountPath: /secrets/gcs
-          name: gcs-credentials
-          readOnly: true
-        - mountPath: /secrets/manifest-tool
-          name: manifest-tool-local-pusher
-          readOnly: true
-        - mountPath: /etc/pull-secret
-          name: pull-secret
-          readOnly: true
-        - mountPath: /etc/report
-          name: result-aggregator
-          readOnly: true
-      serviceAccountName: ci-operator
-      volumes:
-      - name: manifest-tool-local-pusher
-        secret:
-          secretName: manifest-tool-local-pusher
-      - name: pull-secret
-        secret:
-          secretName: registry-pull-credentials
-      - name: result-aggregator
-        secret:
-          secretName: result-aggregator
-  - agent: kubernetes
-    always_run: true
-    branches:
-    - ^nightlies$
-    cluster: build05
-    decorate: true
-    decoration_config:
-      skip_cloning: true
-      timeout: 5h0m0s
-    labels:
-      ci-operator.openshift.io/variant: ocp-next-candidate
-      ci.openshift.io/generator: prowgen
-    max_concurrency: 1
-    name: branch-ci-stackrox-stackrox-nightlies-ocp-next-candidate-ebpf-qa-e2e-tests
-    spec:
-      containers:
-      - args:
-        - --gcs-upload-secret=/secrets/gcs/service-account.json
-        - --image-import-pull-secret=/etc/pull-secret/.dockerconfigjson
-        - --report-credentials-file=/etc/report/credentials
-        - --target=ebpf-qa-e2e-tests
-        - --variant=ocp-next-candidate
-        command:
-        - ci-operator
-        image: ci-operator:latest
-        imagePullPolicy: Always
-        name: ""
-        resources:
-          requests:
-            cpu: 10m
-        volumeMounts:
-        - mountPath: /secrets/gcs
-          name: gcs-credentials
-          readOnly: true
-        - mountPath: /secrets/manifest-tool
-          name: manifest-tool-local-pusher
-          readOnly: true
-        - mountPath: /etc/pull-secret
-          name: pull-secret
-          readOnly: true
-        - mountPath: /etc/report
-          name: result-aggregator
-          readOnly: true
-      serviceAccountName: ci-operator
-      volumes:
-      - name: manifest-tool-local-pusher
-        secret:
-          secretName: manifest-tool-local-pusher
-      - name: pull-secret
-        secret:
-          secretName: registry-pull-credentials
-      - name: result-aggregator
-        secret:
-          secretName: result-aggregator
-  - agent: kubernetes
-    always_run: true
-    branches:
-    - ^nightlies$
-    cluster: build05
-    decorate: true
-    decoration_config:
-      skip_cloning: true
-      timeout: 5h0m0s
-    labels:
-      ci-operator.openshift.io/variant: ocp-next-candidate
-      ci.openshift.io/generator: prowgen
-    max_concurrency: 1
-    name: branch-ci-stackrox-stackrox-nightlies-ocp-next-candidate-fips-qa-e2e-tests
-    spec:
-      containers:
-      - args:
-        - --gcs-upload-secret=/secrets/gcs/service-account.json
-        - --image-import-pull-secret=/etc/pull-secret/.dockerconfigjson
-        - --report-credentials-file=/etc/report/credentials
-        - --target=fips-qa-e2e-tests
-        - --variant=ocp-next-candidate
-        command:
-        - ci-operator
-        image: ci-operator:latest
-        imagePullPolicy: Always
-        name: ""
-        resources:
-          requests:
-            cpu: 10m
-        volumeMounts:
-        - mountPath: /secrets/gcs
-          name: gcs-credentials
-          readOnly: true
-        - mountPath: /secrets/manifest-tool
-          name: manifest-tool-local-pusher
-          readOnly: true
-        - mountPath: /etc/pull-secret
-          name: pull-secret
-          readOnly: true
-        - mountPath: /etc/report
-          name: result-aggregator
-          readOnly: true
-      serviceAccountName: ci-operator
-      volumes:
-      - name: manifest-tool-local-pusher
-        secret:
-          secretName: manifest-tool-local-pusher
-      - name: pull-secret
-        secret:
-          secretName: registry-pull-credentials
-      - name: result-aggregator
-        secret:
-          secretName: result-aggregator
-  - agent: kubernetes
-    always_run: true
-    branches:
-    - ^nightlies$
-    cluster: build05
-    decorate: true
-    decoration_config:
-      skip_cloning: true
-      timeout: 5h0m0s
-    labels:
-      ci-operator.openshift.io/variant: ocp-next-candidate
-      ci.openshift.io/generator: prowgen
-    max_concurrency: 1
-    name: branch-ci-stackrox-stackrox-nightlies-ocp-next-candidate-nongroovy-e2e-tests
-    spec:
-      containers:
-      - args:
-        - --gcs-upload-secret=/secrets/gcs/service-account.json
-        - --image-import-pull-secret=/etc/pull-secret/.dockerconfigjson
-        - --report-credentials-file=/etc/report/credentials
-        - --target=nongroovy-e2e-tests
-        - --variant=ocp-next-candidate
-        command:
-        - ci-operator
-        image: ci-operator:latest
-        imagePullPolicy: Always
-        name: ""
-        resources:
-          requests:
-            cpu: 10m
-        volumeMounts:
-        - mountPath: /secrets/gcs
-          name: gcs-credentials
-          readOnly: true
-        - mountPath: /secrets/manifest-tool
-          name: manifest-tool-local-pusher
-          readOnly: true
-        - mountPath: /etc/pull-secret
-          name: pull-secret
-          readOnly: true
-        - mountPath: /etc/report
-          name: result-aggregator
-          readOnly: true
-      serviceAccountName: ci-operator
-      volumes:
-      - name: manifest-tool-local-pusher
-        secret:
-          secretName: manifest-tool-local-pusher
-      - name: pull-secret
-        secret:
-          secretName: registry-pull-credentials
-      - name: result-aggregator
-        secret:
-          secretName: result-aggregator
-  - agent: kubernetes
-    always_run: true
-    branches:
-    - ^nightlies$
-    cluster: build05
-    decorate: true
-    decoration_config:
-      skip_cloning: true
-      timeout: 5h0m0s
-    labels:
-      ci-operator.openshift.io/variant: ocp-next-candidate
-      ci.openshift.io/generator: prowgen
-    max_concurrency: 1
-    name: branch-ci-stackrox-stackrox-nightlies-ocp-next-candidate-operator-e2e-tests
-    spec:
-      containers:
-      - args:
-        - --gcs-upload-secret=/secrets/gcs/service-account.json
-        - --image-import-pull-secret=/etc/pull-secret/.dockerconfigjson
-        - --report-credentials-file=/etc/report/credentials
-        - --target=operator-e2e-tests
-        - --variant=ocp-next-candidate
-        command:
-        - ci-operator
-        image: ci-operator:latest
-        imagePullPolicy: Always
-        name: ""
-        resources:
-          requests:
-            cpu: 10m
-        volumeMounts:
-        - mountPath: /secrets/gcs
-          name: gcs-credentials
-          readOnly: true
-        - mountPath: /secrets/manifest-tool
-          name: manifest-tool-local-pusher
-          readOnly: true
-        - mountPath: /etc/pull-secret
-          name: pull-secret
-          readOnly: true
-        - mountPath: /etc/report
-          name: result-aggregator
-          readOnly: true
-      serviceAccountName: ci-operator
-      volumes:
-      - name: manifest-tool-local-pusher
-        secret:
-          secretName: manifest-tool-local-pusher
-      - name: pull-secret
-        secret:
-          secretName: registry-pull-credentials
-      - name: result-aggregator
-        secret:
-          secretName: result-aggregator
-  - agent: kubernetes
-    always_run: true
-    branches:
-    - ^nightlies$
-    cluster: build05
-    decorate: true
-    decoration_config:
-      skip_cloning: true
-      timeout: 5h0m0s
-    labels:
-      ci-operator.openshift.io/variant: ocp-next-candidate
-      ci.openshift.io/generator: prowgen
-    max_concurrency: 1
-    name: branch-ci-stackrox-stackrox-nightlies-ocp-next-candidate-qa-e2e-tests
-    spec:
-      containers:
-      - args:
-        - --gcs-upload-secret=/secrets/gcs/service-account.json
-        - --image-import-pull-secret=/etc/pull-secret/.dockerconfigjson
-        - --report-credentials-file=/etc/report/credentials
-        - --target=qa-e2e-tests
-        - --variant=ocp-next-candidate
-        command:
-        - ci-operator
-        image: ci-operator:latest
-        imagePullPolicy: Always
-        name: ""
-        resources:
-          requests:
-            cpu: 10m
-        volumeMounts:
-        - mountPath: /secrets/gcs
-          name: gcs-credentials
-          readOnly: true
-        - mountPath: /secrets/manifest-tool
-          name: manifest-tool-local-pusher
-          readOnly: true
-        - mountPath: /etc/pull-secret
-          name: pull-secret
-          readOnly: true
-        - mountPath: /etc/report
-          name: result-aggregator
-          readOnly: true
-      serviceAccountName: ci-operator
-      volumes:
-      - name: manifest-tool-local-pusher
-        secret:
-          secretName: manifest-tool-local-pusher
-      - name: pull-secret
-        secret:
-          secretName: registry-pull-credentials
-      - name: result-aggregator
-        secret:
-          secretName: result-aggregator
-  - agent: kubernetes
-    always_run: true
-    branches:
-    - ^nightlies$
-    cluster: build05
-    decorate: true
-    decoration_config:
-      skip_cloning: true
-      timeout: 5h0m0s
-    labels:
-      ci-operator.openshift.io/variant: ocp-next-candidate
-      ci.openshift.io/generator: prowgen
-    max_concurrency: 1
-    name: branch-ci-stackrox-stackrox-nightlies-ocp-next-candidate-sensor-integration-tests
-    spec:
-      containers:
-      - args:
-        - --gcs-upload-secret=/secrets/gcs/service-account.json
-        - --image-import-pull-secret=/etc/pull-secret/.dockerconfigjson
-        - --report-credentials-file=/etc/report/credentials
-        - --target=sensor-integration-tests
-        - --variant=ocp-next-candidate
-        command:
-        - ci-operator
-        image: ci-operator:latest
-        imagePullPolicy: Always
-        name: ""
-        resources:
-          requests:
-            cpu: 10m
-        volumeMounts:
-        - mountPath: /secrets/gcs
-          name: gcs-credentials
-          readOnly: true
-        - mountPath: /secrets/manifest-tool
-          name: manifest-tool-local-pusher
-          readOnly: true
-        - mountPath: /etc/pull-secret
-          name: pull-secret
-          readOnly: true
-        - mountPath: /etc/report
-          name: result-aggregator
-          readOnly: true
-      serviceAccountName: ci-operator
-      volumes:
-      - name: manifest-tool-local-pusher
-        secret:
-          secretName: manifest-tool-local-pusher
-      - name: pull-secret
-        secret:
-          secretName: registry-pull-credentials
-      - name: result-aggregator
-        secret:
-          secretName: result-aggregator
-  - agent: kubernetes
-    always_run: true
-    branches:
-    - ^nightlies$
-    cluster: build05
-    decorate: true
-    decoration_config:
-      skip_cloning: true
-      timeout: 5h0m0s
-    labels:
-      ci-operator.openshift.io/variant: ocp-next-candidate
-      ci.openshift.io/generator: prowgen
-    max_concurrency: 1
-    name: branch-ci-stackrox-stackrox-nightlies-ocp-next-candidate-ui-e2e-tests
-    spec:
-      containers:
-      - args:
-        - --gcs-upload-secret=/secrets/gcs/service-account.json
-        - --image-import-pull-secret=/etc/pull-secret/.dockerconfigjson
-        - --report-credentials-file=/etc/report/credentials
-        - --target=ui-e2e-tests
-        - --variant=ocp-next-candidate
-=======
         - --variant=ocp-4-16
->>>>>>> 45648010
-        command:
-        - ci-operator
-        image: ci-operator:latest
-        imagePullPolicy: Always
-        name: ""
-        resources:
-          requests:
-            cpu: 10m
-        volumeMounts:
-        - mountPath: /secrets/gcs
-          name: gcs-credentials
-          readOnly: true
-        - mountPath: /secrets/manifest-tool
-          name: manifest-tool-local-pusher
-          readOnly: true
-        - mountPath: /etc/pull-secret
-          name: pull-secret
-          readOnly: true
-        - mountPath: /etc/report
-          name: result-aggregator
-          readOnly: true
-      serviceAccountName: ci-operator
-      volumes:
-      - name: manifest-tool-local-pusher
-        secret:
-          secretName: manifest-tool-local-pusher
-      - name: pull-secret
-        secret:
-          secretName: registry-pull-credentials
-      - name: result-aggregator
-        secret:
-          secretName: result-aggregator
-  - agent: kubernetes
-    always_run: true
-    branches:
-    - ^nightlies$
-    cluster: build05
-    decorate: true
-    decoration_config:
-      skip_cloning: true
-      timeout: 5h0m0s
-    labels:
-      ci-operator.openshift.io/variant: ocp-stable
-      ci.openshift.io/generator: prowgen
-    max_concurrency: 1
-<<<<<<< HEAD
-    name: branch-ci-stackrox-stackrox-nightlies-ocp-stable-compliance-e2e-tests
-=======
+        command:
+        - ci-operator
+        image: ci-operator:latest
+        imagePullPolicy: Always
+        name: ""
+        resources:
+          requests:
+            cpu: 10m
+        volumeMounts:
+        - mountPath: /secrets/gcs
+          name: gcs-credentials
+          readOnly: true
+        - mountPath: /secrets/manifest-tool
+          name: manifest-tool-local-pusher
+          readOnly: true
+        - mountPath: /etc/pull-secret
+          name: pull-secret
+          readOnly: true
+        - mountPath: /etc/report
+          name: result-aggregator
+          readOnly: true
+      serviceAccountName: ci-operator
+      volumes:
+      - name: manifest-tool-local-pusher
+        secret:
+          secretName: manifest-tool-local-pusher
+      - name: pull-secret
+        secret:
+          secretName: registry-pull-credentials
+      - name: result-aggregator
+        secret:
+          secretName: result-aggregator
+  - agent: kubernetes
+    always_run: true
+    branches:
+    - ^nightlies$
+    cluster: build05
+    decorate: true
+    decoration_config:
+      skip_cloning: true
+      timeout: 5h0m0s
+    labels:
+      ci-operator.openshift.io/variant: ocp-4-16
+      ci.openshift.io/generator: prowgen
+    max_concurrency: 1
     name: branch-ci-stackrox-stackrox-nightlies-ocp-4-16-fips-qa-e2e-tests
->>>>>>> 45648010
-    spec:
-      containers:
-      - args:
-        - --gcs-upload-secret=/secrets/gcs/service-account.json
-        - --image-import-pull-secret=/etc/pull-secret/.dockerconfigjson
-        - --report-credentials-file=/etc/report/credentials
-<<<<<<< HEAD
-        - --target=compliance-e2e-tests
-        - --variant=ocp-stable
-=======
+    spec:
+      containers:
+      - args:
+        - --gcs-upload-secret=/secrets/gcs/service-account.json
+        - --image-import-pull-secret=/etc/pull-secret/.dockerconfigjson
+        - --report-credentials-file=/etc/report/credentials
         - --target=fips-qa-e2e-tests
         - --variant=ocp-4-16
->>>>>>> 45648010
-        command:
-        - ci-operator
-        image: ci-operator:latest
-        imagePullPolicy: Always
-        name: ""
-        resources:
-          requests:
-            cpu: 10m
-        volumeMounts:
-        - mountPath: /secrets/gcs
-          name: gcs-credentials
-          readOnly: true
-        - mountPath: /secrets/manifest-tool
-          name: manifest-tool-local-pusher
-          readOnly: true
-        - mountPath: /etc/pull-secret
-          name: pull-secret
-          readOnly: true
-        - mountPath: /etc/report
-          name: result-aggregator
-          readOnly: true
-      serviceAccountName: ci-operator
-      volumes:
-      - name: manifest-tool-local-pusher
-        secret:
-          secretName: manifest-tool-local-pusher
-      - name: pull-secret
-        secret:
-          secretName: registry-pull-credentials
-      - name: result-aggregator
-        secret:
-          secretName: result-aggregator
-  - agent: kubernetes
-    always_run: true
-    branches:
-    - ^nightlies$
-    cluster: build05
-    decorate: true
-    decoration_config:
-      skip_cloning: true
-      timeout: 5h0m0s
-    labels:
-      ci-operator.openshift.io/variant: ocp-stable
-      ci.openshift.io/generator: prowgen
-    max_concurrency: 1
-<<<<<<< HEAD
-    name: branch-ci-stackrox-stackrox-nightlies-ocp-stable-fips-qa-e2e-tests
-=======
+        command:
+        - ci-operator
+        image: ci-operator:latest
+        imagePullPolicy: Always
+        name: ""
+        resources:
+          requests:
+            cpu: 10m
+        volumeMounts:
+        - mountPath: /secrets/gcs
+          name: gcs-credentials
+          readOnly: true
+        - mountPath: /secrets/manifest-tool
+          name: manifest-tool-local-pusher
+          readOnly: true
+        - mountPath: /etc/pull-secret
+          name: pull-secret
+          readOnly: true
+        - mountPath: /etc/report
+          name: result-aggregator
+          readOnly: true
+      serviceAccountName: ci-operator
+      volumes:
+      - name: manifest-tool-local-pusher
+        secret:
+          secretName: manifest-tool-local-pusher
+      - name: pull-secret
+        secret:
+          secretName: registry-pull-credentials
+      - name: result-aggregator
+        secret:
+          secretName: result-aggregator
+  - agent: kubernetes
+    always_run: true
+    branches:
+    - ^nightlies$
+    cluster: build05
+    decorate: true
+    decoration_config:
+      skip_cloning: true
+      timeout: 5h0m0s
+    labels:
+      ci-operator.openshift.io/variant: ocp-4-16
+      ci.openshift.io/generator: prowgen
+    max_concurrency: 1
     name: branch-ci-stackrox-stackrox-nightlies-ocp-4-16-nongroovy-e2e-tests
->>>>>>> 45648010
-    spec:
-      containers:
-      - args:
-        - --gcs-upload-secret=/secrets/gcs/service-account.json
-        - --image-import-pull-secret=/etc/pull-secret/.dockerconfigjson
-        - --report-credentials-file=/etc/report/credentials
-<<<<<<< HEAD
-        - --target=fips-qa-e2e-tests
-        - --variant=ocp-stable
-        command:
-        - ci-operator
-        image: ci-operator:latest
-        imagePullPolicy: Always
-        name: ""
-        resources:
-          requests:
-            cpu: 10m
-        volumeMounts:
-        - mountPath: /secrets/gcs
-          name: gcs-credentials
-          readOnly: true
-        - mountPath: /secrets/manifest-tool
-          name: manifest-tool-local-pusher
-          readOnly: true
-        - mountPath: /etc/pull-secret
-          name: pull-secret
-          readOnly: true
-        - mountPath: /etc/report
-          name: result-aggregator
-          readOnly: true
-      serviceAccountName: ci-operator
-      volumes:
-      - name: manifest-tool-local-pusher
-        secret:
-          secretName: manifest-tool-local-pusher
-      - name: pull-secret
-        secret:
-          secretName: registry-pull-credentials
-      - name: result-aggregator
-        secret:
-          secretName: result-aggregator
-  - agent: kubernetes
-    always_run: true
-    branches:
-    - ^nightlies$
-    cluster: build05
-    decorate: true
-    decoration_config:
-      skip_cloning: true
-      timeout: 5h0m0s
-    labels:
-      ci-operator.openshift.io/variant: ocp-stable
-      ci.openshift.io/generator: prowgen
-    max_concurrency: 1
-    name: branch-ci-stackrox-stackrox-nightlies-ocp-stable-nongroovy-e2e-tests
-    spec:
-      containers:
-      - args:
-        - --gcs-upload-secret=/secrets/gcs/service-account.json
-        - --image-import-pull-secret=/etc/pull-secret/.dockerconfigjson
-        - --report-credentials-file=/etc/report/credentials
-        - --target=nongroovy-e2e-tests
-        - --variant=ocp-stable
-=======
+    spec:
+      containers:
+      - args:
+        - --gcs-upload-secret=/secrets/gcs/service-account.json
+        - --image-import-pull-secret=/etc/pull-secret/.dockerconfigjson
+        - --report-credentials-file=/etc/report/credentials
         - --target=nongroovy-e2e-tests
         - --variant=ocp-4-16
->>>>>>> 45648010
-        command:
-        - ci-operator
-        image: ci-operator:latest
-        imagePullPolicy: Always
-        name: ""
-        resources:
-          requests:
-            cpu: 10m
-        volumeMounts:
-        - mountPath: /secrets/gcs
-          name: gcs-credentials
-          readOnly: true
-        - mountPath: /secrets/manifest-tool
-          name: manifest-tool-local-pusher
-          readOnly: true
-        - mountPath: /etc/pull-secret
-          name: pull-secret
-          readOnly: true
-        - mountPath: /etc/report
-          name: result-aggregator
-          readOnly: true
-      serviceAccountName: ci-operator
-      volumes:
-      - name: manifest-tool-local-pusher
-        secret:
-          secretName: manifest-tool-local-pusher
-      - name: pull-secret
-        secret:
-          secretName: registry-pull-credentials
-      - name: result-aggregator
-        secret:
-          secretName: result-aggregator
-  - agent: kubernetes
-    always_run: true
-    branches:
-    - ^nightlies$
-    cluster: build05
-    decorate: true
-    decoration_config:
-      skip_cloning: true
-      timeout: 5h0m0s
-    labels:
-      ci-operator.openshift.io/variant: ocp-stable
-      ci.openshift.io/generator: prowgen
-    max_concurrency: 1
-    name: branch-ci-stackrox-stackrox-nightlies-ocp-stable-operator-e2e-tests
+        command:
+        - ci-operator
+        image: ci-operator:latest
+        imagePullPolicy: Always
+        name: ""
+        resources:
+          requests:
+            cpu: 10m
+        volumeMounts:
+        - mountPath: /secrets/gcs
+          name: gcs-credentials
+          readOnly: true
+        - mountPath: /secrets/manifest-tool
+          name: manifest-tool-local-pusher
+          readOnly: true
+        - mountPath: /etc/pull-secret
+          name: pull-secret
+          readOnly: true
+        - mountPath: /etc/report
+          name: result-aggregator
+          readOnly: true
+      serviceAccountName: ci-operator
+      volumes:
+      - name: manifest-tool-local-pusher
+        secret:
+          secretName: manifest-tool-local-pusher
+      - name: pull-secret
+        secret:
+          secretName: registry-pull-credentials
+      - name: result-aggregator
+        secret:
+          secretName: result-aggregator
+  - agent: kubernetes
+    always_run: true
+    branches:
+    - ^nightlies$
+    cluster: build05
+    decorate: true
+    decoration_config:
+      skip_cloning: true
+      timeout: 5h0m0s
+    labels:
+      ci-operator.openshift.io/variant: ocp-4-16
+      ci.openshift.io/generator: prowgen
+    max_concurrency: 1
+    name: branch-ci-stackrox-stackrox-nightlies-ocp-4-16-operator-e2e-tests
     spec:
       containers:
       - args:
@@ -2056,53 +1595,53 @@
         - --image-import-pull-secret=/etc/pull-secret/.dockerconfigjson
         - --report-credentials-file=/etc/report/credentials
         - --target=operator-e2e-tests
-        - --variant=ocp-stable
-        command:
-        - ci-operator
-        image: ci-operator:latest
-        imagePullPolicy: Always
-        name: ""
-        resources:
-          requests:
-            cpu: 10m
-        volumeMounts:
-        - mountPath: /secrets/gcs
-          name: gcs-credentials
-          readOnly: true
-        - mountPath: /secrets/manifest-tool
-          name: manifest-tool-local-pusher
-          readOnly: true
-        - mountPath: /etc/pull-secret
-          name: pull-secret
-          readOnly: true
-        - mountPath: /etc/report
-          name: result-aggregator
-          readOnly: true
-      serviceAccountName: ci-operator
-      volumes:
-      - name: manifest-tool-local-pusher
-        secret:
-          secretName: manifest-tool-local-pusher
-      - name: pull-secret
-        secret:
-          secretName: registry-pull-credentials
-      - name: result-aggregator
-        secret:
-          secretName: result-aggregator
-  - agent: kubernetes
-    always_run: true
-    branches:
-    - ^nightlies$
-    cluster: build05
-    decorate: true
-    decoration_config:
-      skip_cloning: true
-      timeout: 5h0m0s
-    labels:
-      ci-operator.openshift.io/variant: ocp-stable
-      ci.openshift.io/generator: prowgen
-    max_concurrency: 1
-    name: branch-ci-stackrox-stackrox-nightlies-ocp-stable-qa-e2e-tests
+        - --variant=ocp-4-16
+        command:
+        - ci-operator
+        image: ci-operator:latest
+        imagePullPolicy: Always
+        name: ""
+        resources:
+          requests:
+            cpu: 10m
+        volumeMounts:
+        - mountPath: /secrets/gcs
+          name: gcs-credentials
+          readOnly: true
+        - mountPath: /secrets/manifest-tool
+          name: manifest-tool-local-pusher
+          readOnly: true
+        - mountPath: /etc/pull-secret
+          name: pull-secret
+          readOnly: true
+        - mountPath: /etc/report
+          name: result-aggregator
+          readOnly: true
+      serviceAccountName: ci-operator
+      volumes:
+      - name: manifest-tool-local-pusher
+        secret:
+          secretName: manifest-tool-local-pusher
+      - name: pull-secret
+        secret:
+          secretName: registry-pull-credentials
+      - name: result-aggregator
+        secret:
+          secretName: result-aggregator
+  - agent: kubernetes
+    always_run: true
+    branches:
+    - ^nightlies$
+    cluster: build05
+    decorate: true
+    decoration_config:
+      skip_cloning: true
+      timeout: 5h0m0s
+    labels:
+      ci-operator.openshift.io/variant: ocp-4-16
+      ci.openshift.io/generator: prowgen
+    max_concurrency: 1
+    name: branch-ci-stackrox-stackrox-nightlies-ocp-4-16-qa-e2e-tests
     spec:
       containers:
       - args:
@@ -2110,53 +1649,53 @@
         - --image-import-pull-secret=/etc/pull-secret/.dockerconfigjson
         - --report-credentials-file=/etc/report/credentials
         - --target=qa-e2e-tests
-        - --variant=ocp-stable
-        command:
-        - ci-operator
-        image: ci-operator:latest
-        imagePullPolicy: Always
-        name: ""
-        resources:
-          requests:
-            cpu: 10m
-        volumeMounts:
-        - mountPath: /secrets/gcs
-          name: gcs-credentials
-          readOnly: true
-        - mountPath: /secrets/manifest-tool
-          name: manifest-tool-local-pusher
-          readOnly: true
-        - mountPath: /etc/pull-secret
-          name: pull-secret
-          readOnly: true
-        - mountPath: /etc/report
-          name: result-aggregator
-          readOnly: true
-      serviceAccountName: ci-operator
-      volumes:
-      - name: manifest-tool-local-pusher
-        secret:
-          secretName: manifest-tool-local-pusher
-      - name: pull-secret
-        secret:
-          secretName: registry-pull-credentials
-      - name: result-aggregator
-        secret:
-          secretName: result-aggregator
-  - agent: kubernetes
-    always_run: true
-    branches:
-    - ^nightlies$
-    cluster: build05
-    decorate: true
-    decoration_config:
-      skip_cloning: true
-      timeout: 5h0m0s
-    labels:
-      ci-operator.openshift.io/variant: ocp-stable
-      ci.openshift.io/generator: prowgen
-    max_concurrency: 1
-    name: branch-ci-stackrox-stackrox-nightlies-ocp-stable-qa-ebpf-e2e-tests
+        - --variant=ocp-4-16
+        command:
+        - ci-operator
+        image: ci-operator:latest
+        imagePullPolicy: Always
+        name: ""
+        resources:
+          requests:
+            cpu: 10m
+        volumeMounts:
+        - mountPath: /secrets/gcs
+          name: gcs-credentials
+          readOnly: true
+        - mountPath: /secrets/manifest-tool
+          name: manifest-tool-local-pusher
+          readOnly: true
+        - mountPath: /etc/pull-secret
+          name: pull-secret
+          readOnly: true
+        - mountPath: /etc/report
+          name: result-aggregator
+          readOnly: true
+      serviceAccountName: ci-operator
+      volumes:
+      - name: manifest-tool-local-pusher
+        secret:
+          secretName: manifest-tool-local-pusher
+      - name: pull-secret
+        secret:
+          secretName: registry-pull-credentials
+      - name: result-aggregator
+        secret:
+          secretName: result-aggregator
+  - agent: kubernetes
+    always_run: true
+    branches:
+    - ^nightlies$
+    cluster: build05
+    decorate: true
+    decoration_config:
+      skip_cloning: true
+      timeout: 5h0m0s
+    labels:
+      ci-operator.openshift.io/variant: ocp-4-16
+      ci.openshift.io/generator: prowgen
+    max_concurrency: 1
+    name: branch-ci-stackrox-stackrox-nightlies-ocp-4-16-qa-ebpf-e2e-tests
     spec:
       containers:
       - args:
@@ -2164,53 +1703,53 @@
         - --image-import-pull-secret=/etc/pull-secret/.dockerconfigjson
         - --report-credentials-file=/etc/report/credentials
         - --target=qa-ebpf-e2e-tests
-        - --variant=ocp-stable
-        command:
-        - ci-operator
-        image: ci-operator:latest
-        imagePullPolicy: Always
-        name: ""
-        resources:
-          requests:
-            cpu: 10m
-        volumeMounts:
-        - mountPath: /secrets/gcs
-          name: gcs-credentials
-          readOnly: true
-        - mountPath: /secrets/manifest-tool
-          name: manifest-tool-local-pusher
-          readOnly: true
-        - mountPath: /etc/pull-secret
-          name: pull-secret
-          readOnly: true
-        - mountPath: /etc/report
-          name: result-aggregator
-          readOnly: true
-      serviceAccountName: ci-operator
-      volumes:
-      - name: manifest-tool-local-pusher
-        secret:
-          secretName: manifest-tool-local-pusher
-      - name: pull-secret
-        secret:
-          secretName: registry-pull-credentials
-      - name: result-aggregator
-        secret:
-          secretName: result-aggregator
-  - agent: kubernetes
-    always_run: true
-    branches:
-    - ^nightlies$
-    cluster: build05
-    decorate: true
-    decoration_config:
-      skip_cloning: true
-      timeout: 5h0m0s
-    labels:
-      ci-operator.openshift.io/variant: ocp-stable
-      ci.openshift.io/generator: prowgen
-    max_concurrency: 1
-    name: branch-ci-stackrox-stackrox-nightlies-ocp-stable-sensor-integration-tests
+        - --variant=ocp-4-16
+        command:
+        - ci-operator
+        image: ci-operator:latest
+        imagePullPolicy: Always
+        name: ""
+        resources:
+          requests:
+            cpu: 10m
+        volumeMounts:
+        - mountPath: /secrets/gcs
+          name: gcs-credentials
+          readOnly: true
+        - mountPath: /secrets/manifest-tool
+          name: manifest-tool-local-pusher
+          readOnly: true
+        - mountPath: /etc/pull-secret
+          name: pull-secret
+          readOnly: true
+        - mountPath: /etc/report
+          name: result-aggregator
+          readOnly: true
+      serviceAccountName: ci-operator
+      volumes:
+      - name: manifest-tool-local-pusher
+        secret:
+          secretName: manifest-tool-local-pusher
+      - name: pull-secret
+        secret:
+          secretName: registry-pull-credentials
+      - name: result-aggregator
+        secret:
+          secretName: result-aggregator
+  - agent: kubernetes
+    always_run: true
+    branches:
+    - ^nightlies$
+    cluster: build05
+    decorate: true
+    decoration_config:
+      skip_cloning: true
+      timeout: 5h0m0s
+    labels:
+      ci-operator.openshift.io/variant: ocp-4-16
+      ci.openshift.io/generator: prowgen
+    max_concurrency: 1
+    name: branch-ci-stackrox-stackrox-nightlies-ocp-4-16-sensor-integration-tests
     spec:
       containers:
       - args:
@@ -2218,53 +1757,53 @@
         - --image-import-pull-secret=/etc/pull-secret/.dockerconfigjson
         - --report-credentials-file=/etc/report/credentials
         - --target=sensor-integration-tests
-        - --variant=ocp-stable
-        command:
-        - ci-operator
-        image: ci-operator:latest
-        imagePullPolicy: Always
-        name: ""
-        resources:
-          requests:
-            cpu: 10m
-        volumeMounts:
-        - mountPath: /secrets/gcs
-          name: gcs-credentials
-          readOnly: true
-        - mountPath: /secrets/manifest-tool
-          name: manifest-tool-local-pusher
-          readOnly: true
-        - mountPath: /etc/pull-secret
-          name: pull-secret
-          readOnly: true
-        - mountPath: /etc/report
-          name: result-aggregator
-          readOnly: true
-      serviceAccountName: ci-operator
-      volumes:
-      - name: manifest-tool-local-pusher
-        secret:
-          secretName: manifest-tool-local-pusher
-      - name: pull-secret
-        secret:
-          secretName: registry-pull-credentials
-      - name: result-aggregator
-        secret:
-          secretName: result-aggregator
-  - agent: kubernetes
-    always_run: true
-    branches:
-    - ^nightlies$
-    cluster: build05
-    decorate: true
-    decoration_config:
-      skip_cloning: true
-      timeout: 5h0m0s
-    labels:
-      ci-operator.openshift.io/variant: ocp-stable
-      ci.openshift.io/generator: prowgen
-    max_concurrency: 1
-    name: branch-ci-stackrox-stackrox-nightlies-ocp-stable-ui-e2e-tests
+        - --variant=ocp-4-16
+        command:
+        - ci-operator
+        image: ci-operator:latest
+        imagePullPolicy: Always
+        name: ""
+        resources:
+          requests:
+            cpu: 10m
+        volumeMounts:
+        - mountPath: /secrets/gcs
+          name: gcs-credentials
+          readOnly: true
+        - mountPath: /secrets/manifest-tool
+          name: manifest-tool-local-pusher
+          readOnly: true
+        - mountPath: /etc/pull-secret
+          name: pull-secret
+          readOnly: true
+        - mountPath: /etc/report
+          name: result-aggregator
+          readOnly: true
+      serviceAccountName: ci-operator
+      volumes:
+      - name: manifest-tool-local-pusher
+        secret:
+          secretName: manifest-tool-local-pusher
+      - name: pull-secret
+        secret:
+          secretName: registry-pull-credentials
+      - name: result-aggregator
+        secret:
+          secretName: result-aggregator
+  - agent: kubernetes
+    always_run: true
+    branches:
+    - ^nightlies$
+    cluster: build05
+    decorate: true
+    decoration_config:
+      skip_cloning: true
+      timeout: 5h0m0s
+    labels:
+      ci-operator.openshift.io/variant: ocp-4-16
+      ci.openshift.io/generator: prowgen
+    max_concurrency: 1
+    name: branch-ci-stackrox-stackrox-nightlies-ocp-4-16-ui-e2e-tests
     spec:
       containers:
       - args:
@@ -2272,7 +1811,7 @@
         - --image-import-pull-secret=/etc/pull-secret/.dockerconfigjson
         - --report-credentials-file=/etc/report/credentials
         - --target=ui-e2e-tests
-        - --variant=ocp-stable
+        - --variant=ocp-4-16
         command:
         - ci-operator
         image: ci-operator:latest
