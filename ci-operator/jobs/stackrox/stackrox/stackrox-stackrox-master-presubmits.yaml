--- conflicted
+++ resolved
@@ -2226,24 +2226,19 @@
     branches:
     - ^master$
     - ^master-
-<<<<<<< HEAD
-    cluster: build04
-    context: ci/prow/ocp-dev-preview-compliance-e2e-tests
-=======
     cluster: build02
     context: ci/prow/ocp-4-candidate-compliance-e2e-tests
->>>>>>> dc44619e
-    decorate: true
-    decoration_config:
-      skip_cloning: true
-      timeout: 5h0m0s
-    labels:
-      ci-operator.openshift.io/variant: ocp-dev-preview
-      ci.openshift.io/generator: prowgen
-      pj-rehearse.openshift.io/can-be-rehearsed: "true"
-    name: pull-ci-stackrox-stackrox-master-ocp-dev-preview-compliance-e2e-tests
-    optional: true
-    rerun_command: /test ocp-dev-preview-compliance-e2e-tests
+    decorate: true
+    decoration_config:
+      skip_cloning: true
+      timeout: 5h0m0s
+    labels:
+      ci-operator.openshift.io/variant: ocp-4-candidate
+      ci.openshift.io/generator: prowgen
+      pj-rehearse.openshift.io/can-be-rehearsed: "true"
+    name: pull-ci-stackrox-stackrox-master-ocp-4-candidate-compliance-e2e-tests
+    optional: true
+    rerun_command: /test ocp-4-candidate-compliance-e2e-tests
     spec:
       containers:
       - args:
@@ -2251,63 +2246,58 @@
         - --image-import-pull-secret=/etc/pull-secret/.dockerconfigjson
         - --report-credentials-file=/etc/report/credentials
         - --target=compliance-e2e-tests
-        - --variant=ocp-dev-preview
-        command:
-        - ci-operator
-        image: ci-operator:latest
-        imagePullPolicy: Always
-        name: ""
-        resources:
-          requests:
-            cpu: 10m
-        volumeMounts:
-        - mountPath: /secrets/gcs
-          name: gcs-credentials
-          readOnly: true
-        - mountPath: /secrets/manifest-tool
-          name: manifest-tool-local-pusher
-          readOnly: true
-        - mountPath: /etc/pull-secret
-          name: pull-secret
-          readOnly: true
-        - mountPath: /etc/report
-          name: result-aggregator
-          readOnly: true
-      serviceAccountName: ci-operator
-      volumes:
-      - name: manifest-tool-local-pusher
-        secret:
-          secretName: manifest-tool-local-pusher
-      - name: pull-secret
-        secret:
-          secretName: registry-pull-credentials
-      - name: result-aggregator
-        secret:
-          secretName: result-aggregator
-    trigger: (?m)^/test( | .* )ocp-dev-preview-compliance-e2e-tests,?($|\s.*)
-  - agent: kubernetes
-    always_run: false
-    branches:
-    - ^master$
-    - ^master-
-<<<<<<< HEAD
-    cluster: build04
-    context: ci/prow/ocp-dev-preview-ebpf-qa-e2e-tests
-=======
+        - --variant=ocp-4-candidate
+        command:
+        - ci-operator
+        image: ci-operator:latest
+        imagePullPolicy: Always
+        name: ""
+        resources:
+          requests:
+            cpu: 10m
+        volumeMounts:
+        - mountPath: /secrets/gcs
+          name: gcs-credentials
+          readOnly: true
+        - mountPath: /secrets/manifest-tool
+          name: manifest-tool-local-pusher
+          readOnly: true
+        - mountPath: /etc/pull-secret
+          name: pull-secret
+          readOnly: true
+        - mountPath: /etc/report
+          name: result-aggregator
+          readOnly: true
+      serviceAccountName: ci-operator
+      volumes:
+      - name: manifest-tool-local-pusher
+        secret:
+          secretName: manifest-tool-local-pusher
+      - name: pull-secret
+        secret:
+          secretName: registry-pull-credentials
+      - name: result-aggregator
+        secret:
+          secretName: result-aggregator
+    trigger: (?m)^/test( | .* )ocp-4-candidate-compliance-e2e-tests,?($|\s.*)
+  - agent: kubernetes
+    always_run: false
+    branches:
+    - ^master$
+    - ^master-
     cluster: build02
     context: ci/prow/ocp-4-candidate-ebpf-qa-e2e-tests
->>>>>>> dc44619e
-    decorate: true
-    decoration_config:
-      skip_cloning: true
-      timeout: 5h0m0s
-    labels:
-      ci-operator.openshift.io/variant: ocp-dev-preview
-      ci.openshift.io/generator: prowgen
-      pj-rehearse.openshift.io/can-be-rehearsed: "true"
-    name: pull-ci-stackrox-stackrox-master-ocp-dev-preview-ebpf-qa-e2e-tests
-    optional: true
-    rerun_command: /test ocp-dev-preview-ebpf-qa-e2e-tests
+    decorate: true
+    decoration_config:
+      skip_cloning: true
+      timeout: 5h0m0s
+    labels:
+      ci-operator.openshift.io/variant: ocp-4-candidate
+      ci.openshift.io/generator: prowgen
+      pj-rehearse.openshift.io/can-be-rehearsed: "true"
+    name: pull-ci-stackrox-stackrox-master-ocp-4-candidate-ebpf-qa-e2e-tests
+    optional: true
+    rerun_command: /test ocp-4-candidate-ebpf-qa-e2e-tests
     spec:
       containers:
       - args:
@@ -2315,63 +2305,58 @@
         - --image-import-pull-secret=/etc/pull-secret/.dockerconfigjson
         - --report-credentials-file=/etc/report/credentials
         - --target=ebpf-qa-e2e-tests
-        - --variant=ocp-dev-preview
-        command:
-        - ci-operator
-        image: ci-operator:latest
-        imagePullPolicy: Always
-        name: ""
-        resources:
-          requests:
-            cpu: 10m
-        volumeMounts:
-        - mountPath: /secrets/gcs
-          name: gcs-credentials
-          readOnly: true
-        - mountPath: /secrets/manifest-tool
-          name: manifest-tool-local-pusher
-          readOnly: true
-        - mountPath: /etc/pull-secret
-          name: pull-secret
-          readOnly: true
-        - mountPath: /etc/report
-          name: result-aggregator
-          readOnly: true
-      serviceAccountName: ci-operator
-      volumes:
-      - name: manifest-tool-local-pusher
-        secret:
-          secretName: manifest-tool-local-pusher
-      - name: pull-secret
-        secret:
-          secretName: registry-pull-credentials
-      - name: result-aggregator
-        secret:
-          secretName: result-aggregator
-    trigger: (?m)^/test( | .* )ocp-dev-preview-ebpf-qa-e2e-tests,?($|\s.*)
-  - agent: kubernetes
-    always_run: false
-    branches:
-    - ^master$
-    - ^master-
-<<<<<<< HEAD
-    cluster: build04
-    context: ci/prow/ocp-dev-preview-fips-qa-e2e-tests
-=======
+        - --variant=ocp-4-candidate
+        command:
+        - ci-operator
+        image: ci-operator:latest
+        imagePullPolicy: Always
+        name: ""
+        resources:
+          requests:
+            cpu: 10m
+        volumeMounts:
+        - mountPath: /secrets/gcs
+          name: gcs-credentials
+          readOnly: true
+        - mountPath: /secrets/manifest-tool
+          name: manifest-tool-local-pusher
+          readOnly: true
+        - mountPath: /etc/pull-secret
+          name: pull-secret
+          readOnly: true
+        - mountPath: /etc/report
+          name: result-aggregator
+          readOnly: true
+      serviceAccountName: ci-operator
+      volumes:
+      - name: manifest-tool-local-pusher
+        secret:
+          secretName: manifest-tool-local-pusher
+      - name: pull-secret
+        secret:
+          secretName: registry-pull-credentials
+      - name: result-aggregator
+        secret:
+          secretName: result-aggregator
+    trigger: (?m)^/test( | .* )ocp-4-candidate-ebpf-qa-e2e-tests,?($|\s.*)
+  - agent: kubernetes
+    always_run: false
+    branches:
+    - ^master$
+    - ^master-
     cluster: build02
     context: ci/prow/ocp-4-candidate-fips-qa-e2e-tests
->>>>>>> dc44619e
-    decorate: true
-    decoration_config:
-      skip_cloning: true
-      timeout: 5h0m0s
-    labels:
-      ci-operator.openshift.io/variant: ocp-dev-preview
-      ci.openshift.io/generator: prowgen
-      pj-rehearse.openshift.io/can-be-rehearsed: "true"
-    name: pull-ci-stackrox-stackrox-master-ocp-dev-preview-fips-qa-e2e-tests
-    optional: true
-    rerun_command: /test ocp-dev-preview-fips-qa-e2e-tests
+    decorate: true
+    decoration_config:
+      skip_cloning: true
+      timeout: 5h0m0s
+    labels:
+      ci-operator.openshift.io/variant: ocp-4-candidate
+      ci.openshift.io/generator: prowgen
+      pj-rehearse.openshift.io/can-be-rehearsed: "true"
+    name: pull-ci-stackrox-stackrox-master-ocp-4-candidate-fips-qa-e2e-tests
+    optional: true
+    rerun_command: /test ocp-4-candidate-fips-qa-e2e-tests
     spec:
       containers:
       - args:
@@ -2379,49 +2364,45 @@
         - --image-import-pull-secret=/etc/pull-secret/.dockerconfigjson
         - --report-credentials-file=/etc/report/credentials
         - --target=fips-qa-e2e-tests
-        - --variant=ocp-dev-preview
-        command:
-        - ci-operator
-        image: ci-operator:latest
-        imagePullPolicy: Always
-        name: ""
-        resources:
-          requests:
-            cpu: 10m
-        volumeMounts:
-        - mountPath: /secrets/gcs
-          name: gcs-credentials
-          readOnly: true
-        - mountPath: /secrets/manifest-tool
-          name: manifest-tool-local-pusher
-          readOnly: true
-        - mountPath: /etc/pull-secret
-          name: pull-secret
-          readOnly: true
-        - mountPath: /etc/report
-          name: result-aggregator
-          readOnly: true
-      serviceAccountName: ci-operator
-      volumes:
-      - name: manifest-tool-local-pusher
-        secret:
-          secretName: manifest-tool-local-pusher
-      - name: pull-secret
-        secret:
-          secretName: registry-pull-credentials
-      - name: result-aggregator
-        secret:
-          secretName: result-aggregator
-    trigger: (?m)^/test( | .* )ocp-dev-preview-fips-qa-e2e-tests,?($|\s.*)
-  - agent: kubernetes
-    always_run: false
-    branches:
-    - ^master$
-    - ^master-
-<<<<<<< HEAD
-    cluster: build04
-    context: ci/prow/ocp-dev-preview-operator-e2e-tests
-=======
+        - --variant=ocp-4-candidate
+        command:
+        - ci-operator
+        image: ci-operator:latest
+        imagePullPolicy: Always
+        name: ""
+        resources:
+          requests:
+            cpu: 10m
+        volumeMounts:
+        - mountPath: /secrets/gcs
+          name: gcs-credentials
+          readOnly: true
+        - mountPath: /secrets/manifest-tool
+          name: manifest-tool-local-pusher
+          readOnly: true
+        - mountPath: /etc/pull-secret
+          name: pull-secret
+          readOnly: true
+        - mountPath: /etc/report
+          name: result-aggregator
+          readOnly: true
+      serviceAccountName: ci-operator
+      volumes:
+      - name: manifest-tool-local-pusher
+        secret:
+          secretName: manifest-tool-local-pusher
+      - name: pull-secret
+        secret:
+          secretName: registry-pull-credentials
+      - name: result-aggregator
+        secret:
+          secretName: result-aggregator
+    trigger: (?m)^/test( | .* )ocp-4-candidate-fips-qa-e2e-tests,?($|\s.*)
+  - agent: kubernetes
+    always_run: false
+    branches:
+    - ^master$
+    - ^master-
     cluster: build02
     context: ci/prow/ocp-4-candidate-nongroovy-e2e-tests
     decorate: true
@@ -2483,18 +2464,17 @@
     - ^master-
     cluster: build02
     context: ci/prow/ocp-4-candidate-operator-e2e-tests
->>>>>>> dc44619e
-    decorate: true
-    decoration_config:
-      skip_cloning: true
-      timeout: 5h0m0s
-    labels:
-      ci-operator.openshift.io/variant: ocp-dev-preview
-      ci.openshift.io/generator: prowgen
-      pj-rehearse.openshift.io/can-be-rehearsed: "true"
-    name: pull-ci-stackrox-stackrox-master-ocp-dev-preview-operator-e2e-tests
-    optional: true
-    rerun_command: /test ocp-dev-preview-operator-e2e-tests
+    decorate: true
+    decoration_config:
+      skip_cloning: true
+      timeout: 5h0m0s
+    labels:
+      ci-operator.openshift.io/variant: ocp-4-candidate
+      ci.openshift.io/generator: prowgen
+      pj-rehearse.openshift.io/can-be-rehearsed: "true"
+    name: pull-ci-stackrox-stackrox-master-ocp-4-candidate-operator-e2e-tests
+    optional: true
+    rerun_command: /test ocp-4-candidate-operator-e2e-tests
     spec:
       containers:
       - args:
@@ -2502,63 +2482,58 @@
         - --image-import-pull-secret=/etc/pull-secret/.dockerconfigjson
         - --report-credentials-file=/etc/report/credentials
         - --target=operator-e2e-tests
-        - --variant=ocp-dev-preview
-        command:
-        - ci-operator
-        image: ci-operator:latest
-        imagePullPolicy: Always
-        name: ""
-        resources:
-          requests:
-            cpu: 10m
-        volumeMounts:
-        - mountPath: /secrets/gcs
-          name: gcs-credentials
-          readOnly: true
-        - mountPath: /secrets/manifest-tool
-          name: manifest-tool-local-pusher
-          readOnly: true
-        - mountPath: /etc/pull-secret
-          name: pull-secret
-          readOnly: true
-        - mountPath: /etc/report
-          name: result-aggregator
-          readOnly: true
-      serviceAccountName: ci-operator
-      volumes:
-      - name: manifest-tool-local-pusher
-        secret:
-          secretName: manifest-tool-local-pusher
-      - name: pull-secret
-        secret:
-          secretName: registry-pull-credentials
-      - name: result-aggregator
-        secret:
-          secretName: result-aggregator
-    trigger: (?m)^/test( | .* )ocp-dev-preview-operator-e2e-tests,?($|\s.*)
-  - agent: kubernetes
-    always_run: false
-    branches:
-    - ^master$
-    - ^master-
-<<<<<<< HEAD
-    cluster: build04
-    context: ci/prow/ocp-dev-preview-qa-e2e-tests
-=======
+        - --variant=ocp-4-candidate
+        command:
+        - ci-operator
+        image: ci-operator:latest
+        imagePullPolicy: Always
+        name: ""
+        resources:
+          requests:
+            cpu: 10m
+        volumeMounts:
+        - mountPath: /secrets/gcs
+          name: gcs-credentials
+          readOnly: true
+        - mountPath: /secrets/manifest-tool
+          name: manifest-tool-local-pusher
+          readOnly: true
+        - mountPath: /etc/pull-secret
+          name: pull-secret
+          readOnly: true
+        - mountPath: /etc/report
+          name: result-aggregator
+          readOnly: true
+      serviceAccountName: ci-operator
+      volumes:
+      - name: manifest-tool-local-pusher
+        secret:
+          secretName: manifest-tool-local-pusher
+      - name: pull-secret
+        secret:
+          secretName: registry-pull-credentials
+      - name: result-aggregator
+        secret:
+          secretName: result-aggregator
+    trigger: (?m)^/test( | .* )ocp-4-candidate-operator-e2e-tests,?($|\s.*)
+  - agent: kubernetes
+    always_run: false
+    branches:
+    - ^master$
+    - ^master-
     cluster: build02
     context: ci/prow/ocp-4-candidate-qa-e2e-tests
->>>>>>> dc44619e
-    decorate: true
-    decoration_config:
-      skip_cloning: true
-      timeout: 5h0m0s
-    labels:
-      ci-operator.openshift.io/variant: ocp-dev-preview
-      ci.openshift.io/generator: prowgen
-      pj-rehearse.openshift.io/can-be-rehearsed: "true"
-    name: pull-ci-stackrox-stackrox-master-ocp-dev-preview-qa-e2e-tests
-    optional: true
-    rerun_command: /test ocp-dev-preview-qa-e2e-tests
+    decorate: true
+    decoration_config:
+      skip_cloning: true
+      timeout: 5h0m0s
+    labels:
+      ci-operator.openshift.io/variant: ocp-4-candidate
+      ci.openshift.io/generator: prowgen
+      pj-rehearse.openshift.io/can-be-rehearsed: "true"
+    name: pull-ci-stackrox-stackrox-master-ocp-4-candidate-qa-e2e-tests
+    optional: true
+    rerun_command: /test ocp-4-candidate-qa-e2e-tests
     spec:
       containers:
       - args:
@@ -2566,63 +2541,58 @@
         - --image-import-pull-secret=/etc/pull-secret/.dockerconfigjson
         - --report-credentials-file=/etc/report/credentials
         - --target=qa-e2e-tests
-        - --variant=ocp-dev-preview
-        command:
-        - ci-operator
-        image: ci-operator:latest
-        imagePullPolicy: Always
-        name: ""
-        resources:
-          requests:
-            cpu: 10m
-        volumeMounts:
-        - mountPath: /secrets/gcs
-          name: gcs-credentials
-          readOnly: true
-        - mountPath: /secrets/manifest-tool
-          name: manifest-tool-local-pusher
-          readOnly: true
-        - mountPath: /etc/pull-secret
-          name: pull-secret
-          readOnly: true
-        - mountPath: /etc/report
-          name: result-aggregator
-          readOnly: true
-      serviceAccountName: ci-operator
-      volumes:
-      - name: manifest-tool-local-pusher
-        secret:
-          secretName: manifest-tool-local-pusher
-      - name: pull-secret
-        secret:
-          secretName: registry-pull-credentials
-      - name: result-aggregator
-        secret:
-          secretName: result-aggregator
-    trigger: (?m)^/test( | .* )ocp-dev-preview-qa-e2e-tests,?($|\s.*)
-  - agent: kubernetes
-    always_run: false
-    branches:
-    - ^master$
-    - ^master-
-<<<<<<< HEAD
-    cluster: build04
-    context: ci/prow/ocp-dev-preview-scanner-v4-tests
-=======
+        - --variant=ocp-4-candidate
+        command:
+        - ci-operator
+        image: ci-operator:latest
+        imagePullPolicy: Always
+        name: ""
+        resources:
+          requests:
+            cpu: 10m
+        volumeMounts:
+        - mountPath: /secrets/gcs
+          name: gcs-credentials
+          readOnly: true
+        - mountPath: /secrets/manifest-tool
+          name: manifest-tool-local-pusher
+          readOnly: true
+        - mountPath: /etc/pull-secret
+          name: pull-secret
+          readOnly: true
+        - mountPath: /etc/report
+          name: result-aggregator
+          readOnly: true
+      serviceAccountName: ci-operator
+      volumes:
+      - name: manifest-tool-local-pusher
+        secret:
+          secretName: manifest-tool-local-pusher
+      - name: pull-secret
+        secret:
+          secretName: registry-pull-credentials
+      - name: result-aggregator
+        secret:
+          secretName: result-aggregator
+    trigger: (?m)^/test( | .* )ocp-4-candidate-qa-e2e-tests,?($|\s.*)
+  - agent: kubernetes
+    always_run: false
+    branches:
+    - ^master$
+    - ^master-
     cluster: build02
     context: ci/prow/ocp-4-candidate-scanner-v4-tests
->>>>>>> dc44619e
-    decorate: true
-    decoration_config:
-      skip_cloning: true
-      timeout: 5h0m0s
-    labels:
-      ci-operator.openshift.io/variant: ocp-dev-preview
-      ci.openshift.io/generator: prowgen
-      pj-rehearse.openshift.io/can-be-rehearsed: "true"
-    name: pull-ci-stackrox-stackrox-master-ocp-dev-preview-scanner-v4-tests
-    optional: true
-    rerun_command: /test ocp-dev-preview-scanner-v4-tests
+    decorate: true
+    decoration_config:
+      skip_cloning: true
+      timeout: 5h0m0s
+    labels:
+      ci-operator.openshift.io/variant: ocp-4-candidate
+      ci.openshift.io/generator: prowgen
+      pj-rehearse.openshift.io/can-be-rehearsed: "true"
+    name: pull-ci-stackrox-stackrox-master-ocp-4-candidate-scanner-v4-tests
+    optional: true
+    rerun_command: /test ocp-4-candidate-scanner-v4-tests
     spec:
       containers:
       - args:
@@ -2630,63 +2600,58 @@
         - --image-import-pull-secret=/etc/pull-secret/.dockerconfigjson
         - --report-credentials-file=/etc/report/credentials
         - --target=scanner-v4-tests
-        - --variant=ocp-dev-preview
-        command:
-        - ci-operator
-        image: ci-operator:latest
-        imagePullPolicy: Always
-        name: ""
-        resources:
-          requests:
-            cpu: 10m
-        volumeMounts:
-        - mountPath: /secrets/gcs
-          name: gcs-credentials
-          readOnly: true
-        - mountPath: /secrets/manifest-tool
-          name: manifest-tool-local-pusher
-          readOnly: true
-        - mountPath: /etc/pull-secret
-          name: pull-secret
-          readOnly: true
-        - mountPath: /etc/report
-          name: result-aggregator
-          readOnly: true
-      serviceAccountName: ci-operator
-      volumes:
-      - name: manifest-tool-local-pusher
-        secret:
-          secretName: manifest-tool-local-pusher
-      - name: pull-secret
-        secret:
-          secretName: registry-pull-credentials
-      - name: result-aggregator
-        secret:
-          secretName: result-aggregator
-    trigger: (?m)^/test( | .* )ocp-dev-preview-scanner-v4-tests,?($|\s.*)
-  - agent: kubernetes
-    always_run: false
-    branches:
-    - ^master$
-    - ^master-
-<<<<<<< HEAD
-    cluster: build04
-    context: ci/prow/ocp-dev-preview-sensor-integration-tests
-=======
+        - --variant=ocp-4-candidate
+        command:
+        - ci-operator
+        image: ci-operator:latest
+        imagePullPolicy: Always
+        name: ""
+        resources:
+          requests:
+            cpu: 10m
+        volumeMounts:
+        - mountPath: /secrets/gcs
+          name: gcs-credentials
+          readOnly: true
+        - mountPath: /secrets/manifest-tool
+          name: manifest-tool-local-pusher
+          readOnly: true
+        - mountPath: /etc/pull-secret
+          name: pull-secret
+          readOnly: true
+        - mountPath: /etc/report
+          name: result-aggregator
+          readOnly: true
+      serviceAccountName: ci-operator
+      volumes:
+      - name: manifest-tool-local-pusher
+        secret:
+          secretName: manifest-tool-local-pusher
+      - name: pull-secret
+        secret:
+          secretName: registry-pull-credentials
+      - name: result-aggregator
+        secret:
+          secretName: result-aggregator
+    trigger: (?m)^/test( | .* )ocp-4-candidate-scanner-v4-tests,?($|\s.*)
+  - agent: kubernetes
+    always_run: false
+    branches:
+    - ^master$
+    - ^master-
     cluster: build02
     context: ci/prow/ocp-4-candidate-sensor-integration-tests
->>>>>>> dc44619e
-    decorate: true
-    decoration_config:
-      skip_cloning: true
-      timeout: 5h0m0s
-    labels:
-      ci-operator.openshift.io/variant: ocp-dev-preview
-      ci.openshift.io/generator: prowgen
-      pj-rehearse.openshift.io/can-be-rehearsed: "true"
-    name: pull-ci-stackrox-stackrox-master-ocp-dev-preview-sensor-integration-tests
-    optional: true
-    rerun_command: /test ocp-dev-preview-sensor-integration-tests
+    decorate: true
+    decoration_config:
+      skip_cloning: true
+      timeout: 5h0m0s
+    labels:
+      ci-operator.openshift.io/variant: ocp-4-candidate
+      ci.openshift.io/generator: prowgen
+      pj-rehearse.openshift.io/can-be-rehearsed: "true"
+    name: pull-ci-stackrox-stackrox-master-ocp-4-candidate-sensor-integration-tests
+    optional: true
+    rerun_command: /test ocp-4-candidate-sensor-integration-tests
     spec:
       containers:
       - args:
@@ -2694,63 +2659,58 @@
         - --image-import-pull-secret=/etc/pull-secret/.dockerconfigjson
         - --report-credentials-file=/etc/report/credentials
         - --target=sensor-integration-tests
-        - --variant=ocp-dev-preview
-        command:
-        - ci-operator
-        image: ci-operator:latest
-        imagePullPolicy: Always
-        name: ""
-        resources:
-          requests:
-            cpu: 10m
-        volumeMounts:
-        - mountPath: /secrets/gcs
-          name: gcs-credentials
-          readOnly: true
-        - mountPath: /secrets/manifest-tool
-          name: manifest-tool-local-pusher
-          readOnly: true
-        - mountPath: /etc/pull-secret
-          name: pull-secret
-          readOnly: true
-        - mountPath: /etc/report
-          name: result-aggregator
-          readOnly: true
-      serviceAccountName: ci-operator
-      volumes:
-      - name: manifest-tool-local-pusher
-        secret:
-          secretName: manifest-tool-local-pusher
-      - name: pull-secret
-        secret:
-          secretName: registry-pull-credentials
-      - name: result-aggregator
-        secret:
-          secretName: result-aggregator
-    trigger: (?m)^/test( | .* )ocp-dev-preview-sensor-integration-tests,?($|\s.*)
-  - agent: kubernetes
-    always_run: false
-    branches:
-    - ^master$
-    - ^master-
-<<<<<<< HEAD
-    cluster: build04
-    context: ci/prow/ocp-dev-preview-sensor-profiling
-=======
+        - --variant=ocp-4-candidate
+        command:
+        - ci-operator
+        image: ci-operator:latest
+        imagePullPolicy: Always
+        name: ""
+        resources:
+          requests:
+            cpu: 10m
+        volumeMounts:
+        - mountPath: /secrets/gcs
+          name: gcs-credentials
+          readOnly: true
+        - mountPath: /secrets/manifest-tool
+          name: manifest-tool-local-pusher
+          readOnly: true
+        - mountPath: /etc/pull-secret
+          name: pull-secret
+          readOnly: true
+        - mountPath: /etc/report
+          name: result-aggregator
+          readOnly: true
+      serviceAccountName: ci-operator
+      volumes:
+      - name: manifest-tool-local-pusher
+        secret:
+          secretName: manifest-tool-local-pusher
+      - name: pull-secret
+        secret:
+          secretName: registry-pull-credentials
+      - name: result-aggregator
+        secret:
+          secretName: result-aggregator
+    trigger: (?m)^/test( | .* )ocp-4-candidate-sensor-integration-tests,?($|\s.*)
+  - agent: kubernetes
+    always_run: false
+    branches:
+    - ^master$
+    - ^master-
     cluster: build02
     context: ci/prow/ocp-4-candidate-sensor-profiling
->>>>>>> dc44619e
     decorate: true
     decoration_config:
       skip_cloning: true
       timeout: 2h0m0s
     labels:
-      ci-operator.openshift.io/variant: ocp-dev-preview
-      ci.openshift.io/generator: prowgen
-      pj-rehearse.openshift.io/can-be-rehearsed: "true"
-    name: pull-ci-stackrox-stackrox-master-ocp-dev-preview-sensor-profiling
-    optional: true
-    rerun_command: /test ocp-dev-preview-sensor-profiling
+      ci-operator.openshift.io/variant: ocp-4-candidate
+      ci.openshift.io/generator: prowgen
+      pj-rehearse.openshift.io/can-be-rehearsed: "true"
+    name: pull-ci-stackrox-stackrox-master-ocp-4-candidate-sensor-profiling
+    optional: true
+    rerun_command: /test ocp-4-candidate-sensor-profiling
     spec:
       containers:
       - args:
@@ -2758,63 +2718,58 @@
         - --image-import-pull-secret=/etc/pull-secret/.dockerconfigjson
         - --report-credentials-file=/etc/report/credentials
         - --target=sensor-profiling
-        - --variant=ocp-dev-preview
-        command:
-        - ci-operator
-        image: ci-operator:latest
-        imagePullPolicy: Always
-        name: ""
-        resources:
-          requests:
-            cpu: 10m
-        volumeMounts:
-        - mountPath: /secrets/gcs
-          name: gcs-credentials
-          readOnly: true
-        - mountPath: /secrets/manifest-tool
-          name: manifest-tool-local-pusher
-          readOnly: true
-        - mountPath: /etc/pull-secret
-          name: pull-secret
-          readOnly: true
-        - mountPath: /etc/report
-          name: result-aggregator
-          readOnly: true
-      serviceAccountName: ci-operator
-      volumes:
-      - name: manifest-tool-local-pusher
-        secret:
-          secretName: manifest-tool-local-pusher
-      - name: pull-secret
-        secret:
-          secretName: registry-pull-credentials
-      - name: result-aggregator
-        secret:
-          secretName: result-aggregator
-    trigger: (?m)^/test( | .* )ocp-dev-preview-sensor-profiling,?($|\s.*)
-  - agent: kubernetes
-    always_run: false
-    branches:
-    - ^master$
-    - ^master-
-<<<<<<< HEAD
-    cluster: build04
-    context: ci/prow/ocp-dev-preview-ui-e2e-tests
-=======
+        - --variant=ocp-4-candidate
+        command:
+        - ci-operator
+        image: ci-operator:latest
+        imagePullPolicy: Always
+        name: ""
+        resources:
+          requests:
+            cpu: 10m
+        volumeMounts:
+        - mountPath: /secrets/gcs
+          name: gcs-credentials
+          readOnly: true
+        - mountPath: /secrets/manifest-tool
+          name: manifest-tool-local-pusher
+          readOnly: true
+        - mountPath: /etc/pull-secret
+          name: pull-secret
+          readOnly: true
+        - mountPath: /etc/report
+          name: result-aggregator
+          readOnly: true
+      serviceAccountName: ci-operator
+      volumes:
+      - name: manifest-tool-local-pusher
+        secret:
+          secretName: manifest-tool-local-pusher
+      - name: pull-secret
+        secret:
+          secretName: registry-pull-credentials
+      - name: result-aggregator
+        secret:
+          secretName: result-aggregator
+    trigger: (?m)^/test( | .* )ocp-4-candidate-sensor-profiling,?($|\s.*)
+  - agent: kubernetes
+    always_run: false
+    branches:
+    - ^master$
+    - ^master-
     cluster: build02
     context: ci/prow/ocp-4-candidate-ui-e2e-tests
->>>>>>> dc44619e
-    decorate: true
-    decoration_config:
-      skip_cloning: true
-      timeout: 5h0m0s
-    labels:
-      ci-operator.openshift.io/variant: ocp-dev-preview
-      ci.openshift.io/generator: prowgen
-      pj-rehearse.openshift.io/can-be-rehearsed: "true"
-    name: pull-ci-stackrox-stackrox-master-ocp-dev-preview-ui-e2e-tests
-    optional: true
-    rerun_command: /test ocp-dev-preview-ui-e2e-tests
+    decorate: true
+    decoration_config:
+      skip_cloning: true
+      timeout: 5h0m0s
+    labels:
+      ci-operator.openshift.io/variant: ocp-4-candidate
+      ci.openshift.io/generator: prowgen
+      pj-rehearse.openshift.io/can-be-rehearsed: "true"
+    name: pull-ci-stackrox-stackrox-master-ocp-4-candidate-ui-e2e-tests
+    optional: true
+    rerun_command: /test ocp-4-candidate-ui-e2e-tests
     spec:
       containers:
       - args:
@@ -2822,63 +2777,58 @@
         - --image-import-pull-secret=/etc/pull-secret/.dockerconfigjson
         - --report-credentials-file=/etc/report/credentials
         - --target=ui-e2e-tests
-        - --variant=ocp-dev-preview
-        command:
-        - ci-operator
-        image: ci-operator:latest
-        imagePullPolicy: Always
-        name: ""
-        resources:
-          requests:
-            cpu: 10m
-        volumeMounts:
-        - mountPath: /secrets/gcs
-          name: gcs-credentials
-          readOnly: true
-        - mountPath: /secrets/manifest-tool
-          name: manifest-tool-local-pusher
-          readOnly: true
-        - mountPath: /etc/pull-secret
-          name: pull-secret
-          readOnly: true
-        - mountPath: /etc/report
-          name: result-aggregator
-          readOnly: true
-      serviceAccountName: ci-operator
-      volumes:
-      - name: manifest-tool-local-pusher
-        secret:
-          secretName: manifest-tool-local-pusher
-      - name: pull-secret
-        secret:
-          secretName: registry-pull-credentials
-      - name: result-aggregator
-        secret:
-          secretName: result-aggregator
-    trigger: (?m)^/test( | .* )ocp-dev-preview-ui-e2e-tests,?($|\s.*)
-  - agent: kubernetes
-    always_run: false
-    branches:
-    - ^master$
-    - ^master-
-<<<<<<< HEAD
-    cluster: build04
-    context: ci/prow/ocp-next-candidate-compliance-e2e-tests
-=======
+        - --variant=ocp-4-candidate
+        command:
+        - ci-operator
+        image: ci-operator:latest
+        imagePullPolicy: Always
+        name: ""
+        resources:
+          requests:
+            cpu: 10m
+        volumeMounts:
+        - mountPath: /secrets/gcs
+          name: gcs-credentials
+          readOnly: true
+        - mountPath: /secrets/manifest-tool
+          name: manifest-tool-local-pusher
+          readOnly: true
+        - mountPath: /etc/pull-secret
+          name: pull-secret
+          readOnly: true
+        - mountPath: /etc/report
+          name: result-aggregator
+          readOnly: true
+      serviceAccountName: ci-operator
+      volumes:
+      - name: manifest-tool-local-pusher
+        secret:
+          secretName: manifest-tool-local-pusher
+      - name: pull-secret
+        secret:
+          secretName: registry-pull-credentials
+      - name: result-aggregator
+        secret:
+          secretName: result-aggregator
+    trigger: (?m)^/test( | .* )ocp-4-candidate-ui-e2e-tests,?($|\s.*)
+  - agent: kubernetes
+    always_run: false
+    branches:
+    - ^master$
+    - ^master-
     cluster: build02
     context: ci/prow/ocp-4-preview-compliance-e2e-tests
->>>>>>> dc44619e
-    decorate: true
-    decoration_config:
-      skip_cloning: true
-      timeout: 5h0m0s
-    labels:
-      ci-operator.openshift.io/variant: ocp-next-candidate
-      ci.openshift.io/generator: prowgen
-      pj-rehearse.openshift.io/can-be-rehearsed: "true"
-    name: pull-ci-stackrox-stackrox-master-ocp-next-candidate-compliance-e2e-tests
-    optional: true
-    rerun_command: /test ocp-next-candidate-compliance-e2e-tests
+    decorate: true
+    decoration_config:
+      skip_cloning: true
+      timeout: 5h0m0s
+    labels:
+      ci-operator.openshift.io/variant: ocp-4-preview
+      ci.openshift.io/generator: prowgen
+      pj-rehearse.openshift.io/can-be-rehearsed: "true"
+    name: pull-ci-stackrox-stackrox-master-ocp-4-preview-compliance-e2e-tests
+    optional: true
+    rerun_command: /test ocp-4-preview-compliance-e2e-tests
     spec:
       containers:
       - args:
@@ -2886,63 +2836,58 @@
         - --image-import-pull-secret=/etc/pull-secret/.dockerconfigjson
         - --report-credentials-file=/etc/report/credentials
         - --target=compliance-e2e-tests
-        - --variant=ocp-next-candidate
-        command:
-        - ci-operator
-        image: ci-operator:latest
-        imagePullPolicy: Always
-        name: ""
-        resources:
-          requests:
-            cpu: 10m
-        volumeMounts:
-        - mountPath: /secrets/gcs
-          name: gcs-credentials
-          readOnly: true
-        - mountPath: /secrets/manifest-tool
-          name: manifest-tool-local-pusher
-          readOnly: true
-        - mountPath: /etc/pull-secret
-          name: pull-secret
-          readOnly: true
-        - mountPath: /etc/report
-          name: result-aggregator
-          readOnly: true
-      serviceAccountName: ci-operator
-      volumes:
-      - name: manifest-tool-local-pusher
-        secret:
-          secretName: manifest-tool-local-pusher
-      - name: pull-secret
-        secret:
-          secretName: registry-pull-credentials
-      - name: result-aggregator
-        secret:
-          secretName: result-aggregator
-    trigger: (?m)^/test( | .* )ocp-next-candidate-compliance-e2e-tests,?($|\s.*)
-  - agent: kubernetes
-    always_run: false
-    branches:
-    - ^master$
-    - ^master-
-<<<<<<< HEAD
-    cluster: build04
-    context: ci/prow/ocp-next-candidate-ebpf-qa-e2e-tests
-=======
+        - --variant=ocp-4-preview
+        command:
+        - ci-operator
+        image: ci-operator:latest
+        imagePullPolicy: Always
+        name: ""
+        resources:
+          requests:
+            cpu: 10m
+        volumeMounts:
+        - mountPath: /secrets/gcs
+          name: gcs-credentials
+          readOnly: true
+        - mountPath: /secrets/manifest-tool
+          name: manifest-tool-local-pusher
+          readOnly: true
+        - mountPath: /etc/pull-secret
+          name: pull-secret
+          readOnly: true
+        - mountPath: /etc/report
+          name: result-aggregator
+          readOnly: true
+      serviceAccountName: ci-operator
+      volumes:
+      - name: manifest-tool-local-pusher
+        secret:
+          secretName: manifest-tool-local-pusher
+      - name: pull-secret
+        secret:
+          secretName: registry-pull-credentials
+      - name: result-aggregator
+        secret:
+          secretName: result-aggregator
+    trigger: (?m)^/test( | .* )ocp-4-preview-compliance-e2e-tests,?($|\s.*)
+  - agent: kubernetes
+    always_run: false
+    branches:
+    - ^master$
+    - ^master-
     cluster: build02
     context: ci/prow/ocp-4-preview-ebpf-qa-e2e-tests
->>>>>>> dc44619e
-    decorate: true
-    decoration_config:
-      skip_cloning: true
-      timeout: 5h0m0s
-    labels:
-      ci-operator.openshift.io/variant: ocp-next-candidate
-      ci.openshift.io/generator: prowgen
-      pj-rehearse.openshift.io/can-be-rehearsed: "true"
-    name: pull-ci-stackrox-stackrox-master-ocp-next-candidate-ebpf-qa-e2e-tests
-    optional: true
-    rerun_command: /test ocp-next-candidate-ebpf-qa-e2e-tests
+    decorate: true
+    decoration_config:
+      skip_cloning: true
+      timeout: 5h0m0s
+    labels:
+      ci-operator.openshift.io/variant: ocp-4-preview
+      ci.openshift.io/generator: prowgen
+      pj-rehearse.openshift.io/can-be-rehearsed: "true"
+    name: pull-ci-stackrox-stackrox-master-ocp-4-preview-ebpf-qa-e2e-tests
+    optional: true
+    rerun_command: /test ocp-4-preview-ebpf-qa-e2e-tests
     spec:
       containers:
       - args:
@@ -2950,63 +2895,58 @@
         - --image-import-pull-secret=/etc/pull-secret/.dockerconfigjson
         - --report-credentials-file=/etc/report/credentials
         - --target=ebpf-qa-e2e-tests
-        - --variant=ocp-next-candidate
-        command:
-        - ci-operator
-        image: ci-operator:latest
-        imagePullPolicy: Always
-        name: ""
-        resources:
-          requests:
-            cpu: 10m
-        volumeMounts:
-        - mountPath: /secrets/gcs
-          name: gcs-credentials
-          readOnly: true
-        - mountPath: /secrets/manifest-tool
-          name: manifest-tool-local-pusher
-          readOnly: true
-        - mountPath: /etc/pull-secret
-          name: pull-secret
-          readOnly: true
-        - mountPath: /etc/report
-          name: result-aggregator
-          readOnly: true
-      serviceAccountName: ci-operator
-      volumes:
-      - name: manifest-tool-local-pusher
-        secret:
-          secretName: manifest-tool-local-pusher
-      - name: pull-secret
-        secret:
-          secretName: registry-pull-credentials
-      - name: result-aggregator
-        secret:
-          secretName: result-aggregator
-    trigger: (?m)^/test( | .* )ocp-next-candidate-ebpf-qa-e2e-tests,?($|\s.*)
-  - agent: kubernetes
-    always_run: false
-    branches:
-    - ^master$
-    - ^master-
-<<<<<<< HEAD
-    cluster: build04
-    context: ci/prow/ocp-next-candidate-fips-qa-e2e-tests
-=======
+        - --variant=ocp-4-preview
+        command:
+        - ci-operator
+        image: ci-operator:latest
+        imagePullPolicy: Always
+        name: ""
+        resources:
+          requests:
+            cpu: 10m
+        volumeMounts:
+        - mountPath: /secrets/gcs
+          name: gcs-credentials
+          readOnly: true
+        - mountPath: /secrets/manifest-tool
+          name: manifest-tool-local-pusher
+          readOnly: true
+        - mountPath: /etc/pull-secret
+          name: pull-secret
+          readOnly: true
+        - mountPath: /etc/report
+          name: result-aggregator
+          readOnly: true
+      serviceAccountName: ci-operator
+      volumes:
+      - name: manifest-tool-local-pusher
+        secret:
+          secretName: manifest-tool-local-pusher
+      - name: pull-secret
+        secret:
+          secretName: registry-pull-credentials
+      - name: result-aggregator
+        secret:
+          secretName: result-aggregator
+    trigger: (?m)^/test( | .* )ocp-4-preview-ebpf-qa-e2e-tests,?($|\s.*)
+  - agent: kubernetes
+    always_run: false
+    branches:
+    - ^master$
+    - ^master-
     cluster: build02
     context: ci/prow/ocp-4-preview-fips-qa-e2e-tests
->>>>>>> dc44619e
-    decorate: true
-    decoration_config:
-      skip_cloning: true
-      timeout: 5h0m0s
-    labels:
-      ci-operator.openshift.io/variant: ocp-next-candidate
-      ci.openshift.io/generator: prowgen
-      pj-rehearse.openshift.io/can-be-rehearsed: "true"
-    name: pull-ci-stackrox-stackrox-master-ocp-next-candidate-fips-qa-e2e-tests
-    optional: true
-    rerun_command: /test ocp-next-candidate-fips-qa-e2e-tests
+    decorate: true
+    decoration_config:
+      skip_cloning: true
+      timeout: 5h0m0s
+    labels:
+      ci-operator.openshift.io/variant: ocp-4-preview
+      ci.openshift.io/generator: prowgen
+      pj-rehearse.openshift.io/can-be-rehearsed: "true"
+    name: pull-ci-stackrox-stackrox-master-ocp-4-preview-fips-qa-e2e-tests
+    optional: true
+    rerun_command: /test ocp-4-preview-fips-qa-e2e-tests
     spec:
       containers:
       - args:
@@ -3014,49 +2954,45 @@
         - --image-import-pull-secret=/etc/pull-secret/.dockerconfigjson
         - --report-credentials-file=/etc/report/credentials
         - --target=fips-qa-e2e-tests
-        - --variant=ocp-next-candidate
-        command:
-        - ci-operator
-        image: ci-operator:latest
-        imagePullPolicy: Always
-        name: ""
-        resources:
-          requests:
-            cpu: 10m
-        volumeMounts:
-        - mountPath: /secrets/gcs
-          name: gcs-credentials
-          readOnly: true
-        - mountPath: /secrets/manifest-tool
-          name: manifest-tool-local-pusher
-          readOnly: true
-        - mountPath: /etc/pull-secret
-          name: pull-secret
-          readOnly: true
-        - mountPath: /etc/report
-          name: result-aggregator
-          readOnly: true
-      serviceAccountName: ci-operator
-      volumes:
-      - name: manifest-tool-local-pusher
-        secret:
-          secretName: manifest-tool-local-pusher
-      - name: pull-secret
-        secret:
-          secretName: registry-pull-credentials
-      - name: result-aggregator
-        secret:
-          secretName: result-aggregator
-    trigger: (?m)^/test( | .* )ocp-next-candidate-fips-qa-e2e-tests,?($|\s.*)
-  - agent: kubernetes
-    always_run: false
-    branches:
-    - ^master$
-    - ^master-
-<<<<<<< HEAD
-    cluster: build04
-    context: ci/prow/ocp-next-candidate-operator-e2e-tests
-=======
+        - --variant=ocp-4-preview
+        command:
+        - ci-operator
+        image: ci-operator:latest
+        imagePullPolicy: Always
+        name: ""
+        resources:
+          requests:
+            cpu: 10m
+        volumeMounts:
+        - mountPath: /secrets/gcs
+          name: gcs-credentials
+          readOnly: true
+        - mountPath: /secrets/manifest-tool
+          name: manifest-tool-local-pusher
+          readOnly: true
+        - mountPath: /etc/pull-secret
+          name: pull-secret
+          readOnly: true
+        - mountPath: /etc/report
+          name: result-aggregator
+          readOnly: true
+      serviceAccountName: ci-operator
+      volumes:
+      - name: manifest-tool-local-pusher
+        secret:
+          secretName: manifest-tool-local-pusher
+      - name: pull-secret
+        secret:
+          secretName: registry-pull-credentials
+      - name: result-aggregator
+        secret:
+          secretName: result-aggregator
+    trigger: (?m)^/test( | .* )ocp-4-preview-fips-qa-e2e-tests,?($|\s.*)
+  - agent: kubernetes
+    always_run: false
+    branches:
+    - ^master$
+    - ^master-
     cluster: build02
     context: ci/prow/ocp-4-preview-nongroovy-e2e-tests
     decorate: true
@@ -3118,18 +3054,17 @@
     - ^master-
     cluster: build02
     context: ci/prow/ocp-4-preview-operator-e2e-tests
->>>>>>> dc44619e
-    decorate: true
-    decoration_config:
-      skip_cloning: true
-      timeout: 5h0m0s
-    labels:
-      ci-operator.openshift.io/variant: ocp-next-candidate
-      ci.openshift.io/generator: prowgen
-      pj-rehearse.openshift.io/can-be-rehearsed: "true"
-    name: pull-ci-stackrox-stackrox-master-ocp-next-candidate-operator-e2e-tests
-    optional: true
-    rerun_command: /test ocp-next-candidate-operator-e2e-tests
+    decorate: true
+    decoration_config:
+      skip_cloning: true
+      timeout: 5h0m0s
+    labels:
+      ci-operator.openshift.io/variant: ocp-4-preview
+      ci.openshift.io/generator: prowgen
+      pj-rehearse.openshift.io/can-be-rehearsed: "true"
+    name: pull-ci-stackrox-stackrox-master-ocp-4-preview-operator-e2e-tests
+    optional: true
+    rerun_command: /test ocp-4-preview-operator-e2e-tests
     spec:
       containers:
       - args:
@@ -3137,63 +3072,58 @@
         - --image-import-pull-secret=/etc/pull-secret/.dockerconfigjson
         - --report-credentials-file=/etc/report/credentials
         - --target=operator-e2e-tests
-        - --variant=ocp-next-candidate
-        command:
-        - ci-operator
-        image: ci-operator:latest
-        imagePullPolicy: Always
-        name: ""
-        resources:
-          requests:
-            cpu: 10m
-        volumeMounts:
-        - mountPath: /secrets/gcs
-          name: gcs-credentials
-          readOnly: true
-        - mountPath: /secrets/manifest-tool
-          name: manifest-tool-local-pusher
-          readOnly: true
-        - mountPath: /etc/pull-secret
-          name: pull-secret
-          readOnly: true
-        - mountPath: /etc/report
-          name: result-aggregator
-          readOnly: true
-      serviceAccountName: ci-operator
-      volumes:
-      - name: manifest-tool-local-pusher
-        secret:
-          secretName: manifest-tool-local-pusher
-      - name: pull-secret
-        secret:
-          secretName: registry-pull-credentials
-      - name: result-aggregator
-        secret:
-          secretName: result-aggregator
-    trigger: (?m)^/test( | .* )ocp-next-candidate-operator-e2e-tests,?($|\s.*)
-  - agent: kubernetes
-    always_run: false
-    branches:
-    - ^master$
-    - ^master-
-<<<<<<< HEAD
-    cluster: build04
-    context: ci/prow/ocp-next-candidate-qa-e2e-tests
-=======
+        - --variant=ocp-4-preview
+        command:
+        - ci-operator
+        image: ci-operator:latest
+        imagePullPolicy: Always
+        name: ""
+        resources:
+          requests:
+            cpu: 10m
+        volumeMounts:
+        - mountPath: /secrets/gcs
+          name: gcs-credentials
+          readOnly: true
+        - mountPath: /secrets/manifest-tool
+          name: manifest-tool-local-pusher
+          readOnly: true
+        - mountPath: /etc/pull-secret
+          name: pull-secret
+          readOnly: true
+        - mountPath: /etc/report
+          name: result-aggregator
+          readOnly: true
+      serviceAccountName: ci-operator
+      volumes:
+      - name: manifest-tool-local-pusher
+        secret:
+          secretName: manifest-tool-local-pusher
+      - name: pull-secret
+        secret:
+          secretName: registry-pull-credentials
+      - name: result-aggregator
+        secret:
+          secretName: result-aggregator
+    trigger: (?m)^/test( | .* )ocp-4-preview-operator-e2e-tests,?($|\s.*)
+  - agent: kubernetes
+    always_run: false
+    branches:
+    - ^master$
+    - ^master-
     cluster: build02
     context: ci/prow/ocp-4-preview-qa-e2e-tests
->>>>>>> dc44619e
-    decorate: true
-    decoration_config:
-      skip_cloning: true
-      timeout: 5h0m0s
-    labels:
-      ci-operator.openshift.io/variant: ocp-next-candidate
-      ci.openshift.io/generator: prowgen
-      pj-rehearse.openshift.io/can-be-rehearsed: "true"
-    name: pull-ci-stackrox-stackrox-master-ocp-next-candidate-qa-e2e-tests
-    optional: true
-    rerun_command: /test ocp-next-candidate-qa-e2e-tests
+    decorate: true
+    decoration_config:
+      skip_cloning: true
+      timeout: 5h0m0s
+    labels:
+      ci-operator.openshift.io/variant: ocp-4-preview
+      ci.openshift.io/generator: prowgen
+      pj-rehearse.openshift.io/can-be-rehearsed: "true"
+    name: pull-ci-stackrox-stackrox-master-ocp-4-preview-qa-e2e-tests
+    optional: true
+    rerun_command: /test ocp-4-preview-qa-e2e-tests
     spec:
       containers:
       - args:
@@ -3201,63 +3131,58 @@
         - --image-import-pull-secret=/etc/pull-secret/.dockerconfigjson
         - --report-credentials-file=/etc/report/credentials
         - --target=qa-e2e-tests
-        - --variant=ocp-next-candidate
-        command:
-        - ci-operator
-        image: ci-operator:latest
-        imagePullPolicy: Always
-        name: ""
-        resources:
-          requests:
-            cpu: 10m
-        volumeMounts:
-        - mountPath: /secrets/gcs
-          name: gcs-credentials
-          readOnly: true
-        - mountPath: /secrets/manifest-tool
-          name: manifest-tool-local-pusher
-          readOnly: true
-        - mountPath: /etc/pull-secret
-          name: pull-secret
-          readOnly: true
-        - mountPath: /etc/report
-          name: result-aggregator
-          readOnly: true
-      serviceAccountName: ci-operator
-      volumes:
-      - name: manifest-tool-local-pusher
-        secret:
-          secretName: manifest-tool-local-pusher
-      - name: pull-secret
-        secret:
-          secretName: registry-pull-credentials
-      - name: result-aggregator
-        secret:
-          secretName: result-aggregator
-    trigger: (?m)^/test( | .* )ocp-next-candidate-qa-e2e-tests,?($|\s.*)
-  - agent: kubernetes
-    always_run: false
-    branches:
-    - ^master$
-    - ^master-
-<<<<<<< HEAD
-    cluster: build04
-    context: ci/prow/ocp-next-candidate-scanner-v4-tests
-=======
+        - --variant=ocp-4-preview
+        command:
+        - ci-operator
+        image: ci-operator:latest
+        imagePullPolicy: Always
+        name: ""
+        resources:
+          requests:
+            cpu: 10m
+        volumeMounts:
+        - mountPath: /secrets/gcs
+          name: gcs-credentials
+          readOnly: true
+        - mountPath: /secrets/manifest-tool
+          name: manifest-tool-local-pusher
+          readOnly: true
+        - mountPath: /etc/pull-secret
+          name: pull-secret
+          readOnly: true
+        - mountPath: /etc/report
+          name: result-aggregator
+          readOnly: true
+      serviceAccountName: ci-operator
+      volumes:
+      - name: manifest-tool-local-pusher
+        secret:
+          secretName: manifest-tool-local-pusher
+      - name: pull-secret
+        secret:
+          secretName: registry-pull-credentials
+      - name: result-aggregator
+        secret:
+          secretName: result-aggregator
+    trigger: (?m)^/test( | .* )ocp-4-preview-qa-e2e-tests,?($|\s.*)
+  - agent: kubernetes
+    always_run: false
+    branches:
+    - ^master$
+    - ^master-
     cluster: build02
     context: ci/prow/ocp-4-preview-scanner-v4-tests
->>>>>>> dc44619e
-    decorate: true
-    decoration_config:
-      skip_cloning: true
-      timeout: 5h0m0s
-    labels:
-      ci-operator.openshift.io/variant: ocp-next-candidate
-      ci.openshift.io/generator: prowgen
-      pj-rehearse.openshift.io/can-be-rehearsed: "true"
-    name: pull-ci-stackrox-stackrox-master-ocp-next-candidate-scanner-v4-tests
-    optional: true
-    rerun_command: /test ocp-next-candidate-scanner-v4-tests
+    decorate: true
+    decoration_config:
+      skip_cloning: true
+      timeout: 5h0m0s
+    labels:
+      ci-operator.openshift.io/variant: ocp-4-preview
+      ci.openshift.io/generator: prowgen
+      pj-rehearse.openshift.io/can-be-rehearsed: "true"
+    name: pull-ci-stackrox-stackrox-master-ocp-4-preview-scanner-v4-tests
+    optional: true
+    rerun_command: /test ocp-4-preview-scanner-v4-tests
     spec:
       containers:
       - args:
@@ -3265,63 +3190,58 @@
         - --image-import-pull-secret=/etc/pull-secret/.dockerconfigjson
         - --report-credentials-file=/etc/report/credentials
         - --target=scanner-v4-tests
-        - --variant=ocp-next-candidate
-        command:
-        - ci-operator
-        image: ci-operator:latest
-        imagePullPolicy: Always
-        name: ""
-        resources:
-          requests:
-            cpu: 10m
-        volumeMounts:
-        - mountPath: /secrets/gcs
-          name: gcs-credentials
-          readOnly: true
-        - mountPath: /secrets/manifest-tool
-          name: manifest-tool-local-pusher
-          readOnly: true
-        - mountPath: /etc/pull-secret
-          name: pull-secret
-          readOnly: true
-        - mountPath: /etc/report
-          name: result-aggregator
-          readOnly: true
-      serviceAccountName: ci-operator
-      volumes:
-      - name: manifest-tool-local-pusher
-        secret:
-          secretName: manifest-tool-local-pusher
-      - name: pull-secret
-        secret:
-          secretName: registry-pull-credentials
-      - name: result-aggregator
-        secret:
-          secretName: result-aggregator
-    trigger: (?m)^/test( | .* )ocp-next-candidate-scanner-v4-tests,?($|\s.*)
-  - agent: kubernetes
-    always_run: false
-    branches:
-    - ^master$
-    - ^master-
-<<<<<<< HEAD
-    cluster: build04
-    context: ci/prow/ocp-next-candidate-sensor-integration-tests
-=======
+        - --variant=ocp-4-preview
+        command:
+        - ci-operator
+        image: ci-operator:latest
+        imagePullPolicy: Always
+        name: ""
+        resources:
+          requests:
+            cpu: 10m
+        volumeMounts:
+        - mountPath: /secrets/gcs
+          name: gcs-credentials
+          readOnly: true
+        - mountPath: /secrets/manifest-tool
+          name: manifest-tool-local-pusher
+          readOnly: true
+        - mountPath: /etc/pull-secret
+          name: pull-secret
+          readOnly: true
+        - mountPath: /etc/report
+          name: result-aggregator
+          readOnly: true
+      serviceAccountName: ci-operator
+      volumes:
+      - name: manifest-tool-local-pusher
+        secret:
+          secretName: manifest-tool-local-pusher
+      - name: pull-secret
+        secret:
+          secretName: registry-pull-credentials
+      - name: result-aggregator
+        secret:
+          secretName: result-aggregator
+    trigger: (?m)^/test( | .* )ocp-4-preview-scanner-v4-tests,?($|\s.*)
+  - agent: kubernetes
+    always_run: false
+    branches:
+    - ^master$
+    - ^master-
     cluster: build02
     context: ci/prow/ocp-4-preview-sensor-integration-tests
->>>>>>> dc44619e
-    decorate: true
-    decoration_config:
-      skip_cloning: true
-      timeout: 5h0m0s
-    labels:
-      ci-operator.openshift.io/variant: ocp-next-candidate
-      ci.openshift.io/generator: prowgen
-      pj-rehearse.openshift.io/can-be-rehearsed: "true"
-    name: pull-ci-stackrox-stackrox-master-ocp-next-candidate-sensor-integration-tests
-    optional: true
-    rerun_command: /test ocp-next-candidate-sensor-integration-tests
+    decorate: true
+    decoration_config:
+      skip_cloning: true
+      timeout: 5h0m0s
+    labels:
+      ci-operator.openshift.io/variant: ocp-4-preview
+      ci.openshift.io/generator: prowgen
+      pj-rehearse.openshift.io/can-be-rehearsed: "true"
+    name: pull-ci-stackrox-stackrox-master-ocp-4-preview-sensor-integration-tests
+    optional: true
+    rerun_command: /test ocp-4-preview-sensor-integration-tests
     spec:
       containers:
       - args:
@@ -3329,63 +3249,58 @@
         - --image-import-pull-secret=/etc/pull-secret/.dockerconfigjson
         - --report-credentials-file=/etc/report/credentials
         - --target=sensor-integration-tests
-        - --variant=ocp-next-candidate
-        command:
-        - ci-operator
-        image: ci-operator:latest
-        imagePullPolicy: Always
-        name: ""
-        resources:
-          requests:
-            cpu: 10m
-        volumeMounts:
-        - mountPath: /secrets/gcs
-          name: gcs-credentials
-          readOnly: true
-        - mountPath: /secrets/manifest-tool
-          name: manifest-tool-local-pusher
-          readOnly: true
-        - mountPath: /etc/pull-secret
-          name: pull-secret
-          readOnly: true
-        - mountPath: /etc/report
-          name: result-aggregator
-          readOnly: true
-      serviceAccountName: ci-operator
-      volumes:
-      - name: manifest-tool-local-pusher
-        secret:
-          secretName: manifest-tool-local-pusher
-      - name: pull-secret
-        secret:
-          secretName: registry-pull-credentials
-      - name: result-aggregator
-        secret:
-          secretName: result-aggregator
-    trigger: (?m)^/test( | .* )ocp-next-candidate-sensor-integration-tests,?($|\s.*)
-  - agent: kubernetes
-    always_run: false
-    branches:
-    - ^master$
-    - ^master-
-<<<<<<< HEAD
-    cluster: build04
-    context: ci/prow/ocp-next-candidate-sensor-profiling
-=======
+        - --variant=ocp-4-preview
+        command:
+        - ci-operator
+        image: ci-operator:latest
+        imagePullPolicy: Always
+        name: ""
+        resources:
+          requests:
+            cpu: 10m
+        volumeMounts:
+        - mountPath: /secrets/gcs
+          name: gcs-credentials
+          readOnly: true
+        - mountPath: /secrets/manifest-tool
+          name: manifest-tool-local-pusher
+          readOnly: true
+        - mountPath: /etc/pull-secret
+          name: pull-secret
+          readOnly: true
+        - mountPath: /etc/report
+          name: result-aggregator
+          readOnly: true
+      serviceAccountName: ci-operator
+      volumes:
+      - name: manifest-tool-local-pusher
+        secret:
+          secretName: manifest-tool-local-pusher
+      - name: pull-secret
+        secret:
+          secretName: registry-pull-credentials
+      - name: result-aggregator
+        secret:
+          secretName: result-aggregator
+    trigger: (?m)^/test( | .* )ocp-4-preview-sensor-integration-tests,?($|\s.*)
+  - agent: kubernetes
+    always_run: false
+    branches:
+    - ^master$
+    - ^master-
     cluster: build02
     context: ci/prow/ocp-4-preview-sensor-profiling
->>>>>>> dc44619e
     decorate: true
     decoration_config:
       skip_cloning: true
       timeout: 2h0m0s
     labels:
-      ci-operator.openshift.io/variant: ocp-next-candidate
-      ci.openshift.io/generator: prowgen
-      pj-rehearse.openshift.io/can-be-rehearsed: "true"
-    name: pull-ci-stackrox-stackrox-master-ocp-next-candidate-sensor-profiling
-    optional: true
-    rerun_command: /test ocp-next-candidate-sensor-profiling
+      ci-operator.openshift.io/variant: ocp-4-preview
+      ci.openshift.io/generator: prowgen
+      pj-rehearse.openshift.io/can-be-rehearsed: "true"
+    name: pull-ci-stackrox-stackrox-master-ocp-4-preview-sensor-profiling
+    optional: true
+    rerun_command: /test ocp-4-preview-sensor-profiling
     spec:
       containers:
       - args:
@@ -3393,63 +3308,58 @@
         - --image-import-pull-secret=/etc/pull-secret/.dockerconfigjson
         - --report-credentials-file=/etc/report/credentials
         - --target=sensor-profiling
-        - --variant=ocp-next-candidate
-        command:
-        - ci-operator
-        image: ci-operator:latest
-        imagePullPolicy: Always
-        name: ""
-        resources:
-          requests:
-            cpu: 10m
-        volumeMounts:
-        - mountPath: /secrets/gcs
-          name: gcs-credentials
-          readOnly: true
-        - mountPath: /secrets/manifest-tool
-          name: manifest-tool-local-pusher
-          readOnly: true
-        - mountPath: /etc/pull-secret
-          name: pull-secret
-          readOnly: true
-        - mountPath: /etc/report
-          name: result-aggregator
-          readOnly: true
-      serviceAccountName: ci-operator
-      volumes:
-      - name: manifest-tool-local-pusher
-        secret:
-          secretName: manifest-tool-local-pusher
-      - name: pull-secret
-        secret:
-          secretName: registry-pull-credentials
-      - name: result-aggregator
-        secret:
-          secretName: result-aggregator
-    trigger: (?m)^/test( | .* )ocp-next-candidate-sensor-profiling,?($|\s.*)
-  - agent: kubernetes
-    always_run: false
-    branches:
-    - ^master$
-    - ^master-
-<<<<<<< HEAD
-    cluster: build04
-    context: ci/prow/ocp-next-candidate-ui-e2e-tests
-=======
+        - --variant=ocp-4-preview
+        command:
+        - ci-operator
+        image: ci-operator:latest
+        imagePullPolicy: Always
+        name: ""
+        resources:
+          requests:
+            cpu: 10m
+        volumeMounts:
+        - mountPath: /secrets/gcs
+          name: gcs-credentials
+          readOnly: true
+        - mountPath: /secrets/manifest-tool
+          name: manifest-tool-local-pusher
+          readOnly: true
+        - mountPath: /etc/pull-secret
+          name: pull-secret
+          readOnly: true
+        - mountPath: /etc/report
+          name: result-aggregator
+          readOnly: true
+      serviceAccountName: ci-operator
+      volumes:
+      - name: manifest-tool-local-pusher
+        secret:
+          secretName: manifest-tool-local-pusher
+      - name: pull-secret
+        secret:
+          secretName: registry-pull-credentials
+      - name: result-aggregator
+        secret:
+          secretName: result-aggregator
+    trigger: (?m)^/test( | .* )ocp-4-preview-sensor-profiling,?($|\s.*)
+  - agent: kubernetes
+    always_run: false
+    branches:
+    - ^master$
+    - ^master-
     cluster: build02
     context: ci/prow/ocp-4-preview-ui-e2e-tests
->>>>>>> dc44619e
-    decorate: true
-    decoration_config:
-      skip_cloning: true
-      timeout: 5h0m0s
-    labels:
-      ci-operator.openshift.io/variant: ocp-next-candidate
-      ci.openshift.io/generator: prowgen
-      pj-rehearse.openshift.io/can-be-rehearsed: "true"
-    name: pull-ci-stackrox-stackrox-master-ocp-next-candidate-ui-e2e-tests
-    optional: true
-    rerun_command: /test ocp-next-candidate-ui-e2e-tests
+    decorate: true
+    decoration_config:
+      skip_cloning: true
+      timeout: 5h0m0s
+    labels:
+      ci-operator.openshift.io/variant: ocp-4-preview
+      ci.openshift.io/generator: prowgen
+      pj-rehearse.openshift.io/can-be-rehearsed: "true"
+    name: pull-ci-stackrox-stackrox-master-ocp-4-preview-ui-e2e-tests
+    optional: true
+    rerun_command: /test ocp-4-preview-ui-e2e-tests
     spec:
       containers:
       - args:
@@ -3457,40 +3367,40 @@
         - --image-import-pull-secret=/etc/pull-secret/.dockerconfigjson
         - --report-credentials-file=/etc/report/credentials
         - --target=ui-e2e-tests
-        - --variant=ocp-next-candidate
-        command:
-        - ci-operator
-        image: ci-operator:latest
-        imagePullPolicy: Always
-        name: ""
-        resources:
-          requests:
-            cpu: 10m
-        volumeMounts:
-        - mountPath: /secrets/gcs
-          name: gcs-credentials
-          readOnly: true
-        - mountPath: /secrets/manifest-tool
-          name: manifest-tool-local-pusher
-          readOnly: true
-        - mountPath: /etc/pull-secret
-          name: pull-secret
-          readOnly: true
-        - mountPath: /etc/report
-          name: result-aggregator
-          readOnly: true
-      serviceAccountName: ci-operator
-      volumes:
-      - name: manifest-tool-local-pusher
-        secret:
-          secretName: manifest-tool-local-pusher
-      - name: pull-secret
-        secret:
-          secretName: registry-pull-credentials
-      - name: result-aggregator
-        secret:
-          secretName: result-aggregator
-    trigger: (?m)^/test( | .* )ocp-next-candidate-ui-e2e-tests,?($|\s.*)
+        - --variant=ocp-4-preview
+        command:
+        - ci-operator
+        image: ci-operator:latest
+        imagePullPolicy: Always
+        name: ""
+        resources:
+          requests:
+            cpu: 10m
+        volumeMounts:
+        - mountPath: /secrets/gcs
+          name: gcs-credentials
+          readOnly: true
+        - mountPath: /secrets/manifest-tool
+          name: manifest-tool-local-pusher
+          readOnly: true
+        - mountPath: /etc/pull-secret
+          name: pull-secret
+          readOnly: true
+        - mountPath: /etc/report
+          name: result-aggregator
+          readOnly: true
+      serviceAccountName: ci-operator
+      volumes:
+      - name: manifest-tool-local-pusher
+        secret:
+          secretName: manifest-tool-local-pusher
+      - name: pull-secret
+        secret:
+          secretName: registry-pull-credentials
+      - name: result-aggregator
+        secret:
+          secretName: result-aggregator
+    trigger: (?m)^/test( | .* )ocp-4-preview-ui-e2e-tests,?($|\s.*)
   - agent: kubernetes
     always_run: false
     branches:
