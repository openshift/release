presubmits:
  stackrox/stackrox:
  - agent: kubernetes
    always_run: false
    branches:
    - ^master$
    - ^master-
    cluster: build02
    context: ci/prow/aks-qa-e2e-tests
    decorate: true
    decoration_config:
      skip_cloning: true
      timeout: 5h0m0s
    labels:
      ci.openshift.io/generator: prowgen
      pj-rehearse.openshift.io/can-be-rehearsed: "true"
    name: pull-ci-stackrox-stackrox-master-aks-qa-e2e-tests
    optional: true
    rerun_command: /test aks-qa-e2e-tests
    spec:
      containers:
      - args:
        - --gcs-upload-secret=/secrets/gcs/service-account.json
        - --image-import-pull-secret=/etc/pull-secret/.dockerconfigjson
        - --report-credentials-file=/etc/report/credentials
        - --secret-dir=/secrets/ci-pull-credentials
        - --target=aks-qa-e2e-tests
        command:
        - ci-operator
        image: ci-operator:latest
        imagePullPolicy: Always
        name: ""
        resources:
          requests:
            cpu: 10m
        volumeMounts:
        - mountPath: /secrets/ci-pull-credentials
          name: ci-pull-credentials
          readOnly: true
        - mountPath: /secrets/gcs
          name: gcs-credentials
          readOnly: true
        - mountPath: /secrets/manifest-tool
          name: manifest-tool-local-pusher
          readOnly: true
        - mountPath: /etc/pull-secret
          name: pull-secret
          readOnly: true
        - mountPath: /etc/report
          name: result-aggregator
          readOnly: true
      serviceAccountName: ci-operator
      volumes:
      - name: ci-pull-credentials
        secret:
          secretName: ci-pull-credentials
      - name: manifest-tool-local-pusher
        secret:
          secretName: manifest-tool-local-pusher
      - name: pull-secret
        secret:
          secretName: registry-pull-credentials
      - name: result-aggregator
        secret:
          secretName: result-aggregator
    trigger: (?m)^/test( | .* )aks-qa-e2e-tests,?($|\s.*)
  - agent: kubernetes
    always_run: false
    branches:
    - ^master$
    - ^master-
    cluster: build02
    context: ci/prow/aro-qa-e2e-tests
    decorate: true
    decoration_config:
      skip_cloning: true
      timeout: 5h0m0s
    labels:
      ci.openshift.io/generator: prowgen
      pj-rehearse.openshift.io/can-be-rehearsed: "true"
    name: pull-ci-stackrox-stackrox-master-aro-qa-e2e-tests
    optional: true
    rerun_command: /test aro-qa-e2e-tests
    spec:
      containers:
      - args:
        - --gcs-upload-secret=/secrets/gcs/service-account.json
        - --image-import-pull-secret=/etc/pull-secret/.dockerconfigjson
        - --report-credentials-file=/etc/report/credentials
        - --secret-dir=/secrets/ci-pull-credentials
        - --target=aro-qa-e2e-tests
        command:
        - ci-operator
        image: ci-operator:latest
        imagePullPolicy: Always
        name: ""
        resources:
          requests:
            cpu: 10m
        volumeMounts:
        - mountPath: /secrets/ci-pull-credentials
          name: ci-pull-credentials
          readOnly: true
        - mountPath: /secrets/gcs
          name: gcs-credentials
          readOnly: true
        - mountPath: /secrets/manifest-tool
          name: manifest-tool-local-pusher
          readOnly: true
        - mountPath: /etc/pull-secret
          name: pull-secret
          readOnly: true
        - mountPath: /etc/report
          name: result-aggregator
          readOnly: true
      serviceAccountName: ci-operator
      volumes:
      - name: ci-pull-credentials
        secret:
          secretName: ci-pull-credentials
      - name: manifest-tool-local-pusher
        secret:
          secretName: manifest-tool-local-pusher
      - name: pull-secret
        secret:
          secretName: registry-pull-credentials
      - name: result-aggregator
        secret:
          secretName: result-aggregator
    trigger: (?m)^/test( | .* )aro-qa-e2e-tests,?($|\s.*)
  - agent: kubernetes
    always_run: false
    branches:
    - ^master$
    - ^master-
    cluster: build02
    context: ci/prow/eks-qa-e2e-tests
    decorate: true
    decoration_config:
      skip_cloning: true
      timeout: 5h0m0s
    labels:
      ci.openshift.io/generator: prowgen
      pj-rehearse.openshift.io/can-be-rehearsed: "true"
    name: pull-ci-stackrox-stackrox-master-eks-qa-e2e-tests
    optional: true
    rerun_command: /test eks-qa-e2e-tests
    spec:
      containers:
      - args:
        - --gcs-upload-secret=/secrets/gcs/service-account.json
        - --image-import-pull-secret=/etc/pull-secret/.dockerconfigjson
        - --report-credentials-file=/etc/report/credentials
        - --secret-dir=/secrets/ci-pull-credentials
        - --target=eks-qa-e2e-tests
        command:
        - ci-operator
        image: ci-operator:latest
        imagePullPolicy: Always
        name: ""
        resources:
          requests:
            cpu: 10m
        volumeMounts:
        - mountPath: /secrets/ci-pull-credentials
          name: ci-pull-credentials
          readOnly: true
        - mountPath: /secrets/gcs
          name: gcs-credentials
          readOnly: true
        - mountPath: /secrets/manifest-tool
          name: manifest-tool-local-pusher
          readOnly: true
        - mountPath: /etc/pull-secret
          name: pull-secret
          readOnly: true
        - mountPath: /etc/report
          name: result-aggregator
          readOnly: true
      serviceAccountName: ci-operator
      volumes:
      - name: ci-pull-credentials
        secret:
          secretName: ci-pull-credentials
      - name: manifest-tool-local-pusher
        secret:
          secretName: manifest-tool-local-pusher
      - name: pull-secret
        secret:
          secretName: registry-pull-credentials
      - name: result-aggregator
        secret:
          secretName: result-aggregator
    trigger: (?m)^/test( | .* )eks-qa-e2e-tests,?($|\s.*)
  - agent: kubernetes
    always_run: false
    branches:
    - ^master$
    - ^master-
    cluster: build02
    context: ci/prow/gke-nongroovy-e2e-tests
    decorate: true
    decoration_config:
      skip_cloning: true
    labels:
      ci.openshift.io/generator: prowgen
      pj-rehearse.openshift.io/can-be-rehearsed: "true"
    name: pull-ci-stackrox-stackrox-master-gke-nongroovy-e2e-tests
    optional: true
    rerun_command: /test gke-nongroovy-e2e-tests
    skip_if_only_changed: ^ui/
    spec:
      containers:
      - args:
        - --gcs-upload-secret=/secrets/gcs/service-account.json
        - --image-import-pull-secret=/etc/pull-secret/.dockerconfigjson
        - --report-credentials-file=/etc/report/credentials
        - --secret-dir=/secrets/ci-pull-credentials
        - --target=gke-nongroovy-e2e-tests
        command:
        - ci-operator
        image: ci-operator:latest
        imagePullPolicy: Always
        name: ""
        resources:
          requests:
            cpu: 10m
        volumeMounts:
        - mountPath: /secrets/ci-pull-credentials
          name: ci-pull-credentials
          readOnly: true
        - mountPath: /secrets/gcs
          name: gcs-credentials
          readOnly: true
        - mountPath: /secrets/manifest-tool
          name: manifest-tool-local-pusher
          readOnly: true
        - mountPath: /etc/pull-secret
          name: pull-secret
          readOnly: true
        - mountPath: /etc/report
          name: result-aggregator
          readOnly: true
      serviceAccountName: ci-operator
      volumes:
      - name: ci-pull-credentials
        secret:
          secretName: ci-pull-credentials
      - name: manifest-tool-local-pusher
        secret:
          secretName: manifest-tool-local-pusher
      - name: pull-secret
        secret:
          secretName: registry-pull-credentials
      - name: result-aggregator
        secret:
          secretName: result-aggregator
    trigger: (?m)^/test( | .* )gke-nongroovy-e2e-tests,?($|\s.*)
  - agent: kubernetes
    always_run: false
    branches:
    - ^master$
    - ^master-
    cluster: build02
    context: ci/prow/gke-operator-e2e-tests
    decorate: true
    decoration_config:
      skip_cloning: true
      timeout: 5h0m0s
    labels:
      ci.openshift.io/generator: prowgen
      pj-rehearse.openshift.io/can-be-rehearsed: "true"
    name: pull-ci-stackrox-stackrox-master-gke-operator-e2e-tests
    optional: true
    rerun_command: /test gke-operator-e2e-tests
    run_if_changed: ^((generated|image|operator|pkg|make|deploy|scripts)/.*|Makefile|status\.sh|[A-Z_]+_VERSION)
    spec:
      containers:
      - args:
        - --gcs-upload-secret=/secrets/gcs/service-account.json
        - --image-import-pull-secret=/etc/pull-secret/.dockerconfigjson
        - --report-credentials-file=/etc/report/credentials
        - --secret-dir=/secrets/ci-pull-credentials
        - --target=gke-operator-e2e-tests
        command:
        - ci-operator
        image: ci-operator:latest
        imagePullPolicy: Always
        name: ""
        resources:
          requests:
            cpu: 10m
        volumeMounts:
        - mountPath: /secrets/ci-pull-credentials
          name: ci-pull-credentials
          readOnly: true
        - mountPath: /secrets/gcs
          name: gcs-credentials
          readOnly: true
        - mountPath: /secrets/manifest-tool
          name: manifest-tool-local-pusher
          readOnly: true
        - mountPath: /etc/pull-secret
          name: pull-secret
          readOnly: true
        - mountPath: /etc/report
          name: result-aggregator
          readOnly: true
      serviceAccountName: ci-operator
      volumes:
      - name: ci-pull-credentials
        secret:
          secretName: ci-pull-credentials
      - name: manifest-tool-local-pusher
        secret:
          secretName: manifest-tool-local-pusher
      - name: pull-secret
        secret:
          secretName: registry-pull-credentials
      - name: result-aggregator
        secret:
          secretName: result-aggregator
    trigger: (?m)^/test( | .* )gke-operator-e2e-tests,?($|\s.*)
  - agent: kubernetes
    always_run: false
    branches:
    - ^master$
    - ^master-
    cluster: build02
    context: ci/prow/gke-perf-scale-tests
    decorate: true
    decoration_config:
      skip_cloning: true
      timeout: 5h0m0s
    labels:
      ci.openshift.io/generator: prowgen
      pj-rehearse.openshift.io/can-be-rehearsed: "true"
    name: pull-ci-stackrox-stackrox-master-gke-perf-scale-tests
    optional: true
    rerun_command: /test gke-perf-scale-tests
    spec:
      containers:
      - args:
        - --gcs-upload-secret=/secrets/gcs/service-account.json
        - --image-import-pull-secret=/etc/pull-secret/.dockerconfigjson
        - --report-credentials-file=/etc/report/credentials
        - --secret-dir=/secrets/ci-pull-credentials
        - --target=gke-perf-scale-tests
        command:
        - ci-operator
        image: ci-operator:latest
        imagePullPolicy: Always
        name: ""
        resources:
          requests:
            cpu: 10m
        volumeMounts:
        - mountPath: /secrets/ci-pull-credentials
          name: ci-pull-credentials
          readOnly: true
        - mountPath: /secrets/gcs
          name: gcs-credentials
          readOnly: true
        - mountPath: /secrets/manifest-tool
          name: manifest-tool-local-pusher
          readOnly: true
        - mountPath: /etc/pull-secret
          name: pull-secret
          readOnly: true
        - mountPath: /etc/report
          name: result-aggregator
          readOnly: true
      serviceAccountName: ci-operator
      volumes:
      - name: ci-pull-credentials
        secret:
          secretName: ci-pull-credentials
      - name: manifest-tool-local-pusher
        secret:
          secretName: manifest-tool-local-pusher
      - name: pull-secret
        secret:
          secretName: registry-pull-credentials
      - name: result-aggregator
        secret:
          secretName: result-aggregator
    trigger: (?m)^/test( | .* )gke-perf-scale-tests,?($|\s.*)
  - agent: kubernetes
    always_run: false
    branches:
    - ^master$
    - ^master-
    cluster: build02
    context: ci/prow/gke-qa-e2e-tests
    decorate: true
    decoration_config:
      skip_cloning: true
      timeout: 5h0m0s
    labels:
      ci.openshift.io/generator: prowgen
      pj-rehearse.openshift.io/can-be-rehearsed: "true"
    name: pull-ci-stackrox-stackrox-master-gke-qa-e2e-tests
    optional: true
    rerun_command: /test gke-qa-e2e-tests
    skip_if_only_changed: ^ui/
    spec:
      containers:
      - args:
        - --gcs-upload-secret=/secrets/gcs/service-account.json
        - --image-import-pull-secret=/etc/pull-secret/.dockerconfigjson
        - --report-credentials-file=/etc/report/credentials
        - --secret-dir=/secrets/ci-pull-credentials
        - --target=gke-qa-e2e-tests
        command:
        - ci-operator
        image: ci-operator:latest
        imagePullPolicy: Always
        name: ""
        resources:
          requests:
            cpu: 10m
        volumeMounts:
        - mountPath: /secrets/ci-pull-credentials
          name: ci-pull-credentials
          readOnly: true
        - mountPath: /secrets/gcs
          name: gcs-credentials
          readOnly: true
        - mountPath: /secrets/manifest-tool
          name: manifest-tool-local-pusher
          readOnly: true
        - mountPath: /etc/pull-secret
          name: pull-secret
          readOnly: true
        - mountPath: /etc/report
          name: result-aggregator
          readOnly: true
      serviceAccountName: ci-operator
      volumes:
      - name: ci-pull-credentials
        secret:
          secretName: ci-pull-credentials
      - name: manifest-tool-local-pusher
        secret:
          secretName: manifest-tool-local-pusher
      - name: pull-secret
        secret:
          secretName: registry-pull-credentials
      - name: result-aggregator
        secret:
          secretName: result-aggregator
    trigger: (?m)^/test( | .* )gke-qa-e2e-tests,?($|\s.*)
  - agent: kubernetes
    always_run: false
    branches:
    - ^master$
    - ^master-
    cluster: build02
    context: ci/prow/gke-race-condition-qa-e2e-tests
    decorate: true
    decoration_config:
      skip_cloning: true
      timeout: 5h0m0s
    labels:
      ci.openshift.io/generator: prowgen
      pj-rehearse.openshift.io/can-be-rehearsed: "true"
    name: pull-ci-stackrox-stackrox-master-gke-race-condition-qa-e2e-tests
    optional: true
    rerun_command: /test gke-race-condition-qa-e2e-tests
    spec:
      containers:
      - args:
        - --gcs-upload-secret=/secrets/gcs/service-account.json
        - --image-import-pull-secret=/etc/pull-secret/.dockerconfigjson
        - --report-credentials-file=/etc/report/credentials
        - --secret-dir=/secrets/ci-pull-credentials
        - --target=gke-race-condition-qa-e2e-tests
        command:
        - ci-operator
        image: ci-operator:latest
        imagePullPolicy: Always
        name: ""
        resources:
          requests:
            cpu: 10m
        volumeMounts:
        - mountPath: /secrets/ci-pull-credentials
          name: ci-pull-credentials
          readOnly: true
        - mountPath: /secrets/gcs
          name: gcs-credentials
          readOnly: true
        - mountPath: /secrets/manifest-tool
          name: manifest-tool-local-pusher
          readOnly: true
        - mountPath: /etc/pull-secret
          name: pull-secret
          readOnly: true
        - mountPath: /etc/report
          name: result-aggregator
          readOnly: true
      serviceAccountName: ci-operator
      volumes:
      - name: ci-pull-credentials
        secret:
          secretName: ci-pull-credentials
      - name: manifest-tool-local-pusher
        secret:
          secretName: manifest-tool-local-pusher
      - name: pull-secret
        secret:
          secretName: registry-pull-credentials
      - name: result-aggregator
        secret:
          secretName: result-aggregator
    trigger: (?m)^/test( | .* )gke-race-condition-qa-e2e-tests,?($|\s.*)
  - agent: kubernetes
    always_run: false
    branches:
    - ^master$
    - ^master-
    cluster: build02
    context: ci/prow/gke-scale-tests
    decorate: true
    decoration_config:
      skip_cloning: true
    labels:
      ci.openshift.io/generator: prowgen
      pj-rehearse.openshift.io/can-be-rehearsed: "true"
    name: pull-ci-stackrox-stackrox-master-gke-scale-tests
    optional: true
    rerun_command: /test gke-scale-tests
    spec:
      containers:
      - args:
        - --gcs-upload-secret=/secrets/gcs/service-account.json
        - --image-import-pull-secret=/etc/pull-secret/.dockerconfigjson
        - --report-credentials-file=/etc/report/credentials
        - --secret-dir=/secrets/ci-pull-credentials
        - --target=gke-scale-tests
        command:
        - ci-operator
        image: ci-operator:latest
        imagePullPolicy: Always
        name: ""
        resources:
          requests:
            cpu: 10m
        volumeMounts:
        - mountPath: /secrets/ci-pull-credentials
          name: ci-pull-credentials
          readOnly: true
        - mountPath: /secrets/gcs
          name: gcs-credentials
          readOnly: true
        - mountPath: /secrets/manifest-tool
          name: manifest-tool-local-pusher
          readOnly: true
        - mountPath: /etc/pull-secret
          name: pull-secret
          readOnly: true
        - mountPath: /etc/report
          name: result-aggregator
          readOnly: true
      serviceAccountName: ci-operator
      volumes:
      - name: ci-pull-credentials
        secret:
          secretName: ci-pull-credentials
      - name: manifest-tool-local-pusher
        secret:
          secretName: manifest-tool-local-pusher
      - name: pull-secret
        secret:
          secretName: registry-pull-credentials
      - name: result-aggregator
        secret:
          secretName: result-aggregator
    trigger: (?m)^/test( | .* )gke-scale-tests,?($|\s.*)
  - agent: kubernetes
    always_run: false
    branches:
    - ^master$
    - ^master-
    cluster: build02
    context: ci/prow/gke-scanner-v4-tests
    decorate: true
    decoration_config:
      skip_cloning: true
    labels:
      ci.openshift.io/generator: prowgen
      pj-rehearse.openshift.io/can-be-rehearsed: "true"
    name: pull-ci-stackrox-stackrox-master-gke-scanner-v4-tests
    optional: true
    rerun_command: /test gke-scanner-v4-tests
    skip_if_only_changed: ^ui/
    spec:
      containers:
      - args:
        - --gcs-upload-secret=/secrets/gcs/service-account.json
        - --image-import-pull-secret=/etc/pull-secret/.dockerconfigjson
        - --report-credentials-file=/etc/report/credentials
        - --secret-dir=/secrets/ci-pull-credentials
        - --target=gke-scanner-v4-tests
        command:
        - ci-operator
        image: ci-operator:latest
        imagePullPolicy: Always
        name: ""
        resources:
          requests:
            cpu: 10m
        volumeMounts:
        - mountPath: /secrets/ci-pull-credentials
          name: ci-pull-credentials
          readOnly: true
        - mountPath: /secrets/gcs
          name: gcs-credentials
          readOnly: true
        - mountPath: /secrets/manifest-tool
          name: manifest-tool-local-pusher
          readOnly: true
        - mountPath: /etc/pull-secret
          name: pull-secret
          readOnly: true
        - mountPath: /etc/report
          name: result-aggregator
          readOnly: true
      serviceAccountName: ci-operator
      volumes:
      - name: ci-pull-credentials
        secret:
          secretName: ci-pull-credentials
      - name: manifest-tool-local-pusher
        secret:
          secretName: manifest-tool-local-pusher
      - name: pull-secret
        secret:
          secretName: registry-pull-credentials
      - name: result-aggregator
        secret:
          secretName: result-aggregator
    trigger: (?m)^/test( | .* )gke-scanner-v4-tests,?($|\s.*)
  - agent: kubernetes
    always_run: false
    branches:
    - ^master$
    - ^master-
    cluster: build02
    context: ci/prow/gke-sensor-integration-tests
    decorate: true
    decoration_config:
      skip_cloning: true
    labels:
      ci.openshift.io/generator: prowgen
      pj-rehearse.openshift.io/can-be-rehearsed: "true"
    name: pull-ci-stackrox-stackrox-master-gke-sensor-integration-tests
    optional: true
    rerun_command: /test gke-sensor-integration-tests
    skip_if_only_changed: ^ui/
    spec:
      containers:
      - args:
        - --gcs-upload-secret=/secrets/gcs/service-account.json
        - --image-import-pull-secret=/etc/pull-secret/.dockerconfigjson
        - --report-credentials-file=/etc/report/credentials
        - --secret-dir=/secrets/ci-pull-credentials
        - --target=gke-sensor-integration-tests
        command:
        - ci-operator
        image: ci-operator:latest
        imagePullPolicy: Always
        name: ""
        resources:
          requests:
            cpu: 10m
        volumeMounts:
        - mountPath: /secrets/ci-pull-credentials
          name: ci-pull-credentials
          readOnly: true
        - mountPath: /secrets/gcs
          name: gcs-credentials
          readOnly: true
        - mountPath: /secrets/manifest-tool
          name: manifest-tool-local-pusher
          readOnly: true
        - mountPath: /etc/pull-secret
          name: pull-secret
          readOnly: true
        - mountPath: /etc/report
          name: result-aggregator
          readOnly: true
      serviceAccountName: ci-operator
      volumes:
      - name: ci-pull-credentials
        secret:
          secretName: ci-pull-credentials
      - name: manifest-tool-local-pusher
        secret:
          secretName: manifest-tool-local-pusher
      - name: pull-secret
        secret:
          secretName: registry-pull-credentials
      - name: result-aggregator
        secret:
          secretName: result-aggregator
    trigger: (?m)^/test( | .* )gke-sensor-integration-tests,?($|\s.*)
  - agent: kubernetes
    always_run: false
    branches:
    - ^master$
    - ^master-
    cluster: build02
    context: ci/prow/gke-ui-e2e-tests
    decorate: true
    decoration_config:
      skip_cloning: true
      timeout: 5h0m0s
    labels:
      ci.openshift.io/generator: prowgen
      pj-rehearse.openshift.io/can-be-rehearsed: "true"
    name: pull-ci-stackrox-stackrox-master-gke-ui-e2e-tests
    optional: true
    rerun_command: /test gke-ui-e2e-tests
    run_if_changed: ^(ui|proto/(storage|api)|central/.+?/service)/
    spec:
      containers:
      - args:
        - --gcs-upload-secret=/secrets/gcs/service-account.json
        - --image-import-pull-secret=/etc/pull-secret/.dockerconfigjson
        - --report-credentials-file=/etc/report/credentials
        - --secret-dir=/secrets/ci-pull-credentials
        - --target=gke-ui-e2e-tests
        command:
        - ci-operator
        image: ci-operator:latest
        imagePullPolicy: Always
        name: ""
        resources:
          requests:
            cpu: 10m
        volumeMounts:
        - mountPath: /secrets/ci-pull-credentials
          name: ci-pull-credentials
          readOnly: true
        - mountPath: /secrets/gcs
          name: gcs-credentials
          readOnly: true
        - mountPath: /secrets/manifest-tool
          name: manifest-tool-local-pusher
          readOnly: true
        - mountPath: /etc/pull-secret
          name: pull-secret
          readOnly: true
        - mountPath: /etc/report
          name: result-aggregator
          readOnly: true
      serviceAccountName: ci-operator
      volumes:
      - name: ci-pull-credentials
        secret:
          secretName: ci-pull-credentials
      - name: manifest-tool-local-pusher
        secret:
          secretName: manifest-tool-local-pusher
      - name: pull-secret
        secret:
          secretName: registry-pull-credentials
      - name: result-aggregator
        secret:
          secretName: result-aggregator
    trigger: (?m)^/test( | .* )gke-ui-e2e-tests,?($|\s.*)
  - agent: kubernetes
    always_run: false
    branches:
    - ^master$
    - ^master-
    cluster: build02
    context: ci/prow/gke-upgrade-tests
    decorate: true
    decoration_config:
      skip_cloning: true
    labels:
      ci.openshift.io/generator: prowgen
      pj-rehearse.openshift.io/can-be-rehearsed: "true"
    name: pull-ci-stackrox-stackrox-master-gke-upgrade-tests
    optional: true
    rerun_command: /test gke-upgrade-tests
    run_if_changed: ^(COLLECTOR_VERSION|SCANNER_VERSION|tests/upgrade/|qa-tests-backend/src/test/groovy/UpgradesTest.groovy|migrator/|image/)
    spec:
      containers:
      - args:
        - --gcs-upload-secret=/secrets/gcs/service-account.json
        - --image-import-pull-secret=/etc/pull-secret/.dockerconfigjson
        - --report-credentials-file=/etc/report/credentials
        - --secret-dir=/secrets/ci-pull-credentials
        - --target=gke-upgrade-tests
        command:
        - ci-operator
        image: ci-operator:latest
        imagePullPolicy: Always
        name: ""
        resources:
          requests:
            cpu: 10m
        volumeMounts:
        - mountPath: /secrets/ci-pull-credentials
          name: ci-pull-credentials
          readOnly: true
        - mountPath: /secrets/gcs
          name: gcs-credentials
          readOnly: true
        - mountPath: /secrets/manifest-tool
          name: manifest-tool-local-pusher
          readOnly: true
        - mountPath: /etc/pull-secret
          name: pull-secret
          readOnly: true
        - mountPath: /etc/report
          name: result-aggregator
          readOnly: true
      serviceAccountName: ci-operator
      volumes:
      - name: ci-pull-credentials
        secret:
          secretName: ci-pull-credentials
      - name: manifest-tool-local-pusher
        secret:
          secretName: manifest-tool-local-pusher
      - name: pull-secret
        secret:
          secretName: registry-pull-credentials
      - name: result-aggregator
        secret:
          secretName: result-aggregator
    trigger: (?m)^/test( | .* )gke-upgrade-tests,?($|\s.*)
  - agent: kubernetes
    always_run: false
    branches:
    - ^master$
    - ^master-
    cluster: build02
    context: ci/prow/gke-version-compatibility-tests
    decorate: true
    decoration_config:
      skip_cloning: true
      timeout: 5h0m0s
    labels:
      ci.openshift.io/generator: prowgen
      pj-rehearse.openshift.io/can-be-rehearsed: "true"
    name: pull-ci-stackrox-stackrox-master-gke-version-compatibility-tests
    optional: true
    rerun_command: /test gke-version-compatibility-tests
    spec:
      containers:
      - args:
        - --gcs-upload-secret=/secrets/gcs/service-account.json
        - --image-import-pull-secret=/etc/pull-secret/.dockerconfigjson
        - --report-credentials-file=/etc/report/credentials
        - --secret-dir=/secrets/ci-pull-credentials
        - --target=gke-version-compatibility-tests
        command:
        - ci-operator
        image: ci-operator:latest
        imagePullPolicy: Always
        name: ""
        resources:
          requests:
            cpu: 10m
        volumeMounts:
        - mountPath: /secrets/ci-pull-credentials
          name: ci-pull-credentials
          readOnly: true
        - mountPath: /secrets/gcs
          name: gcs-credentials
          readOnly: true
        - mountPath: /secrets/manifest-tool
          name: manifest-tool-local-pusher
          readOnly: true
        - mountPath: /etc/pull-secret
          name: pull-secret
          readOnly: true
        - mountPath: /etc/report
          name: result-aggregator
          readOnly: true
      serviceAccountName: ci-operator
      volumes:
      - name: ci-pull-credentials
        secret:
          secretName: ci-pull-credentials
      - name: manifest-tool-local-pusher
        secret:
          secretName: manifest-tool-local-pusher
      - name: pull-secret
        secret:
          secretName: registry-pull-credentials
      - name: result-aggregator
        secret:
          secretName: result-aggregator
    trigger: (?m)^/test( | .* )gke-version-compatibility-tests,?($|\s.*)
  - agent: kubernetes
    always_run: false
    branches:
    - ^master$
    - ^master-
    cluster: build02
    context: ci/prow/ibmcloudz-4-13-qa-e2e-tests
    decorate: true
    decoration_config:
      skip_cloning: true
      timeout: 6h0m0s
    labels:
      ci.openshift.io/generator: prowgen
      pj-rehearse.openshift.io/can-be-rehearsed: "true"
    name: pull-ci-stackrox-stackrox-master-ibmcloudz-4-13-qa-e2e-tests
    optional: true
    rerun_command: /test ibmcloudz-4-13-qa-e2e-tests
    spec:
      containers:
      - args:
        - --gcs-upload-secret=/secrets/gcs/service-account.json
        - --image-import-pull-secret=/etc/pull-secret/.dockerconfigjson
        - --report-credentials-file=/etc/report/credentials
        - --secret-dir=/secrets/ci-pull-credentials
        - --target=ibmcloudz-4-13-qa-e2e-tests
        command:
        - ci-operator
        image: ci-operator:latest
        imagePullPolicy: Always
        name: ""
        resources:
          requests:
            cpu: 10m
        volumeMounts:
        - mountPath: /secrets/ci-pull-credentials
          name: ci-pull-credentials
          readOnly: true
        - mountPath: /secrets/gcs
          name: gcs-credentials
          readOnly: true
        - mountPath: /secrets/manifest-tool
          name: manifest-tool-local-pusher
          readOnly: true
        - mountPath: /etc/pull-secret
          name: pull-secret
          readOnly: true
        - mountPath: /etc/report
          name: result-aggregator
          readOnly: true
      serviceAccountName: ci-operator
      volumes:
      - name: ci-pull-credentials
        secret:
          secretName: ci-pull-credentials
      - name: manifest-tool-local-pusher
        secret:
          secretName: manifest-tool-local-pusher
      - name: pull-secret
        secret:
          secretName: registry-pull-credentials
      - name: result-aggregator
        secret:
          secretName: result-aggregator
    trigger: (?m)^/test( | .* )ibmcloudz-4-13-qa-e2e-tests,?($|\s.*)
  - agent: kubernetes
    always_run: false
    branches:
    - ^master$
    - ^master-
    cluster: build02
    context: ci/prow/ibmcloudz-4-14-qa-e2e-tests
    decorate: true
    decoration_config:
      skip_cloning: true
      timeout: 6h0m0s
    labels:
      ci.openshift.io/generator: prowgen
      pj-rehearse.openshift.io/can-be-rehearsed: "true"
    name: pull-ci-stackrox-stackrox-master-ibmcloudz-4-14-qa-e2e-tests
    optional: true
    rerun_command: /test ibmcloudz-4-14-qa-e2e-tests
    spec:
      containers:
      - args:
        - --gcs-upload-secret=/secrets/gcs/service-account.json
        - --image-import-pull-secret=/etc/pull-secret/.dockerconfigjson
        - --report-credentials-file=/etc/report/credentials
        - --secret-dir=/secrets/ci-pull-credentials
        - --target=ibmcloudz-4-14-qa-e2e-tests
        command:
        - ci-operator
        image: ci-operator:latest
        imagePullPolicy: Always
        name: ""
        resources:
          requests:
            cpu: 10m
        volumeMounts:
        - mountPath: /secrets/ci-pull-credentials
          name: ci-pull-credentials
          readOnly: true
        - mountPath: /secrets/gcs
          name: gcs-credentials
          readOnly: true
        - mountPath: /secrets/manifest-tool
          name: manifest-tool-local-pusher
          readOnly: true
        - mountPath: /etc/pull-secret
          name: pull-secret
          readOnly: true
        - mountPath: /etc/report
          name: result-aggregator
          readOnly: true
      serviceAccountName: ci-operator
      volumes:
      - name: ci-pull-credentials
        secret:
          secretName: ci-pull-credentials
      - name: manifest-tool-local-pusher
        secret:
          secretName: manifest-tool-local-pusher
      - name: pull-secret
        secret:
          secretName: registry-pull-credentials
      - name: result-aggregator
        secret:
          secretName: result-aggregator
    trigger: (?m)^/test( | .* )ibmcloudz-4-14-qa-e2e-tests,?($|\s.*)
  - agent: kubernetes
    always_run: false
    branches:
    - ^master$
    - ^master-
    cluster: build02
    context: ci/prow/ocp-4-11-compliance-e2e-tests
    decorate: true
    decoration_config:
      skip_cloning: true
      timeout: 5h0m0s
    labels:
      ci-operator.openshift.io/variant: ocp-4-11
      ci.openshift.io/generator: prowgen
      pj-rehearse.openshift.io/can-be-rehearsed: "true"
    name: pull-ci-stackrox-stackrox-master-ocp-4-11-compliance-e2e-tests
    optional: true
    rerun_command: /test ocp-4-11-compliance-e2e-tests
    run_if_changed: ^(compliance|central\/compliance.*)
    spec:
      containers:
      - args:
        - --gcs-upload-secret=/secrets/gcs/service-account.json
        - --image-import-pull-secret=/etc/pull-secret/.dockerconfigjson
        - --report-credentials-file=/etc/report/credentials
        - --target=compliance-e2e-tests
        - --variant=ocp-4-11
        command:
        - ci-operator
        image: ci-operator:latest
        imagePullPolicy: Always
        name: ""
        resources:
          requests:
            cpu: 10m
        volumeMounts:
        - mountPath: /secrets/gcs
          name: gcs-credentials
          readOnly: true
        - mountPath: /secrets/manifest-tool
          name: manifest-tool-local-pusher
          readOnly: true
        - mountPath: /etc/pull-secret
          name: pull-secret
          readOnly: true
        - mountPath: /etc/report
          name: result-aggregator
          readOnly: true
      serviceAccountName: ci-operator
      volumes:
      - name: manifest-tool-local-pusher
        secret:
          secretName: manifest-tool-local-pusher
      - name: pull-secret
        secret:
          secretName: registry-pull-credentials
      - name: result-aggregator
        secret:
          secretName: result-aggregator
    trigger: (?m)^/test( | .* )ocp-4-11-compliance-e2e-tests,?($|\s.*)
  - agent: kubernetes
    always_run: false
    branches:
    - ^master$
    - ^master-
    cluster: build02
    context: ci/prow/ocp-4-11-ebpf-qa-e2e-tests
    decorate: true
    decoration_config:
      skip_cloning: true
      timeout: 5h0m0s
    labels:
      ci-operator.openshift.io/variant: ocp-4-11
      ci.openshift.io/generator: prowgen
      pj-rehearse.openshift.io/can-be-rehearsed: "true"
    name: pull-ci-stackrox-stackrox-master-ocp-4-11-ebpf-qa-e2e-tests
    optional: true
    rerun_command: /test ocp-4-11-ebpf-qa-e2e-tests
    run_if_changed: ^COLLECTOR_VERSION
    spec:
      containers:
      - args:
        - --gcs-upload-secret=/secrets/gcs/service-account.json
        - --image-import-pull-secret=/etc/pull-secret/.dockerconfigjson
        - --report-credentials-file=/etc/report/credentials
        - --target=ebpf-qa-e2e-tests
        - --variant=ocp-4-11
        command:
        - ci-operator
        image: ci-operator:latest
        imagePullPolicy: Always
        name: ""
        resources:
          requests:
            cpu: 10m
        volumeMounts:
        - mountPath: /secrets/gcs
          name: gcs-credentials
          readOnly: true
        - mountPath: /secrets/manifest-tool
          name: manifest-tool-local-pusher
          readOnly: true
        - mountPath: /etc/pull-secret
          name: pull-secret
          readOnly: true
        - mountPath: /etc/report
          name: result-aggregator
          readOnly: true
      serviceAccountName: ci-operator
      volumes:
      - name: manifest-tool-local-pusher
        secret:
          secretName: manifest-tool-local-pusher
      - name: pull-secret
        secret:
          secretName: registry-pull-credentials
      - name: result-aggregator
        secret:
          secretName: result-aggregator
    trigger: (?m)^/test( | .* )ocp-4-11-ebpf-qa-e2e-tests,?($|\s.*)
  - agent: kubernetes
    always_run: false
    branches:
    - ^master$
    - ^master-
    cluster: build02
    context: ci/prow/ocp-4-11-operator-e2e-tests
    decorate: true
    decoration_config:
      skip_cloning: true
      timeout: 5h0m0s
    labels:
      ci-operator.openshift.io/variant: ocp-4-11
      ci.openshift.io/generator: prowgen
      pj-rehearse.openshift.io/can-be-rehearsed: "true"
    name: pull-ci-stackrox-stackrox-master-ocp-4-11-operator-e2e-tests
    optional: true
    rerun_command: /test ocp-4-11-operator-e2e-tests
    run_if_changed: ^((generated|image|operator|pkg|make|deploy|scripts)/.*|Makefile|status\.sh|[A-Z_]+_VERSION)
    spec:
      containers:
      - args:
        - --gcs-upload-secret=/secrets/gcs/service-account.json
        - --image-import-pull-secret=/etc/pull-secret/.dockerconfigjson
        - --report-credentials-file=/etc/report/credentials
        - --target=operator-e2e-tests
        - --variant=ocp-4-11
        command:
        - ci-operator
        image: ci-operator:latest
        imagePullPolicy: Always
        name: ""
        resources:
          requests:
            cpu: 10m
        volumeMounts:
        - mountPath: /secrets/gcs
          name: gcs-credentials
          readOnly: true
        - mountPath: /secrets/manifest-tool
          name: manifest-tool-local-pusher
          readOnly: true
        - mountPath: /etc/pull-secret
          name: pull-secret
          readOnly: true
        - mountPath: /etc/report
          name: result-aggregator
          readOnly: true
      serviceAccountName: ci-operator
      volumes:
      - name: manifest-tool-local-pusher
        secret:
          secretName: manifest-tool-local-pusher
      - name: pull-secret
        secret:
          secretName: registry-pull-credentials
      - name: result-aggregator
        secret:
          secretName: result-aggregator
    trigger: (?m)^/test( | .* )ocp-4-11-operator-e2e-tests,?($|\s.*)
  - agent: kubernetes
    always_run: false
    branches:
    - ^master$
    - ^master-
    cluster: build02
    context: ci/prow/ocp-4-11-qa-e2e-tests
    decorate: true
    decoration_config:
      skip_cloning: true
      timeout: 5h0m0s
    labels:
      ci-operator.openshift.io/variant: ocp-4-11
      ci.openshift.io/generator: prowgen
      pj-rehearse.openshift.io/can-be-rehearsed: "true"
    name: pull-ci-stackrox-stackrox-master-ocp-4-11-qa-e2e-tests
    optional: true
    rerun_command: /test ocp-4-11-qa-e2e-tests
    run_if_changed: ^((generated|image|operator|pkg|make|deploy|scripts)/.*|Makefile|status\.sh|[A-Z_]+_VERSION)
    spec:
      containers:
      - args:
        - --gcs-upload-secret=/secrets/gcs/service-account.json
        - --image-import-pull-secret=/etc/pull-secret/.dockerconfigjson
        - --report-credentials-file=/etc/report/credentials
        - --target=qa-e2e-tests
        - --variant=ocp-4-11
        command:
        - ci-operator
        image: ci-operator:latest
        imagePullPolicy: Always
        name: ""
        resources:
          requests:
            cpu: 10m
        volumeMounts:
        - mountPath: /secrets/gcs
          name: gcs-credentials
          readOnly: true
        - mountPath: /secrets/manifest-tool
          name: manifest-tool-local-pusher
          readOnly: true
        - mountPath: /etc/pull-secret
          name: pull-secret
          readOnly: true
        - mountPath: /etc/report
          name: result-aggregator
          readOnly: true
      serviceAccountName: ci-operator
      volumes:
      - name: manifest-tool-local-pusher
        secret:
          secretName: manifest-tool-local-pusher
      - name: pull-secret
        secret:
          secretName: registry-pull-credentials
      - name: result-aggregator
        secret:
          secretName: result-aggregator
    trigger: (?m)^/test( | .* )ocp-4-11-qa-e2e-tests,?($|\s.*)
  - agent: kubernetes
    always_run: false
    branches:
    - ^master$
    - ^master-
    cluster: build02
    context: ci/prow/ocp-4-11-scanner-v4-tests
    decorate: true
    decoration_config:
      skip_cloning: true
      timeout: 5h0m0s
    labels:
      ci-operator.openshift.io/variant: ocp-4-11
      ci.openshift.io/generator: prowgen
      pj-rehearse.openshift.io/can-be-rehearsed: "true"
    name: pull-ci-stackrox-stackrox-master-ocp-4-11-scanner-v4-tests
    optional: true
    rerun_command: /test ocp-4-11-scanner-v4-tests
    skip_if_only_changed: ^ui/
    spec:
      containers:
      - args:
        - --gcs-upload-secret=/secrets/gcs/service-account.json
        - --image-import-pull-secret=/etc/pull-secret/.dockerconfigjson
        - --report-credentials-file=/etc/report/credentials
        - --target=scanner-v4-tests
        - --variant=ocp-4-11
        command:
        - ci-operator
        image: ci-operator:latest
        imagePullPolicy: Always
        name: ""
        resources:
          requests:
            cpu: 10m
        volumeMounts:
        - mountPath: /secrets/gcs
          name: gcs-credentials
          readOnly: true
        - mountPath: /secrets/manifest-tool
          name: manifest-tool-local-pusher
          readOnly: true
        - mountPath: /etc/pull-secret
          name: pull-secret
          readOnly: true
        - mountPath: /etc/report
          name: result-aggregator
          readOnly: true
      serviceAccountName: ci-operator
      volumes:
      - name: manifest-tool-local-pusher
        secret:
          secretName: manifest-tool-local-pusher
      - name: pull-secret
        secret:
          secretName: registry-pull-credentials
      - name: result-aggregator
        secret:
          secretName: result-aggregator
    trigger: (?m)^/test( | .* )ocp-4-11-scanner-v4-tests,?($|\s.*)
  - agent: kubernetes
    always_run: false
    branches:
    - ^master$
    - ^master-
    cluster: build02
    context: ci/prow/ocp-4-11-sensor-integration-tests
    decorate: true
    decoration_config:
      skip_cloning: true
      timeout: 5h0m0s
    labels:
      ci-operator.openshift.io/variant: ocp-4-11
      ci.openshift.io/generator: prowgen
      pj-rehearse.openshift.io/can-be-rehearsed: "true"
    name: pull-ci-stackrox-stackrox-master-ocp-4-11-sensor-integration-tests
    optional: true
    rerun_command: /test ocp-4-11-sensor-integration-tests
    spec:
      containers:
      - args:
        - --gcs-upload-secret=/secrets/gcs/service-account.json
        - --image-import-pull-secret=/etc/pull-secret/.dockerconfigjson
        - --report-credentials-file=/etc/report/credentials
        - --target=sensor-integration-tests
        - --variant=ocp-4-11
        command:
        - ci-operator
        image: ci-operator:latest
        imagePullPolicy: Always
        name: ""
        resources:
          requests:
            cpu: 10m
        volumeMounts:
        - mountPath: /secrets/gcs
          name: gcs-credentials
          readOnly: true
        - mountPath: /secrets/manifest-tool
          name: manifest-tool-local-pusher
          readOnly: true
        - mountPath: /etc/pull-secret
          name: pull-secret
          readOnly: true
        - mountPath: /etc/report
          name: result-aggregator
          readOnly: true
      serviceAccountName: ci-operator
      volumes:
      - name: manifest-tool-local-pusher
        secret:
          secretName: manifest-tool-local-pusher
      - name: pull-secret
        secret:
          secretName: registry-pull-credentials
      - name: result-aggregator
        secret:
          secretName: result-aggregator
    trigger: (?m)^/test( | .* )ocp-4-11-sensor-integration-tests,?($|\s.*)
  - agent: kubernetes
    always_run: false
    branches:
    - ^master$
    - ^master-
    cluster: build02
    context: ci/prow/ocp-4-11-sensor-profiling
    decorate: true
    decoration_config:
      skip_cloning: true
      timeout: 2h0m0s
    labels:
      ci-operator.openshift.io/variant: ocp-4-11
      ci.openshift.io/generator: prowgen
      pj-rehearse.openshift.io/can-be-rehearsed: "true"
    name: pull-ci-stackrox-stackrox-master-ocp-4-11-sensor-profiling
    optional: true
    rerun_command: /test ocp-4-11-sensor-profiling
    spec:
      containers:
      - args:
        - --gcs-upload-secret=/secrets/gcs/service-account.json
        - --image-import-pull-secret=/etc/pull-secret/.dockerconfigjson
        - --report-credentials-file=/etc/report/credentials
        - --target=sensor-profiling
        - --variant=ocp-4-11
        command:
        - ci-operator
        image: ci-operator:latest
        imagePullPolicy: Always
        name: ""
        resources:
          requests:
            cpu: 10m
        volumeMounts:
        - mountPath: /secrets/gcs
          name: gcs-credentials
          readOnly: true
        - mountPath: /secrets/manifest-tool
          name: manifest-tool-local-pusher
          readOnly: true
        - mountPath: /etc/pull-secret
          name: pull-secret
          readOnly: true
        - mountPath: /etc/report
          name: result-aggregator
          readOnly: true
      serviceAccountName: ci-operator
      volumes:
      - name: manifest-tool-local-pusher
        secret:
          secretName: manifest-tool-local-pusher
      - name: pull-secret
        secret:
          secretName: registry-pull-credentials
      - name: result-aggregator
        secret:
          secretName: result-aggregator
    trigger: (?m)^/test( | .* )ocp-4-11-sensor-profiling,?($|\s.*)
  - agent: kubernetes
    always_run: false
    branches:
    - ^master$
    - ^master-
    cluster: build02
    context: ci/prow/ocp-4-11-ui-e2e-tests
    decorate: true
    decoration_config:
      skip_cloning: true
      timeout: 5h0m0s
    labels:
      ci-operator.openshift.io/variant: ocp-4-11
      ci.openshift.io/generator: prowgen
      pj-rehearse.openshift.io/can-be-rehearsed: "true"
    name: pull-ci-stackrox-stackrox-master-ocp-4-11-ui-e2e-tests
    optional: true
    rerun_command: /test ocp-4-11-ui-e2e-tests
    run_if_changed: ^ui/
    spec:
      containers:
      - args:
        - --gcs-upload-secret=/secrets/gcs/service-account.json
        - --image-import-pull-secret=/etc/pull-secret/.dockerconfigjson
        - --report-credentials-file=/etc/report/credentials
        - --target=ui-e2e-tests
        - --variant=ocp-4-11
        command:
        - ci-operator
        image: ci-operator:latest
        imagePullPolicy: Always
        name: ""
        resources:
          requests:
            cpu: 10m
        volumeMounts:
        - mountPath: /secrets/gcs
          name: gcs-credentials
          readOnly: true
        - mountPath: /secrets/manifest-tool
          name: manifest-tool-local-pusher
          readOnly: true
        - mountPath: /etc/pull-secret
          name: pull-secret
          readOnly: true
        - mountPath: /etc/report
          name: result-aggregator
          readOnly: true
      serviceAccountName: ci-operator
      volumes:
      - name: manifest-tool-local-pusher
        secret:
          secretName: manifest-tool-local-pusher
      - name: pull-secret
        secret:
          secretName: registry-pull-credentials
      - name: result-aggregator
        secret:
          secretName: result-aggregator
    trigger: (?m)^/test( | .* )ocp-4-11-ui-e2e-tests,?($|\s.*)
  - agent: kubernetes
    always_run: false
    branches:
    - ^master$
    - ^master-
    cluster: build02
    context: ci/prow/ocp-4-14-compliance-e2e-tests
    decorate: true
    decoration_config:
      skip_cloning: true
      timeout: 5h0m0s
    labels:
      ci-operator.openshift.io/variant: ocp-4-14
      ci.openshift.io/generator: prowgen
      pj-rehearse.openshift.io/can-be-rehearsed: "true"
    name: pull-ci-stackrox-stackrox-master-ocp-4-14-compliance-e2e-tests
    optional: true
    rerun_command: /test ocp-4-14-compliance-e2e-tests
    run_if_changed: ^(compliance|central\/compliance.*)
    spec:
      containers:
      - args:
        - --gcs-upload-secret=/secrets/gcs/service-account.json
        - --image-import-pull-secret=/etc/pull-secret/.dockerconfigjson
        - --report-credentials-file=/etc/report/credentials
        - --target=compliance-e2e-tests
        - --variant=ocp-4-14
        command:
        - ci-operator
        image: ci-operator:latest
        imagePullPolicy: Always
        name: ""
        resources:
          requests:
            cpu: 10m
        volumeMounts:
        - mountPath: /secrets/gcs
          name: gcs-credentials
          readOnly: true
        - mountPath: /secrets/manifest-tool
          name: manifest-tool-local-pusher
          readOnly: true
        - mountPath: /etc/pull-secret
          name: pull-secret
          readOnly: true
        - mountPath: /etc/report
          name: result-aggregator
          readOnly: true
      serviceAccountName: ci-operator
      volumes:
      - name: manifest-tool-local-pusher
        secret:
          secretName: manifest-tool-local-pusher
      - name: pull-secret
        secret:
          secretName: registry-pull-credentials
      - name: result-aggregator
        secret:
          secretName: result-aggregator
    trigger: (?m)^/test( | .* )ocp-4-14-compliance-e2e-tests,?($|\s.*)
  - agent: kubernetes
    always_run: false
    branches:
    - ^master$
    - ^master-
    cluster: build02
    context: ci/prow/ocp-4-14-ebpf-qa-e2e-tests
    decorate: true
    decoration_config:
      skip_cloning: true
      timeout: 5h0m0s
    labels:
      ci-operator.openshift.io/variant: ocp-4-14
      ci.openshift.io/generator: prowgen
      pj-rehearse.openshift.io/can-be-rehearsed: "true"
    name: pull-ci-stackrox-stackrox-master-ocp-4-14-ebpf-qa-e2e-tests
    optional: true
    rerun_command: /test ocp-4-14-ebpf-qa-e2e-tests
    run_if_changed: ^COLLECTOR_VERSION
    spec:
      containers:
      - args:
        - --gcs-upload-secret=/secrets/gcs/service-account.json
        - --image-import-pull-secret=/etc/pull-secret/.dockerconfigjson
        - --report-credentials-file=/etc/report/credentials
        - --target=ebpf-qa-e2e-tests
        - --variant=ocp-4-14
        command:
        - ci-operator
        image: ci-operator:latest
        imagePullPolicy: Always
        name: ""
        resources:
          requests:
            cpu: 10m
        volumeMounts:
        - mountPath: /secrets/gcs
          name: gcs-credentials
          readOnly: true
        - mountPath: /secrets/manifest-tool
          name: manifest-tool-local-pusher
          readOnly: true
        - mountPath: /etc/pull-secret
          name: pull-secret
          readOnly: true
        - mountPath: /etc/report
          name: result-aggregator
          readOnly: true
      serviceAccountName: ci-operator
      volumes:
      - name: manifest-tool-local-pusher
        secret:
          secretName: manifest-tool-local-pusher
      - name: pull-secret
        secret:
          secretName: registry-pull-credentials
      - name: result-aggregator
        secret:
          secretName: result-aggregator
    trigger: (?m)^/test( | .* )ocp-4-14-ebpf-qa-e2e-tests,?($|\s.*)
  - agent: kubernetes
    always_run: false
    branches:
    - ^master$
    - ^master-
    cluster: build02
    context: ci/prow/ocp-4-14-fips-qa-e2e-tests
    decorate: true
    decoration_config:
      skip_cloning: true
      timeout: 5h0m0s
    labels:
      ci-operator.openshift.io/variant: ocp-4-14
      ci.openshift.io/generator: prowgen
      pj-rehearse.openshift.io/can-be-rehearsed: "true"
    name: pull-ci-stackrox-stackrox-master-ocp-4-14-fips-qa-e2e-tests
    optional: true
    rerun_command: /test ocp-4-14-fips-qa-e2e-tests
    spec:
      containers:
      - args:
        - --gcs-upload-secret=/secrets/gcs/service-account.json
        - --image-import-pull-secret=/etc/pull-secret/.dockerconfigjson
        - --report-credentials-file=/etc/report/credentials
        - --target=fips-qa-e2e-tests
        - --variant=ocp-4-14
        command:
        - ci-operator
        image: ci-operator:latest
        imagePullPolicy: Always
        name: ""
        resources:
          requests:
            cpu: 10m
        volumeMounts:
        - mountPath: /secrets/gcs
          name: gcs-credentials
          readOnly: true
        - mountPath: /secrets/manifest-tool
          name: manifest-tool-local-pusher
          readOnly: true
        - mountPath: /etc/pull-secret
          name: pull-secret
          readOnly: true
        - mountPath: /etc/report
          name: result-aggregator
          readOnly: true
      serviceAccountName: ci-operator
      volumes:
      - name: manifest-tool-local-pusher
        secret:
          secretName: manifest-tool-local-pusher
      - name: pull-secret
        secret:
          secretName: registry-pull-credentials
      - name: result-aggregator
        secret:
          secretName: result-aggregator
    trigger: (?m)^/test( | .* )ocp-4-14-fips-qa-e2e-tests,?($|\s.*)
  - agent: kubernetes
    always_run: false
    branches:
    - ^master$
    - ^master-
    cluster: build02
    context: ci/prow/ocp-4-14-operator-e2e-tests
    decorate: true
    decoration_config:
      skip_cloning: true
      timeout: 5h0m0s
    labels:
      ci-operator.openshift.io/variant: ocp-4-14
      ci.openshift.io/generator: prowgen
      pj-rehearse.openshift.io/can-be-rehearsed: "true"
    name: pull-ci-stackrox-stackrox-master-ocp-4-14-operator-e2e-tests
    optional: true
    rerun_command: /test ocp-4-14-operator-e2e-tests
    run_if_changed: ^((generated|image|operator|pkg|make|deploy|scripts)/.*|Makefile|status\.sh|[A-Z_]+_VERSION)
    spec:
      containers:
      - args:
        - --gcs-upload-secret=/secrets/gcs/service-account.json
        - --image-import-pull-secret=/etc/pull-secret/.dockerconfigjson
        - --report-credentials-file=/etc/report/credentials
        - --target=operator-e2e-tests
        - --variant=ocp-4-14
        command:
        - ci-operator
        image: ci-operator:latest
        imagePullPolicy: Always
        name: ""
        resources:
          requests:
            cpu: 10m
        volumeMounts:
        - mountPath: /secrets/gcs
          name: gcs-credentials
          readOnly: true
        - mountPath: /secrets/manifest-tool
          name: manifest-tool-local-pusher
          readOnly: true
        - mountPath: /etc/pull-secret
          name: pull-secret
          readOnly: true
        - mountPath: /etc/report
          name: result-aggregator
          readOnly: true
      serviceAccountName: ci-operator
      volumes:
      - name: manifest-tool-local-pusher
        secret:
          secretName: manifest-tool-local-pusher
      - name: pull-secret
        secret:
          secretName: registry-pull-credentials
      - name: result-aggregator
        secret:
          secretName: result-aggregator
    trigger: (?m)^/test( | .* )ocp-4-14-operator-e2e-tests,?($|\s.*)
  - agent: kubernetes
    always_run: false
    branches:
    - ^master$
    - ^master-
    cluster: build02
    context: ci/prow/ocp-4-14-perf-scale-tests
    decorate: true
    decoration_config:
      skip_cloning: true
      timeout: 5h0m0s
    labels:
      ci-operator.openshift.io/variant: ocp-4-14
      ci.openshift.io/generator: prowgen
      pj-rehearse.openshift.io/can-be-rehearsed: "true"
    name: pull-ci-stackrox-stackrox-master-ocp-4-14-perf-scale-tests
    optional: true
    rerun_command: /test ocp-4-14-perf-scale-tests
    spec:
      containers:
      - args:
        - --gcs-upload-secret=/secrets/gcs/service-account.json
        - --image-import-pull-secret=/etc/pull-secret/.dockerconfigjson
        - --report-credentials-file=/etc/report/credentials
        - --target=perf-scale-tests
        - --variant=ocp-4-14
        command:
        - ci-operator
        image: ci-operator:latest
        imagePullPolicy: Always
        name: ""
        resources:
          requests:
            cpu: 10m
        volumeMounts:
        - mountPath: /secrets/gcs
          name: gcs-credentials
          readOnly: true
        - mountPath: /secrets/manifest-tool
          name: manifest-tool-local-pusher
          readOnly: true
        - mountPath: /etc/pull-secret
          name: pull-secret
          readOnly: true
        - mountPath: /etc/report
          name: result-aggregator
          readOnly: true
      serviceAccountName: ci-operator
      volumes:
      - name: manifest-tool-local-pusher
        secret:
          secretName: manifest-tool-local-pusher
      - name: pull-secret
        secret:
          secretName: registry-pull-credentials
      - name: result-aggregator
        secret:
          secretName: result-aggregator
    trigger: (?m)^/test( | .* )ocp-4-14-perf-scale-tests,?($|\s.*)
  - agent: kubernetes
    always_run: false
    branches:
    - ^master$
    - ^master-
    cluster: build02
    context: ci/prow/ocp-4-14-qa-e2e-tests
    decorate: true
    decoration_config:
      skip_cloning: true
      timeout: 5h0m0s
    labels:
      ci-operator.openshift.io/variant: ocp-4-14
      ci.openshift.io/generator: prowgen
      pj-rehearse.openshift.io/can-be-rehearsed: "true"
    name: pull-ci-stackrox-stackrox-master-ocp-4-14-qa-e2e-tests
    optional: true
    rerun_command: /test ocp-4-14-qa-e2e-tests
    run_if_changed: ^((generated|image|operator|pkg|make|deploy|scripts)/.*|Makefile|status\.sh|[A-Z_]+_VERSION)
    spec:
      containers:
      - args:
        - --gcs-upload-secret=/secrets/gcs/service-account.json
        - --image-import-pull-secret=/etc/pull-secret/.dockerconfigjson
        - --report-credentials-file=/etc/report/credentials
        - --target=qa-e2e-tests
        - --variant=ocp-4-14
        command:
        - ci-operator
        image: ci-operator:latest
        imagePullPolicy: Always
        name: ""
        resources:
          requests:
            cpu: 10m
        volumeMounts:
        - mountPath: /secrets/gcs
          name: gcs-credentials
          readOnly: true
        - mountPath: /secrets/manifest-tool
          name: manifest-tool-local-pusher
          readOnly: true
        - mountPath: /etc/pull-secret
          name: pull-secret
          readOnly: true
        - mountPath: /etc/report
          name: result-aggregator
          readOnly: true
      serviceAccountName: ci-operator
      volumes:
      - name: manifest-tool-local-pusher
        secret:
          secretName: manifest-tool-local-pusher
      - name: pull-secret
        secret:
          secretName: registry-pull-credentials
      - name: result-aggregator
        secret:
          secretName: result-aggregator
    trigger: (?m)^/test( | .* )ocp-4-14-qa-e2e-tests,?($|\s.*)
  - agent: kubernetes
    always_run: false
    branches:
    - ^master$
    - ^master-
    cluster: build02
    context: ci/prow/ocp-4-14-scanner-v4-tests
    decorate: true
    decoration_config:
      skip_cloning: true
      timeout: 5h0m0s
    labels:
      ci-operator.openshift.io/variant: ocp-4-14
      ci.openshift.io/generator: prowgen
      pj-rehearse.openshift.io/can-be-rehearsed: "true"
    name: pull-ci-stackrox-stackrox-master-ocp-4-14-scanner-v4-tests
    optional: true
    rerun_command: /test ocp-4-14-scanner-v4-tests
    skip_if_only_changed: ^ui/
    spec:
      containers:
      - args:
        - --gcs-upload-secret=/secrets/gcs/service-account.json
        - --image-import-pull-secret=/etc/pull-secret/.dockerconfigjson
        - --report-credentials-file=/etc/report/credentials
        - --target=scanner-v4-tests
        - --variant=ocp-4-14
        command:
        - ci-operator
        image: ci-operator:latest
        imagePullPolicy: Always
        name: ""
        resources:
          requests:
            cpu: 10m
        volumeMounts:
        - mountPath: /secrets/gcs
          name: gcs-credentials
          readOnly: true
        - mountPath: /secrets/manifest-tool
          name: manifest-tool-local-pusher
          readOnly: true
        - mountPath: /etc/pull-secret
          name: pull-secret
          readOnly: true
        - mountPath: /etc/report
          name: result-aggregator
          readOnly: true
      serviceAccountName: ci-operator
      volumes:
      - name: manifest-tool-local-pusher
        secret:
          secretName: manifest-tool-local-pusher
      - name: pull-secret
        secret:
          secretName: registry-pull-credentials
      - name: result-aggregator
        secret:
          secretName: result-aggregator
    trigger: (?m)^/test( | .* )ocp-4-14-scanner-v4-tests,?($|\s.*)
  - agent: kubernetes
    always_run: false
    branches:
    - ^master$
    - ^master-
    cluster: build02
    context: ci/prow/ocp-4-14-sensor-integration-tests
    decorate: true
    decoration_config:
      skip_cloning: true
      timeout: 5h0m0s
    labels:
      ci-operator.openshift.io/variant: ocp-4-14
      ci.openshift.io/generator: prowgen
      pj-rehearse.openshift.io/can-be-rehearsed: "true"
    name: pull-ci-stackrox-stackrox-master-ocp-4-14-sensor-integration-tests
    optional: true
    rerun_command: /test ocp-4-14-sensor-integration-tests
    spec:
      containers:
      - args:
        - --gcs-upload-secret=/secrets/gcs/service-account.json
        - --image-import-pull-secret=/etc/pull-secret/.dockerconfigjson
        - --report-credentials-file=/etc/report/credentials
        - --target=sensor-integration-tests
        - --variant=ocp-4-14
        command:
        - ci-operator
        image: ci-operator:latest
        imagePullPolicy: Always
        name: ""
        resources:
          requests:
            cpu: 10m
        volumeMounts:
        - mountPath: /secrets/gcs
          name: gcs-credentials
          readOnly: true
        - mountPath: /secrets/manifest-tool
          name: manifest-tool-local-pusher
          readOnly: true
        - mountPath: /etc/pull-secret
          name: pull-secret
          readOnly: true
        - mountPath: /etc/report
          name: result-aggregator
          readOnly: true
      serviceAccountName: ci-operator
      volumes:
      - name: manifest-tool-local-pusher
        secret:
          secretName: manifest-tool-local-pusher
      - name: pull-secret
        secret:
          secretName: registry-pull-credentials
      - name: result-aggregator
        secret:
          secretName: result-aggregator
    trigger: (?m)^/test( | .* )ocp-4-14-sensor-integration-tests,?($|\s.*)
  - agent: kubernetes
    always_run: false
    branches:
    - ^master$
    - ^master-
    cluster: build02
    context: ci/prow/ocp-4-14-sensor-profiling
    decorate: true
    decoration_config:
      skip_cloning: true
      timeout: 2h0m0s
    labels:
      ci-operator.openshift.io/variant: ocp-4-14
      ci.openshift.io/generator: prowgen
      pj-rehearse.openshift.io/can-be-rehearsed: "true"
    name: pull-ci-stackrox-stackrox-master-ocp-4-14-sensor-profiling
    optional: true
    rerun_command: /test ocp-4-14-sensor-profiling
    spec:
      containers:
      - args:
        - --gcs-upload-secret=/secrets/gcs/service-account.json
        - --image-import-pull-secret=/etc/pull-secret/.dockerconfigjson
        - --report-credentials-file=/etc/report/credentials
        - --target=sensor-profiling
        - --variant=ocp-4-14
        command:
        - ci-operator
        image: ci-operator:latest
        imagePullPolicy: Always
        name: ""
        resources:
          requests:
            cpu: 10m
        volumeMounts:
        - mountPath: /secrets/gcs
          name: gcs-credentials
          readOnly: true
        - mountPath: /secrets/manifest-tool
          name: manifest-tool-local-pusher
          readOnly: true
        - mountPath: /etc/pull-secret
          name: pull-secret
          readOnly: true
        - mountPath: /etc/report
          name: result-aggregator
          readOnly: true
      serviceAccountName: ci-operator
      volumes:
      - name: manifest-tool-local-pusher
        secret:
          secretName: manifest-tool-local-pusher
      - name: pull-secret
        secret:
          secretName: registry-pull-credentials
      - name: result-aggregator
        secret:
          secretName: result-aggregator
    trigger: (?m)^/test( | .* )ocp-4-14-sensor-profiling,?($|\s.*)
  - agent: kubernetes
    always_run: false
    branches:
    - ^master$
    - ^master-
    cluster: build02
    context: ci/prow/ocp-4-14-ui-e2e-tests
    decorate: true
    decoration_config:
      skip_cloning: true
      timeout: 5h0m0s
    labels:
      ci-operator.openshift.io/variant: ocp-4-14
      ci.openshift.io/generator: prowgen
      pj-rehearse.openshift.io/can-be-rehearsed: "true"
    name: pull-ci-stackrox-stackrox-master-ocp-4-14-ui-e2e-tests
    optional: true
    rerun_command: /test ocp-4-14-ui-e2e-tests
    run_if_changed: ^ui/
    spec:
      containers:
      - args:
        - --gcs-upload-secret=/secrets/gcs/service-account.json
        - --image-import-pull-secret=/etc/pull-secret/.dockerconfigjson
        - --report-credentials-file=/etc/report/credentials
        - --target=ui-e2e-tests
        - --variant=ocp-4-14
        command:
        - ci-operator
        image: ci-operator:latest
        imagePullPolicy: Always
        name: ""
        resources:
          requests:
            cpu: 10m
        volumeMounts:
        - mountPath: /secrets/gcs
          name: gcs-credentials
          readOnly: true
        - mountPath: /secrets/manifest-tool
          name: manifest-tool-local-pusher
          readOnly: true
        - mountPath: /etc/pull-secret
          name: pull-secret
          readOnly: true
        - mountPath: /etc/report
          name: result-aggregator
          readOnly: true
      serviceAccountName: ci-operator
      volumes:
      - name: manifest-tool-local-pusher
        secret:
          secretName: manifest-tool-local-pusher
      - name: pull-secret
        secret:
          secretName: registry-pull-credentials
      - name: result-aggregator
        secret:
          secretName: result-aggregator
    trigger: (?m)^/test( | .* )ocp-4-14-ui-e2e-tests,?($|\s.*)
  - agent: kubernetes
    always_run: false
    branches:
    - ^master$
    - ^master-
    cluster: build02
    context: ci/prow/ocp-4-15-compliance-e2e-tests
    decorate: true
    decoration_config:
      skip_cloning: true
      timeout: 5h0m0s
    labels:
      ci-operator.openshift.io/variant: ocp-4-15
      ci.openshift.io/generator: prowgen
      pj-rehearse.openshift.io/can-be-rehearsed: "true"
    name: pull-ci-stackrox-stackrox-master-ocp-4-15-compliance-e2e-tests
    optional: true
    rerun_command: /test ocp-4-15-compliance-e2e-tests
    run_if_changed: ^(compliance|central\/compliance.*)
    spec:
      containers:
      - args:
        - --gcs-upload-secret=/secrets/gcs/service-account.json
        - --image-import-pull-secret=/etc/pull-secret/.dockerconfigjson
        - --report-credentials-file=/etc/report/credentials
        - --target=compliance-e2e-tests
        - --variant=ocp-4-15
        command:
        - ci-operator
        image: ci-operator:latest
        imagePullPolicy: Always
        name: ""
        resources:
          requests:
            cpu: 10m
        volumeMounts:
        - mountPath: /secrets/gcs
          name: gcs-credentials
          readOnly: true
        - mountPath: /secrets/manifest-tool
          name: manifest-tool-local-pusher
          readOnly: true
        - mountPath: /etc/pull-secret
          name: pull-secret
          readOnly: true
        - mountPath: /etc/report
          name: result-aggregator
          readOnly: true
      serviceAccountName: ci-operator
      volumes:
      - name: manifest-tool-local-pusher
        secret:
          secretName: manifest-tool-local-pusher
      - name: pull-secret
        secret:
          secretName: registry-pull-credentials
      - name: result-aggregator
        secret:
          secretName: result-aggregator
    trigger: (?m)^/test( | .* )ocp-4-15-compliance-e2e-tests,?($|\s.*)
  - agent: kubernetes
    always_run: false
    branches:
    - ^master$
    - ^master-
    cluster: build02
    context: ci/prow/ocp-4-15-ebpf-qa-e2e-tests
    decorate: true
    decoration_config:
      skip_cloning: true
      timeout: 5h0m0s
    labels:
      ci-operator.openshift.io/variant: ocp-4-15
      ci.openshift.io/generator: prowgen
      pj-rehearse.openshift.io/can-be-rehearsed: "true"
    name: pull-ci-stackrox-stackrox-master-ocp-4-15-ebpf-qa-e2e-tests
    optional: true
    rerun_command: /test ocp-4-15-ebpf-qa-e2e-tests
    spec:
      containers:
      - args:
        - --gcs-upload-secret=/secrets/gcs/service-account.json
        - --image-import-pull-secret=/etc/pull-secret/.dockerconfigjson
        - --report-credentials-file=/etc/report/credentials
        - --target=ebpf-qa-e2e-tests
        - --variant=ocp-4-15
        command:
        - ci-operator
        image: ci-operator:latest
        imagePullPolicy: Always
        name: ""
        resources:
          requests:
            cpu: 10m
        volumeMounts:
        - mountPath: /secrets/gcs
          name: gcs-credentials
          readOnly: true
        - mountPath: /secrets/manifest-tool
          name: manifest-tool-local-pusher
          readOnly: true
        - mountPath: /etc/pull-secret
          name: pull-secret
          readOnly: true
        - mountPath: /etc/report
          name: result-aggregator
          readOnly: true
      serviceAccountName: ci-operator
      volumes:
      - name: manifest-tool-local-pusher
        secret:
          secretName: manifest-tool-local-pusher
      - name: pull-secret
        secret:
          secretName: registry-pull-credentials
      - name: result-aggregator
        secret:
          secretName: result-aggregator
    trigger: (?m)^/test( | .* )ocp-4-15-ebpf-qa-e2e-tests,?($|\s.*)
  - agent: kubernetes
    always_run: false
    branches:
    - ^master$
    - ^master-
    cluster: build02
    context: ci/prow/ocp-4-15-fips-qa-e2e-tests
    decorate: true
    decoration_config:
      skip_cloning: true
      timeout: 5h0m0s
    labels:
      ci-operator.openshift.io/variant: ocp-4-15
      ci.openshift.io/generator: prowgen
      pj-rehearse.openshift.io/can-be-rehearsed: "true"
    name: pull-ci-stackrox-stackrox-master-ocp-4-15-fips-qa-e2e-tests
    optional: true
    rerun_command: /test ocp-4-15-fips-qa-e2e-tests
    spec:
      containers:
      - args:
        - --gcs-upload-secret=/secrets/gcs/service-account.json
        - --image-import-pull-secret=/etc/pull-secret/.dockerconfigjson
        - --report-credentials-file=/etc/report/credentials
        - --target=fips-qa-e2e-tests
        - --variant=ocp-4-15
        command:
        - ci-operator
        image: ci-operator:latest
        imagePullPolicy: Always
        name: ""
        resources:
          requests:
            cpu: 10m
        volumeMounts:
        - mountPath: /secrets/gcs
          name: gcs-credentials
          readOnly: true
        - mountPath: /secrets/manifest-tool
          name: manifest-tool-local-pusher
          readOnly: true
        - mountPath: /etc/pull-secret
          name: pull-secret
          readOnly: true
        - mountPath: /etc/report
          name: result-aggregator
          readOnly: true
      serviceAccountName: ci-operator
      volumes:
      - name: manifest-tool-local-pusher
        secret:
          secretName: manifest-tool-local-pusher
      - name: pull-secret
        secret:
          secretName: registry-pull-credentials
      - name: result-aggregator
        secret:
          secretName: result-aggregator
    trigger: (?m)^/test( | .* )ocp-4-15-fips-qa-e2e-tests,?($|\s.*)
  - agent: kubernetes
    always_run: false
    branches:
    - ^master$
    - ^master-
    cluster: build02
    context: ci/prow/ocp-4-15-operator-e2e-tests
    decorate: true
    decoration_config:
      skip_cloning: true
      timeout: 5h0m0s
    labels:
      ci-operator.openshift.io/variant: ocp-4-15
      ci.openshift.io/generator: prowgen
      pj-rehearse.openshift.io/can-be-rehearsed: "true"
    name: pull-ci-stackrox-stackrox-master-ocp-4-15-operator-e2e-tests
    optional: true
    rerun_command: /test ocp-4-15-operator-e2e-tests
    run_if_changed: ^((generated|image|operator|pkg|make|deploy|scripts)/.*|Makefile|status\.sh|[A-Z_]+_VERSION)
    spec:
      containers:
      - args:
        - --gcs-upload-secret=/secrets/gcs/service-account.json
        - --image-import-pull-secret=/etc/pull-secret/.dockerconfigjson
        - --report-credentials-file=/etc/report/credentials
        - --target=operator-e2e-tests
        - --variant=ocp-4-15
        command:
        - ci-operator
        image: ci-operator:latest
        imagePullPolicy: Always
        name: ""
        resources:
          requests:
            cpu: 10m
        volumeMounts:
        - mountPath: /secrets/gcs
          name: gcs-credentials
          readOnly: true
        - mountPath: /secrets/manifest-tool
          name: manifest-tool-local-pusher
          readOnly: true
        - mountPath: /etc/pull-secret
          name: pull-secret
          readOnly: true
        - mountPath: /etc/report
          name: result-aggregator
          readOnly: true
      serviceAccountName: ci-operator
      volumes:
      - name: manifest-tool-local-pusher
        secret:
          secretName: manifest-tool-local-pusher
      - name: pull-secret
        secret:
          secretName: registry-pull-credentials
      - name: result-aggregator
        secret:
          secretName: result-aggregator
    trigger: (?m)^/test( | .* )ocp-4-15-operator-e2e-tests,?($|\s.*)
  - agent: kubernetes
    always_run: false
    branches:
    - ^master$
    - ^master-
    cluster: build02
    context: ci/prow/ocp-4-15-qa-e2e-tests
    decorate: true
    decoration_config:
      skip_cloning: true
      timeout: 5h0m0s
    labels:
      ci-operator.openshift.io/variant: ocp-4-15
      ci.openshift.io/generator: prowgen
      pj-rehearse.openshift.io/can-be-rehearsed: "true"
    name: pull-ci-stackrox-stackrox-master-ocp-4-15-qa-e2e-tests
    optional: true
    rerun_command: /test ocp-4-15-qa-e2e-tests
    run_if_changed: ^((generated|image|operator|pkg|make|deploy|scripts)/.*|Makefile|status\.sh|[A-Z_]+_VERSION)
    spec:
      containers:
      - args:
        - --gcs-upload-secret=/secrets/gcs/service-account.json
        - --image-import-pull-secret=/etc/pull-secret/.dockerconfigjson
        - --report-credentials-file=/etc/report/credentials
        - --target=qa-e2e-tests
        - --variant=ocp-4-15
        command:
        - ci-operator
        image: ci-operator:latest
        imagePullPolicy: Always
        name: ""
        resources:
          requests:
            cpu: 10m
        volumeMounts:
        - mountPath: /secrets/gcs
          name: gcs-credentials
          readOnly: true
        - mountPath: /secrets/manifest-tool
          name: manifest-tool-local-pusher
          readOnly: true
        - mountPath: /etc/pull-secret
          name: pull-secret
          readOnly: true
        - mountPath: /etc/report
          name: result-aggregator
          readOnly: true
      serviceAccountName: ci-operator
      volumes:
      - name: manifest-tool-local-pusher
        secret:
          secretName: manifest-tool-local-pusher
      - name: pull-secret
        secret:
          secretName: registry-pull-credentials
      - name: result-aggregator
        secret:
          secretName: result-aggregator
    trigger: (?m)^/test( | .* )ocp-4-15-qa-e2e-tests,?($|\s.*)
  - agent: kubernetes
    always_run: false
    branches:
    - ^master$
    - ^master-
<<<<<<< HEAD
    cluster: build04
    context: ci/prow/ocp-4-15-scanner-v4-tests
    decorate: true
    decoration_config:
      skip_cloning: true
      timeout: 5h0m0s
    labels:
      ci-operator.openshift.io/variant: ocp-4-15
      ci.openshift.io/generator: prowgen
      pj-rehearse.openshift.io/can-be-rehearsed: "true"
    name: pull-ci-stackrox-stackrox-master-ocp-4-15-scanner-v4-tests
    optional: true
    rerun_command: /test ocp-4-15-scanner-v4-tests
    skip_if_only_changed: ^ui/
    spec:
      containers:
      - args:
        - --gcs-upload-secret=/secrets/gcs/service-account.json
        - --image-import-pull-secret=/etc/pull-secret/.dockerconfigjson
        - --report-credentials-file=/etc/report/credentials
        - --target=scanner-v4-tests
        - --variant=ocp-4-15
        command:
        - ci-operator
        image: ci-operator:latest
        imagePullPolicy: Always
        name: ""
        resources:
          requests:
            cpu: 10m
        volumeMounts:
        - mountPath: /secrets/gcs
          name: gcs-credentials
          readOnly: true
        - mountPath: /secrets/manifest-tool
          name: manifest-tool-local-pusher
          readOnly: true
        - mountPath: /etc/pull-secret
          name: pull-secret
          readOnly: true
        - mountPath: /etc/report
          name: result-aggregator
          readOnly: true
      serviceAccountName: ci-operator
      volumes:
      - name: manifest-tool-local-pusher
        secret:
          secretName: manifest-tool-local-pusher
      - name: pull-secret
        secret:
          secretName: registry-pull-credentials
      - name: result-aggregator
        secret:
          secretName: result-aggregator
    trigger: (?m)^/test( | .* )ocp-4-15-scanner-v4-tests,?($|\s.*)
  - agent: kubernetes
    always_run: false
    branches:
    - ^master$
    - ^master-
    cluster: build04
=======
    cluster: build02
>>>>>>> 063bb26f
    context: ci/prow/ocp-4-15-sensor-integration-tests
    decorate: true
    decoration_config:
      skip_cloning: true
      timeout: 5h0m0s
    labels:
      ci-operator.openshift.io/variant: ocp-4-15
      ci.openshift.io/generator: prowgen
      pj-rehearse.openshift.io/can-be-rehearsed: "true"
    name: pull-ci-stackrox-stackrox-master-ocp-4-15-sensor-integration-tests
    optional: true
    rerun_command: /test ocp-4-15-sensor-integration-tests
    spec:
      containers:
      - args:
        - --gcs-upload-secret=/secrets/gcs/service-account.json
        - --image-import-pull-secret=/etc/pull-secret/.dockerconfigjson
        - --report-credentials-file=/etc/report/credentials
        - --target=sensor-integration-tests
        - --variant=ocp-4-15
        command:
        - ci-operator
        image: ci-operator:latest
        imagePullPolicy: Always
        name: ""
        resources:
          requests:
            cpu: 10m
        volumeMounts:
        - mountPath: /secrets/gcs
          name: gcs-credentials
          readOnly: true
        - mountPath: /secrets/manifest-tool
          name: manifest-tool-local-pusher
          readOnly: true
        - mountPath: /etc/pull-secret
          name: pull-secret
          readOnly: true
        - mountPath: /etc/report
          name: result-aggregator
          readOnly: true
      serviceAccountName: ci-operator
      volumes:
      - name: manifest-tool-local-pusher
        secret:
          secretName: manifest-tool-local-pusher
      - name: pull-secret
        secret:
          secretName: registry-pull-credentials
      - name: result-aggregator
        secret:
          secretName: result-aggregator
    trigger: (?m)^/test( | .* )ocp-4-15-sensor-integration-tests,?($|\s.*)
  - agent: kubernetes
    always_run: false
    branches:
    - ^master$
    - ^master-
    cluster: build02
    context: ci/prow/ocp-4-15-sensor-profiling
    decorate: true
    decoration_config:
      skip_cloning: true
      timeout: 2h0m0s
    labels:
      ci-operator.openshift.io/variant: ocp-4-15
      ci.openshift.io/generator: prowgen
      pj-rehearse.openshift.io/can-be-rehearsed: "true"
    name: pull-ci-stackrox-stackrox-master-ocp-4-15-sensor-profiling
    optional: true
    rerun_command: /test ocp-4-15-sensor-profiling
    spec:
      containers:
      - args:
        - --gcs-upload-secret=/secrets/gcs/service-account.json
        - --image-import-pull-secret=/etc/pull-secret/.dockerconfigjson
        - --report-credentials-file=/etc/report/credentials
        - --target=sensor-profiling
        - --variant=ocp-4-15
        command:
        - ci-operator
        image: ci-operator:latest
        imagePullPolicy: Always
        name: ""
        resources:
          requests:
            cpu: 10m
        volumeMounts:
        - mountPath: /secrets/gcs
          name: gcs-credentials
          readOnly: true
        - mountPath: /secrets/manifest-tool
          name: manifest-tool-local-pusher
          readOnly: true
        - mountPath: /etc/pull-secret
          name: pull-secret
          readOnly: true
        - mountPath: /etc/report
          name: result-aggregator
          readOnly: true
      serviceAccountName: ci-operator
      volumes:
      - name: manifest-tool-local-pusher
        secret:
          secretName: manifest-tool-local-pusher
      - name: pull-secret
        secret:
          secretName: registry-pull-credentials
      - name: result-aggregator
        secret:
          secretName: result-aggregator
    trigger: (?m)^/test( | .* )ocp-4-15-sensor-profiling,?($|\s.*)
  - agent: kubernetes
    always_run: false
    branches:
    - ^master$
    - ^master-
    cluster: build02
    context: ci/prow/ocp-4-15-ui-e2e-tests
    decorate: true
    decoration_config:
      skip_cloning: true
      timeout: 5h0m0s
    labels:
      ci-operator.openshift.io/variant: ocp-4-15
      ci.openshift.io/generator: prowgen
      pj-rehearse.openshift.io/can-be-rehearsed: "true"
    name: pull-ci-stackrox-stackrox-master-ocp-4-15-ui-e2e-tests
    optional: true
    rerun_command: /test ocp-4-15-ui-e2e-tests
    run_if_changed: ^ui/
    spec:
      containers:
      - args:
        - --gcs-upload-secret=/secrets/gcs/service-account.json
        - --image-import-pull-secret=/etc/pull-secret/.dockerconfigjson
        - --report-credentials-file=/etc/report/credentials
        - --target=ui-e2e-tests
        - --variant=ocp-4-15
        command:
        - ci-operator
        image: ci-operator:latest
        imagePullPolicy: Always
        name: ""
        resources:
          requests:
            cpu: 10m
        volumeMounts:
        - mountPath: /secrets/gcs
          name: gcs-credentials
          readOnly: true
        - mountPath: /secrets/manifest-tool
          name: manifest-tool-local-pusher
          readOnly: true
        - mountPath: /etc/pull-secret
          name: pull-secret
          readOnly: true
        - mountPath: /etc/report
          name: result-aggregator
          readOnly: true
      serviceAccountName: ci-operator
      volumes:
      - name: manifest-tool-local-pusher
        secret:
          secretName: manifest-tool-local-pusher
      - name: pull-secret
        secret:
          secretName: registry-pull-credentials
      - name: result-aggregator
        secret:
          secretName: result-aggregator
    trigger: (?m)^/test( | .* )ocp-4-15-ui-e2e-tests,?($|\s.*)
  - agent: kubernetes
    always_run: false
    branches:
    - ^master$
    - ^master-
    cluster: build02
    context: ci/prow/ocp-stable-scanner-v4-compliance-e2e-tests
    decorate: true
    decoration_config:
      skip_cloning: true
      timeout: 5h0m0s
    labels:
      ci-operator.openshift.io/variant: ocp-stable-scanner-v4
      ci.openshift.io/generator: prowgen
      pj-rehearse.openshift.io/can-be-rehearsed: "true"
    name: pull-ci-stackrox-stackrox-master-ocp-stable-scanner-v4-compliance-e2e-tests
    optional: true
    rerun_command: /test ocp-stable-scanner-v4-compliance-e2e-tests
    spec:
      containers:
      - args:
        - --gcs-upload-secret=/secrets/gcs/service-account.json
        - --image-import-pull-secret=/etc/pull-secret/.dockerconfigjson
        - --report-credentials-file=/etc/report/credentials
        - --target=compliance-e2e-tests
        - --variant=ocp-stable-scanner-v4
        command:
        - ci-operator
        image: ci-operator:latest
        imagePullPolicy: Always
        name: ""
        resources:
          requests:
            cpu: 10m
        volumeMounts:
        - mountPath: /secrets/gcs
          name: gcs-credentials
          readOnly: true
        - mountPath: /secrets/manifest-tool
          name: manifest-tool-local-pusher
          readOnly: true
        - mountPath: /etc/pull-secret
          name: pull-secret
          readOnly: true
        - mountPath: /etc/report
          name: result-aggregator
          readOnly: true
      serviceAccountName: ci-operator
      volumes:
      - name: manifest-tool-local-pusher
        secret:
          secretName: manifest-tool-local-pusher
      - name: pull-secret
        secret:
          secretName: registry-pull-credentials
      - name: result-aggregator
        secret:
          secretName: result-aggregator
    trigger: (?m)^/test( | .* )ocp-stable-scanner-v4-compliance-e2e-tests,?($|\s.*)
  - agent: kubernetes
    always_run: false
    branches:
    - ^master$
    - ^master-
    cluster: build02
    context: ci/prow/ocp-stable-scanner-v4-ebpf-qa-e2e-tests
    decorate: true
    decoration_config:
      skip_cloning: true
      timeout: 5h0m0s
    labels:
      ci-operator.openshift.io/variant: ocp-stable-scanner-v4
      ci.openshift.io/generator: prowgen
      pj-rehearse.openshift.io/can-be-rehearsed: "true"
    name: pull-ci-stackrox-stackrox-master-ocp-stable-scanner-v4-ebpf-qa-e2e-tests
    optional: true
    rerun_command: /test ocp-stable-scanner-v4-ebpf-qa-e2e-tests
    spec:
      containers:
      - args:
        - --gcs-upload-secret=/secrets/gcs/service-account.json
        - --image-import-pull-secret=/etc/pull-secret/.dockerconfigjson
        - --report-credentials-file=/etc/report/credentials
        - --target=ebpf-qa-e2e-tests
        - --variant=ocp-stable-scanner-v4
        command:
        - ci-operator
        image: ci-operator:latest
        imagePullPolicy: Always
        name: ""
        resources:
          requests:
            cpu: 10m
        volumeMounts:
        - mountPath: /secrets/gcs
          name: gcs-credentials
          readOnly: true
        - mountPath: /secrets/manifest-tool
          name: manifest-tool-local-pusher
          readOnly: true
        - mountPath: /etc/pull-secret
          name: pull-secret
          readOnly: true
        - mountPath: /etc/report
          name: result-aggregator
          readOnly: true
      serviceAccountName: ci-operator
      volumes:
      - name: manifest-tool-local-pusher
        secret:
          secretName: manifest-tool-local-pusher
      - name: pull-secret
        secret:
          secretName: registry-pull-credentials
      - name: result-aggregator
        secret:
          secretName: result-aggregator
    trigger: (?m)^/test( | .* )ocp-stable-scanner-v4-ebpf-qa-e2e-tests,?($|\s.*)
  - agent: kubernetes
    always_run: false
    branches:
    - ^master$
    - ^master-
    cluster: build02
    context: ci/prow/ocp-stable-scanner-v4-operator-e2e-tests
    decorate: true
    decoration_config:
      skip_cloning: true
      timeout: 5h0m0s
    labels:
      ci-operator.openshift.io/variant: ocp-stable-scanner-v4
      ci.openshift.io/generator: prowgen
      pj-rehearse.openshift.io/can-be-rehearsed: "true"
    name: pull-ci-stackrox-stackrox-master-ocp-stable-scanner-v4-operator-e2e-tests
    optional: true
    rerun_command: /test ocp-stable-scanner-v4-operator-e2e-tests
    spec:
      containers:
      - args:
        - --gcs-upload-secret=/secrets/gcs/service-account.json
        - --image-import-pull-secret=/etc/pull-secret/.dockerconfigjson
        - --report-credentials-file=/etc/report/credentials
        - --target=operator-e2e-tests
        - --variant=ocp-stable-scanner-v4
        command:
        - ci-operator
        image: ci-operator:latest
        imagePullPolicy: Always
        name: ""
        resources:
          requests:
            cpu: 10m
        volumeMounts:
        - mountPath: /secrets/gcs
          name: gcs-credentials
          readOnly: true
        - mountPath: /secrets/manifest-tool
          name: manifest-tool-local-pusher
          readOnly: true
        - mountPath: /etc/pull-secret
          name: pull-secret
          readOnly: true
        - mountPath: /etc/report
          name: result-aggregator
          readOnly: true
      serviceAccountName: ci-operator
      volumes:
      - name: manifest-tool-local-pusher
        secret:
          secretName: manifest-tool-local-pusher
      - name: pull-secret
        secret:
          secretName: registry-pull-credentials
      - name: result-aggregator
        secret:
          secretName: result-aggregator
    trigger: (?m)^/test( | .* )ocp-stable-scanner-v4-operator-e2e-tests,?($|\s.*)
  - agent: kubernetes
    always_run: false
    branches:
    - ^master$
    - ^master-
    cluster: build02
    context: ci/prow/ocp-stable-scanner-v4-perf-scale-tests
    decorate: true
    decoration_config:
      skip_cloning: true
      timeout: 5h0m0s
    labels:
      ci-operator.openshift.io/variant: ocp-stable-scanner-v4
      ci.openshift.io/generator: prowgen
      pj-rehearse.openshift.io/can-be-rehearsed: "true"
    name: pull-ci-stackrox-stackrox-master-ocp-stable-scanner-v4-perf-scale-tests
    optional: true
    rerun_command: /test ocp-stable-scanner-v4-perf-scale-tests
    spec:
      containers:
      - args:
        - --gcs-upload-secret=/secrets/gcs/service-account.json
        - --image-import-pull-secret=/etc/pull-secret/.dockerconfigjson
        - --report-credentials-file=/etc/report/credentials
        - --target=perf-scale-tests
        - --variant=ocp-stable-scanner-v4
        command:
        - ci-operator
        image: ci-operator:latest
        imagePullPolicy: Always
        name: ""
        resources:
          requests:
            cpu: 10m
        volumeMounts:
        - mountPath: /secrets/gcs
          name: gcs-credentials
          readOnly: true
        - mountPath: /secrets/manifest-tool
          name: manifest-tool-local-pusher
          readOnly: true
        - mountPath: /etc/pull-secret
          name: pull-secret
          readOnly: true
        - mountPath: /etc/report
          name: result-aggregator
          readOnly: true
      serviceAccountName: ci-operator
      volumes:
      - name: manifest-tool-local-pusher
        secret:
          secretName: manifest-tool-local-pusher
      - name: pull-secret
        secret:
          secretName: registry-pull-credentials
      - name: result-aggregator
        secret:
          secretName: result-aggregator
    trigger: (?m)^/test( | .* )ocp-stable-scanner-v4-perf-scale-tests,?($|\s.*)
  - agent: kubernetes
    always_run: false
    branches:
    - ^master$
    - ^master-
    cluster: build02
    context: ci/prow/ocp-stable-scanner-v4-qa-e2e-tests
    decorate: true
    decoration_config:
      skip_cloning: true
      timeout: 5h0m0s
    labels:
      ci-operator.openshift.io/variant: ocp-stable-scanner-v4
      ci.openshift.io/generator: prowgen
      pj-rehearse.openshift.io/can-be-rehearsed: "true"
    name: pull-ci-stackrox-stackrox-master-ocp-stable-scanner-v4-qa-e2e-tests
    optional: true
    rerun_command: /test ocp-stable-scanner-v4-qa-e2e-tests
    spec:
      containers:
      - args:
        - --gcs-upload-secret=/secrets/gcs/service-account.json
        - --image-import-pull-secret=/etc/pull-secret/.dockerconfigjson
        - --report-credentials-file=/etc/report/credentials
        - --target=qa-e2e-tests
        - --variant=ocp-stable-scanner-v4
        command:
        - ci-operator
        image: ci-operator:latest
        imagePullPolicy: Always
        name: ""
        resources:
          requests:
            cpu: 10m
        volumeMounts:
        - mountPath: /secrets/gcs
          name: gcs-credentials
          readOnly: true
        - mountPath: /secrets/manifest-tool
          name: manifest-tool-local-pusher
          readOnly: true
        - mountPath: /etc/pull-secret
          name: pull-secret
          readOnly: true
        - mountPath: /etc/report
          name: result-aggregator
          readOnly: true
      serviceAccountName: ci-operator
      volumes:
      - name: manifest-tool-local-pusher
        secret:
          secretName: manifest-tool-local-pusher
      - name: pull-secret
        secret:
          secretName: registry-pull-credentials
      - name: result-aggregator
        secret:
          secretName: result-aggregator
    trigger: (?m)^/test( | .* )ocp-stable-scanner-v4-qa-e2e-tests,?($|\s.*)
  - agent: kubernetes
    always_run: false
    branches:
    - ^master$
    - ^master-
    cluster: build02
    context: ci/prow/ocp-stable-scanner-v4-scanner-v4-tests
    decorate: true
    decoration_config:
      skip_cloning: true
      timeout: 5h0m0s
    labels:
      ci-operator.openshift.io/variant: ocp-stable-scanner-v4
      ci.openshift.io/generator: prowgen
      pj-rehearse.openshift.io/can-be-rehearsed: "true"
    name: pull-ci-stackrox-stackrox-master-ocp-stable-scanner-v4-scanner-v4-tests
    optional: true
    rerun_command: /test ocp-stable-scanner-v4-scanner-v4-tests
    spec:
      containers:
      - args:
        - --gcs-upload-secret=/secrets/gcs/service-account.json
        - --image-import-pull-secret=/etc/pull-secret/.dockerconfigjson
        - --report-credentials-file=/etc/report/credentials
        - --target=scanner-v4-tests
        - --variant=ocp-stable-scanner-v4
        command:
        - ci-operator
        image: ci-operator:latest
        imagePullPolicy: Always
        name: ""
        resources:
          requests:
            cpu: 10m
        volumeMounts:
        - mountPath: /secrets/gcs
          name: gcs-credentials
          readOnly: true
        - mountPath: /secrets/manifest-tool
          name: manifest-tool-local-pusher
          readOnly: true
        - mountPath: /etc/pull-secret
          name: pull-secret
          readOnly: true
        - mountPath: /etc/report
          name: result-aggregator
          readOnly: true
      serviceAccountName: ci-operator
      volumes:
      - name: manifest-tool-local-pusher
        secret:
          secretName: manifest-tool-local-pusher
      - name: pull-secret
        secret:
          secretName: registry-pull-credentials
      - name: result-aggregator
        secret:
          secretName: result-aggregator
    trigger: (?m)^/test( | .* )ocp-stable-scanner-v4-scanner-v4-tests,?($|\s.*)
  - agent: kubernetes
    always_run: false
    branches:
    - ^master$
    - ^master-
    cluster: build02
    context: ci/prow/ocp-stable-scanner-v4-sensor-integration-tests
    decorate: true
    decoration_config:
      skip_cloning: true
      timeout: 5h0m0s
    labels:
      ci-operator.openshift.io/variant: ocp-stable-scanner-v4
      ci.openshift.io/generator: prowgen
      pj-rehearse.openshift.io/can-be-rehearsed: "true"
    name: pull-ci-stackrox-stackrox-master-ocp-stable-scanner-v4-sensor-integration-tests
    optional: true
    rerun_command: /test ocp-stable-scanner-v4-sensor-integration-tests
    spec:
      containers:
      - args:
        - --gcs-upload-secret=/secrets/gcs/service-account.json
        - --image-import-pull-secret=/etc/pull-secret/.dockerconfigjson
        - --report-credentials-file=/etc/report/credentials
        - --target=sensor-integration-tests
        - --variant=ocp-stable-scanner-v4
        command:
        - ci-operator
        image: ci-operator:latest
        imagePullPolicy: Always
        name: ""
        resources:
          requests:
            cpu: 10m
        volumeMounts:
        - mountPath: /secrets/gcs
          name: gcs-credentials
          readOnly: true
        - mountPath: /secrets/manifest-tool
          name: manifest-tool-local-pusher
          readOnly: true
        - mountPath: /etc/pull-secret
          name: pull-secret
          readOnly: true
        - mountPath: /etc/report
          name: result-aggregator
          readOnly: true
      serviceAccountName: ci-operator
      volumes:
      - name: manifest-tool-local-pusher
        secret:
          secretName: manifest-tool-local-pusher
      - name: pull-secret
        secret:
          secretName: registry-pull-credentials
      - name: result-aggregator
        secret:
          secretName: result-aggregator
    trigger: (?m)^/test( | .* )ocp-stable-scanner-v4-sensor-integration-tests,?($|\s.*)
  - agent: kubernetes
    always_run: false
    branches:
    - ^master$
    - ^master-
    cluster: build02
    context: ci/prow/ocp-stable-scanner-v4-sensor-profiling
    decorate: true
    decoration_config:
      skip_cloning: true
      timeout: 2h0m0s
    labels:
      ci-operator.openshift.io/variant: ocp-stable-scanner-v4
      ci.openshift.io/generator: prowgen
      pj-rehearse.openshift.io/can-be-rehearsed: "true"
    name: pull-ci-stackrox-stackrox-master-ocp-stable-scanner-v4-sensor-profiling
    optional: true
    rerun_command: /test ocp-stable-scanner-v4-sensor-profiling
    spec:
      containers:
      - args:
        - --gcs-upload-secret=/secrets/gcs/service-account.json
        - --image-import-pull-secret=/etc/pull-secret/.dockerconfigjson
        - --report-credentials-file=/etc/report/credentials
        - --target=sensor-profiling
        - --variant=ocp-stable-scanner-v4
        command:
        - ci-operator
        image: ci-operator:latest
        imagePullPolicy: Always
        name: ""
        resources:
          requests:
            cpu: 10m
        volumeMounts:
        - mountPath: /secrets/gcs
          name: gcs-credentials
          readOnly: true
        - mountPath: /secrets/manifest-tool
          name: manifest-tool-local-pusher
          readOnly: true
        - mountPath: /etc/pull-secret
          name: pull-secret
          readOnly: true
        - mountPath: /etc/report
          name: result-aggregator
          readOnly: true
      serviceAccountName: ci-operator
      volumes:
      - name: manifest-tool-local-pusher
        secret:
          secretName: manifest-tool-local-pusher
      - name: pull-secret
        secret:
          secretName: registry-pull-credentials
      - name: result-aggregator
        secret:
          secretName: result-aggregator
    trigger: (?m)^/test( | .* )ocp-stable-scanner-v4-sensor-profiling,?($|\s.*)
  - agent: kubernetes
    always_run: false
    branches:
    - ^master$
    - ^master-
    cluster: build02
    context: ci/prow/ocp-stable-scanner-v4-ui-e2e-tests
    decorate: true
    decoration_config:
      skip_cloning: true
      timeout: 5h0m0s
    labels:
      ci-operator.openshift.io/variant: ocp-stable-scanner-v4
      ci.openshift.io/generator: prowgen
      pj-rehearse.openshift.io/can-be-rehearsed: "true"
    name: pull-ci-stackrox-stackrox-master-ocp-stable-scanner-v4-ui-e2e-tests
    optional: true
    rerun_command: /test ocp-stable-scanner-v4-ui-e2e-tests
    spec:
      containers:
      - args:
        - --gcs-upload-secret=/secrets/gcs/service-account.json
        - --image-import-pull-secret=/etc/pull-secret/.dockerconfigjson
        - --report-credentials-file=/etc/report/credentials
        - --target=ui-e2e-tests
        - --variant=ocp-stable-scanner-v4
        command:
        - ci-operator
        image: ci-operator:latest
        imagePullPolicy: Always
        name: ""
        resources:
          requests:
            cpu: 10m
        volumeMounts:
        - mountPath: /secrets/gcs
          name: gcs-credentials
          readOnly: true
        - mountPath: /secrets/manifest-tool
          name: manifest-tool-local-pusher
          readOnly: true
        - mountPath: /etc/pull-secret
          name: pull-secret
          readOnly: true
        - mountPath: /etc/report
          name: result-aggregator
          readOnly: true
      serviceAccountName: ci-operator
      volumes:
      - name: manifest-tool-local-pusher
        secret:
          secretName: manifest-tool-local-pusher
      - name: pull-secret
        secret:
          secretName: registry-pull-credentials
      - name: result-aggregator
        secret:
          secretName: result-aggregator
    trigger: (?m)^/test( | .* )ocp-stable-scanner-v4-ui-e2e-tests,?($|\s.*)
  - agent: kubernetes
    always_run: false
    branches:
    - ^master$
    - ^master-
    cluster: build02
    context: ci/prow/osd-aws-qa-e2e-tests
    decorate: true
    decoration_config:
      skip_cloning: true
      timeout: 5h0m0s
    labels:
      ci.openshift.io/generator: prowgen
      pj-rehearse.openshift.io/can-be-rehearsed: "true"
    name: pull-ci-stackrox-stackrox-master-osd-aws-qa-e2e-tests
    optional: true
    rerun_command: /test osd-aws-qa-e2e-tests
    spec:
      containers:
      - args:
        - --gcs-upload-secret=/secrets/gcs/service-account.json
        - --image-import-pull-secret=/etc/pull-secret/.dockerconfigjson
        - --report-credentials-file=/etc/report/credentials
        - --secret-dir=/secrets/ci-pull-credentials
        - --target=osd-aws-qa-e2e-tests
        command:
        - ci-operator
        image: ci-operator:latest
        imagePullPolicy: Always
        name: ""
        resources:
          requests:
            cpu: 10m
        volumeMounts:
        - mountPath: /secrets/ci-pull-credentials
          name: ci-pull-credentials
          readOnly: true
        - mountPath: /secrets/gcs
          name: gcs-credentials
          readOnly: true
        - mountPath: /secrets/manifest-tool
          name: manifest-tool-local-pusher
          readOnly: true
        - mountPath: /etc/pull-secret
          name: pull-secret
          readOnly: true
        - mountPath: /etc/report
          name: result-aggregator
          readOnly: true
      serviceAccountName: ci-operator
      volumes:
      - name: ci-pull-credentials
        secret:
          secretName: ci-pull-credentials
      - name: manifest-tool-local-pusher
        secret:
          secretName: manifest-tool-local-pusher
      - name: pull-secret
        secret:
          secretName: registry-pull-credentials
      - name: result-aggregator
        secret:
          secretName: result-aggregator
    trigger: (?m)^/test( | .* )osd-aws-qa-e2e-tests,?($|\s.*)
  - agent: kubernetes
    always_run: false
    branches:
    - ^master$
    - ^master-
    cluster: build02
    context: ci/prow/osd-gcp-qa-e2e-tests
    decorate: true
    decoration_config:
      skip_cloning: true
      timeout: 5h0m0s
    labels:
      ci.openshift.io/generator: prowgen
      pj-rehearse.openshift.io/can-be-rehearsed: "true"
    name: pull-ci-stackrox-stackrox-master-osd-gcp-qa-e2e-tests
    optional: true
    rerun_command: /test osd-gcp-qa-e2e-tests
    spec:
      containers:
      - args:
        - --gcs-upload-secret=/secrets/gcs/service-account.json
        - --image-import-pull-secret=/etc/pull-secret/.dockerconfigjson
        - --report-credentials-file=/etc/report/credentials
        - --secret-dir=/secrets/ci-pull-credentials
        - --target=osd-gcp-qa-e2e-tests
        command:
        - ci-operator
        image: ci-operator:latest
        imagePullPolicy: Always
        name: ""
        resources:
          requests:
            cpu: 10m
        volumeMounts:
        - mountPath: /secrets/ci-pull-credentials
          name: ci-pull-credentials
          readOnly: true
        - mountPath: /secrets/gcs
          name: gcs-credentials
          readOnly: true
        - mountPath: /secrets/manifest-tool
          name: manifest-tool-local-pusher
          readOnly: true
        - mountPath: /etc/pull-secret
          name: pull-secret
          readOnly: true
        - mountPath: /etc/report
          name: result-aggregator
          readOnly: true
      serviceAccountName: ci-operator
      volumes:
      - name: ci-pull-credentials
        secret:
          secretName: ci-pull-credentials
      - name: manifest-tool-local-pusher
        secret:
          secretName: manifest-tool-local-pusher
      - name: pull-secret
        secret:
          secretName: registry-pull-credentials
      - name: result-aggregator
        secret:
          secretName: result-aggregator
    trigger: (?m)^/test( | .* )osd-gcp-qa-e2e-tests,?($|\s.*)
  - agent: kubernetes
    always_run: false
    branches:
    - ^master$
    - ^master-
    cluster: build02
    context: ci/prow/powervs-4-12-qa-e2e-tests
    decorate: true
    decoration_config:
      skip_cloning: true
      timeout: 5h0m0s
    labels:
      ci.openshift.io/generator: prowgen
      pj-rehearse.openshift.io/can-be-rehearsed: "true"
    name: pull-ci-stackrox-stackrox-master-powervs-4-12-qa-e2e-tests
    optional: true
    rerun_command: /test powervs-4-12-qa-e2e-tests
    spec:
      containers:
      - args:
        - --gcs-upload-secret=/secrets/gcs/service-account.json
        - --image-import-pull-secret=/etc/pull-secret/.dockerconfigjson
        - --report-credentials-file=/etc/report/credentials
        - --secret-dir=/secrets/ci-pull-credentials
        - --target=powervs-4-12-qa-e2e-tests
        command:
        - ci-operator
        image: ci-operator:latest
        imagePullPolicy: Always
        name: ""
        resources:
          requests:
            cpu: 10m
        volumeMounts:
        - mountPath: /secrets/ci-pull-credentials
          name: ci-pull-credentials
          readOnly: true
        - mountPath: /secrets/gcs
          name: gcs-credentials
          readOnly: true
        - mountPath: /secrets/manifest-tool
          name: manifest-tool-local-pusher
          readOnly: true
        - mountPath: /etc/pull-secret
          name: pull-secret
          readOnly: true
        - mountPath: /etc/report
          name: result-aggregator
          readOnly: true
      serviceAccountName: ci-operator
      volumes:
      - name: ci-pull-credentials
        secret:
          secretName: ci-pull-credentials
      - name: manifest-tool-local-pusher
        secret:
          secretName: manifest-tool-local-pusher
      - name: pull-secret
        secret:
          secretName: registry-pull-credentials
      - name: result-aggregator
        secret:
          secretName: result-aggregator
    trigger: (?m)^/test( | .* )powervs-4-12-qa-e2e-tests,?($|\s.*)
  - agent: kubernetes
    always_run: false
    branches:
    - ^master$
    - ^master-
    cluster: build02
    context: ci/prow/powervs-4-13-qa-e2e-tests
    decorate: true
    decoration_config:
      skip_cloning: true
      timeout: 5h0m0s
    labels:
      ci.openshift.io/generator: prowgen
      pj-rehearse.openshift.io/can-be-rehearsed: "true"
    name: pull-ci-stackrox-stackrox-master-powervs-4-13-qa-e2e-tests
    optional: true
    rerun_command: /test powervs-4-13-qa-e2e-tests
    spec:
      containers:
      - args:
        - --gcs-upload-secret=/secrets/gcs/service-account.json
        - --image-import-pull-secret=/etc/pull-secret/.dockerconfigjson
        - --report-credentials-file=/etc/report/credentials
        - --secret-dir=/secrets/ci-pull-credentials
        - --target=powervs-4-13-qa-e2e-tests
        command:
        - ci-operator
        image: ci-operator:latest
        imagePullPolicy: Always
        name: ""
        resources:
          requests:
            cpu: 10m
        volumeMounts:
        - mountPath: /secrets/ci-pull-credentials
          name: ci-pull-credentials
          readOnly: true
        - mountPath: /secrets/gcs
          name: gcs-credentials
          readOnly: true
        - mountPath: /secrets/manifest-tool
          name: manifest-tool-local-pusher
          readOnly: true
        - mountPath: /etc/pull-secret
          name: pull-secret
          readOnly: true
        - mountPath: /etc/report
          name: result-aggregator
          readOnly: true
      serviceAccountName: ci-operator
      volumes:
      - name: ci-pull-credentials
        secret:
          secretName: ci-pull-credentials
      - name: manifest-tool-local-pusher
        secret:
          secretName: manifest-tool-local-pusher
      - name: pull-secret
        secret:
          secretName: registry-pull-credentials
      - name: result-aggregator
        secret:
          secretName: result-aggregator
    trigger: (?m)^/test( | .* )powervs-4-13-qa-e2e-tests,?($|\s.*)
  - agent: kubernetes
    always_run: false
    branches:
    - ^master$
    - ^master-
    cluster: build02
    context: ci/prow/powervs-qa-e2e-tests
    decorate: true
    decoration_config:
      skip_cloning: true
      timeout: 5h0m0s
    labels:
      ci.openshift.io/generator: prowgen
      pj-rehearse.openshift.io/can-be-rehearsed: "true"
    name: pull-ci-stackrox-stackrox-master-powervs-qa-e2e-tests
    optional: true
    rerun_command: /test powervs-qa-e2e-tests
    spec:
      containers:
      - args:
        - --gcs-upload-secret=/secrets/gcs/service-account.json
        - --image-import-pull-secret=/etc/pull-secret/.dockerconfigjson
        - --report-credentials-file=/etc/report/credentials
        - --secret-dir=/secrets/ci-pull-credentials
        - --target=powervs-qa-e2e-tests
        command:
        - ci-operator
        image: ci-operator:latest
        imagePullPolicy: Always
        name: ""
        resources:
          requests:
            cpu: 10m
        volumeMounts:
        - mountPath: /secrets/ci-pull-credentials
          name: ci-pull-credentials
          readOnly: true
        - mountPath: /secrets/gcs
          name: gcs-credentials
          readOnly: true
        - mountPath: /secrets/manifest-tool
          name: manifest-tool-local-pusher
          readOnly: true
        - mountPath: /etc/pull-secret
          name: pull-secret
          readOnly: true
        - mountPath: /etc/report
          name: result-aggregator
          readOnly: true
      serviceAccountName: ci-operator
      volumes:
      - name: ci-pull-credentials
        secret:
          secretName: ci-pull-credentials
      - name: manifest-tool-local-pusher
        secret:
          secretName: manifest-tool-local-pusher
      - name: pull-secret
        secret:
          secretName: registry-pull-credentials
      - name: result-aggregator
        secret:
          secretName: result-aggregator
    trigger: (?m)^/test( | .* )powervs-qa-e2e-tests,?($|\s.*)
  - agent: kubernetes
    always_run: false
    branches:
    - ^master$
    - ^master-
    cluster: build02
    context: ci/prow/rosa-hcp-qa-e2e-tests
    decorate: true
    decoration_config:
      skip_cloning: true
      timeout: 5h0m0s
    labels:
      ci.openshift.io/generator: prowgen
      pj-rehearse.openshift.io/can-be-rehearsed: "true"
    name: pull-ci-stackrox-stackrox-master-rosa-hcp-qa-e2e-tests
    optional: true
    rerun_command: /test rosa-hcp-qa-e2e-tests
    spec:
      containers:
      - args:
        - --gcs-upload-secret=/secrets/gcs/service-account.json
        - --image-import-pull-secret=/etc/pull-secret/.dockerconfigjson
        - --report-credentials-file=/etc/report/credentials
        - --secret-dir=/secrets/ci-pull-credentials
        - --target=rosa-hcp-qa-e2e-tests
        command:
        - ci-operator
        image: ci-operator:latest
        imagePullPolicy: Always
        name: ""
        resources:
          requests:
            cpu: 10m
        volumeMounts:
        - mountPath: /secrets/ci-pull-credentials
          name: ci-pull-credentials
          readOnly: true
        - mountPath: /secrets/gcs
          name: gcs-credentials
          readOnly: true
        - mountPath: /secrets/manifest-tool
          name: manifest-tool-local-pusher
          readOnly: true
        - mountPath: /etc/pull-secret
          name: pull-secret
          readOnly: true
        - mountPath: /etc/report
          name: result-aggregator
          readOnly: true
      serviceAccountName: ci-operator
      volumes:
      - name: ci-pull-credentials
        secret:
          secretName: ci-pull-credentials
      - name: manifest-tool-local-pusher
        secret:
          secretName: manifest-tool-local-pusher
      - name: pull-secret
        secret:
          secretName: registry-pull-credentials
      - name: result-aggregator
        secret:
          secretName: result-aggregator
    trigger: (?m)^/test( | .* )rosa-hcp-qa-e2e-tests,?($|\s.*)
  - agent: kubernetes
    always_run: false
    branches:
    - ^master$
    - ^master-
    cluster: build02
    context: ci/prow/rosa-qa-e2e-tests
    decorate: true
    decoration_config:
      skip_cloning: true
      timeout: 5h0m0s
    labels:
      ci.openshift.io/generator: prowgen
      pj-rehearse.openshift.io/can-be-rehearsed: "true"
    name: pull-ci-stackrox-stackrox-master-rosa-qa-e2e-tests
    optional: true
    rerun_command: /test rosa-qa-e2e-tests
    spec:
      containers:
      - args:
        - --gcs-upload-secret=/secrets/gcs/service-account.json
        - --image-import-pull-secret=/etc/pull-secret/.dockerconfigjson
        - --report-credentials-file=/etc/report/credentials
        - --secret-dir=/secrets/ci-pull-credentials
        - --target=rosa-qa-e2e-tests
        command:
        - ci-operator
        image: ci-operator:latest
        imagePullPolicy: Always
        name: ""
        resources:
          requests:
            cpu: 10m
        volumeMounts:
        - mountPath: /secrets/ci-pull-credentials
          name: ci-pull-credentials
          readOnly: true
        - mountPath: /secrets/gcs
          name: gcs-credentials
          readOnly: true
        - mountPath: /secrets/manifest-tool
          name: manifest-tool-local-pusher
          readOnly: true
        - mountPath: /etc/pull-secret
          name: pull-secret
          readOnly: true
        - mountPath: /etc/report
          name: result-aggregator
          readOnly: true
      serviceAccountName: ci-operator
      volumes:
      - name: ci-pull-credentials
        secret:
          secretName: ci-pull-credentials
      - name: manifest-tool-local-pusher
        secret:
          secretName: manifest-tool-local-pusher
      - name: pull-secret
        secret:
          secretName: registry-pull-credentials
      - name: result-aggregator
        secret:
          secretName: result-aggregator
    trigger: (?m)^/test( | .* )rosa-qa-e2e-tests,?($|\s.*)
  - agent: kubernetes
    always_run: false
    branches:
    - ^master$
    - ^master-
    cluster: build02
    context: ci/prow/shell-unit-tests
    decorate: true
    decoration_config:
      skip_cloning: true
    labels:
      ci.openshift.io/generator: prowgen
      pj-rehearse.openshift.io/can-be-rehearsed: "true"
    name: pull-ci-stackrox-stackrox-master-shell-unit-tests
    rerun_command: /test shell-unit-tests
    run_if_changed: ((\.sh)|(\.bat))$
    spec:
      containers:
      - args:
        - --gcs-upload-secret=/secrets/gcs/service-account.json
        - --image-import-pull-secret=/etc/pull-secret/.dockerconfigjson
        - --report-credentials-file=/etc/report/credentials
        - --secret-dir=/secrets/ci-pull-credentials
        - --target=shell-unit-tests
        command:
        - ci-operator
        image: ci-operator:latest
        imagePullPolicy: Always
        name: ""
        resources:
          requests:
            cpu: 10m
        volumeMounts:
        - mountPath: /secrets/ci-pull-credentials
          name: ci-pull-credentials
          readOnly: true
        - mountPath: /secrets/gcs
          name: gcs-credentials
          readOnly: true
        - mountPath: /secrets/manifest-tool
          name: manifest-tool-local-pusher
          readOnly: true
        - mountPath: /etc/pull-secret
          name: pull-secret
          readOnly: true
        - mountPath: /etc/report
          name: result-aggregator
          readOnly: true
      serviceAccountName: ci-operator
      volumes:
      - name: ci-pull-credentials
        secret:
          secretName: ci-pull-credentials
      - name: manifest-tool-local-pusher
        secret:
          secretName: manifest-tool-local-pusher
      - name: pull-secret
        secret:
          secretName: registry-pull-credentials
      - name: result-aggregator
        secret:
          secretName: result-aggregator
    trigger: (?m)^/test( | .* )shell-unit-tests,?($|\s.*)
  - agent: kubernetes
    always_run: false
    branches:
    - ^master$
    - ^master-
    cluster: build02
    context: ci/prow/ui-component-tests
    decorate: true
    decoration_config:
      skip_cloning: true
    labels:
      ci.openshift.io/generator: prowgen
      pj-rehearse.openshift.io/can-be-rehearsed: "true"
    name: pull-ci-stackrox-stackrox-master-ui-component-tests
    optional: true
    rerun_command: /test ui-component-tests
    run_if_changed: ^ui/
    spec:
      containers:
      - args:
        - --gcs-upload-secret=/secrets/gcs/service-account.json
        - --image-import-pull-secret=/etc/pull-secret/.dockerconfigjson
        - --report-credentials-file=/etc/report/credentials
        - --secret-dir=/secrets/ci-pull-credentials
        - --target=ui-component-tests
        command:
        - ci-operator
        image: ci-operator:latest
        imagePullPolicy: Always
        name: ""
        resources:
          requests:
            cpu: 10m
        volumeMounts:
        - mountPath: /secrets/ci-pull-credentials
          name: ci-pull-credentials
          readOnly: true
        - mountPath: /secrets/gcs
          name: gcs-credentials
          readOnly: true
        - mountPath: /secrets/manifest-tool
          name: manifest-tool-local-pusher
          readOnly: true
        - mountPath: /etc/pull-secret
          name: pull-secret
          readOnly: true
        - mountPath: /etc/report
          name: result-aggregator
          readOnly: true
      serviceAccountName: ci-operator
      volumes:
      - name: ci-pull-credentials
        secret:
          secretName: ci-pull-credentials
      - name: manifest-tool-local-pusher
        secret:
          secretName: manifest-tool-local-pusher
      - name: pull-secret
        secret:
          secretName: registry-pull-credentials
      - name: result-aggregator
        secret:
          secretName: result-aggregator
    trigger: (?m)^/test( | .* )ui-component-tests,?($|\s.*)<|MERGE_RESOLUTION|>--- conflicted
+++ resolved
@@ -2403,7 +2403,6 @@
     branches:
     - ^master$
     - ^master-
-<<<<<<< HEAD
     cluster: build04
     context: ci/prow/ocp-4-15-scanner-v4-tests
     decorate: true
@@ -2464,10 +2463,7 @@
     branches:
     - ^master$
     - ^master-
-    cluster: build04
-=======
-    cluster: build02
->>>>>>> 063bb26f
+    cluster: build02
     context: ci/prow/ocp-4-15-sensor-integration-tests
     decorate: true
     decoration_config:
