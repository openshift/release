presubmits:
  stackrox/stackrox:
  - agent: kubernetes
    always_run: false
    branches:
    - ^master$
    - ^master-
    cluster: build02
    context: ci/prow/aks-qa-e2e-tests
    decorate: true
    decoration_config:
      skip_cloning: true
      timeout: 5h0m0s
    labels:
      ci.openshift.io/generator: prowgen
      pj-rehearse.openshift.io/can-be-rehearsed: "true"
    name: pull-ci-stackrox-stackrox-master-aks-qa-e2e-tests
    optional: true
    rerun_command: /test aks-qa-e2e-tests
    spec:
      containers:
      - args:
        - --gcs-upload-secret=/secrets/gcs/service-account.json
        - --image-import-pull-secret=/etc/pull-secret/.dockerconfigjson
        - --report-credentials-file=/etc/report/credentials
        - --secret-dir=/secrets/ci-pull-credentials
        - --target=aks-qa-e2e-tests
        command:
        - ci-operator
        image: ci-operator:latest
        imagePullPolicy: Always
        name: ""
        resources:
          requests:
            cpu: 10m
        volumeMounts:
        - mountPath: /secrets/ci-pull-credentials
          name: ci-pull-credentials
          readOnly: true
        - mountPath: /secrets/gcs
          name: gcs-credentials
          readOnly: true
        - mountPath: /etc/pull-secret
          name: pull-secret
          readOnly: true
        - mountPath: /etc/report
          name: result-aggregator
          readOnly: true
      serviceAccountName: ci-operator
      volumes:
      - name: ci-pull-credentials
        secret:
          secretName: ci-pull-credentials
      - name: pull-secret
        secret:
          secretName: registry-pull-credentials
      - name: result-aggregator
        secret:
          secretName: result-aggregator
    trigger: (?m)^/test( | .* )aks-qa-e2e-tests,?($|\s.*)
  - agent: kubernetes
    always_run: false
    branches:
    - ^master$
    - ^master-
    cluster: build02
    context: ci/prow/aro-qa-e2e-tests
    decorate: true
    decoration_config:
      skip_cloning: true
      timeout: 5h0m0s
    labels:
      ci.openshift.io/generator: prowgen
      pj-rehearse.openshift.io/can-be-rehearsed: "true"
    name: pull-ci-stackrox-stackrox-master-aro-qa-e2e-tests
    optional: true
    rerun_command: /test aro-qa-e2e-tests
    spec:
      containers:
      - args:
        - --gcs-upload-secret=/secrets/gcs/service-account.json
        - --image-import-pull-secret=/etc/pull-secret/.dockerconfigjson
        - --report-credentials-file=/etc/report/credentials
        - --secret-dir=/secrets/ci-pull-credentials
        - --target=aro-qa-e2e-tests
        command:
        - ci-operator
        image: ci-operator:latest
        imagePullPolicy: Always
        name: ""
        resources:
          requests:
            cpu: 10m
        volumeMounts:
        - mountPath: /secrets/ci-pull-credentials
          name: ci-pull-credentials
          readOnly: true
        - mountPath: /secrets/gcs
          name: gcs-credentials
          readOnly: true
        - mountPath: /etc/pull-secret
          name: pull-secret
          readOnly: true
        - mountPath: /etc/report
          name: result-aggregator
          readOnly: true
      serviceAccountName: ci-operator
      volumes:
      - name: ci-pull-credentials
        secret:
          secretName: ci-pull-credentials
      - name: pull-secret
        secret:
          secretName: registry-pull-credentials
      - name: result-aggregator
        secret:
          secretName: result-aggregator
    trigger: (?m)^/test( | .* )aro-qa-e2e-tests,?($|\s.*)
  - agent: kubernetes
    always_run: false
    branches:
    - ^master$
    - ^master-
    cluster: build02
    context: ci/prow/eks-qa-e2e-tests
    decorate: true
    decoration_config:
      skip_cloning: true
      timeout: 5h0m0s
    labels:
      ci.openshift.io/generator: prowgen
      pj-rehearse.openshift.io/can-be-rehearsed: "true"
    name: pull-ci-stackrox-stackrox-master-eks-qa-e2e-tests
    optional: true
    rerun_command: /test eks-qa-e2e-tests
    spec:
      containers:
      - args:
        - --gcs-upload-secret=/secrets/gcs/service-account.json
        - --image-import-pull-secret=/etc/pull-secret/.dockerconfigjson
        - --report-credentials-file=/etc/report/credentials
        - --secret-dir=/secrets/ci-pull-credentials
        - --target=eks-qa-e2e-tests
        command:
        - ci-operator
        image: ci-operator:latest
        imagePullPolicy: Always
        name: ""
        resources:
          requests:
            cpu: 10m
        volumeMounts:
        - mountPath: /secrets/ci-pull-credentials
          name: ci-pull-credentials
          readOnly: true
        - mountPath: /secrets/gcs
          name: gcs-credentials
          readOnly: true
        - mountPath: /etc/pull-secret
          name: pull-secret
          readOnly: true
        - mountPath: /etc/report
          name: result-aggregator
          readOnly: true
      serviceAccountName: ci-operator
      volumes:
      - name: ci-pull-credentials
        secret:
          secretName: ci-pull-credentials
      - name: pull-secret
        secret:
          secretName: registry-pull-credentials
      - name: result-aggregator
        secret:
          secretName: result-aggregator
    trigger: (?m)^/test( | .* )eks-qa-e2e-tests,?($|\s.*)
  - agent: kubernetes
    always_run: false
    branches:
    - ^master$
    - ^master-
    cluster: build02
    context: ci/prow/gke-nongroovy-e2e-tests
    decorate: true
    decoration_config:
      skip_cloning: true
    labels:
      ci.openshift.io/generator: prowgen
      pj-rehearse.openshift.io/can-be-rehearsed: "true"
    name: pull-ci-stackrox-stackrox-master-gke-nongroovy-e2e-tests
    optional: true
    rerun_command: /test gke-nongroovy-e2e-tests
    skip_if_only_changed: ^ui/
    spec:
      containers:
      - args:
        - --gcs-upload-secret=/secrets/gcs/service-account.json
        - --image-import-pull-secret=/etc/pull-secret/.dockerconfigjson
        - --report-credentials-file=/etc/report/credentials
        - --secret-dir=/secrets/ci-pull-credentials
        - --target=gke-nongroovy-e2e-tests
        command:
        - ci-operator
        image: ci-operator:latest
        imagePullPolicy: Always
        name: ""
        resources:
          requests:
            cpu: 10m
        volumeMounts:
        - mountPath: /secrets/ci-pull-credentials
          name: ci-pull-credentials
          readOnly: true
        - mountPath: /secrets/gcs
          name: gcs-credentials
          readOnly: true
        - mountPath: /etc/pull-secret
          name: pull-secret
          readOnly: true
        - mountPath: /etc/report
          name: result-aggregator
          readOnly: true
      serviceAccountName: ci-operator
      volumes:
      - name: ci-pull-credentials
        secret:
          secretName: ci-pull-credentials
      - name: pull-secret
        secret:
          secretName: registry-pull-credentials
      - name: result-aggregator
        secret:
          secretName: result-aggregator
    trigger: (?m)^/test( | .* )gke-nongroovy-e2e-tests,?($|\s.*)
  - agent: kubernetes
    always_run: false
    branches:
    - ^master$
    - ^master-
    cluster: build02
    context: ci/prow/gke-operator-e2e-tests
    decorate: true
    decoration_config:
      skip_cloning: true
    labels:
      ci.openshift.io/generator: prowgen
      pj-rehearse.openshift.io/can-be-rehearsed: "true"
    name: pull-ci-stackrox-stackrox-master-gke-operator-e2e-tests
    optional: true
    rerun_command: /test gke-operator-e2e-tests
    spec:
      containers:
      - args:
        - --gcs-upload-secret=/secrets/gcs/service-account.json
        - --image-import-pull-secret=/etc/pull-secret/.dockerconfigjson
        - --report-credentials-file=/etc/report/credentials
        - --secret-dir=/secrets/ci-pull-credentials
        - --target=gke-operator-e2e-tests
        command:
        - ci-operator
        image: ci-operator:latest
        imagePullPolicy: Always
        name: ""
        resources:
          requests:
            cpu: 10m
        volumeMounts:
        - mountPath: /secrets/ci-pull-credentials
          name: ci-pull-credentials
          readOnly: true
        - mountPath: /secrets/gcs
          name: gcs-credentials
          readOnly: true
        - mountPath: /etc/pull-secret
          name: pull-secret
          readOnly: true
        - mountPath: /etc/report
          name: result-aggregator
          readOnly: true
      serviceAccountName: ci-operator
      volumes:
      - name: ci-pull-credentials
        secret:
          secretName: ci-pull-credentials
      - name: pull-secret
        secret:
          secretName: registry-pull-credentials
      - name: result-aggregator
        secret:
          secretName: result-aggregator
    trigger: (?m)^/test( | .* )gke-operator-e2e-tests,?($|\s.*)
  - agent: kubernetes
    always_run: false
    branches:
    - ^master$
    - ^master-
    cluster: build02
    context: ci/prow/gke-qa-e2e-tests
    decorate: true
    decoration_config:
      skip_cloning: true
      timeout: 5h0m0s
    labels:
      ci.openshift.io/generator: prowgen
      pj-rehearse.openshift.io/can-be-rehearsed: "true"
    name: pull-ci-stackrox-stackrox-master-gke-qa-e2e-tests
    optional: true
    rerun_command: /test gke-qa-e2e-tests
    skip_if_only_changed: ^ui/
    spec:
      containers:
      - args:
        - --gcs-upload-secret=/secrets/gcs/service-account.json
        - --image-import-pull-secret=/etc/pull-secret/.dockerconfigjson
        - --report-credentials-file=/etc/report/credentials
        - --secret-dir=/secrets/ci-pull-credentials
        - --target=gke-qa-e2e-tests
        command:
        - ci-operator
        image: ci-operator:latest
        imagePullPolicy: Always
        name: ""
        resources:
          requests:
            cpu: 10m
        volumeMounts:
        - mountPath: /secrets/ci-pull-credentials
          name: ci-pull-credentials
          readOnly: true
        - mountPath: /secrets/gcs
          name: gcs-credentials
          readOnly: true
        - mountPath: /etc/pull-secret
          name: pull-secret
          readOnly: true
        - mountPath: /etc/report
          name: result-aggregator
          readOnly: true
      serviceAccountName: ci-operator
      volumes:
      - name: ci-pull-credentials
        secret:
          secretName: ci-pull-credentials
      - name: pull-secret
        secret:
          secretName: registry-pull-credentials
      - name: result-aggregator
        secret:
          secretName: result-aggregator
    trigger: (?m)^/test( | .* )gke-qa-e2e-tests,?($|\s.*)
  - agent: kubernetes
    always_run: false
    branches:
    - ^master$
    - ^master-
    cluster: build02
    context: ci/prow/gke-race-condition-qa-e2e-tests
    decorate: true
    decoration_config:
      skip_cloning: true
      timeout: 5h0m0s
    labels:
      ci.openshift.io/generator: prowgen
      pj-rehearse.openshift.io/can-be-rehearsed: "true"
    name: pull-ci-stackrox-stackrox-master-gke-race-condition-qa-e2e-tests
    optional: true
    rerun_command: /test gke-race-condition-qa-e2e-tests
    spec:
      containers:
      - args:
        - --gcs-upload-secret=/secrets/gcs/service-account.json
        - --image-import-pull-secret=/etc/pull-secret/.dockerconfigjson
        - --report-credentials-file=/etc/report/credentials
        - --secret-dir=/secrets/ci-pull-credentials
        - --target=gke-race-condition-qa-e2e-tests
        command:
        - ci-operator
        image: ci-operator:latest
        imagePullPolicy: Always
        name: ""
        resources:
          requests:
            cpu: 10m
        volumeMounts:
        - mountPath: /secrets/ci-pull-credentials
          name: ci-pull-credentials
          readOnly: true
        - mountPath: /secrets/gcs
          name: gcs-credentials
          readOnly: true
        - mountPath: /etc/pull-secret
          name: pull-secret
          readOnly: true
        - mountPath: /etc/report
          name: result-aggregator
          readOnly: true
      serviceAccountName: ci-operator
      volumes:
      - name: ci-pull-credentials
        secret:
          secretName: ci-pull-credentials
      - name: pull-secret
        secret:
          secretName: registry-pull-credentials
      - name: result-aggregator
        secret:
          secretName: result-aggregator
    trigger: (?m)^/test( | .* )gke-race-condition-qa-e2e-tests,?($|\s.*)
  - agent: kubernetes
    always_run: false
    branches:
    - ^master$
    - ^master-
    cluster: build02
    context: ci/prow/gke-scale-tests
    decorate: true
    decoration_config:
      skip_cloning: true
    labels:
      ci.openshift.io/generator: prowgen
      pj-rehearse.openshift.io/can-be-rehearsed: "true"
    name: pull-ci-stackrox-stackrox-master-gke-scale-tests
    optional: true
    rerun_command: /test gke-scale-tests
    spec:
      containers:
      - args:
        - --gcs-upload-secret=/secrets/gcs/service-account.json
        - --image-import-pull-secret=/etc/pull-secret/.dockerconfigjson
        - --report-credentials-file=/etc/report/credentials
        - --secret-dir=/secrets/ci-pull-credentials
        - --target=gke-scale-tests
        command:
        - ci-operator
        image: ci-operator:latest
        imagePullPolicy: Always
        name: ""
        resources:
          requests:
            cpu: 10m
        volumeMounts:
        - mountPath: /secrets/ci-pull-credentials
          name: ci-pull-credentials
          readOnly: true
        - mountPath: /secrets/gcs
          name: gcs-credentials
          readOnly: true
        - mountPath: /etc/pull-secret
          name: pull-secret
          readOnly: true
        - mountPath: /etc/report
          name: result-aggregator
          readOnly: true
      serviceAccountName: ci-operator
      volumes:
      - name: ci-pull-credentials
        secret:
          secretName: ci-pull-credentials
      - name: pull-secret
        secret:
          secretName: registry-pull-credentials
      - name: result-aggregator
        secret:
          secretName: result-aggregator
    trigger: (?m)^/test( | .* )gke-scale-tests,?($|\s.*)
  - agent: kubernetes
    always_run: false
    branches:
    - ^master$
    - ^master-
    cluster: build02
    context: ci/prow/gke-sensor-integration-tests
    decorate: true
    decoration_config:
      skip_cloning: true
    labels:
      ci.openshift.io/generator: prowgen
      pj-rehearse.openshift.io/can-be-rehearsed: "true"
    name: pull-ci-stackrox-stackrox-master-gke-sensor-integration-tests
    optional: true
    rerun_command: /test gke-sensor-integration-tests
    skip_if_only_changed: ^ui/
    spec:
      containers:
      - args:
        - --gcs-upload-secret=/secrets/gcs/service-account.json
        - --image-import-pull-secret=/etc/pull-secret/.dockerconfigjson
        - --report-credentials-file=/etc/report/credentials
        - --secret-dir=/secrets/ci-pull-credentials
        - --target=gke-sensor-integration-tests
        command:
        - ci-operator
        image: ci-operator:latest
        imagePullPolicy: Always
        name: ""
        resources:
          requests:
            cpu: 10m
        volumeMounts:
        - mountPath: /secrets/ci-pull-credentials
          name: ci-pull-credentials
          readOnly: true
        - mountPath: /secrets/gcs
          name: gcs-credentials
          readOnly: true
        - mountPath: /etc/pull-secret
          name: pull-secret
          readOnly: true
        - mountPath: /etc/report
          name: result-aggregator
          readOnly: true
      serviceAccountName: ci-operator
      volumes:
      - name: ci-pull-credentials
        secret:
          secretName: ci-pull-credentials
      - name: pull-secret
        secret:
          secretName: registry-pull-credentials
      - name: result-aggregator
        secret:
          secretName: result-aggregator
    trigger: (?m)^/test( | .* )gke-sensor-integration-tests,?($|\s.*)
  - agent: kubernetes
    always_run: false
    branches:
    - ^master$
    - ^master-
    cluster: build02
    context: ci/prow/gke-ui-e2e-tests
    decorate: true
    decoration_config:
      skip_cloning: true
      timeout: 5h0m0s
    labels:
      ci.openshift.io/generator: prowgen
      pj-rehearse.openshift.io/can-be-rehearsed: "true"
    name: pull-ci-stackrox-stackrox-master-gke-ui-e2e-tests
    optional: true
    rerun_command: /test gke-ui-e2e-tests
    run_if_changed: ^ui/
    spec:
      containers:
      - args:
        - --gcs-upload-secret=/secrets/gcs/service-account.json
        - --image-import-pull-secret=/etc/pull-secret/.dockerconfigjson
        - --report-credentials-file=/etc/report/credentials
        - --secret-dir=/secrets/ci-pull-credentials
        - --target=gke-ui-e2e-tests
        command:
        - ci-operator
        image: ci-operator:latest
        imagePullPolicy: Always
        name: ""
        resources:
          requests:
            cpu: 10m
        volumeMounts:
        - mountPath: /secrets/ci-pull-credentials
          name: ci-pull-credentials
          readOnly: true
        - mountPath: /secrets/gcs
          name: gcs-credentials
          readOnly: true
        - mountPath: /etc/pull-secret
          name: pull-secret
          readOnly: true
        - mountPath: /etc/report
          name: result-aggregator
          readOnly: true
      serviceAccountName: ci-operator
      volumes:
      - name: ci-pull-credentials
        secret:
          secretName: ci-pull-credentials
      - name: pull-secret
        secret:
          secretName: registry-pull-credentials
      - name: result-aggregator
        secret:
          secretName: result-aggregator
    trigger: (?m)^/test( | .* )gke-ui-e2e-tests,?($|\s.*)
  - agent: kubernetes
    always_run: false
    branches:
    - ^master$
    - ^master-
    cluster: build02
    context: ci/prow/gke-upgrade-tests
    decorate: true
    decoration_config:
      skip_cloning: true
    labels:
      ci.openshift.io/generator: prowgen
      pj-rehearse.openshift.io/can-be-rehearsed: "true"
    name: pull-ci-stackrox-stackrox-master-gke-upgrade-tests
    optional: true
    rerun_command: /test gke-upgrade-tests
    run_if_changed: ^(COLLECTOR_VERSION|SCANNER_VERSION|tests/upgrade/|qa-tests-backend/src/test/groovy/UpgradesTest.groovy|migrator/|image/)
    spec:
      containers:
      - args:
        - --gcs-upload-secret=/secrets/gcs/service-account.json
        - --image-import-pull-secret=/etc/pull-secret/.dockerconfigjson
        - --report-credentials-file=/etc/report/credentials
        - --secret-dir=/secrets/ci-pull-credentials
        - --target=gke-upgrade-tests
        command:
        - ci-operator
        image: ci-operator:latest
        imagePullPolicy: Always
        name: ""
        resources:
          requests:
            cpu: 10m
        volumeMounts:
        - mountPath: /secrets/ci-pull-credentials
          name: ci-pull-credentials
          readOnly: true
        - mountPath: /secrets/gcs
          name: gcs-credentials
          readOnly: true
        - mountPath: /etc/pull-secret
          name: pull-secret
          readOnly: true
        - mountPath: /etc/report
          name: result-aggregator
          readOnly: true
      serviceAccountName: ci-operator
      volumes:
      - name: ci-pull-credentials
        secret:
          secretName: ci-pull-credentials
      - name: pull-secret
        secret:
          secretName: registry-pull-credentials
      - name: result-aggregator
        secret:
          secretName: result-aggregator
    trigger: (?m)^/test( | .* )gke-upgrade-tests,?($|\s.*)
  - agent: kubernetes
    always_run: false
    branches:
    - ^master$
    - ^master-
    cluster: build02
    context: ci/prow/gke-version-compatibility-tests
    decorate: true
    decoration_config:
      skip_cloning: true
      timeout: 5h0m0s
    labels:
      ci.openshift.io/generator: prowgen
      pj-rehearse.openshift.io/can-be-rehearsed: "true"
    name: pull-ci-stackrox-stackrox-master-gke-version-compatibility-tests
    optional: true
    rerun_command: /test gke-version-compatibility-tests
    spec:
      containers:
      - args:
        - --gcs-upload-secret=/secrets/gcs/service-account.json
        - --image-import-pull-secret=/etc/pull-secret/.dockerconfigjson
        - --report-credentials-file=/etc/report/credentials
        - --secret-dir=/secrets/ci-pull-credentials
        - --target=gke-version-compatibility-tests
        command:
        - ci-operator
        image: ci-operator:latest
        imagePullPolicy: Always
        name: ""
        resources:
          requests:
            cpu: 10m
        volumeMounts:
        - mountPath: /secrets/ci-pull-credentials
          name: ci-pull-credentials
          readOnly: true
        - mountPath: /secrets/gcs
          name: gcs-credentials
          readOnly: true
        - mountPath: /etc/pull-secret
          name: pull-secret
          readOnly: true
        - mountPath: /etc/report
          name: result-aggregator
          readOnly: true
      serviceAccountName: ci-operator
      volumes:
      - name: ci-pull-credentials
        secret:
          secretName: ci-pull-credentials
      - name: pull-secret
        secret:
          secretName: registry-pull-credentials
      - name: result-aggregator
        secret:
          secretName: result-aggregator
    trigger: (?m)^/test( | .* )gke-version-compatibility-tests,?($|\s.*)
  - agent: kubernetes
    always_run: false
    branches:
    - ^master$
    - ^master-
<<<<<<< HEAD
    cluster: build02
    context: ci/prow/ibmcloudz-qa-e2e-tests
    decorate: true
    decoration_config:
      skip_cloning: true
      timeout: 5h0m0s
    labels:
      ci.openshift.io/generator: prowgen
      pj-rehearse.openshift.io/can-be-rehearsed: "true"
    name: pull-ci-stackrox-stackrox-master-ibmcloudz-qa-e2e-tests
    optional: true
    rerun_command: /test ibmcloudz-qa-e2e-tests
    spec:
      containers:
      - args:
        - --gcs-upload-secret=/secrets/gcs/service-account.json
        - --image-import-pull-secret=/etc/pull-secret/.dockerconfigjson
        - --report-credentials-file=/etc/report/credentials
        - --secret-dir=/secrets/ci-pull-credentials
        - --target=ibmcloudz-qa-e2e-tests
        command:
        - ci-operator
        image: ci-operator:latest
        imagePullPolicy: Always
        name: ""
        resources:
          requests:
            cpu: 10m
        volumeMounts:
        - mountPath: /secrets/ci-pull-credentials
          name: ci-pull-credentials
          readOnly: true
        - mountPath: /secrets/gcs
          name: gcs-credentials
          readOnly: true
        - mountPath: /etc/pull-secret
          name: pull-secret
          readOnly: true
        - mountPath: /etc/report
          name: result-aggregator
          readOnly: true
      serviceAccountName: ci-operator
      volumes:
      - name: ci-pull-credentials
        secret:
          secretName: ci-pull-credentials
      - name: pull-secret
        secret:
          secretName: registry-pull-credentials
      - name: result-aggregator
        secret:
          secretName: result-aggregator
    trigger: (?m)^/test( | .* )ibmcloudz-qa-e2e-tests,?($|\s.*)
  - agent: kubernetes
    always_run: false
    branches:
    - ^master$
    - ^master-
    cluster: build01
=======
    cluster: build03
>>>>>>> 0fac6f03
    context: ci/prow/ocp-4-10-operator-e2e-tests
    decorate: true
    decoration_config:
      skip_cloning: true
      timeout: 5h0m0s
    labels:
      ci-operator.openshift.io/cloud: aws
      ci-operator.openshift.io/cloud-cluster-profile: aws
      ci-operator.openshift.io/variant: ocp-4-10
      ci.openshift.io/generator: prowgen
      pj-rehearse.openshift.io/can-be-rehearsed: "true"
    name: pull-ci-stackrox-stackrox-master-ocp-4-10-operator-e2e-tests
    optional: true
    rerun_command: /test ocp-4-10-operator-e2e-tests
    run_if_changed: ^((generated|image|operator|pkg|make|deploy|scripts)/.*|Makefile|status\.sh|COLLECTOR_VERSION|EXPECTED_GO_VERSION)
    spec:
      containers:
      - args:
        - --gcs-upload-secret=/secrets/gcs/service-account.json
        - --image-import-pull-secret=/etc/pull-secret/.dockerconfigjson
        - --lease-server-credentials-file=/etc/boskos/credentials
        - --report-credentials-file=/etc/report/credentials
        - --secret-dir=/secrets/ci-pull-credentials
        - --secret-dir=/usr/local/operator-e2e-tests-cluster-profile
        - --target=operator-e2e-tests
        - --variant=ocp-4-10
        command:
        - ci-operator
        image: ci-operator:latest
        imagePullPolicy: Always
        name: ""
        resources:
          requests:
            cpu: 10m
        volumeMounts:
        - mountPath: /etc/boskos
          name: boskos
          readOnly: true
        - mountPath: /secrets/ci-pull-credentials
          name: ci-pull-credentials
          readOnly: true
        - mountPath: /usr/local/operator-e2e-tests-cluster-profile
          name: cluster-profile
        - mountPath: /secrets/gcs
          name: gcs-credentials
          readOnly: true
        - mountPath: /etc/pull-secret
          name: pull-secret
          readOnly: true
        - mountPath: /etc/report
          name: result-aggregator
          readOnly: true
      serviceAccountName: ci-operator
      volumes:
      - name: boskos
        secret:
          items:
          - key: credentials
            path: credentials
          secretName: boskos-credentials
      - name: ci-pull-credentials
        secret:
          secretName: ci-pull-credentials
      - name: cluster-profile
        secret:
          secretName: cluster-secrets-aws
      - name: pull-secret
        secret:
          secretName: registry-pull-credentials
      - name: result-aggregator
        secret:
          secretName: result-aggregator
    trigger: (?m)^/test( | .* )ocp-4-10-operator-e2e-tests,?($|\s.*)
  - agent: kubernetes
    always_run: false
    branches:
    - ^master$
    - ^master-
    cluster: build03
    context: ci/prow/ocp-4-10-qa-e2e-tests
    decorate: true
    decoration_config:
      skip_cloning: true
      timeout: 5h0m0s
    labels:
      ci-operator.openshift.io/cloud: aws
      ci-operator.openshift.io/cloud-cluster-profile: aws
      ci-operator.openshift.io/variant: ocp-4-10
      ci.openshift.io/generator: prowgen
      pj-rehearse.openshift.io/can-be-rehearsed: "true"
    name: pull-ci-stackrox-stackrox-master-ocp-4-10-qa-e2e-tests
    optional: true
    rerun_command: /test ocp-4-10-qa-e2e-tests
    run_if_changed: ^((generated|image|operator|pkg|make|deploy|scripts)/.*|Makefile|status\.sh|COLLECTOR_VERSION|EXPECTED_GO_VERSION)
    spec:
      containers:
      - args:
        - --gcs-upload-secret=/secrets/gcs/service-account.json
        - --image-import-pull-secret=/etc/pull-secret/.dockerconfigjson
        - --lease-server-credentials-file=/etc/boskos/credentials
        - --report-credentials-file=/etc/report/credentials
        - --secret-dir=/secrets/ci-pull-credentials
        - --secret-dir=/usr/local/qa-e2e-tests-cluster-profile
        - --target=qa-e2e-tests
        - --variant=ocp-4-10
        command:
        - ci-operator
        image: ci-operator:latest
        imagePullPolicy: Always
        name: ""
        resources:
          requests:
            cpu: 10m
        volumeMounts:
        - mountPath: /etc/boskos
          name: boskos
          readOnly: true
        - mountPath: /secrets/ci-pull-credentials
          name: ci-pull-credentials
          readOnly: true
        - mountPath: /usr/local/qa-e2e-tests-cluster-profile
          name: cluster-profile
        - mountPath: /secrets/gcs
          name: gcs-credentials
          readOnly: true
        - mountPath: /etc/pull-secret
          name: pull-secret
          readOnly: true
        - mountPath: /etc/report
          name: result-aggregator
          readOnly: true
      serviceAccountName: ci-operator
      volumes:
      - name: boskos
        secret:
          items:
          - key: credentials
            path: credentials
          secretName: boskos-credentials
      - name: ci-pull-credentials
        secret:
          secretName: ci-pull-credentials
      - name: cluster-profile
        secret:
          secretName: cluster-secrets-aws
      - name: pull-secret
        secret:
          secretName: registry-pull-credentials
      - name: result-aggregator
        secret:
          secretName: result-aggregator
    trigger: (?m)^/test( | .* )ocp-4-10-qa-e2e-tests,?($|\s.*)
  - agent: kubernetes
    always_run: false
    branches:
    - ^master$
    - ^master-
    cluster: build03
    context: ci/prow/ocp-4-10-sensor-integration-tests
    decorate: true
    decoration_config:
      skip_cloning: true
      timeout: 5h0m0s
    labels:
      ci-operator.openshift.io/cloud: aws
      ci-operator.openshift.io/cloud-cluster-profile: aws
      ci-operator.openshift.io/variant: ocp-4-10
      ci.openshift.io/generator: prowgen
      pj-rehearse.openshift.io/can-be-rehearsed: "true"
    name: pull-ci-stackrox-stackrox-master-ocp-4-10-sensor-integration-tests
    optional: true
    rerun_command: /test ocp-4-10-sensor-integration-tests
    run_if_changed: ^((generated|sensor|image|operator|pkg|make|deploy|scripts)/.*|Makefile|status\.sh|COLLECTOR_VERSION|EXPECTED_GO_VERSION)
    spec:
      containers:
      - args:
        - --gcs-upload-secret=/secrets/gcs/service-account.json
        - --image-import-pull-secret=/etc/pull-secret/.dockerconfigjson
        - --lease-server-credentials-file=/etc/boskos/credentials
        - --report-credentials-file=/etc/report/credentials
        - --secret-dir=/secrets/ci-pull-credentials
        - --secret-dir=/usr/local/sensor-integration-tests-cluster-profile
        - --target=sensor-integration-tests
        - --variant=ocp-4-10
        command:
        - ci-operator
        image: ci-operator:latest
        imagePullPolicy: Always
        name: ""
        resources:
          requests:
            cpu: 10m
        volumeMounts:
        - mountPath: /etc/boskos
          name: boskos
          readOnly: true
        - mountPath: /secrets/ci-pull-credentials
          name: ci-pull-credentials
          readOnly: true
        - mountPath: /usr/local/sensor-integration-tests-cluster-profile
          name: cluster-profile
        - mountPath: /secrets/gcs
          name: gcs-credentials
          readOnly: true
        - mountPath: /etc/pull-secret
          name: pull-secret
          readOnly: true
        - mountPath: /etc/report
          name: result-aggregator
          readOnly: true
      serviceAccountName: ci-operator
      volumes:
      - name: boskos
        secret:
          items:
          - key: credentials
            path: credentials
          secretName: boskos-credentials
      - name: ci-pull-credentials
        secret:
          secretName: ci-pull-credentials
      - name: cluster-profile
        secret:
          secretName: cluster-secrets-aws
      - name: pull-secret
        secret:
          secretName: registry-pull-credentials
      - name: result-aggregator
        secret:
          secretName: result-aggregator
    trigger: (?m)^/test( | .* )ocp-4-10-sensor-integration-tests,?($|\s.*)
  - agent: kubernetes
    always_run: false
    branches:
    - ^master$
    - ^master-
    cluster: build03
    context: ci/prow/ocp-4-10-ui-e2e-tests
    decorate: true
    decoration_config:
      skip_cloning: true
      timeout: 5h0m0s
    labels:
      ci-operator.openshift.io/cloud: aws
      ci-operator.openshift.io/cloud-cluster-profile: aws
      ci-operator.openshift.io/variant: ocp-4-10
      ci.openshift.io/generator: prowgen
      pj-rehearse.openshift.io/can-be-rehearsed: "true"
    name: pull-ci-stackrox-stackrox-master-ocp-4-10-ui-e2e-tests
    optional: true
    rerun_command: /test ocp-4-10-ui-e2e-tests
    run_if_changed: ^ui/
    spec:
      containers:
      - args:
        - --gcs-upload-secret=/secrets/gcs/service-account.json
        - --image-import-pull-secret=/etc/pull-secret/.dockerconfigjson
        - --lease-server-credentials-file=/etc/boskos/credentials
        - --report-credentials-file=/etc/report/credentials
        - --secret-dir=/secrets/ci-pull-credentials
        - --secret-dir=/usr/local/ui-e2e-tests-cluster-profile
        - --target=ui-e2e-tests
        - --variant=ocp-4-10
        command:
        - ci-operator
        image: ci-operator:latest
        imagePullPolicy: Always
        name: ""
        resources:
          requests:
            cpu: 10m
        volumeMounts:
        - mountPath: /etc/boskos
          name: boskos
          readOnly: true
        - mountPath: /secrets/ci-pull-credentials
          name: ci-pull-credentials
          readOnly: true
        - mountPath: /usr/local/ui-e2e-tests-cluster-profile
          name: cluster-profile
        - mountPath: /secrets/gcs
          name: gcs-credentials
          readOnly: true
        - mountPath: /etc/pull-secret
          name: pull-secret
          readOnly: true
        - mountPath: /etc/report
          name: result-aggregator
          readOnly: true
      serviceAccountName: ci-operator
      volumes:
      - name: boskos
        secret:
          items:
          - key: credentials
            path: credentials
          secretName: boskos-credentials
      - name: ci-pull-credentials
        secret:
          secretName: ci-pull-credentials
      - name: cluster-profile
        secret:
          secretName: cluster-secrets-aws
      - name: pull-secret
        secret:
          secretName: registry-pull-credentials
      - name: result-aggregator
        secret:
          secretName: result-aggregator
    trigger: (?m)^/test( | .* )ocp-4-10-ui-e2e-tests,?($|\s.*)
  - agent: kubernetes
    always_run: false
    branches:
    - ^master$
    - ^master-
    cluster: build02
    context: ci/prow/ocp-4-13-core-bpf-qa-e2e-tests
    decorate: true
    decoration_config:
      skip_cloning: true
      timeout: 5h0m0s
    labels:
      ci-operator.openshift.io/cloud: gcp
      ci-operator.openshift.io/cloud-cluster-profile: gcp
      ci-operator.openshift.io/variant: ocp-4-13
      ci.openshift.io/generator: prowgen
      pj-rehearse.openshift.io/can-be-rehearsed: "true"
    name: pull-ci-stackrox-stackrox-master-ocp-4-13-core-bpf-qa-e2e-tests
    optional: true
    rerun_command: /test ocp-4-13-core-bpf-qa-e2e-tests
    run_if_changed: ^((generated|image|operator|pkg|make|deploy|scripts)/.*|Makefile|status\.sh|COLLECTOR_VERSION|EXPECTED_GO_VERSION)
    spec:
      containers:
      - args:
        - --gcs-upload-secret=/secrets/gcs/service-account.json
        - --image-import-pull-secret=/etc/pull-secret/.dockerconfigjson
        - --lease-server-credentials-file=/etc/boskos/credentials
        - --report-credentials-file=/etc/report/credentials
        - --secret-dir=/secrets/ci-pull-credentials
        - --secret-dir=/usr/local/core-bpf-qa-e2e-tests-cluster-profile
        - --target=core-bpf-qa-e2e-tests
        - --variant=ocp-4-13
        command:
        - ci-operator
        image: ci-operator:latest
        imagePullPolicy: Always
        name: ""
        resources:
          requests:
            cpu: 10m
        volumeMounts:
        - mountPath: /etc/boskos
          name: boskos
          readOnly: true
        - mountPath: /secrets/ci-pull-credentials
          name: ci-pull-credentials
          readOnly: true
        - mountPath: /usr/local/core-bpf-qa-e2e-tests-cluster-profile
          name: cluster-profile
        - mountPath: /secrets/gcs
          name: gcs-credentials
          readOnly: true
        - mountPath: /etc/pull-secret
          name: pull-secret
          readOnly: true
        - mountPath: /etc/report
          name: result-aggregator
          readOnly: true
      serviceAccountName: ci-operator
      volumes:
      - name: boskos
        secret:
          items:
          - key: credentials
            path: credentials
          secretName: boskos-credentials
      - name: ci-pull-credentials
        secret:
          secretName: ci-pull-credentials
      - name: cluster-profile
        projected:
          sources:
          - secret:
              name: cluster-secrets-gcp
          - configMap:
              name: cluster-profile-gcp
      - name: pull-secret
        secret:
          secretName: registry-pull-credentials
      - name: result-aggregator
        secret:
          secretName: result-aggregator
    trigger: (?m)^/test( | .* )ocp-4-13-core-bpf-qa-e2e-tests,?($|\s.*)
  - agent: kubernetes
    always_run: false
    branches:
    - ^master$
    - ^master-
    cluster: build02
    context: ci/prow/ocp-4-13-fips-qa-e2e-tests
    decorate: true
    decoration_config:
      skip_cloning: true
      timeout: 5h0m0s
    labels:
      ci-operator.openshift.io/cloud: gcp
      ci-operator.openshift.io/cloud-cluster-profile: gcp
      ci-operator.openshift.io/variant: ocp-4-13
      ci.openshift.io/generator: prowgen
      pj-rehearse.openshift.io/can-be-rehearsed: "true"
    name: pull-ci-stackrox-stackrox-master-ocp-4-13-fips-qa-e2e-tests
    optional: true
    rerun_command: /test ocp-4-13-fips-qa-e2e-tests
    spec:
      containers:
      - args:
        - --gcs-upload-secret=/secrets/gcs/service-account.json
        - --image-import-pull-secret=/etc/pull-secret/.dockerconfigjson
        - --lease-server-credentials-file=/etc/boskos/credentials
        - --report-credentials-file=/etc/report/credentials
        - --secret-dir=/secrets/ci-pull-credentials
        - --secret-dir=/usr/local/fips-qa-e2e-tests-cluster-profile
        - --target=fips-qa-e2e-tests
        - --variant=ocp-4-13
        command:
        - ci-operator
        image: ci-operator:latest
        imagePullPolicy: Always
        name: ""
        resources:
          requests:
            cpu: 10m
        volumeMounts:
        - mountPath: /etc/boskos
          name: boskos
          readOnly: true
        - mountPath: /secrets/ci-pull-credentials
          name: ci-pull-credentials
          readOnly: true
        - mountPath: /usr/local/fips-qa-e2e-tests-cluster-profile
          name: cluster-profile
        - mountPath: /secrets/gcs
          name: gcs-credentials
          readOnly: true
        - mountPath: /etc/pull-secret
          name: pull-secret
          readOnly: true
        - mountPath: /etc/report
          name: result-aggregator
          readOnly: true
      serviceAccountName: ci-operator
      volumes:
      - name: boskos
        secret:
          items:
          - key: credentials
            path: credentials
          secretName: boskos-credentials
      - name: ci-pull-credentials
        secret:
          secretName: ci-pull-credentials
      - name: cluster-profile
        projected:
          sources:
          - secret:
              name: cluster-secrets-gcp
          - configMap:
              name: cluster-profile-gcp
      - name: pull-secret
        secret:
          secretName: registry-pull-credentials
      - name: result-aggregator
        secret:
          secretName: result-aggregator
    trigger: (?m)^/test( | .* )ocp-4-13-fips-qa-e2e-tests,?($|\s.*)
  - agent: kubernetes
    always_run: false
    branches:
    - ^master$
    - ^master-
    cluster: build02
    context: ci/prow/ocp-4-13-operator-e2e-tests
    decorate: true
    decoration_config:
      skip_cloning: true
      timeout: 5h0m0s
    labels:
      ci-operator.openshift.io/cloud: gcp
      ci-operator.openshift.io/cloud-cluster-profile: gcp
      ci-operator.openshift.io/variant: ocp-4-13
      ci.openshift.io/generator: prowgen
      pj-rehearse.openshift.io/can-be-rehearsed: "true"
    name: pull-ci-stackrox-stackrox-master-ocp-4-13-operator-e2e-tests
    optional: true
    rerun_command: /test ocp-4-13-operator-e2e-tests
    run_if_changed: ^((generated|image|operator|pkg|make|deploy|scripts)/.*|Makefile|status\.sh|COLLECTOR_VERSION|EXPECTED_GO_VERSION)
    spec:
      containers:
      - args:
        - --gcs-upload-secret=/secrets/gcs/service-account.json
        - --image-import-pull-secret=/etc/pull-secret/.dockerconfigjson
        - --lease-server-credentials-file=/etc/boskos/credentials
        - --report-credentials-file=/etc/report/credentials
        - --secret-dir=/secrets/ci-pull-credentials
        - --secret-dir=/usr/local/operator-e2e-tests-cluster-profile
        - --target=operator-e2e-tests
        - --variant=ocp-4-13
        command:
        - ci-operator
        image: ci-operator:latest
        imagePullPolicy: Always
        name: ""
        resources:
          requests:
            cpu: 10m
        volumeMounts:
        - mountPath: /etc/boskos
          name: boskos
          readOnly: true
        - mountPath: /secrets/ci-pull-credentials
          name: ci-pull-credentials
          readOnly: true
        - mountPath: /usr/local/operator-e2e-tests-cluster-profile
          name: cluster-profile
        - mountPath: /secrets/gcs
          name: gcs-credentials
          readOnly: true
        - mountPath: /etc/pull-secret
          name: pull-secret
          readOnly: true
        - mountPath: /etc/report
          name: result-aggregator
          readOnly: true
      serviceAccountName: ci-operator
      volumes:
      - name: boskos
        secret:
          items:
          - key: credentials
            path: credentials
          secretName: boskos-credentials
      - name: ci-pull-credentials
        secret:
          secretName: ci-pull-credentials
      - name: cluster-profile
        projected:
          sources:
          - secret:
              name: cluster-secrets-gcp
          - configMap:
              name: cluster-profile-gcp
      - name: pull-secret
        secret:
          secretName: registry-pull-credentials
      - name: result-aggregator
        secret:
          secretName: result-aggregator
    trigger: (?m)^/test( | .* )ocp-4-13-operator-e2e-tests,?($|\s.*)
  - agent: kubernetes
    always_run: false
    branches:
    - ^master$
    - ^master-
    cluster: build02
    context: ci/prow/ocp-4-13-qa-e2e-tests
    decorate: true
    decoration_config:
      skip_cloning: true
      timeout: 5h0m0s
    labels:
      ci-operator.openshift.io/cloud: gcp
      ci-operator.openshift.io/cloud-cluster-profile: gcp
      ci-operator.openshift.io/variant: ocp-4-13
      ci.openshift.io/generator: prowgen
      pj-rehearse.openshift.io/can-be-rehearsed: "true"
    name: pull-ci-stackrox-stackrox-master-ocp-4-13-qa-e2e-tests
    optional: true
    rerun_command: /test ocp-4-13-qa-e2e-tests
    run_if_changed: ^((generated|image|operator|pkg|make|deploy|scripts)/.*|Makefile|status\.sh|COLLECTOR_VERSION|EXPECTED_GO_VERSION)
    spec:
      containers:
      - args:
        - --gcs-upload-secret=/secrets/gcs/service-account.json
        - --image-import-pull-secret=/etc/pull-secret/.dockerconfigjson
        - --lease-server-credentials-file=/etc/boskos/credentials
        - --report-credentials-file=/etc/report/credentials
        - --secret-dir=/secrets/ci-pull-credentials
        - --secret-dir=/usr/local/qa-e2e-tests-cluster-profile
        - --target=qa-e2e-tests
        - --variant=ocp-4-13
        command:
        - ci-operator
        image: ci-operator:latest
        imagePullPolicy: Always
        name: ""
        resources:
          requests:
            cpu: 10m
        volumeMounts:
        - mountPath: /etc/boskos
          name: boskos
          readOnly: true
        - mountPath: /secrets/ci-pull-credentials
          name: ci-pull-credentials
          readOnly: true
        - mountPath: /usr/local/qa-e2e-tests-cluster-profile
          name: cluster-profile
        - mountPath: /secrets/gcs
          name: gcs-credentials
          readOnly: true
        - mountPath: /etc/pull-secret
          name: pull-secret
          readOnly: true
        - mountPath: /etc/report
          name: result-aggregator
          readOnly: true
      serviceAccountName: ci-operator
      volumes:
      - name: boskos
        secret:
          items:
          - key: credentials
            path: credentials
          secretName: boskos-credentials
      - name: ci-pull-credentials
        secret:
          secretName: ci-pull-credentials
      - name: cluster-profile
        projected:
          sources:
          - secret:
              name: cluster-secrets-gcp
          - configMap:
              name: cluster-profile-gcp
      - name: pull-secret
        secret:
          secretName: registry-pull-credentials
      - name: result-aggregator
        secret:
          secretName: result-aggregator
    trigger: (?m)^/test( | .* )ocp-4-13-qa-e2e-tests,?($|\s.*)
  - agent: kubernetes
    always_run: false
    branches:
    - ^master$
    - ^master-
    cluster: build03
    context: ci/prow/ocp-4-13-sensor-integration-tests
    decorate: true
    decoration_config:
      skip_cloning: true
      timeout: 5h0m0s
    labels:
      ci-operator.openshift.io/cloud: aws
      ci-operator.openshift.io/cloud-cluster-profile: aws
      ci-operator.openshift.io/variant: ocp-4-13
      ci.openshift.io/generator: prowgen
      pj-rehearse.openshift.io/can-be-rehearsed: "true"
    name: pull-ci-stackrox-stackrox-master-ocp-4-13-sensor-integration-tests
    optional: true
    rerun_command: /test ocp-4-13-sensor-integration-tests
    run_if_changed: ^((generated|sensor|image|operator|pkg|make|deploy|scripts)/.*|Makefile|status\.sh|COLLECTOR_VERSION|EXPECTED_GO_VERSION)
    spec:
      containers:
      - args:
        - --gcs-upload-secret=/secrets/gcs/service-account.json
        - --image-import-pull-secret=/etc/pull-secret/.dockerconfigjson
        - --lease-server-credentials-file=/etc/boskos/credentials
        - --report-credentials-file=/etc/report/credentials
        - --secret-dir=/secrets/ci-pull-credentials
        - --secret-dir=/usr/local/sensor-integration-tests-cluster-profile
        - --target=sensor-integration-tests
        - --variant=ocp-4-13
        command:
        - ci-operator
        image: ci-operator:latest
        imagePullPolicy: Always
        name: ""
        resources:
          requests:
            cpu: 10m
        volumeMounts:
        - mountPath: /etc/boskos
          name: boskos
          readOnly: true
        - mountPath: /secrets/ci-pull-credentials
          name: ci-pull-credentials
          readOnly: true
        - mountPath: /usr/local/sensor-integration-tests-cluster-profile
          name: cluster-profile
        - mountPath: /secrets/gcs
          name: gcs-credentials
          readOnly: true
        - mountPath: /etc/pull-secret
          name: pull-secret
          readOnly: true
        - mountPath: /etc/report
          name: result-aggregator
          readOnly: true
      serviceAccountName: ci-operator
      volumes:
      - name: boskos
        secret:
          items:
          - key: credentials
            path: credentials
          secretName: boskos-credentials
      - name: ci-pull-credentials
        secret:
          secretName: ci-pull-credentials
      - name: cluster-profile
        secret:
          secretName: cluster-secrets-aws
      - name: pull-secret
        secret:
          secretName: registry-pull-credentials
      - name: result-aggregator
        secret:
          secretName: result-aggregator
    trigger: (?m)^/test( | .* )ocp-4-13-sensor-integration-tests,?($|\s.*)
  - agent: kubernetes
    always_run: false
    branches:
    - ^master$
    - ^master-
    cluster: build02
    context: ci/prow/ocp-4-13-ui-e2e-tests
    decorate: true
    decoration_config:
      skip_cloning: true
      timeout: 5h0m0s
    labels:
      ci-operator.openshift.io/cloud: gcp
      ci-operator.openshift.io/cloud-cluster-profile: gcp
      ci-operator.openshift.io/variant: ocp-4-13
      ci.openshift.io/generator: prowgen
      pj-rehearse.openshift.io/can-be-rehearsed: "true"
    name: pull-ci-stackrox-stackrox-master-ocp-4-13-ui-e2e-tests
    optional: true
    rerun_command: /test ocp-4-13-ui-e2e-tests
    run_if_changed: ^ui/
    spec:
      containers:
      - args:
        - --gcs-upload-secret=/secrets/gcs/service-account.json
        - --image-import-pull-secret=/etc/pull-secret/.dockerconfigjson
        - --lease-server-credentials-file=/etc/boskos/credentials
        - --report-credentials-file=/etc/report/credentials
        - --secret-dir=/secrets/ci-pull-credentials
        - --secret-dir=/usr/local/ui-e2e-tests-cluster-profile
        - --target=ui-e2e-tests
        - --variant=ocp-4-13
        command:
        - ci-operator
        image: ci-operator:latest
        imagePullPolicy: Always
        name: ""
        resources:
          requests:
            cpu: 10m
        volumeMounts:
        - mountPath: /etc/boskos
          name: boskos
          readOnly: true
        - mountPath: /secrets/ci-pull-credentials
          name: ci-pull-credentials
          readOnly: true
        - mountPath: /usr/local/ui-e2e-tests-cluster-profile
          name: cluster-profile
        - mountPath: /secrets/gcs
          name: gcs-credentials
          readOnly: true
        - mountPath: /etc/pull-secret
          name: pull-secret
          readOnly: true
        - mountPath: /etc/report
          name: result-aggregator
          readOnly: true
      serviceAccountName: ci-operator
      volumes:
      - name: boskos
        secret:
          items:
          - key: credentials
            path: credentials
          secretName: boskos-credentials
      - name: ci-pull-credentials
        secret:
          secretName: ci-pull-credentials
      - name: cluster-profile
        projected:
          sources:
          - secret:
              name: cluster-secrets-gcp
          - configMap:
              name: cluster-profile-gcp
      - name: pull-secret
        secret:
          secretName: registry-pull-credentials
      - name: result-aggregator
        secret:
          secretName: result-aggregator
    trigger: (?m)^/test( | .* )ocp-4-13-ui-e2e-tests,?($|\s.*)
  - agent: kubernetes
    always_run: false
    branches:
    - ^master$
    - ^master-
    cluster: build02
    context: ci/prow/osd-aws-qa-e2e-tests
    decorate: true
    decoration_config:
      skip_cloning: true
      timeout: 5h0m0s
    labels:
      ci.openshift.io/generator: prowgen
      pj-rehearse.openshift.io/can-be-rehearsed: "true"
    name: pull-ci-stackrox-stackrox-master-osd-aws-qa-e2e-tests
    optional: true
    rerun_command: /test osd-aws-qa-e2e-tests
    spec:
      containers:
      - args:
        - --gcs-upload-secret=/secrets/gcs/service-account.json
        - --image-import-pull-secret=/etc/pull-secret/.dockerconfigjson
        - --report-credentials-file=/etc/report/credentials
        - --secret-dir=/secrets/ci-pull-credentials
        - --target=osd-aws-qa-e2e-tests
        command:
        - ci-operator
        image: ci-operator:latest
        imagePullPolicy: Always
        name: ""
        resources:
          requests:
            cpu: 10m
        volumeMounts:
        - mountPath: /secrets/ci-pull-credentials
          name: ci-pull-credentials
          readOnly: true
        - mountPath: /secrets/gcs
          name: gcs-credentials
          readOnly: true
        - mountPath: /etc/pull-secret
          name: pull-secret
          readOnly: true
        - mountPath: /etc/report
          name: result-aggregator
          readOnly: true
      serviceAccountName: ci-operator
      volumes:
      - name: ci-pull-credentials
        secret:
          secretName: ci-pull-credentials
      - name: pull-secret
        secret:
          secretName: registry-pull-credentials
      - name: result-aggregator
        secret:
          secretName: result-aggregator
    trigger: (?m)^/test( | .* )osd-aws-qa-e2e-tests,?($|\s.*)
  - agent: kubernetes
    always_run: false
    branches:
    - ^master$
    - ^master-
    cluster: build02
    context: ci/prow/osd-gcp-qa-e2e-tests
    decorate: true
    decoration_config:
      skip_cloning: true
      timeout: 5h0m0s
    labels:
      ci.openshift.io/generator: prowgen
      pj-rehearse.openshift.io/can-be-rehearsed: "true"
    name: pull-ci-stackrox-stackrox-master-osd-gcp-qa-e2e-tests
    optional: true
    rerun_command: /test osd-gcp-qa-e2e-tests
    spec:
      containers:
      - args:
        - --gcs-upload-secret=/secrets/gcs/service-account.json
        - --image-import-pull-secret=/etc/pull-secret/.dockerconfigjson
        - --report-credentials-file=/etc/report/credentials
        - --secret-dir=/secrets/ci-pull-credentials
        - --target=osd-gcp-qa-e2e-tests
        command:
        - ci-operator
        image: ci-operator:latest
        imagePullPolicy: Always
        name: ""
        resources:
          requests:
            cpu: 10m
        volumeMounts:
        - mountPath: /secrets/ci-pull-credentials
          name: ci-pull-credentials
          readOnly: true
        - mountPath: /secrets/gcs
          name: gcs-credentials
          readOnly: true
        - mountPath: /etc/pull-secret
          name: pull-secret
          readOnly: true
        - mountPath: /etc/report
          name: result-aggregator
          readOnly: true
      serviceAccountName: ci-operator
      volumes:
      - name: ci-pull-credentials
        secret:
          secretName: ci-pull-credentials
      - name: pull-secret
        secret:
          secretName: registry-pull-credentials
      - name: result-aggregator
        secret:
          secretName: result-aggregator
    trigger: (?m)^/test( | .* )osd-gcp-qa-e2e-tests,?($|\s.*)
  - agent: kubernetes
    always_run: false
    branches:
    - ^master$
    - ^master-
    cluster: build02
    context: ci/prow/powervs-qa-e2e-tests
    decorate: true
    decoration_config:
      skip_cloning: true
      timeout: 5h0m0s
    labels:
      ci.openshift.io/generator: prowgen
      pj-rehearse.openshift.io/can-be-rehearsed: "true"
    name: pull-ci-stackrox-stackrox-master-powervs-qa-e2e-tests
    optional: true
    rerun_command: /test powervs-qa-e2e-tests
    spec:
      containers:
      - args:
        - --gcs-upload-secret=/secrets/gcs/service-account.json
        - --image-import-pull-secret=/etc/pull-secret/.dockerconfigjson
        - --report-credentials-file=/etc/report/credentials
        - --secret-dir=/secrets/ci-pull-credentials
        - --target=powervs-qa-e2e-tests
        command:
        - ci-operator
        image: ci-operator:latest
        imagePullPolicy: Always
        name: ""
        resources:
          requests:
            cpu: 10m
        volumeMounts:
        - mountPath: /secrets/ci-pull-credentials
          name: ci-pull-credentials
          readOnly: true
        - mountPath: /secrets/gcs
          name: gcs-credentials
          readOnly: true
        - mountPath: /etc/pull-secret
          name: pull-secret
          readOnly: true
        - mountPath: /etc/report
          name: result-aggregator
          readOnly: true
      serviceAccountName: ci-operator
      volumes:
      - name: ci-pull-credentials
        secret:
          secretName: ci-pull-credentials
      - name: pull-secret
        secret:
          secretName: registry-pull-credentials
      - name: result-aggregator
        secret:
          secretName: result-aggregator
    trigger: (?m)^/test( | .* )powervs-qa-e2e-tests,?($|\s.*)
  - agent: kubernetes
    always_run: false
    branches:
    - ^master$
    - ^master-
    cluster: build02
    context: ci/prow/rosa-qa-e2e-tests
    decorate: true
    decoration_config:
      skip_cloning: true
      timeout: 5h0m0s
    labels:
      ci.openshift.io/generator: prowgen
      pj-rehearse.openshift.io/can-be-rehearsed: "true"
    name: pull-ci-stackrox-stackrox-master-rosa-qa-e2e-tests
    optional: true
    rerun_command: /test rosa-qa-e2e-tests
    spec:
      containers:
      - args:
        - --gcs-upload-secret=/secrets/gcs/service-account.json
        - --image-import-pull-secret=/etc/pull-secret/.dockerconfigjson
        - --report-credentials-file=/etc/report/credentials
        - --secret-dir=/secrets/ci-pull-credentials
        - --target=rosa-qa-e2e-tests
        command:
        - ci-operator
        image: ci-operator:latest
        imagePullPolicy: Always
        name: ""
        resources:
          requests:
            cpu: 10m
        volumeMounts:
        - mountPath: /secrets/ci-pull-credentials
          name: ci-pull-credentials
          readOnly: true
        - mountPath: /secrets/gcs
          name: gcs-credentials
          readOnly: true
        - mountPath: /etc/pull-secret
          name: pull-secret
          readOnly: true
        - mountPath: /etc/report
          name: result-aggregator
          readOnly: true
      serviceAccountName: ci-operator
      volumes:
      - name: ci-pull-credentials
        secret:
          secretName: ci-pull-credentials
      - name: pull-secret
        secret:
          secretName: registry-pull-credentials
      - name: result-aggregator
        secret:
          secretName: result-aggregator
    trigger: (?m)^/test( | .* )rosa-qa-e2e-tests,?($|\s.*)
  - agent: kubernetes
    always_run: true
    branches:
    - ^master$
    - ^master-
    cluster: build02
    context: ci/prow/shell-unit-tests
    decorate: true
    decoration_config:
      skip_cloning: true
    labels:
      ci.openshift.io/generator: prowgen
      pj-rehearse.openshift.io/can-be-rehearsed: "true"
    name: pull-ci-stackrox-stackrox-master-shell-unit-tests
    rerun_command: /test shell-unit-tests
    spec:
      containers:
      - args:
        - --gcs-upload-secret=/secrets/gcs/service-account.json
        - --image-import-pull-secret=/etc/pull-secret/.dockerconfigjson
        - --report-credentials-file=/etc/report/credentials
        - --secret-dir=/secrets/ci-pull-credentials
        - --target=shell-unit-tests
        command:
        - ci-operator
        image: ci-operator:latest
        imagePullPolicy: Always
        name: ""
        resources:
          requests:
            cpu: 10m
        volumeMounts:
        - mountPath: /secrets/ci-pull-credentials
          name: ci-pull-credentials
          readOnly: true
        - mountPath: /secrets/gcs
          name: gcs-credentials
          readOnly: true
        - mountPath: /etc/pull-secret
          name: pull-secret
          readOnly: true
        - mountPath: /etc/report
          name: result-aggregator
          readOnly: true
      serviceAccountName: ci-operator
      volumes:
      - name: ci-pull-credentials
        secret:
          secretName: ci-pull-credentials
      - name: pull-secret
        secret:
          secretName: registry-pull-credentials
      - name: result-aggregator
        secret:
          secretName: result-aggregator
    trigger: (?m)^/test( | .* )shell-unit-tests,?($|\s.*)<|MERGE_RESOLUTION|>--- conflicted
+++ resolved
@@ -701,7 +701,6 @@
     branches:
     - ^master$
     - ^master-
-<<<<<<< HEAD
     cluster: build02
     context: ci/prow/ibmcloudz-qa-e2e-tests
     decorate: true
@@ -761,9 +760,6 @@
     - ^master$
     - ^master-
     cluster: build01
-=======
-    cluster: build03
->>>>>>> 0fac6f03
     context: ci/prow/ocp-4-10-operator-e2e-tests
     decorate: true
     decoration_config:
