presubmits:
  stackrox/stackrox:
  - agent: kubernetes
    always_run: false
    branches:
    - ^master$
    - ^master-
    cluster: build03
    context: ci/prow/aks-qa-e2e-tests
    decorate: true
    decoration_config:
      skip_cloning: true
      timeout: 5h0m0s
    labels:
      ci.openshift.io/generator: prowgen
      pj-rehearse.openshift.io/can-be-rehearsed: "true"
    name: pull-ci-stackrox-stackrox-master-aks-qa-e2e-tests
    optional: true
    rerun_command: /test aks-qa-e2e-tests
    spec:
      containers:
      - args:
        - --gcs-upload-secret=/secrets/gcs/service-account.json
        - --image-import-pull-secret=/etc/pull-secret/.dockerconfigjson
        - --report-credentials-file=/etc/report/credentials
        - --secret-dir=/secrets/ci-pull-credentials
        - --target=aks-qa-e2e-tests
        command:
        - ci-operator
        image: ci-operator:latest
        imagePullPolicy: Always
        name: ""
        resources:
          requests:
            cpu: 10m
        volumeMounts:
        - mountPath: /secrets/ci-pull-credentials
          name: ci-pull-credentials
          readOnly: true
        - mountPath: /secrets/gcs
          name: gcs-credentials
          readOnly: true
        - mountPath: /secrets/manifest-tool
          name: manifest-tool-local-pusher
          readOnly: true
        - mountPath: /etc/pull-secret
          name: pull-secret
          readOnly: true
        - mountPath: /etc/report
          name: result-aggregator
          readOnly: true
      serviceAccountName: ci-operator
      volumes:
      - name: ci-pull-credentials
        secret:
          secretName: ci-pull-credentials
      - name: manifest-tool-local-pusher
        secret:
          secretName: manifest-tool-local-pusher
      - name: pull-secret
        secret:
          secretName: registry-pull-credentials
      - name: result-aggregator
        secret:
          secretName: result-aggregator
    trigger: (?m)^/test( | .* )aks-qa-e2e-tests,?($|\s.*)
  - agent: kubernetes
    always_run: false
    branches:
    - ^master$
    - ^master-
    cluster: build03
    context: ci/prow/aro-qa-e2e-tests
    decorate: true
    decoration_config:
      skip_cloning: true
      timeout: 5h0m0s
    labels:
      ci.openshift.io/generator: prowgen
      pj-rehearse.openshift.io/can-be-rehearsed: "true"
    name: pull-ci-stackrox-stackrox-master-aro-qa-e2e-tests
    optional: true
    rerun_command: /test aro-qa-e2e-tests
    spec:
      containers:
      - args:
        - --gcs-upload-secret=/secrets/gcs/service-account.json
        - --image-import-pull-secret=/etc/pull-secret/.dockerconfigjson
        - --report-credentials-file=/etc/report/credentials
        - --secret-dir=/secrets/ci-pull-credentials
        - --target=aro-qa-e2e-tests
        command:
        - ci-operator
        image: ci-operator:latest
        imagePullPolicy: Always
        name: ""
        resources:
          requests:
            cpu: 10m
        volumeMounts:
        - mountPath: /secrets/ci-pull-credentials
          name: ci-pull-credentials
          readOnly: true
        - mountPath: /secrets/gcs
          name: gcs-credentials
          readOnly: true
        - mountPath: /secrets/manifest-tool
          name: manifest-tool-local-pusher
          readOnly: true
        - mountPath: /etc/pull-secret
          name: pull-secret
          readOnly: true
        - mountPath: /etc/report
          name: result-aggregator
          readOnly: true
      serviceAccountName: ci-operator
      volumes:
      - name: ci-pull-credentials
        secret:
          secretName: ci-pull-credentials
      - name: manifest-tool-local-pusher
        secret:
          secretName: manifest-tool-local-pusher
      - name: pull-secret
        secret:
          secretName: registry-pull-credentials
      - name: result-aggregator
        secret:
          secretName: result-aggregator
    trigger: (?m)^/test( | .* )aro-qa-e2e-tests,?($|\s.*)
  - agent: kubernetes
    always_run: false
    branches:
    - ^master$
    - ^master-
    cluster: build03
    context: ci/prow/eks-qa-e2e-tests
    decorate: true
    decoration_config:
      skip_cloning: true
      timeout: 5h0m0s
    labels:
      ci.openshift.io/generator: prowgen
      pj-rehearse.openshift.io/can-be-rehearsed: "true"
    name: pull-ci-stackrox-stackrox-master-eks-qa-e2e-tests
    optional: true
    rerun_command: /test eks-qa-e2e-tests
    spec:
      containers:
      - args:
        - --gcs-upload-secret=/secrets/gcs/service-account.json
        - --image-import-pull-secret=/etc/pull-secret/.dockerconfigjson
        - --report-credentials-file=/etc/report/credentials
        - --secret-dir=/secrets/ci-pull-credentials
        - --target=eks-qa-e2e-tests
        command:
        - ci-operator
        image: ci-operator:latest
        imagePullPolicy: Always
        name: ""
        resources:
          requests:
            cpu: 10m
        volumeMounts:
        - mountPath: /secrets/ci-pull-credentials
          name: ci-pull-credentials
          readOnly: true
        - mountPath: /secrets/gcs
          name: gcs-credentials
          readOnly: true
        - mountPath: /secrets/manifest-tool
          name: manifest-tool-local-pusher
          readOnly: true
        - mountPath: /etc/pull-secret
          name: pull-secret
          readOnly: true
        - mountPath: /etc/report
          name: result-aggregator
          readOnly: true
      serviceAccountName: ci-operator
      volumes:
      - name: ci-pull-credentials
        secret:
          secretName: ci-pull-credentials
      - name: manifest-tool-local-pusher
        secret:
          secretName: manifest-tool-local-pusher
      - name: pull-secret
        secret:
          secretName: registry-pull-credentials
      - name: result-aggregator
        secret:
          secretName: result-aggregator
    trigger: (?m)^/test( | .* )eks-qa-e2e-tests,?($|\s.*)
  - agent: kubernetes
    always_run: false
    branches:
    - ^master$
    - ^master-
    cluster: build03
    context: ci/prow/gke-nongroovy-e2e-tests
    decorate: true
    decoration_config:
      skip_cloning: true
    labels:
      ci.openshift.io/generator: prowgen
      pj-rehearse.openshift.io/can-be-rehearsed: "true"
    name: pull-ci-stackrox-stackrox-master-gke-nongroovy-e2e-tests
    optional: true
    rerun_command: /test gke-nongroovy-e2e-tests
    skip_if_only_changed: ^ui/
    spec:
      containers:
      - args:
        - --gcs-upload-secret=/secrets/gcs/service-account.json
        - --image-import-pull-secret=/etc/pull-secret/.dockerconfigjson
        - --report-credentials-file=/etc/report/credentials
        - --secret-dir=/secrets/ci-pull-credentials
        - --target=gke-nongroovy-e2e-tests
        command:
        - ci-operator
        image: ci-operator:latest
        imagePullPolicy: Always
        name: ""
        resources:
          requests:
            cpu: 10m
        volumeMounts:
        - mountPath: /secrets/ci-pull-credentials
          name: ci-pull-credentials
          readOnly: true
        - mountPath: /secrets/gcs
          name: gcs-credentials
          readOnly: true
        - mountPath: /secrets/manifest-tool
          name: manifest-tool-local-pusher
          readOnly: true
        - mountPath: /etc/pull-secret
          name: pull-secret
          readOnly: true
        - mountPath: /etc/report
          name: result-aggregator
          readOnly: true
      serviceAccountName: ci-operator
      volumes:
      - name: ci-pull-credentials
        secret:
          secretName: ci-pull-credentials
      - name: manifest-tool-local-pusher
        secret:
          secretName: manifest-tool-local-pusher
      - name: pull-secret
        secret:
          secretName: registry-pull-credentials
      - name: result-aggregator
        secret:
          secretName: result-aggregator
    trigger: (?m)^/test( | .* )gke-nongroovy-e2e-tests,?($|\s.*)
  - agent: kubernetes
    always_run: false
    branches:
    - ^master$
    - ^master-
    cluster: build03
    context: ci/prow/gke-operator-e2e-tests
    decorate: true
    decoration_config:
      skip_cloning: true
      timeout: 5h0m0s
    labels:
      ci.openshift.io/generator: prowgen
      pj-rehearse.openshift.io/can-be-rehearsed: "true"
    name: pull-ci-stackrox-stackrox-master-gke-operator-e2e-tests
    optional: true
    rerun_command: /test gke-operator-e2e-tests
    run_if_changed: ^((generated|image|operator|pkg|make|deploy|scripts)/.*|Makefile|status\.sh|[A-Z_]+_VERSION)
    spec:
      containers:
      - args:
        - --gcs-upload-secret=/secrets/gcs/service-account.json
        - --image-import-pull-secret=/etc/pull-secret/.dockerconfigjson
        - --report-credentials-file=/etc/report/credentials
        - --secret-dir=/secrets/ci-pull-credentials
        - --target=gke-operator-e2e-tests
        command:
        - ci-operator
        image: ci-operator:latest
        imagePullPolicy: Always
        name: ""
        resources:
          requests:
            cpu: 10m
        volumeMounts:
        - mountPath: /secrets/ci-pull-credentials
          name: ci-pull-credentials
          readOnly: true
        - mountPath: /secrets/gcs
          name: gcs-credentials
          readOnly: true
        - mountPath: /secrets/manifest-tool
          name: manifest-tool-local-pusher
          readOnly: true
        - mountPath: /etc/pull-secret
          name: pull-secret
          readOnly: true
        - mountPath: /etc/report
          name: result-aggregator
          readOnly: true
      serviceAccountName: ci-operator
      volumes:
      - name: ci-pull-credentials
        secret:
          secretName: ci-pull-credentials
      - name: manifest-tool-local-pusher
        secret:
          secretName: manifest-tool-local-pusher
      - name: pull-secret
        secret:
          secretName: registry-pull-credentials
      - name: result-aggregator
        secret:
          secretName: result-aggregator
    trigger: (?m)^/test( | .* )gke-operator-e2e-tests,?($|\s.*)
  - agent: kubernetes
    always_run: false
    branches:
    - ^master$
    - ^master-
    cluster: build03
    context: ci/prow/gke-qa-e2e-tests
    decorate: true
    decoration_config:
      skip_cloning: true
      timeout: 5h0m0s
    labels:
      ci.openshift.io/generator: prowgen
      pj-rehearse.openshift.io/can-be-rehearsed: "true"
    name: pull-ci-stackrox-stackrox-master-gke-qa-e2e-tests
    optional: true
    rerun_command: /test gke-qa-e2e-tests
    skip_if_only_changed: ^ui/
    spec:
      containers:
      - args:
        - --gcs-upload-secret=/secrets/gcs/service-account.json
        - --image-import-pull-secret=/etc/pull-secret/.dockerconfigjson
        - --report-credentials-file=/etc/report/credentials
        - --secret-dir=/secrets/ci-pull-credentials
        - --target=gke-qa-e2e-tests
        command:
        - ci-operator
        image: ci-operator:latest
        imagePullPolicy: Always
        name: ""
        resources:
          requests:
            cpu: 10m
        volumeMounts:
        - mountPath: /secrets/ci-pull-credentials
          name: ci-pull-credentials
          readOnly: true
        - mountPath: /secrets/gcs
          name: gcs-credentials
          readOnly: true
        - mountPath: /secrets/manifest-tool
          name: manifest-tool-local-pusher
          readOnly: true
        - mountPath: /etc/pull-secret
          name: pull-secret
          readOnly: true
        - mountPath: /etc/report
          name: result-aggregator
          readOnly: true
      serviceAccountName: ci-operator
      volumes:
      - name: ci-pull-credentials
        secret:
          secretName: ci-pull-credentials
      - name: manifest-tool-local-pusher
        secret:
          secretName: manifest-tool-local-pusher
      - name: pull-secret
        secret:
          secretName: registry-pull-credentials
      - name: result-aggregator
        secret:
          secretName: result-aggregator
    trigger: (?m)^/test( | .* )gke-qa-e2e-tests,?($|\s.*)
  - agent: kubernetes
    always_run: false
    branches:
    - ^master$
    - ^master-
    cluster: build03
    context: ci/prow/gke-race-condition-qa-e2e-tests
    decorate: true
    decoration_config:
      skip_cloning: true
      timeout: 5h0m0s
    labels:
      ci.openshift.io/generator: prowgen
      pj-rehearse.openshift.io/can-be-rehearsed: "true"
    name: pull-ci-stackrox-stackrox-master-gke-race-condition-qa-e2e-tests
    optional: true
    rerun_command: /test gke-race-condition-qa-e2e-tests
    spec:
      containers:
      - args:
        - --gcs-upload-secret=/secrets/gcs/service-account.json
        - --image-import-pull-secret=/etc/pull-secret/.dockerconfigjson
        - --report-credentials-file=/etc/report/credentials
        - --secret-dir=/secrets/ci-pull-credentials
        - --target=gke-race-condition-qa-e2e-tests
        command:
        - ci-operator
        image: ci-operator:latest
        imagePullPolicy: Always
        name: ""
        resources:
          requests:
            cpu: 10m
        volumeMounts:
        - mountPath: /secrets/ci-pull-credentials
          name: ci-pull-credentials
          readOnly: true
        - mountPath: /secrets/gcs
          name: gcs-credentials
          readOnly: true
        - mountPath: /secrets/manifest-tool
          name: manifest-tool-local-pusher
          readOnly: true
        - mountPath: /etc/pull-secret
          name: pull-secret
          readOnly: true
        - mountPath: /etc/report
          name: result-aggregator
          readOnly: true
      serviceAccountName: ci-operator
      volumes:
      - name: ci-pull-credentials
        secret:
          secretName: ci-pull-credentials
      - name: manifest-tool-local-pusher
        secret:
          secretName: manifest-tool-local-pusher
      - name: pull-secret
        secret:
          secretName: registry-pull-credentials
      - name: result-aggregator
        secret:
          secretName: result-aggregator
    trigger: (?m)^/test( | .* )gke-race-condition-qa-e2e-tests,?($|\s.*)
  - agent: kubernetes
    always_run: false
    branches:
    - ^master$
    - ^master-
    cluster: build03
    context: ci/prow/gke-scale-tests
    decorate: true
    decoration_config:
      skip_cloning: true
    labels:
      ci.openshift.io/generator: prowgen
      pj-rehearse.openshift.io/can-be-rehearsed: "true"
    name: pull-ci-stackrox-stackrox-master-gke-scale-tests
    optional: true
    rerun_command: /test gke-scale-tests
    spec:
      containers:
      - args:
        - --gcs-upload-secret=/secrets/gcs/service-account.json
        - --image-import-pull-secret=/etc/pull-secret/.dockerconfigjson
        - --report-credentials-file=/etc/report/credentials
        - --secret-dir=/secrets/ci-pull-credentials
        - --target=gke-scale-tests
        command:
        - ci-operator
        image: ci-operator:latest
        imagePullPolicy: Always
        name: ""
        resources:
          requests:
            cpu: 10m
        volumeMounts:
        - mountPath: /secrets/ci-pull-credentials
          name: ci-pull-credentials
          readOnly: true
        - mountPath: /secrets/gcs
          name: gcs-credentials
          readOnly: true
        - mountPath: /secrets/manifest-tool
          name: manifest-tool-local-pusher
          readOnly: true
        - mountPath: /etc/pull-secret
          name: pull-secret
          readOnly: true
        - mountPath: /etc/report
          name: result-aggregator
          readOnly: true
      serviceAccountName: ci-operator
      volumes:
      - name: ci-pull-credentials
        secret:
          secretName: ci-pull-credentials
      - name: manifest-tool-local-pusher
        secret:
          secretName: manifest-tool-local-pusher
      - name: pull-secret
        secret:
          secretName: registry-pull-credentials
      - name: result-aggregator
        secret:
          secretName: result-aggregator
    trigger: (?m)^/test( | .* )gke-scale-tests,?($|\s.*)
  - agent: kubernetes
    always_run: false
    branches:
    - ^master$
    - ^master-
    cluster: build03
    context: ci/prow/gke-scanner-v4-tests
    decorate: true
    decoration_config:
      skip_cloning: true
    labels:
      ci.openshift.io/generator: prowgen
      pj-rehearse.openshift.io/can-be-rehearsed: "true"
    name: pull-ci-stackrox-stackrox-master-gke-scanner-v4-tests
    optional: true
    rerun_command: /test gke-scanner-v4-tests
    spec:
      containers:
      - args:
        - --gcs-upload-secret=/secrets/gcs/service-account.json
        - --image-import-pull-secret=/etc/pull-secret/.dockerconfigjson
        - --report-credentials-file=/etc/report/credentials
        - --secret-dir=/secrets/ci-pull-credentials
        - --target=gke-scanner-v4-tests
        command:
        - ci-operator
        image: ci-operator:latest
        imagePullPolicy: Always
        name: ""
        resources:
          requests:
            cpu: 10m
        volumeMounts:
        - mountPath: /secrets/ci-pull-credentials
          name: ci-pull-credentials
          readOnly: true
        - mountPath: /secrets/gcs
          name: gcs-credentials
          readOnly: true
        - mountPath: /secrets/manifest-tool
          name: manifest-tool-local-pusher
          readOnly: true
        - mountPath: /etc/pull-secret
          name: pull-secret
          readOnly: true
        - mountPath: /etc/report
          name: result-aggregator
          readOnly: true
      serviceAccountName: ci-operator
      volumes:
      - name: ci-pull-credentials
        secret:
          secretName: ci-pull-credentials
      - name: manifest-tool-local-pusher
        secret:
          secretName: manifest-tool-local-pusher
      - name: pull-secret
        secret:
          secretName: registry-pull-credentials
      - name: result-aggregator
        secret:
          secretName: result-aggregator
    trigger: (?m)^/test( | .* )gke-scanner-v4-tests,?($|\s.*)
  - agent: kubernetes
    always_run: false
    branches:
    - ^master$
    - ^master-
    cluster: build03
    context: ci/prow/gke-sensor-integration-tests
    decorate: true
    decoration_config:
      skip_cloning: true
    labels:
      ci.openshift.io/generator: prowgen
      pj-rehearse.openshift.io/can-be-rehearsed: "true"
    name: pull-ci-stackrox-stackrox-master-gke-sensor-integration-tests
    optional: true
    rerun_command: /test gke-sensor-integration-tests
    skip_if_only_changed: ^ui/
    spec:
      containers:
      - args:
        - --gcs-upload-secret=/secrets/gcs/service-account.json
        - --image-import-pull-secret=/etc/pull-secret/.dockerconfigjson
        - --report-credentials-file=/etc/report/credentials
        - --secret-dir=/secrets/ci-pull-credentials
        - --target=gke-sensor-integration-tests
        command:
        - ci-operator
        image: ci-operator:latest
        imagePullPolicy: Always
        name: ""
        resources:
          requests:
            cpu: 10m
        volumeMounts:
        - mountPath: /secrets/ci-pull-credentials
          name: ci-pull-credentials
          readOnly: true
        - mountPath: /secrets/gcs
          name: gcs-credentials
          readOnly: true
        - mountPath: /secrets/manifest-tool
          name: manifest-tool-local-pusher
          readOnly: true
        - mountPath: /etc/pull-secret
          name: pull-secret
          readOnly: true
        - mountPath: /etc/report
          name: result-aggregator
          readOnly: true
      serviceAccountName: ci-operator
      volumes:
      - name: ci-pull-credentials
        secret:
          secretName: ci-pull-credentials
      - name: manifest-tool-local-pusher
        secret:
          secretName: manifest-tool-local-pusher
      - name: pull-secret
        secret:
          secretName: registry-pull-credentials
      - name: result-aggregator
        secret:
          secretName: result-aggregator
    trigger: (?m)^/test( | .* )gke-sensor-integration-tests,?($|\s.*)
  - agent: kubernetes
    always_run: false
    branches:
    - ^master$
    - ^master-
    cluster: build03
    context: ci/prow/gke-ui-e2e-tests
    decorate: true
    decoration_config:
      skip_cloning: true
      timeout: 5h0m0s
    labels:
      ci.openshift.io/generator: prowgen
      pj-rehearse.openshift.io/can-be-rehearsed: "true"
    name: pull-ci-stackrox-stackrox-master-gke-ui-e2e-tests
    optional: true
    rerun_command: /test gke-ui-e2e-tests
    run_if_changed: ^(ui|proto/(storage|api)|central/.+?/service)/
    spec:
      containers:
      - args:
        - --gcs-upload-secret=/secrets/gcs/service-account.json
        - --image-import-pull-secret=/etc/pull-secret/.dockerconfigjson
        - --report-credentials-file=/etc/report/credentials
        - --secret-dir=/secrets/ci-pull-credentials
        - --target=gke-ui-e2e-tests
        command:
        - ci-operator
        image: ci-operator:latest
        imagePullPolicy: Always
        name: ""
        resources:
          requests:
            cpu: 10m
        volumeMounts:
        - mountPath: /secrets/ci-pull-credentials
          name: ci-pull-credentials
          readOnly: true
        - mountPath: /secrets/gcs
          name: gcs-credentials
          readOnly: true
        - mountPath: /secrets/manifest-tool
          name: manifest-tool-local-pusher
          readOnly: true
        - mountPath: /etc/pull-secret
          name: pull-secret
          readOnly: true
        - mountPath: /etc/report
          name: result-aggregator
          readOnly: true
      serviceAccountName: ci-operator
      volumes:
      - name: ci-pull-credentials
        secret:
          secretName: ci-pull-credentials
      - name: manifest-tool-local-pusher
        secret:
          secretName: manifest-tool-local-pusher
      - name: pull-secret
        secret:
          secretName: registry-pull-credentials
      - name: result-aggregator
        secret:
          secretName: result-aggregator
    trigger: (?m)^/test( | .* )gke-ui-e2e-tests,?($|\s.*)
  - agent: kubernetes
    always_run: false
    branches:
    - ^master$
    - ^master-
    cluster: build03
    context: ci/prow/gke-upgrade-tests
    decorate: true
    decoration_config:
      skip_cloning: true
    labels:
      ci.openshift.io/generator: prowgen
      pj-rehearse.openshift.io/can-be-rehearsed: "true"
    name: pull-ci-stackrox-stackrox-master-gke-upgrade-tests
    optional: true
    rerun_command: /test gke-upgrade-tests
    run_if_changed: ^(COLLECTOR_VERSION|SCANNER_VERSION|tests/upgrade/|qa-tests-backend/src/test/groovy/UpgradesTest.groovy|migrator/|image/)
    spec:
      containers:
      - args:
        - --gcs-upload-secret=/secrets/gcs/service-account.json
        - --image-import-pull-secret=/etc/pull-secret/.dockerconfigjson
        - --report-credentials-file=/etc/report/credentials
        - --secret-dir=/secrets/ci-pull-credentials
        - --target=gke-upgrade-tests
        command:
        - ci-operator
        image: ci-operator:latest
        imagePullPolicy: Always
        name: ""
        resources:
          requests:
            cpu: 10m
        volumeMounts:
        - mountPath: /secrets/ci-pull-credentials
          name: ci-pull-credentials
          readOnly: true
        - mountPath: /secrets/gcs
          name: gcs-credentials
          readOnly: true
        - mountPath: /secrets/manifest-tool
          name: manifest-tool-local-pusher
          readOnly: true
        - mountPath: /etc/pull-secret
          name: pull-secret
          readOnly: true
        - mountPath: /etc/report
          name: result-aggregator
          readOnly: true
      serviceAccountName: ci-operator
      volumes:
      - name: ci-pull-credentials
        secret:
          secretName: ci-pull-credentials
      - name: manifest-tool-local-pusher
        secret:
          secretName: manifest-tool-local-pusher
      - name: pull-secret
        secret:
          secretName: registry-pull-credentials
      - name: result-aggregator
        secret:
          secretName: result-aggregator
    trigger: (?m)^/test( | .* )gke-upgrade-tests,?($|\s.*)
  - agent: kubernetes
    always_run: false
    branches:
    - ^master$
    - ^master-
    cluster: build03
    context: ci/prow/gke-version-compatibility-tests
    decorate: true
    decoration_config:
      skip_cloning: true
      timeout: 5h0m0s
    labels:
      ci.openshift.io/generator: prowgen
      pj-rehearse.openshift.io/can-be-rehearsed: "true"
    name: pull-ci-stackrox-stackrox-master-gke-version-compatibility-tests
    optional: true
    rerun_command: /test gke-version-compatibility-tests
    spec:
      containers:
      - args:
        - --gcs-upload-secret=/secrets/gcs/service-account.json
        - --image-import-pull-secret=/etc/pull-secret/.dockerconfigjson
        - --report-credentials-file=/etc/report/credentials
        - --secret-dir=/secrets/ci-pull-credentials
        - --target=gke-version-compatibility-tests
        command:
        - ci-operator
        image: ci-operator:latest
        imagePullPolicy: Always
        name: ""
        resources:
          requests:
            cpu: 10m
        volumeMounts:
        - mountPath: /secrets/ci-pull-credentials
          name: ci-pull-credentials
          readOnly: true
        - mountPath: /secrets/gcs
          name: gcs-credentials
          readOnly: true
        - mountPath: /secrets/manifest-tool
          name: manifest-tool-local-pusher
          readOnly: true
        - mountPath: /etc/pull-secret
          name: pull-secret
          readOnly: true
        - mountPath: /etc/report
          name: result-aggregator
          readOnly: true
      serviceAccountName: ci-operator
      volumes:
      - name: ci-pull-credentials
        secret:
          secretName: ci-pull-credentials
      - name: manifest-tool-local-pusher
        secret:
          secretName: manifest-tool-local-pusher
      - name: pull-secret
        secret:
          secretName: registry-pull-credentials
      - name: result-aggregator
        secret:
          secretName: result-aggregator
    trigger: (?m)^/test( | .* )gke-version-compatibility-tests,?($|\s.*)
  - agent: kubernetes
    always_run: false
    branches:
    - ^master$
    - ^master-
    cluster: build03
    context: ci/prow/ibmcloudz-4-13-qa-e2e-tests
    decorate: true
    decoration_config:
      skip_cloning: true
      timeout: 6h0m0s
    labels:
      ci.openshift.io/generator: prowgen
      pj-rehearse.openshift.io/can-be-rehearsed: "true"
    name: pull-ci-stackrox-stackrox-master-ibmcloudz-4-13-qa-e2e-tests
    optional: true
    rerun_command: /test ibmcloudz-4-13-qa-e2e-tests
    spec:
      containers:
      - args:
        - --gcs-upload-secret=/secrets/gcs/service-account.json
        - --image-import-pull-secret=/etc/pull-secret/.dockerconfigjson
        - --report-credentials-file=/etc/report/credentials
        - --secret-dir=/secrets/ci-pull-credentials
        - --target=ibmcloudz-4-13-qa-e2e-tests
        command:
        - ci-operator
        image: ci-operator:latest
        imagePullPolicy: Always
        name: ""
        resources:
          requests:
            cpu: 10m
        volumeMounts:
        - mountPath: /secrets/ci-pull-credentials
          name: ci-pull-credentials
          readOnly: true
        - mountPath: /secrets/gcs
          name: gcs-credentials
          readOnly: true
        - mountPath: /secrets/manifest-tool
          name: manifest-tool-local-pusher
          readOnly: true
        - mountPath: /etc/pull-secret
          name: pull-secret
          readOnly: true
        - mountPath: /etc/report
          name: result-aggregator
          readOnly: true
      serviceAccountName: ci-operator
      volumes:
      - name: ci-pull-credentials
        secret:
          secretName: ci-pull-credentials
      - name: manifest-tool-local-pusher
        secret:
          secretName: manifest-tool-local-pusher
      - name: pull-secret
        secret:
          secretName: registry-pull-credentials
      - name: result-aggregator
        secret:
          secretName: result-aggregator
    trigger: (?m)^/test( | .* )ibmcloudz-4-13-qa-e2e-tests,?($|\s.*)
  - agent: kubernetes
    always_run: false
    branches:
    - ^master$
    - ^master-
    cluster: build03
    context: ci/prow/ibmcloudz-4-14-qa-e2e-tests
    decorate: true
    decoration_config:
      skip_cloning: true
      timeout: 6h0m0s
    labels:
      ci.openshift.io/generator: prowgen
      pj-rehearse.openshift.io/can-be-rehearsed: "true"
    name: pull-ci-stackrox-stackrox-master-ibmcloudz-4-14-qa-e2e-tests
    optional: true
    rerun_command: /test ibmcloudz-4-14-qa-e2e-tests
    spec:
      containers:
      - args:
        - --gcs-upload-secret=/secrets/gcs/service-account.json
        - --image-import-pull-secret=/etc/pull-secret/.dockerconfigjson
        - --report-credentials-file=/etc/report/credentials
        - --secret-dir=/secrets/ci-pull-credentials
        - --target=ibmcloudz-4-14-qa-e2e-tests
        command:
        - ci-operator
        image: ci-operator:latest
        imagePullPolicy: Always
        name: ""
        resources:
          requests:
            cpu: 10m
        volumeMounts:
        - mountPath: /secrets/ci-pull-credentials
          name: ci-pull-credentials
          readOnly: true
        - mountPath: /secrets/gcs
          name: gcs-credentials
          readOnly: true
        - mountPath: /secrets/manifest-tool
          name: manifest-tool-local-pusher
          readOnly: true
        - mountPath: /etc/pull-secret
          name: pull-secret
          readOnly: true
        - mountPath: /etc/report
          name: result-aggregator
          readOnly: true
      serviceAccountName: ci-operator
      volumes:
      - name: ci-pull-credentials
        secret:
          secretName: ci-pull-credentials
      - name: manifest-tool-local-pusher
        secret:
          secretName: manifest-tool-local-pusher
      - name: pull-secret
        secret:
          secretName: registry-pull-credentials
      - name: result-aggregator
        secret:
          secretName: result-aggregator
    trigger: (?m)^/test( | .* )ibmcloudz-4-14-qa-e2e-tests,?($|\s.*)
  - agent: kubernetes
    always_run: false
    branches:
    - ^master$
    - ^master-
    cluster: build03
    context: ci/prow/ocp-4-11-compliance-e2e-tests
    decorate: true
    decoration_config:
      skip_cloning: true
      timeout: 5h0m0s
    labels:
      ci-operator.openshift.io/variant: ocp-4-11
      ci.openshift.io/generator: prowgen
      pj-rehearse.openshift.io/can-be-rehearsed: "true"
    name: pull-ci-stackrox-stackrox-master-ocp-4-11-compliance-e2e-tests
    optional: true
    rerun_command: /test ocp-4-11-compliance-e2e-tests
    run_if_changed: ^(compliance|central\/compliance.*)
    spec:
      containers:
      - args:
        - --gcs-upload-secret=/secrets/gcs/service-account.json
        - --image-import-pull-secret=/etc/pull-secret/.dockerconfigjson
        - --report-credentials-file=/etc/report/credentials
        - --target=compliance-e2e-tests
        - --variant=ocp-4-11
        command:
        - ci-operator
        image: ci-operator:latest
        imagePullPolicy: Always
        name: ""
        resources:
          requests:
            cpu: 10m
        volumeMounts:
        - mountPath: /secrets/gcs
          name: gcs-credentials
          readOnly: true
        - mountPath: /secrets/manifest-tool
          name: manifest-tool-local-pusher
          readOnly: true
        - mountPath: /etc/pull-secret
          name: pull-secret
          readOnly: true
        - mountPath: /etc/report
          name: result-aggregator
          readOnly: true
      serviceAccountName: ci-operator
      volumes:
      - name: manifest-tool-local-pusher
        secret:
          secretName: manifest-tool-local-pusher
      - name: pull-secret
        secret:
          secretName: registry-pull-credentials
      - name: result-aggregator
        secret:
          secretName: result-aggregator
    trigger: (?m)^/test( | .* )ocp-4-11-compliance-e2e-tests,?($|\s.*)
  - agent: kubernetes
    always_run: false
    branches:
    - ^master$
    - ^master-
    cluster: build03
    context: ci/prow/ocp-4-11-ebpf-qa-e2e-tests
    decorate: true
    decoration_config:
      skip_cloning: true
      timeout: 5h0m0s
    labels:
      ci-operator.openshift.io/variant: ocp-4-11
      ci.openshift.io/generator: prowgen
      pj-rehearse.openshift.io/can-be-rehearsed: "true"
    name: pull-ci-stackrox-stackrox-master-ocp-4-11-ebpf-qa-e2e-tests
    optional: true
    rerun_command: /test ocp-4-11-ebpf-qa-e2e-tests
    run_if_changed: ^COLLECTOR_VERSION
    spec:
      containers:
      - args:
        - --gcs-upload-secret=/secrets/gcs/service-account.json
        - --image-import-pull-secret=/etc/pull-secret/.dockerconfigjson
        - --report-credentials-file=/etc/report/credentials
        - --target=ebpf-qa-e2e-tests
        - --variant=ocp-4-11
        command:
        - ci-operator
        image: ci-operator:latest
        imagePullPolicy: Always
        name: ""
        resources:
          requests:
            cpu: 10m
        volumeMounts:
        - mountPath: /secrets/gcs
          name: gcs-credentials
          readOnly: true
        - mountPath: /secrets/manifest-tool
          name: manifest-tool-local-pusher
          readOnly: true
        - mountPath: /etc/pull-secret
          name: pull-secret
          readOnly: true
        - mountPath: /etc/report
          name: result-aggregator
          readOnly: true
      serviceAccountName: ci-operator
      volumes:
      - name: manifest-tool-local-pusher
        secret:
          secretName: manifest-tool-local-pusher
      - name: pull-secret
        secret:
          secretName: registry-pull-credentials
      - name: result-aggregator
        secret:
          secretName: result-aggregator
    trigger: (?m)^/test( | .* )ocp-4-11-ebpf-qa-e2e-tests,?($|\s.*)
  - agent: kubernetes
    always_run: false
    branches:
    - ^master$
    - ^master-
    cluster: build03
    context: ci/prow/ocp-4-11-operator-e2e-tests
    decorate: true
    decoration_config:
      skip_cloning: true
      timeout: 5h0m0s
    labels:
      ci-operator.openshift.io/variant: ocp-4-11
      ci.openshift.io/generator: prowgen
      pj-rehearse.openshift.io/can-be-rehearsed: "true"
    name: pull-ci-stackrox-stackrox-master-ocp-4-11-operator-e2e-tests
    optional: true
    rerun_command: /test ocp-4-11-operator-e2e-tests
    run_if_changed: ^((generated|image|operator|pkg|make|deploy|scripts)/.*|Makefile|status\.sh|[A-Z_]+_VERSION)
    spec:
      containers:
      - args:
        - --gcs-upload-secret=/secrets/gcs/service-account.json
        - --image-import-pull-secret=/etc/pull-secret/.dockerconfigjson
        - --report-credentials-file=/etc/report/credentials
        - --target=operator-e2e-tests
        - --variant=ocp-4-11
        command:
        - ci-operator
        image: ci-operator:latest
        imagePullPolicy: Always
        name: ""
        resources:
          requests:
            cpu: 10m
        volumeMounts:
        - mountPath: /secrets/gcs
          name: gcs-credentials
          readOnly: true
        - mountPath: /secrets/manifest-tool
          name: manifest-tool-local-pusher
          readOnly: true
        - mountPath: /etc/pull-secret
          name: pull-secret
          readOnly: true
        - mountPath: /etc/report
          name: result-aggregator
          readOnly: true
      serviceAccountName: ci-operator
      volumes:
      - name: manifest-tool-local-pusher
        secret:
          secretName: manifest-tool-local-pusher
      - name: pull-secret
        secret:
          secretName: registry-pull-credentials
      - name: result-aggregator
        secret:
          secretName: result-aggregator
    trigger: (?m)^/test( | .* )ocp-4-11-operator-e2e-tests,?($|\s.*)
  - agent: kubernetes
    always_run: false
    branches:
    - ^master$
    - ^master-
    cluster: build03
    context: ci/prow/ocp-4-11-qa-e2e-tests
    decorate: true
    decoration_config:
      skip_cloning: true
      timeout: 5h0m0s
    labels:
      ci-operator.openshift.io/variant: ocp-4-11
      ci.openshift.io/generator: prowgen
      pj-rehearse.openshift.io/can-be-rehearsed: "true"
    name: pull-ci-stackrox-stackrox-master-ocp-4-11-qa-e2e-tests
    optional: true
    rerun_command: /test ocp-4-11-qa-e2e-tests
    run_if_changed: ^((generated|image|operator|pkg|make|deploy|scripts)/.*|Makefile|status\.sh|[A-Z_]+_VERSION)
    spec:
      containers:
      - args:
        - --gcs-upload-secret=/secrets/gcs/service-account.json
        - --image-import-pull-secret=/etc/pull-secret/.dockerconfigjson
        - --report-credentials-file=/etc/report/credentials
        - --target=qa-e2e-tests
        - --variant=ocp-4-11
        command:
        - ci-operator
        image: ci-operator:latest
        imagePullPolicy: Always
        name: ""
        resources:
          requests:
            cpu: 10m
        volumeMounts:
        - mountPath: /secrets/gcs
          name: gcs-credentials
          readOnly: true
        - mountPath: /secrets/manifest-tool
          name: manifest-tool-local-pusher
          readOnly: true
        - mountPath: /etc/pull-secret
          name: pull-secret
          readOnly: true
        - mountPath: /etc/report
          name: result-aggregator
          readOnly: true
      serviceAccountName: ci-operator
      volumes:
      - name: manifest-tool-local-pusher
        secret:
          secretName: manifest-tool-local-pusher
      - name: pull-secret
        secret:
          secretName: registry-pull-credentials
      - name: result-aggregator
        secret:
          secretName: result-aggregator
    trigger: (?m)^/test( | .* )ocp-4-11-qa-e2e-tests,?($|\s.*)
  - agent: kubernetes
    always_run: false
    branches:
    - ^master$
    - ^master-
    cluster: build03
    context: ci/prow/ocp-4-11-sensor-integration-tests
    decorate: true
    decoration_config:
      skip_cloning: true
      timeout: 5h0m0s
    labels:
      ci-operator.openshift.io/variant: ocp-4-11
      ci.openshift.io/generator: prowgen
      pj-rehearse.openshift.io/can-be-rehearsed: "true"
    name: pull-ci-stackrox-stackrox-master-ocp-4-11-sensor-integration-tests
    optional: true
    rerun_command: /test ocp-4-11-sensor-integration-tests
    spec:
      containers:
      - args:
        - --gcs-upload-secret=/secrets/gcs/service-account.json
        - --image-import-pull-secret=/etc/pull-secret/.dockerconfigjson
        - --report-credentials-file=/etc/report/credentials
        - --target=sensor-integration-tests
        - --variant=ocp-4-11
        command:
        - ci-operator
        image: ci-operator:latest
        imagePullPolicy: Always
        name: ""
        resources:
          requests:
            cpu: 10m
        volumeMounts:
        - mountPath: /secrets/gcs
          name: gcs-credentials
          readOnly: true
        - mountPath: /secrets/manifest-tool
          name: manifest-tool-local-pusher
          readOnly: true
        - mountPath: /etc/pull-secret
          name: pull-secret
          readOnly: true
        - mountPath: /etc/report
          name: result-aggregator
          readOnly: true
      serviceAccountName: ci-operator
      volumes:
      - name: manifest-tool-local-pusher
        secret:
          secretName: manifest-tool-local-pusher
      - name: pull-secret
        secret:
          secretName: registry-pull-credentials
      - name: result-aggregator
        secret:
          secretName: result-aggregator
    trigger: (?m)^/test( | .* )ocp-4-11-sensor-integration-tests,?($|\s.*)
  - agent: kubernetes
    always_run: false
    branches:
    - ^master$
    - ^master-
    cluster: build03
    context: ci/prow/ocp-4-11-sensor-profiling
    decorate: true
    decoration_config:
      skip_cloning: true
      timeout: 2h0m0s
    labels:
      ci-operator.openshift.io/variant: ocp-4-11
      ci.openshift.io/generator: prowgen
      pj-rehearse.openshift.io/can-be-rehearsed: "true"
    name: pull-ci-stackrox-stackrox-master-ocp-4-11-sensor-profiling
    optional: true
    rerun_command: /test ocp-4-11-sensor-profiling
    spec:
      containers:
      - args:
        - --gcs-upload-secret=/secrets/gcs/service-account.json
        - --image-import-pull-secret=/etc/pull-secret/.dockerconfigjson
        - --report-credentials-file=/etc/report/credentials
        - --target=sensor-profiling
        - --variant=ocp-4-11
        command:
        - ci-operator
        image: ci-operator:latest
        imagePullPolicy: Always
        name: ""
        resources:
          requests:
            cpu: 10m
        volumeMounts:
        - mountPath: /secrets/gcs
          name: gcs-credentials
          readOnly: true
        - mountPath: /secrets/manifest-tool
          name: manifest-tool-local-pusher
          readOnly: true
        - mountPath: /etc/pull-secret
          name: pull-secret
          readOnly: true
        - mountPath: /etc/report
          name: result-aggregator
          readOnly: true
      serviceAccountName: ci-operator
      volumes:
      - name: manifest-tool-local-pusher
        secret:
          secretName: manifest-tool-local-pusher
      - name: pull-secret
        secret:
          secretName: registry-pull-credentials
      - name: result-aggregator
        secret:
          secretName: result-aggregator
    trigger: (?m)^/test( | .* )ocp-4-11-sensor-profiling,?($|\s.*)
  - agent: kubernetes
    always_run: false
    branches:
    - ^master$
    - ^master-
    cluster: build03
    context: ci/prow/ocp-4-11-ui-e2e-tests
    decorate: true
    decoration_config:
      skip_cloning: true
      timeout: 5h0m0s
    labels:
      ci-operator.openshift.io/variant: ocp-4-11
      ci.openshift.io/generator: prowgen
      pj-rehearse.openshift.io/can-be-rehearsed: "true"
    name: pull-ci-stackrox-stackrox-master-ocp-4-11-ui-e2e-tests
    optional: true
    rerun_command: /test ocp-4-11-ui-e2e-tests
    run_if_changed: ^ui/
    spec:
      containers:
      - args:
        - --gcs-upload-secret=/secrets/gcs/service-account.json
        - --image-import-pull-secret=/etc/pull-secret/.dockerconfigjson
        - --report-credentials-file=/etc/report/credentials
        - --target=ui-e2e-tests
        - --variant=ocp-4-11
        command:
        - ci-operator
        image: ci-operator:latest
        imagePullPolicy: Always
        name: ""
        resources:
          requests:
            cpu: 10m
        volumeMounts:
        - mountPath: /secrets/gcs
          name: gcs-credentials
          readOnly: true
        - mountPath: /secrets/manifest-tool
          name: manifest-tool-local-pusher
          readOnly: true
        - mountPath: /etc/pull-secret
          name: pull-secret
          readOnly: true
        - mountPath: /etc/report
          name: result-aggregator
          readOnly: true
      serviceAccountName: ci-operator
      volumes:
      - name: manifest-tool-local-pusher
        secret:
          secretName: manifest-tool-local-pusher
      - name: pull-secret
        secret:
          secretName: registry-pull-credentials
      - name: result-aggregator
        secret:
          secretName: result-aggregator
    trigger: (?m)^/test( | .* )ocp-4-11-ui-e2e-tests,?($|\s.*)
  - agent: kubernetes
    always_run: false
    branches:
    - ^master$
    - ^master-
    cluster: build03
    context: ci/prow/ocp-4-13-compliance-e2e-tests
    decorate: true
    decoration_config:
      skip_cloning: true
      timeout: 5h0m0s
    labels:
      ci-operator.openshift.io/variant: ocp-4-13
      ci.openshift.io/generator: prowgen
      pj-rehearse.openshift.io/can-be-rehearsed: "true"
    name: pull-ci-stackrox-stackrox-master-ocp-4-13-compliance-e2e-tests
    optional: true
    rerun_command: /test ocp-4-13-compliance-e2e-tests
    spec:
      containers:
      - args:
        - --gcs-upload-secret=/secrets/gcs/service-account.json
        - --image-import-pull-secret=/etc/pull-secret/.dockerconfigjson
        - --report-credentials-file=/etc/report/credentials
        - --target=compliance-e2e-tests
        - --variant=ocp-4-13
        command:
        - ci-operator
        image: ci-operator:latest
        imagePullPolicy: Always
        name: ""
        resources:
          requests:
            cpu: 10m
        volumeMounts:
        - mountPath: /secrets/gcs
          name: gcs-credentials
          readOnly: true
        - mountPath: /secrets/manifest-tool
          name: manifest-tool-local-pusher
          readOnly: true
        - mountPath: /etc/pull-secret
          name: pull-secret
          readOnly: true
        - mountPath: /etc/report
          name: result-aggregator
          readOnly: true
      serviceAccountName: ci-operator
      volumes:
      - name: manifest-tool-local-pusher
        secret:
          secretName: manifest-tool-local-pusher
      - name: pull-secret
        secret:
          secretName: registry-pull-credentials
      - name: result-aggregator
        secret:
          secretName: result-aggregator
    trigger: (?m)^/test( | .* )ocp-4-13-compliance-e2e-tests,?($|\s.*)
  - agent: kubernetes
    always_run: false
    branches:
    - ^master$
    - ^master-
    cluster: build03
    context: ci/prow/ocp-4-13-ebpf-qa-e2e-tests
    decorate: true
    decoration_config:
      skip_cloning: true
      timeout: 5h0m0s
    labels:
      ci-operator.openshift.io/variant: ocp-4-13
      ci.openshift.io/generator: prowgen
      pj-rehearse.openshift.io/can-be-rehearsed: "true"
    name: pull-ci-stackrox-stackrox-master-ocp-4-13-ebpf-qa-e2e-tests
    optional: true
    rerun_command: /test ocp-4-13-ebpf-qa-e2e-tests
    spec:
      containers:
      - args:
        - --gcs-upload-secret=/secrets/gcs/service-account.json
        - --image-import-pull-secret=/etc/pull-secret/.dockerconfigjson
        - --report-credentials-file=/etc/report/credentials
        - --target=ebpf-qa-e2e-tests
        - --variant=ocp-4-13
        command:
        - ci-operator
        image: ci-operator:latest
        imagePullPolicy: Always
        name: ""
        resources:
          requests:
            cpu: 10m
        volumeMounts:
        - mountPath: /secrets/gcs
          name: gcs-credentials
          readOnly: true
        - mountPath: /secrets/manifest-tool
          name: manifest-tool-local-pusher
          readOnly: true
        - mountPath: /etc/pull-secret
          name: pull-secret
          readOnly: true
        - mountPath: /etc/report
          name: result-aggregator
          readOnly: true
      serviceAccountName: ci-operator
      volumes:
      - name: manifest-tool-local-pusher
        secret:
          secretName: manifest-tool-local-pusher
      - name: pull-secret
        secret:
          secretName: registry-pull-credentials
      - name: result-aggregator
        secret:
          secretName: result-aggregator
    trigger: (?m)^/test( | .* )ocp-4-13-ebpf-qa-e2e-tests,?($|\s.*)
  - agent: kubernetes
    always_run: false
    branches:
    - ^master$
    - ^master-
    cluster: build03
    context: ci/prow/ocp-4-13-fips-qa-e2e-tests
    decorate: true
    decoration_config:
      skip_cloning: true
      timeout: 5h0m0s
    labels:
      ci-operator.openshift.io/variant: ocp-4-13
      ci.openshift.io/generator: prowgen
      pj-rehearse.openshift.io/can-be-rehearsed: "true"
    name: pull-ci-stackrox-stackrox-master-ocp-4-13-fips-qa-e2e-tests
    optional: true
    rerun_command: /test ocp-4-13-fips-qa-e2e-tests
    spec:
      containers:
      - args:
        - --gcs-upload-secret=/secrets/gcs/service-account.json
        - --image-import-pull-secret=/etc/pull-secret/.dockerconfigjson
        - --report-credentials-file=/etc/report/credentials
        - --target=fips-qa-e2e-tests
        - --variant=ocp-4-13
        command:
        - ci-operator
        image: ci-operator:latest
        imagePullPolicy: Always
        name: ""
        resources:
          requests:
            cpu: 10m
        volumeMounts:
        - mountPath: /secrets/gcs
          name: gcs-credentials
          readOnly: true
        - mountPath: /secrets/manifest-tool
          name: manifest-tool-local-pusher
          readOnly: true
        - mountPath: /etc/pull-secret
          name: pull-secret
          readOnly: true
        - mountPath: /etc/report
          name: result-aggregator
          readOnly: true
      serviceAccountName: ci-operator
      volumes:
      - name: manifest-tool-local-pusher
        secret:
          secretName: manifest-tool-local-pusher
      - name: pull-secret
        secret:
          secretName: registry-pull-credentials
      - name: result-aggregator
        secret:
          secretName: result-aggregator
    trigger: (?m)^/test( | .* )ocp-4-13-fips-qa-e2e-tests,?($|\s.*)
  - agent: kubernetes
    always_run: false
    branches:
    - ^master$
    - ^master-
    cluster: build03
    context: ci/prow/ocp-4-13-operator-e2e-tests
    decorate: true
    decoration_config:
      skip_cloning: true
      timeout: 5h0m0s
    labels:
      ci-operator.openshift.io/variant: ocp-4-13
      ci.openshift.io/generator: prowgen
      pj-rehearse.openshift.io/can-be-rehearsed: "true"
    name: pull-ci-stackrox-stackrox-master-ocp-4-13-operator-e2e-tests
    optional: true
    rerun_command: /test ocp-4-13-operator-e2e-tests
    spec:
      containers:
      - args:
        - --gcs-upload-secret=/secrets/gcs/service-account.json
        - --image-import-pull-secret=/etc/pull-secret/.dockerconfigjson
        - --report-credentials-file=/etc/report/credentials
        - --target=operator-e2e-tests
        - --variant=ocp-4-13
        command:
        - ci-operator
        image: ci-operator:latest
        imagePullPolicy: Always
        name: ""
        resources:
          requests:
            cpu: 10m
        volumeMounts:
        - mountPath: /secrets/gcs
          name: gcs-credentials
          readOnly: true
        - mountPath: /secrets/manifest-tool
          name: manifest-tool-local-pusher
          readOnly: true
        - mountPath: /etc/pull-secret
          name: pull-secret
          readOnly: true
        - mountPath: /etc/report
          name: result-aggregator
          readOnly: true
      serviceAccountName: ci-operator
      volumes:
      - name: manifest-tool-local-pusher
        secret:
          secretName: manifest-tool-local-pusher
      - name: pull-secret
        secret:
          secretName: registry-pull-credentials
      - name: result-aggregator
        secret:
          secretName: result-aggregator
    trigger: (?m)^/test( | .* )ocp-4-13-operator-e2e-tests,?($|\s.*)
  - agent: kubernetes
    always_run: false
    branches:
    - ^master$
    - ^master-
    cluster: build03
    context: ci/prow/ocp-4-13-qa-e2e-tests
    decorate: true
    decoration_config:
      skip_cloning: true
      timeout: 5h0m0s
    labels:
      ci-operator.openshift.io/variant: ocp-4-13
      ci.openshift.io/generator: prowgen
      pj-rehearse.openshift.io/can-be-rehearsed: "true"
    name: pull-ci-stackrox-stackrox-master-ocp-4-13-qa-e2e-tests
    optional: true
    rerun_command: /test ocp-4-13-qa-e2e-tests
    spec:
      containers:
      - args:
        - --gcs-upload-secret=/secrets/gcs/service-account.json
        - --image-import-pull-secret=/etc/pull-secret/.dockerconfigjson
        - --report-credentials-file=/etc/report/credentials
        - --target=qa-e2e-tests
        - --variant=ocp-4-13
        command:
        - ci-operator
        image: ci-operator:latest
        imagePullPolicy: Always
        name: ""
        resources:
          requests:
            cpu: 10m
        volumeMounts:
        - mountPath: /secrets/gcs
          name: gcs-credentials
          readOnly: true
        - mountPath: /secrets/manifest-tool
          name: manifest-tool-local-pusher
          readOnly: true
        - mountPath: /etc/pull-secret
          name: pull-secret
          readOnly: true
        - mountPath: /etc/report
          name: result-aggregator
          readOnly: true
      serviceAccountName: ci-operator
      volumes:
      - name: manifest-tool-local-pusher
        secret:
          secretName: manifest-tool-local-pusher
      - name: pull-secret
        secret:
          secretName: registry-pull-credentials
      - name: result-aggregator
        secret:
          secretName: result-aggregator
    trigger: (?m)^/test( | .* )ocp-4-13-qa-e2e-tests,?($|\s.*)
  - agent: kubernetes
    always_run: false
    branches:
    - ^master$
    - ^master-
    cluster: build03
    context: ci/prow/ocp-4-13-sensor-integration-tests
    decorate: true
    decoration_config:
      skip_cloning: true
      timeout: 5h0m0s
    labels:
      ci-operator.openshift.io/variant: ocp-4-13
      ci.openshift.io/generator: prowgen
      pj-rehearse.openshift.io/can-be-rehearsed: "true"
    name: pull-ci-stackrox-stackrox-master-ocp-4-13-sensor-integration-tests
    optional: true
    rerun_command: /test ocp-4-13-sensor-integration-tests
    spec:
      containers:
      - args:
        - --gcs-upload-secret=/secrets/gcs/service-account.json
        - --image-import-pull-secret=/etc/pull-secret/.dockerconfigjson
        - --report-credentials-file=/etc/report/credentials
        - --target=sensor-integration-tests
        - --variant=ocp-4-13
        command:
        - ci-operator
        image: ci-operator:latest
        imagePullPolicy: Always
        name: ""
        resources:
          requests:
            cpu: 10m
        volumeMounts:
        - mountPath: /secrets/gcs
          name: gcs-credentials
          readOnly: true
        - mountPath: /secrets/manifest-tool
          name: manifest-tool-local-pusher
          readOnly: true
        - mountPath: /etc/pull-secret
          name: pull-secret
          readOnly: true
        - mountPath: /etc/report
          name: result-aggregator
          readOnly: true
      serviceAccountName: ci-operator
      volumes:
      - name: manifest-tool-local-pusher
        secret:
          secretName: manifest-tool-local-pusher
      - name: pull-secret
        secret:
          secretName: registry-pull-credentials
      - name: result-aggregator
        secret:
          secretName: result-aggregator
    trigger: (?m)^/test( | .* )ocp-4-13-sensor-integration-tests,?($|\s.*)
  - agent: kubernetes
    always_run: false
    branches:
    - ^master$
    - ^master-
    cluster: build03
    context: ci/prow/ocp-4-13-sensor-profiling
    decorate: true
    decoration_config:
      skip_cloning: true
      timeout: 2h0m0s
    labels:
      ci-operator.openshift.io/variant: ocp-4-13
      ci.openshift.io/generator: prowgen
      pj-rehearse.openshift.io/can-be-rehearsed: "true"
    name: pull-ci-stackrox-stackrox-master-ocp-4-13-sensor-profiling
    optional: true
    rerun_command: /test ocp-4-13-sensor-profiling
    spec:
      containers:
      - args:
        - --gcs-upload-secret=/secrets/gcs/service-account.json
        - --image-import-pull-secret=/etc/pull-secret/.dockerconfigjson
        - --report-credentials-file=/etc/report/credentials
        - --target=sensor-profiling
        - --variant=ocp-4-13
        command:
        - ci-operator
        image: ci-operator:latest
        imagePullPolicy: Always
        name: ""
        resources:
          requests:
            cpu: 10m
        volumeMounts:
        - mountPath: /secrets/gcs
          name: gcs-credentials
          readOnly: true
        - mountPath: /secrets/manifest-tool
          name: manifest-tool-local-pusher
          readOnly: true
        - mountPath: /etc/pull-secret
          name: pull-secret
          readOnly: true
        - mountPath: /etc/report
          name: result-aggregator
          readOnly: true
      serviceAccountName: ci-operator
      volumes:
      - name: manifest-tool-local-pusher
        secret:
          secretName: manifest-tool-local-pusher
      - name: pull-secret
        secret:
          secretName: registry-pull-credentials
      - name: result-aggregator
        secret:
          secretName: result-aggregator
    trigger: (?m)^/test( | .* )ocp-4-13-sensor-profiling,?($|\s.*)
  - agent: kubernetes
    always_run: false
    branches:
    - ^master$
    - ^master-
    cluster: build03
    context: ci/prow/ocp-4-13-ui-e2e-tests
    decorate: true
    decoration_config:
      skip_cloning: true
      timeout: 5h0m0s
    labels:
      ci-operator.openshift.io/variant: ocp-4-13
      ci.openshift.io/generator: prowgen
      pj-rehearse.openshift.io/can-be-rehearsed: "true"
    name: pull-ci-stackrox-stackrox-master-ocp-4-13-ui-e2e-tests
    optional: true
    rerun_command: /test ocp-4-13-ui-e2e-tests
    spec:
      containers:
      - args:
        - --gcs-upload-secret=/secrets/gcs/service-account.json
        - --image-import-pull-secret=/etc/pull-secret/.dockerconfigjson
        - --report-credentials-file=/etc/report/credentials
        - --target=ui-e2e-tests
        - --variant=ocp-4-13
        command:
        - ci-operator
        image: ci-operator:latest
        imagePullPolicy: Always
        name: ""
        resources:
          requests:
            cpu: 10m
        volumeMounts:
        - mountPath: /secrets/gcs
          name: gcs-credentials
          readOnly: true
        - mountPath: /secrets/manifest-tool
          name: manifest-tool-local-pusher
          readOnly: true
        - mountPath: /etc/pull-secret
          name: pull-secret
          readOnly: true
        - mountPath: /etc/report
          name: result-aggregator
          readOnly: true
      serviceAccountName: ci-operator
      volumes:
      - name: manifest-tool-local-pusher
        secret:
          secretName: manifest-tool-local-pusher
      - name: pull-secret
        secret:
          secretName: registry-pull-credentials
      - name: result-aggregator
        secret:
          secretName: result-aggregator
    trigger: (?m)^/test( | .* )ocp-4-13-ui-e2e-tests,?($|\s.*)
  - agent: kubernetes
    always_run: false
    branches:
    - ^master$
    - ^master-
    cluster: build03
    context: ci/prow/ocp-4-14-compliance-e2e-tests
    decorate: true
    decoration_config:
      skip_cloning: true
      timeout: 5h0m0s
    labels:
      ci-operator.openshift.io/variant: ocp-4-14
      ci.openshift.io/generator: prowgen
      pj-rehearse.openshift.io/can-be-rehearsed: "true"
    name: pull-ci-stackrox-stackrox-master-ocp-4-14-compliance-e2e-tests
    optional: true
    rerun_command: /test ocp-4-14-compliance-e2e-tests
    run_if_changed: ^(compliance|central\/compliance.*)
    spec:
      containers:
      - args:
        - --gcs-upload-secret=/secrets/gcs/service-account.json
        - --image-import-pull-secret=/etc/pull-secret/.dockerconfigjson
        - --report-credentials-file=/etc/report/credentials
        - --target=compliance-e2e-tests
        - --variant=ocp-4-14
        command:
        - ci-operator
        image: ci-operator:latest
        imagePullPolicy: Always
        name: ""
        resources:
          requests:
            cpu: 10m
        volumeMounts:
        - mountPath: /secrets/gcs
          name: gcs-credentials
          readOnly: true
        - mountPath: /secrets/manifest-tool
          name: manifest-tool-local-pusher
          readOnly: true
        - mountPath: /etc/pull-secret
          name: pull-secret
          readOnly: true
        - mountPath: /etc/report
          name: result-aggregator
          readOnly: true
      serviceAccountName: ci-operator
      volumes:
      - name: manifest-tool-local-pusher
        secret:
          secretName: manifest-tool-local-pusher
      - name: pull-secret
        secret:
          secretName: registry-pull-credentials
      - name: result-aggregator
        secret:
          secretName: result-aggregator
    trigger: (?m)^/test( | .* )ocp-4-14-compliance-e2e-tests,?($|\s.*)
  - agent: kubernetes
    always_run: false
    branches:
    - ^master$
    - ^master-
    cluster: build03
    context: ci/prow/ocp-4-14-ebpf-qa-e2e-tests
    decorate: true
    decoration_config:
      skip_cloning: true
      timeout: 5h0m0s
    labels:
      ci-operator.openshift.io/variant: ocp-4-14
      ci.openshift.io/generator: prowgen
      pj-rehearse.openshift.io/can-be-rehearsed: "true"
    name: pull-ci-stackrox-stackrox-master-ocp-4-14-ebpf-qa-e2e-tests
    optional: true
    rerun_command: /test ocp-4-14-ebpf-qa-e2e-tests
    run_if_changed: ^COLLECTOR_VERSION
    spec:
      containers:
      - args:
        - --gcs-upload-secret=/secrets/gcs/service-account.json
        - --image-import-pull-secret=/etc/pull-secret/.dockerconfigjson
        - --report-credentials-file=/etc/report/credentials
        - --target=ebpf-qa-e2e-tests
        - --variant=ocp-4-14
        command:
        - ci-operator
        image: ci-operator:latest
        imagePullPolicy: Always
        name: ""
        resources:
          requests:
            cpu: 10m
        volumeMounts:
        - mountPath: /secrets/gcs
          name: gcs-credentials
          readOnly: true
        - mountPath: /secrets/manifest-tool
          name: manifest-tool-local-pusher
          readOnly: true
        - mountPath: /etc/pull-secret
          name: pull-secret
          readOnly: true
        - mountPath: /etc/report
          name: result-aggregator
          readOnly: true
      serviceAccountName: ci-operator
      volumes:
      - name: manifest-tool-local-pusher
        secret:
          secretName: manifest-tool-local-pusher
      - name: pull-secret
        secret:
          secretName: registry-pull-credentials
      - name: result-aggregator
        secret:
          secretName: result-aggregator
    trigger: (?m)^/test( | .* )ocp-4-14-ebpf-qa-e2e-tests,?($|\s.*)
  - agent: kubernetes
    always_run: false
    branches:
    - ^master$
    - ^master-
    cluster: build03
    context: ci/prow/ocp-4-14-fips-qa-e2e-tests
    decorate: true
    decoration_config:
      skip_cloning: true
      timeout: 5h0m0s
    labels:
      ci-operator.openshift.io/variant: ocp-4-14
      ci.openshift.io/generator: prowgen
      pj-rehearse.openshift.io/can-be-rehearsed: "true"
    name: pull-ci-stackrox-stackrox-master-ocp-4-14-fips-qa-e2e-tests
    optional: true
    rerun_command: /test ocp-4-14-fips-qa-e2e-tests
    spec:
      containers:
      - args:
        - --gcs-upload-secret=/secrets/gcs/service-account.json
        - --image-import-pull-secret=/etc/pull-secret/.dockerconfigjson
        - --report-credentials-file=/etc/report/credentials
        - --target=fips-qa-e2e-tests
        - --variant=ocp-4-14
        command:
        - ci-operator
        image: ci-operator:latest
        imagePullPolicy: Always
        name: ""
        resources:
          requests:
            cpu: 10m
        volumeMounts:
        - mountPath: /secrets/gcs
          name: gcs-credentials
          readOnly: true
        - mountPath: /secrets/manifest-tool
          name: manifest-tool-local-pusher
          readOnly: true
        - mountPath: /etc/pull-secret
          name: pull-secret
          readOnly: true
        - mountPath: /etc/report
          name: result-aggregator
          readOnly: true
      serviceAccountName: ci-operator
      volumes:
      - name: manifest-tool-local-pusher
        secret:
          secretName: manifest-tool-local-pusher
      - name: pull-secret
        secret:
          secretName: registry-pull-credentials
      - name: result-aggregator
        secret:
          secretName: result-aggregator
    trigger: (?m)^/test( | .* )ocp-4-14-fips-qa-e2e-tests,?($|\s.*)
  - agent: kubernetes
    always_run: false
    branches:
    - ^master$
    - ^master-
    cluster: build03
    context: ci/prow/ocp-4-14-operator-e2e-tests
    decorate: true
    decoration_config:
      skip_cloning: true
      timeout: 5h0m0s
    labels:
      ci-operator.openshift.io/variant: ocp-4-14
      ci.openshift.io/generator: prowgen
      pj-rehearse.openshift.io/can-be-rehearsed: "true"
    name: pull-ci-stackrox-stackrox-master-ocp-4-14-operator-e2e-tests
    optional: true
    rerun_command: /test ocp-4-14-operator-e2e-tests
    run_if_changed: ^((generated|image|operator|pkg|make|deploy|scripts)/.*|Makefile|status\.sh|[A-Z_]+_VERSION)
    spec:
      containers:
      - args:
        - --gcs-upload-secret=/secrets/gcs/service-account.json
        - --image-import-pull-secret=/etc/pull-secret/.dockerconfigjson
        - --report-credentials-file=/etc/report/credentials
        - --target=operator-e2e-tests
        - --variant=ocp-4-14
        command:
        - ci-operator
        image: ci-operator:latest
        imagePullPolicy: Always
        name: ""
        resources:
          requests:
            cpu: 10m
        volumeMounts:
        - mountPath: /secrets/gcs
          name: gcs-credentials
          readOnly: true
        - mountPath: /secrets/manifest-tool
          name: manifest-tool-local-pusher
          readOnly: true
        - mountPath: /etc/pull-secret
          name: pull-secret
          readOnly: true
        - mountPath: /etc/report
          name: result-aggregator
          readOnly: true
      serviceAccountName: ci-operator
      volumes:
      - name: manifest-tool-local-pusher
        secret:
          secretName: manifest-tool-local-pusher
      - name: pull-secret
        secret:
          secretName: registry-pull-credentials
      - name: result-aggregator
        secret:
          secretName: result-aggregator
    trigger: (?m)^/test( | .* )ocp-4-14-operator-e2e-tests,?($|\s.*)
  - agent: kubernetes
    always_run: false
    branches:
    - ^master$
    - ^master-
    cluster: build03
    context: ci/prow/ocp-4-14-qa-e2e-tests
    decorate: true
    decoration_config:
      skip_cloning: true
      timeout: 5h0m0s
    labels:
      ci-operator.openshift.io/variant: ocp-4-14
      ci.openshift.io/generator: prowgen
      pj-rehearse.openshift.io/can-be-rehearsed: "true"
    name: pull-ci-stackrox-stackrox-master-ocp-4-14-qa-e2e-tests
    optional: true
    rerun_command: /test ocp-4-14-qa-e2e-tests
    run_if_changed: ^((generated|image|operator|pkg|make|deploy|scripts)/.*|Makefile|status\.sh|[A-Z_]+_VERSION)
    spec:
      containers:
      - args:
        - --gcs-upload-secret=/secrets/gcs/service-account.json
        - --image-import-pull-secret=/etc/pull-secret/.dockerconfigjson
        - --report-credentials-file=/etc/report/credentials
        - --target=qa-e2e-tests
        - --variant=ocp-4-14
        command:
        - ci-operator
        image: ci-operator:latest
        imagePullPolicy: Always
        name: ""
        resources:
          requests:
            cpu: 10m
        volumeMounts:
        - mountPath: /secrets/gcs
          name: gcs-credentials
          readOnly: true
        - mountPath: /secrets/manifest-tool
          name: manifest-tool-local-pusher
          readOnly: true
        - mountPath: /etc/pull-secret
          name: pull-secret
          readOnly: true
        - mountPath: /etc/report
          name: result-aggregator
          readOnly: true
      serviceAccountName: ci-operator
      volumes:
      - name: manifest-tool-local-pusher
        secret:
          secretName: manifest-tool-local-pusher
      - name: pull-secret
        secret:
          secretName: registry-pull-credentials
      - name: result-aggregator
        secret:
          secretName: result-aggregator
    trigger: (?m)^/test( | .* )ocp-4-14-qa-e2e-tests,?($|\s.*)
  - agent: kubernetes
    always_run: false
    branches:
    - ^master$
    - ^master-
    cluster: build03
    context: ci/prow/ocp-4-14-sensor-integration-tests
    decorate: true
    decoration_config:
      skip_cloning: true
      timeout: 5h0m0s
    labels:
      ci-operator.openshift.io/variant: ocp-4-14
      ci.openshift.io/generator: prowgen
      pj-rehearse.openshift.io/can-be-rehearsed: "true"
    name: pull-ci-stackrox-stackrox-master-ocp-4-14-sensor-integration-tests
    optional: true
    rerun_command: /test ocp-4-14-sensor-integration-tests
    spec:
      containers:
      - args:
        - --gcs-upload-secret=/secrets/gcs/service-account.json
        - --image-import-pull-secret=/etc/pull-secret/.dockerconfigjson
        - --report-credentials-file=/etc/report/credentials
        - --target=sensor-integration-tests
        - --variant=ocp-4-14
        command:
        - ci-operator
        image: ci-operator:latest
        imagePullPolicy: Always
        name: ""
        resources:
          requests:
            cpu: 10m
        volumeMounts:
        - mountPath: /secrets/gcs
          name: gcs-credentials
          readOnly: true
        - mountPath: /secrets/manifest-tool
          name: manifest-tool-local-pusher
          readOnly: true
        - mountPath: /etc/pull-secret
          name: pull-secret
          readOnly: true
        - mountPath: /etc/report
          name: result-aggregator
          readOnly: true
      serviceAccountName: ci-operator
      volumes:
      - name: manifest-tool-local-pusher
        secret:
          secretName: manifest-tool-local-pusher
      - name: pull-secret
        secret:
          secretName: registry-pull-credentials
      - name: result-aggregator
        secret:
          secretName: result-aggregator
    trigger: (?m)^/test( | .* )ocp-4-14-sensor-integration-tests,?($|\s.*)
  - agent: kubernetes
    always_run: false
    branches:
    - ^master$
    - ^master-
    cluster: build03
    context: ci/prow/ocp-4-14-sensor-profiling
    decorate: true
    decoration_config:
      skip_cloning: true
      timeout: 2h0m0s
    labels:
      ci-operator.openshift.io/variant: ocp-4-14
      ci.openshift.io/generator: prowgen
      pj-rehearse.openshift.io/can-be-rehearsed: "true"
    name: pull-ci-stackrox-stackrox-master-ocp-4-14-sensor-profiling
    optional: true
    rerun_command: /test ocp-4-14-sensor-profiling
    spec:
      containers:
      - args:
        - --gcs-upload-secret=/secrets/gcs/service-account.json
        - --image-import-pull-secret=/etc/pull-secret/.dockerconfigjson
        - --report-credentials-file=/etc/report/credentials
        - --target=sensor-profiling
        - --variant=ocp-4-14
        command:
        - ci-operator
        image: ci-operator:latest
        imagePullPolicy: Always
        name: ""
        resources:
          requests:
            cpu: 10m
        volumeMounts:
        - mountPath: /secrets/gcs
          name: gcs-credentials
          readOnly: true
        - mountPath: /secrets/manifest-tool
          name: manifest-tool-local-pusher
          readOnly: true
        - mountPath: /etc/pull-secret
          name: pull-secret
          readOnly: true
        - mountPath: /etc/report
          name: result-aggregator
          readOnly: true
      serviceAccountName: ci-operator
      volumes:
      - name: manifest-tool-local-pusher
        secret:
          secretName: manifest-tool-local-pusher
      - name: pull-secret
        secret:
          secretName: registry-pull-credentials
      - name: result-aggregator
        secret:
          secretName: result-aggregator
    trigger: (?m)^/test( | .* )ocp-4-14-sensor-profiling,?($|\s.*)
  - agent: kubernetes
    always_run: false
    branches:
    - ^master$
    - ^master-
    cluster: build03
    context: ci/prow/ocp-4-14-ui-e2e-tests
    decorate: true
    decoration_config:
      skip_cloning: true
      timeout: 5h0m0s
    labels:
      ci-operator.openshift.io/variant: ocp-4-14
      ci.openshift.io/generator: prowgen
      pj-rehearse.openshift.io/can-be-rehearsed: "true"
    name: pull-ci-stackrox-stackrox-master-ocp-4-14-ui-e2e-tests
    optional: true
    rerun_command: /test ocp-4-14-ui-e2e-tests
    run_if_changed: ^ui/
    spec:
      containers:
      - args:
        - --gcs-upload-secret=/secrets/gcs/service-account.json
        - --image-import-pull-secret=/etc/pull-secret/.dockerconfigjson
        - --report-credentials-file=/etc/report/credentials
        - --target=ui-e2e-tests
        - --variant=ocp-4-14
        command:
        - ci-operator
        image: ci-operator:latest
        imagePullPolicy: Always
        name: ""
        resources:
          requests:
            cpu: 10m
        volumeMounts:
        - mountPath: /secrets/gcs
          name: gcs-credentials
          readOnly: true
        - mountPath: /secrets/manifest-tool
          name: manifest-tool-local-pusher
          readOnly: true
        - mountPath: /etc/pull-secret
          name: pull-secret
          readOnly: true
        - mountPath: /etc/report
          name: result-aggregator
          readOnly: true
      serviceAccountName: ci-operator
      volumes:
      - name: manifest-tool-local-pusher
        secret:
          secretName: manifest-tool-local-pusher
      - name: pull-secret
        secret:
          secretName: registry-pull-credentials
      - name: result-aggregator
        secret:
          secretName: result-aggregator
    trigger: (?m)^/test( | .* )ocp-4-14-ui-e2e-tests,?($|\s.*)
  - agent: kubernetes
    always_run: false
    branches:
    - ^master$
    - ^master-
<<<<<<< HEAD
    cluster: build05
    context: ci/prow/ocp-4-15-compliance-e2e-tests
    decorate: true
    decoration_config:
      skip_cloning: true
      timeout: 5h0m0s
    labels:
      ci-operator.openshift.io/variant: ocp-4-15
      ci.openshift.io/generator: prowgen
      pj-rehearse.openshift.io/can-be-rehearsed: "true"
    name: pull-ci-stackrox-stackrox-master-ocp-4-15-compliance-e2e-tests
    optional: true
    rerun_command: /test ocp-4-15-compliance-e2e-tests
    run_if_changed: ^(compliance|central\/compliance.*)
    spec:
      containers:
      - args:
        - --gcs-upload-secret=/secrets/gcs/service-account.json
        - --image-import-pull-secret=/etc/pull-secret/.dockerconfigjson
        - --report-credentials-file=/etc/report/credentials
        - --target=compliance-e2e-tests
        - --variant=ocp-4-15
        command:
        - ci-operator
        image: ci-operator:latest
        imagePullPolicy: Always
        name: ""
        resources:
          requests:
            cpu: 10m
        volumeMounts:
        - mountPath: /secrets/gcs
          name: gcs-credentials
          readOnly: true
        - mountPath: /secrets/manifest-tool
          name: manifest-tool-local-pusher
          readOnly: true
        - mountPath: /etc/pull-secret
          name: pull-secret
          readOnly: true
        - mountPath: /etc/report
          name: result-aggregator
          readOnly: true
      serviceAccountName: ci-operator
      volumes:
      - name: manifest-tool-local-pusher
        secret:
          secretName: manifest-tool-local-pusher
      - name: pull-secret
        secret:
          secretName: registry-pull-credentials
      - name: result-aggregator
        secret:
          secretName: result-aggregator
    trigger: (?m)^/test( | .* )ocp-4-15-compliance-e2e-tests,?($|\s.*)
  - agent: kubernetes
    always_run: false
    branches:
    - ^master$
    - ^master-
    cluster: build05
    context: ci/prow/ocp-4-15-ebpf-qa-e2e-tests
    decorate: true
    decoration_config:
      skip_cloning: true
      timeout: 5h0m0s
    labels:
      ci-operator.openshift.io/variant: ocp-4-15
      ci.openshift.io/generator: prowgen
      pj-rehearse.openshift.io/can-be-rehearsed: "true"
    name: pull-ci-stackrox-stackrox-master-ocp-4-15-ebpf-qa-e2e-tests
    optional: true
    rerun_command: /test ocp-4-15-ebpf-qa-e2e-tests
    run_if_changed: ^COLLECTOR_VERSION
    spec:
      containers:
      - args:
        - --gcs-upload-secret=/secrets/gcs/service-account.json
        - --image-import-pull-secret=/etc/pull-secret/.dockerconfigjson
        - --report-credentials-file=/etc/report/credentials
        - --target=ebpf-qa-e2e-tests
        - --variant=ocp-4-15
        command:
        - ci-operator
        image: ci-operator:latest
        imagePullPolicy: Always
        name: ""
        resources:
          requests:
            cpu: 10m
        volumeMounts:
        - mountPath: /secrets/gcs
          name: gcs-credentials
          readOnly: true
        - mountPath: /secrets/manifest-tool
          name: manifest-tool-local-pusher
          readOnly: true
        - mountPath: /etc/pull-secret
          name: pull-secret
          readOnly: true
        - mountPath: /etc/report
          name: result-aggregator
          readOnly: true
      serviceAccountName: ci-operator
      volumes:
      - name: manifest-tool-local-pusher
        secret:
          secretName: manifest-tool-local-pusher
      - name: pull-secret
        secret:
          secretName: registry-pull-credentials
      - name: result-aggregator
        secret:
          secretName: result-aggregator
    trigger: (?m)^/test( | .* )ocp-4-15-ebpf-qa-e2e-tests,?($|\s.*)
  - agent: kubernetes
    always_run: false
    branches:
    - ^master$
    - ^master-
    cluster: build05
    context: ci/prow/ocp-4-15-fips-qa-e2e-tests
    decorate: true
    decoration_config:
      skip_cloning: true
      timeout: 5h0m0s
    labels:
      ci-operator.openshift.io/variant: ocp-4-15
      ci.openshift.io/generator: prowgen
      pj-rehearse.openshift.io/can-be-rehearsed: "true"
    name: pull-ci-stackrox-stackrox-master-ocp-4-15-fips-qa-e2e-tests
    optional: true
    rerun_command: /test ocp-4-15-fips-qa-e2e-tests
    spec:
      containers:
      - args:
        - --gcs-upload-secret=/secrets/gcs/service-account.json
        - --image-import-pull-secret=/etc/pull-secret/.dockerconfigjson
        - --report-credentials-file=/etc/report/credentials
        - --target=fips-qa-e2e-tests
        - --variant=ocp-4-15
        command:
        - ci-operator
        image: ci-operator:latest
        imagePullPolicy: Always
        name: ""
        resources:
          requests:
            cpu: 10m
        volumeMounts:
        - mountPath: /secrets/gcs
          name: gcs-credentials
          readOnly: true
        - mountPath: /secrets/manifest-tool
          name: manifest-tool-local-pusher
          readOnly: true
        - mountPath: /etc/pull-secret
          name: pull-secret
          readOnly: true
        - mountPath: /etc/report
          name: result-aggregator
          readOnly: true
      serviceAccountName: ci-operator
      volumes:
      - name: manifest-tool-local-pusher
        secret:
          secretName: manifest-tool-local-pusher
      - name: pull-secret
        secret:
          secretName: registry-pull-credentials
      - name: result-aggregator
        secret:
          secretName: result-aggregator
    trigger: (?m)^/test( | .* )ocp-4-15-fips-qa-e2e-tests,?($|\s.*)
  - agent: kubernetes
    always_run: false
    branches:
    - ^master$
    - ^master-
    cluster: build05
    context: ci/prow/ocp-4-15-operator-e2e-tests
    decorate: true
    decoration_config:
      skip_cloning: true
      timeout: 5h0m0s
    labels:
      ci-operator.openshift.io/variant: ocp-4-15
      ci.openshift.io/generator: prowgen
      pj-rehearse.openshift.io/can-be-rehearsed: "true"
    name: pull-ci-stackrox-stackrox-master-ocp-4-15-operator-e2e-tests
    optional: true
    rerun_command: /test ocp-4-15-operator-e2e-tests
    run_if_changed: ^((generated|image|operator|pkg|make|deploy|scripts)/.*|Makefile|status\.sh|[A-Z_]+_VERSION)
    spec:
      containers:
      - args:
        - --gcs-upload-secret=/secrets/gcs/service-account.json
        - --image-import-pull-secret=/etc/pull-secret/.dockerconfigjson
        - --report-credentials-file=/etc/report/credentials
        - --target=operator-e2e-tests
        - --variant=ocp-4-15
        command:
        - ci-operator
        image: ci-operator:latest
        imagePullPolicy: Always
        name: ""
        resources:
          requests:
            cpu: 10m
        volumeMounts:
        - mountPath: /secrets/gcs
          name: gcs-credentials
          readOnly: true
        - mountPath: /secrets/manifest-tool
          name: manifest-tool-local-pusher
          readOnly: true
        - mountPath: /etc/pull-secret
          name: pull-secret
          readOnly: true
        - mountPath: /etc/report
          name: result-aggregator
          readOnly: true
      serviceAccountName: ci-operator
      volumes:
      - name: manifest-tool-local-pusher
        secret:
          secretName: manifest-tool-local-pusher
      - name: pull-secret
        secret:
          secretName: registry-pull-credentials
      - name: result-aggregator
        secret:
          secretName: result-aggregator
    trigger: (?m)^/test( | .* )ocp-4-15-operator-e2e-tests,?($|\s.*)
  - agent: kubernetes
    always_run: false
    branches:
    - ^master$
    - ^master-
    cluster: build05
    context: ci/prow/ocp-4-15-qa-e2e-tests
    decorate: true
    decoration_config:
      skip_cloning: true
      timeout: 5h0m0s
    labels:
      ci-operator.openshift.io/variant: ocp-4-15
      ci.openshift.io/generator: prowgen
      pj-rehearse.openshift.io/can-be-rehearsed: "true"
    name: pull-ci-stackrox-stackrox-master-ocp-4-15-qa-e2e-tests
    rerun_command: /test ocp-4-15-qa-e2e-tests
    run_if_changed: ^((generated|image|operator|pkg|make|deploy|scripts)/.*|Makefile|status\.sh|[A-Z_]+_VERSION)
    spec:
      containers:
      - args:
        - --gcs-upload-secret=/secrets/gcs/service-account.json
        - --image-import-pull-secret=/etc/pull-secret/.dockerconfigjson
        - --report-credentials-file=/etc/report/credentials
        - --target=qa-e2e-tests
        - --variant=ocp-4-15
        command:
        - ci-operator
        image: ci-operator:latest
        imagePullPolicy: Always
        name: ""
        resources:
          requests:
            cpu: 10m
        volumeMounts:
        - mountPath: /secrets/gcs
          name: gcs-credentials
          readOnly: true
        - mountPath: /secrets/manifest-tool
          name: manifest-tool-local-pusher
          readOnly: true
        - mountPath: /etc/pull-secret
          name: pull-secret
          readOnly: true
        - mountPath: /etc/report
          name: result-aggregator
          readOnly: true
      serviceAccountName: ci-operator
      volumes:
      - name: manifest-tool-local-pusher
        secret:
          secretName: manifest-tool-local-pusher
      - name: pull-secret
        secret:
          secretName: registry-pull-credentials
      - name: result-aggregator
        secret:
          secretName: result-aggregator
    trigger: (?m)^/test( | .* )ocp-4-15-qa-e2e-tests,?($|\s.*)
  - agent: kubernetes
    always_run: false
    branches:
    - ^master$
    - ^master-
    cluster: build05
    context: ci/prow/ocp-4-15-sensor-integration-tests
    decorate: true
    decoration_config:
      skip_cloning: true
      timeout: 5h0m0s
    labels:
      ci-operator.openshift.io/variant: ocp-4-15
      ci.openshift.io/generator: prowgen
      pj-rehearse.openshift.io/can-be-rehearsed: "true"
    name: pull-ci-stackrox-stackrox-master-ocp-4-15-sensor-integration-tests
    optional: true
    rerun_command: /test ocp-4-15-sensor-integration-tests
    spec:
      containers:
      - args:
        - --gcs-upload-secret=/secrets/gcs/service-account.json
        - --image-import-pull-secret=/etc/pull-secret/.dockerconfigjson
        - --report-credentials-file=/etc/report/credentials
        - --target=sensor-integration-tests
        - --variant=ocp-4-15
        command:
        - ci-operator
        image: ci-operator:latest
        imagePullPolicy: Always
        name: ""
        resources:
          requests:
            cpu: 10m
        volumeMounts:
        - mountPath: /secrets/gcs
          name: gcs-credentials
          readOnly: true
        - mountPath: /secrets/manifest-tool
          name: manifest-tool-local-pusher
          readOnly: true
        - mountPath: /etc/pull-secret
          name: pull-secret
          readOnly: true
        - mountPath: /etc/report
          name: result-aggregator
          readOnly: true
      serviceAccountName: ci-operator
      volumes:
      - name: manifest-tool-local-pusher
        secret:
          secretName: manifest-tool-local-pusher
      - name: pull-secret
        secret:
          secretName: registry-pull-credentials
      - name: result-aggregator
        secret:
          secretName: result-aggregator
    trigger: (?m)^/test( | .* )ocp-4-15-sensor-integration-tests,?($|\s.*)
  - agent: kubernetes
    always_run: false
    branches:
    - ^master$
    - ^master-
    cluster: build05
    context: ci/prow/ocp-4-15-sensor-profiling
    decorate: true
    decoration_config:
      skip_cloning: true
      timeout: 2h0m0s
    labels:
      ci-operator.openshift.io/variant: ocp-4-15
      ci.openshift.io/generator: prowgen
      pj-rehearse.openshift.io/can-be-rehearsed: "true"
    name: pull-ci-stackrox-stackrox-master-ocp-4-15-sensor-profiling
    optional: true
    rerun_command: /test ocp-4-15-sensor-profiling
    spec:
      containers:
      - args:
        - --gcs-upload-secret=/secrets/gcs/service-account.json
        - --image-import-pull-secret=/etc/pull-secret/.dockerconfigjson
        - --report-credentials-file=/etc/report/credentials
        - --target=sensor-profiling
        - --variant=ocp-4-15
        command:
        - ci-operator
        image: ci-operator:latest
        imagePullPolicy: Always
        name: ""
        resources:
          requests:
            cpu: 10m
        volumeMounts:
        - mountPath: /secrets/gcs
          name: gcs-credentials
          readOnly: true
        - mountPath: /secrets/manifest-tool
          name: manifest-tool-local-pusher
          readOnly: true
        - mountPath: /etc/pull-secret
          name: pull-secret
          readOnly: true
        - mountPath: /etc/report
          name: result-aggregator
          readOnly: true
      serviceAccountName: ci-operator
      volumes:
      - name: manifest-tool-local-pusher
        secret:
          secretName: manifest-tool-local-pusher
      - name: pull-secret
        secret:
          secretName: registry-pull-credentials
      - name: result-aggregator
        secret:
          secretName: result-aggregator
    trigger: (?m)^/test( | .* )ocp-4-15-sensor-profiling,?($|\s.*)
  - agent: kubernetes
    always_run: false
    branches:
    - ^master$
    - ^master-
    cluster: build05
    context: ci/prow/ocp-4-15-ui-e2e-tests
    decorate: true
    decoration_config:
      skip_cloning: true
      timeout: 5h0m0s
    labels:
      ci-operator.openshift.io/variant: ocp-4-15
      ci.openshift.io/generator: prowgen
      pj-rehearse.openshift.io/can-be-rehearsed: "true"
    name: pull-ci-stackrox-stackrox-master-ocp-4-15-ui-e2e-tests
    optional: true
    rerun_command: /test ocp-4-15-ui-e2e-tests
    run_if_changed: ^ui/
    spec:
      containers:
      - args:
        - --gcs-upload-secret=/secrets/gcs/service-account.json
        - --image-import-pull-secret=/etc/pull-secret/.dockerconfigjson
        - --report-credentials-file=/etc/report/credentials
        - --target=ui-e2e-tests
        - --variant=ocp-4-15
        command:
        - ci-operator
        image: ci-operator:latest
        imagePullPolicy: Always
        name: ""
        resources:
          requests:
            cpu: 10m
        volumeMounts:
        - mountPath: /secrets/gcs
          name: gcs-credentials
          readOnly: true
        - mountPath: /secrets/manifest-tool
          name: manifest-tool-local-pusher
          readOnly: true
        - mountPath: /etc/pull-secret
          name: pull-secret
          readOnly: true
        - mountPath: /etc/report
          name: result-aggregator
          readOnly: true
      serviceAccountName: ci-operator
      volumes:
      - name: manifest-tool-local-pusher
        secret:
          secretName: manifest-tool-local-pusher
      - name: pull-secret
        secret:
          secretName: registry-pull-credentials
      - name: result-aggregator
        secret:
          secretName: result-aggregator
    trigger: (?m)^/test( | .* )ocp-4-15-ui-e2e-tests,?($|\s.*)
  - agent: kubernetes
    always_run: false
    branches:
    - ^master$
    - ^master-
    cluster: build05
=======
    cluster: build03
>>>>>>> df37ebd1
    context: ci/prow/osd-aws-qa-e2e-tests
    decorate: true
    decoration_config:
      skip_cloning: true
      timeout: 5h0m0s
    labels:
      ci.openshift.io/generator: prowgen
      pj-rehearse.openshift.io/can-be-rehearsed: "true"
    name: pull-ci-stackrox-stackrox-master-osd-aws-qa-e2e-tests
    optional: true
    rerun_command: /test osd-aws-qa-e2e-tests
    spec:
      containers:
      - args:
        - --gcs-upload-secret=/secrets/gcs/service-account.json
        - --image-import-pull-secret=/etc/pull-secret/.dockerconfigjson
        - --report-credentials-file=/etc/report/credentials
        - --secret-dir=/secrets/ci-pull-credentials
        - --target=osd-aws-qa-e2e-tests
        command:
        - ci-operator
        image: ci-operator:latest
        imagePullPolicy: Always
        name: ""
        resources:
          requests:
            cpu: 10m
        volumeMounts:
        - mountPath: /secrets/ci-pull-credentials
          name: ci-pull-credentials
          readOnly: true
        - mountPath: /secrets/gcs
          name: gcs-credentials
          readOnly: true
        - mountPath: /secrets/manifest-tool
          name: manifest-tool-local-pusher
          readOnly: true
        - mountPath: /etc/pull-secret
          name: pull-secret
          readOnly: true
        - mountPath: /etc/report
          name: result-aggregator
          readOnly: true
      serviceAccountName: ci-operator
      volumes:
      - name: ci-pull-credentials
        secret:
          secretName: ci-pull-credentials
      - name: manifest-tool-local-pusher
        secret:
          secretName: manifest-tool-local-pusher
      - name: pull-secret
        secret:
          secretName: registry-pull-credentials
      - name: result-aggregator
        secret:
          secretName: result-aggregator
    trigger: (?m)^/test( | .* )osd-aws-qa-e2e-tests,?($|\s.*)
  - agent: kubernetes
    always_run: false
    branches:
    - ^master$
    - ^master-
    cluster: build03
    context: ci/prow/osd-gcp-qa-e2e-tests
    decorate: true
    decoration_config:
      skip_cloning: true
      timeout: 5h0m0s
    labels:
      ci.openshift.io/generator: prowgen
      pj-rehearse.openshift.io/can-be-rehearsed: "true"
    name: pull-ci-stackrox-stackrox-master-osd-gcp-qa-e2e-tests
    optional: true
    rerun_command: /test osd-gcp-qa-e2e-tests
    spec:
      containers:
      - args:
        - --gcs-upload-secret=/secrets/gcs/service-account.json
        - --image-import-pull-secret=/etc/pull-secret/.dockerconfigjson
        - --report-credentials-file=/etc/report/credentials
        - --secret-dir=/secrets/ci-pull-credentials
        - --target=osd-gcp-qa-e2e-tests
        command:
        - ci-operator
        image: ci-operator:latest
        imagePullPolicy: Always
        name: ""
        resources:
          requests:
            cpu: 10m
        volumeMounts:
        - mountPath: /secrets/ci-pull-credentials
          name: ci-pull-credentials
          readOnly: true
        - mountPath: /secrets/gcs
          name: gcs-credentials
          readOnly: true
        - mountPath: /secrets/manifest-tool
          name: manifest-tool-local-pusher
          readOnly: true
        - mountPath: /etc/pull-secret
          name: pull-secret
          readOnly: true
        - mountPath: /etc/report
          name: result-aggregator
          readOnly: true
      serviceAccountName: ci-operator
      volumes:
      - name: ci-pull-credentials
        secret:
          secretName: ci-pull-credentials
      - name: manifest-tool-local-pusher
        secret:
          secretName: manifest-tool-local-pusher
      - name: pull-secret
        secret:
          secretName: registry-pull-credentials
      - name: result-aggregator
        secret:
          secretName: result-aggregator
    trigger: (?m)^/test( | .* )osd-gcp-qa-e2e-tests,?($|\s.*)
  - agent: kubernetes
    always_run: false
    branches:
    - ^master$
    - ^master-
    cluster: build03
    context: ci/prow/powervs-4-12-qa-e2e-tests
    decorate: true
    decoration_config:
      skip_cloning: true
      timeout: 5h0m0s
    labels:
      ci.openshift.io/generator: prowgen
      pj-rehearse.openshift.io/can-be-rehearsed: "true"
    name: pull-ci-stackrox-stackrox-master-powervs-4-12-qa-e2e-tests
    optional: true
    rerun_command: /test powervs-4-12-qa-e2e-tests
    spec:
      containers:
      - args:
        - --gcs-upload-secret=/secrets/gcs/service-account.json
        - --image-import-pull-secret=/etc/pull-secret/.dockerconfigjson
        - --report-credentials-file=/etc/report/credentials
        - --secret-dir=/secrets/ci-pull-credentials
        - --target=powervs-4-12-qa-e2e-tests
        command:
        - ci-operator
        image: ci-operator:latest
        imagePullPolicy: Always
        name: ""
        resources:
          requests:
            cpu: 10m
        volumeMounts:
        - mountPath: /secrets/ci-pull-credentials
          name: ci-pull-credentials
          readOnly: true
        - mountPath: /secrets/gcs
          name: gcs-credentials
          readOnly: true
        - mountPath: /secrets/manifest-tool
          name: manifest-tool-local-pusher
          readOnly: true
        - mountPath: /etc/pull-secret
          name: pull-secret
          readOnly: true
        - mountPath: /etc/report
          name: result-aggregator
          readOnly: true
      serviceAccountName: ci-operator
      volumes:
      - name: ci-pull-credentials
        secret:
          secretName: ci-pull-credentials
      - name: manifest-tool-local-pusher
        secret:
          secretName: manifest-tool-local-pusher
      - name: pull-secret
        secret:
          secretName: registry-pull-credentials
      - name: result-aggregator
        secret:
          secretName: result-aggregator
    trigger: (?m)^/test( | .* )powervs-4-12-qa-e2e-tests,?($|\s.*)
  - agent: kubernetes
    always_run: false
    branches:
    - ^master$
    - ^master-
    cluster: build03
    context: ci/prow/powervs-4-14-qa-e2e-tests
    decorate: true
    decoration_config:
      skip_cloning: true
      timeout: 5h0m0s
    labels:
      ci.openshift.io/generator: prowgen
      pj-rehearse.openshift.io/can-be-rehearsed: "true"
    name: pull-ci-stackrox-stackrox-master-powervs-4-14-qa-e2e-tests
    optional: true
    rerun_command: /test powervs-4-14-qa-e2e-tests
    spec:
      containers:
      - args:
        - --gcs-upload-secret=/secrets/gcs/service-account.json
        - --image-import-pull-secret=/etc/pull-secret/.dockerconfigjson
        - --report-credentials-file=/etc/report/credentials
        - --secret-dir=/secrets/ci-pull-credentials
        - --target=powervs-4-14-qa-e2e-tests
        command:
        - ci-operator
        image: ci-operator:latest
        imagePullPolicy: Always
        name: ""
        resources:
          requests:
            cpu: 10m
        volumeMounts:
        - mountPath: /secrets/ci-pull-credentials
          name: ci-pull-credentials
          readOnly: true
        - mountPath: /secrets/gcs
          name: gcs-credentials
          readOnly: true
        - mountPath: /secrets/manifest-tool
          name: manifest-tool-local-pusher
          readOnly: true
        - mountPath: /etc/pull-secret
          name: pull-secret
          readOnly: true
        - mountPath: /etc/report
          name: result-aggregator
          readOnly: true
      serviceAccountName: ci-operator
      volumes:
      - name: ci-pull-credentials
        secret:
          secretName: ci-pull-credentials
      - name: manifest-tool-local-pusher
        secret:
          secretName: manifest-tool-local-pusher
      - name: pull-secret
        secret:
          secretName: registry-pull-credentials
      - name: result-aggregator
        secret:
          secretName: result-aggregator
    trigger: (?m)^/test( | .* )powervs-4-14-qa-e2e-tests,?($|\s.*)
  - agent: kubernetes
    always_run: false
    branches:
    - ^master$
    - ^master-
    cluster: build03
    context: ci/prow/powervs-qa-e2e-tests
    decorate: true
    decoration_config:
      skip_cloning: true
      timeout: 5h0m0s
    labels:
      ci.openshift.io/generator: prowgen
      pj-rehearse.openshift.io/can-be-rehearsed: "true"
    name: pull-ci-stackrox-stackrox-master-powervs-qa-e2e-tests
    optional: true
    rerun_command: /test powervs-qa-e2e-tests
    spec:
      containers:
      - args:
        - --gcs-upload-secret=/secrets/gcs/service-account.json
        - --image-import-pull-secret=/etc/pull-secret/.dockerconfigjson
        - --report-credentials-file=/etc/report/credentials
        - --secret-dir=/secrets/ci-pull-credentials
        - --target=powervs-qa-e2e-tests
        command:
        - ci-operator
        image: ci-operator:latest
        imagePullPolicy: Always
        name: ""
        resources:
          requests:
            cpu: 10m
        volumeMounts:
        - mountPath: /secrets/ci-pull-credentials
          name: ci-pull-credentials
          readOnly: true
        - mountPath: /secrets/gcs
          name: gcs-credentials
          readOnly: true
        - mountPath: /secrets/manifest-tool
          name: manifest-tool-local-pusher
          readOnly: true
        - mountPath: /etc/pull-secret
          name: pull-secret
          readOnly: true
        - mountPath: /etc/report
          name: result-aggregator
          readOnly: true
      serviceAccountName: ci-operator
      volumes:
      - name: ci-pull-credentials
        secret:
          secretName: ci-pull-credentials
      - name: manifest-tool-local-pusher
        secret:
          secretName: manifest-tool-local-pusher
      - name: pull-secret
        secret:
          secretName: registry-pull-credentials
      - name: result-aggregator
        secret:
          secretName: result-aggregator
    trigger: (?m)^/test( | .* )powervs-qa-e2e-tests,?($|\s.*)
  - agent: kubernetes
    always_run: false
    branches:
    - ^master$
    - ^master-
    cluster: build03
    context: ci/prow/rosa-qa-e2e-tests
    decorate: true
    decoration_config:
      skip_cloning: true
      timeout: 5h0m0s
    labels:
      ci.openshift.io/generator: prowgen
      pj-rehearse.openshift.io/can-be-rehearsed: "true"
    name: pull-ci-stackrox-stackrox-master-rosa-qa-e2e-tests
    optional: true
    rerun_command: /test rosa-qa-e2e-tests
    spec:
      containers:
      - args:
        - --gcs-upload-secret=/secrets/gcs/service-account.json
        - --image-import-pull-secret=/etc/pull-secret/.dockerconfigjson
        - --report-credentials-file=/etc/report/credentials
        - --secret-dir=/secrets/ci-pull-credentials
        - --target=rosa-qa-e2e-tests
        command:
        - ci-operator
        image: ci-operator:latest
        imagePullPolicy: Always
        name: ""
        resources:
          requests:
            cpu: 10m
        volumeMounts:
        - mountPath: /secrets/ci-pull-credentials
          name: ci-pull-credentials
          readOnly: true
        - mountPath: /secrets/gcs
          name: gcs-credentials
          readOnly: true
        - mountPath: /secrets/manifest-tool
          name: manifest-tool-local-pusher
          readOnly: true
        - mountPath: /etc/pull-secret
          name: pull-secret
          readOnly: true
        - mountPath: /etc/report
          name: result-aggregator
          readOnly: true
      serviceAccountName: ci-operator
      volumes:
      - name: ci-pull-credentials
        secret:
          secretName: ci-pull-credentials
      - name: manifest-tool-local-pusher
        secret:
          secretName: manifest-tool-local-pusher
      - name: pull-secret
        secret:
          secretName: registry-pull-credentials
      - name: result-aggregator
        secret:
          secretName: result-aggregator
    trigger: (?m)^/test( | .* )rosa-qa-e2e-tests,?($|\s.*)
  - agent: kubernetes
    always_run: false
    branches:
    - ^master$
    - ^master-
    cluster: build03
    context: ci/prow/shell-unit-tests
    decorate: true
    decoration_config:
      skip_cloning: true
    labels:
      ci.openshift.io/generator: prowgen
      pj-rehearse.openshift.io/can-be-rehearsed: "true"
    name: pull-ci-stackrox-stackrox-master-shell-unit-tests
    rerun_command: /test shell-unit-tests
    run_if_changed: (\\.sh|\\.bat)$
    spec:
      containers:
      - args:
        - --gcs-upload-secret=/secrets/gcs/service-account.json
        - --image-import-pull-secret=/etc/pull-secret/.dockerconfigjson
        - --report-credentials-file=/etc/report/credentials
        - --secret-dir=/secrets/ci-pull-credentials
        - --target=shell-unit-tests
        command:
        - ci-operator
        image: ci-operator:latest
        imagePullPolicy: Always
        name: ""
        resources:
          requests:
            cpu: 10m
        volumeMounts:
        - mountPath: /secrets/ci-pull-credentials
          name: ci-pull-credentials
          readOnly: true
        - mountPath: /secrets/gcs
          name: gcs-credentials
          readOnly: true
        - mountPath: /secrets/manifest-tool
          name: manifest-tool-local-pusher
          readOnly: true
        - mountPath: /etc/pull-secret
          name: pull-secret
          readOnly: true
        - mountPath: /etc/report
          name: result-aggregator
          readOnly: true
      serviceAccountName: ci-operator
      volumes:
      - name: ci-pull-credentials
        secret:
          secretName: ci-pull-credentials
      - name: manifest-tool-local-pusher
        secret:
          secretName: manifest-tool-local-pusher
      - name: pull-secret
        secret:
          secretName: registry-pull-credentials
      - name: result-aggregator
        secret:
          secretName: result-aggregator
    trigger: (?m)^/test( | .* )shell-unit-tests,?($|\s.*)<|MERGE_RESOLUTION|>--- conflicted
+++ resolved
@@ -2333,487 +2333,7 @@
     branches:
     - ^master$
     - ^master-
-<<<<<<< HEAD
-    cluster: build05
-    context: ci/prow/ocp-4-15-compliance-e2e-tests
-    decorate: true
-    decoration_config:
-      skip_cloning: true
-      timeout: 5h0m0s
-    labels:
-      ci-operator.openshift.io/variant: ocp-4-15
-      ci.openshift.io/generator: prowgen
-      pj-rehearse.openshift.io/can-be-rehearsed: "true"
-    name: pull-ci-stackrox-stackrox-master-ocp-4-15-compliance-e2e-tests
-    optional: true
-    rerun_command: /test ocp-4-15-compliance-e2e-tests
-    run_if_changed: ^(compliance|central\/compliance.*)
-    spec:
-      containers:
-      - args:
-        - --gcs-upload-secret=/secrets/gcs/service-account.json
-        - --image-import-pull-secret=/etc/pull-secret/.dockerconfigjson
-        - --report-credentials-file=/etc/report/credentials
-        - --target=compliance-e2e-tests
-        - --variant=ocp-4-15
-        command:
-        - ci-operator
-        image: ci-operator:latest
-        imagePullPolicy: Always
-        name: ""
-        resources:
-          requests:
-            cpu: 10m
-        volumeMounts:
-        - mountPath: /secrets/gcs
-          name: gcs-credentials
-          readOnly: true
-        - mountPath: /secrets/manifest-tool
-          name: manifest-tool-local-pusher
-          readOnly: true
-        - mountPath: /etc/pull-secret
-          name: pull-secret
-          readOnly: true
-        - mountPath: /etc/report
-          name: result-aggregator
-          readOnly: true
-      serviceAccountName: ci-operator
-      volumes:
-      - name: manifest-tool-local-pusher
-        secret:
-          secretName: manifest-tool-local-pusher
-      - name: pull-secret
-        secret:
-          secretName: registry-pull-credentials
-      - name: result-aggregator
-        secret:
-          secretName: result-aggregator
-    trigger: (?m)^/test( | .* )ocp-4-15-compliance-e2e-tests,?($|\s.*)
-  - agent: kubernetes
-    always_run: false
-    branches:
-    - ^master$
-    - ^master-
-    cluster: build05
-    context: ci/prow/ocp-4-15-ebpf-qa-e2e-tests
-    decorate: true
-    decoration_config:
-      skip_cloning: true
-      timeout: 5h0m0s
-    labels:
-      ci-operator.openshift.io/variant: ocp-4-15
-      ci.openshift.io/generator: prowgen
-      pj-rehearse.openshift.io/can-be-rehearsed: "true"
-    name: pull-ci-stackrox-stackrox-master-ocp-4-15-ebpf-qa-e2e-tests
-    optional: true
-    rerun_command: /test ocp-4-15-ebpf-qa-e2e-tests
-    run_if_changed: ^COLLECTOR_VERSION
-    spec:
-      containers:
-      - args:
-        - --gcs-upload-secret=/secrets/gcs/service-account.json
-        - --image-import-pull-secret=/etc/pull-secret/.dockerconfigjson
-        - --report-credentials-file=/etc/report/credentials
-        - --target=ebpf-qa-e2e-tests
-        - --variant=ocp-4-15
-        command:
-        - ci-operator
-        image: ci-operator:latest
-        imagePullPolicy: Always
-        name: ""
-        resources:
-          requests:
-            cpu: 10m
-        volumeMounts:
-        - mountPath: /secrets/gcs
-          name: gcs-credentials
-          readOnly: true
-        - mountPath: /secrets/manifest-tool
-          name: manifest-tool-local-pusher
-          readOnly: true
-        - mountPath: /etc/pull-secret
-          name: pull-secret
-          readOnly: true
-        - mountPath: /etc/report
-          name: result-aggregator
-          readOnly: true
-      serviceAccountName: ci-operator
-      volumes:
-      - name: manifest-tool-local-pusher
-        secret:
-          secretName: manifest-tool-local-pusher
-      - name: pull-secret
-        secret:
-          secretName: registry-pull-credentials
-      - name: result-aggregator
-        secret:
-          secretName: result-aggregator
-    trigger: (?m)^/test( | .* )ocp-4-15-ebpf-qa-e2e-tests,?($|\s.*)
-  - agent: kubernetes
-    always_run: false
-    branches:
-    - ^master$
-    - ^master-
-    cluster: build05
-    context: ci/prow/ocp-4-15-fips-qa-e2e-tests
-    decorate: true
-    decoration_config:
-      skip_cloning: true
-      timeout: 5h0m0s
-    labels:
-      ci-operator.openshift.io/variant: ocp-4-15
-      ci.openshift.io/generator: prowgen
-      pj-rehearse.openshift.io/can-be-rehearsed: "true"
-    name: pull-ci-stackrox-stackrox-master-ocp-4-15-fips-qa-e2e-tests
-    optional: true
-    rerun_command: /test ocp-4-15-fips-qa-e2e-tests
-    spec:
-      containers:
-      - args:
-        - --gcs-upload-secret=/secrets/gcs/service-account.json
-        - --image-import-pull-secret=/etc/pull-secret/.dockerconfigjson
-        - --report-credentials-file=/etc/report/credentials
-        - --target=fips-qa-e2e-tests
-        - --variant=ocp-4-15
-        command:
-        - ci-operator
-        image: ci-operator:latest
-        imagePullPolicy: Always
-        name: ""
-        resources:
-          requests:
-            cpu: 10m
-        volumeMounts:
-        - mountPath: /secrets/gcs
-          name: gcs-credentials
-          readOnly: true
-        - mountPath: /secrets/manifest-tool
-          name: manifest-tool-local-pusher
-          readOnly: true
-        - mountPath: /etc/pull-secret
-          name: pull-secret
-          readOnly: true
-        - mountPath: /etc/report
-          name: result-aggregator
-          readOnly: true
-      serviceAccountName: ci-operator
-      volumes:
-      - name: manifest-tool-local-pusher
-        secret:
-          secretName: manifest-tool-local-pusher
-      - name: pull-secret
-        secret:
-          secretName: registry-pull-credentials
-      - name: result-aggregator
-        secret:
-          secretName: result-aggregator
-    trigger: (?m)^/test( | .* )ocp-4-15-fips-qa-e2e-tests,?($|\s.*)
-  - agent: kubernetes
-    always_run: false
-    branches:
-    - ^master$
-    - ^master-
-    cluster: build05
-    context: ci/prow/ocp-4-15-operator-e2e-tests
-    decorate: true
-    decoration_config:
-      skip_cloning: true
-      timeout: 5h0m0s
-    labels:
-      ci-operator.openshift.io/variant: ocp-4-15
-      ci.openshift.io/generator: prowgen
-      pj-rehearse.openshift.io/can-be-rehearsed: "true"
-    name: pull-ci-stackrox-stackrox-master-ocp-4-15-operator-e2e-tests
-    optional: true
-    rerun_command: /test ocp-4-15-operator-e2e-tests
-    run_if_changed: ^((generated|image|operator|pkg|make|deploy|scripts)/.*|Makefile|status\.sh|[A-Z_]+_VERSION)
-    spec:
-      containers:
-      - args:
-        - --gcs-upload-secret=/secrets/gcs/service-account.json
-        - --image-import-pull-secret=/etc/pull-secret/.dockerconfigjson
-        - --report-credentials-file=/etc/report/credentials
-        - --target=operator-e2e-tests
-        - --variant=ocp-4-15
-        command:
-        - ci-operator
-        image: ci-operator:latest
-        imagePullPolicy: Always
-        name: ""
-        resources:
-          requests:
-            cpu: 10m
-        volumeMounts:
-        - mountPath: /secrets/gcs
-          name: gcs-credentials
-          readOnly: true
-        - mountPath: /secrets/manifest-tool
-          name: manifest-tool-local-pusher
-          readOnly: true
-        - mountPath: /etc/pull-secret
-          name: pull-secret
-          readOnly: true
-        - mountPath: /etc/report
-          name: result-aggregator
-          readOnly: true
-      serviceAccountName: ci-operator
-      volumes:
-      - name: manifest-tool-local-pusher
-        secret:
-          secretName: manifest-tool-local-pusher
-      - name: pull-secret
-        secret:
-          secretName: registry-pull-credentials
-      - name: result-aggregator
-        secret:
-          secretName: result-aggregator
-    trigger: (?m)^/test( | .* )ocp-4-15-operator-e2e-tests,?($|\s.*)
-  - agent: kubernetes
-    always_run: false
-    branches:
-    - ^master$
-    - ^master-
-    cluster: build05
-    context: ci/prow/ocp-4-15-qa-e2e-tests
-    decorate: true
-    decoration_config:
-      skip_cloning: true
-      timeout: 5h0m0s
-    labels:
-      ci-operator.openshift.io/variant: ocp-4-15
-      ci.openshift.io/generator: prowgen
-      pj-rehearse.openshift.io/can-be-rehearsed: "true"
-    name: pull-ci-stackrox-stackrox-master-ocp-4-15-qa-e2e-tests
-    rerun_command: /test ocp-4-15-qa-e2e-tests
-    run_if_changed: ^((generated|image|operator|pkg|make|deploy|scripts)/.*|Makefile|status\.sh|[A-Z_]+_VERSION)
-    spec:
-      containers:
-      - args:
-        - --gcs-upload-secret=/secrets/gcs/service-account.json
-        - --image-import-pull-secret=/etc/pull-secret/.dockerconfigjson
-        - --report-credentials-file=/etc/report/credentials
-        - --target=qa-e2e-tests
-        - --variant=ocp-4-15
-        command:
-        - ci-operator
-        image: ci-operator:latest
-        imagePullPolicy: Always
-        name: ""
-        resources:
-          requests:
-            cpu: 10m
-        volumeMounts:
-        - mountPath: /secrets/gcs
-          name: gcs-credentials
-          readOnly: true
-        - mountPath: /secrets/manifest-tool
-          name: manifest-tool-local-pusher
-          readOnly: true
-        - mountPath: /etc/pull-secret
-          name: pull-secret
-          readOnly: true
-        - mountPath: /etc/report
-          name: result-aggregator
-          readOnly: true
-      serviceAccountName: ci-operator
-      volumes:
-      - name: manifest-tool-local-pusher
-        secret:
-          secretName: manifest-tool-local-pusher
-      - name: pull-secret
-        secret:
-          secretName: registry-pull-credentials
-      - name: result-aggregator
-        secret:
-          secretName: result-aggregator
-    trigger: (?m)^/test( | .* )ocp-4-15-qa-e2e-tests,?($|\s.*)
-  - agent: kubernetes
-    always_run: false
-    branches:
-    - ^master$
-    - ^master-
-    cluster: build05
-    context: ci/prow/ocp-4-15-sensor-integration-tests
-    decorate: true
-    decoration_config:
-      skip_cloning: true
-      timeout: 5h0m0s
-    labels:
-      ci-operator.openshift.io/variant: ocp-4-15
-      ci.openshift.io/generator: prowgen
-      pj-rehearse.openshift.io/can-be-rehearsed: "true"
-    name: pull-ci-stackrox-stackrox-master-ocp-4-15-sensor-integration-tests
-    optional: true
-    rerun_command: /test ocp-4-15-sensor-integration-tests
-    spec:
-      containers:
-      - args:
-        - --gcs-upload-secret=/secrets/gcs/service-account.json
-        - --image-import-pull-secret=/etc/pull-secret/.dockerconfigjson
-        - --report-credentials-file=/etc/report/credentials
-        - --target=sensor-integration-tests
-        - --variant=ocp-4-15
-        command:
-        - ci-operator
-        image: ci-operator:latest
-        imagePullPolicy: Always
-        name: ""
-        resources:
-          requests:
-            cpu: 10m
-        volumeMounts:
-        - mountPath: /secrets/gcs
-          name: gcs-credentials
-          readOnly: true
-        - mountPath: /secrets/manifest-tool
-          name: manifest-tool-local-pusher
-          readOnly: true
-        - mountPath: /etc/pull-secret
-          name: pull-secret
-          readOnly: true
-        - mountPath: /etc/report
-          name: result-aggregator
-          readOnly: true
-      serviceAccountName: ci-operator
-      volumes:
-      - name: manifest-tool-local-pusher
-        secret:
-          secretName: manifest-tool-local-pusher
-      - name: pull-secret
-        secret:
-          secretName: registry-pull-credentials
-      - name: result-aggregator
-        secret:
-          secretName: result-aggregator
-    trigger: (?m)^/test( | .* )ocp-4-15-sensor-integration-tests,?($|\s.*)
-  - agent: kubernetes
-    always_run: false
-    branches:
-    - ^master$
-    - ^master-
-    cluster: build05
-    context: ci/prow/ocp-4-15-sensor-profiling
-    decorate: true
-    decoration_config:
-      skip_cloning: true
-      timeout: 2h0m0s
-    labels:
-      ci-operator.openshift.io/variant: ocp-4-15
-      ci.openshift.io/generator: prowgen
-      pj-rehearse.openshift.io/can-be-rehearsed: "true"
-    name: pull-ci-stackrox-stackrox-master-ocp-4-15-sensor-profiling
-    optional: true
-    rerun_command: /test ocp-4-15-sensor-profiling
-    spec:
-      containers:
-      - args:
-        - --gcs-upload-secret=/secrets/gcs/service-account.json
-        - --image-import-pull-secret=/etc/pull-secret/.dockerconfigjson
-        - --report-credentials-file=/etc/report/credentials
-        - --target=sensor-profiling
-        - --variant=ocp-4-15
-        command:
-        - ci-operator
-        image: ci-operator:latest
-        imagePullPolicy: Always
-        name: ""
-        resources:
-          requests:
-            cpu: 10m
-        volumeMounts:
-        - mountPath: /secrets/gcs
-          name: gcs-credentials
-          readOnly: true
-        - mountPath: /secrets/manifest-tool
-          name: manifest-tool-local-pusher
-          readOnly: true
-        - mountPath: /etc/pull-secret
-          name: pull-secret
-          readOnly: true
-        - mountPath: /etc/report
-          name: result-aggregator
-          readOnly: true
-      serviceAccountName: ci-operator
-      volumes:
-      - name: manifest-tool-local-pusher
-        secret:
-          secretName: manifest-tool-local-pusher
-      - name: pull-secret
-        secret:
-          secretName: registry-pull-credentials
-      - name: result-aggregator
-        secret:
-          secretName: result-aggregator
-    trigger: (?m)^/test( | .* )ocp-4-15-sensor-profiling,?($|\s.*)
-  - agent: kubernetes
-    always_run: false
-    branches:
-    - ^master$
-    - ^master-
-    cluster: build05
-    context: ci/prow/ocp-4-15-ui-e2e-tests
-    decorate: true
-    decoration_config:
-      skip_cloning: true
-      timeout: 5h0m0s
-    labels:
-      ci-operator.openshift.io/variant: ocp-4-15
-      ci.openshift.io/generator: prowgen
-      pj-rehearse.openshift.io/can-be-rehearsed: "true"
-    name: pull-ci-stackrox-stackrox-master-ocp-4-15-ui-e2e-tests
-    optional: true
-    rerun_command: /test ocp-4-15-ui-e2e-tests
-    run_if_changed: ^ui/
-    spec:
-      containers:
-      - args:
-        - --gcs-upload-secret=/secrets/gcs/service-account.json
-        - --image-import-pull-secret=/etc/pull-secret/.dockerconfigjson
-        - --report-credentials-file=/etc/report/credentials
-        - --target=ui-e2e-tests
-        - --variant=ocp-4-15
-        command:
-        - ci-operator
-        image: ci-operator:latest
-        imagePullPolicy: Always
-        name: ""
-        resources:
-          requests:
-            cpu: 10m
-        volumeMounts:
-        - mountPath: /secrets/gcs
-          name: gcs-credentials
-          readOnly: true
-        - mountPath: /secrets/manifest-tool
-          name: manifest-tool-local-pusher
-          readOnly: true
-        - mountPath: /etc/pull-secret
-          name: pull-secret
-          readOnly: true
-        - mountPath: /etc/report
-          name: result-aggregator
-          readOnly: true
-      serviceAccountName: ci-operator
-      volumes:
-      - name: manifest-tool-local-pusher
-        secret:
-          secretName: manifest-tool-local-pusher
-      - name: pull-secret
-        secret:
-          secretName: registry-pull-credentials
-      - name: result-aggregator
-        secret:
-          secretName: result-aggregator
-    trigger: (?m)^/test( | .* )ocp-4-15-ui-e2e-tests,?($|\s.*)
-  - agent: kubernetes
-    always_run: false
-    branches:
-    - ^master$
-    - ^master-
-    cluster: build05
-=======
-    cluster: build03
->>>>>>> df37ebd1
+    cluster: build03
     context: ci/prow/osd-aws-qa-e2e-tests
     decorate: true
     decoration_config:
