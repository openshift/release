presubmits:
  stackrox/stackrox:
  - agent: kubernetes
    always_run: false
    branches:
    - ^master$
    - ^master-
    cluster: build01
    context: ci/prow/aks-qa-e2e-tests
    decorate: true
    decoration_config:
      skip_cloning: true
      timeout: 5h0m0s
    labels:
      ci.openshift.io/generator: prowgen
      pj-rehearse.openshift.io/can-be-rehearsed: "true"
    name: pull-ci-stackrox-stackrox-master-aks-qa-e2e-tests
    optional: true
    rerun_command: /test aks-qa-e2e-tests
    spec:
      containers:
      - args:
        - --gcs-upload-secret=/secrets/gcs/service-account.json
        - --image-import-pull-secret=/etc/pull-secret/.dockerconfigjson
        - --report-credentials-file=/etc/report/credentials
        - --secret-dir=/secrets/ci-pull-credentials
        - --target=aks-qa-e2e-tests
        command:
        - ci-operator
        image: ci-operator:latest
        imagePullPolicy: Always
        name: ""
        resources:
          requests:
            cpu: 10m
        volumeMounts:
        - mountPath: /secrets/ci-pull-credentials
          name: ci-pull-credentials
          readOnly: true
        - mountPath: /secrets/gcs
          name: gcs-credentials
          readOnly: true
        - mountPath: /secrets/manifest-tool
          name: manifest-tool-local-pusher
          readOnly: true
        - mountPath: /etc/pull-secret
          name: pull-secret
          readOnly: true
        - mountPath: /etc/report
          name: result-aggregator
          readOnly: true
      serviceAccountName: ci-operator
      volumes:
      - name: ci-pull-credentials
        secret:
          secretName: ci-pull-credentials
      - name: manifest-tool-local-pusher
        secret:
          secretName: manifest-tool-local-pusher
      - name: pull-secret
        secret:
          secretName: registry-pull-credentials
      - name: result-aggregator
        secret:
          secretName: result-aggregator
    trigger: (?m)^/test( | .* )aks-qa-e2e-tests,?($|\s.*)
  - agent: kubernetes
    always_run: false
    branches:
    - ^master$
    - ^master-
    cluster: build01
    context: ci/prow/aro-qa-e2e-tests
    decorate: true
    decoration_config:
      skip_cloning: true
      timeout: 5h0m0s
    labels:
      ci.openshift.io/generator: prowgen
      pj-rehearse.openshift.io/can-be-rehearsed: "true"
    name: pull-ci-stackrox-stackrox-master-aro-qa-e2e-tests
    optional: true
    rerun_command: /test aro-qa-e2e-tests
    spec:
      containers:
      - args:
        - --gcs-upload-secret=/secrets/gcs/service-account.json
        - --image-import-pull-secret=/etc/pull-secret/.dockerconfigjson
        - --report-credentials-file=/etc/report/credentials
        - --secret-dir=/secrets/ci-pull-credentials
        - --target=aro-qa-e2e-tests
        command:
        - ci-operator
        image: ci-operator:latest
        imagePullPolicy: Always
        name: ""
        resources:
          requests:
            cpu: 10m
        volumeMounts:
        - mountPath: /secrets/ci-pull-credentials
          name: ci-pull-credentials
          readOnly: true
        - mountPath: /secrets/gcs
          name: gcs-credentials
          readOnly: true
        - mountPath: /secrets/manifest-tool
          name: manifest-tool-local-pusher
          readOnly: true
        - mountPath: /etc/pull-secret
          name: pull-secret
          readOnly: true
        - mountPath: /etc/report
          name: result-aggregator
          readOnly: true
      serviceAccountName: ci-operator
      volumes:
      - name: ci-pull-credentials
        secret:
          secretName: ci-pull-credentials
      - name: manifest-tool-local-pusher
        secret:
          secretName: manifest-tool-local-pusher
      - name: pull-secret
        secret:
          secretName: registry-pull-credentials
      - name: result-aggregator
        secret:
          secretName: result-aggregator
    trigger: (?m)^/test( | .* )aro-qa-e2e-tests,?($|\s.*)
  - agent: kubernetes
    always_run: false
    branches:
    - ^master$
    - ^master-
    cluster: build01
    context: ci/prow/eks-qa-e2e-tests
    decorate: true
    decoration_config:
      skip_cloning: true
      timeout: 5h0m0s
    labels:
      ci.openshift.io/generator: prowgen
      pj-rehearse.openshift.io/can-be-rehearsed: "true"
    name: pull-ci-stackrox-stackrox-master-eks-qa-e2e-tests
    optional: true
    rerun_command: /test eks-qa-e2e-tests
    spec:
      containers:
      - args:
        - --gcs-upload-secret=/secrets/gcs/service-account.json
        - --image-import-pull-secret=/etc/pull-secret/.dockerconfigjson
        - --report-credentials-file=/etc/report/credentials
        - --secret-dir=/secrets/ci-pull-credentials
        - --target=eks-qa-e2e-tests
        command:
        - ci-operator
        image: ci-operator:latest
        imagePullPolicy: Always
        name: ""
        resources:
          requests:
            cpu: 10m
        volumeMounts:
        - mountPath: /secrets/ci-pull-credentials
          name: ci-pull-credentials
          readOnly: true
        - mountPath: /secrets/gcs
          name: gcs-credentials
          readOnly: true
        - mountPath: /secrets/manifest-tool
          name: manifest-tool-local-pusher
          readOnly: true
        - mountPath: /etc/pull-secret
          name: pull-secret
          readOnly: true
        - mountPath: /etc/report
          name: result-aggregator
          readOnly: true
      serviceAccountName: ci-operator
      volumes:
      - name: ci-pull-credentials
        secret:
          secretName: ci-pull-credentials
      - name: manifest-tool-local-pusher
        secret:
          secretName: manifest-tool-local-pusher
      - name: pull-secret
        secret:
          secretName: registry-pull-credentials
      - name: result-aggregator
        secret:
          secretName: result-aggregator
    trigger: (?m)^/test( | .* )eks-qa-e2e-tests,?($|\s.*)
  - agent: kubernetes
    always_run: true
    branches:
    - ^master$
    - ^master-
    cluster: build01
    context: ci/prow/gke-nongroovy-e2e-tests
    decorate: true
    decoration_config:
      skip_cloning: true
    labels:
      ci.openshift.io/generator: prowgen
      pj-rehearse.openshift.io/can-be-rehearsed: "true"
    name: pull-ci-stackrox-stackrox-master-gke-nongroovy-e2e-tests
    rerun_command: /test gke-nongroovy-e2e-tests
    spec:
      containers:
      - args:
        - --gcs-upload-secret=/secrets/gcs/service-account.json
        - --image-import-pull-secret=/etc/pull-secret/.dockerconfigjson
        - --report-credentials-file=/etc/report/credentials
        - --secret-dir=/secrets/ci-pull-credentials
        - --target=gke-nongroovy-e2e-tests
        command:
        - ci-operator
        image: ci-operator:latest
        imagePullPolicy: Always
        name: ""
        resources:
          requests:
            cpu: 10m
        volumeMounts:
        - mountPath: /secrets/ci-pull-credentials
          name: ci-pull-credentials
          readOnly: true
        - mountPath: /secrets/gcs
          name: gcs-credentials
          readOnly: true
        - mountPath: /secrets/manifest-tool
          name: manifest-tool-local-pusher
          readOnly: true
        - mountPath: /etc/pull-secret
          name: pull-secret
          readOnly: true
        - mountPath: /etc/report
          name: result-aggregator
          readOnly: true
      serviceAccountName: ci-operator
      volumes:
      - name: ci-pull-credentials
        secret:
          secretName: ci-pull-credentials
      - name: manifest-tool-local-pusher
        secret:
          secretName: manifest-tool-local-pusher
      - name: pull-secret
        secret:
          secretName: registry-pull-credentials
      - name: result-aggregator
        secret:
          secretName: result-aggregator
    trigger: (?m)^/test( | .* )gke-nongroovy-e2e-tests,?($|\s.*)
  - agent: kubernetes
    always_run: false
    branches:
    - ^master$
    - ^master-
    cluster: build01
    context: ci/prow/gke-operator-e2e-tests
    decorate: true
    decoration_config:
      skip_cloning: true
      timeout: 5h0m0s
    labels:
      ci.openshift.io/generator: prowgen
      pj-rehearse.openshift.io/can-be-rehearsed: "true"
    name: pull-ci-stackrox-stackrox-master-gke-operator-e2e-tests
    optional: true
    rerun_command: /test gke-operator-e2e-tests
    run_if_changed: ^((generated|image|operator|pkg|make|deploy|scripts)/.*|Makefile|status\.sh|[A-Z_]+_VERSION)
    spec:
      containers:
      - args:
        - --gcs-upload-secret=/secrets/gcs/service-account.json
        - --image-import-pull-secret=/etc/pull-secret/.dockerconfigjson
        - --report-credentials-file=/etc/report/credentials
        - --secret-dir=/secrets/ci-pull-credentials
        - --target=gke-operator-e2e-tests
        command:
        - ci-operator
        image: ci-operator:latest
        imagePullPolicy: Always
        name: ""
        resources:
          requests:
            cpu: 10m
        volumeMounts:
        - mountPath: /secrets/ci-pull-credentials
          name: ci-pull-credentials
          readOnly: true
        - mountPath: /secrets/gcs
          name: gcs-credentials
          readOnly: true
        - mountPath: /secrets/manifest-tool
          name: manifest-tool-local-pusher
          readOnly: true
        - mountPath: /etc/pull-secret
          name: pull-secret
          readOnly: true
        - mountPath: /etc/report
          name: result-aggregator
          readOnly: true
      serviceAccountName: ci-operator
      volumes:
      - name: ci-pull-credentials
        secret:
          secretName: ci-pull-credentials
      - name: manifest-tool-local-pusher
        secret:
          secretName: manifest-tool-local-pusher
      - name: pull-secret
        secret:
          secretName: registry-pull-credentials
      - name: result-aggregator
        secret:
          secretName: result-aggregator
    trigger: (?m)^/test( | .* )gke-operator-e2e-tests,?($|\s.*)
  - agent: kubernetes
    always_run: false
    branches:
    - ^master$
    - ^master-
    cluster: build01
    context: ci/prow/gke-perf-scale-tests
    decorate: true
    decoration_config:
      skip_cloning: true
      timeout: 5h0m0s
    labels:
      ci.openshift.io/generator: prowgen
      pj-rehearse.openshift.io/can-be-rehearsed: "true"
    name: pull-ci-stackrox-stackrox-master-gke-perf-scale-tests
    optional: true
    rerun_command: /test gke-perf-scale-tests
    spec:
      containers:
      - args:
        - --gcs-upload-secret=/secrets/gcs/service-account.json
        - --image-import-pull-secret=/etc/pull-secret/.dockerconfigjson
        - --report-credentials-file=/etc/report/credentials
        - --secret-dir=/secrets/ci-pull-credentials
        - --target=gke-perf-scale-tests
        command:
        - ci-operator
        image: ci-operator:latest
        imagePullPolicy: Always
        name: ""
        resources:
          requests:
            cpu: 10m
        volumeMounts:
        - mountPath: /secrets/ci-pull-credentials
          name: ci-pull-credentials
          readOnly: true
        - mountPath: /secrets/gcs
          name: gcs-credentials
          readOnly: true
        - mountPath: /secrets/manifest-tool
          name: manifest-tool-local-pusher
          readOnly: true
        - mountPath: /etc/pull-secret
          name: pull-secret
          readOnly: true
        - mountPath: /etc/report
          name: result-aggregator
          readOnly: true
      serviceAccountName: ci-operator
      volumes:
      - name: ci-pull-credentials
        secret:
          secretName: ci-pull-credentials
      - name: manifest-tool-local-pusher
        secret:
          secretName: manifest-tool-local-pusher
      - name: pull-secret
        secret:
          secretName: registry-pull-credentials
      - name: result-aggregator
        secret:
          secretName: result-aggregator
    trigger: (?m)^/test( | .* )gke-perf-scale-tests,?($|\s.*)
  - agent: kubernetes
    always_run: false
    branches:
    - ^master$
    - ^master-
    cluster: build01
    context: ci/prow/gke-qa-e2e-tests
    decorate: true
    decoration_config:
      skip_cloning: true
      timeout: 5h0m0s
    labels:
      ci.openshift.io/generator: prowgen
      pj-rehearse.openshift.io/can-be-rehearsed: "true"
    name: pull-ci-stackrox-stackrox-master-gke-qa-e2e-tests
    optional: true
    rerun_command: /test gke-qa-e2e-tests
    skip_if_only_changed: ^ui/
    spec:
      containers:
      - args:
        - --gcs-upload-secret=/secrets/gcs/service-account.json
        - --image-import-pull-secret=/etc/pull-secret/.dockerconfigjson
        - --report-credentials-file=/etc/report/credentials
        - --secret-dir=/secrets/ci-pull-credentials
        - --target=gke-qa-e2e-tests
        command:
        - ci-operator
        image: ci-operator:latest
        imagePullPolicy: Always
        name: ""
        resources:
          requests:
            cpu: 10m
        volumeMounts:
        - mountPath: /secrets/ci-pull-credentials
          name: ci-pull-credentials
          readOnly: true
        - mountPath: /secrets/gcs
          name: gcs-credentials
          readOnly: true
        - mountPath: /secrets/manifest-tool
          name: manifest-tool-local-pusher
          readOnly: true
        - mountPath: /etc/pull-secret
          name: pull-secret
          readOnly: true
        - mountPath: /etc/report
          name: result-aggregator
          readOnly: true
      serviceAccountName: ci-operator
      volumes:
      - name: ci-pull-credentials
        secret:
          secretName: ci-pull-credentials
      - name: manifest-tool-local-pusher
        secret:
          secretName: manifest-tool-local-pusher
      - name: pull-secret
        secret:
          secretName: registry-pull-credentials
      - name: result-aggregator
        secret:
          secretName: result-aggregator
    trigger: (?m)^/test( | .* )gke-qa-e2e-tests,?($|\s.*)
  - agent: kubernetes
    always_run: false
    branches:
    - ^master$
    - ^master-
    cluster: build01
    context: ci/prow/gke-race-condition-qa-e2e-tests
    decorate: true
    decoration_config:
      skip_cloning: true
      timeout: 5h0m0s
    labels:
      ci.openshift.io/generator: prowgen
      pj-rehearse.openshift.io/can-be-rehearsed: "true"
    name: pull-ci-stackrox-stackrox-master-gke-race-condition-qa-e2e-tests
    optional: true
    rerun_command: /test gke-race-condition-qa-e2e-tests
    spec:
      containers:
      - args:
        - --gcs-upload-secret=/secrets/gcs/service-account.json
        - --image-import-pull-secret=/etc/pull-secret/.dockerconfigjson
        - --report-credentials-file=/etc/report/credentials
        - --secret-dir=/secrets/ci-pull-credentials
        - --target=gke-race-condition-qa-e2e-tests
        command:
        - ci-operator
        image: ci-operator:latest
        imagePullPolicy: Always
        name: ""
        resources:
          requests:
            cpu: 10m
        volumeMounts:
        - mountPath: /secrets/ci-pull-credentials
          name: ci-pull-credentials
          readOnly: true
        - mountPath: /secrets/gcs
          name: gcs-credentials
          readOnly: true
        - mountPath: /secrets/manifest-tool
          name: manifest-tool-local-pusher
          readOnly: true
        - mountPath: /etc/pull-secret
          name: pull-secret
          readOnly: true
        - mountPath: /etc/report
          name: result-aggregator
          readOnly: true
      serviceAccountName: ci-operator
      volumes:
      - name: ci-pull-credentials
        secret:
          secretName: ci-pull-credentials
      - name: manifest-tool-local-pusher
        secret:
          secretName: manifest-tool-local-pusher
      - name: pull-secret
        secret:
          secretName: registry-pull-credentials
      - name: result-aggregator
        secret:
          secretName: result-aggregator
    trigger: (?m)^/test( | .* )gke-race-condition-qa-e2e-tests,?($|\s.*)
  - agent: kubernetes
    always_run: false
    branches:
    - ^master$
    - ^master-
    cluster: build01
    context: ci/prow/gke-scale-tests
    decorate: true
    decoration_config:
      skip_cloning: true
    labels:
      ci.openshift.io/generator: prowgen
      pj-rehearse.openshift.io/can-be-rehearsed: "true"
    name: pull-ci-stackrox-stackrox-master-gke-scale-tests
    optional: true
    rerun_command: /test gke-scale-tests
    spec:
      containers:
      - args:
        - --gcs-upload-secret=/secrets/gcs/service-account.json
        - --image-import-pull-secret=/etc/pull-secret/.dockerconfigjson
        - --report-credentials-file=/etc/report/credentials
        - --secret-dir=/secrets/ci-pull-credentials
        - --target=gke-scale-tests
        command:
        - ci-operator
        image: ci-operator:latest
        imagePullPolicy: Always
        name: ""
        resources:
          requests:
            cpu: 10m
        volumeMounts:
        - mountPath: /secrets/ci-pull-credentials
          name: ci-pull-credentials
          readOnly: true
        - mountPath: /secrets/gcs
          name: gcs-credentials
          readOnly: true
        - mountPath: /secrets/manifest-tool
          name: manifest-tool-local-pusher
          readOnly: true
        - mountPath: /etc/pull-secret
          name: pull-secret
          readOnly: true
        - mountPath: /etc/report
          name: result-aggregator
          readOnly: true
      serviceAccountName: ci-operator
      volumes:
      - name: ci-pull-credentials
        secret:
          secretName: ci-pull-credentials
      - name: manifest-tool-local-pusher
        secret:
          secretName: manifest-tool-local-pusher
      - name: pull-secret
        secret:
          secretName: registry-pull-credentials
      - name: result-aggregator
        secret:
          secretName: result-aggregator
    trigger: (?m)^/test( | .* )gke-scale-tests,?($|\s.*)
  - agent: kubernetes
    always_run: false
    branches:
    - ^master$
    - ^master-
    cluster: build01
    context: ci/prow/gke-scanner-v4-tests
    decorate: true
    decoration_config:
      skip_cloning: true
    labels:
      ci.openshift.io/generator: prowgen
      pj-rehearse.openshift.io/can-be-rehearsed: "true"
    name: pull-ci-stackrox-stackrox-master-gke-scanner-v4-tests
    optional: true
    rerun_command: /test gke-scanner-v4-tests
    run_if_changed: ^(scanner|image|central/localscanner|sensor/kubernetes/localscanner|roxctl|deploy|proto|scripts/ci|tests/e2e)/.*
    spec:
      containers:
      - args:
        - --gcs-upload-secret=/secrets/gcs/service-account.json
        - --image-import-pull-secret=/etc/pull-secret/.dockerconfigjson
        - --report-credentials-file=/etc/report/credentials
        - --secret-dir=/secrets/ci-pull-credentials
        - --target=gke-scanner-v4-tests
        command:
        - ci-operator
        image: ci-operator:latest
        imagePullPolicy: Always
        name: ""
        resources:
          requests:
            cpu: 10m
        volumeMounts:
        - mountPath: /secrets/ci-pull-credentials
          name: ci-pull-credentials
          readOnly: true
        - mountPath: /secrets/gcs
          name: gcs-credentials
          readOnly: true
        - mountPath: /secrets/manifest-tool
          name: manifest-tool-local-pusher
          readOnly: true
        - mountPath: /etc/pull-secret
          name: pull-secret
          readOnly: true
        - mountPath: /etc/report
          name: result-aggregator
          readOnly: true
      serviceAccountName: ci-operator
      volumes:
      - name: ci-pull-credentials
        secret:
          secretName: ci-pull-credentials
      - name: manifest-tool-local-pusher
        secret:
          secretName: manifest-tool-local-pusher
      - name: pull-secret
        secret:
          secretName: registry-pull-credentials
      - name: result-aggregator
        secret:
          secretName: result-aggregator
    trigger: (?m)^/test( | .* )gke-scanner-v4-tests,?($|\s.*)
  - agent: kubernetes
    always_run: false
    branches:
    - ^master$
    - ^master-
    cluster: build01
    context: ci/prow/gke-sensor-integration-tests
    decorate: true
    decoration_config:
      skip_cloning: true
    labels:
      ci.openshift.io/generator: prowgen
      pj-rehearse.openshift.io/can-be-rehearsed: "true"
    name: pull-ci-stackrox-stackrox-master-gke-sensor-integration-tests
    optional: true
    rerun_command: /test gke-sensor-integration-tests
    skip_if_only_changed: ^ui/
    spec:
      containers:
      - args:
        - --gcs-upload-secret=/secrets/gcs/service-account.json
        - --image-import-pull-secret=/etc/pull-secret/.dockerconfigjson
        - --report-credentials-file=/etc/report/credentials
        - --secret-dir=/secrets/ci-pull-credentials
        - --target=gke-sensor-integration-tests
        command:
        - ci-operator
        image: ci-operator:latest
        imagePullPolicy: Always
        name: ""
        resources:
          requests:
            cpu: 10m
        volumeMounts:
        - mountPath: /secrets/ci-pull-credentials
          name: ci-pull-credentials
          readOnly: true
        - mountPath: /secrets/gcs
          name: gcs-credentials
          readOnly: true
        - mountPath: /secrets/manifest-tool
          name: manifest-tool-local-pusher
          readOnly: true
        - mountPath: /etc/pull-secret
          name: pull-secret
          readOnly: true
        - mountPath: /etc/report
          name: result-aggregator
          readOnly: true
      serviceAccountName: ci-operator
      volumes:
      - name: ci-pull-credentials
        secret:
          secretName: ci-pull-credentials
      - name: manifest-tool-local-pusher
        secret:
          secretName: manifest-tool-local-pusher
      - name: pull-secret
        secret:
          secretName: registry-pull-credentials
      - name: result-aggregator
        secret:
          secretName: result-aggregator
    trigger: (?m)^/test( | .* )gke-sensor-integration-tests,?($|\s.*)
  - agent: kubernetes
    always_run: false
    branches:
    - ^master$
    - ^master-
    cluster: build01
    context: ci/prow/gke-ui-e2e-tests
    decorate: true
    decoration_config:
      skip_cloning: true
      timeout: 5h0m0s
    labels:
      ci.openshift.io/generator: prowgen
      pj-rehearse.openshift.io/can-be-rehearsed: "true"
    name: pull-ci-stackrox-stackrox-master-gke-ui-e2e-tests
    optional: true
    rerun_command: /test gke-ui-e2e-tests
    run_if_changed: ^(ui|proto/(storage|api)|central/.+?/service|pkg/features/list.go|tests/e2e/lib.sh)/
    spec:
      containers:
      - args:
        - --gcs-upload-secret=/secrets/gcs/service-account.json
        - --image-import-pull-secret=/etc/pull-secret/.dockerconfigjson
        - --report-credentials-file=/etc/report/credentials
        - --secret-dir=/secrets/ci-pull-credentials
        - --target=gke-ui-e2e-tests
        command:
        - ci-operator
        image: ci-operator:latest
        imagePullPolicy: Always
        name: ""
        resources:
          requests:
            cpu: 10m
        volumeMounts:
        - mountPath: /secrets/ci-pull-credentials
          name: ci-pull-credentials
          readOnly: true
        - mountPath: /secrets/gcs
          name: gcs-credentials
          readOnly: true
        - mountPath: /secrets/manifest-tool
          name: manifest-tool-local-pusher
          readOnly: true
        - mountPath: /etc/pull-secret
          name: pull-secret
          readOnly: true
        - mountPath: /etc/report
          name: result-aggregator
          readOnly: true
      serviceAccountName: ci-operator
      volumes:
      - name: ci-pull-credentials
        secret:
          secretName: ci-pull-credentials
      - name: manifest-tool-local-pusher
        secret:
          secretName: manifest-tool-local-pusher
      - name: pull-secret
        secret:
          secretName: registry-pull-credentials
      - name: result-aggregator
        secret:
          secretName: result-aggregator
    trigger: (?m)^/test( | .* )gke-ui-e2e-tests,?($|\s.*)
  - agent: kubernetes
    always_run: true
    branches:
    - ^master$
    - ^master-
    cluster: build01
    context: ci/prow/gke-upgrade-tests
    decorate: true
    decoration_config:
      skip_cloning: true
    labels:
      ci.openshift.io/generator: prowgen
      pj-rehearse.openshift.io/can-be-rehearsed: "true"
    name: pull-ci-stackrox-stackrox-master-gke-upgrade-tests
    optional: true
    rerun_command: /test gke-upgrade-tests
    spec:
      containers:
      - args:
        - --gcs-upload-secret=/secrets/gcs/service-account.json
        - --image-import-pull-secret=/etc/pull-secret/.dockerconfigjson
        - --report-credentials-file=/etc/report/credentials
        - --secret-dir=/secrets/ci-pull-credentials
        - --target=gke-upgrade-tests
        command:
        - ci-operator
        image: ci-operator:latest
        imagePullPolicy: Always
        name: ""
        resources:
          requests:
            cpu: 10m
        volumeMounts:
        - mountPath: /secrets/ci-pull-credentials
          name: ci-pull-credentials
          readOnly: true
        - mountPath: /secrets/gcs
          name: gcs-credentials
          readOnly: true
        - mountPath: /secrets/manifest-tool
          name: manifest-tool-local-pusher
          readOnly: true
        - mountPath: /etc/pull-secret
          name: pull-secret
          readOnly: true
        - mountPath: /etc/report
          name: result-aggregator
          readOnly: true
      serviceAccountName: ci-operator
      volumes:
      - name: ci-pull-credentials
        secret:
          secretName: ci-pull-credentials
      - name: manifest-tool-local-pusher
        secret:
          secretName: manifest-tool-local-pusher
      - name: pull-secret
        secret:
          secretName: registry-pull-credentials
      - name: result-aggregator
        secret:
          secretName: result-aggregator
    trigger: (?m)^/test( | .* )gke-upgrade-tests,?($|\s.*)
  - agent: kubernetes
    always_run: false
    branches:
    - ^master$
    - ^master-
    cluster: build01
    context: ci/prow/gke-version-compatibility-tests
    decorate: true
    decoration_config:
      skip_cloning: true
      timeout: 5h0m0s
    labels:
      ci.openshift.io/generator: prowgen
      pj-rehearse.openshift.io/can-be-rehearsed: "true"
    name: pull-ci-stackrox-stackrox-master-gke-version-compatibility-tests
    optional: true
    rerun_command: /test gke-version-compatibility-tests
    spec:
      containers:
      - args:
        - --gcs-upload-secret=/secrets/gcs/service-account.json
        - --image-import-pull-secret=/etc/pull-secret/.dockerconfigjson
        - --report-credentials-file=/etc/report/credentials
        - --secret-dir=/secrets/ci-pull-credentials
        - --target=gke-version-compatibility-tests
        command:
        - ci-operator
        image: ci-operator:latest
        imagePullPolicy: Always
        name: ""
        resources:
          requests:
            cpu: 10m
        volumeMounts:
        - mountPath: /secrets/ci-pull-credentials
          name: ci-pull-credentials
          readOnly: true
        - mountPath: /secrets/gcs
          name: gcs-credentials
          readOnly: true
        - mountPath: /secrets/manifest-tool
          name: manifest-tool-local-pusher
          readOnly: true
        - mountPath: /etc/pull-secret
          name: pull-secret
          readOnly: true
        - mountPath: /etc/report
          name: result-aggregator
          readOnly: true
      serviceAccountName: ci-operator
      volumes:
      - name: ci-pull-credentials
        secret:
          secretName: ci-pull-credentials
      - name: manifest-tool-local-pusher
        secret:
          secretName: manifest-tool-local-pusher
      - name: pull-secret
        secret:
          secretName: registry-pull-credentials
      - name: result-aggregator
        secret:
          secretName: result-aggregator
    trigger: (?m)^/test( | .* )gke-version-compatibility-tests,?($|\s.*)
  - agent: kubernetes
    always_run: false
    branches:
    - ^master$
    - ^master-
    cluster: build01
    context: ci/prow/ibmcloudz-4-14-qa-e2e-tests
    decorate: true
    decoration_config:
      skip_cloning: true
      timeout: 6h0m0s
    labels:
      ci.openshift.io/generator: prowgen
      pj-rehearse.openshift.io/can-be-rehearsed: "true"
    name: pull-ci-stackrox-stackrox-master-ibmcloudz-4-14-qa-e2e-tests
    optional: true
    rerun_command: /test ibmcloudz-4-14-qa-e2e-tests
    spec:
      containers:
      - args:
        - --gcs-upload-secret=/secrets/gcs/service-account.json
        - --image-import-pull-secret=/etc/pull-secret/.dockerconfigjson
        - --report-credentials-file=/etc/report/credentials
        - --secret-dir=/secrets/ci-pull-credentials
        - --target=ibmcloudz-4-14-qa-e2e-tests
        command:
        - ci-operator
        image: ci-operator:latest
        imagePullPolicy: Always
        name: ""
        resources:
          requests:
            cpu: 10m
        volumeMounts:
        - mountPath: /secrets/ci-pull-credentials
          name: ci-pull-credentials
          readOnly: true
        - mountPath: /secrets/gcs
          name: gcs-credentials
          readOnly: true
        - mountPath: /secrets/manifest-tool
          name: manifest-tool-local-pusher
          readOnly: true
        - mountPath: /etc/pull-secret
          name: pull-secret
          readOnly: true
        - mountPath: /etc/report
          name: result-aggregator
          readOnly: true
      serviceAccountName: ci-operator
      volumes:
      - name: ci-pull-credentials
        secret:
          secretName: ci-pull-credentials
      - name: manifest-tool-local-pusher
        secret:
          secretName: manifest-tool-local-pusher
      - name: pull-secret
        secret:
          secretName: registry-pull-credentials
      - name: result-aggregator
        secret:
          secretName: result-aggregator
    trigger: (?m)^/test( | .* )ibmcloudz-4-14-qa-e2e-tests,?($|\s.*)
  - agent: kubernetes
    always_run: false
    branches:
    - ^master$
    - ^master-
    cluster: build01
    context: ci/prow/ibmcloudz-4-15-qa-e2e-tests
    decorate: true
    decoration_config:
      skip_cloning: true
      timeout: 6h0m0s
    labels:
      ci.openshift.io/generator: prowgen
      pj-rehearse.openshift.io/can-be-rehearsed: "true"
    name: pull-ci-stackrox-stackrox-master-ibmcloudz-4-15-qa-e2e-tests
    optional: true
    rerun_command: /test ibmcloudz-4-15-qa-e2e-tests
    spec:
      containers:
      - args:
        - --gcs-upload-secret=/secrets/gcs/service-account.json
        - --image-import-pull-secret=/etc/pull-secret/.dockerconfigjson
        - --report-credentials-file=/etc/report/credentials
        - --secret-dir=/secrets/ci-pull-credentials
        - --target=ibmcloudz-4-15-qa-e2e-tests
        command:
        - ci-operator
        image: ci-operator:latest
        imagePullPolicy: Always
        name: ""
        resources:
          requests:
            cpu: 10m
        volumeMounts:
        - mountPath: /secrets/ci-pull-credentials
          name: ci-pull-credentials
          readOnly: true
        - mountPath: /secrets/gcs
          name: gcs-credentials
          readOnly: true
        - mountPath: /secrets/manifest-tool
          name: manifest-tool-local-pusher
          readOnly: true
        - mountPath: /etc/pull-secret
          name: pull-secret
          readOnly: true
        - mountPath: /etc/report
          name: result-aggregator
          readOnly: true
      serviceAccountName: ci-operator
      volumes:
      - name: ci-pull-credentials
        secret:
          secretName: ci-pull-credentials
      - name: manifest-tool-local-pusher
        secret:
          secretName: manifest-tool-local-pusher
      - name: pull-secret
        secret:
          secretName: registry-pull-credentials
      - name: result-aggregator
        secret:
          secretName: result-aggregator
    trigger: (?m)^/test( | .* )ibmcloudz-4-15-qa-e2e-tests,?($|\s.*)
  - agent: kubernetes
    always_run: false
    branches:
    - ^master$
    - ^master-
    cluster: build01
    context: ci/prow/ibmcloudz-4-16-qa-e2e-tests
    decorate: true
    decoration_config:
      skip_cloning: true
      timeout: 6h0m0s
    labels:
      ci.openshift.io/generator: prowgen
      pj-rehearse.openshift.io/can-be-rehearsed: "true"
    name: pull-ci-stackrox-stackrox-master-ibmcloudz-4-16-qa-e2e-tests
    optional: true
    rerun_command: /test ibmcloudz-4-16-qa-e2e-tests
    spec:
      containers:
      - args:
        - --gcs-upload-secret=/secrets/gcs/service-account.json
        - --image-import-pull-secret=/etc/pull-secret/.dockerconfigjson
        - --report-credentials-file=/etc/report/credentials
        - --secret-dir=/secrets/ci-pull-credentials
        - --target=ibmcloudz-4-16-qa-e2e-tests
        command:
        - ci-operator
        image: ci-operator:latest
        imagePullPolicy: Always
        name: ""
        resources:
          requests:
            cpu: 10m
        volumeMounts:
        - mountPath: /secrets/ci-pull-credentials
          name: ci-pull-credentials
          readOnly: true
        - mountPath: /secrets/gcs
          name: gcs-credentials
          readOnly: true
        - mountPath: /secrets/manifest-tool
          name: manifest-tool-local-pusher
          readOnly: true
        - mountPath: /etc/pull-secret
          name: pull-secret
          readOnly: true
        - mountPath: /etc/report
          name: result-aggregator
          readOnly: true
      serviceAccountName: ci-operator
      volumes:
      - name: ci-pull-credentials
        secret:
          secretName: ci-pull-credentials
      - name: manifest-tool-local-pusher
        secret:
          secretName: manifest-tool-local-pusher
      - name: pull-secret
        secret:
          secretName: registry-pull-credentials
      - name: result-aggregator
        secret:
          secretName: result-aggregator
    trigger: (?m)^/test( | .* )ibmcloudz-4-16-qa-e2e-tests,?($|\s.*)
  - agent: kubernetes
    always_run: false
    branches:
    - ^master$
    - ^master-
<<<<<<< HEAD
    cluster: build03
    context: ci/prow/konflux-gke-qa-e2e-tests
    decorate: true
    decoration_config:
      skip_cloning: true
      timeout: 5h0m0s
    labels:
      ci.openshift.io/generator: prowgen
      pj-rehearse.openshift.io/can-be-rehearsed: "true"
    name: pull-ci-stackrox-stackrox-master-konflux-gke-qa-e2e-tests
    optional: true
    rerun_command: /test konflux-gke-qa-e2e-tests
    skip_if_only_changed: ^ui/
    spec:
      containers:
      - args:
        - --gcs-upload-secret=/secrets/gcs/service-account.json
        - --image-import-pull-secret=/etc/pull-secret/.dockerconfigjson
        - --report-credentials-file=/etc/report/credentials
        - --secret-dir=/secrets/ci-pull-credentials
        - --target=konflux-gke-qa-e2e-tests
        command:
        - ci-operator
        image: ci-operator:latest
        imagePullPolicy: Always
        name: ""
        resources:
          requests:
            cpu: 10m
        volumeMounts:
        - mountPath: /secrets/ci-pull-credentials
          name: ci-pull-credentials
          readOnly: true
        - mountPath: /secrets/gcs
          name: gcs-credentials
          readOnly: true
        - mountPath: /secrets/manifest-tool
          name: manifest-tool-local-pusher
          readOnly: true
        - mountPath: /etc/pull-secret
          name: pull-secret
          readOnly: true
        - mountPath: /etc/report
          name: result-aggregator
          readOnly: true
      serviceAccountName: ci-operator
      volumes:
      - name: ci-pull-credentials
        secret:
          secretName: ci-pull-credentials
      - name: manifest-tool-local-pusher
        secret:
          secretName: manifest-tool-local-pusher
      - name: pull-secret
        secret:
          secretName: registry-pull-credentials
      - name: result-aggregator
        secret:
          secretName: result-aggregator
    trigger: (?m)^/test( | .* )konflux-gke-qa-e2e-tests,?($|\s.*)
  - agent: kubernetes
    always_run: false
    branches:
    - ^master$
    - ^master-
    cluster: build03
=======
    cluster: build01
>>>>>>> 42bb0d73
    context: ci/prow/ocp-4-12-compliance-e2e-tests
    decorate: true
    decoration_config:
      skip_cloning: true
      timeout: 5h0m0s
    labels:
      ci-operator.openshift.io/variant: ocp-4-12
      ci.openshift.io/generator: prowgen
      pj-rehearse.openshift.io/can-be-rehearsed: "true"
    name: pull-ci-stackrox-stackrox-master-ocp-4-12-compliance-e2e-tests
    optional: true
    rerun_command: /test ocp-4-12-compliance-e2e-tests
    run_if_changed: ^(compliance|central\/compliance.*)
    spec:
      containers:
      - args:
        - --gcs-upload-secret=/secrets/gcs/service-account.json
        - --image-import-pull-secret=/etc/pull-secret/.dockerconfigjson
        - --report-credentials-file=/etc/report/credentials
        - --target=compliance-e2e-tests
        - --variant=ocp-4-12
        command:
        - ci-operator
        image: ci-operator:latest
        imagePullPolicy: Always
        name: ""
        resources:
          requests:
            cpu: 10m
        volumeMounts:
        - mountPath: /secrets/gcs
          name: gcs-credentials
          readOnly: true
        - mountPath: /secrets/manifest-tool
          name: manifest-tool-local-pusher
          readOnly: true
        - mountPath: /etc/pull-secret
          name: pull-secret
          readOnly: true
        - mountPath: /etc/report
          name: result-aggregator
          readOnly: true
      serviceAccountName: ci-operator
      volumes:
      - name: manifest-tool-local-pusher
        secret:
          secretName: manifest-tool-local-pusher
      - name: pull-secret
        secret:
          secretName: registry-pull-credentials
      - name: result-aggregator
        secret:
          secretName: result-aggregator
    trigger: (?m)^/test( | .* )ocp-4-12-compliance-e2e-tests,?($|\s.*)
  - agent: kubernetes
    always_run: false
    branches:
    - ^master$
    - ^master-
    cluster: build01
    context: ci/prow/ocp-4-12-ebpf-qa-e2e-tests
    decorate: true
    decoration_config:
      skip_cloning: true
      timeout: 5h0m0s
    labels:
      ci-operator.openshift.io/variant: ocp-4-12
      ci.openshift.io/generator: prowgen
      pj-rehearse.openshift.io/can-be-rehearsed: "true"
    name: pull-ci-stackrox-stackrox-master-ocp-4-12-ebpf-qa-e2e-tests
    optional: true
    rerun_command: /test ocp-4-12-ebpf-qa-e2e-tests
    run_if_changed: ^COLLECTOR_VERSION
    spec:
      containers:
      - args:
        - --gcs-upload-secret=/secrets/gcs/service-account.json
        - --image-import-pull-secret=/etc/pull-secret/.dockerconfigjson
        - --report-credentials-file=/etc/report/credentials
        - --target=ebpf-qa-e2e-tests
        - --variant=ocp-4-12
        command:
        - ci-operator
        image: ci-operator:latest
        imagePullPolicy: Always
        name: ""
        resources:
          requests:
            cpu: 10m
        volumeMounts:
        - mountPath: /secrets/gcs
          name: gcs-credentials
          readOnly: true
        - mountPath: /secrets/manifest-tool
          name: manifest-tool-local-pusher
          readOnly: true
        - mountPath: /etc/pull-secret
          name: pull-secret
          readOnly: true
        - mountPath: /etc/report
          name: result-aggregator
          readOnly: true
      serviceAccountName: ci-operator
      volumes:
      - name: manifest-tool-local-pusher
        secret:
          secretName: manifest-tool-local-pusher
      - name: pull-secret
        secret:
          secretName: registry-pull-credentials
      - name: result-aggregator
        secret:
          secretName: result-aggregator
    trigger: (?m)^/test( | .* )ocp-4-12-ebpf-qa-e2e-tests,?($|\s.*)
  - agent: kubernetes
    always_run: true
    branches:
    - ^master$
    - ^master-
    cluster: build01
    context: ci/prow/ocp-4-12-nongroovy-e2e-tests
    decorate: true
    decoration_config:
      skip_cloning: true
      timeout: 5h0m0s
    labels:
      ci-operator.openshift.io/variant: ocp-4-12
      ci.openshift.io/generator: prowgen
      pj-rehearse.openshift.io/can-be-rehearsed: "true"
    name: pull-ci-stackrox-stackrox-master-ocp-4-12-nongroovy-e2e-tests
    optional: true
    rerun_command: /test ocp-4-12-nongroovy-e2e-tests
    spec:
      containers:
      - args:
        - --gcs-upload-secret=/secrets/gcs/service-account.json
        - --image-import-pull-secret=/etc/pull-secret/.dockerconfigjson
        - --report-credentials-file=/etc/report/credentials
        - --target=nongroovy-e2e-tests
        - --variant=ocp-4-12
        command:
        - ci-operator
        image: ci-operator:latest
        imagePullPolicy: Always
        name: ""
        resources:
          requests:
            cpu: 10m
        volumeMounts:
        - mountPath: /secrets/gcs
          name: gcs-credentials
          readOnly: true
        - mountPath: /secrets/manifest-tool
          name: manifest-tool-local-pusher
          readOnly: true
        - mountPath: /etc/pull-secret
          name: pull-secret
          readOnly: true
        - mountPath: /etc/report
          name: result-aggregator
          readOnly: true
      serviceAccountName: ci-operator
      volumes:
      - name: manifest-tool-local-pusher
        secret:
          secretName: manifest-tool-local-pusher
      - name: pull-secret
        secret:
          secretName: registry-pull-credentials
      - name: result-aggregator
        secret:
          secretName: result-aggregator
    trigger: (?m)^/test( | .* )ocp-4-12-nongroovy-e2e-tests,?($|\s.*)
  - agent: kubernetes
    always_run: false
    branches:
    - ^master$
    - ^master-
    cluster: build01
    context: ci/prow/ocp-4-12-operator-e2e-tests
    decorate: true
    decoration_config:
      skip_cloning: true
      timeout: 5h0m0s
    labels:
      ci-operator.openshift.io/variant: ocp-4-12
      ci.openshift.io/generator: prowgen
      pj-rehearse.openshift.io/can-be-rehearsed: "true"
    name: pull-ci-stackrox-stackrox-master-ocp-4-12-operator-e2e-tests
    optional: true
    rerun_command: /test ocp-4-12-operator-e2e-tests
    run_if_changed: ^((generated|image|operator|pkg|make|deploy|scripts)/.*|Makefile|status\.sh|[A-Z_]+_VERSION)
    spec:
      containers:
      - args:
        - --gcs-upload-secret=/secrets/gcs/service-account.json
        - --image-import-pull-secret=/etc/pull-secret/.dockerconfigjson
        - --report-credentials-file=/etc/report/credentials
        - --target=operator-e2e-tests
        - --variant=ocp-4-12
        command:
        - ci-operator
        image: ci-operator:latest
        imagePullPolicy: Always
        name: ""
        resources:
          requests:
            cpu: 10m
        volumeMounts:
        - mountPath: /secrets/gcs
          name: gcs-credentials
          readOnly: true
        - mountPath: /secrets/manifest-tool
          name: manifest-tool-local-pusher
          readOnly: true
        - mountPath: /etc/pull-secret
          name: pull-secret
          readOnly: true
        - mountPath: /etc/report
          name: result-aggregator
          readOnly: true
      serviceAccountName: ci-operator
      volumes:
      - name: manifest-tool-local-pusher
        secret:
          secretName: manifest-tool-local-pusher
      - name: pull-secret
        secret:
          secretName: registry-pull-credentials
      - name: result-aggregator
        secret:
          secretName: result-aggregator
    trigger: (?m)^/test( | .* )ocp-4-12-operator-e2e-tests,?($|\s.*)
  - agent: kubernetes
    always_run: false
    branches:
    - ^master$
    - ^master-
    cluster: build01
    context: ci/prow/ocp-4-12-qa-e2e-tests
    decorate: true
    decoration_config:
      skip_cloning: true
      timeout: 5h0m0s
    labels:
      ci-operator.openshift.io/variant: ocp-4-12
      ci.openshift.io/generator: prowgen
      pj-rehearse.openshift.io/can-be-rehearsed: "true"
    name: pull-ci-stackrox-stackrox-master-ocp-4-12-qa-e2e-tests
    optional: true
    rerun_command: /test ocp-4-12-qa-e2e-tests
    run_if_changed: ^((generated|image|operator|pkg|make|deploy|scripts)/.*|Makefile|status\.sh|[A-Z_]+_VERSION)
    spec:
      containers:
      - args:
        - --gcs-upload-secret=/secrets/gcs/service-account.json
        - --image-import-pull-secret=/etc/pull-secret/.dockerconfigjson
        - --report-credentials-file=/etc/report/credentials
        - --target=qa-e2e-tests
        - --variant=ocp-4-12
        command:
        - ci-operator
        image: ci-operator:latest
        imagePullPolicy: Always
        name: ""
        resources:
          requests:
            cpu: 10m
        volumeMounts:
        - mountPath: /secrets/gcs
          name: gcs-credentials
          readOnly: true
        - mountPath: /secrets/manifest-tool
          name: manifest-tool-local-pusher
          readOnly: true
        - mountPath: /etc/pull-secret
          name: pull-secret
          readOnly: true
        - mountPath: /etc/report
          name: result-aggregator
          readOnly: true
      serviceAccountName: ci-operator
      volumes:
      - name: manifest-tool-local-pusher
        secret:
          secretName: manifest-tool-local-pusher
      - name: pull-secret
        secret:
          secretName: registry-pull-credentials
      - name: result-aggregator
        secret:
          secretName: result-aggregator
    trigger: (?m)^/test( | .* )ocp-4-12-qa-e2e-tests,?($|\s.*)
  - agent: kubernetes
    always_run: false
    branches:
    - ^master$
    - ^master-
    cluster: build01
    context: ci/prow/ocp-4-12-scanner-v4-tests
    decorate: true
    decoration_config:
      skip_cloning: true
      timeout: 5h0m0s
    labels:
      ci-operator.openshift.io/variant: ocp-4-12
      ci.openshift.io/generator: prowgen
      pj-rehearse.openshift.io/can-be-rehearsed: "true"
    name: pull-ci-stackrox-stackrox-master-ocp-4-12-scanner-v4-tests
    optional: true
    rerun_command: /test ocp-4-12-scanner-v4-tests
    run_if_changed: ^(scanner|image|central/localscanner|sensor/kubernetes/localscanner|roxctl|deploy|proto|scripts/ci|tests/e2e)/.*
    spec:
      containers:
      - args:
        - --gcs-upload-secret=/secrets/gcs/service-account.json
        - --image-import-pull-secret=/etc/pull-secret/.dockerconfigjson
        - --report-credentials-file=/etc/report/credentials
        - --target=scanner-v4-tests
        - --variant=ocp-4-12
        command:
        - ci-operator
        image: ci-operator:latest
        imagePullPolicy: Always
        name: ""
        resources:
          requests:
            cpu: 10m
        volumeMounts:
        - mountPath: /secrets/gcs
          name: gcs-credentials
          readOnly: true
        - mountPath: /secrets/manifest-tool
          name: manifest-tool-local-pusher
          readOnly: true
        - mountPath: /etc/pull-secret
          name: pull-secret
          readOnly: true
        - mountPath: /etc/report
          name: result-aggregator
          readOnly: true
      serviceAccountName: ci-operator
      volumes:
      - name: manifest-tool-local-pusher
        secret:
          secretName: manifest-tool-local-pusher
      - name: pull-secret
        secret:
          secretName: registry-pull-credentials
      - name: result-aggregator
        secret:
          secretName: result-aggregator
    trigger: (?m)^/test( | .* )ocp-4-12-scanner-v4-tests,?($|\s.*)
  - agent: kubernetes
    always_run: false
    branches:
    - ^master$
    - ^master-
    cluster: build01
    context: ci/prow/ocp-4-12-sensor-integration-tests
    decorate: true
    decoration_config:
      skip_cloning: true
      timeout: 5h0m0s
    labels:
      ci-operator.openshift.io/variant: ocp-4-12
      ci.openshift.io/generator: prowgen
      pj-rehearse.openshift.io/can-be-rehearsed: "true"
    name: pull-ci-stackrox-stackrox-master-ocp-4-12-sensor-integration-tests
    optional: true
    rerun_command: /test ocp-4-12-sensor-integration-tests
    spec:
      containers:
      - args:
        - --gcs-upload-secret=/secrets/gcs/service-account.json
        - --image-import-pull-secret=/etc/pull-secret/.dockerconfigjson
        - --report-credentials-file=/etc/report/credentials
        - --target=sensor-integration-tests
        - --variant=ocp-4-12
        command:
        - ci-operator
        image: ci-operator:latest
        imagePullPolicy: Always
        name: ""
        resources:
          requests:
            cpu: 10m
        volumeMounts:
        - mountPath: /secrets/gcs
          name: gcs-credentials
          readOnly: true
        - mountPath: /secrets/manifest-tool
          name: manifest-tool-local-pusher
          readOnly: true
        - mountPath: /etc/pull-secret
          name: pull-secret
          readOnly: true
        - mountPath: /etc/report
          name: result-aggregator
          readOnly: true
      serviceAccountName: ci-operator
      volumes:
      - name: manifest-tool-local-pusher
        secret:
          secretName: manifest-tool-local-pusher
      - name: pull-secret
        secret:
          secretName: registry-pull-credentials
      - name: result-aggregator
        secret:
          secretName: result-aggregator
    trigger: (?m)^/test( | .* )ocp-4-12-sensor-integration-tests,?($|\s.*)
  - agent: kubernetes
    always_run: false
    branches:
    - ^master$
    - ^master-
    cluster: build01
    context: ci/prow/ocp-4-12-ui-e2e-tests
    decorate: true
    decoration_config:
      skip_cloning: true
      timeout: 5h0m0s
    labels:
      ci-operator.openshift.io/variant: ocp-4-12
      ci.openshift.io/generator: prowgen
      pj-rehearse.openshift.io/can-be-rehearsed: "true"
    name: pull-ci-stackrox-stackrox-master-ocp-4-12-ui-e2e-tests
    optional: true
    rerun_command: /test ocp-4-12-ui-e2e-tests
    run_if_changed: ^(ui|proto/(storage|api)|central/.+?/service|pkg/features/list.go|tests/e2e/lib.sh)/
    spec:
      containers:
      - args:
        - --gcs-upload-secret=/secrets/gcs/service-account.json
        - --image-import-pull-secret=/etc/pull-secret/.dockerconfigjson
        - --report-credentials-file=/etc/report/credentials
        - --target=ui-e2e-tests
        - --variant=ocp-4-12
        command:
        - ci-operator
        image: ci-operator:latest
        imagePullPolicy: Always
        name: ""
        resources:
          requests:
            cpu: 10m
        volumeMounts:
        - mountPath: /secrets/gcs
          name: gcs-credentials
          readOnly: true
        - mountPath: /secrets/manifest-tool
          name: manifest-tool-local-pusher
          readOnly: true
        - mountPath: /etc/pull-secret
          name: pull-secret
          readOnly: true
        - mountPath: /etc/report
          name: result-aggregator
          readOnly: true
      serviceAccountName: ci-operator
      volumes:
      - name: manifest-tool-local-pusher
        secret:
          secretName: manifest-tool-local-pusher
      - name: pull-secret
        secret:
          secretName: registry-pull-credentials
      - name: result-aggregator
        secret:
          secretName: result-aggregator
    trigger: (?m)^/test( | .* )ocp-4-12-ui-e2e-tests,?($|\s.*)
  - agent: kubernetes
    always_run: false
    branches:
    - ^master$
    - ^master-
    cluster: build01
    context: ci/prow/ocp-4-16-compliance-e2e-tests
    decorate: true
    decoration_config:
      skip_cloning: true
      timeout: 5h0m0s
    labels:
      ci-operator.openshift.io/variant: ocp-4-16
      ci.openshift.io/generator: prowgen
      pj-rehearse.openshift.io/can-be-rehearsed: "true"
    name: pull-ci-stackrox-stackrox-master-ocp-4-16-compliance-e2e-tests
    optional: true
    rerun_command: /test ocp-4-16-compliance-e2e-tests
    run_if_changed: ^(compliance|central\/compliance.*)
    spec:
      containers:
      - args:
        - --gcs-upload-secret=/secrets/gcs/service-account.json
        - --image-import-pull-secret=/etc/pull-secret/.dockerconfigjson
        - --report-credentials-file=/etc/report/credentials
        - --target=compliance-e2e-tests
        - --variant=ocp-4-16
        command:
        - ci-operator
        image: ci-operator:latest
        imagePullPolicy: Always
        name: ""
        resources:
          requests:
            cpu: 10m
        volumeMounts:
        - mountPath: /secrets/gcs
          name: gcs-credentials
          readOnly: true
        - mountPath: /secrets/manifest-tool
          name: manifest-tool-local-pusher
          readOnly: true
        - mountPath: /etc/pull-secret
          name: pull-secret
          readOnly: true
        - mountPath: /etc/report
          name: result-aggregator
          readOnly: true
      serviceAccountName: ci-operator
      volumes:
      - name: manifest-tool-local-pusher
        secret:
          secretName: manifest-tool-local-pusher
      - name: pull-secret
        secret:
          secretName: registry-pull-credentials
      - name: result-aggregator
        secret:
          secretName: result-aggregator
    trigger: (?m)^/test( | .* )ocp-4-16-compliance-e2e-tests,?($|\s.*)
  - agent: kubernetes
    always_run: false
    branches:
    - ^master$
    - ^master-
    cluster: build01
    context: ci/prow/ocp-4-16-crun-qa-e2e-tests
    decorate: true
    decoration_config:
      skip_cloning: true
      timeout: 5h0m0s
    labels:
      ci-operator.openshift.io/variant: ocp-4-16
      ci.openshift.io/generator: prowgen
      pj-rehearse.openshift.io/can-be-rehearsed: "true"
    name: pull-ci-stackrox-stackrox-master-ocp-4-16-crun-qa-e2e-tests
    optional: true
    rerun_command: /test ocp-4-16-crun-qa-e2e-tests
    spec:
      containers:
      - args:
        - --gcs-upload-secret=/secrets/gcs/service-account.json
        - --image-import-pull-secret=/etc/pull-secret/.dockerconfigjson
        - --report-credentials-file=/etc/report/credentials
        - --target=crun-qa-e2e-tests
        - --variant=ocp-4-16
        command:
        - ci-operator
        image: ci-operator:latest
        imagePullPolicy: Always
        name: ""
        resources:
          requests:
            cpu: 10m
        volumeMounts:
        - mountPath: /secrets/gcs
          name: gcs-credentials
          readOnly: true
        - mountPath: /secrets/manifest-tool
          name: manifest-tool-local-pusher
          readOnly: true
        - mountPath: /etc/pull-secret
          name: pull-secret
          readOnly: true
        - mountPath: /etc/report
          name: result-aggregator
          readOnly: true
      serviceAccountName: ci-operator
      volumes:
      - name: manifest-tool-local-pusher
        secret:
          secretName: manifest-tool-local-pusher
      - name: pull-secret
        secret:
          secretName: registry-pull-credentials
      - name: result-aggregator
        secret:
          secretName: result-aggregator
    trigger: (?m)^/test( | .* )ocp-4-16-crun-qa-e2e-tests,?($|\s.*)
  - agent: kubernetes
    always_run: false
    branches:
    - ^master$
    - ^master-
    cluster: build01
    context: ci/prow/ocp-4-16-ebpf-qa-e2e-tests
    decorate: true
    decoration_config:
      skip_cloning: true
      timeout: 5h0m0s
    labels:
      ci-operator.openshift.io/variant: ocp-4-16
      ci.openshift.io/generator: prowgen
      pj-rehearse.openshift.io/can-be-rehearsed: "true"
    name: pull-ci-stackrox-stackrox-master-ocp-4-16-ebpf-qa-e2e-tests
    optional: true
    rerun_command: /test ocp-4-16-ebpf-qa-e2e-tests
    spec:
      containers:
      - args:
        - --gcs-upload-secret=/secrets/gcs/service-account.json
        - --image-import-pull-secret=/etc/pull-secret/.dockerconfigjson
        - --report-credentials-file=/etc/report/credentials
        - --target=ebpf-qa-e2e-tests
        - --variant=ocp-4-16
        command:
        - ci-operator
        image: ci-operator:latest
        imagePullPolicy: Always
        name: ""
        resources:
          requests:
            cpu: 10m
        volumeMounts:
        - mountPath: /secrets/gcs
          name: gcs-credentials
          readOnly: true
        - mountPath: /secrets/manifest-tool
          name: manifest-tool-local-pusher
          readOnly: true
        - mountPath: /etc/pull-secret
          name: pull-secret
          readOnly: true
        - mountPath: /etc/report
          name: result-aggregator
          readOnly: true
      serviceAccountName: ci-operator
      volumes:
      - name: manifest-tool-local-pusher
        secret:
          secretName: manifest-tool-local-pusher
      - name: pull-secret
        secret:
          secretName: registry-pull-credentials
      - name: result-aggregator
        secret:
          secretName: result-aggregator
    trigger: (?m)^/test( | .* )ocp-4-16-ebpf-qa-e2e-tests,?($|\s.*)
  - agent: kubernetes
    always_run: false
    branches:
    - ^master$
    - ^master-
    cluster: build01
    context: ci/prow/ocp-4-16-fips-qa-e2e-tests
    decorate: true
    decoration_config:
      skip_cloning: true
      timeout: 5h0m0s
    labels:
      ci-operator.openshift.io/variant: ocp-4-16
      ci.openshift.io/generator: prowgen
      pj-rehearse.openshift.io/can-be-rehearsed: "true"
    name: pull-ci-stackrox-stackrox-master-ocp-4-16-fips-qa-e2e-tests
    optional: true
    rerun_command: /test ocp-4-16-fips-qa-e2e-tests
    spec:
      containers:
      - args:
        - --gcs-upload-secret=/secrets/gcs/service-account.json
        - --image-import-pull-secret=/etc/pull-secret/.dockerconfigjson
        - --report-credentials-file=/etc/report/credentials
        - --target=fips-qa-e2e-tests
        - --variant=ocp-4-16
        command:
        - ci-operator
        image: ci-operator:latest
        imagePullPolicy: Always
        name: ""
        resources:
          requests:
            cpu: 10m
        volumeMounts:
        - mountPath: /secrets/gcs
          name: gcs-credentials
          readOnly: true
        - mountPath: /secrets/manifest-tool
          name: manifest-tool-local-pusher
          readOnly: true
        - mountPath: /etc/pull-secret
          name: pull-secret
          readOnly: true
        - mountPath: /etc/report
          name: result-aggregator
          readOnly: true
      serviceAccountName: ci-operator
      volumes:
      - name: manifest-tool-local-pusher
        secret:
          secretName: manifest-tool-local-pusher
      - name: pull-secret
        secret:
          secretName: registry-pull-credentials
      - name: result-aggregator
        secret:
          secretName: result-aggregator
    trigger: (?m)^/test( | .* )ocp-4-16-fips-qa-e2e-tests,?($|\s.*)
  - agent: kubernetes
    always_run: true
    branches:
    - ^master$
    - ^master-
    cluster: build01
    context: ci/prow/ocp-4-16-nongroovy-e2e-tests
    decorate: true
    decoration_config:
      skip_cloning: true
      timeout: 5h0m0s
    labels:
      ci-operator.openshift.io/variant: ocp-4-16
      ci.openshift.io/generator: prowgen
      pj-rehearse.openshift.io/can-be-rehearsed: "true"
    name: pull-ci-stackrox-stackrox-master-ocp-4-16-nongroovy-e2e-tests
    optional: true
    rerun_command: /test ocp-4-16-nongroovy-e2e-tests
    spec:
      containers:
      - args:
        - --gcs-upload-secret=/secrets/gcs/service-account.json
        - --image-import-pull-secret=/etc/pull-secret/.dockerconfigjson
        - --report-credentials-file=/etc/report/credentials
        - --target=nongroovy-e2e-tests
        - --variant=ocp-4-16
        command:
        - ci-operator
        image: ci-operator:latest
        imagePullPolicy: Always
        name: ""
        resources:
          requests:
            cpu: 10m
        volumeMounts:
        - mountPath: /secrets/gcs
          name: gcs-credentials
          readOnly: true
        - mountPath: /secrets/manifest-tool
          name: manifest-tool-local-pusher
          readOnly: true
        - mountPath: /etc/pull-secret
          name: pull-secret
          readOnly: true
        - mountPath: /etc/report
          name: result-aggregator
          readOnly: true
      serviceAccountName: ci-operator
      volumes:
      - name: manifest-tool-local-pusher
        secret:
          secretName: manifest-tool-local-pusher
      - name: pull-secret
        secret:
          secretName: registry-pull-credentials
      - name: result-aggregator
        secret:
          secretName: result-aggregator
    trigger: (?m)^/test( | .* )ocp-4-16-nongroovy-e2e-tests,?($|\s.*)
  - agent: kubernetes
    always_run: false
    branches:
    - ^master$
    - ^master-
    cluster: build01
    context: ci/prow/ocp-4-16-operator-e2e-tests
    decorate: true
    decoration_config:
      skip_cloning: true
      timeout: 5h0m0s
    labels:
      ci-operator.openshift.io/variant: ocp-4-16
      ci.openshift.io/generator: prowgen
      pj-rehearse.openshift.io/can-be-rehearsed: "true"
    name: pull-ci-stackrox-stackrox-master-ocp-4-16-operator-e2e-tests
    optional: true
    rerun_command: /test ocp-4-16-operator-e2e-tests
    run_if_changed: ^((generated|image|operator|pkg|make|deploy|scripts)/.*|Makefile|status\.sh|[A-Z_]+_VERSION)
    spec:
      containers:
      - args:
        - --gcs-upload-secret=/secrets/gcs/service-account.json
        - --image-import-pull-secret=/etc/pull-secret/.dockerconfigjson
        - --report-credentials-file=/etc/report/credentials
        - --target=operator-e2e-tests
        - --variant=ocp-4-16
        command:
        - ci-operator
        image: ci-operator:latest
        imagePullPolicy: Always
        name: ""
        resources:
          requests:
            cpu: 10m
        volumeMounts:
        - mountPath: /secrets/gcs
          name: gcs-credentials
          readOnly: true
        - mountPath: /secrets/manifest-tool
          name: manifest-tool-local-pusher
          readOnly: true
        - mountPath: /etc/pull-secret
          name: pull-secret
          readOnly: true
        - mountPath: /etc/report
          name: result-aggregator
          readOnly: true
      serviceAccountName: ci-operator
      volumes:
      - name: manifest-tool-local-pusher
        secret:
          secretName: manifest-tool-local-pusher
      - name: pull-secret
        secret:
          secretName: registry-pull-credentials
      - name: result-aggregator
        secret:
          secretName: result-aggregator
    trigger: (?m)^/test( | .* )ocp-4-16-operator-e2e-tests,?($|\s.*)
  - agent: kubernetes
    always_run: false
    branches:
    - ^master$
    - ^master-
    cluster: build01
    context: ci/prow/ocp-4-16-qa-e2e-tests
    decorate: true
    decoration_config:
      skip_cloning: true
      timeout: 5h0m0s
    labels:
      ci-operator.openshift.io/variant: ocp-4-16
      ci.openshift.io/generator: prowgen
      pj-rehearse.openshift.io/can-be-rehearsed: "true"
    name: pull-ci-stackrox-stackrox-master-ocp-4-16-qa-e2e-tests
    optional: true
    rerun_command: /test ocp-4-16-qa-e2e-tests
    run_if_changed: ^((generated|image|operator|pkg|make|deploy|scripts)/.*|Makefile|status\.sh|[A-Z_]+_VERSION)
    spec:
      containers:
      - args:
        - --gcs-upload-secret=/secrets/gcs/service-account.json
        - --image-import-pull-secret=/etc/pull-secret/.dockerconfigjson
        - --report-credentials-file=/etc/report/credentials
        - --target=qa-e2e-tests
        - --variant=ocp-4-16
        command:
        - ci-operator
        image: ci-operator:latest
        imagePullPolicy: Always
        name: ""
        resources:
          requests:
            cpu: 10m
        volumeMounts:
        - mountPath: /secrets/gcs
          name: gcs-credentials
          readOnly: true
        - mountPath: /secrets/manifest-tool
          name: manifest-tool-local-pusher
          readOnly: true
        - mountPath: /etc/pull-secret
          name: pull-secret
          readOnly: true
        - mountPath: /etc/report
          name: result-aggregator
          readOnly: true
      serviceAccountName: ci-operator
      volumes:
      - name: manifest-tool-local-pusher
        secret:
          secretName: manifest-tool-local-pusher
      - name: pull-secret
        secret:
          secretName: registry-pull-credentials
      - name: result-aggregator
        secret:
          secretName: result-aggregator
    trigger: (?m)^/test( | .* )ocp-4-16-qa-e2e-tests,?($|\s.*)
  - agent: kubernetes
    always_run: false
    branches:
    - ^master$
    - ^master-
    cluster: build01
    context: ci/prow/ocp-4-16-scanner-v4-tests
    decorate: true
    decoration_config:
      skip_cloning: true
      timeout: 5h0m0s
    labels:
      ci-operator.openshift.io/variant: ocp-4-16
      ci.openshift.io/generator: prowgen
      pj-rehearse.openshift.io/can-be-rehearsed: "true"
    name: pull-ci-stackrox-stackrox-master-ocp-4-16-scanner-v4-tests
    optional: true
    rerun_command: /test ocp-4-16-scanner-v4-tests
    run_if_changed: ^(scanner|image|central/localscanner|sensor/kubernetes/localscanner|roxctl|deploy|proto|scripts/ci|tests/e2e)/.*
    spec:
      containers:
      - args:
        - --gcs-upload-secret=/secrets/gcs/service-account.json
        - --image-import-pull-secret=/etc/pull-secret/.dockerconfigjson
        - --report-credentials-file=/etc/report/credentials
        - --target=scanner-v4-tests
        - --variant=ocp-4-16
        command:
        - ci-operator
        image: ci-operator:latest
        imagePullPolicy: Always
        name: ""
        resources:
          requests:
            cpu: 10m
        volumeMounts:
        - mountPath: /secrets/gcs
          name: gcs-credentials
          readOnly: true
        - mountPath: /secrets/manifest-tool
          name: manifest-tool-local-pusher
          readOnly: true
        - mountPath: /etc/pull-secret
          name: pull-secret
          readOnly: true
        - mountPath: /etc/report
          name: result-aggregator
          readOnly: true
      serviceAccountName: ci-operator
      volumes:
      - name: manifest-tool-local-pusher
        secret:
          secretName: manifest-tool-local-pusher
      - name: pull-secret
        secret:
          secretName: registry-pull-credentials
      - name: result-aggregator
        secret:
          secretName: result-aggregator
    trigger: (?m)^/test( | .* )ocp-4-16-scanner-v4-tests,?($|\s.*)
  - agent: kubernetes
    always_run: false
    branches:
    - ^master$
    - ^master-
    cluster: build01
    context: ci/prow/ocp-4-16-sensor-integration-tests
    decorate: true
    decoration_config:
      skip_cloning: true
      timeout: 5h0m0s
    labels:
      ci-operator.openshift.io/variant: ocp-4-16
      ci.openshift.io/generator: prowgen
      pj-rehearse.openshift.io/can-be-rehearsed: "true"
    name: pull-ci-stackrox-stackrox-master-ocp-4-16-sensor-integration-tests
    optional: true
    rerun_command: /test ocp-4-16-sensor-integration-tests
    spec:
      containers:
      - args:
        - --gcs-upload-secret=/secrets/gcs/service-account.json
        - --image-import-pull-secret=/etc/pull-secret/.dockerconfigjson
        - --report-credentials-file=/etc/report/credentials
        - --target=sensor-integration-tests
        - --variant=ocp-4-16
        command:
        - ci-operator
        image: ci-operator:latest
        imagePullPolicy: Always
        name: ""
        resources:
          requests:
            cpu: 10m
        volumeMounts:
        - mountPath: /secrets/gcs
          name: gcs-credentials
          readOnly: true
        - mountPath: /secrets/manifest-tool
          name: manifest-tool-local-pusher
          readOnly: true
        - mountPath: /etc/pull-secret
          name: pull-secret
          readOnly: true
        - mountPath: /etc/report
          name: result-aggregator
          readOnly: true
      serviceAccountName: ci-operator
      volumes:
      - name: manifest-tool-local-pusher
        secret:
          secretName: manifest-tool-local-pusher
      - name: pull-secret
        secret:
          secretName: registry-pull-credentials
      - name: result-aggregator
        secret:
          secretName: result-aggregator
    trigger: (?m)^/test( | .* )ocp-4-16-sensor-integration-tests,?($|\s.*)
  - agent: kubernetes
    always_run: false
    branches:
    - ^master$
    - ^master-
    cluster: build01
    context: ci/prow/ocp-4-16-ui-e2e-tests
    decorate: true
    decoration_config:
      skip_cloning: true
      timeout: 5h0m0s
    labels:
      ci-operator.openshift.io/variant: ocp-4-16
      ci.openshift.io/generator: prowgen
      pj-rehearse.openshift.io/can-be-rehearsed: "true"
    name: pull-ci-stackrox-stackrox-master-ocp-4-16-ui-e2e-tests
    optional: true
    rerun_command: /test ocp-4-16-ui-e2e-tests
    run_if_changed: ^(ui|proto/(storage|api)|central/.+?/service|pkg/features/list.go|tests/e2e/lib.sh)/
    spec:
      containers:
      - args:
        - --gcs-upload-secret=/secrets/gcs/service-account.json
        - --image-import-pull-secret=/etc/pull-secret/.dockerconfigjson
        - --report-credentials-file=/etc/report/credentials
        - --target=ui-e2e-tests
        - --variant=ocp-4-16
        command:
        - ci-operator
        image: ci-operator:latest
        imagePullPolicy: Always
        name: ""
        resources:
          requests:
            cpu: 10m
        volumeMounts:
        - mountPath: /secrets/gcs
          name: gcs-credentials
          readOnly: true
        - mountPath: /secrets/manifest-tool
          name: manifest-tool-local-pusher
          readOnly: true
        - mountPath: /etc/pull-secret
          name: pull-secret
          readOnly: true
        - mountPath: /etc/report
          name: result-aggregator
          readOnly: true
      serviceAccountName: ci-operator
      volumes:
      - name: manifest-tool-local-pusher
        secret:
          secretName: manifest-tool-local-pusher
      - name: pull-secret
        secret:
          secretName: registry-pull-credentials
      - name: result-aggregator
        secret:
          secretName: result-aggregator
    trigger: (?m)^/test( | .* )ocp-4-16-ui-e2e-tests,?($|\s.*)
  - agent: kubernetes
    always_run: false
    branches:
    - ^master$
    - ^master-
    cluster: build01
    context: ci/prow/ocp-dev-preview-compliance-e2e-tests
    decorate: true
    decoration_config:
      skip_cloning: true
      timeout: 5h0m0s
    labels:
      ci-operator.openshift.io/variant: ocp-dev-preview
      ci.openshift.io/generator: prowgen
      pj-rehearse.openshift.io/can-be-rehearsed: "true"
    name: pull-ci-stackrox-stackrox-master-ocp-dev-preview-compliance-e2e-tests
    optional: true
    rerun_command: /test ocp-dev-preview-compliance-e2e-tests
    spec:
      containers:
      - args:
        - --gcs-upload-secret=/secrets/gcs/service-account.json
        - --image-import-pull-secret=/etc/pull-secret/.dockerconfigjson
        - --report-credentials-file=/etc/report/credentials
        - --target=compliance-e2e-tests
        - --variant=ocp-dev-preview
        command:
        - ci-operator
        image: ci-operator:latest
        imagePullPolicy: Always
        name: ""
        resources:
          requests:
            cpu: 10m
        volumeMounts:
        - mountPath: /secrets/gcs
          name: gcs-credentials
          readOnly: true
        - mountPath: /secrets/manifest-tool
          name: manifest-tool-local-pusher
          readOnly: true
        - mountPath: /etc/pull-secret
          name: pull-secret
          readOnly: true
        - mountPath: /etc/report
          name: result-aggregator
          readOnly: true
      serviceAccountName: ci-operator
      volumes:
      - name: manifest-tool-local-pusher
        secret:
          secretName: manifest-tool-local-pusher
      - name: pull-secret
        secret:
          secretName: registry-pull-credentials
      - name: result-aggregator
        secret:
          secretName: result-aggregator
    trigger: (?m)^/test( | .* )ocp-dev-preview-compliance-e2e-tests,?($|\s.*)
  - agent: kubernetes
    always_run: false
    branches:
    - ^master$
    - ^master-
    cluster: build01
    context: ci/prow/ocp-dev-preview-ebpf-qa-e2e-tests
    decorate: true
    decoration_config:
      skip_cloning: true
      timeout: 5h0m0s
    labels:
      ci-operator.openshift.io/variant: ocp-dev-preview
      ci.openshift.io/generator: prowgen
      pj-rehearse.openshift.io/can-be-rehearsed: "true"
    name: pull-ci-stackrox-stackrox-master-ocp-dev-preview-ebpf-qa-e2e-tests
    optional: true
    rerun_command: /test ocp-dev-preview-ebpf-qa-e2e-tests
    spec:
      containers:
      - args:
        - --gcs-upload-secret=/secrets/gcs/service-account.json
        - --image-import-pull-secret=/etc/pull-secret/.dockerconfigjson
        - --report-credentials-file=/etc/report/credentials
        - --target=ebpf-qa-e2e-tests
        - --variant=ocp-dev-preview
        command:
        - ci-operator
        image: ci-operator:latest
        imagePullPolicy: Always
        name: ""
        resources:
          requests:
            cpu: 10m
        volumeMounts:
        - mountPath: /secrets/gcs
          name: gcs-credentials
          readOnly: true
        - mountPath: /secrets/manifest-tool
          name: manifest-tool-local-pusher
          readOnly: true
        - mountPath: /etc/pull-secret
          name: pull-secret
          readOnly: true
        - mountPath: /etc/report
          name: result-aggregator
          readOnly: true
      serviceAccountName: ci-operator
      volumes:
      - name: manifest-tool-local-pusher
        secret:
          secretName: manifest-tool-local-pusher
      - name: pull-secret
        secret:
          secretName: registry-pull-credentials
      - name: result-aggregator
        secret:
          secretName: result-aggregator
    trigger: (?m)^/test( | .* )ocp-dev-preview-ebpf-qa-e2e-tests,?($|\s.*)
  - agent: kubernetes
    always_run: false
    branches:
    - ^master$
    - ^master-
    cluster: build01
    context: ci/prow/ocp-dev-preview-fips-qa-e2e-tests
    decorate: true
    decoration_config:
      skip_cloning: true
      timeout: 5h0m0s
    labels:
      ci-operator.openshift.io/variant: ocp-dev-preview
      ci.openshift.io/generator: prowgen
      pj-rehearse.openshift.io/can-be-rehearsed: "true"
    name: pull-ci-stackrox-stackrox-master-ocp-dev-preview-fips-qa-e2e-tests
    optional: true
    rerun_command: /test ocp-dev-preview-fips-qa-e2e-tests
    spec:
      containers:
      - args:
        - --gcs-upload-secret=/secrets/gcs/service-account.json
        - --image-import-pull-secret=/etc/pull-secret/.dockerconfigjson
        - --report-credentials-file=/etc/report/credentials
        - --target=fips-qa-e2e-tests
        - --variant=ocp-dev-preview
        command:
        - ci-operator
        image: ci-operator:latest
        imagePullPolicy: Always
        name: ""
        resources:
          requests:
            cpu: 10m
        volumeMounts:
        - mountPath: /secrets/gcs
          name: gcs-credentials
          readOnly: true
        - mountPath: /secrets/manifest-tool
          name: manifest-tool-local-pusher
          readOnly: true
        - mountPath: /etc/pull-secret
          name: pull-secret
          readOnly: true
        - mountPath: /etc/report
          name: result-aggregator
          readOnly: true
      serviceAccountName: ci-operator
      volumes:
      - name: manifest-tool-local-pusher
        secret:
          secretName: manifest-tool-local-pusher
      - name: pull-secret
        secret:
          secretName: registry-pull-credentials
      - name: result-aggregator
        secret:
          secretName: result-aggregator
    trigger: (?m)^/test( | .* )ocp-dev-preview-fips-qa-e2e-tests,?($|\s.*)
  - agent: kubernetes
    always_run: false
    branches:
    - ^master$
    - ^master-
    cluster: build01
    context: ci/prow/ocp-dev-preview-nongroovy-e2e-tests
    decorate: true
    decoration_config:
      skip_cloning: true
      timeout: 5h0m0s
    labels:
      ci-operator.openshift.io/variant: ocp-dev-preview
      ci.openshift.io/generator: prowgen
      pj-rehearse.openshift.io/can-be-rehearsed: "true"
    name: pull-ci-stackrox-stackrox-master-ocp-dev-preview-nongroovy-e2e-tests
    optional: true
    rerun_command: /test ocp-dev-preview-nongroovy-e2e-tests
    spec:
      containers:
      - args:
        - --gcs-upload-secret=/secrets/gcs/service-account.json
        - --image-import-pull-secret=/etc/pull-secret/.dockerconfigjson
        - --report-credentials-file=/etc/report/credentials
        - --target=nongroovy-e2e-tests
        - --variant=ocp-dev-preview
        command:
        - ci-operator
        image: ci-operator:latest
        imagePullPolicy: Always
        name: ""
        resources:
          requests:
            cpu: 10m
        volumeMounts:
        - mountPath: /secrets/gcs
          name: gcs-credentials
          readOnly: true
        - mountPath: /secrets/manifest-tool
          name: manifest-tool-local-pusher
          readOnly: true
        - mountPath: /etc/pull-secret
          name: pull-secret
          readOnly: true
        - mountPath: /etc/report
          name: result-aggregator
          readOnly: true
      serviceAccountName: ci-operator
      volumes:
      - name: manifest-tool-local-pusher
        secret:
          secretName: manifest-tool-local-pusher
      - name: pull-secret
        secret:
          secretName: registry-pull-credentials
      - name: result-aggregator
        secret:
          secretName: result-aggregator
    trigger: (?m)^/test( | .* )ocp-dev-preview-nongroovy-e2e-tests,?($|\s.*)
  - agent: kubernetes
    always_run: false
    branches:
    - ^master$
    - ^master-
    cluster: build01
    context: ci/prow/ocp-dev-preview-operator-e2e-tests
    decorate: true
    decoration_config:
      skip_cloning: true
      timeout: 5h0m0s
    labels:
      ci-operator.openshift.io/variant: ocp-dev-preview
      ci.openshift.io/generator: prowgen
      pj-rehearse.openshift.io/can-be-rehearsed: "true"
    name: pull-ci-stackrox-stackrox-master-ocp-dev-preview-operator-e2e-tests
    optional: true
    rerun_command: /test ocp-dev-preview-operator-e2e-tests
    spec:
      containers:
      - args:
        - --gcs-upload-secret=/secrets/gcs/service-account.json
        - --image-import-pull-secret=/etc/pull-secret/.dockerconfigjson
        - --report-credentials-file=/etc/report/credentials
        - --target=operator-e2e-tests
        - --variant=ocp-dev-preview
        command:
        - ci-operator
        image: ci-operator:latest
        imagePullPolicy: Always
        name: ""
        resources:
          requests:
            cpu: 10m
        volumeMounts:
        - mountPath: /secrets/gcs
          name: gcs-credentials
          readOnly: true
        - mountPath: /secrets/manifest-tool
          name: manifest-tool-local-pusher
          readOnly: true
        - mountPath: /etc/pull-secret
          name: pull-secret
          readOnly: true
        - mountPath: /etc/report
          name: result-aggregator
          readOnly: true
      serviceAccountName: ci-operator
      volumes:
      - name: manifest-tool-local-pusher
        secret:
          secretName: manifest-tool-local-pusher
      - name: pull-secret
        secret:
          secretName: registry-pull-credentials
      - name: result-aggregator
        secret:
          secretName: result-aggregator
    trigger: (?m)^/test( | .* )ocp-dev-preview-operator-e2e-tests,?($|\s.*)
  - agent: kubernetes
    always_run: false
    branches:
    - ^master$
    - ^master-
    cluster: build01
    context: ci/prow/ocp-dev-preview-qa-e2e-tests
    decorate: true
    decoration_config:
      skip_cloning: true
      timeout: 5h0m0s
    labels:
      ci-operator.openshift.io/variant: ocp-dev-preview
      ci.openshift.io/generator: prowgen
      pj-rehearse.openshift.io/can-be-rehearsed: "true"
    name: pull-ci-stackrox-stackrox-master-ocp-dev-preview-qa-e2e-tests
    optional: true
    rerun_command: /test ocp-dev-preview-qa-e2e-tests
    spec:
      containers:
      - args:
        - --gcs-upload-secret=/secrets/gcs/service-account.json
        - --image-import-pull-secret=/etc/pull-secret/.dockerconfigjson
        - --report-credentials-file=/etc/report/credentials
        - --target=qa-e2e-tests
        - --variant=ocp-dev-preview
        command:
        - ci-operator
        image: ci-operator:latest
        imagePullPolicy: Always
        name: ""
        resources:
          requests:
            cpu: 10m
        volumeMounts:
        - mountPath: /secrets/gcs
          name: gcs-credentials
          readOnly: true
        - mountPath: /secrets/manifest-tool
          name: manifest-tool-local-pusher
          readOnly: true
        - mountPath: /etc/pull-secret
          name: pull-secret
          readOnly: true
        - mountPath: /etc/report
          name: result-aggregator
          readOnly: true
      serviceAccountName: ci-operator
      volumes:
      - name: manifest-tool-local-pusher
        secret:
          secretName: manifest-tool-local-pusher
      - name: pull-secret
        secret:
          secretName: registry-pull-credentials
      - name: result-aggregator
        secret:
          secretName: result-aggregator
    trigger: (?m)^/test( | .* )ocp-dev-preview-qa-e2e-tests,?($|\s.*)
  - agent: kubernetes
    always_run: false
    branches:
    - ^master$
    - ^master-
    cluster: build01
    context: ci/prow/ocp-dev-preview-scanner-v4-tests
    decorate: true
    decoration_config:
      skip_cloning: true
      timeout: 5h0m0s
    labels:
      ci-operator.openshift.io/variant: ocp-dev-preview
      ci.openshift.io/generator: prowgen
      pj-rehearse.openshift.io/can-be-rehearsed: "true"
    name: pull-ci-stackrox-stackrox-master-ocp-dev-preview-scanner-v4-tests
    optional: true
    rerun_command: /test ocp-dev-preview-scanner-v4-tests
    spec:
      containers:
      - args:
        - --gcs-upload-secret=/secrets/gcs/service-account.json
        - --image-import-pull-secret=/etc/pull-secret/.dockerconfigjson
        - --report-credentials-file=/etc/report/credentials
        - --target=scanner-v4-tests
        - --variant=ocp-dev-preview
        command:
        - ci-operator
        image: ci-operator:latest
        imagePullPolicy: Always
        name: ""
        resources:
          requests:
            cpu: 10m
        volumeMounts:
        - mountPath: /secrets/gcs
          name: gcs-credentials
          readOnly: true
        - mountPath: /secrets/manifest-tool
          name: manifest-tool-local-pusher
          readOnly: true
        - mountPath: /etc/pull-secret
          name: pull-secret
          readOnly: true
        - mountPath: /etc/report
          name: result-aggregator
          readOnly: true
      serviceAccountName: ci-operator
      volumes:
      - name: manifest-tool-local-pusher
        secret:
          secretName: manifest-tool-local-pusher
      - name: pull-secret
        secret:
          secretName: registry-pull-credentials
      - name: result-aggregator
        secret:
          secretName: result-aggregator
    trigger: (?m)^/test( | .* )ocp-dev-preview-scanner-v4-tests,?($|\s.*)
  - agent: kubernetes
    always_run: false
    branches:
    - ^master$
    - ^master-
    cluster: build01
    context: ci/prow/ocp-dev-preview-sensor-integration-tests
    decorate: true
    decoration_config:
      skip_cloning: true
      timeout: 5h0m0s
    labels:
      ci-operator.openshift.io/variant: ocp-dev-preview
      ci.openshift.io/generator: prowgen
      pj-rehearse.openshift.io/can-be-rehearsed: "true"
    name: pull-ci-stackrox-stackrox-master-ocp-dev-preview-sensor-integration-tests
    optional: true
    rerun_command: /test ocp-dev-preview-sensor-integration-tests
    spec:
      containers:
      - args:
        - --gcs-upload-secret=/secrets/gcs/service-account.json
        - --image-import-pull-secret=/etc/pull-secret/.dockerconfigjson
        - --report-credentials-file=/etc/report/credentials
        - --target=sensor-integration-tests
        - --variant=ocp-dev-preview
        command:
        - ci-operator
        image: ci-operator:latest
        imagePullPolicy: Always
        name: ""
        resources:
          requests:
            cpu: 10m
        volumeMounts:
        - mountPath: /secrets/gcs
          name: gcs-credentials
          readOnly: true
        - mountPath: /secrets/manifest-tool
          name: manifest-tool-local-pusher
          readOnly: true
        - mountPath: /etc/pull-secret
          name: pull-secret
          readOnly: true
        - mountPath: /etc/report
          name: result-aggregator
          readOnly: true
      serviceAccountName: ci-operator
      volumes:
      - name: manifest-tool-local-pusher
        secret:
          secretName: manifest-tool-local-pusher
      - name: pull-secret
        secret:
          secretName: registry-pull-credentials
      - name: result-aggregator
        secret:
          secretName: result-aggregator
    trigger: (?m)^/test( | .* )ocp-dev-preview-sensor-integration-tests,?($|\s.*)
  - agent: kubernetes
    always_run: false
    branches:
    - ^master$
    - ^master-
    cluster: build01
    context: ci/prow/ocp-dev-preview-ui-e2e-tests
    decorate: true
    decoration_config:
      skip_cloning: true
      timeout: 5h0m0s
    labels:
      ci-operator.openshift.io/variant: ocp-dev-preview
      ci.openshift.io/generator: prowgen
      pj-rehearse.openshift.io/can-be-rehearsed: "true"
    name: pull-ci-stackrox-stackrox-master-ocp-dev-preview-ui-e2e-tests
    optional: true
    rerun_command: /test ocp-dev-preview-ui-e2e-tests
    spec:
      containers:
      - args:
        - --gcs-upload-secret=/secrets/gcs/service-account.json
        - --image-import-pull-secret=/etc/pull-secret/.dockerconfigjson
        - --report-credentials-file=/etc/report/credentials
        - --target=ui-e2e-tests
        - --variant=ocp-dev-preview
        command:
        - ci-operator
        image: ci-operator:latest
        imagePullPolicy: Always
        name: ""
        resources:
          requests:
            cpu: 10m
        volumeMounts:
        - mountPath: /secrets/gcs
          name: gcs-credentials
          readOnly: true
        - mountPath: /secrets/manifest-tool
          name: manifest-tool-local-pusher
          readOnly: true
        - mountPath: /etc/pull-secret
          name: pull-secret
          readOnly: true
        - mountPath: /etc/report
          name: result-aggregator
          readOnly: true
      serviceAccountName: ci-operator
      volumes:
      - name: manifest-tool-local-pusher
        secret:
          secretName: manifest-tool-local-pusher
      - name: pull-secret
        secret:
          secretName: registry-pull-credentials
      - name: result-aggregator
        secret:
          secretName: result-aggregator
    trigger: (?m)^/test( | .* )ocp-dev-preview-ui-e2e-tests,?($|\s.*)
  - agent: kubernetes
    always_run: false
    branches:
    - ^master$
    - ^master-
    cluster: build01
    context: ci/prow/ocp-next-candidate-compliance-e2e-tests
    decorate: true
    decoration_config:
      skip_cloning: true
      timeout: 5h0m0s
    labels:
      ci-operator.openshift.io/variant: ocp-next-candidate
      ci.openshift.io/generator: prowgen
      pj-rehearse.openshift.io/can-be-rehearsed: "true"
    name: pull-ci-stackrox-stackrox-master-ocp-next-candidate-compliance-e2e-tests
    optional: true
    rerun_command: /test ocp-next-candidate-compliance-e2e-tests
    spec:
      containers:
      - args:
        - --gcs-upload-secret=/secrets/gcs/service-account.json
        - --image-import-pull-secret=/etc/pull-secret/.dockerconfigjson
        - --report-credentials-file=/etc/report/credentials
        - --target=compliance-e2e-tests
        - --variant=ocp-next-candidate
        command:
        - ci-operator
        image: ci-operator:latest
        imagePullPolicy: Always
        name: ""
        resources:
          requests:
            cpu: 10m
        volumeMounts:
        - mountPath: /secrets/gcs
          name: gcs-credentials
          readOnly: true
        - mountPath: /secrets/manifest-tool
          name: manifest-tool-local-pusher
          readOnly: true
        - mountPath: /etc/pull-secret
          name: pull-secret
          readOnly: true
        - mountPath: /etc/report
          name: result-aggregator
          readOnly: true
      serviceAccountName: ci-operator
      volumes:
      - name: manifest-tool-local-pusher
        secret:
          secretName: manifest-tool-local-pusher
      - name: pull-secret
        secret:
          secretName: registry-pull-credentials
      - name: result-aggregator
        secret:
          secretName: result-aggregator
    trigger: (?m)^/test( | .* )ocp-next-candidate-compliance-e2e-tests,?($|\s.*)
  - agent: kubernetes
    always_run: false
    branches:
    - ^master$
    - ^master-
    cluster: build01
    context: ci/prow/ocp-next-candidate-ebpf-qa-e2e-tests
    decorate: true
    decoration_config:
      skip_cloning: true
      timeout: 5h0m0s
    labels:
      ci-operator.openshift.io/variant: ocp-next-candidate
      ci.openshift.io/generator: prowgen
      pj-rehearse.openshift.io/can-be-rehearsed: "true"
    name: pull-ci-stackrox-stackrox-master-ocp-next-candidate-ebpf-qa-e2e-tests
    optional: true
    rerun_command: /test ocp-next-candidate-ebpf-qa-e2e-tests
    spec:
      containers:
      - args:
        - --gcs-upload-secret=/secrets/gcs/service-account.json
        - --image-import-pull-secret=/etc/pull-secret/.dockerconfigjson
        - --report-credentials-file=/etc/report/credentials
        - --target=ebpf-qa-e2e-tests
        - --variant=ocp-next-candidate
        command:
        - ci-operator
        image: ci-operator:latest
        imagePullPolicy: Always
        name: ""
        resources:
          requests:
            cpu: 10m
        volumeMounts:
        - mountPath: /secrets/gcs
          name: gcs-credentials
          readOnly: true
        - mountPath: /secrets/manifest-tool
          name: manifest-tool-local-pusher
          readOnly: true
        - mountPath: /etc/pull-secret
          name: pull-secret
          readOnly: true
        - mountPath: /etc/report
          name: result-aggregator
          readOnly: true
      serviceAccountName: ci-operator
      volumes:
      - name: manifest-tool-local-pusher
        secret:
          secretName: manifest-tool-local-pusher
      - name: pull-secret
        secret:
          secretName: registry-pull-credentials
      - name: result-aggregator
        secret:
          secretName: result-aggregator
    trigger: (?m)^/test( | .* )ocp-next-candidate-ebpf-qa-e2e-tests,?($|\s.*)
  - agent: kubernetes
    always_run: false
    branches:
    - ^master$
    - ^master-
    cluster: build01
    context: ci/prow/ocp-next-candidate-fips-qa-e2e-tests
    decorate: true
    decoration_config:
      skip_cloning: true
      timeout: 5h0m0s
    labels:
      ci-operator.openshift.io/variant: ocp-next-candidate
      ci.openshift.io/generator: prowgen
      pj-rehearse.openshift.io/can-be-rehearsed: "true"
    name: pull-ci-stackrox-stackrox-master-ocp-next-candidate-fips-qa-e2e-tests
    optional: true
    rerun_command: /test ocp-next-candidate-fips-qa-e2e-tests
    spec:
      containers:
      - args:
        - --gcs-upload-secret=/secrets/gcs/service-account.json
        - --image-import-pull-secret=/etc/pull-secret/.dockerconfigjson
        - --report-credentials-file=/etc/report/credentials
        - --target=fips-qa-e2e-tests
        - --variant=ocp-next-candidate
        command:
        - ci-operator
        image: ci-operator:latest
        imagePullPolicy: Always
        name: ""
        resources:
          requests:
            cpu: 10m
        volumeMounts:
        - mountPath: /secrets/gcs
          name: gcs-credentials
          readOnly: true
        - mountPath: /secrets/manifest-tool
          name: manifest-tool-local-pusher
          readOnly: true
        - mountPath: /etc/pull-secret
          name: pull-secret
          readOnly: true
        - mountPath: /etc/report
          name: result-aggregator
          readOnly: true
      serviceAccountName: ci-operator
      volumes:
      - name: manifest-tool-local-pusher
        secret:
          secretName: manifest-tool-local-pusher
      - name: pull-secret
        secret:
          secretName: registry-pull-credentials
      - name: result-aggregator
        secret:
          secretName: result-aggregator
    trigger: (?m)^/test( | .* )ocp-next-candidate-fips-qa-e2e-tests,?($|\s.*)
  - agent: kubernetes
    always_run: false
    branches:
    - ^master$
    - ^master-
    cluster: build01
    context: ci/prow/ocp-next-candidate-nongroovy-e2e-tests
    decorate: true
    decoration_config:
      skip_cloning: true
      timeout: 5h0m0s
    labels:
      ci-operator.openshift.io/variant: ocp-next-candidate
      ci.openshift.io/generator: prowgen
      pj-rehearse.openshift.io/can-be-rehearsed: "true"
    name: pull-ci-stackrox-stackrox-master-ocp-next-candidate-nongroovy-e2e-tests
    optional: true
    rerun_command: /test ocp-next-candidate-nongroovy-e2e-tests
    spec:
      containers:
      - args:
        - --gcs-upload-secret=/secrets/gcs/service-account.json
        - --image-import-pull-secret=/etc/pull-secret/.dockerconfigjson
        - --report-credentials-file=/etc/report/credentials
        - --target=nongroovy-e2e-tests
        - --variant=ocp-next-candidate
        command:
        - ci-operator
        image: ci-operator:latest
        imagePullPolicy: Always
        name: ""
        resources:
          requests:
            cpu: 10m
        volumeMounts:
        - mountPath: /secrets/gcs
          name: gcs-credentials
          readOnly: true
        - mountPath: /secrets/manifest-tool
          name: manifest-tool-local-pusher
          readOnly: true
        - mountPath: /etc/pull-secret
          name: pull-secret
          readOnly: true
        - mountPath: /etc/report
          name: result-aggregator
          readOnly: true
      serviceAccountName: ci-operator
      volumes:
      - name: manifest-tool-local-pusher
        secret:
          secretName: manifest-tool-local-pusher
      - name: pull-secret
        secret:
          secretName: registry-pull-credentials
      - name: result-aggregator
        secret:
          secretName: result-aggregator
    trigger: (?m)^/test( | .* )ocp-next-candidate-nongroovy-e2e-tests,?($|\s.*)
  - agent: kubernetes
    always_run: false
    branches:
    - ^master$
    - ^master-
    cluster: build01
    context: ci/prow/ocp-next-candidate-operator-e2e-tests
    decorate: true
    decoration_config:
      skip_cloning: true
      timeout: 5h0m0s
    labels:
      ci-operator.openshift.io/variant: ocp-next-candidate
      ci.openshift.io/generator: prowgen
      pj-rehearse.openshift.io/can-be-rehearsed: "true"
    name: pull-ci-stackrox-stackrox-master-ocp-next-candidate-operator-e2e-tests
    optional: true
    rerun_command: /test ocp-next-candidate-operator-e2e-tests
    spec:
      containers:
      - args:
        - --gcs-upload-secret=/secrets/gcs/service-account.json
        - --image-import-pull-secret=/etc/pull-secret/.dockerconfigjson
        - --report-credentials-file=/etc/report/credentials
        - --target=operator-e2e-tests
        - --variant=ocp-next-candidate
        command:
        - ci-operator
        image: ci-operator:latest
        imagePullPolicy: Always
        name: ""
        resources:
          requests:
            cpu: 10m
        volumeMounts:
        - mountPath: /secrets/gcs
          name: gcs-credentials
          readOnly: true
        - mountPath: /secrets/manifest-tool
          name: manifest-tool-local-pusher
          readOnly: true
        - mountPath: /etc/pull-secret
          name: pull-secret
          readOnly: true
        - mountPath: /etc/report
          name: result-aggregator
          readOnly: true
      serviceAccountName: ci-operator
      volumes:
      - name: manifest-tool-local-pusher
        secret:
          secretName: manifest-tool-local-pusher
      - name: pull-secret
        secret:
          secretName: registry-pull-credentials
      - name: result-aggregator
        secret:
          secretName: result-aggregator
    trigger: (?m)^/test( | .* )ocp-next-candidate-operator-e2e-tests,?($|\s.*)
  - agent: kubernetes
    always_run: false
    branches:
    - ^master$
    - ^master-
    cluster: build01
    context: ci/prow/ocp-next-candidate-qa-e2e-tests
    decorate: true
    decoration_config:
      skip_cloning: true
      timeout: 5h0m0s
    labels:
      ci-operator.openshift.io/variant: ocp-next-candidate
      ci.openshift.io/generator: prowgen
      pj-rehearse.openshift.io/can-be-rehearsed: "true"
    name: pull-ci-stackrox-stackrox-master-ocp-next-candidate-qa-e2e-tests
    optional: true
    rerun_command: /test ocp-next-candidate-qa-e2e-tests
    spec:
      containers:
      - args:
        - --gcs-upload-secret=/secrets/gcs/service-account.json
        - --image-import-pull-secret=/etc/pull-secret/.dockerconfigjson
        - --report-credentials-file=/etc/report/credentials
        - --target=qa-e2e-tests
        - --variant=ocp-next-candidate
        command:
        - ci-operator
        image: ci-operator:latest
        imagePullPolicy: Always
        name: ""
        resources:
          requests:
            cpu: 10m
        volumeMounts:
        - mountPath: /secrets/gcs
          name: gcs-credentials
          readOnly: true
        - mountPath: /secrets/manifest-tool
          name: manifest-tool-local-pusher
          readOnly: true
        - mountPath: /etc/pull-secret
          name: pull-secret
          readOnly: true
        - mountPath: /etc/report
          name: result-aggregator
          readOnly: true
      serviceAccountName: ci-operator
      volumes:
      - name: manifest-tool-local-pusher
        secret:
          secretName: manifest-tool-local-pusher
      - name: pull-secret
        secret:
          secretName: registry-pull-credentials
      - name: result-aggregator
        secret:
          secretName: result-aggregator
    trigger: (?m)^/test( | .* )ocp-next-candidate-qa-e2e-tests,?($|\s.*)
  - agent: kubernetes
    always_run: false
    branches:
    - ^master$
    - ^master-
    cluster: build01
    context: ci/prow/ocp-next-candidate-scanner-v4-tests
    decorate: true
    decoration_config:
      skip_cloning: true
      timeout: 5h0m0s
    labels:
      ci-operator.openshift.io/variant: ocp-next-candidate
      ci.openshift.io/generator: prowgen
      pj-rehearse.openshift.io/can-be-rehearsed: "true"
    name: pull-ci-stackrox-stackrox-master-ocp-next-candidate-scanner-v4-tests
    optional: true
    rerun_command: /test ocp-next-candidate-scanner-v4-tests
    spec:
      containers:
      - args:
        - --gcs-upload-secret=/secrets/gcs/service-account.json
        - --image-import-pull-secret=/etc/pull-secret/.dockerconfigjson
        - --report-credentials-file=/etc/report/credentials
        - --target=scanner-v4-tests
        - --variant=ocp-next-candidate
        command:
        - ci-operator
        image: ci-operator:latest
        imagePullPolicy: Always
        name: ""
        resources:
          requests:
            cpu: 10m
        volumeMounts:
        - mountPath: /secrets/gcs
          name: gcs-credentials
          readOnly: true
        - mountPath: /secrets/manifest-tool
          name: manifest-tool-local-pusher
          readOnly: true
        - mountPath: /etc/pull-secret
          name: pull-secret
          readOnly: true
        - mountPath: /etc/report
          name: result-aggregator
          readOnly: true
      serviceAccountName: ci-operator
      volumes:
      - name: manifest-tool-local-pusher
        secret:
          secretName: manifest-tool-local-pusher
      - name: pull-secret
        secret:
          secretName: registry-pull-credentials
      - name: result-aggregator
        secret:
          secretName: result-aggregator
    trigger: (?m)^/test( | .* )ocp-next-candidate-scanner-v4-tests,?($|\s.*)
  - agent: kubernetes
    always_run: false
    branches:
    - ^master$
    - ^master-
    cluster: build01
    context: ci/prow/ocp-next-candidate-sensor-integration-tests
    decorate: true
    decoration_config:
      skip_cloning: true
      timeout: 5h0m0s
    labels:
      ci-operator.openshift.io/variant: ocp-next-candidate
      ci.openshift.io/generator: prowgen
      pj-rehearse.openshift.io/can-be-rehearsed: "true"
    name: pull-ci-stackrox-stackrox-master-ocp-next-candidate-sensor-integration-tests
    optional: true
    rerun_command: /test ocp-next-candidate-sensor-integration-tests
    spec:
      containers:
      - args:
        - --gcs-upload-secret=/secrets/gcs/service-account.json
        - --image-import-pull-secret=/etc/pull-secret/.dockerconfigjson
        - --report-credentials-file=/etc/report/credentials
        - --target=sensor-integration-tests
        - --variant=ocp-next-candidate
        command:
        - ci-operator
        image: ci-operator:latest
        imagePullPolicy: Always
        name: ""
        resources:
          requests:
            cpu: 10m
        volumeMounts:
        - mountPath: /secrets/gcs
          name: gcs-credentials
          readOnly: true
        - mountPath: /secrets/manifest-tool
          name: manifest-tool-local-pusher
          readOnly: true
        - mountPath: /etc/pull-secret
          name: pull-secret
          readOnly: true
        - mountPath: /etc/report
          name: result-aggregator
          readOnly: true
      serviceAccountName: ci-operator
      volumes:
      - name: manifest-tool-local-pusher
        secret:
          secretName: manifest-tool-local-pusher
      - name: pull-secret
        secret:
          secretName: registry-pull-credentials
      - name: result-aggregator
        secret:
          secretName: result-aggregator
    trigger: (?m)^/test( | .* )ocp-next-candidate-sensor-integration-tests,?($|\s.*)
  - agent: kubernetes
    always_run: false
    branches:
    - ^master$
    - ^master-
    cluster: build01
    context: ci/prow/ocp-next-candidate-ui-e2e-tests
    decorate: true
    decoration_config:
      skip_cloning: true
      timeout: 5h0m0s
    labels:
      ci-operator.openshift.io/variant: ocp-next-candidate
      ci.openshift.io/generator: prowgen
      pj-rehearse.openshift.io/can-be-rehearsed: "true"
    name: pull-ci-stackrox-stackrox-master-ocp-next-candidate-ui-e2e-tests
    optional: true
    rerun_command: /test ocp-next-candidate-ui-e2e-tests
    spec:
      containers:
      - args:
        - --gcs-upload-secret=/secrets/gcs/service-account.json
        - --image-import-pull-secret=/etc/pull-secret/.dockerconfigjson
        - --report-credentials-file=/etc/report/credentials
        - --target=ui-e2e-tests
        - --variant=ocp-next-candidate
        command:
        - ci-operator
        image: ci-operator:latest
        imagePullPolicy: Always
        name: ""
        resources:
          requests:
            cpu: 10m
        volumeMounts:
        - mountPath: /secrets/gcs
          name: gcs-credentials
          readOnly: true
        - mountPath: /secrets/manifest-tool
          name: manifest-tool-local-pusher
          readOnly: true
        - mountPath: /etc/pull-secret
          name: pull-secret
          readOnly: true
        - mountPath: /etc/report
          name: result-aggregator
          readOnly: true
      serviceAccountName: ci-operator
      volumes:
      - name: manifest-tool-local-pusher
        secret:
          secretName: manifest-tool-local-pusher
      - name: pull-secret
        secret:
          secretName: registry-pull-credentials
      - name: result-aggregator
        secret:
          secretName: result-aggregator
    trigger: (?m)^/test( | .* )ocp-next-candidate-ui-e2e-tests,?($|\s.*)
  - agent: kubernetes
    always_run: false
    branches:
    - ^master$
    - ^master-
    cluster: build01
    context: ci/prow/ocp-stable-scanner-v4-compliance-e2e-tests
    decorate: true
    decoration_config:
      skip_cloning: true
      timeout: 5h0m0s
    labels:
      ci-operator.openshift.io/variant: ocp-stable-scanner-v4
      ci.openshift.io/generator: prowgen
      pj-rehearse.openshift.io/can-be-rehearsed: "true"
    name: pull-ci-stackrox-stackrox-master-ocp-stable-scanner-v4-compliance-e2e-tests
    optional: true
    rerun_command: /test ocp-stable-scanner-v4-compliance-e2e-tests
    spec:
      containers:
      - args:
        - --gcs-upload-secret=/secrets/gcs/service-account.json
        - --image-import-pull-secret=/etc/pull-secret/.dockerconfigjson
        - --report-credentials-file=/etc/report/credentials
        - --target=compliance-e2e-tests
        - --variant=ocp-stable-scanner-v4
        command:
        - ci-operator
        image: ci-operator:latest
        imagePullPolicy: Always
        name: ""
        resources:
          requests:
            cpu: 10m
        volumeMounts:
        - mountPath: /secrets/gcs
          name: gcs-credentials
          readOnly: true
        - mountPath: /secrets/manifest-tool
          name: manifest-tool-local-pusher
          readOnly: true
        - mountPath: /etc/pull-secret
          name: pull-secret
          readOnly: true
        - mountPath: /etc/report
          name: result-aggregator
          readOnly: true
      serviceAccountName: ci-operator
      volumes:
      - name: manifest-tool-local-pusher
        secret:
          secretName: manifest-tool-local-pusher
      - name: pull-secret
        secret:
          secretName: registry-pull-credentials
      - name: result-aggregator
        secret:
          secretName: result-aggregator
    trigger: (?m)^/test( | .* )ocp-stable-scanner-v4-compliance-e2e-tests,?($|\s.*)
  - agent: kubernetes
    always_run: false
    branches:
    - ^master$
    - ^master-
    cluster: build01
    context: ci/prow/ocp-stable-scanner-v4-ebpf-qa-e2e-tests
    decorate: true
    decoration_config:
      skip_cloning: true
      timeout: 5h0m0s
    labels:
      ci-operator.openshift.io/variant: ocp-stable-scanner-v4
      ci.openshift.io/generator: prowgen
      pj-rehearse.openshift.io/can-be-rehearsed: "true"
    name: pull-ci-stackrox-stackrox-master-ocp-stable-scanner-v4-ebpf-qa-e2e-tests
    optional: true
    rerun_command: /test ocp-stable-scanner-v4-ebpf-qa-e2e-tests
    spec:
      containers:
      - args:
        - --gcs-upload-secret=/secrets/gcs/service-account.json
        - --image-import-pull-secret=/etc/pull-secret/.dockerconfigjson
        - --report-credentials-file=/etc/report/credentials
        - --target=ebpf-qa-e2e-tests
        - --variant=ocp-stable-scanner-v4
        command:
        - ci-operator
        image: ci-operator:latest
        imagePullPolicy: Always
        name: ""
        resources:
          requests:
            cpu: 10m
        volumeMounts:
        - mountPath: /secrets/gcs
          name: gcs-credentials
          readOnly: true
        - mountPath: /secrets/manifest-tool
          name: manifest-tool-local-pusher
          readOnly: true
        - mountPath: /etc/pull-secret
          name: pull-secret
          readOnly: true
        - mountPath: /etc/report
          name: result-aggregator
          readOnly: true
      serviceAccountName: ci-operator
      volumes:
      - name: manifest-tool-local-pusher
        secret:
          secretName: manifest-tool-local-pusher
      - name: pull-secret
        secret:
          secretName: registry-pull-credentials
      - name: result-aggregator
        secret:
          secretName: result-aggregator
    trigger: (?m)^/test( | .* )ocp-stable-scanner-v4-ebpf-qa-e2e-tests,?($|\s.*)
  - agent: kubernetes
    always_run: false
    branches:
    - ^master$
    - ^master-
    cluster: build01
    context: ci/prow/ocp-stable-scanner-v4-nongroovy-e2e-tests
    decorate: true
    decoration_config:
      skip_cloning: true
      timeout: 5h0m0s
    labels:
      ci-operator.openshift.io/variant: ocp-stable-scanner-v4
      ci.openshift.io/generator: prowgen
      pj-rehearse.openshift.io/can-be-rehearsed: "true"
    name: pull-ci-stackrox-stackrox-master-ocp-stable-scanner-v4-nongroovy-e2e-tests
    optional: true
    rerun_command: /test ocp-stable-scanner-v4-nongroovy-e2e-tests
    spec:
      containers:
      - args:
        - --gcs-upload-secret=/secrets/gcs/service-account.json
        - --image-import-pull-secret=/etc/pull-secret/.dockerconfigjson
        - --report-credentials-file=/etc/report/credentials
        - --target=nongroovy-e2e-tests
        - --variant=ocp-stable-scanner-v4
        command:
        - ci-operator
        image: ci-operator:latest
        imagePullPolicy: Always
        name: ""
        resources:
          requests:
            cpu: 10m
        volumeMounts:
        - mountPath: /secrets/gcs
          name: gcs-credentials
          readOnly: true
        - mountPath: /secrets/manifest-tool
          name: manifest-tool-local-pusher
          readOnly: true
        - mountPath: /etc/pull-secret
          name: pull-secret
          readOnly: true
        - mountPath: /etc/report
          name: result-aggregator
          readOnly: true
      serviceAccountName: ci-operator
      volumes:
      - name: manifest-tool-local-pusher
        secret:
          secretName: manifest-tool-local-pusher
      - name: pull-secret
        secret:
          secretName: registry-pull-credentials
      - name: result-aggregator
        secret:
          secretName: result-aggregator
    trigger: (?m)^/test( | .* )ocp-stable-scanner-v4-nongroovy-e2e-tests,?($|\s.*)
  - agent: kubernetes
    always_run: false
    branches:
    - ^master$
    - ^master-
    cluster: build01
    context: ci/prow/ocp-stable-scanner-v4-operator-e2e-tests
    decorate: true
    decoration_config:
      skip_cloning: true
      timeout: 5h0m0s
    labels:
      ci-operator.openshift.io/variant: ocp-stable-scanner-v4
      ci.openshift.io/generator: prowgen
      pj-rehearse.openshift.io/can-be-rehearsed: "true"
    name: pull-ci-stackrox-stackrox-master-ocp-stable-scanner-v4-operator-e2e-tests
    optional: true
    rerun_command: /test ocp-stable-scanner-v4-operator-e2e-tests
    spec:
      containers:
      - args:
        - --gcs-upload-secret=/secrets/gcs/service-account.json
        - --image-import-pull-secret=/etc/pull-secret/.dockerconfigjson
        - --report-credentials-file=/etc/report/credentials
        - --target=operator-e2e-tests
        - --variant=ocp-stable-scanner-v4
        command:
        - ci-operator
        image: ci-operator:latest
        imagePullPolicy: Always
        name: ""
        resources:
          requests:
            cpu: 10m
        volumeMounts:
        - mountPath: /secrets/gcs
          name: gcs-credentials
          readOnly: true
        - mountPath: /secrets/manifest-tool
          name: manifest-tool-local-pusher
          readOnly: true
        - mountPath: /etc/pull-secret
          name: pull-secret
          readOnly: true
        - mountPath: /etc/report
          name: result-aggregator
          readOnly: true
      serviceAccountName: ci-operator
      volumes:
      - name: manifest-tool-local-pusher
        secret:
          secretName: manifest-tool-local-pusher
      - name: pull-secret
        secret:
          secretName: registry-pull-credentials
      - name: result-aggregator
        secret:
          secretName: result-aggregator
    trigger: (?m)^/test( | .* )ocp-stable-scanner-v4-operator-e2e-tests,?($|\s.*)
  - agent: kubernetes
    always_run: false
    branches:
    - ^master$
    - ^master-
    cluster: build01
    context: ci/prow/ocp-stable-scanner-v4-perf-scale-tests
    decorate: true
    decoration_config:
      skip_cloning: true
      timeout: 5h0m0s
    labels:
      ci-operator.openshift.io/variant: ocp-stable-scanner-v4
      ci.openshift.io/generator: prowgen
      pj-rehearse.openshift.io/can-be-rehearsed: "true"
    name: pull-ci-stackrox-stackrox-master-ocp-stable-scanner-v4-perf-scale-tests
    optional: true
    rerun_command: /test ocp-stable-scanner-v4-perf-scale-tests
    spec:
      containers:
      - args:
        - --gcs-upload-secret=/secrets/gcs/service-account.json
        - --image-import-pull-secret=/etc/pull-secret/.dockerconfigjson
        - --report-credentials-file=/etc/report/credentials
        - --target=perf-scale-tests
        - --variant=ocp-stable-scanner-v4
        command:
        - ci-operator
        image: ci-operator:latest
        imagePullPolicy: Always
        name: ""
        resources:
          requests:
            cpu: 10m
        volumeMounts:
        - mountPath: /secrets/gcs
          name: gcs-credentials
          readOnly: true
        - mountPath: /secrets/manifest-tool
          name: manifest-tool-local-pusher
          readOnly: true
        - mountPath: /etc/pull-secret
          name: pull-secret
          readOnly: true
        - mountPath: /etc/report
          name: result-aggregator
          readOnly: true
      serviceAccountName: ci-operator
      volumes:
      - name: manifest-tool-local-pusher
        secret:
          secretName: manifest-tool-local-pusher
      - name: pull-secret
        secret:
          secretName: registry-pull-credentials
      - name: result-aggregator
        secret:
          secretName: result-aggregator
    trigger: (?m)^/test( | .* )ocp-stable-scanner-v4-perf-scale-tests,?($|\s.*)
  - agent: kubernetes
    always_run: false
    branches:
    - ^master$
    - ^master-
    cluster: build01
    context: ci/prow/ocp-stable-scanner-v4-qa-e2e-tests
    decorate: true
    decoration_config:
      skip_cloning: true
      timeout: 5h0m0s
    labels:
      ci-operator.openshift.io/variant: ocp-stable-scanner-v4
      ci.openshift.io/generator: prowgen
      pj-rehearse.openshift.io/can-be-rehearsed: "true"
    name: pull-ci-stackrox-stackrox-master-ocp-stable-scanner-v4-qa-e2e-tests
    optional: true
    rerun_command: /test ocp-stable-scanner-v4-qa-e2e-tests
    spec:
      containers:
      - args:
        - --gcs-upload-secret=/secrets/gcs/service-account.json
        - --image-import-pull-secret=/etc/pull-secret/.dockerconfigjson
        - --report-credentials-file=/etc/report/credentials
        - --target=qa-e2e-tests
        - --variant=ocp-stable-scanner-v4
        command:
        - ci-operator
        image: ci-operator:latest
        imagePullPolicy: Always
        name: ""
        resources:
          requests:
            cpu: 10m
        volumeMounts:
        - mountPath: /secrets/gcs
          name: gcs-credentials
          readOnly: true
        - mountPath: /secrets/manifest-tool
          name: manifest-tool-local-pusher
          readOnly: true
        - mountPath: /etc/pull-secret
          name: pull-secret
          readOnly: true
        - mountPath: /etc/report
          name: result-aggregator
          readOnly: true
      serviceAccountName: ci-operator
      volumes:
      - name: manifest-tool-local-pusher
        secret:
          secretName: manifest-tool-local-pusher
      - name: pull-secret
        secret:
          secretName: registry-pull-credentials
      - name: result-aggregator
        secret:
          secretName: result-aggregator
    trigger: (?m)^/test( | .* )ocp-stable-scanner-v4-qa-e2e-tests,?($|\s.*)
  - agent: kubernetes
    always_run: false
    branches:
    - ^master$
    - ^master-
    cluster: build01
    context: ci/prow/ocp-stable-scanner-v4-scanner-v4-tests
    decorate: true
    decoration_config:
      skip_cloning: true
      timeout: 5h0m0s
    labels:
      ci-operator.openshift.io/variant: ocp-stable-scanner-v4
      ci.openshift.io/generator: prowgen
      pj-rehearse.openshift.io/can-be-rehearsed: "true"
    name: pull-ci-stackrox-stackrox-master-ocp-stable-scanner-v4-scanner-v4-tests
    optional: true
    rerun_command: /test ocp-stable-scanner-v4-scanner-v4-tests
    spec:
      containers:
      - args:
        - --gcs-upload-secret=/secrets/gcs/service-account.json
        - --image-import-pull-secret=/etc/pull-secret/.dockerconfigjson
        - --report-credentials-file=/etc/report/credentials
        - --target=scanner-v4-tests
        - --variant=ocp-stable-scanner-v4
        command:
        - ci-operator
        image: ci-operator:latest
        imagePullPolicy: Always
        name: ""
        resources:
          requests:
            cpu: 10m
        volumeMounts:
        - mountPath: /secrets/gcs
          name: gcs-credentials
          readOnly: true
        - mountPath: /secrets/manifest-tool
          name: manifest-tool-local-pusher
          readOnly: true
        - mountPath: /etc/pull-secret
          name: pull-secret
          readOnly: true
        - mountPath: /etc/report
          name: result-aggregator
          readOnly: true
      serviceAccountName: ci-operator
      volumes:
      - name: manifest-tool-local-pusher
        secret:
          secretName: manifest-tool-local-pusher
      - name: pull-secret
        secret:
          secretName: registry-pull-credentials
      - name: result-aggregator
        secret:
          secretName: result-aggregator
    trigger: (?m)^/test( | .* )ocp-stable-scanner-v4-scanner-v4-tests,?($|\s.*)
  - agent: kubernetes
    always_run: false
    branches:
    - ^master$
    - ^master-
    cluster: build01
    context: ci/prow/ocp-stable-scanner-v4-sensor-integration-tests
    decorate: true
    decoration_config:
      skip_cloning: true
      timeout: 5h0m0s
    labels:
      ci-operator.openshift.io/variant: ocp-stable-scanner-v4
      ci.openshift.io/generator: prowgen
      pj-rehearse.openshift.io/can-be-rehearsed: "true"
    name: pull-ci-stackrox-stackrox-master-ocp-stable-scanner-v4-sensor-integration-tests
    optional: true
    rerun_command: /test ocp-stable-scanner-v4-sensor-integration-tests
    spec:
      containers:
      - args:
        - --gcs-upload-secret=/secrets/gcs/service-account.json
        - --image-import-pull-secret=/etc/pull-secret/.dockerconfigjson
        - --report-credentials-file=/etc/report/credentials
        - --target=sensor-integration-tests
        - --variant=ocp-stable-scanner-v4
        command:
        - ci-operator
        image: ci-operator:latest
        imagePullPolicy: Always
        name: ""
        resources:
          requests:
            cpu: 10m
        volumeMounts:
        - mountPath: /secrets/gcs
          name: gcs-credentials
          readOnly: true
        - mountPath: /secrets/manifest-tool
          name: manifest-tool-local-pusher
          readOnly: true
        - mountPath: /etc/pull-secret
          name: pull-secret
          readOnly: true
        - mountPath: /etc/report
          name: result-aggregator
          readOnly: true
      serviceAccountName: ci-operator
      volumes:
      - name: manifest-tool-local-pusher
        secret:
          secretName: manifest-tool-local-pusher
      - name: pull-secret
        secret:
          secretName: registry-pull-credentials
      - name: result-aggregator
        secret:
          secretName: result-aggregator
    trigger: (?m)^/test( | .* )ocp-stable-scanner-v4-sensor-integration-tests,?($|\s.*)
  - agent: kubernetes
    always_run: false
    branches:
    - ^master$
    - ^master-
    cluster: build01
    context: ci/prow/ocp-stable-scanner-v4-ui-e2e-tests
    decorate: true
    decoration_config:
      skip_cloning: true
      timeout: 5h0m0s
    labels:
      ci-operator.openshift.io/variant: ocp-stable-scanner-v4
      ci.openshift.io/generator: prowgen
      pj-rehearse.openshift.io/can-be-rehearsed: "true"
    name: pull-ci-stackrox-stackrox-master-ocp-stable-scanner-v4-ui-e2e-tests
    optional: true
    rerun_command: /test ocp-stable-scanner-v4-ui-e2e-tests
    spec:
      containers:
      - args:
        - --gcs-upload-secret=/secrets/gcs/service-account.json
        - --image-import-pull-secret=/etc/pull-secret/.dockerconfigjson
        - --report-credentials-file=/etc/report/credentials
        - --target=ui-e2e-tests
        - --variant=ocp-stable-scanner-v4
        command:
        - ci-operator
        image: ci-operator:latest
        imagePullPolicy: Always
        name: ""
        resources:
          requests:
            cpu: 10m
        volumeMounts:
        - mountPath: /secrets/gcs
          name: gcs-credentials
          readOnly: true
        - mountPath: /secrets/manifest-tool
          name: manifest-tool-local-pusher
          readOnly: true
        - mountPath: /etc/pull-secret
          name: pull-secret
          readOnly: true
        - mountPath: /etc/report
          name: result-aggregator
          readOnly: true
      serviceAccountName: ci-operator
      volumes:
      - name: manifest-tool-local-pusher
        secret:
          secretName: manifest-tool-local-pusher
      - name: pull-secret
        secret:
          secretName: registry-pull-credentials
      - name: result-aggregator
        secret:
          secretName: result-aggregator
    trigger: (?m)^/test( | .* )ocp-stable-scanner-v4-ui-e2e-tests,?($|\s.*)
  - agent: kubernetes
    always_run: false
    branches:
    - ^master$
    - ^master-
    cluster: build01
    context: ci/prow/osd-aws-qa-e2e-tests
    decorate: true
    decoration_config:
      skip_cloning: true
      timeout: 5h0m0s
    labels:
      ci.openshift.io/generator: prowgen
      pj-rehearse.openshift.io/can-be-rehearsed: "true"
    name: pull-ci-stackrox-stackrox-master-osd-aws-qa-e2e-tests
    optional: true
    rerun_command: /test osd-aws-qa-e2e-tests
    spec:
      containers:
      - args:
        - --gcs-upload-secret=/secrets/gcs/service-account.json
        - --image-import-pull-secret=/etc/pull-secret/.dockerconfigjson
        - --report-credentials-file=/etc/report/credentials
        - --secret-dir=/secrets/ci-pull-credentials
        - --target=osd-aws-qa-e2e-tests
        command:
        - ci-operator
        image: ci-operator:latest
        imagePullPolicy: Always
        name: ""
        resources:
          requests:
            cpu: 10m
        volumeMounts:
        - mountPath: /secrets/ci-pull-credentials
          name: ci-pull-credentials
          readOnly: true
        - mountPath: /secrets/gcs
          name: gcs-credentials
          readOnly: true
        - mountPath: /secrets/manifest-tool
          name: manifest-tool-local-pusher
          readOnly: true
        - mountPath: /etc/pull-secret
          name: pull-secret
          readOnly: true
        - mountPath: /etc/report
          name: result-aggregator
          readOnly: true
      serviceAccountName: ci-operator
      volumes:
      - name: ci-pull-credentials
        secret:
          secretName: ci-pull-credentials
      - name: manifest-tool-local-pusher
        secret:
          secretName: manifest-tool-local-pusher
      - name: pull-secret
        secret:
          secretName: registry-pull-credentials
      - name: result-aggregator
        secret:
          secretName: result-aggregator
    trigger: (?m)^/test( | .* )osd-aws-qa-e2e-tests,?($|\s.*)
  - agent: kubernetes
    always_run: false
    branches:
    - ^master$
    - ^master-
    cluster: build01
    context: ci/prow/osd-gcp-qa-e2e-tests
    decorate: true
    decoration_config:
      skip_cloning: true
      timeout: 5h0m0s
    labels:
      ci.openshift.io/generator: prowgen
      pj-rehearse.openshift.io/can-be-rehearsed: "true"
    name: pull-ci-stackrox-stackrox-master-osd-gcp-qa-e2e-tests
    optional: true
    rerun_command: /test osd-gcp-qa-e2e-tests
    spec:
      containers:
      - args:
        - --gcs-upload-secret=/secrets/gcs/service-account.json
        - --image-import-pull-secret=/etc/pull-secret/.dockerconfigjson
        - --report-credentials-file=/etc/report/credentials
        - --secret-dir=/secrets/ci-pull-credentials
        - --target=osd-gcp-qa-e2e-tests
        command:
        - ci-operator
        image: ci-operator:latest
        imagePullPolicy: Always
        name: ""
        resources:
          requests:
            cpu: 10m
        volumeMounts:
        - mountPath: /secrets/ci-pull-credentials
          name: ci-pull-credentials
          readOnly: true
        - mountPath: /secrets/gcs
          name: gcs-credentials
          readOnly: true
        - mountPath: /secrets/manifest-tool
          name: manifest-tool-local-pusher
          readOnly: true
        - mountPath: /etc/pull-secret
          name: pull-secret
          readOnly: true
        - mountPath: /etc/report
          name: result-aggregator
          readOnly: true
      serviceAccountName: ci-operator
      volumes:
      - name: ci-pull-credentials
        secret:
          secretName: ci-pull-credentials
      - name: manifest-tool-local-pusher
        secret:
          secretName: manifest-tool-local-pusher
      - name: pull-secret
        secret:
          secretName: registry-pull-credentials
      - name: result-aggregator
        secret:
          secretName: result-aggregator
    trigger: (?m)^/test( | .* )osd-gcp-qa-e2e-tests,?($|\s.*)
  - agent: kubernetes
    always_run: false
    branches:
    - ^master$
    - ^master-
    cluster: build01
    context: ci/prow/powervs-4-13-qa-corebpf-e2e-tests
    decorate: true
    decoration_config:
      skip_cloning: true
      timeout: 5h0m0s
    labels:
      ci.openshift.io/generator: prowgen
      pj-rehearse.openshift.io/can-be-rehearsed: "true"
    name: pull-ci-stackrox-stackrox-master-powervs-4-13-qa-corebpf-e2e-tests
    optional: true
    rerun_command: /test powervs-4-13-qa-corebpf-e2e-tests
    spec:
      containers:
      - args:
        - --gcs-upload-secret=/secrets/gcs/service-account.json
        - --image-import-pull-secret=/etc/pull-secret/.dockerconfigjson
        - --report-credentials-file=/etc/report/credentials
        - --secret-dir=/secrets/ci-pull-credentials
        - --target=powervs-4-13-qa-corebpf-e2e-tests
        command:
        - ci-operator
        image: ci-operator:latest
        imagePullPolicy: Always
        name: ""
        resources:
          requests:
            cpu: 10m
        volumeMounts:
        - mountPath: /secrets/ci-pull-credentials
          name: ci-pull-credentials
          readOnly: true
        - mountPath: /secrets/gcs
          name: gcs-credentials
          readOnly: true
        - mountPath: /secrets/manifest-tool
          name: manifest-tool-local-pusher
          readOnly: true
        - mountPath: /etc/pull-secret
          name: pull-secret
          readOnly: true
        - mountPath: /etc/report
          name: result-aggregator
          readOnly: true
      serviceAccountName: ci-operator
      volumes:
      - name: ci-pull-credentials
        secret:
          secretName: ci-pull-credentials
      - name: manifest-tool-local-pusher
        secret:
          secretName: manifest-tool-local-pusher
      - name: pull-secret
        secret:
          secretName: registry-pull-credentials
      - name: result-aggregator
        secret:
          secretName: result-aggregator
    trigger: (?m)^/test( | .* )powervs-4-13-qa-corebpf-e2e-tests,?($|\s.*)
  - agent: kubernetes
    always_run: false
    branches:
    - ^master$
    - ^master-
    cluster: build01
    context: ci/prow/powervs-4-14-qa-corebpf-e2e-tests
    decorate: true
    decoration_config:
      skip_cloning: true
      timeout: 5h0m0s
    labels:
      ci.openshift.io/generator: prowgen
      pj-rehearse.openshift.io/can-be-rehearsed: "true"
    name: pull-ci-stackrox-stackrox-master-powervs-4-14-qa-corebpf-e2e-tests
    optional: true
    rerun_command: /test powervs-4-14-qa-corebpf-e2e-tests
    spec:
      containers:
      - args:
        - --gcs-upload-secret=/secrets/gcs/service-account.json
        - --image-import-pull-secret=/etc/pull-secret/.dockerconfigjson
        - --report-credentials-file=/etc/report/credentials
        - --secret-dir=/secrets/ci-pull-credentials
        - --target=powervs-4-14-qa-corebpf-e2e-tests
        command:
        - ci-operator
        image: ci-operator:latest
        imagePullPolicy: Always
        name: ""
        resources:
          requests:
            cpu: 10m
        volumeMounts:
        - mountPath: /secrets/ci-pull-credentials
          name: ci-pull-credentials
          readOnly: true
        - mountPath: /secrets/gcs
          name: gcs-credentials
          readOnly: true
        - mountPath: /secrets/manifest-tool
          name: manifest-tool-local-pusher
          readOnly: true
        - mountPath: /etc/pull-secret
          name: pull-secret
          readOnly: true
        - mountPath: /etc/report
          name: result-aggregator
          readOnly: true
      serviceAccountName: ci-operator
      volumes:
      - name: ci-pull-credentials
        secret:
          secretName: ci-pull-credentials
      - name: manifest-tool-local-pusher
        secret:
          secretName: manifest-tool-local-pusher
      - name: pull-secret
        secret:
          secretName: registry-pull-credentials
      - name: result-aggregator
        secret:
          secretName: result-aggregator
    trigger: (?m)^/test( | .* )powervs-4-14-qa-corebpf-e2e-tests,?($|\s.*)
  - agent: kubernetes
    always_run: false
    branches:
    - ^master$
    - ^master-
    cluster: build01
    context: ci/prow/powervs-4-15-qa-corebpf-e2e-tests
    decorate: true
    decoration_config:
      skip_cloning: true
      timeout: 5h0m0s
    labels:
      ci.openshift.io/generator: prowgen
      pj-rehearse.openshift.io/can-be-rehearsed: "true"
    name: pull-ci-stackrox-stackrox-master-powervs-4-15-qa-corebpf-e2e-tests
    optional: true
    rerun_command: /test powervs-4-15-qa-corebpf-e2e-tests
    spec:
      containers:
      - args:
        - --gcs-upload-secret=/secrets/gcs/service-account.json
        - --image-import-pull-secret=/etc/pull-secret/.dockerconfigjson
        - --report-credentials-file=/etc/report/credentials
        - --secret-dir=/secrets/ci-pull-credentials
        - --target=powervs-4-15-qa-corebpf-e2e-tests
        command:
        - ci-operator
        image: ci-operator:latest
        imagePullPolicy: Always
        name: ""
        resources:
          requests:
            cpu: 10m
        volumeMounts:
        - mountPath: /secrets/ci-pull-credentials
          name: ci-pull-credentials
          readOnly: true
        - mountPath: /secrets/gcs
          name: gcs-credentials
          readOnly: true
        - mountPath: /secrets/manifest-tool
          name: manifest-tool-local-pusher
          readOnly: true
        - mountPath: /etc/pull-secret
          name: pull-secret
          readOnly: true
        - mountPath: /etc/report
          name: result-aggregator
          readOnly: true
      serviceAccountName: ci-operator
      volumes:
      - name: ci-pull-credentials
        secret:
          secretName: ci-pull-credentials
      - name: manifest-tool-local-pusher
        secret:
          secretName: manifest-tool-local-pusher
      - name: pull-secret
        secret:
          secretName: registry-pull-credentials
      - name: result-aggregator
        secret:
          secretName: result-aggregator
    trigger: (?m)^/test( | .* )powervs-4-15-qa-corebpf-e2e-tests,?($|\s.*)
  - agent: kubernetes
    always_run: false
    branches:
    - ^master$
    - ^master-
    cluster: build01
    context: ci/prow/powervs-qa-corebpf-e2e-tests
    decorate: true
    decoration_config:
      skip_cloning: true
      timeout: 5h0m0s
    labels:
      ci.openshift.io/generator: prowgen
      pj-rehearse.openshift.io/can-be-rehearsed: "true"
    name: pull-ci-stackrox-stackrox-master-powervs-qa-corebpf-e2e-tests
    optional: true
    rerun_command: /test powervs-qa-corebpf-e2e-tests
    spec:
      containers:
      - args:
        - --gcs-upload-secret=/secrets/gcs/service-account.json
        - --image-import-pull-secret=/etc/pull-secret/.dockerconfigjson
        - --report-credentials-file=/etc/report/credentials
        - --secret-dir=/secrets/ci-pull-credentials
        - --target=powervs-qa-corebpf-e2e-tests
        command:
        - ci-operator
        image: ci-operator:latest
        imagePullPolicy: Always
        name: ""
        resources:
          requests:
            cpu: 10m
        volumeMounts:
        - mountPath: /secrets/ci-pull-credentials
          name: ci-pull-credentials
          readOnly: true
        - mountPath: /secrets/gcs
          name: gcs-credentials
          readOnly: true
        - mountPath: /secrets/manifest-tool
          name: manifest-tool-local-pusher
          readOnly: true
        - mountPath: /etc/pull-secret
          name: pull-secret
          readOnly: true
        - mountPath: /etc/report
          name: result-aggregator
          readOnly: true
      serviceAccountName: ci-operator
      volumes:
      - name: ci-pull-credentials
        secret:
          secretName: ci-pull-credentials
      - name: manifest-tool-local-pusher
        secret:
          secretName: manifest-tool-local-pusher
      - name: pull-secret
        secret:
          secretName: registry-pull-credentials
      - name: result-aggregator
        secret:
          secretName: result-aggregator
    trigger: (?m)^/test( | .* )powervs-qa-corebpf-e2e-tests,?($|\s.*)
  - agent: kubernetes
    always_run: false
    branches:
    - ^master$
    - ^master-
    cluster: build01
    context: ci/prow/rosa-hcp-qa-e2e-tests
    decorate: true
    decoration_config:
      skip_cloning: true
      timeout: 5h0m0s
    labels:
      ci.openshift.io/generator: prowgen
      pj-rehearse.openshift.io/can-be-rehearsed: "true"
    name: pull-ci-stackrox-stackrox-master-rosa-hcp-qa-e2e-tests
    optional: true
    rerun_command: /test rosa-hcp-qa-e2e-tests
    spec:
      containers:
      - args:
        - --gcs-upload-secret=/secrets/gcs/service-account.json
        - --image-import-pull-secret=/etc/pull-secret/.dockerconfigjson
        - --report-credentials-file=/etc/report/credentials
        - --secret-dir=/secrets/ci-pull-credentials
        - --target=rosa-hcp-qa-e2e-tests
        command:
        - ci-operator
        image: ci-operator:latest
        imagePullPolicy: Always
        name: ""
        resources:
          requests:
            cpu: 10m
        volumeMounts:
        - mountPath: /secrets/ci-pull-credentials
          name: ci-pull-credentials
          readOnly: true
        - mountPath: /secrets/gcs
          name: gcs-credentials
          readOnly: true
        - mountPath: /secrets/manifest-tool
          name: manifest-tool-local-pusher
          readOnly: true
        - mountPath: /etc/pull-secret
          name: pull-secret
          readOnly: true
        - mountPath: /etc/report
          name: result-aggregator
          readOnly: true
      serviceAccountName: ci-operator
      volumes:
      - name: ci-pull-credentials
        secret:
          secretName: ci-pull-credentials
      - name: manifest-tool-local-pusher
        secret:
          secretName: manifest-tool-local-pusher
      - name: pull-secret
        secret:
          secretName: registry-pull-credentials
      - name: result-aggregator
        secret:
          secretName: result-aggregator
    trigger: (?m)^/test( | .* )rosa-hcp-qa-e2e-tests,?($|\s.*)
  - agent: kubernetes
    always_run: false
    branches:
    - ^master$
    - ^master-
    cluster: build01
    context: ci/prow/rosa-qa-e2e-tests
    decorate: true
    decoration_config:
      skip_cloning: true
      timeout: 5h0m0s
    labels:
      ci.openshift.io/generator: prowgen
      pj-rehearse.openshift.io/can-be-rehearsed: "true"
    name: pull-ci-stackrox-stackrox-master-rosa-qa-e2e-tests
    optional: true
    rerun_command: /test rosa-qa-e2e-tests
    spec:
      containers:
      - args:
        - --gcs-upload-secret=/secrets/gcs/service-account.json
        - --image-import-pull-secret=/etc/pull-secret/.dockerconfigjson
        - --report-credentials-file=/etc/report/credentials
        - --secret-dir=/secrets/ci-pull-credentials
        - --target=rosa-qa-e2e-tests
        command:
        - ci-operator
        image: ci-operator:latest
        imagePullPolicy: Always
        name: ""
        resources:
          requests:
            cpu: 10m
        volumeMounts:
        - mountPath: /secrets/ci-pull-credentials
          name: ci-pull-credentials
          readOnly: true
        - mountPath: /secrets/gcs
          name: gcs-credentials
          readOnly: true
        - mountPath: /secrets/manifest-tool
          name: manifest-tool-local-pusher
          readOnly: true
        - mountPath: /etc/pull-secret
          name: pull-secret
          readOnly: true
        - mountPath: /etc/report
          name: result-aggregator
          readOnly: true
      serviceAccountName: ci-operator
      volumes:
      - name: ci-pull-credentials
        secret:
          secretName: ci-pull-credentials
      - name: manifest-tool-local-pusher
        secret:
          secretName: manifest-tool-local-pusher
      - name: pull-secret
        secret:
          secretName: registry-pull-credentials
      - name: result-aggregator
        secret:
          secretName: result-aggregator
    trigger: (?m)^/test( | .* )rosa-qa-e2e-tests,?($|\s.*)
  - agent: kubernetes
    always_run: false
    branches:
    - ^master$
    - ^master-
    cluster: build01
    context: ci/prow/shell-unit-tests
    decorate: true
    decoration_config:
      skip_cloning: true
    labels:
      ci.openshift.io/generator: prowgen
      pj-rehearse.openshift.io/can-be-rehearsed: "true"
    name: pull-ci-stackrox-stackrox-master-shell-unit-tests
    rerun_command: /test shell-unit-tests
    run_if_changed: ((\.sh)|(\.bat))$
    spec:
      containers:
      - args:
        - --gcs-upload-secret=/secrets/gcs/service-account.json
        - --image-import-pull-secret=/etc/pull-secret/.dockerconfigjson
        - --report-credentials-file=/etc/report/credentials
        - --secret-dir=/secrets/ci-pull-credentials
        - --target=shell-unit-tests
        command:
        - ci-operator
        image: ci-operator:latest
        imagePullPolicy: Always
        name: ""
        resources:
          requests:
            cpu: 10m
        volumeMounts:
        - mountPath: /secrets/ci-pull-credentials
          name: ci-pull-credentials
          readOnly: true
        - mountPath: /secrets/gcs
          name: gcs-credentials
          readOnly: true
        - mountPath: /secrets/manifest-tool
          name: manifest-tool-local-pusher
          readOnly: true
        - mountPath: /etc/pull-secret
          name: pull-secret
          readOnly: true
        - mountPath: /etc/report
          name: result-aggregator
          readOnly: true
      serviceAccountName: ci-operator
      volumes:
      - name: ci-pull-credentials
        secret:
          secretName: ci-pull-credentials
      - name: manifest-tool-local-pusher
        secret:
          secretName: manifest-tool-local-pusher
      - name: pull-secret
        secret:
          secretName: registry-pull-credentials
      - name: result-aggregator
        secret:
          secretName: result-aggregator
    trigger: (?m)^/test( | .* )shell-unit-tests,?($|\s.*)
  - agent: kubernetes
    always_run: false
    branches:
    - ^master$
    - ^master-
    cluster: build01
    context: ci/prow/ui-component-tests
    decorate: true
    decoration_config:
      skip_cloning: true
    labels:
      ci.openshift.io/generator: prowgen
      pj-rehearse.openshift.io/can-be-rehearsed: "true"
    name: pull-ci-stackrox-stackrox-master-ui-component-tests
    optional: true
    rerun_command: /test ui-component-tests
    run_if_changed: ^ui/
    spec:
      containers:
      - args:
        - --gcs-upload-secret=/secrets/gcs/service-account.json
        - --image-import-pull-secret=/etc/pull-secret/.dockerconfigjson
        - --report-credentials-file=/etc/report/credentials
        - --secret-dir=/secrets/ci-pull-credentials
        - --target=ui-component-tests
        command:
        - ci-operator
        image: ci-operator:latest
        imagePullPolicy: Always
        name: ""
        resources:
          requests:
            cpu: 10m
        volumeMounts:
        - mountPath: /secrets/ci-pull-credentials
          name: ci-pull-credentials
          readOnly: true
        - mountPath: /secrets/gcs
          name: gcs-credentials
          readOnly: true
        - mountPath: /secrets/manifest-tool
          name: manifest-tool-local-pusher
          readOnly: true
        - mountPath: /etc/pull-secret
          name: pull-secret
          readOnly: true
        - mountPath: /etc/report
          name: result-aggregator
          readOnly: true
      serviceAccountName: ci-operator
      volumes:
      - name: ci-pull-credentials
        secret:
          secretName: ci-pull-credentials
      - name: manifest-tool-local-pusher
        secret:
          secretName: manifest-tool-local-pusher
      - name: pull-secret
        secret:
          secretName: registry-pull-credentials
      - name: result-aggregator
        secret:
          secretName: result-aggregator
    trigger: (?m)^/test( | .* )ui-component-tests,?($|\s.*)<|MERGE_RESOLUTION|>--- conflicted
+++ resolved
@@ -1092,7 +1092,6 @@
     branches:
     - ^master$
     - ^master-
-<<<<<<< HEAD
     cluster: build03
     context: ci/prow/konflux-gke-qa-e2e-tests
     decorate: true
@@ -1159,9 +1158,6 @@
     - ^master$
     - ^master-
     cluster: build03
-=======
-    cluster: build01
->>>>>>> 42bb0d73
     context: ci/prow/ocp-4-12-compliance-e2e-tests
     decorate: true
     decoration_config:
