presubmits:
  stackrox/stackrox:
  - agent: kubernetes
    always_run: true
    branches:
    - ^master$
    - ^master-
    cluster: build02
    context: ci/prow/gke-qa-e2e-tests
    decorate: true
    decoration_config:
      skip_cloning: true
      timeout: 3h0m0s
    labels:
      ci.openshift.io/generator: prowgen
      pj-rehearse.openshift.io/can-be-rehearsed: "true"
    name: pull-ci-stackrox-stackrox-master-gke-qa-e2e-tests
    optional: true
    rerun_command: /test gke-qa-e2e-tests
    spec:
      containers:
      - args:
        - --gcs-upload-secret=/secrets/gcs/service-account.json
        - --image-import-pull-secret=/etc/pull-secret/.dockerconfigjson
        - --report-credentials-file=/etc/report/credentials
        - --target=gke-qa-e2e-tests
        command:
        - ci-operator
        image: ci-operator:latest
        imagePullPolicy: Always
        name: ""
        resources:
          requests:
            cpu: 10m
        volumeMounts:
        - mountPath: /secrets/gcs
          name: gcs-credentials
          readOnly: true
        - mountPath: /etc/pull-secret
          name: pull-secret
          readOnly: true
        - mountPath: /etc/report
          name: result-aggregator
          readOnly: true
      serviceAccountName: ci-operator
      volumes:
      - name: pull-secret
        secret:
          secretName: registry-pull-credentials
      - name: result-aggregator
        secret:
          secretName: result-aggregator
    trigger: (?m)^/test( | .* )gke-qa-e2e-tests,?($|\s.*)
  - agent: kubernetes
    always_run: true
    branches:
    - ^master$
    - ^master-
    cluster: build02
    context: ci/prow/gke-ui-e2e-tests
    decorate: true
    decoration_config:
      skip_cloning: true
    labels:
      ci.openshift.io/generator: prowgen
      pj-rehearse.openshift.io/can-be-rehearsed: "true"
    name: pull-ci-stackrox-stackrox-master-gke-ui-e2e-tests
    optional: true
    rerun_command: /test gke-ui-e2e-tests
    spec:
      containers:
      - args:
        - --gcs-upload-secret=/secrets/gcs/service-account.json
        - --image-import-pull-secret=/etc/pull-secret/.dockerconfigjson
        - --report-credentials-file=/etc/report/credentials
        - --target=gke-ui-e2e-tests
        command:
        - ci-operator
        image: ci-operator:latest
        imagePullPolicy: Always
        name: ""
        resources:
          requests:
            cpu: 10m
        volumeMounts:
        - mountPath: /secrets/gcs
          name: gcs-credentials
          readOnly: true
        - mountPath: /etc/pull-secret
          name: pull-secret
          readOnly: true
        - mountPath: /etc/report
          name: result-aggregator
          readOnly: true
      serviceAccountName: ci-operator
      volumes:
      - name: pull-secret
        secret:
          secretName: registry-pull-credentials
      - name: result-aggregator
        secret:
          secretName: result-aggregator
    trigger: (?m)^/test( | .* )gke-ui-e2e-tests,?($|\s.*)
  - agent: kubernetes
    always_run: true
    branches:
    - ^master$
    - ^master-
    cluster: build02
    context: ci/prow/gke-upgrade-tests
    decorate: true
    decoration_config:
      skip_cloning: true
    labels:
      ci.openshift.io/generator: prowgen
      pj-rehearse.openshift.io/can-be-rehearsed: "true"
    name: pull-ci-stackrox-stackrox-master-gke-upgrade-tests
    optional: true
    rerun_command: /test gke-upgrade-tests
    spec:
      containers:
      - args:
        - --gcs-upload-secret=/secrets/gcs/service-account.json
        - --image-import-pull-secret=/etc/pull-secret/.dockerconfigjson
        - --report-credentials-file=/etc/report/credentials
        - --target=gke-upgrade-tests
        command:
        - ci-operator
        image: ci-operator:latest
        imagePullPolicy: Always
        name: ""
        resources:
          requests:
            cpu: 10m
        volumeMounts:
        - mountPath: /secrets/gcs
          name: gcs-credentials
          readOnly: true
        - mountPath: /etc/pull-secret
          name: pull-secret
          readOnly: true
        - mountPath: /etc/report
          name: result-aggregator
          readOnly: true
      serviceAccountName: ci-operator
      volumes:
      - name: pull-secret
        secret:
          secretName: registry-pull-credentials
      - name: result-aggregator
        secret:
          secretName: result-aggregator
    trigger: (?m)^/test( | .* )gke-upgrade-tests,?($|\s.*)
  - agent: kubernetes
    always_run: true
    branches:
    - ^master$
    - ^master-
    cluster: build02
    context: ci/prow/go-unit-tests
    decorate: true
    decoration_config:
      skip_cloning: true
    labels:
      ci.openshift.io/generator: prowgen
      pj-rehearse.openshift.io/can-be-rehearsed: "true"
    name: pull-ci-stackrox-stackrox-master-go-unit-tests
    rerun_command: /test go-unit-tests
    spec:
      containers:
      - args:
        - --gcs-upload-secret=/secrets/gcs/service-account.json
        - --image-import-pull-secret=/etc/pull-secret/.dockerconfigjson
        - --report-credentials-file=/etc/report/credentials
        - --target=go-unit-tests
        command:
        - ci-operator
        image: ci-operator:latest
        imagePullPolicy: Always
        name: ""
        resources:
          requests:
            cpu: 10m
        volumeMounts:
        - mountPath: /secrets/gcs
          name: gcs-credentials
          readOnly: true
        - mountPath: /etc/pull-secret
          name: pull-secret
          readOnly: true
        - mountPath: /etc/report
          name: result-aggregator
          readOnly: true
      serviceAccountName: ci-operator
      volumes:
      - name: pull-secret
        secret:
          secretName: registry-pull-credentials
      - name: result-aggregator
        secret:
          secretName: result-aggregator
    trigger: (?m)^/test( | .* )go-unit-tests,?($|\s.*)
  - agent: kubernetes
    always_run: true
    branches:
    - ^master$
    - ^master-
    cluster: build02
    context: ci/prow/go-unit-tests-release
    decorate: true
    decoration_config:
      skip_cloning: true
    labels:
      ci.openshift.io/generator: prowgen
      pj-rehearse.openshift.io/can-be-rehearsed: "true"
    name: pull-ci-stackrox-stackrox-master-go-unit-tests-release
    rerun_command: /test go-unit-tests-release
    spec:
      containers:
      - args:
        - --gcs-upload-secret=/secrets/gcs/service-account.json
        - --image-import-pull-secret=/etc/pull-secret/.dockerconfigjson
        - --report-credentials-file=/etc/report/credentials
        - --target=go-unit-tests-release
        command:
        - ci-operator
        image: ci-operator:latest
        imagePullPolicy: Always
        name: ""
        resources:
          requests:
            cpu: 10m
        volumeMounts:
        - mountPath: /secrets/gcs
          name: gcs-credentials
          readOnly: true
        - mountPath: /etc/pull-secret
          name: pull-secret
          readOnly: true
        - mountPath: /etc/report
          name: result-aggregator
          readOnly: true
      serviceAccountName: ci-operator
      volumes:
      - name: pull-secret
        secret:
          secretName: registry-pull-credentials
      - name: result-aggregator
        secret:
          secretName: result-aggregator
    trigger: (?m)^/test( | .* )go-unit-tests-release,?($|\s.*)
  - agent: kubernetes
    always_run: true
    branches:
    - ^master$
    - ^master-
    cluster: build02
    context: ci/prow/images
    decorate: true
    decoration_config:
      skip_cloning: true
    labels:
      ci.openshift.io/generator: prowgen
      pj-rehearse.openshift.io/can-be-rehearsed: "true"
    name: pull-ci-stackrox-stackrox-master-images
    rerun_command: /test images
    spec:
      containers:
      - args:
        - --gcs-upload-secret=/secrets/gcs/service-account.json
        - --image-import-pull-secret=/etc/pull-secret/.dockerconfigjson
        - --report-credentials-file=/etc/report/credentials
        - --target=[images]
        command:
        - ci-operator
        image: ci-operator:latest
        imagePullPolicy: Always
        name: ""
        resources:
          requests:
            cpu: 10m
        volumeMounts:
        - mountPath: /secrets/gcs
          name: gcs-credentials
          readOnly: true
        - mountPath: /etc/pull-secret
          name: pull-secret
          readOnly: true
        - mountPath: /etc/report
          name: result-aggregator
          readOnly: true
      serviceAccountName: ci-operator
      volumes:
      - name: pull-secret
        secret:
          secretName: registry-pull-credentials
      - name: result-aggregator
        secret:
          secretName: result-aggregator
    trigger: (?m)^/test( | .* )images,?($|\s.*)
  - agent: kubernetes
    always_run: true
    branches:
    - ^master$
    - ^master-
    cluster: build02
    context: ci/prow/integration-unit-tests
    decorate: true
    decoration_config:
      skip_cloning: true
    labels:
      ci.openshift.io/generator: prowgen
      pj-rehearse.openshift.io/can-be-rehearsed: "true"
    name: pull-ci-stackrox-stackrox-master-integration-unit-tests
    rerun_command: /test integration-unit-tests
    spec:
      containers:
      - args:
        - --gcs-upload-secret=/secrets/gcs/service-account.json
        - --image-import-pull-secret=/etc/pull-secret/.dockerconfigjson
        - --report-credentials-file=/etc/report/credentials
        - --target=integration-unit-tests
        command:
        - ci-operator
        image: ci-operator:latest
        imagePullPolicy: Always
        name: ""
        resources:
          requests:
            cpu: 10m
        volumeMounts:
        - mountPath: /secrets/gcs
          name: gcs-credentials
          readOnly: true
        - mountPath: /etc/pull-secret
          name: pull-secret
          readOnly: true
        - mountPath: /etc/report
          name: result-aggregator
          readOnly: true
      serviceAccountName: ci-operator
      volumes:
      - name: pull-secret
        secret:
          secretName: registry-pull-credentials
      - name: result-aggregator
        secret:
          secretName: result-aggregator
    trigger: (?m)^/test( | .* )integration-unit-tests,?($|\s.*)
  - agent: kubernetes
    always_run: true
    branches:
    - ^master$
    - ^master-
<<<<<<< HEAD
    cluster: build04
    context: ci/prow/policy-checks
    decorate: true
    decoration_config:
      skip_cloning: true
    labels:
      ci.openshift.io/generator: prowgen
      pj-rehearse.openshift.io/can-be-rehearsed: "true"
    name: pull-ci-stackrox-stackrox-master-policy-checks
    rerun_command: /test policy-checks
    spec:
      containers:
      - args:
        - --gcs-upload-secret=/secrets/gcs/service-account.json
        - --image-import-pull-secret=/etc/pull-secret/.dockerconfigjson
        - --report-credentials-file=/etc/report/credentials
        - --target=policy-checks
        command:
        - ci-operator
        image: ci-operator:latest
        imagePullPolicy: Always
        name: ""
        resources:
          requests:
            cpu: 10m
        volumeMounts:
        - mountPath: /secrets/gcs
          name: gcs-credentials
          readOnly: true
        - mountPath: /etc/pull-secret
          name: pull-secret
          readOnly: true
        - mountPath: /etc/report
          name: result-aggregator
          readOnly: true
      serviceAccountName: ci-operator
      volumes:
      - name: pull-secret
        secret:
          secretName: registry-pull-credentials
      - name: result-aggregator
        secret:
          secretName: result-aggregator
    trigger: (?m)^/test( | .* )policy-checks,?($|\s.*)
  - agent: kubernetes
    always_run: true
    branches:
    - ^master$
    - ^master-
    cluster: build04
=======
    cluster: build02
>>>>>>> 0715438e
    context: ci/prow/push-images
    decorate: true
    decoration_config:
      skip_cloning: true
    labels:
      ci.openshift.io/generator: prowgen
      pj-rehearse.openshift.io/can-be-rehearsed: "true"
    name: pull-ci-stackrox-stackrox-master-push-images
    rerun_command: /test push-images
    spec:
      containers:
      - args:
        - --gcs-upload-secret=/secrets/gcs/service-account.json
        - --image-import-pull-secret=/etc/pull-secret/.dockerconfigjson
        - --report-credentials-file=/etc/report/credentials
        - --target=push-images
        command:
        - ci-operator
        image: ci-operator:latest
        imagePullPolicy: Always
        name: ""
        resources:
          requests:
            cpu: 10m
        volumeMounts:
        - mountPath: /secrets/gcs
          name: gcs-credentials
          readOnly: true
        - mountPath: /etc/pull-secret
          name: pull-secret
          readOnly: true
        - mountPath: /etc/report
          name: result-aggregator
          readOnly: true
      serviceAccountName: ci-operator
      volumes:
      - name: pull-secret
        secret:
          secretName: registry-pull-credentials
      - name: result-aggregator
        secret:
          secretName: result-aggregator
    trigger: (?m)^/test( | .* )push-images,?($|\s.*)
  - agent: kubernetes
    always_run: true
    branches:
    - ^master$
    - ^master-
    cluster: build02
    context: ci/prow/shell-unit-tests
    decorate: true
    decoration_config:
      skip_cloning: true
    labels:
      ci.openshift.io/generator: prowgen
      pj-rehearse.openshift.io/can-be-rehearsed: "true"
    name: pull-ci-stackrox-stackrox-master-shell-unit-tests
    rerun_command: /test shell-unit-tests
    spec:
      containers:
      - args:
        - --gcs-upload-secret=/secrets/gcs/service-account.json
        - --image-import-pull-secret=/etc/pull-secret/.dockerconfigjson
        - --report-credentials-file=/etc/report/credentials
        - --target=shell-unit-tests
        command:
        - ci-operator
        image: ci-operator:latest
        imagePullPolicy: Always
        name: ""
        resources:
          requests:
            cpu: 10m
        volumeMounts:
        - mountPath: /secrets/gcs
          name: gcs-credentials
          readOnly: true
        - mountPath: /etc/pull-secret
          name: pull-secret
          readOnly: true
        - mountPath: /etc/report
          name: result-aggregator
          readOnly: true
      serviceAccountName: ci-operator
      volumes:
      - name: pull-secret
        secret:
          secretName: registry-pull-credentials
      - name: result-aggregator
        secret:
          secretName: result-aggregator
    trigger: (?m)^/test( | .* )shell-unit-tests,?($|\s.*)
  - agent: kubernetes
    always_run: true
    branches:
    - ^master$
    - ^master-
    cluster: build02
    context: ci/prow/stackrox_branding-images
    decorate: true
    decoration_config:
      skip_cloning: true
    labels:
      ci-operator.openshift.io/variant: stackrox_branding
      ci.openshift.io/generator: prowgen
      pj-rehearse.openshift.io/can-be-rehearsed: "true"
    name: pull-ci-stackrox-stackrox-master-stackrox_branding-images
    rerun_command: /test stackrox_branding-images
    spec:
      containers:
      - args:
        - --gcs-upload-secret=/secrets/gcs/service-account.json
        - --image-import-pull-secret=/etc/pull-secret/.dockerconfigjson
        - --report-credentials-file=/etc/report/credentials
        - --target=[images]
        - --variant=stackrox_branding
        command:
        - ci-operator
        image: ci-operator:latest
        imagePullPolicy: Always
        name: ""
        resources:
          requests:
            cpu: 10m
        volumeMounts:
        - mountPath: /secrets/gcs
          name: gcs-credentials
          readOnly: true
        - mountPath: /etc/pull-secret
          name: pull-secret
          readOnly: true
        - mountPath: /etc/report
          name: result-aggregator
          readOnly: true
      serviceAccountName: ci-operator
      volumes:
      - name: pull-secret
        secret:
          secretName: registry-pull-credentials
      - name: result-aggregator
        secret:
          secretName: result-aggregator
    trigger: (?m)^/test( | .* )stackrox_branding-images,?($|\s.*)
  - agent: kubernetes
    always_run: true
    branches:
    - ^master$
    - ^master-
    cluster: build02
    context: ci/prow/stackrox_branding-push-images
    decorate: true
    decoration_config:
      skip_cloning: true
    labels:
      ci-operator.openshift.io/variant: stackrox_branding
      ci.openshift.io/generator: prowgen
      pj-rehearse.openshift.io/can-be-rehearsed: "true"
    name: pull-ci-stackrox-stackrox-master-stackrox_branding-push-images
    rerun_command: /test stackrox_branding-push-images
    spec:
      containers:
      - args:
        - --gcs-upload-secret=/secrets/gcs/service-account.json
        - --image-import-pull-secret=/etc/pull-secret/.dockerconfigjson
        - --report-credentials-file=/etc/report/credentials
        - --target=push-images
        - --variant=stackrox_branding
        command:
        - ci-operator
        image: ci-operator:latest
        imagePullPolicy: Always
        name: ""
        resources:
          requests:
            cpu: 10m
        volumeMounts:
        - mountPath: /secrets/gcs
          name: gcs-credentials
          readOnly: true
        - mountPath: /etc/pull-secret
          name: pull-secret
          readOnly: true
        - mountPath: /etc/report
          name: result-aggregator
          readOnly: true
      serviceAccountName: ci-operator
      volumes:
      - name: pull-secret
        secret:
          secretName: registry-pull-credentials
      - name: result-aggregator
        secret:
          secretName: result-aggregator
    trigger: (?m)^/test( | .* )stackrox_branding-push-images,?($|\s.*)
  - agent: kubernetes
    always_run: true
    branches:
    - ^master$
    - ^master-
    cluster: build02
    context: ci/prow/style-checks
    decorate: true
    decoration_config:
      skip_cloning: true
    labels:
      ci.openshift.io/generator: prowgen
      pj-rehearse.openshift.io/can-be-rehearsed: "true"
    name: pull-ci-stackrox-stackrox-master-style-checks
    rerun_command: /test style-checks
    spec:
      containers:
      - args:
        - --gcs-upload-secret=/secrets/gcs/service-account.json
        - --image-import-pull-secret=/etc/pull-secret/.dockerconfigjson
        - --report-credentials-file=/etc/report/credentials
        - --target=style-checks
        command:
        - ci-operator
        image: ci-operator:latest
        imagePullPolicy: Always
        name: ""
        resources:
          requests:
            cpu: 10m
        volumeMounts:
        - mountPath: /secrets/gcs
          name: gcs-credentials
          readOnly: true
        - mountPath: /etc/pull-secret
          name: pull-secret
          readOnly: true
        - mountPath: /etc/report
          name: result-aggregator
          readOnly: true
      serviceAccountName: ci-operator
      volumes:
      - name: pull-secret
        secret:
          secretName: registry-pull-credentials
      - name: result-aggregator
        secret:
          secretName: result-aggregator
    trigger: (?m)^/test( | .* )style-checks,?($|\s.*)
  - agent: kubernetes
    always_run: true
    branches:
    - ^master$
    - ^master-
    cluster: build02
    context: ci/prow/ui-unit-tests
    decorate: true
    decoration_config:
      skip_cloning: true
    labels:
      ci.openshift.io/generator: prowgen
      pj-rehearse.openshift.io/can-be-rehearsed: "true"
    name: pull-ci-stackrox-stackrox-master-ui-unit-tests
    rerun_command: /test ui-unit-tests
    spec:
      containers:
      - args:
        - --gcs-upload-secret=/secrets/gcs/service-account.json
        - --image-import-pull-secret=/etc/pull-secret/.dockerconfigjson
        - --report-credentials-file=/etc/report/credentials
        - --target=ui-unit-tests
        command:
        - ci-operator
        image: ci-operator:latest
        imagePullPolicy: Always
        name: ""
        resources:
          requests:
            cpu: 10m
        volumeMounts:
        - mountPath: /secrets/gcs
          name: gcs-credentials
          readOnly: true
        - mountPath: /etc/pull-secret
          name: pull-secret
          readOnly: true
        - mountPath: /etc/report
          name: result-aggregator
          readOnly: true
      serviceAccountName: ci-operator
      volumes:
      - name: pull-secret
        secret:
          secretName: registry-pull-credentials
      - name: result-aggregator
        secret:
          secretName: result-aggregator
    trigger: (?m)^/test( | .* )ui-unit-tests,?($|\s.*)<|MERGE_RESOLUTION|>--- conflicted
+++ resolved
@@ -352,8 +352,7 @@
     branches:
     - ^master$
     - ^master-
-<<<<<<< HEAD
-    cluster: build04
+    cluster: build02
     context: ci/prow/policy-checks
     decorate: true
     decoration_config:
@@ -402,10 +401,7 @@
     branches:
     - ^master$
     - ^master-
-    cluster: build04
-=======
-    cluster: build02
->>>>>>> 0715438e
+    cluster: build02
     context: ci/prow/push-images
     decorate: true
     decoration_config:
