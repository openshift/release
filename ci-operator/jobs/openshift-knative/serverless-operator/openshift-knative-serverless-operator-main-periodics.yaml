--- conflicted
+++ resolved
@@ -2413,49 +2413,30 @@
   decorate: true
   decoration_config:
     skip_cloning: true
-<<<<<<< HEAD
     timeout: 8h0m0s
-=======
-    timeout: 6h0m0s
->>>>>>> af2772ce
   extra_refs:
   - base_ref: main
     org: openshift-knative
     repo: serverless-operator
   labels:
     ci-operator.openshift.io/cloud: aws
-<<<<<<< HEAD
     ci-operator.openshift.io/cloud-cluster-profile: aws-cspi-qe
     ci-operator.openshift.io/variant: ocp4.17-lp-interop
     ci.openshift.io/generator: prowgen
     job-release: "4.17"
     pj-rehearse.openshift.io/can-be-rehearsed: "true"
   name: periodic-ci-openshift-knative-serverless-operator-main-ocp4.17-lp-interop-operator-e2e-interop-aws-ocp417-fips
-=======
-    ci-operator.openshift.io/cloud-cluster-profile: aws-managed-cspi-qe
-    ci-operator.openshift.io/variant: serverless-p2p-rosa-classic
-    ci.openshift.io/generator: prowgen
-    pj-rehearse.openshift.io/can-be-rehearsed: "true"
-  name: periodic-ci-openshift-knative-serverless-operator-main-serverless-p2p-rosa-classic-417-rc-iib
->>>>>>> af2772ce
-  reporter_config:
-    slack:
-      channel: '#serverless-ci'
-      job_states_to_report:
-      - success
-      - failure
-      - error
-<<<<<<< HEAD
+  reporter_config:
+    slack:
+      channel: '#serverless-ci'
+      job_states_to_report:
+      - success
+      - failure
+      - error
       report_template: '{{if eq .Status.State "success"}} :slack-green: Job *{{.Spec.Job}}*
         ended with *{{.Status.State}}*. <{{.Status.URL}}|View logs> {{else}} :failed:
         Job *{{.Spec.Job}}* ended with *{{.Status.State}}*. <{{.Status.URL}}|View
         logs> {{end}}'
-=======
-      report_template: '{{if eq .Status.State "success"}} :rainbow: Job *{{.Spec.Job}}*
-        ended with *{{.Status.State}}*. <{{.Status.URL}}|View logs> :rainbow: {{else}}
-        :volcano: Job *{{.Spec.Job}}* ended with *{{.Status.State}}*. <{{.Status.URL}}|View
-        logs> :volcano: {{end}}'
->>>>>>> af2772ce
   spec:
     containers:
     - args:
@@ -2464,15 +2445,9 @@
       - --lease-server-credentials-file=/etc/boskos/credentials
       - --report-credentials-file=/etc/report/credentials
       - --secret-dir=/secrets/ci-pull-credentials
-<<<<<<< HEAD
       - --secret-dir=/usr/local/operator-e2e-interop-aws-ocp417-fips-cluster-profile
       - --target=operator-e2e-interop-aws-ocp417-fips
       - --variant=ocp4.17-lp-interop
-=======
-      - --secret-dir=/usr/local/417-rc-iib-cluster-profile
-      - --target=417-rc-iib
-      - --variant=serverless-p2p-rosa-classic
->>>>>>> af2772ce
       command:
       - ci-operator
       image: ci-operator:latest
@@ -2488,11 +2463,7 @@
       - mountPath: /secrets/ci-pull-credentials
         name: ci-pull-credentials
         readOnly: true
-<<<<<<< HEAD
       - mountPath: /usr/local/operator-e2e-interop-aws-ocp417-fips-cluster-profile
-=======
-      - mountPath: /usr/local/417-rc-iib-cluster-profile
->>>>>>> af2772ce
         name: cluster-profile
       - mountPath: /secrets/gcs
         name: gcs-credentials
@@ -2519,11 +2490,99 @@
         secretName: ci-pull-credentials
     - name: cluster-profile
       secret:
-<<<<<<< HEAD
         secretName: cluster-secrets-aws-cspi-qe
-=======
+    - name: manifest-tool-local-pusher
+      secret:
+        secretName: manifest-tool-local-pusher
+    - name: pull-secret
+      secret:
+        secretName: registry-pull-credentials
+    - name: result-aggregator
+      secret:
+        secretName: result-aggregator
+- agent: kubernetes
+  cluster: build01
+  cron: 0 6 11 2 *
+  decorate: true
+  decoration_config:
+    skip_cloning: true
+    timeout: 6h0m0s
+  extra_refs:
+  - base_ref: main
+    org: openshift-knative
+    repo: serverless-operator
+  labels:
+    ci-operator.openshift.io/cloud: aws
+    ci-operator.openshift.io/cloud-cluster-profile: aws-managed-cspi-qe
+    ci-operator.openshift.io/variant: serverless-p2p-rosa-classic
+    ci.openshift.io/generator: prowgen
+    pj-rehearse.openshift.io/can-be-rehearsed: "true"
+  name: periodic-ci-openshift-knative-serverless-operator-main-serverless-p2p-rosa-classic-417-rc-iib
+  reporter_config:
+    slack:
+      channel: '#forum-p2p-cspi'
+      job_states_to_report:
+      - success
+      - failure
+      - error
+      report_template: '{{if eq .Status.State "success"}} :slack-green: Job *{{.Spec.Job}}*
+        ended with *{{.Status.State}}*. <{{.Status.URL}}|View logs> {{else}} :failed:
+        Job *{{.Spec.Job}}* ended with *{{.Status.State}}*. <{{.Status.URL}}|View
+        logs> {{end}}'
+  spec:
+    containers:
+    - args:
+      - --gcs-upload-secret=/secrets/gcs/service-account.json
+      - --image-import-pull-secret=/etc/pull-secret/.dockerconfigjson
+      - --lease-server-credentials-file=/etc/boskos/credentials
+      - --report-credentials-file=/etc/report/credentials
+      - --secret-dir=/secrets/ci-pull-credentials
+      - --secret-dir=/usr/local/417-rc-iib-cluster-profile
+      - --target=417-rc-iib
+      - --variant=serverless-p2p-rosa-classic
+      command:
+      - ci-operator
+      image: ci-operator:latest
+      imagePullPolicy: Always
+      name: ""
+      resources:
+        requests:
+          cpu: 10m
+      volumeMounts:
+      - mountPath: /etc/boskos
+        name: boskos
+        readOnly: true
+      - mountPath: /secrets/ci-pull-credentials
+        name: ci-pull-credentials
+        readOnly: true
+      - mountPath: /usr/local/417-rc-iib-cluster-profile
+        name: cluster-profile
+      - mountPath: /secrets/gcs
+        name: gcs-credentials
+        readOnly: true
+      - mountPath: /secrets/manifest-tool
+        name: manifest-tool-local-pusher
+        readOnly: true
+      - mountPath: /etc/pull-secret
+        name: pull-secret
+        readOnly: true
+      - mountPath: /etc/report
+        name: result-aggregator
+        readOnly: true
+    serviceAccountName: ci-operator
+    volumes:
+    - name: boskos
+      secret:
+        items:
+        - key: credentials
+          path: credentials
+        secretName: boskos-credentials
+    - name: ci-pull-credentials
+      secret:
+        secretName: ci-pull-credentials
+    - name: cluster-profile
+      secret:
         secretName: cluster-secrets-aws-managed-cspi-qe
->>>>>>> af2772ce
     - name: manifest-tool-local-pusher
       secret:
         secretName: manifest-tool-local-pusher
