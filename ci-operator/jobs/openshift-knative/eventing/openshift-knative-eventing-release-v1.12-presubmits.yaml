--- conflicted
+++ resolved
@@ -5,11 +5,7 @@
     branches:
     - ^release-v1\.12$
     - ^release-v1\.12-
-<<<<<<< HEAD
-    cluster: build11
-=======
     cluster: build03
->>>>>>> 635a2bef
     context: ci/prow/412-images
     decorate: true
     decoration_config:
@@ -375,11 +371,7 @@
     branches:
     - ^release-v1\.12$
     - ^release-v1\.12-
-<<<<<<< HEAD
-    cluster: build11
-=======
     cluster: build03
->>>>>>> 635a2bef
     context: ci/prow/416-images
     decorate: true
     decoration_config:
@@ -437,11 +429,7 @@
     branches:
     - ^release-v1\.12$
     - ^release-v1\.12-
-<<<<<<< HEAD
-    cluster: build11
-=======
     cluster: build03
->>>>>>> 635a2bef
     context: ci/prow/416-test-conformance
     decorate: true
     decoration_config:
@@ -513,11 +501,7 @@
     branches:
     - ^release-v1\.12$
     - ^release-v1\.12-
-<<<<<<< HEAD
-    cluster: build11
-=======
     cluster: build03
->>>>>>> 635a2bef
     context: ci/prow/416-test-e2e
     decorate: true
     decoration_config:
@@ -589,11 +573,7 @@
     branches:
     - ^release-v1\.12$
     - ^release-v1\.12-
-<<<<<<< HEAD
-    cluster: build11
-=======
     cluster: build03
->>>>>>> 635a2bef
     context: ci/prow/416-test-encryption-auth-e2e
     decorate: true
     decoration_config:
@@ -665,11 +645,7 @@
     branches:
     - ^release-v1\.12$
     - ^release-v1\.12-
-<<<<<<< HEAD
-    cluster: build11
-=======
     cluster: build03
->>>>>>> 635a2bef
     context: ci/prow/416-test-reconciler
     decorate: true
     decoration_config:
