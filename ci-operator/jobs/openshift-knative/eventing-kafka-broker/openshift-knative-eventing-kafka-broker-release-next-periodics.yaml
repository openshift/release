--- conflicted
+++ resolved
@@ -430,11 +430,7 @@
       secret:
         secretName: result-aggregator
 - agent: kubernetes
-<<<<<<< HEAD
-  cluster: build11
-=======
-  cluster: build03
->>>>>>> 635a2bef
+  cluster: build03
   cron: 35 4 * * 2,6
   decorate: true
   decoration_config:
@@ -515,11 +511,7 @@
       secret:
         secretName: result-aggregator
 - agent: kubernetes
-<<<<<<< HEAD
-  cluster: build11
-=======
-  cluster: build03
->>>>>>> 635a2bef
+  cluster: build03
   cron: 42 1 * * 2,6
   decorate: true
   decoration_config:
@@ -600,11 +592,7 @@
       secret:
         secretName: result-aggregator
 - agent: kubernetes
-<<<<<<< HEAD
-  cluster: build11
-=======
-  cluster: build03
->>>>>>> 635a2bef
+  cluster: build03
   cron: 6 5 * * 2,6
   decorate: true
   decoration_config:
@@ -685,11 +673,7 @@
       secret:
         secretName: result-aggregator
 - agent: kubernetes
-<<<<<<< HEAD
-  cluster: build11
-=======
-  cluster: build03
->>>>>>> 635a2bef
+  cluster: build03
   cron: 1 3 * * 2,6
   decorate: true
   decoration_config:
@@ -770,11 +754,7 @@
       secret:
         secretName: result-aggregator
 - agent: kubernetes
-<<<<<<< HEAD
-  cluster: build11
-=======
-  cluster: build03
->>>>>>> 635a2bef
+  cluster: build03
   cron: 18 3 * * 2,6
   decorate: true
   decoration_config:
