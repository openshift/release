--- conflicted
+++ resolved
@@ -5,11 +5,7 @@
     branches:
     - ^release-next$
     - ^release-next-
-<<<<<<< HEAD
-    cluster: build06
-=======
     cluster: build03
->>>>>>> 635a2bef
     context: ci/prow/413-images
     decorate: true
     decoration_config:
@@ -452,11 +448,7 @@
     branches:
     - ^release-next$
     - ^release-next-
-<<<<<<< HEAD
-    cluster: build06
-=======
     cluster: build03
->>>>>>> 635a2bef
     context: ci/prow/417-images
     decorate: true
     decoration_config:
@@ -514,11 +506,7 @@
     branches:
     - ^release-next$
     - ^release-next-
-<<<<<<< HEAD
-    cluster: build06
-=======
     cluster: build03
->>>>>>> 635a2bef
     context: ci/prow/417-test-conformance
     decorate: true
     decoration_config:
@@ -590,11 +578,7 @@
     branches:
     - ^release-next$
     - ^release-next-
-<<<<<<< HEAD
-    cluster: build06
-=======
     cluster: build03
->>>>>>> 635a2bef
     context: ci/prow/417-test-e2e
     decorate: true
     decoration_config:
@@ -666,11 +650,7 @@
     branches:
     - ^release-next$
     - ^release-next-
-<<<<<<< HEAD
-    cluster: build06
-=======
     cluster: build03
->>>>>>> 635a2bef
     context: ci/prow/417-test-reconciler
     decorate: true
     decoration_config:
@@ -742,11 +722,7 @@
     branches:
     - ^release-next$
     - ^release-next-
-<<<<<<< HEAD
-    cluster: build06
-=======
     cluster: build03
->>>>>>> 635a2bef
     context: ci/prow/417-test-reconciler-encryption-auth
     decorate: true
     decoration_config:
@@ -818,11 +794,7 @@
     branches:
     - ^release-next$
     - ^release-next-
-<<<<<<< HEAD
-    cluster: build06
-=======
     cluster: build03
->>>>>>> 635a2bef
     context: ci/prow/417-test-reconciler-keda
     decorate: true
     decoration_config:
