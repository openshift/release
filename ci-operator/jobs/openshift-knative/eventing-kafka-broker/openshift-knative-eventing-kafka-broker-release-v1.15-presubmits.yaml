--- conflicted
+++ resolved
@@ -63,11 +63,7 @@
     branches:
     - ^release-v1\.15$
     - ^release-v1\.15-
-<<<<<<< HEAD
-    cluster: build06
-=======
-    cluster: build10
->>>>>>> 635a2bef
+    cluster: build10
     context: ci/prow/413-test-conformance
     decorate: true
     decoration_config:
@@ -144,11 +140,7 @@
     branches:
     - ^release-v1\.15$
     - ^release-v1\.15-
-<<<<<<< HEAD
-    cluster: build06
-=======
-    cluster: build10
->>>>>>> 635a2bef
+    cluster: build10
     context: ci/prow/413-test-e2e
     decorate: true
     decoration_config:
@@ -225,11 +217,7 @@
     branches:
     - ^release-v1\.15$
     - ^release-v1\.15-
-<<<<<<< HEAD
-    cluster: build06
-=======
-    cluster: build10
->>>>>>> 635a2bef
+    cluster: build10
     context: ci/prow/413-test-reconciler
     decorate: true
     decoration_config:
@@ -306,11 +294,7 @@
     branches:
     - ^release-v1\.15$
     - ^release-v1\.15-
-<<<<<<< HEAD
-    cluster: build06
-=======
-    cluster: build10
->>>>>>> 635a2bef
+    cluster: build10
     context: ci/prow/413-test-reconciler-encryption-auth
     decorate: true
     decoration_config:
@@ -387,11 +371,7 @@
     branches:
     - ^release-v1\.15$
     - ^release-v1\.15-
-<<<<<<< HEAD
-    cluster: build06
-=======
-    cluster: build10
->>>>>>> 635a2bef
+    cluster: build10
     context: ci/prow/413-test-reconciler-keda
     decorate: true
     decoration_config:
