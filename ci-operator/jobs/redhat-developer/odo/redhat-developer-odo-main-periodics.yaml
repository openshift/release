--- conflicted
+++ resolved
@@ -376,12 +376,8 @@
       - --lease-server-credentials-file=/etc/boskos/credentials
       - --report-credentials-file=/etc/report/credentials
       - --secret-dir=/secrets/ci-pull-credentials
-<<<<<<< HEAD
       - --secret-dir=/usr/local/odo-scenario-aws-fips-cluster-profile
       - --target=odo-scenario-aws-fips
-=======
-      - --target=odo-scenario-aws
->>>>>>> f965fcc4
       - --variant=odo-ocp4.17-lp-interop
       command:
       - ci-operator
@@ -398,11 +394,8 @@
       - mountPath: /secrets/ci-pull-credentials
         name: ci-pull-credentials
         readOnly: true
-<<<<<<< HEAD
       - mountPath: /usr/local/odo-scenario-aws-fips-cluster-profile
         name: cluster-profile
-=======
->>>>>>> f965fcc4
       - mountPath: /secrets/gcs
         name: gcs-credentials
         readOnly: true
@@ -471,12 +464,8 @@
       - --lease-server-credentials-file=/etc/boskos/credentials
       - --report-credentials-file=/etc/report/credentials
       - --secret-dir=/secrets/ci-pull-credentials
-<<<<<<< HEAD
       - --secret-dir=/usr/local/odo-scenario-ibmcloud-cluster-profile
       - --target=odo-scenario-ibmcloud
-=======
-      - --target=odo-scenario-aws-fips
->>>>>>> f965fcc4
       - --variant=odo-ocp4.17-lp-interop
       command:
       - ci-operator
@@ -493,40 +482,34 @@
       - mountPath: /secrets/ci-pull-credentials
         name: ci-pull-credentials
         readOnly: true
-<<<<<<< HEAD
       - mountPath: /usr/local/odo-scenario-ibmcloud-cluster-profile
         name: cluster-profile
-=======
->>>>>>> f965fcc4
-      - mountPath: /secrets/gcs
-        name: gcs-credentials
-        readOnly: true
-      - mountPath: /secrets/manifest-tool
-        name: manifest-tool-local-pusher
-        readOnly: true
-      - mountPath: /etc/pull-secret
-        name: pull-secret
-        readOnly: true
-      - mountPath: /etc/report
-        name: result-aggregator
-        readOnly: true
-    serviceAccountName: ci-operator
-    volumes:
-    - name: boskos
-      secret:
-        items:
-        - key: credentials
-          path: credentials
-        secretName: boskos-credentials
-    - name: ci-pull-credentials
-      secret:
-        secretName: ci-pull-credentials
-<<<<<<< HEAD
+      - mountPath: /secrets/gcs
+        name: gcs-credentials
+        readOnly: true
+      - mountPath: /secrets/manifest-tool
+        name: manifest-tool-local-pusher
+        readOnly: true
+      - mountPath: /etc/pull-secret
+        name: pull-secret
+        readOnly: true
+      - mountPath: /etc/report
+        name: result-aggregator
+        readOnly: true
+    serviceAccountName: ci-operator
+    volumes:
+    - name: boskos
+      secret:
+        items:
+        - key: credentials
+          path: credentials
+        secretName: boskos-credentials
+    - name: ci-pull-credentials
+      secret:
+        secretName: ci-pull-credentials
     - name: cluster-profile
       secret:
         secretName: cluster-secrets-ibmcloud-cspi-qe
-=======
->>>>>>> f965fcc4
     - name: manifest-tool-local-pusher
       secret:
         secretName: manifest-tool-local-pusher
