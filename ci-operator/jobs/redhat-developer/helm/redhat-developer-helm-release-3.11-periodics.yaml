periodics:
- agent: kubernetes
  cluster: build10
  cron: 0 23 31 2 *
  decorate: true
  decoration_config:
    skip_cloning: true
  extra_refs:
  - base_ref: release-3.11
    org: redhat-developer
    repo: helm
  labels:
    ci-operator.openshift.io/cloud: aws
    ci-operator.openshift.io/cloud-cluster-profile: aws-cspi-qe
    ci-operator.openshift.io/variant: helm-ocp4.14-lp-interop
    ci.openshift.io/generator: prowgen
    pj-rehearse.openshift.io/can-be-rehearsed: "true"
  name: periodic-ci-redhat-developer-helm-release-3.11-helm-ocp4.14-lp-interop-helm-interop-aws
  reporter_config:
    slack:
      channel: '#helm-interop'
      job_states_to_report:
      - success
      - failure
      - error
      report_template: '{{if eq .Status.State "success"}} :slack-green: Job *{{.Spec.Job}}*
        ended with *{{.Status.State}}*. <{{.Status.URL}}|View logs> {{else}} :failed:
        Job *{{.Spec.Job}}* ended with *{{.Status.State}}*. <{{.Status.URL}}|View
        logs> {{end}}'
  spec:
    containers:
    - args:
      - --gcs-upload-secret=/secrets/gcs/service-account.json
      - --image-import-pull-secret=/etc/pull-secret/.dockerconfigjson
      - --lease-server-credentials-file=/etc/boskos/credentials
      - --report-credentials-file=/etc/report/credentials
      - --secret-dir=/secrets/ci-pull-credentials
      - --target=helm-interop-aws
      - --variant=helm-ocp4.14-lp-interop
      command:
      - ci-operator
      image: ci-operator:latest
      imagePullPolicy: Always
      name: ""
      resources:
        requests:
          cpu: 10m
      volumeMounts:
      - mountPath: /etc/boskos
        name: boskos
        readOnly: true
      - mountPath: /secrets/ci-pull-credentials
        name: ci-pull-credentials
        readOnly: true
      - mountPath: /secrets/gcs
        name: gcs-credentials
        readOnly: true
      - mountPath: /secrets/manifest-tool
        name: manifest-tool-local-pusher
        readOnly: true
      - mountPath: /etc/pull-secret
        name: pull-secret
        readOnly: true
      - mountPath: /etc/report
        name: result-aggregator
        readOnly: true
    serviceAccountName: ci-operator
    volumes:
    - name: boskos
      secret:
        items:
        - key: credentials
          path: credentials
        secretName: boskos-credentials
    - name: ci-pull-credentials
      secret:
        secretName: ci-pull-credentials
    - name: manifest-tool-local-pusher
      secret:
        secretName: manifest-tool-local-pusher
    - name: pull-secret
      secret:
        secretName: registry-pull-credentials
    - name: result-aggregator
      secret:
        secretName: result-aggregator
- agent: kubernetes
<<<<<<< HEAD
  cluster: build02
  cron: 0 23 31 2 *
=======
  cluster: build10
  cron: 0 6 11 7 *
>>>>>>> 883be1f6
  decorate: true
  decoration_config:
    skip_cloning: true
  extra_refs:
  - base_ref: release-3.11
    org: redhat-developer
    repo: helm
  labels:
    ci-operator.openshift.io/cloud: ibmcloud
    ci-operator.openshift.io/cloud-cluster-profile: ibmcloud-cspi-qe
    ci-operator.openshift.io/variant: helm-ocp4.14-lp-interop
    ci.openshift.io/generator: prowgen
    pj-rehearse.openshift.io/can-be-rehearsed: "true"
  name: periodic-ci-redhat-developer-helm-release-3.11-helm-ocp4.14-lp-interop-helm-interop-ibmcloud
  reporter_config:
    slack:
      channel: '#helm-interop'
      job_states_to_report:
      - success
      - failure
      - error
      report_template: '{{if eq .Status.State "success"}} :success: Job *{{.Spec.Job}}*
        ended with *{{.Status.State}}*. <{{.Status.URL}}|View logs> {{else}} :dumpster-fire:
        Job *{{.Spec.Job}}* ended with *{{.Status.State}}*. <{{.Status.URL}}|View
        logs> {{end}}'
  spec:
    containers:
    - args:
      - --gcs-upload-secret=/secrets/gcs/service-account.json
      - --image-import-pull-secret=/etc/pull-secret/.dockerconfigjson
      - --lease-server-credentials-file=/etc/boskos/credentials
      - --report-credentials-file=/etc/report/credentials
      - --secret-dir=/secrets/ci-pull-credentials
      - --target=helm-interop-ibmcloud
      - --variant=helm-ocp4.14-lp-interop
      command:
      - ci-operator
      image: ci-operator:latest
      imagePullPolicy: Always
      name: ""
      resources:
        requests:
          cpu: 10m
      volumeMounts:
      - mountPath: /etc/boskos
        name: boskos
        readOnly: true
      - mountPath: /secrets/ci-pull-credentials
        name: ci-pull-credentials
        readOnly: true
      - mountPath: /secrets/gcs
        name: gcs-credentials
        readOnly: true
      - mountPath: /secrets/manifest-tool
        name: manifest-tool-local-pusher
        readOnly: true
      - mountPath: /etc/pull-secret
        name: pull-secret
        readOnly: true
      - mountPath: /etc/report
        name: result-aggregator
        readOnly: true
    serviceAccountName: ci-operator
    volumes:
    - name: boskos
      secret:
        items:
        - key: credentials
          path: credentials
        secretName: boskos-credentials
    - name: ci-pull-credentials
      secret:
        secretName: ci-pull-credentials
    - name: manifest-tool-local-pusher
      secret:
        secretName: manifest-tool-local-pusher
    - name: pull-secret
      secret:
        secretName: registry-pull-credentials
    - name: result-aggregator
      secret:
        secretName: result-aggregator
- agent: kubernetes
  cluster: build10
  cron: 0 6 11 7 *
  decorate: true
  decoration_config:
    skip_cloning: true
  extra_refs:
  - base_ref: release-3.11
    org: redhat-developer
    repo: helm
  labels:
    ci-operator.openshift.io/cloud: aws
    ci-operator.openshift.io/cloud-cluster-profile: aws-cspi-qe
    ci-operator.openshift.io/variant: helm-ocp4.15-lp-interop
    ci.openshift.io/generator: prowgen
    pj-rehearse.openshift.io/can-be-rehearsed: "true"
  name: periodic-ci-redhat-developer-helm-release-3.11-helm-ocp4.15-lp-interop-helm-interop-aws
  reporter_config:
    slack:
      channel: '#helm-interop'
      job_states_to_report:
      - success
      - failure
      - error
      report_template: '{{if eq .Status.State "success"}} :slack-green: Job *{{.Spec.Job}}*
        ended with *{{.Status.State}}*. <{{.Status.URL}}|View logs> {{else}} :failed:
        Job *{{.Spec.Job}}* ended with *{{.Status.State}}*. <{{.Status.URL}}|View
        logs> {{end}}'
  spec:
    containers:
    - args:
      - --gcs-upload-secret=/secrets/gcs/service-account.json
      - --image-import-pull-secret=/etc/pull-secret/.dockerconfigjson
      - --lease-server-credentials-file=/etc/boskos/credentials
      - --report-credentials-file=/etc/report/credentials
      - --secret-dir=/secrets/ci-pull-credentials
      - --target=helm-interop-aws
      - --variant=helm-ocp4.15-lp-interop
      command:
      - ci-operator
      image: ci-operator:latest
      imagePullPolicy: Always
      name: ""
      resources:
        requests:
          cpu: 10m
      volumeMounts:
      - mountPath: /etc/boskos
        name: boskos
        readOnly: true
      - mountPath: /secrets/ci-pull-credentials
        name: ci-pull-credentials
        readOnly: true
      - mountPath: /secrets/gcs
        name: gcs-credentials
        readOnly: true
      - mountPath: /secrets/manifest-tool
        name: manifest-tool-local-pusher
        readOnly: true
      - mountPath: /etc/pull-secret
        name: pull-secret
        readOnly: true
      - mountPath: /etc/report
        name: result-aggregator
        readOnly: true
    serviceAccountName: ci-operator
    volumes:
    - name: boskos
      secret:
        items:
        - key: credentials
          path: credentials
        secretName: boskos-credentials
    - name: ci-pull-credentials
      secret:
        secretName: ci-pull-credentials
    - name: manifest-tool-local-pusher
      secret:
        secretName: manifest-tool-local-pusher
    - name: pull-secret
      secret:
        secretName: registry-pull-credentials
    - name: result-aggregator
      secret:
        secretName: result-aggregator
- agent: kubernetes
  cluster: build10
  cron: 0 6 11 7 *
  decorate: true
  decoration_config:
    skip_cloning: true
  extra_refs:
  - base_ref: release-3.11
    org: redhat-developer
    repo: helm
  labels:
    ci-operator.openshift.io/cloud: ibmcloud
    ci-operator.openshift.io/cloud-cluster-profile: ibmcloud-cspi-qe
    ci-operator.openshift.io/variant: helm-ocp4.15-lp-interop
    ci.openshift.io/generator: prowgen
    pj-rehearse.openshift.io/can-be-rehearsed: "true"
  name: periodic-ci-redhat-developer-helm-release-3.11-helm-ocp4.15-lp-interop-helm-interop-ibmcloud
  reporter_config:
    slack:
      channel: '#helm-interop'
      job_states_to_report:
      - success
      - failure
      - error
      report_template: '{{if eq .Status.State "success"}} :success: Job *{{.Spec.Job}}*
        ended with *{{.Status.State}}*. <{{.Status.URL}}|View logs> {{else}} :dumpster-fire:
        Job *{{.Spec.Job}}* ended with *{{.Status.State}}*. <{{.Status.URL}}|View
        logs> {{end}}'
  spec:
    containers:
    - args:
      - --gcs-upload-secret=/secrets/gcs/service-account.json
      - --image-import-pull-secret=/etc/pull-secret/.dockerconfigjson
      - --lease-server-credentials-file=/etc/boskos/credentials
      - --report-credentials-file=/etc/report/credentials
      - --secret-dir=/secrets/ci-pull-credentials
      - --target=helm-interop-ibmcloud
      - --variant=helm-ocp4.15-lp-interop
      command:
      - ci-operator
      image: ci-operator:latest
      imagePullPolicy: Always
      name: ""
      resources:
        requests:
          cpu: 10m
      volumeMounts:
      - mountPath: /etc/boskos
        name: boskos
        readOnly: true
      - mountPath: /secrets/ci-pull-credentials
        name: ci-pull-credentials
        readOnly: true
      - mountPath: /secrets/gcs
        name: gcs-credentials
        readOnly: true
      - mountPath: /secrets/manifest-tool
        name: manifest-tool-local-pusher
        readOnly: true
      - mountPath: /etc/pull-secret
        name: pull-secret
        readOnly: true
      - mountPath: /etc/report
        name: result-aggregator
        readOnly: true
    serviceAccountName: ci-operator
    volumes:
    - name: boskos
      secret:
        items:
        - key: credentials
          path: credentials
        secretName: boskos-credentials
    - name: ci-pull-credentials
      secret:
        secretName: ci-pull-credentials
    - name: manifest-tool-local-pusher
      secret:
        secretName: manifest-tool-local-pusher
    - name: pull-secret
      secret:
        secretName: registry-pull-credentials
    - name: result-aggregator
      secret:
        secretName: result-aggregator
- agent: kubernetes
  cluster: build10
  cron: 0 23 31 2 *
  decorate: true
  decoration_config:
    skip_cloning: true
  extra_refs:
  - base_ref: release-3.11
    org: redhat-developer
    repo: helm
  labels:
    ci-operator.openshift.io/cloud: aws
    ci-operator.openshift.io/cloud-cluster-profile: aws-cspi-qe
    ci-operator.openshift.io/variant: helm-ocp4.16-lp-interop
    ci.openshift.io/generator: prowgen
    pj-rehearse.openshift.io/can-be-rehearsed: "true"
  name: periodic-ci-redhat-developer-helm-release-3.11-helm-ocp4.16-lp-interop-helm-interop-aws
  reporter_config:
    slack:
      channel: '#helm-interop'
      job_states_to_report:
      - success
      - failure
      - error
      report_template: '{{if eq .Status.State "success"}} :slack-green: Job *{{.Spec.Job}}*
        ended with *{{.Status.State}}*. <{{.Status.URL}}|View logs> {{else}} :failed:
        Job *{{.Spec.Job}}* ended with *{{.Status.State}}*. <{{.Status.URL}}|View
        logs> {{end}}'
  spec:
    containers:
    - args:
      - --gcs-upload-secret=/secrets/gcs/service-account.json
      - --image-import-pull-secret=/etc/pull-secret/.dockerconfigjson
      - --lease-server-credentials-file=/etc/boskos/credentials
      - --report-credentials-file=/etc/report/credentials
      - --secret-dir=/secrets/ci-pull-credentials
      - --target=helm-interop-aws
      - --variant=helm-ocp4.16-lp-interop
      command:
      - ci-operator
      image: ci-operator:latest
      imagePullPolicy: Always
      name: ""
      resources:
        requests:
          cpu: 10m
      volumeMounts:
      - mountPath: /etc/boskos
        name: boskos
        readOnly: true
      - mountPath: /secrets/ci-pull-credentials
        name: ci-pull-credentials
        readOnly: true
      - mountPath: /secrets/gcs
        name: gcs-credentials
        readOnly: true
      - mountPath: /secrets/manifest-tool
        name: manifest-tool-local-pusher
        readOnly: true
      - mountPath: /etc/pull-secret
        name: pull-secret
        readOnly: true
      - mountPath: /etc/report
        name: result-aggregator
        readOnly: true
    serviceAccountName: ci-operator
    volumes:
    - name: boskos
      secret:
        items:
        - key: credentials
          path: credentials
        secretName: boskos-credentials
    - name: ci-pull-credentials
      secret:
        secretName: ci-pull-credentials
    - name: manifest-tool-local-pusher
      secret:
        secretName: manifest-tool-local-pusher
    - name: pull-secret
      secret:
        secretName: registry-pull-credentials
    - name: result-aggregator
      secret:
        secretName: result-aggregator
- agent: kubernetes
<<<<<<< HEAD
  cluster: build02
  cron: 0 23 31 2 *
=======
  cluster: build10
  cron: 0 6 25 12 *
>>>>>>> 883be1f6
  decorate: true
  decoration_config:
    skip_cloning: true
  extra_refs:
  - base_ref: release-3.11
    org: redhat-developer
    repo: helm
  labels:
    ci-operator.openshift.io/cloud: ibmcloud
    ci-operator.openshift.io/cloud-cluster-profile: ibmcloud-cspi-qe
    ci-operator.openshift.io/variant: helm-ocp4.16-lp-interop
    ci.openshift.io/generator: prowgen
    pj-rehearse.openshift.io/can-be-rehearsed: "true"
  name: periodic-ci-redhat-developer-helm-release-3.11-helm-ocp4.16-lp-interop-helm-interop-ibmcloud
  reporter_config:
    slack:
      channel: '#helm-interop'
      job_states_to_report:
      - success
      - failure
      - error
      report_template: '{{if eq .Status.State "success"}} :success: Job *{{.Spec.Job}}*
        ended with *{{.Status.State}}*. <{{.Status.URL}}|View logs> {{else}} :dumpster-fire:
        Job *{{.Spec.Job}}* ended with *{{.Status.State}}*. <{{.Status.URL}}|View
        logs> {{end}}'
  spec:
    containers:
    - args:
      - --gcs-upload-secret=/secrets/gcs/service-account.json
      - --image-import-pull-secret=/etc/pull-secret/.dockerconfigjson
      - --lease-server-credentials-file=/etc/boskos/credentials
      - --report-credentials-file=/etc/report/credentials
      - --secret-dir=/secrets/ci-pull-credentials
      - --target=helm-interop-ibmcloud
      - --variant=helm-ocp4.16-lp-interop
      command:
      - ci-operator
      image: ci-operator:latest
      imagePullPolicy: Always
      name: ""
      resources:
        requests:
          cpu: 10m
      volumeMounts:
      - mountPath: /etc/boskos
        name: boskos
        readOnly: true
      - mountPath: /secrets/ci-pull-credentials
        name: ci-pull-credentials
        readOnly: true
      - mountPath: /secrets/gcs
        name: gcs-credentials
        readOnly: true
      - mountPath: /secrets/manifest-tool
        name: manifest-tool-local-pusher
        readOnly: true
      - mountPath: /etc/pull-secret
        name: pull-secret
        readOnly: true
      - mountPath: /etc/report
        name: result-aggregator
        readOnly: true
    serviceAccountName: ci-operator
    volumes:
    - name: boskos
      secret:
        items:
        - key: credentials
          path: credentials
        secretName: boskos-credentials
    - name: ci-pull-credentials
      secret:
        secretName: ci-pull-credentials
    - name: manifest-tool-local-pusher
      secret:
        secretName: manifest-tool-local-pusher
    - name: pull-secret
      secret:
        secretName: registry-pull-credentials
    - name: result-aggregator
      secret:
        secretName: result-aggregator
- agent: kubernetes
<<<<<<< HEAD
  cluster: build02
  cron: 0 23 31 2 *
=======
  cluster: build10
  cron: 0 6 25 12 *
>>>>>>> 883be1f6
  decorate: true
  decoration_config:
    skip_cloning: true
  extra_refs:
  - base_ref: release-3.11
    org: redhat-developer
    repo: helm
  labels:
    ci-operator.openshift.io/cloud: ibmcloud
    ci-operator.openshift.io/cloud-cluster-profile: ibmcloud-cspi-qe
    ci-operator.openshift.io/variant: helm-ocp4.17-lp-interop
    ci.openshift.io/generator: prowgen
    pj-rehearse.openshift.io/can-be-rehearsed: "true"
  name: periodic-ci-redhat-developer-helm-release-3.11-helm-ocp4.17-lp-interop-helm-interop-ibmcloud
  reporter_config:
    slack:
      channel: '#helm-interop'
      job_states_to_report:
      - success
      - failure
      - error
      report_template: '{{if eq .Status.State "success"}} :slack-green: Job *{{.Spec.Job}}*
        ended with *{{.Status.State}}*. <{{.Status.URL}}|View logs> {{else}} :failed:
        Job *{{.Spec.Job}}* ended with *{{.Status.State}}*. <{{.Status.URL}}|View
        logs> {{end}}'
  spec:
    containers:
    - args:
      - --gcs-upload-secret=/secrets/gcs/service-account.json
      - --image-import-pull-secret=/etc/pull-secret/.dockerconfigjson
      - --lease-server-credentials-file=/etc/boskos/credentials
      - --report-credentials-file=/etc/report/credentials
      - --secret-dir=/secrets/ci-pull-credentials
      - --target=helm-interop-ibmcloud
      - --variant=helm-ocp4.17-lp-interop
      command:
      - ci-operator
      image: ci-operator:latest
      imagePullPolicy: Always
      name: ""
      resources:
        requests:
          cpu: 10m
      volumeMounts:
      - mountPath: /etc/boskos
        name: boskos
        readOnly: true
      - mountPath: /secrets/ci-pull-credentials
        name: ci-pull-credentials
        readOnly: true
      - mountPath: /secrets/gcs
        name: gcs-credentials
        readOnly: true
      - mountPath: /secrets/manifest-tool
        name: manifest-tool-local-pusher
        readOnly: true
      - mountPath: /etc/pull-secret
        name: pull-secret
        readOnly: true
      - mountPath: /etc/report
        name: result-aggregator
        readOnly: true
    serviceAccountName: ci-operator
    volumes:
    - name: boskos
      secret:
        items:
        - key: credentials
          path: credentials
        secretName: boskos-credentials
    - name: ci-pull-credentials
      secret:
        secretName: ci-pull-credentials
    - name: manifest-tool-local-pusher
      secret:
        secretName: manifest-tool-local-pusher
    - name: pull-secret
      secret:
        secretName: registry-pull-credentials
    - name: result-aggregator
      secret:
        secretName: result-aggregator
- agent: kubernetes
  cluster: build10
  cron: 0 23 31 2 *
  decorate: true
  decoration_config:
    skip_cloning: true
  extra_refs:
  - base_ref: release-3.11
    org: redhat-developer
    repo: helm
  labels:
    ci-operator.openshift.io/cloud: aws
    ci-operator.openshift.io/cloud-cluster-profile: aws-cspi-qe
    ci-operator.openshift.io/variant: helm-ocp4.18-lp-interop
    ci.openshift.io/generator: prowgen
    job-release: "4.18"
    pj-rehearse.openshift.io/can-be-rehearsed: "true"
  name: periodic-ci-redhat-developer-helm-release-3.11-helm-ocp4.18-lp-interop-helm-interop-aws
  reporter_config:
    slack:
      channel: '#helm-interop'
      job_states_to_report:
      - success
      - failure
      - error
      report_template: '{{if eq .Status.State "success"}} :slack-green: Job *{{.Spec.Job}}*
        ended with *{{.Status.State}}*. <{{.Status.URL}}|View logs> {{else}} :failed:
        Job *{{.Spec.Job}}* ended with *{{.Status.State}}*. <{{.Status.URL}}|View
        logs> {{end}}'
  spec:
    containers:
    - args:
      - --gcs-upload-secret=/secrets/gcs/service-account.json
      - --image-import-pull-secret=/etc/pull-secret/.dockerconfigjson
      - --lease-server-credentials-file=/etc/boskos/credentials
      - --report-credentials-file=/etc/report/credentials
      - --secret-dir=/secrets/ci-pull-credentials
      - --target=helm-interop-aws
      - --variant=helm-ocp4.18-lp-interop
      command:
      - ci-operator
      image: ci-operator:latest
      imagePullPolicy: Always
      name: ""
      resources:
        requests:
          cpu: 10m
      volumeMounts:
      - mountPath: /etc/boskos
        name: boskos
        readOnly: true
      - mountPath: /secrets/ci-pull-credentials
        name: ci-pull-credentials
        readOnly: true
      - mountPath: /secrets/gcs
        name: gcs-credentials
        readOnly: true
      - mountPath: /secrets/manifest-tool
        name: manifest-tool-local-pusher
        readOnly: true
      - mountPath: /etc/pull-secret
        name: pull-secret
        readOnly: true
      - mountPath: /etc/report
        name: result-aggregator
        readOnly: true
    serviceAccountName: ci-operator
    volumes:
    - name: boskos
      secret:
        items:
        - key: credentials
          path: credentials
        secretName: boskos-credentials
    - name: ci-pull-credentials
      secret:
        secretName: ci-pull-credentials
    - name: manifest-tool-local-pusher
      secret:
        secretName: manifest-tool-local-pusher
    - name: pull-secret
      secret:
        secretName: registry-pull-credentials
    - name: result-aggregator
      secret:
        secretName: result-aggregator
- agent: kubernetes
  cluster: build10
  cron: 0 23 31 2 *
  decorate: true
  decoration_config:
    skip_cloning: true
  extra_refs:
  - base_ref: release-3.11
    org: redhat-developer
    repo: helm
  labels:
    ci-operator.openshift.io/cloud: aws
    ci-operator.openshift.io/cloud-cluster-profile: aws-cspi-qe
    ci-operator.openshift.io/variant: helm-ocp4.18-lp-interop
    ci.openshift.io/generator: prowgen
    job-release: "4.18"
    pj-rehearse.openshift.io/can-be-rehearsed: "true"
  name: periodic-ci-redhat-developer-helm-release-3.11-helm-ocp4.18-lp-interop-helm-interop-aws-fips
  reporter_config:
    slack:
      channel: '#helm-interop'
      job_states_to_report:
      - success
      - failure
      - error
      report_template: '{{if eq .Status.State "success"}} :slack-green: Job *{{.Spec.Job}}*
        ended with *{{.Status.State}}*. <{{.Status.URL}}|View logs> {{else}} :failed:
        Job *{{.Spec.Job}}* ended with *{{.Status.State}}*. <{{.Status.URL}}|View
        logs> {{end}}'
  spec:
    containers:
    - args:
      - --gcs-upload-secret=/secrets/gcs/service-account.json
      - --image-import-pull-secret=/etc/pull-secret/.dockerconfigjson
      - --lease-server-credentials-file=/etc/boskos/credentials
      - --report-credentials-file=/etc/report/credentials
      - --secret-dir=/secrets/ci-pull-credentials
      - --target=helm-interop-aws-fips
      - --variant=helm-ocp4.18-lp-interop
      command:
      - ci-operator
      image: ci-operator:latest
      imagePullPolicy: Always
      name: ""
      resources:
        requests:
          cpu: 10m
      volumeMounts:
      - mountPath: /etc/boskos
        name: boskos
        readOnly: true
      - mountPath: /secrets/ci-pull-credentials
        name: ci-pull-credentials
        readOnly: true
      - mountPath: /secrets/gcs
        name: gcs-credentials
        readOnly: true
      - mountPath: /secrets/manifest-tool
        name: manifest-tool-local-pusher
        readOnly: true
      - mountPath: /etc/pull-secret
        name: pull-secret
        readOnly: true
      - mountPath: /etc/report
        name: result-aggregator
        readOnly: true
    serviceAccountName: ci-operator
    volumes:
    - name: boskos
      secret:
        items:
        - key: credentials
          path: credentials
        secretName: boskos-credentials
    - name: ci-pull-credentials
      secret:
        secretName: ci-pull-credentials
    - name: manifest-tool-local-pusher
      secret:
        secretName: manifest-tool-local-pusher
    - name: pull-secret
      secret:
        secretName: registry-pull-credentials
    - name: result-aggregator
      secret:
        secretName: result-aggregator<|MERGE_RESOLUTION|>--- conflicted
+++ resolved
@@ -85,13 +85,8 @@
       secret:
         secretName: result-aggregator
 - agent: kubernetes
-<<<<<<< HEAD
   cluster: build02
   cron: 0 23 31 2 *
-=======
-  cluster: build10
-  cron: 0 6 11 7 *
->>>>>>> 883be1f6
   decorate: true
   decoration_config:
     skip_cloning: true
@@ -430,13 +425,8 @@
       secret:
         secretName: result-aggregator
 - agent: kubernetes
-<<<<<<< HEAD
   cluster: build02
   cron: 0 23 31 2 *
-=======
-  cluster: build10
-  cron: 0 6 25 12 *
->>>>>>> 883be1f6
   decorate: true
   decoration_config:
     skip_cloning: true
@@ -520,13 +510,8 @@
       secret:
         secretName: result-aggregator
 - agent: kubernetes
-<<<<<<< HEAD
   cluster: build02
   cron: 0 23 31 2 *
-=======
-  cluster: build10
-  cron: 0 6 25 12 *
->>>>>>> 883be1f6
   decorate: true
   decoration_config:
     skip_cloning: true
