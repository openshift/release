--- conflicted
+++ resolved
@@ -1,10 +1,6 @@
 periodics:
 - agent: kubernetes
-<<<<<<< HEAD
-  cluster: build06
-=======
-  cluster: build03
->>>>>>> 635a2bef
+  cluster: build03
   cron: 0 2 * * SUN
   decorate: true
   decoration_config:
@@ -65,11 +61,7 @@
       secret:
         secretName: result-aggregator
 - agent: kubernetes
-<<<<<<< HEAD
-  cluster: build06
-=======
-  cluster: build03
->>>>>>> 635a2bef
+  cluster: build03
   cron: 0 7 * * *
   decorate: true
   decoration_config:
@@ -142,11 +134,7 @@
       secret:
         secretName: result-aggregator
 - agent: kubernetes
-<<<<<<< HEAD
-  cluster: build06
-=======
-  cluster: build03
->>>>>>> 635a2bef
+  cluster: build03
   cron: 0 7 * * *
   decorate: true
   decoration_config:
@@ -220,11 +208,7 @@
       secret:
         secretName: result-aggregator
 - agent: kubernetes
-<<<<<<< HEAD
-  cluster: build06
-=======
-  cluster: build03
->>>>>>> 635a2bef
+  cluster: build03
   cron: 0 7 * * *
   decorate: true
   decoration_config:
@@ -304,11 +288,7 @@
       secret:
         secretName: result-aggregator
 - agent: kubernetes
-<<<<<<< HEAD
-  cluster: build06
-=======
-  cluster: build03
->>>>>>> 635a2bef
+  cluster: build03
   cron: 0 7 * * *
   decorate: true
   decoration_config:
@@ -388,11 +368,7 @@
       secret:
         secretName: result-aggregator
 - agent: kubernetes
-<<<<<<< HEAD
-  cluster: build06
-=======
-  cluster: build03
->>>>>>> 635a2bef
+  cluster: build03
   cron: 0 7 * * *
   decorate: true
   decoration_config:
@@ -472,11 +448,7 @@
       secret:
         secretName: result-aggregator
 - agent: kubernetes
-<<<<<<< HEAD
-  cluster: build06
-=======
-  cluster: build03
->>>>>>> 635a2bef
+  cluster: build03
   cron: 0 8 * * *
   decorate: true
   decoration_config:
@@ -557,11 +529,7 @@
       secret:
         secretName: result-aggregator
 - agent: kubernetes
-<<<<<<< HEAD
-  cluster: build06
-=======
-  cluster: build03
->>>>>>> 635a2bef
+  cluster: build03
   cron: 0 8 * * *
   decorate: true
   decoration_config:
@@ -635,11 +603,7 @@
       secret:
         secretName: result-aggregator
 - agent: kubernetes
-<<<<<<< HEAD
-  cluster: build06
-=======
-  cluster: build03
->>>>>>> 635a2bef
+  cluster: build03
   cron: 0 8 * * *
   decorate: true
   decoration_config:
