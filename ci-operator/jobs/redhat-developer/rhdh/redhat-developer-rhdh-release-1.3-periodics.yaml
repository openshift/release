periodics:
- agent: kubernetes
<<<<<<< HEAD
  cluster: build09
  cron: 0 6 * * SUN,TUE,THU
=======
  cluster: build11
  cron: 0 6 * * *
>>>>>>> 44d55999
  decorate: true
  decoration_config:
    skip_cloning: true
  extra_refs:
  - base_ref: release-1.3
    org: redhat-developer
    repo: rhdh
  labels:
    ci.openshift.io/generator: prowgen
    pj-rehearse.openshift.io/can-be-rehearsed: "true"
  name: periodic-ci-redhat-developer-rhdh-release-1.3-e2e-tests-nightly
  reporter_config:
    slack:
      channel: '#rhdh-e2e-test-alerts'
      job_states_to_report:
      - success
      - failure
      - error
      report_template: '{{if eq .Status.State "success"}} :done-circle-check: {{else}}<!subteam^S07BMJ56R8S>
        :failed: {{end}} Job *`{{.Spec.Job}}`* ended with *{{.Status.State}}*. Open
        Report: <https://gcsweb-ci.apps.ci.l2s4.p1.openshiftapps.com/gcs/test-platform-results/logs/periodic-ci-redhat-developer-rhdh-release-1.3-e2e-tests-nightly/{{.Status.BuildID}}/artifacts/e2e-tests-nightly/redhat-developer-rhdh-release-1.3-nightly/artifacts/showcase-ci-nightly/index.html|nightly>
        | <https://gcsweb-ci.apps.ci.l2s4.p1.openshiftapps.com/gcs/test-platform-results/logs/periodic-ci-redhat-developer-rhdh-release-1.3-e2e-tests-nightly/{{.Status.BuildID}}/artifacts/e2e-tests-nightly/redhat-developer-rhdh-release-1.3-nightly/artifacts/showcase-rbac-nightly/index.html|rbac-nightly>
        | <https://gcsweb-ci.apps.ci.l2s4.p1.openshiftapps.com/gcs/test-platform-results/logs/periodic-ci-redhat-developer-rhdh-release-1.3-e2e-tests-nightly/{{.Status.BuildID}}/artifacts/e2e-tests-nightly/redhat-developer-rhdh-release-1.3-nightly/artifacts/|Open
        artifacts> | <{{.Status.URL}}|View logs>'
  spec:
    containers:
    - args:
      - --gcs-upload-secret=/secrets/gcs/service-account.json
      - --image-import-pull-secret=/etc/pull-secret/.dockerconfigjson
      - --report-credentials-file=/etc/report/credentials
      - --secret-dir=/secrets/ci-pull-credentials
      - --target=e2e-tests-nightly
      command:
      - ci-operator
      image: ci-operator:latest
      imagePullPolicy: Always
      name: ""
      resources:
        requests:
          cpu: 10m
      volumeMounts:
      - mountPath: /secrets/ci-pull-credentials
        name: ci-pull-credentials
        readOnly: true
      - mountPath: /secrets/gcs
        name: gcs-credentials
        readOnly: true
      - mountPath: /secrets/manifest-tool
        name: manifest-tool-local-pusher
        readOnly: true
      - mountPath: /etc/pull-secret
        name: pull-secret
        readOnly: true
      - mountPath: /etc/report
        name: result-aggregator
        readOnly: true
    serviceAccountName: ci-operator
    volumes:
    - name: ci-pull-credentials
      secret:
        secretName: ci-pull-credentials
    - name: manifest-tool-local-pusher
      secret:
        secretName: manifest-tool-local-pusher
    - name: pull-secret
      secret:
        secretName: registry-pull-credentials
    - name: result-aggregator
      secret:
        secretName: result-aggregator<|MERGE_RESOLUTION|>--- conflicted
+++ resolved
@@ -1,12 +1,7 @@
 periodics:
 - agent: kubernetes
-<<<<<<< HEAD
-  cluster: build09
+  cluster: build11
   cron: 0 6 * * SUN,TUE,THU
-=======
-  cluster: build11
-  cron: 0 6 * * *
->>>>>>> 44d55999
   decorate: true
   decoration_config:
     skip_cloning: true
