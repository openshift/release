--- conflicted
+++ resolved
@@ -411,13 +411,8 @@
     branches:
     - ^master$
     - ^master-
-<<<<<<< HEAD
-    cluster: build05
+    cluster: build03
     context: ci/prow/v4.16-ci-index-gitops-operator-bundle
-=======
-    cluster: build03
-    context: ci/prow/v4.13-ci-index-gitops-operator-bundle
->>>>>>> 6a47f4f0
     decorate: true
     labels:
       ci-operator.openshift.io/variant: v4.16
@@ -471,13 +466,8 @@
     branches:
     - ^master$
     - ^master-
-<<<<<<< HEAD
-    cluster: build05
+    cluster: build09
     context: ci/prow/v4.16-e2e
-=======
-    cluster: build09
-    context: ci/prow/v4.13-e2e
->>>>>>> 6a47f4f0
     decorate: true
     labels:
       ci-operator.openshift.io/cloud: aws
@@ -557,13 +547,8 @@
     branches:
     - ^master$
     - ^master-
-<<<<<<< HEAD
-    cluster: build05
+    cluster: build03
     context: ci/prow/v4.16-images
-=======
-    cluster: build03
-    context: ci/prow/v4.13-images
->>>>>>> 6a47f4f0
     decorate: true
     labels:
       ci-operator.openshift.io/variant: v4.16
@@ -617,13 +602,8 @@
     branches:
     - ^master$
     - ^master-
-<<<<<<< HEAD
-    cluster: build05
+    cluster: build09
     context: ci/prow/v4.16-kuttl-parallel
-=======
-    cluster: build09
-    context: ci/prow/v4.13-kuttl-parallel
->>>>>>> 6a47f4f0
     decorate: true
     labels:
       ci-operator.openshift.io/cloud: aws
@@ -703,13 +683,8 @@
     branches:
     - ^master$
     - ^master-
-<<<<<<< HEAD
-    cluster: build05
+    cluster: build09
     context: ci/prow/v4.16-kuttl-sequential
-=======
-    cluster: build09
-    context: ci/prow/v4.13-kuttl-sequential
->>>>>>> 6a47f4f0
     decorate: true
     labels:
       ci-operator.openshift.io/cloud: aws
@@ -783,361 +758,4 @@
       - name: result-aggregator
         secret:
           secretName: result-aggregator
-<<<<<<< HEAD
-    trigger: (?m)^/test( | .* )v4.16-kuttl-sequential,?($|\s.*)
-=======
-    trigger: (?m)^/test( | .* )v4.13-kuttl-sequential,?($|\s.*)
-  - agent: kubernetes
-    always_run: true
-    branches:
-    - ^master$
-    - ^master-
-    cluster: build03
-    context: ci/prow/v4.14-ci-index-gitops-operator-bundle
-    decorate: true
-    labels:
-      ci-operator.openshift.io/variant: v4.14
-      ci.openshift.io/generator: prowgen
-      pj-rehearse.openshift.io/can-be-rehearsed: "true"
-    name: pull-ci-redhat-developer-gitops-operator-master-v4.14-ci-index-gitops-operator-bundle
-    rerun_command: /test v4.14-ci-index-gitops-operator-bundle
-    spec:
-      containers:
-      - args:
-        - --gcs-upload-secret=/secrets/gcs/service-account.json
-        - --image-import-pull-secret=/etc/pull-secret/.dockerconfigjson
-        - --report-credentials-file=/etc/report/credentials
-        - --target=ci-index-gitops-operator-bundle
-        - --variant=v4.14
-        command:
-        - ci-operator
-        image: ci-operator:latest
-        imagePullPolicy: Always
-        name: ""
-        resources:
-          requests:
-            cpu: 10m
-        volumeMounts:
-        - mountPath: /secrets/gcs
-          name: gcs-credentials
-          readOnly: true
-        - mountPath: /secrets/manifest-tool
-          name: manifest-tool-local-pusher
-          readOnly: true
-        - mountPath: /etc/pull-secret
-          name: pull-secret
-          readOnly: true
-        - mountPath: /etc/report
-          name: result-aggregator
-          readOnly: true
-      serviceAccountName: ci-operator
-      volumes:
-      - name: manifest-tool-local-pusher
-        secret:
-          secretName: manifest-tool-local-pusher
-      - name: pull-secret
-        secret:
-          secretName: registry-pull-credentials
-      - name: result-aggregator
-        secret:
-          secretName: result-aggregator
-    trigger: (?m)^/test( | .* )v4.14-ci-index-gitops-operator-bundle,?($|\s.*)
-  - agent: kubernetes
-    always_run: false
-    branches:
-    - ^master$
-    - ^master-
-    cluster: build09
-    context: ci/prow/v4.14-e2e
-    decorate: true
-    labels:
-      ci-operator.openshift.io/cloud: aws
-      ci-operator.openshift.io/cloud-cluster-profile: gitops-aws
-      ci-operator.openshift.io/variant: v4.14
-      ci.openshift.io/generator: prowgen
-      pj-rehearse.openshift.io/can-be-rehearsed: "true"
-    name: pull-ci-redhat-developer-gitops-operator-master-v4.14-e2e
-    rerun_command: /test v4.14-e2e
-    skip_if_only_changed: ^docs/|\.(md|adoc)$|^(README|LICENSE|OWNERS)$
-    spec:
-      containers:
-      - args:
-        - --gcs-upload-secret=/secrets/gcs/service-account.json
-        - --image-import-pull-secret=/etc/pull-secret/.dockerconfigjson
-        - --lease-server-credentials-file=/etc/boskos/credentials
-        - --report-credentials-file=/etc/report/credentials
-        - --secret-dir=/secrets/ci-pull-credentials
-        - --secret-dir=/usr/local/e2e-cluster-profile
-        - --target=e2e
-        - --variant=v4.14
-        command:
-        - ci-operator
-        image: ci-operator:latest
-        imagePullPolicy: Always
-        name: ""
-        resources:
-          requests:
-            cpu: 10m
-        volumeMounts:
-        - mountPath: /etc/boskos
-          name: boskos
-          readOnly: true
-        - mountPath: /secrets/ci-pull-credentials
-          name: ci-pull-credentials
-          readOnly: true
-        - mountPath: /usr/local/e2e-cluster-profile
-          name: cluster-profile
-        - mountPath: /secrets/gcs
-          name: gcs-credentials
-          readOnly: true
-        - mountPath: /secrets/manifest-tool
-          name: manifest-tool-local-pusher
-          readOnly: true
-        - mountPath: /etc/pull-secret
-          name: pull-secret
-          readOnly: true
-        - mountPath: /etc/report
-          name: result-aggregator
-          readOnly: true
-      serviceAccountName: ci-operator
-      volumes:
-      - name: boskos
-        secret:
-          items:
-          - key: credentials
-            path: credentials
-          secretName: boskos-credentials
-      - name: ci-pull-credentials
-        secret:
-          secretName: ci-pull-credentials
-      - name: cluster-profile
-        secret:
-          secretName: cluster-secrets-gitops-aws
-      - name: manifest-tool-local-pusher
-        secret:
-          secretName: manifest-tool-local-pusher
-      - name: pull-secret
-        secret:
-          secretName: registry-pull-credentials
-      - name: result-aggregator
-        secret:
-          secretName: result-aggregator
-    trigger: (?m)^/test( | .* )v4.14-e2e,?($|\s.*)
-  - agent: kubernetes
-    always_run: true
-    branches:
-    - ^master$
-    - ^master-
-    cluster: build03
-    context: ci/prow/v4.14-images
-    decorate: true
-    labels:
-      ci-operator.openshift.io/variant: v4.14
-      ci.openshift.io/generator: prowgen
-      pj-rehearse.openshift.io/can-be-rehearsed: "true"
-    name: pull-ci-redhat-developer-gitops-operator-master-v4.14-images
-    rerun_command: /test v4.14-images
-    spec:
-      containers:
-      - args:
-        - --gcs-upload-secret=/secrets/gcs/service-account.json
-        - --image-import-pull-secret=/etc/pull-secret/.dockerconfigjson
-        - --report-credentials-file=/etc/report/credentials
-        - --target=[images]
-        - --variant=v4.14
-        command:
-        - ci-operator
-        image: ci-operator:latest
-        imagePullPolicy: Always
-        name: ""
-        resources:
-          requests:
-            cpu: 10m
-        volumeMounts:
-        - mountPath: /secrets/gcs
-          name: gcs-credentials
-          readOnly: true
-        - mountPath: /secrets/manifest-tool
-          name: manifest-tool-local-pusher
-          readOnly: true
-        - mountPath: /etc/pull-secret
-          name: pull-secret
-          readOnly: true
-        - mountPath: /etc/report
-          name: result-aggregator
-          readOnly: true
-      serviceAccountName: ci-operator
-      volumes:
-      - name: manifest-tool-local-pusher
-        secret:
-          secretName: manifest-tool-local-pusher
-      - name: pull-secret
-        secret:
-          secretName: registry-pull-credentials
-      - name: result-aggregator
-        secret:
-          secretName: result-aggregator
-    trigger: (?m)^/test( | .* )v4.14-images,?($|\s.*)
-  - agent: kubernetes
-    always_run: false
-    branches:
-    - ^master$
-    - ^master-
-    cluster: build09
-    context: ci/prow/v4.14-kuttl-parallel
-    decorate: true
-    labels:
-      ci-operator.openshift.io/cloud: aws
-      ci-operator.openshift.io/cloud-cluster-profile: gitops-aws
-      ci-operator.openshift.io/variant: v4.14
-      ci.openshift.io/generator: prowgen
-      pj-rehearse.openshift.io/can-be-rehearsed: "true"
-    name: pull-ci-redhat-developer-gitops-operator-master-v4.14-kuttl-parallel
-    rerun_command: /test v4.14-kuttl-parallel
-    skip_if_only_changed: ^docs/|\.(md|adoc)$|^(README|LICENSE|OWNERS)$
-    spec:
-      containers:
-      - args:
-        - --gcs-upload-secret=/secrets/gcs/service-account.json
-        - --image-import-pull-secret=/etc/pull-secret/.dockerconfigjson
-        - --lease-server-credentials-file=/etc/boskos/credentials
-        - --report-credentials-file=/etc/report/credentials
-        - --secret-dir=/secrets/ci-pull-credentials
-        - --secret-dir=/usr/local/kuttl-parallel-cluster-profile
-        - --target=kuttl-parallel
-        - --variant=v4.14
-        command:
-        - ci-operator
-        image: ci-operator:latest
-        imagePullPolicy: Always
-        name: ""
-        resources:
-          requests:
-            cpu: 10m
-        volumeMounts:
-        - mountPath: /etc/boskos
-          name: boskos
-          readOnly: true
-        - mountPath: /secrets/ci-pull-credentials
-          name: ci-pull-credentials
-          readOnly: true
-        - mountPath: /usr/local/kuttl-parallel-cluster-profile
-          name: cluster-profile
-        - mountPath: /secrets/gcs
-          name: gcs-credentials
-          readOnly: true
-        - mountPath: /secrets/manifest-tool
-          name: manifest-tool-local-pusher
-          readOnly: true
-        - mountPath: /etc/pull-secret
-          name: pull-secret
-          readOnly: true
-        - mountPath: /etc/report
-          name: result-aggregator
-          readOnly: true
-      serviceAccountName: ci-operator
-      volumes:
-      - name: boskos
-        secret:
-          items:
-          - key: credentials
-            path: credentials
-          secretName: boskos-credentials
-      - name: ci-pull-credentials
-        secret:
-          secretName: ci-pull-credentials
-      - name: cluster-profile
-        secret:
-          secretName: cluster-secrets-gitops-aws
-      - name: manifest-tool-local-pusher
-        secret:
-          secretName: manifest-tool-local-pusher
-      - name: pull-secret
-        secret:
-          secretName: registry-pull-credentials
-      - name: result-aggregator
-        secret:
-          secretName: result-aggregator
-    trigger: (?m)^/test( | .* )v4.14-kuttl-parallel,?($|\s.*)
-  - agent: kubernetes
-    always_run: false
-    branches:
-    - ^master$
-    - ^master-
-    cluster: build09
-    context: ci/prow/v4.14-kuttl-sequential
-    decorate: true
-    labels:
-      ci-operator.openshift.io/cloud: aws
-      ci-operator.openshift.io/cloud-cluster-profile: gitops-aws
-      ci-operator.openshift.io/variant: v4.14
-      ci.openshift.io/generator: prowgen
-      pj-rehearse.openshift.io/can-be-rehearsed: "true"
-    name: pull-ci-redhat-developer-gitops-operator-master-v4.14-kuttl-sequential
-    rerun_command: /test v4.14-kuttl-sequential
-    skip_if_only_changed: ^docs/|\.(md|adoc)$|^(README|LICENSE|OWNERS)$
-    spec:
-      containers:
-      - args:
-        - --gcs-upload-secret=/secrets/gcs/service-account.json
-        - --image-import-pull-secret=/etc/pull-secret/.dockerconfigjson
-        - --lease-server-credentials-file=/etc/boskos/credentials
-        - --report-credentials-file=/etc/report/credentials
-        - --secret-dir=/secrets/ci-pull-credentials
-        - --secret-dir=/usr/local/kuttl-sequential-cluster-profile
-        - --target=kuttl-sequential
-        - --variant=v4.14
-        command:
-        - ci-operator
-        image: ci-operator:latest
-        imagePullPolicy: Always
-        name: ""
-        resources:
-          requests:
-            cpu: 10m
-        volumeMounts:
-        - mountPath: /etc/boskos
-          name: boskos
-          readOnly: true
-        - mountPath: /secrets/ci-pull-credentials
-          name: ci-pull-credentials
-          readOnly: true
-        - mountPath: /usr/local/kuttl-sequential-cluster-profile
-          name: cluster-profile
-        - mountPath: /secrets/gcs
-          name: gcs-credentials
-          readOnly: true
-        - mountPath: /secrets/manifest-tool
-          name: manifest-tool-local-pusher
-          readOnly: true
-        - mountPath: /etc/pull-secret
-          name: pull-secret
-          readOnly: true
-        - mountPath: /etc/report
-          name: result-aggregator
-          readOnly: true
-      serviceAccountName: ci-operator
-      volumes:
-      - name: boskos
-        secret:
-          items:
-          - key: credentials
-            path: credentials
-          secretName: boskos-credentials
-      - name: ci-pull-credentials
-        secret:
-          secretName: ci-pull-credentials
-      - name: cluster-profile
-        secret:
-          secretName: cluster-secrets-gitops-aws
-      - name: manifest-tool-local-pusher
-        secret:
-          secretName: manifest-tool-local-pusher
-      - name: pull-secret
-        secret:
-          secretName: registry-pull-credentials
-      - name: result-aggregator
-        secret:
-          secretName: result-aggregator
-    trigger: (?m)^/test( | .* )v4.14-kuttl-sequential,?($|\s.*)
->>>>>>> 6a47f4f0
+    trigger: (?m)^/test( | .* )v4.16-kuttl-sequential,?($|\s.*)