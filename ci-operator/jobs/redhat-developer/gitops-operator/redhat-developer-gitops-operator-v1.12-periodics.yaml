--- conflicted
+++ resolved
@@ -182,11 +182,7 @@
       secret:
         secretName: result-aggregator
 - agent: kubernetes
-<<<<<<< HEAD
-  cluster: build02
-=======
   cluster: build05
->>>>>>> c91caca7
   cron: 0 6 11 2 *
   decorate: true
   decoration_config:
