--- conflicted
+++ resolved
@@ -5,11 +5,7 @@
     branches:
     - ^release-4\.16$
     - ^release-4\.16-
-<<<<<<< HEAD
-    cluster: build06
-=======
-    cluster: build10
->>>>>>> 635a2bef
+    cluster: build10
     context: ci/prow/e2e-aws
     decorate: true
     decoration_config:
@@ -84,7 +80,7 @@
     branches:
     - ^release-4\.16$
     - ^release-4\.16-
-    cluster: build06
+    cluster: build10
     context: ci/prow/images
     decorate: true
     decoration_config:
@@ -141,7 +137,7 @@
     branches:
     - ^release-4\.16$
     - ^release-4\.16-
-    cluster: build06
+    cluster: build10
     context: ci/prow/okd-scos-images
     decorate: true
     decoration_config:
@@ -200,7 +196,7 @@
     branches:
     - ^release-4\.16$
     - ^release-4\.16-
-    cluster: build06
+    cluster: build10
     context: ci/prow/security
     decorate: true
     decoration_config:
