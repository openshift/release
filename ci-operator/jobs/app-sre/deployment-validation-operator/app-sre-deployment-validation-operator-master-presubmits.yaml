--- conflicted
+++ resolved
@@ -5,8 +5,7 @@
     branches:
     - ^master$
     - ^master-
-<<<<<<< HEAD
-    cluster: build02
+    cluster: build04
     context: ci/prow/ci-index-dvo-operator-bundle
     decorate: true
     labels:
@@ -53,10 +52,7 @@
     branches:
     - ^master$
     - ^master-
-    cluster: build02
-=======
-    cluster: build04
->>>>>>> ee01d08d
+    cluster: build04
     context: ci/prow/coverage
     decorate: true
     labels:
@@ -110,8 +106,7 @@
     branches:
     - ^master$
     - ^master-
-<<<<<<< HEAD
-    cluster: build02
+    cluster: build04
     context: ci/prow/deployment-validation-operator-e2e-tests
     decorate: true
     labels:
@@ -172,10 +167,7 @@
     branches:
     - ^master$
     - ^master-
-    cluster: build02
-=======
-    cluster: build04
->>>>>>> ee01d08d
+    cluster: build04
     context: ci/prow/images
     decorate: true
     labels:
