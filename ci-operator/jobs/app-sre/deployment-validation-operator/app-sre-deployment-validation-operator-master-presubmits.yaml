--- conflicted
+++ resolved
@@ -5,58 +5,7 @@
     branches:
     - ^master$
     - ^master-
-<<<<<<< HEAD
-    cluster: build02
-    context: ci/prow/ci-bundle-my-bundle
-    decorate: true
-    labels:
-      ci.openshift.io/generator: prowgen
-      pj-rehearse.openshift.io/can-be-rehearsed: "true"
-    name: pull-ci-app-sre-deployment-validation-operator-master-ci-bundle-my-bundle
-    rerun_command: /test ci-bundle-my-bundle
-    spec:
-      containers:
-      - args:
-        - --gcs-upload-secret=/secrets/gcs/service-account.json
-        - --image-import-pull-secret=/etc/pull-secret/.dockerconfigjson
-        - --report-credentials-file=/etc/report/credentials
-        - --target=my-bundle
-        command:
-        - ci-operator
-        image: ci-operator:latest
-        imagePullPolicy: Always
-        name: ""
-        resources:
-          requests:
-            cpu: 10m
-        volumeMounts:
-        - mountPath: /secrets/gcs
-          name: gcs-credentials
-          readOnly: true
-        - mountPath: /etc/pull-secret
-          name: pull-secret
-          readOnly: true
-        - mountPath: /etc/report
-          name: result-aggregator
-          readOnly: true
-      serviceAccountName: ci-operator
-      volumes:
-      - name: pull-secret
-        secret:
-          secretName: registry-pull-credentials
-      - name: result-aggregator
-        secret:
-          secretName: result-aggregator
-    trigger: (?m)^/test( | .* )ci-bundle-my-bundle,?($|\s.*)
-  - agent: kubernetes
-    always_run: true
-    branches:
-    - ^master$
-    - ^master-
-    cluster: build02
-=======
-    cluster: build04
->>>>>>> b477afec
+    cluster: build04
     context: ci/prow/coverage
     decorate: true
     labels:
@@ -110,72 +59,7 @@
     branches:
     - ^master$
     - ^master-
-<<<<<<< HEAD
-    cluster: build02
-    context: ci/prow/deployment-validation-operator-e2e-tests
-    decorate: true
-    labels:
-      ci.openshift.io/generator: prowgen
-      pj-rehearse.openshift.io/can-be-rehearsed: "true"
-    name: pull-ci-app-sre-deployment-validation-operator-master-deployment-validation-operator-e2e-tests
-    rerun_command: /test deployment-validation-operator-e2e-tests
-    spec:
-      containers:
-      - args:
-        - --gcs-upload-secret=/secrets/gcs/service-account.json
-        - --hive-kubeconfig=/secrets/hive-hive-credentials/kubeconfig
-        - --image-import-pull-secret=/etc/pull-secret/.dockerconfigjson
-        - --report-credentials-file=/etc/report/credentials
-        - --secret-dir=/secrets/ci-pull-credentials
-        - --target=deployment-validation-operator-e2e-tests
-        command:
-        - ci-operator
-        image: ci-operator:latest
-        imagePullPolicy: Always
-        name: ""
-        resources:
-          requests:
-            cpu: 10m
-        volumeMounts:
-        - mountPath: /secrets/ci-pull-credentials
-          name: ci-pull-credentials
-          readOnly: true
-        - mountPath: /secrets/gcs
-          name: gcs-credentials
-          readOnly: true
-        - mountPath: /secrets/hive-hive-credentials
-          name: hive-hive-credentials
-          readOnly: true
-        - mountPath: /etc/pull-secret
-          name: pull-secret
-          readOnly: true
-        - mountPath: /etc/report
-          name: result-aggregator
-          readOnly: true
-      serviceAccountName: ci-operator
-      volumes:
-      - name: ci-pull-credentials
-        secret:
-          secretName: ci-pull-credentials
-      - name: hive-hive-credentials
-        secret:
-          secretName: hive-hive-credentials
-      - name: pull-secret
-        secret:
-          secretName: registry-pull-credentials
-      - name: result-aggregator
-        secret:
-          secretName: result-aggregator
-    trigger: (?m)^/test( | .* )deployment-validation-operator-e2e-tests,?($|\s.*)
-  - agent: kubernetes
-    always_run: true
-    branches:
-    - ^master$
-    - ^master-
-    cluster: build02
-=======
-    cluster: build04
->>>>>>> b477afec
+    cluster: build04
     context: ci/prow/images
     decorate: true
     labels:
