presubmits:
  app-sre/deployment-validation-operator:
  - agent: kubernetes
    always_run: true
    branches:
    - ^master$
    - ^master-
    cluster: build02
    context: ci/prow/ci-index-dvo-operator-bundle
    decorate: true
    labels:
      ci.openshift.io/generator: prowgen
      pj-rehearse.openshift.io/can-be-rehearsed: "true"
    name: pull-ci-app-sre-deployment-validation-operator-master-ci-index-dvo-operator-bundle
    rerun_command: /test ci-index-dvo-operator-bundle
    spec:
      containers:
      - args:
        - --gcs-upload-secret=/secrets/gcs/service-account.json
        - --image-import-pull-secret=/etc/pull-secret/.dockerconfigjson
        - --report-credentials-file=/etc/report/credentials
        - --target=ci-index-dvo-operator-bundle
        command:
        - ci-operator
        image: ci-operator:latest
        imagePullPolicy: Always
        name: ""
        resources:
          requests:
            cpu: 10m
        volumeMounts:
        - mountPath: /secrets/gcs
          name: gcs-credentials
          readOnly: true
        - mountPath: /secrets/manifest-tool
          name: manifest-tool-local-pusher
          readOnly: true
        - mountPath: /etc/pull-secret
          name: pull-secret
          readOnly: true
        - mountPath: /etc/report
          name: result-aggregator
          readOnly: true
      serviceAccountName: ci-operator
      volumes:
      - name: manifest-tool-local-pusher
        secret:
          secretName: manifest-tool-local-pusher
      - name: pull-secret
        secret:
          secretName: registry-pull-credentials
      - name: result-aggregator
        secret:
          secretName: result-aggregator
    trigger: (?m)^/test( | .* )ci-index-dvo-operator-bundle,?($|\s.*)
  - agent: kubernetes
    always_run: true
    branches:
    - ^master$
    - ^master-
    cluster: build02
    context: ci/prow/coverage
    decorate: true
    labels:
      ci.openshift.io/generator: prowgen
      pj-rehearse.openshift.io/can-be-rehearsed: "true"
    name: pull-ci-app-sre-deployment-validation-operator-master-coverage
    rerun_command: /test coverage
    spec:
      containers:
      - args:
        - --gcs-upload-secret=/secrets/gcs/service-account.json
        - --image-import-pull-secret=/etc/pull-secret/.dockerconfigjson
        - --report-credentials-file=/etc/report/credentials
        - --secret-dir=/secrets/deployment-validation-operator-codecov-token
        - --target=coverage
        command:
        - ci-operator
        image: ci-operator:latest
        imagePullPolicy: Always
        name: ""
        resources:
          requests:
            cpu: 10m
        volumeMounts:
        - mountPath: /secrets/deployment-validation-operator-codecov-token
          name: deployment-validation-operator-codecov-token
          readOnly: true
        - mountPath: /secrets/gcs
          name: gcs-credentials
          readOnly: true
        - mountPath: /secrets/manifest-tool
          name: manifest-tool-local-pusher
          readOnly: true
        - mountPath: /etc/pull-secret
          name: pull-secret
          readOnly: true
        - mountPath: /etc/report
          name: result-aggregator
          readOnly: true
      serviceAccountName: ci-operator
      volumes:
      - name: deployment-validation-operator-codecov-token
        secret:
          secretName: deployment-validation-operator-codecov-token
      - name: manifest-tool-local-pusher
        secret:
          secretName: manifest-tool-local-pusher
      - name: pull-secret
        secret:
          secretName: registry-pull-credentials
      - name: result-aggregator
        secret:
          secretName: result-aggregator
    trigger: (?m)^/test( | .* )coverage,?($|\s.*)
  - agent: kubernetes
    always_run: true
    branches:
    - ^master$
    - ^master-
<<<<<<< HEAD
    cluster: build05
=======
    cluster: build02
>>>>>>> 248f0d8e
    context: ci/prow/deployment-validation-operator-e2e-tests
    decorate: true
    labels:
      ci-operator.openshift.io/cloud: aws
      ci-operator.openshift.io/cloud-cluster-profile: aws-observability
      ci.openshift.io/generator: prowgen
      pj-rehearse.openshift.io/can-be-rehearsed: "true"
    name: pull-ci-app-sre-deployment-validation-operator-master-deployment-validation-operator-e2e-tests
    rerun_command: /test deployment-validation-operator-e2e-tests
    spec:
      containers:
      - args:
        - --gcs-upload-secret=/secrets/gcs/service-account.json
        - --image-import-pull-secret=/etc/pull-secret/.dockerconfigjson
        - --lease-server-credentials-file=/etc/boskos/credentials
        - --report-credentials-file=/etc/report/credentials
        - --secret-dir=/secrets/ci-pull-credentials
        - --secret-dir=/usr/local/deployment-validation-operator-e2e-tests-cluster-profile
        - --target=deployment-validation-operator-e2e-tests
        command:
        - ci-operator
        image: ci-operator:latest
        imagePullPolicy: Always
        name: ""
        resources:
          requests:
            cpu: 10m
        volumeMounts:
        - mountPath: /etc/boskos
          name: boskos
          readOnly: true
        - mountPath: /secrets/ci-pull-credentials
          name: ci-pull-credentials
          readOnly: true
        - mountPath: /usr/local/deployment-validation-operator-e2e-tests-cluster-profile
          name: cluster-profile
        - mountPath: /secrets/gcs
          name: gcs-credentials
          readOnly: true
        - mountPath: /secrets/manifest-tool
          name: manifest-tool-local-pusher
          readOnly: true
        - mountPath: /etc/pull-secret
          name: pull-secret
          readOnly: true
        - mountPath: /etc/report
          name: result-aggregator
          readOnly: true
      serviceAccountName: ci-operator
      volumes:
      - name: boskos
        secret:
          items:
          - key: credentials
            path: credentials
          secretName: boskos-credentials
      - name: ci-pull-credentials
        secret:
          secretName: ci-pull-credentials
      - name: cluster-profile
        secret:
          secretName: cluster-secrets-aws-observability
      - name: manifest-tool-local-pusher
        secret:
          secretName: manifest-tool-local-pusher
      - name: pull-secret
        secret:
          secretName: registry-pull-credentials
      - name: result-aggregator
        secret:
          secretName: result-aggregator
    trigger: (?m)^/test( | .* )deployment-validation-operator-e2e-tests,?($|\s.*)
  - agent: kubernetes
    always_run: true
    branches:
    - ^master$
    - ^master-
    cluster: build02
    context: ci/prow/images
    decorate: true
    labels:
      ci.openshift.io/generator: prowgen
      pj-rehearse.openshift.io/can-be-rehearsed: "true"
    name: pull-ci-app-sre-deployment-validation-operator-master-images
    rerun_command: /test images
    spec:
      containers:
      - args:
        - --gcs-upload-secret=/secrets/gcs/service-account.json
        - --image-import-pull-secret=/etc/pull-secret/.dockerconfigjson
        - --report-credentials-file=/etc/report/credentials
        - --target=[images]
        command:
        - ci-operator
        image: ci-operator:latest
        imagePullPolicy: Always
        name: ""
        resources:
          requests:
            cpu: 10m
        volumeMounts:
        - mountPath: /secrets/gcs
          name: gcs-credentials
          readOnly: true
        - mountPath: /secrets/manifest-tool
          name: manifest-tool-local-pusher
          readOnly: true
        - mountPath: /etc/pull-secret
          name: pull-secret
          readOnly: true
        - mountPath: /etc/report
          name: result-aggregator
          readOnly: true
      serviceAccountName: ci-operator
      volumes:
      - name: manifest-tool-local-pusher
        secret:
          secretName: manifest-tool-local-pusher
      - name: pull-secret
        secret:
          secretName: registry-pull-credentials
      - name: result-aggregator
        secret:
          secretName: result-aggregator
    trigger: (?m)^/test( | .* )images,?($|\s.*)
  - agent: kubernetes
    always_run: true
    branches:
    - ^master$
    - ^master-
    cluster: build02
    context: ci/prow/lint
    decorate: true
    labels:
      ci.openshift.io/generator: prowgen
      pj-rehearse.openshift.io/can-be-rehearsed: "true"
    name: pull-ci-app-sre-deployment-validation-operator-master-lint
    rerun_command: /test lint
    spec:
      containers:
      - args:
        - --gcs-upload-secret=/secrets/gcs/service-account.json
        - --image-import-pull-secret=/etc/pull-secret/.dockerconfigjson
        - --report-credentials-file=/etc/report/credentials
        - --target=lint
        command:
        - ci-operator
        image: ci-operator:latest
        imagePullPolicy: Always
        name: ""
        resources:
          requests:
            cpu: 10m
        volumeMounts:
        - mountPath: /secrets/gcs
          name: gcs-credentials
          readOnly: true
        - mountPath: /secrets/manifest-tool
          name: manifest-tool-local-pusher
          readOnly: true
        - mountPath: /etc/pull-secret
          name: pull-secret
          readOnly: true
        - mountPath: /etc/report
          name: result-aggregator
          readOnly: true
      serviceAccountName: ci-operator
      volumes:
      - name: manifest-tool-local-pusher
        secret:
          secretName: manifest-tool-local-pusher
      - name: pull-secret
        secret:
          secretName: registry-pull-credentials
      - name: result-aggregator
        secret:
          secretName: result-aggregator
    trigger: (?m)^/test( | .* )lint,?($|\s.*)
  - agent: kubernetes
    always_run: true
    branches:
    - ^master$
    - ^master-
    cluster: build02
    context: ci/prow/test
    decorate: true
    labels:
      ci.openshift.io/generator: prowgen
      pj-rehearse.openshift.io/can-be-rehearsed: "true"
    name: pull-ci-app-sre-deployment-validation-operator-master-test
    rerun_command: /test test
    spec:
      containers:
      - args:
        - --gcs-upload-secret=/secrets/gcs/service-account.json
        - --image-import-pull-secret=/etc/pull-secret/.dockerconfigjson
        - --report-credentials-file=/etc/report/credentials
        - --target=test
        command:
        - ci-operator
        image: ci-operator:latest
        imagePullPolicy: Always
        name: ""
        resources:
          requests:
            cpu: 10m
        volumeMounts:
        - mountPath: /secrets/gcs
          name: gcs-credentials
          readOnly: true
        - mountPath: /secrets/manifest-tool
          name: manifest-tool-local-pusher
          readOnly: true
        - mountPath: /etc/pull-secret
          name: pull-secret
          readOnly: true
        - mountPath: /etc/report
          name: result-aggregator
          readOnly: true
      serviceAccountName: ci-operator
      volumes:
      - name: manifest-tool-local-pusher
        secret:
          secretName: manifest-tool-local-pusher
      - name: pull-secret
        secret:
          secretName: registry-pull-credentials
      - name: result-aggregator
        secret:
          secretName: result-aggregator
    trigger: (?m)^/test( | .* )test,?($|\s.*)
  - agent: kubernetes
    always_run: true
    branches:
    - ^master$
    - ^master-
    cluster: build02
    context: ci/prow/validate
    decorate: true
    labels:
      ci.openshift.io/generator: prowgen
      pj-rehearse.openshift.io/can-be-rehearsed: "true"
    name: pull-ci-app-sre-deployment-validation-operator-master-validate
    rerun_command: /test validate
    spec:
      containers:
      - args:
        - --gcs-upload-secret=/secrets/gcs/service-account.json
        - --image-import-pull-secret=/etc/pull-secret/.dockerconfigjson
        - --report-credentials-file=/etc/report/credentials
        - --target=validate
        command:
        - ci-operator
        image: ci-operator:latest
        imagePullPolicy: Always
        name: ""
        resources:
          requests:
            cpu: 10m
        volumeMounts:
        - mountPath: /secrets/gcs
          name: gcs-credentials
          readOnly: true
        - mountPath: /secrets/manifest-tool
          name: manifest-tool-local-pusher
          readOnly: true
        - mountPath: /etc/pull-secret
          name: pull-secret
          readOnly: true
        - mountPath: /etc/report
          name: result-aggregator
          readOnly: true
      serviceAccountName: ci-operator
      volumes:
      - name: manifest-tool-local-pusher
        secret:
          secretName: manifest-tool-local-pusher
      - name: pull-secret
        secret:
          secretName: registry-pull-credentials
      - name: result-aggregator
        secret:
          secretName: result-aggregator
    trigger: (?m)^/test( | .* )validate,?($|\s.*)<|MERGE_RESOLUTION|>--- conflicted
+++ resolved
@@ -118,11 +118,7 @@
     branches:
     - ^master$
     - ^master-
-<<<<<<< HEAD
-    cluster: build05
-=======
-    cluster: build02
->>>>>>> 248f0d8e
+    cluster: build02
     context: ci/prow/deployment-validation-operator-e2e-tests
     decorate: true
     labels:
