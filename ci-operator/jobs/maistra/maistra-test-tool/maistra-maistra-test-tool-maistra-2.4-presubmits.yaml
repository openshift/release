--- conflicted
+++ resolved
@@ -54,8 +54,7 @@
     branches:
     - ^maistra-2\.4$
     - ^maistra-2\.4-
-<<<<<<< HEAD
-    cluster: build05
+    cluster: build03
     context: ci/prow/integ-make-test-2-4
     decorate: true
     decoration_config:
@@ -118,10 +117,7 @@
     branches:
     - ^maistra-2\.4$
     - ^maistra-2\.4-
-    cluster: build05
-=======
     cluster: build03
->>>>>>> 11688cda
     context: ci/prow/lint-2-4
     decorate: true
     decoration_config:
