--- conflicted
+++ resolved
@@ -289,8 +289,7 @@
     branches:
     - ^main$
     - ^main-
-<<<<<<< HEAD
-    cluster: build04
+    cluster: build03
     context: ci/prow/servicemesh-ocp4.13-lp-interop-images
     decorate: true
     decoration_config:
@@ -347,10 +346,7 @@
     branches:
     - ^main$
     - ^main-
-    cluster: build04
-=======
-    cluster: build03
->>>>>>> 031d90da
+    cluster: build03
     context: ci/prow/servicemesh-ocp4.14-lp-interop-images
     decorate: true
     decoration_config:
