presubmits:
  maistra/istio:
  - agent: kubernetes
    always_run: true
    branches:
    - ^maistra-2\.4$
    - ^maistra-2\.4-
    cluster: build03
    context: ci/prow/images
    decorate: true
    decoration_config:
      skip_cloning: true
    labels:
      ci.openshift.io/generator: prowgen
      pj-rehearse.openshift.io/can-be-rehearsed: "true"
    name: pull-ci-maistra-istio-maistra-2.4-images
    rerun_command: /test images
    skip_report: true
    spec:
      containers:
      - args:
        - --gcs-upload-secret=/secrets/gcs/service-account.json
        - --image-import-pull-secret=/etc/pull-secret/.dockerconfigjson
        - --report-credentials-file=/etc/report/credentials
        - --target=[images]
        command:
        - ci-operator
        image: ci-operator:latest
        imagePullPolicy: Always
        name: ""
        resources:
          requests:
            cpu: 10m
        volumeMounts:
        - mountPath: /secrets/gcs
          name: gcs-credentials
          readOnly: true
        - mountPath: /etc/pull-secret
          name: pull-secret
          readOnly: true
        - mountPath: /etc/report
          name: result-aggregator
          readOnly: true
      serviceAccountName: ci-operator
      volumes:
      - name: pull-secret
        secret:
          secretName: registry-pull-credentials
      - name: result-aggregator
        secret:
          secretName: result-aggregator
    trigger: (?m)^/test( | .* )images,?($|\s.*)
  - agent: kubernetes
    always_run: true
    branches:
    - ^maistra-2\.4$
    - ^maistra-2\.4-
    cluster: build03
    context: ci/prow/maistra-istio-gencheck-2-4
    decorate: true
    decoration_config:
      skip_cloning: true
      timeout: 1h0m0s
    labels:
      ci.openshift.io/generator: prowgen
      pj-rehearse.openshift.io/can-be-rehearsed: "true"
    name: pull-ci-maistra-istio-maistra-2.4-maistra-istio-gencheck-2-4
    rerun_command: /test maistra-istio-gencheck-2-4
    spec:
      containers:
      - args:
        - --gcs-upload-secret=/secrets/gcs/service-account.json
        - --image-import-pull-secret=/etc/pull-secret/.dockerconfigjson
        - --report-credentials-file=/etc/report/credentials
        - --target=maistra-istio-gencheck-2-4
        command:
        - ci-operator
        image: ci-operator:latest
        imagePullPolicy: Always
        name: ""
        resources:
          requests:
            cpu: 10m
        volumeMounts:
        - mountPath: /secrets/gcs
          name: gcs-credentials
          readOnly: true
        - mountPath: /etc/pull-secret
          name: pull-secret
          readOnly: true
        - mountPath: /etc/report
          name: result-aggregator
          readOnly: true
      serviceAccountName: ci-operator
      volumes:
      - name: pull-secret
        secret:
          secretName: registry-pull-credentials
      - name: result-aggregator
        secret:
          secretName: result-aggregator
    trigger: (?m)^/test( | .* )maistra-istio-gencheck-2-4,?($|\s.*)
  - agent: kubernetes
    always_run: true
    branches:
    - ^maistra-2\.4$
    - ^maistra-2\.4-
    cluster: build03
    context: ci/prow/maistra-istio-integ-aws-2-4
    decorate: true
    decoration_config:
      skip_cloning: true
    labels:
      ci.openshift.io/generator: prowgen
      pj-rehearse.openshift.io/can-be-rehearsed: "true"
    name: pull-ci-maistra-istio-maistra-2.4-maistra-istio-integ-aws-2-4
    rerun_command: /test maistra-istio-integ-aws-2-4
    spec:
      containers:
      - args:
        - --gcs-upload-secret=/secrets/gcs/service-account.json
        - --hive-kubeconfig=/secrets/hive-hive-credentials/kubeconfig
        - --image-import-pull-secret=/etc/pull-secret/.dockerconfigjson
        - --report-credentials-file=/etc/report/credentials
        - --secret-dir=/secrets/ci-pull-credentials
        - --target=maistra-istio-integ-aws-2-4
        command:
        - ci-operator
        image: ci-operator:latest
        imagePullPolicy: Always
        name: ""
        resources:
          requests:
            cpu: 10m
        volumeMounts:
        - mountPath: /secrets/ci-pull-credentials
          name: ci-pull-credentials
          readOnly: true
        - mountPath: /secrets/gcs
          name: gcs-credentials
          readOnly: true
        - mountPath: /secrets/hive-hive-credentials
          name: hive-hive-credentials
          readOnly: true
        - mountPath: /etc/pull-secret
          name: pull-secret
          readOnly: true
        - mountPath: /etc/report
          name: result-aggregator
          readOnly: true
      serviceAccountName: ci-operator
      volumes:
      - name: ci-pull-credentials
        secret:
          secretName: ci-pull-credentials
      - name: hive-hive-credentials
        secret:
          secretName: hive-hive-credentials
      - name: pull-secret
        secret:
          secretName: registry-pull-credentials
      - name: result-aggregator
        secret:
          secretName: result-aggregator
    trigger: (?m)^/test( | .* )maistra-istio-integ-aws-2-4,?($|\s.*)
  - agent: kubernetes
    always_run: true
    branches:
    - ^maistra-2\.4$
    - ^maistra-2\.4-
    cluster: build03
    context: ci/prow/maistra-istio-lint-2-4
    decorate: true
    decoration_config:
      skip_cloning: true
      timeout: 1h0m0s
    labels:
      ci.openshift.io/generator: prowgen
      pj-rehearse.openshift.io/can-be-rehearsed: "true"
    name: pull-ci-maistra-istio-maistra-2.4-maistra-istio-lint-2-4
    rerun_command: /test maistra-istio-lint-2-4
    spec:
      containers:
      - args:
        - --gcs-upload-secret=/secrets/gcs/service-account.json
        - --image-import-pull-secret=/etc/pull-secret/.dockerconfigjson
        - --report-credentials-file=/etc/report/credentials
        - --target=maistra-istio-lint-2-4
        command:
        - ci-operator
        image: ci-operator:latest
        imagePullPolicy: Always
        name: ""
        resources:
          requests:
            cpu: 10m
        volumeMounts:
        - mountPath: /secrets/gcs
          name: gcs-credentials
          readOnly: true
        - mountPath: /etc/pull-secret
          name: pull-secret
          readOnly: true
        - mountPath: /etc/report
          name: result-aggregator
          readOnly: true
      serviceAccountName: ci-operator
      volumes:
      - name: pull-secret
        secret:
          secretName: registry-pull-credentials
      - name: result-aggregator
        secret:
          secretName: result-aggregator
    trigger: (?m)^/test( | .* )maistra-istio-lint-2-4,?($|\s.*)
  - agent: kubernetes
    always_run: true
    branches:
    - ^maistra-2\.4$
    - ^maistra-2\.4-
<<<<<<< HEAD
    cluster: build02
    context: ci/prow/maistra-istio-push-image-2-4
    decorate: true
    decoration_config:
      skip_cloning: true
    labels:
      ci.openshift.io/generator: prowgen
      pj-rehearse.openshift.io/can-be-rehearsed: "true"
    name: pull-ci-maistra-istio-maistra-2.4-maistra-istio-push-image-2-4
    rerun_command: /test maistra-istio-push-image-2-4
    spec:
      containers:
      - args:
        - --gcs-upload-secret=/secrets/gcs/service-account.json
        - --hive-kubeconfig=/secrets/hive-hive-credentials/kubeconfig
        - --image-import-pull-secret=/etc/pull-secret/.dockerconfigjson
        - --report-credentials-file=/etc/report/credentials
        - --secret-dir=/secrets/ci-pull-credentials
        - --target=maistra-istio-push-image-2-4
        command:
        - ci-operator
        image: ci-operator:latest
        imagePullPolicy: Always
        name: ""
        resources:
          requests:
            cpu: 10m
        volumeMounts:
        - mountPath: /secrets/ci-pull-credentials
          name: ci-pull-credentials
          readOnly: true
        - mountPath: /secrets/gcs
          name: gcs-credentials
          readOnly: true
        - mountPath: /secrets/hive-hive-credentials
          name: hive-hive-credentials
          readOnly: true
        - mountPath: /etc/pull-secret
          name: pull-secret
          readOnly: true
        - mountPath: /etc/report
          name: result-aggregator
          readOnly: true
      serviceAccountName: ci-operator
      volumes:
      - name: ci-pull-credentials
        secret:
          secretName: ci-pull-credentials
      - name: hive-hive-credentials
        secret:
          secretName: hive-hive-credentials
      - name: pull-secret
        secret:
          secretName: registry-pull-credentials
      - name: result-aggregator
        secret:
          secretName: result-aggregator
    trigger: (?m)^/test( | .* )maistra-istio-push-image-2-4,?($|\s.*)
  - agent: kubernetes
    always_run: true
    branches:
    - ^maistra-2\.4$
    - ^maistra-2\.4-
    cluster: build02
=======
    cluster: build03
>>>>>>> ba8a7c3f
    context: ci/prow/maistra-istio-unit-2-4
    decorate: true
    decoration_config:
      skip_cloning: true
      timeout: 1h0m0s
    labels:
      ci.openshift.io/generator: prowgen
      pj-rehearse.openshift.io/can-be-rehearsed: "true"
    name: pull-ci-maistra-istio-maistra-2.4-maistra-istio-unit-2-4
    rerun_command: /test maistra-istio-unit-2-4
    spec:
      containers:
      - args:
        - --gcs-upload-secret=/secrets/gcs/service-account.json
        - --image-import-pull-secret=/etc/pull-secret/.dockerconfigjson
        - --report-credentials-file=/etc/report/credentials
        - --target=maistra-istio-unit-2-4
        command:
        - ci-operator
        image: ci-operator:latest
        imagePullPolicy: Always
        name: ""
        resources:
          requests:
            cpu: 10m
        volumeMounts:
        - mountPath: /secrets/gcs
          name: gcs-credentials
          readOnly: true
        - mountPath: /etc/pull-secret
          name: pull-secret
          readOnly: true
        - mountPath: /etc/report
          name: result-aggregator
          readOnly: true
      serviceAccountName: ci-operator
      volumes:
      - name: pull-secret
        secret:
          secretName: registry-pull-credentials
      - name: result-aggregator
        secret:
          secretName: result-aggregator
    trigger: (?m)^/test( | .* )maistra-istio-unit-2-4,?($|\s.*)<|MERGE_RESOLUTION|>--- conflicted
+++ resolved
@@ -218,74 +218,7 @@
     branches:
     - ^maistra-2\.4$
     - ^maistra-2\.4-
-<<<<<<< HEAD
-    cluster: build02
-    context: ci/prow/maistra-istio-push-image-2-4
-    decorate: true
-    decoration_config:
-      skip_cloning: true
-    labels:
-      ci.openshift.io/generator: prowgen
-      pj-rehearse.openshift.io/can-be-rehearsed: "true"
-    name: pull-ci-maistra-istio-maistra-2.4-maistra-istio-push-image-2-4
-    rerun_command: /test maistra-istio-push-image-2-4
-    spec:
-      containers:
-      - args:
-        - --gcs-upload-secret=/secrets/gcs/service-account.json
-        - --hive-kubeconfig=/secrets/hive-hive-credentials/kubeconfig
-        - --image-import-pull-secret=/etc/pull-secret/.dockerconfigjson
-        - --report-credentials-file=/etc/report/credentials
-        - --secret-dir=/secrets/ci-pull-credentials
-        - --target=maistra-istio-push-image-2-4
-        command:
-        - ci-operator
-        image: ci-operator:latest
-        imagePullPolicy: Always
-        name: ""
-        resources:
-          requests:
-            cpu: 10m
-        volumeMounts:
-        - mountPath: /secrets/ci-pull-credentials
-          name: ci-pull-credentials
-          readOnly: true
-        - mountPath: /secrets/gcs
-          name: gcs-credentials
-          readOnly: true
-        - mountPath: /secrets/hive-hive-credentials
-          name: hive-hive-credentials
-          readOnly: true
-        - mountPath: /etc/pull-secret
-          name: pull-secret
-          readOnly: true
-        - mountPath: /etc/report
-          name: result-aggregator
-          readOnly: true
-      serviceAccountName: ci-operator
-      volumes:
-      - name: ci-pull-credentials
-        secret:
-          secretName: ci-pull-credentials
-      - name: hive-hive-credentials
-        secret:
-          secretName: hive-hive-credentials
-      - name: pull-secret
-        secret:
-          secretName: registry-pull-credentials
-      - name: result-aggregator
-        secret:
-          secretName: result-aggregator
-    trigger: (?m)^/test( | .* )maistra-istio-push-image-2-4,?($|\s.*)
-  - agent: kubernetes
-    always_run: true
-    branches:
-    - ^maistra-2\.4$
-    - ^maistra-2\.4-
-    cluster: build02
-=======
-    cluster: build03
->>>>>>> ba8a7c3f
+    cluster: build03
     context: ci/prow/maistra-istio-unit-2-4
     decorate: true
     decoration_config:
