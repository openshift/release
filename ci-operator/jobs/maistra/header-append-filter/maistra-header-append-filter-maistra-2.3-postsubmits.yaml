postsubmits:
  maistra/header-append-filter:
  - agent: kubernetes
    always_run: true
    branches:
    - ^maistra-2\.3$
<<<<<<< HEAD
    cluster: build06
=======
    cluster: build03
>>>>>>> 635a2bef
    decorate: true
    decoration_config:
      skip_cloning: true
    labels:
      ci-operator.openshift.io/cloud: aws
      ci-operator.openshift.io/cloud-cluster-profile: ossm-aws
      ci.openshift.io/generator: prowgen
    max_concurrency: 1
    name: branch-ci-maistra-header-append-filter-maistra-2.3-push-containers-2-3
    spec:
      containers:
      - args:
        - --gcs-upload-secret=/secrets/gcs/service-account.json
        - --image-import-pull-secret=/etc/pull-secret/.dockerconfigjson
        - --lease-server-credentials-file=/etc/boskos/credentials
        - --report-credentials-file=/etc/report/credentials
        - --secret-dir=/secrets/ci-pull-credentials
        - --target=push-containers-2-3
        command:
        - ci-operator
        image: ci-operator:latest
        imagePullPolicy: Always
        name: ""
        resources:
          requests:
            cpu: 10m
        volumeMounts:
        - mountPath: /etc/boskos
          name: boskos
          readOnly: true
        - mountPath: /secrets/ci-pull-credentials
          name: ci-pull-credentials
          readOnly: true
        - mountPath: /secrets/gcs
          name: gcs-credentials
          readOnly: true
        - mountPath: /secrets/manifest-tool
          name: manifest-tool-local-pusher
          readOnly: true
        - mountPath: /etc/pull-secret
          name: pull-secret
          readOnly: true
        - mountPath: /etc/report
          name: result-aggregator
          readOnly: true
      serviceAccountName: ci-operator
      volumes:
      - name: boskos
        secret:
          items:
          - key: credentials
            path: credentials
          secretName: boskos-credentials
      - name: ci-pull-credentials
        secret:
          secretName: ci-pull-credentials
      - name: manifest-tool-local-pusher
        secret:
          secretName: manifest-tool-local-pusher
      - name: pull-secret
        secret:
          secretName: registry-pull-credentials
      - name: result-aggregator
        secret:
          secretName: result-aggregator<|MERGE_RESOLUTION|>--- conflicted
+++ resolved
@@ -4,11 +4,7 @@
     always_run: true
     branches:
     - ^maistra-2\.3$
-<<<<<<< HEAD
-    cluster: build06
-=======
     cluster: build03
->>>>>>> 635a2bef
     decorate: true
     decoration_config:
       skip_cloning: true
