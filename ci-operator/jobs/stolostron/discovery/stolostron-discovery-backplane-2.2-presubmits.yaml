presubmits:
  stolostron/discovery:
  - agent: kubernetes
    always_run: true
    branches:
    - ^backplane-2\.2$
    - ^backplane-2\.2-
    cluster: build02
    context: ci/prow/images
    decorate: true
    decoration_config:
      skip_cloning: true
    labels:
      ci.openshift.io/generator: prowgen
      pj-rehearse.openshift.io/can-be-rehearsed: "true"
    name: pull-ci-stolostron-discovery-backplane-2.2-images
    rerun_command: /test images
    spec:
      containers:
      - args:
        - --gcs-upload-secret=/secrets/gcs/service-account.json
        - --image-import-pull-secret=/etc/pull-secret/.dockerconfigjson
        - --report-credentials-file=/etc/report/credentials
        - --target=[images]
        command:
        - ci-operator
        image: ci-operator:latest
        imagePullPolicy: Always
        name: ""
        resources:
          requests:
            cpu: 10m
        volumeMounts:
        - mountPath: /secrets/gcs
          name: gcs-credentials
          readOnly: true
        - mountPath: /secrets/manifest-tool
          name: manifest-tool-local-pusher
          readOnly: true
        - mountPath: /etc/pull-secret
          name: pull-secret
          readOnly: true
        - mountPath: /etc/report
          name: result-aggregator
          readOnly: true
      serviceAccountName: ci-operator
      volumes:
      - name: manifest-tool-local-pusher
        secret:
          secretName: manifest-tool-local-pusher
      - name: pull-secret
        secret:
          secretName: registry-pull-credentials
      - name: result-aggregator
        secret:
          secretName: result-aggregator
    trigger: (?m)^/test( | .* )images,?($|\s.*)
  - agent: kubernetes
    always_run: true
    branches:
    - ^backplane-2\.2$
    - ^backplane-2\.2-
<<<<<<< HEAD
    cluster: build05
    context: ci/prow/pr-image-mirror
    decorate: true
    decoration_config:
      skip_cloning: true
    labels:
      ci.openshift.io/generator: prowgen
      pj-rehearse.openshift.io/can-be-rehearsed: "true"
    name: pull-ci-stolostron-discovery-backplane-2.2-pr-image-mirror
    rerun_command: /test pr-image-mirror
    spec:
      containers:
      - args:
        - --gcs-upload-secret=/secrets/gcs/service-account.json
        - --image-import-pull-secret=/etc/pull-secret/.dockerconfigjson
        - --report-credentials-file=/etc/report/credentials
        - --target=pr-image-mirror
        command:
        - ci-operator
        image: ci-operator:latest
        imagePullPolicy: Always
        name: ""
        resources:
          requests:
            cpu: 10m
        volumeMounts:
        - mountPath: /secrets/gcs
          name: gcs-credentials
          readOnly: true
        - mountPath: /secrets/manifest-tool
          name: manifest-tool-local-pusher
          readOnly: true
        - mountPath: /etc/pull-secret
          name: pull-secret
          readOnly: true
        - mountPath: /etc/report
          name: result-aggregator
          readOnly: true
      serviceAccountName: ci-operator
      volumes:
      - name: manifest-tool-local-pusher
        secret:
          secretName: manifest-tool-local-pusher
      - name: pull-secret
        secret:
          secretName: registry-pull-credentials
      - name: result-aggregator
        secret:
          secretName: result-aggregator
    trigger: (?m)^/test( | .* )pr-image-mirror,?($|\s.*)
  - agent: kubernetes
    always_run: true
    branches:
    - ^backplane-2\.2$
    - ^backplane-2\.2-
    cluster: build05
=======
    cluster: build02
>>>>>>> f4111892
    context: ci/prow/sonar-pre-submit
    decorate: true
    decoration_config:
      skip_cloning: true
    labels:
      ci.openshift.io/generator: prowgen
      pj-rehearse.openshift.io/can-be-rehearsed: "true"
    name: pull-ci-stolostron-discovery-backplane-2.2-sonar-pre-submit
    rerun_command: /test sonar-pre-submit
    spec:
      containers:
      - args:
        - --gcs-upload-secret=/secrets/gcs/service-account.json
        - --image-import-pull-secret=/etc/pull-secret/.dockerconfigjson
        - --report-credentials-file=/etc/report/credentials
        - --secret-dir=/secrets/acm-sonarcloud-token
        - --target=sonar-pre-submit
        command:
        - ci-operator
        image: ci-operator:latest
        imagePullPolicy: Always
        name: ""
        resources:
          requests:
            cpu: 10m
        volumeMounts:
        - mountPath: /secrets/acm-sonarcloud-token
          name: acm-sonarcloud-token
          readOnly: true
        - mountPath: /secrets/gcs
          name: gcs-credentials
          readOnly: true
        - mountPath: /secrets/manifest-tool
          name: manifest-tool-local-pusher
          readOnly: true
        - mountPath: /etc/pull-secret
          name: pull-secret
          readOnly: true
        - mountPath: /etc/report
          name: result-aggregator
          readOnly: true
      serviceAccountName: ci-operator
      volumes:
      - name: acm-sonarcloud-token
        secret:
          secretName: acm-sonarcloud-token
      - name: manifest-tool-local-pusher
        secret:
          secretName: manifest-tool-local-pusher
      - name: pull-secret
        secret:
          secretName: registry-pull-credentials
      - name: result-aggregator
        secret:
          secretName: result-aggregator
    trigger: (?m)^/test( | .* )sonar-pre-submit,?($|\s.*)
  - agent: kubernetes
    always_run: true
    branches:
    - ^backplane-2\.2$
    - ^backplane-2\.2-
    cluster: build02
    context: ci/prow/test-unit
    decorate: true
    decoration_config:
      skip_cloning: true
    labels:
      ci.openshift.io/generator: prowgen
      pj-rehearse.openshift.io/can-be-rehearsed: "true"
    name: pull-ci-stolostron-discovery-backplane-2.2-test-unit
    rerun_command: /test test-unit
    spec:
      containers:
      - args:
        - --gcs-upload-secret=/secrets/gcs/service-account.json
        - --image-import-pull-secret=/etc/pull-secret/.dockerconfigjson
        - --report-credentials-file=/etc/report/credentials
        - --target=test-unit
        command:
        - ci-operator
        image: ci-operator:latest
        imagePullPolicy: Always
        name: ""
        resources:
          requests:
            cpu: 10m
        volumeMounts:
        - mountPath: /secrets/gcs
          name: gcs-credentials
          readOnly: true
        - mountPath: /secrets/manifest-tool
          name: manifest-tool-local-pusher
          readOnly: true
        - mountPath: /etc/pull-secret
          name: pull-secret
          readOnly: true
        - mountPath: /etc/report
          name: result-aggregator
          readOnly: true
      serviceAccountName: ci-operator
      volumes:
      - name: manifest-tool-local-pusher
        secret:
          secretName: manifest-tool-local-pusher
      - name: pull-secret
        secret:
          secretName: registry-pull-credentials
      - name: result-aggregator
        secret:
          secretName: result-aggregator
    trigger: (?m)^/test( | .* )test-unit,?($|\s.*)<|MERGE_RESOLUTION|>--- conflicted
+++ resolved
@@ -60,8 +60,7 @@
     branches:
     - ^backplane-2\.2$
     - ^backplane-2\.2-
-<<<<<<< HEAD
-    cluster: build05
+    cluster: build02
     context: ci/prow/pr-image-mirror
     decorate: true
     decoration_config:
@@ -116,10 +115,7 @@
     branches:
     - ^backplane-2\.2$
     - ^backplane-2\.2-
-    cluster: build05
-=======
-    cluster: build02
->>>>>>> f4111892
+    cluster: build02
     context: ci/prow/sonar-pre-submit
     decorate: true
     decoration_config:
