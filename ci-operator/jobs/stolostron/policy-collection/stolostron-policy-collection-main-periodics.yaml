periodics:
- agent: kubernetes
  cluster: build01
<<<<<<< HEAD
  cron: 0 23 31 2 *
  decorate: true
  decoration_config:
    skip_cloning: true
  extra_refs:
  - base_ref: main
    org: stolostron
    repo: policy-collection
  labels:
    ci-operator.openshift.io/cloud: aws
    ci-operator.openshift.io/cloud-cluster-profile: aws-cspi-qe
    ci-operator.openshift.io/variant: acs
    ci.openshift.io/generator: prowgen
    pj-rehearse.openshift.io/can-be-rehearsed: "true"
  name: periodic-ci-stolostron-policy-collection-main-acs-acs-tests-aws
  spec:
    containers:
    - args:
      - --gcs-upload-secret=/secrets/gcs/service-account.json
      - --image-import-pull-secret=/etc/pull-secret/.dockerconfigjson
      - --lease-server-credentials-file=/etc/boskos/credentials
      - --report-credentials-file=/etc/report/credentials
      - --secret-dir=/secrets/ci-pull-credentials
      - --target=acs-tests-aws
      - --variant=acs
      command:
      - ci-operator
      image: ci-operator:latest
      imagePullPolicy: Always
      name: ""
      resources:
        requests:
          cpu: 10m
      volumeMounts:
      - mountPath: /etc/boskos
        name: boskos
        readOnly: true
      - mountPath: /secrets/ci-pull-credentials
        name: ci-pull-credentials
        readOnly: true
      - mountPath: /secrets/gcs
        name: gcs-credentials
        readOnly: true
      - mountPath: /secrets/manifest-tool
        name: manifest-tool-local-pusher
        readOnly: true
      - mountPath: /etc/pull-secret
        name: pull-secret
        readOnly: true
      - mountPath: /etc/report
        name: result-aggregator
        readOnly: true
    serviceAccountName: ci-operator
    volumes:
    - name: boskos
      secret:
        items:
        - key: credentials
          path: credentials
        secretName: boskos-credentials
    - name: ci-pull-credentials
      secret:
        secretName: ci-pull-credentials
    - name: manifest-tool-local-pusher
      secret:
        secretName: manifest-tool-local-pusher
    - name: pull-secret
      secret:
        secretName: registry-pull-credentials
    - name: result-aggregator
      secret:
        secretName: result-aggregator
- agent: kubernetes
  cluster: build01
  cron: 0 1,15 * * *
  decorate: true
  decoration_config:
    skip_cloning: true
    timeout: 8h0m0s
  extra_refs:
  - base_ref: main
    org: stolostron
    repo: policy-collection
  labels:
    ci-operator.openshift.io/cloud: aws
    ci-operator.openshift.io/cloud-cluster-profile: aws-cspi-qe
    ci-operator.openshift.io/variant: ocp4.18
    ci.openshift.io/generator: prowgen
    job-release: "4.18"
    pj-rehearse.openshift.io/can-be-rehearsed: "true"
  name: periodic-ci-stolostron-policy-collection-main-ocp4.18-interop-opp-aws
  spec:
    containers:
    - args:
      - --gcs-upload-secret=/secrets/gcs/service-account.json
      - --image-import-pull-secret=/etc/pull-secret/.dockerconfigjson
      - --lease-server-credentials-file=/etc/boskos/credentials
      - --report-credentials-file=/etc/report/credentials
      - --secret-dir=/secrets/ci-pull-credentials
      - --target=interop-opp-aws
      - --variant=ocp4.18
      command:
      - ci-operator
      image: ci-operator:latest
      imagePullPolicy: Always
      name: ""
      resources:
        requests:
          cpu: 10m
      volumeMounts:
      - mountPath: /etc/boskos
        name: boskos
        readOnly: true
      - mountPath: /secrets/ci-pull-credentials
        name: ci-pull-credentials
        readOnly: true
      - mountPath: /secrets/gcs
        name: gcs-credentials
        readOnly: true
      - mountPath: /secrets/manifest-tool
        name: manifest-tool-local-pusher
        readOnly: true
      - mountPath: /etc/pull-secret
        name: pull-secret
        readOnly: true
      - mountPath: /etc/report
        name: result-aggregator
        readOnly: true
    serviceAccountName: ci-operator
    volumes:
    - name: boskos
      secret:
        items:
        - key: credentials
          path: credentials
        secretName: boskos-credentials
    - name: ci-pull-credentials
      secret:
        secretName: ci-pull-credentials
    - name: manifest-tool-local-pusher
      secret:
        secretName: manifest-tool-local-pusher
    - name: pull-secret
      secret:
        secretName: registry-pull-credentials
    - name: result-aggregator
      secret:
        secretName: result-aggregator
- agent: kubernetes
  cluster: vsphere02
  cron: 0 0 1,15 * *
  decorate: true
  decoration_config:
    skip_cloning: true
    timeout: 8h0m0s
  extra_refs:
  - base_ref: main
    org: stolostron
    repo: policy-collection
  labels:
    ci-operator.openshift.io/cloud: vsphere
    ci-operator.openshift.io/cloud-cluster-profile: vsphere-connected-2
    ci-operator.openshift.io/variant: ocp4.18
    ci.openshift.io/generator: prowgen
    job-release: "4.18"
    pj-rehearse.openshift.io/can-be-rehearsed: "true"
  name: periodic-ci-stolostron-policy-collection-main-ocp4.18-interop-opp-vsphere
  spec:
    containers:
    - args:
      - --gcs-upload-secret=/secrets/gcs/service-account.json
      - --image-import-pull-secret=/etc/pull-secret/.dockerconfigjson
      - --lease-server-credentials-file=/etc/boskos/credentials
      - --report-credentials-file=/etc/report/credentials
      - --secret-dir=/secrets/ci-pull-credentials
      - --target=interop-opp-vsphere
      - --variant=ocp4.18
      command:
      - ci-operator
      image: ci-operator:latest
      imagePullPolicy: Always
      name: ""
      resources:
        requests:
          cpu: 10m
      volumeMounts:
      - mountPath: /etc/boskos
        name: boskos
        readOnly: true
      - mountPath: /secrets/ci-pull-credentials
        name: ci-pull-credentials
        readOnly: true
      - mountPath: /secrets/gcs
        name: gcs-credentials
        readOnly: true
      - mountPath: /secrets/manifest-tool
        name: manifest-tool-local-pusher
        readOnly: true
      - mountPath: /etc/pull-secret
        name: pull-secret
        readOnly: true
      - mountPath: /etc/report
        name: result-aggregator
        readOnly: true
    serviceAccountName: ci-operator
    volumes:
    - name: boskos
      secret:
        items:
        - key: credentials
          path: credentials
        secretName: boskos-credentials
    - name: ci-pull-credentials
      secret:
        secretName: ci-pull-credentials
    - name: manifest-tool-local-pusher
      secret:
        secretName: manifest-tool-local-pusher
    - name: pull-secret
      secret:
        secretName: registry-pull-credentials
    - name: result-aggregator
      secret:
        secretName: result-aggregator
- agent: kubernetes
  cluster: build01
  cron: 0 1,15 * * *
  decorate: true
  decoration_config:
    skip_cloning: true
    timeout: 8h0m0s
  extra_refs:
  - base_ref: main
    org: stolostron
    repo: policy-collection
  labels:
    ci-operator.openshift.io/cloud: aws
    ci-operator.openshift.io/cloud-cluster-profile: aws-cspi-qe
    ci-operator.openshift.io/variant: ocp4.19
    ci.openshift.io/generator: prowgen
    job-release: "4.19"
    pj-rehearse.openshift.io/can-be-rehearsed: "true"
  name: periodic-ci-stolostron-policy-collection-main-ocp4.19-interop-opp-aws
  spec:
    containers:
    - args:
      - --gcs-upload-secret=/secrets/gcs/service-account.json
      - --image-import-pull-secret=/etc/pull-secret/.dockerconfigjson
      - --lease-server-credentials-file=/etc/boskos/credentials
      - --report-credentials-file=/etc/report/credentials
      - --secret-dir=/secrets/ci-pull-credentials
      - --target=interop-opp-aws
      - --variant=ocp4.19
      command:
      - ci-operator
      image: ci-operator:latest
      imagePullPolicy: Always
      name: ""
      resources:
        requests:
          cpu: 10m
      volumeMounts:
      - mountPath: /etc/boskos
        name: boskos
        readOnly: true
      - mountPath: /secrets/ci-pull-credentials
        name: ci-pull-credentials
        readOnly: true
      - mountPath: /secrets/gcs
        name: gcs-credentials
        readOnly: true
      - mountPath: /secrets/manifest-tool
        name: manifest-tool-local-pusher
        readOnly: true
      - mountPath: /etc/pull-secret
        name: pull-secret
        readOnly: true
      - mountPath: /etc/report
        name: result-aggregator
        readOnly: true
    serviceAccountName: ci-operator
    volumes:
    - name: boskos
      secret:
        items:
        - key: credentials
          path: credentials
        secretName: boskos-credentials
    - name: ci-pull-credentials
      secret:
        secretName: ci-pull-credentials
    - name: manifest-tool-local-pusher
      secret:
        secretName: manifest-tool-local-pusher
    - name: pull-secret
      secret:
        secretName: registry-pull-credentials
    - name: result-aggregator
      secret:
        secretName: result-aggregator
- agent: kubernetes
  cluster: vsphere02
  cron: 0 0 1,15 * *
  decorate: true
  decoration_config:
    skip_cloning: true
    timeout: 8h0m0s
  extra_refs:
  - base_ref: main
    org: stolostron
    repo: policy-collection
  labels:
    ci-operator.openshift.io/cloud: vsphere
    ci-operator.openshift.io/cloud-cluster-profile: vsphere-connected-2
    ci-operator.openshift.io/variant: ocp4.19
    ci.openshift.io/generator: prowgen
    job-release: "4.19"
    pj-rehearse.openshift.io/can-be-rehearsed: "true"
  name: periodic-ci-stolostron-policy-collection-main-ocp4.19-interop-opp-vsphere
  spec:
    containers:
    - args:
      - --gcs-upload-secret=/secrets/gcs/service-account.json
      - --image-import-pull-secret=/etc/pull-secret/.dockerconfigjson
      - --lease-server-credentials-file=/etc/boskos/credentials
      - --report-credentials-file=/etc/report/credentials
      - --secret-dir=/secrets/ci-pull-credentials
      - --target=interop-opp-vsphere
      - --variant=ocp4.19
      command:
      - ci-operator
      image: ci-operator:latest
      imagePullPolicy: Always
      name: ""
      resources:
        requests:
          cpu: 10m
      volumeMounts:
      - mountPath: /etc/boskos
        name: boskos
        readOnly: true
      - mountPath: /secrets/ci-pull-credentials
        name: ci-pull-credentials
        readOnly: true
      - mountPath: /secrets/gcs
        name: gcs-credentials
        readOnly: true
      - mountPath: /secrets/manifest-tool
        name: manifest-tool-local-pusher
        readOnly: true
      - mountPath: /etc/pull-secret
        name: pull-secret
        readOnly: true
      - mountPath: /etc/report
        name: result-aggregator
        readOnly: true
    serviceAccountName: ci-operator
    volumes:
    - name: boskos
      secret:
        items:
        - key: credentials
          path: credentials
        secretName: boskos-credentials
    - name: ci-pull-credentials
      secret:
        secretName: ci-pull-credentials
    - name: manifest-tool-local-pusher
      secret:
        secretName: manifest-tool-local-pusher
    - name: pull-secret
      secret:
        secretName: registry-pull-credentials
    - name: result-aggregator
      secret:
        secretName: result-aggregator
- agent: kubernetes
  cluster: build01
=======
>>>>>>> c8cbf64a
  cron: 0 1 * * 1
  decorate: true
  decoration_config:
    skip_cloning: true
    timeout: 8h0m0s
  extra_refs:
  - base_ref: main
    org: stolostron
    repo: policy-collection
  labels:
    ci-operator.openshift.io/cloud: aws
    ci-operator.openshift.io/cloud-cluster-profile: aws-interop-qe
    ci-operator.openshift.io/variant: opp-ocp4.18-interop
    ci.openshift.io/generator: prowgen
    job-release: "4.18"
    pj-rehearse.openshift.io/can-be-rehearsed: "true"
  name: periodic-ci-stolostron-policy-collection-main-opp-ocp4.18-interop-openshift-plus-interop-aws
  reporter_config:
    slack:
      channel: '#opp-discussion'
      job_states_to_report:
      - success
      - failure
      - error
      report_template: '{{if eq .Status.State "success"}} :slack-green: Job *{{.Spec.Job}}*
        ended with *{{.Status.State}}*. <{{.Status.URL}}|View logs> {{else}} :failed:
        Job *{{.Spec.Job}}* ended with *{{.Status.State}}*. <{{.Status.URL}}|View
        logs> {{end}}'
  spec:
    containers:
    - args:
      - --gcs-upload-secret=/secrets/gcs/service-account.json
      - --image-import-pull-secret=/etc/pull-secret/.dockerconfigjson
      - --lease-server-credentials-file=/etc/boskos/credentials
      - --report-credentials-file=/etc/report/credentials
      - --secret-dir=/secrets/ci-pull-credentials
      - --target=openshift-plus-interop-aws
      - --variant=opp-ocp4.18-interop
      command:
      - ci-operator
      image: ci-operator:latest
      imagePullPolicy: Always
      name: ""
      resources:
        requests:
          cpu: 10m
      volumeMounts:
      - mountPath: /etc/boskos
        name: boskos
        readOnly: true
      - mountPath: /secrets/ci-pull-credentials
        name: ci-pull-credentials
        readOnly: true
      - mountPath: /secrets/gcs
        name: gcs-credentials
        readOnly: true
      - mountPath: /secrets/manifest-tool
        name: manifest-tool-local-pusher
        readOnly: true
      - mountPath: /etc/pull-secret
        name: pull-secret
        readOnly: true
      - mountPath: /etc/report
        name: result-aggregator
        readOnly: true
    serviceAccountName: ci-operator
    volumes:
    - name: boskos
      secret:
        items:
        - key: credentials
          path: credentials
        secretName: boskos-credentials
    - name: ci-pull-credentials
      secret:
        secretName: ci-pull-credentials
    - name: manifest-tool-local-pusher
      secret:
        secretName: manifest-tool-local-pusher
    - name: pull-secret
      secret:
        secretName: registry-pull-credentials
    - name: result-aggregator
      secret:
        secretName: result-aggregator
- agent: kubernetes
  cluster: build01
  cron: 0 1 * * 3
  decorate: true
  decoration_config:
    skip_cloning: true
    timeout: 8h0m0s
  extra_refs:
  - base_ref: main
    org: stolostron
    repo: policy-collection
  labels:
    ci-operator.openshift.io/cloud: aws
    ci-operator.openshift.io/cloud-cluster-profile: aws-interop-qe
    ci-operator.openshift.io/variant: opp-ocp4.19-interop
    ci.openshift.io/generator: prowgen
    job-release: "4.19"
    pj-rehearse.openshift.io/can-be-rehearsed: "true"
  name: periodic-ci-stolostron-policy-collection-main-opp-ocp4.19-interop-openshift-plus-interop-aws
  reporter_config:
    slack:
      channel: '#opp-discussion'
      job_states_to_report:
      - success
      - failure
      - error
      report_template: '{{if eq .Status.State "success"}} :slack-green: Job *{{.Spec.Job}}*
        ended with *{{.Status.State}}*. <{{.Status.URL}}|View logs> {{else}} :failed:
        Job *{{.Spec.Job}}* ended with *{{.Status.State}}*. <{{.Status.URL}}|View
        logs> {{end}}'
  spec:
    containers:
    - args:
      - --gcs-upload-secret=/secrets/gcs/service-account.json
      - --image-import-pull-secret=/etc/pull-secret/.dockerconfigjson
      - --lease-server-credentials-file=/etc/boskos/credentials
      - --report-credentials-file=/etc/report/credentials
      - --secret-dir=/secrets/ci-pull-credentials
      - --target=openshift-plus-interop-aws
      - --variant=opp-ocp4.19-interop
      command:
      - ci-operator
      image: ci-operator:latest
      imagePullPolicy: Always
      name: ""
      resources:
        requests:
          cpu: 10m
      volumeMounts:
      - mountPath: /etc/boskos
        name: boskos
        readOnly: true
      - mountPath: /secrets/ci-pull-credentials
        name: ci-pull-credentials
        readOnly: true
      - mountPath: /secrets/gcs
        name: gcs-credentials
        readOnly: true
      - mountPath: /secrets/manifest-tool
        name: manifest-tool-local-pusher
        readOnly: true
      - mountPath: /etc/pull-secret
        name: pull-secret
        readOnly: true
      - mountPath: /etc/report
        name: result-aggregator
        readOnly: true
    serviceAccountName: ci-operator
    volumes:
    - name: boskos
      secret:
        items:
        - key: credentials
          path: credentials
        secretName: boskos-credentials
    - name: ci-pull-credentials
      secret:
        secretName: ci-pull-credentials
    - name: manifest-tool-local-pusher
      secret:
        secretName: manifest-tool-local-pusher
    - name: pull-secret
      secret:
        secretName: registry-pull-credentials
    - name: result-aggregator
      secret:
        secretName: result-aggregator
- agent: kubernetes
  cluster: vsphere02
  cron: 0 0 1,15 * *
  decorate: true
  decoration_config:
    skip_cloning: true
    timeout: 8h0m0s
  extra_refs:
  - base_ref: main
    org: stolostron
    repo: policy-collection
  labels:
    ci-operator.openshift.io/cloud: vsphere
    ci-operator.openshift.io/cloud-cluster-profile: vsphere-connected-2
    ci-operator.openshift.io/variant: opp-ocp4.19-interop-vsphere
    ci.openshift.io/generator: prowgen
    job-release: "4.19"
    pj-rehearse.openshift.io/can-be-rehearsed: "true"
  name: periodic-ci-stolostron-policy-collection-main-opp-ocp4.19-interop-vsphere-openshift-plus-interop-vsphere
  reporter_config:
    slack:
      channel: '#opp-discussion'
      job_states_to_report:
      - success
      - failure
      - error
      report_template: '{{if eq .Status.State "success"}} :slack-green: Job *{{.Spec.Job}}*
        ended with *{{.Status.State}}*. <{{.Status.URL}}|View logs> {{else}} :failed:
        Job *{{.Spec.Job}}* ended with *{{.Status.State}}*. <{{.Status.URL}}|View
        logs> {{end}}'
  spec:
    containers:
    - args:
      - --gcs-upload-secret=/secrets/gcs/service-account.json
      - --image-import-pull-secret=/etc/pull-secret/.dockerconfigjson
      - --lease-server-credentials-file=/etc/boskos/credentials
      - --report-credentials-file=/etc/report/credentials
      - --secret-dir=/secrets/ci-pull-credentials
      - --target=openshift-plus-interop-vsphere
      - --variant=opp-ocp4.19-interop-vsphere
      command:
      - ci-operator
      image: ci-operator:latest
      imagePullPolicy: Always
      name: ""
      resources:
        requests:
          cpu: 10m
      volumeMounts:
      - mountPath: /etc/boskos
        name: boskos
        readOnly: true
      - mountPath: /secrets/ci-pull-credentials
        name: ci-pull-credentials
        readOnly: true
      - mountPath: /secrets/gcs
        name: gcs-credentials
        readOnly: true
      - mountPath: /secrets/manifest-tool
        name: manifest-tool-local-pusher
        readOnly: true
      - mountPath: /etc/pull-secret
        name: pull-secret
        readOnly: true
      - mountPath: /etc/report
        name: result-aggregator
        readOnly: true
    serviceAccountName: ci-operator
    volumes:
    - name: boskos
      secret:
        items:
        - key: credentials
          path: credentials
        secretName: boskos-credentials
    - name: ci-pull-credentials
      secret:
        secretName: ci-pull-credentials
    - name: manifest-tool-local-pusher
      secret:
        secretName: manifest-tool-local-pusher
    - name: pull-secret
      secret:
        secretName: registry-pull-credentials
    - name: result-aggregator
      secret:
        secretName: result-aggregator<|MERGE_RESOLUTION|>--- conflicted
+++ resolved
@@ -1,387 +1,6 @@
 periodics:
 - agent: kubernetes
   cluster: build01
-<<<<<<< HEAD
-  cron: 0 23 31 2 *
-  decorate: true
-  decoration_config:
-    skip_cloning: true
-  extra_refs:
-  - base_ref: main
-    org: stolostron
-    repo: policy-collection
-  labels:
-    ci-operator.openshift.io/cloud: aws
-    ci-operator.openshift.io/cloud-cluster-profile: aws-cspi-qe
-    ci-operator.openshift.io/variant: acs
-    ci.openshift.io/generator: prowgen
-    pj-rehearse.openshift.io/can-be-rehearsed: "true"
-  name: periodic-ci-stolostron-policy-collection-main-acs-acs-tests-aws
-  spec:
-    containers:
-    - args:
-      - --gcs-upload-secret=/secrets/gcs/service-account.json
-      - --image-import-pull-secret=/etc/pull-secret/.dockerconfigjson
-      - --lease-server-credentials-file=/etc/boskos/credentials
-      - --report-credentials-file=/etc/report/credentials
-      - --secret-dir=/secrets/ci-pull-credentials
-      - --target=acs-tests-aws
-      - --variant=acs
-      command:
-      - ci-operator
-      image: ci-operator:latest
-      imagePullPolicy: Always
-      name: ""
-      resources:
-        requests:
-          cpu: 10m
-      volumeMounts:
-      - mountPath: /etc/boskos
-        name: boskos
-        readOnly: true
-      - mountPath: /secrets/ci-pull-credentials
-        name: ci-pull-credentials
-        readOnly: true
-      - mountPath: /secrets/gcs
-        name: gcs-credentials
-        readOnly: true
-      - mountPath: /secrets/manifest-tool
-        name: manifest-tool-local-pusher
-        readOnly: true
-      - mountPath: /etc/pull-secret
-        name: pull-secret
-        readOnly: true
-      - mountPath: /etc/report
-        name: result-aggregator
-        readOnly: true
-    serviceAccountName: ci-operator
-    volumes:
-    - name: boskos
-      secret:
-        items:
-        - key: credentials
-          path: credentials
-        secretName: boskos-credentials
-    - name: ci-pull-credentials
-      secret:
-        secretName: ci-pull-credentials
-    - name: manifest-tool-local-pusher
-      secret:
-        secretName: manifest-tool-local-pusher
-    - name: pull-secret
-      secret:
-        secretName: registry-pull-credentials
-    - name: result-aggregator
-      secret:
-        secretName: result-aggregator
-- agent: kubernetes
-  cluster: build01
-  cron: 0 1,15 * * *
-  decorate: true
-  decoration_config:
-    skip_cloning: true
-    timeout: 8h0m0s
-  extra_refs:
-  - base_ref: main
-    org: stolostron
-    repo: policy-collection
-  labels:
-    ci-operator.openshift.io/cloud: aws
-    ci-operator.openshift.io/cloud-cluster-profile: aws-cspi-qe
-    ci-operator.openshift.io/variant: ocp4.18
-    ci.openshift.io/generator: prowgen
-    job-release: "4.18"
-    pj-rehearse.openshift.io/can-be-rehearsed: "true"
-  name: periodic-ci-stolostron-policy-collection-main-ocp4.18-interop-opp-aws
-  spec:
-    containers:
-    - args:
-      - --gcs-upload-secret=/secrets/gcs/service-account.json
-      - --image-import-pull-secret=/etc/pull-secret/.dockerconfigjson
-      - --lease-server-credentials-file=/etc/boskos/credentials
-      - --report-credentials-file=/etc/report/credentials
-      - --secret-dir=/secrets/ci-pull-credentials
-      - --target=interop-opp-aws
-      - --variant=ocp4.18
-      command:
-      - ci-operator
-      image: ci-operator:latest
-      imagePullPolicy: Always
-      name: ""
-      resources:
-        requests:
-          cpu: 10m
-      volumeMounts:
-      - mountPath: /etc/boskos
-        name: boskos
-        readOnly: true
-      - mountPath: /secrets/ci-pull-credentials
-        name: ci-pull-credentials
-        readOnly: true
-      - mountPath: /secrets/gcs
-        name: gcs-credentials
-        readOnly: true
-      - mountPath: /secrets/manifest-tool
-        name: manifest-tool-local-pusher
-        readOnly: true
-      - mountPath: /etc/pull-secret
-        name: pull-secret
-        readOnly: true
-      - mountPath: /etc/report
-        name: result-aggregator
-        readOnly: true
-    serviceAccountName: ci-operator
-    volumes:
-    - name: boskos
-      secret:
-        items:
-        - key: credentials
-          path: credentials
-        secretName: boskos-credentials
-    - name: ci-pull-credentials
-      secret:
-        secretName: ci-pull-credentials
-    - name: manifest-tool-local-pusher
-      secret:
-        secretName: manifest-tool-local-pusher
-    - name: pull-secret
-      secret:
-        secretName: registry-pull-credentials
-    - name: result-aggregator
-      secret:
-        secretName: result-aggregator
-- agent: kubernetes
-  cluster: vsphere02
-  cron: 0 0 1,15 * *
-  decorate: true
-  decoration_config:
-    skip_cloning: true
-    timeout: 8h0m0s
-  extra_refs:
-  - base_ref: main
-    org: stolostron
-    repo: policy-collection
-  labels:
-    ci-operator.openshift.io/cloud: vsphere
-    ci-operator.openshift.io/cloud-cluster-profile: vsphere-connected-2
-    ci-operator.openshift.io/variant: ocp4.18
-    ci.openshift.io/generator: prowgen
-    job-release: "4.18"
-    pj-rehearse.openshift.io/can-be-rehearsed: "true"
-  name: periodic-ci-stolostron-policy-collection-main-ocp4.18-interop-opp-vsphere
-  spec:
-    containers:
-    - args:
-      - --gcs-upload-secret=/secrets/gcs/service-account.json
-      - --image-import-pull-secret=/etc/pull-secret/.dockerconfigjson
-      - --lease-server-credentials-file=/etc/boskos/credentials
-      - --report-credentials-file=/etc/report/credentials
-      - --secret-dir=/secrets/ci-pull-credentials
-      - --target=interop-opp-vsphere
-      - --variant=ocp4.18
-      command:
-      - ci-operator
-      image: ci-operator:latest
-      imagePullPolicy: Always
-      name: ""
-      resources:
-        requests:
-          cpu: 10m
-      volumeMounts:
-      - mountPath: /etc/boskos
-        name: boskos
-        readOnly: true
-      - mountPath: /secrets/ci-pull-credentials
-        name: ci-pull-credentials
-        readOnly: true
-      - mountPath: /secrets/gcs
-        name: gcs-credentials
-        readOnly: true
-      - mountPath: /secrets/manifest-tool
-        name: manifest-tool-local-pusher
-        readOnly: true
-      - mountPath: /etc/pull-secret
-        name: pull-secret
-        readOnly: true
-      - mountPath: /etc/report
-        name: result-aggregator
-        readOnly: true
-    serviceAccountName: ci-operator
-    volumes:
-    - name: boskos
-      secret:
-        items:
-        - key: credentials
-          path: credentials
-        secretName: boskos-credentials
-    - name: ci-pull-credentials
-      secret:
-        secretName: ci-pull-credentials
-    - name: manifest-tool-local-pusher
-      secret:
-        secretName: manifest-tool-local-pusher
-    - name: pull-secret
-      secret:
-        secretName: registry-pull-credentials
-    - name: result-aggregator
-      secret:
-        secretName: result-aggregator
-- agent: kubernetes
-  cluster: build01
-  cron: 0 1,15 * * *
-  decorate: true
-  decoration_config:
-    skip_cloning: true
-    timeout: 8h0m0s
-  extra_refs:
-  - base_ref: main
-    org: stolostron
-    repo: policy-collection
-  labels:
-    ci-operator.openshift.io/cloud: aws
-    ci-operator.openshift.io/cloud-cluster-profile: aws-cspi-qe
-    ci-operator.openshift.io/variant: ocp4.19
-    ci.openshift.io/generator: prowgen
-    job-release: "4.19"
-    pj-rehearse.openshift.io/can-be-rehearsed: "true"
-  name: periodic-ci-stolostron-policy-collection-main-ocp4.19-interop-opp-aws
-  spec:
-    containers:
-    - args:
-      - --gcs-upload-secret=/secrets/gcs/service-account.json
-      - --image-import-pull-secret=/etc/pull-secret/.dockerconfigjson
-      - --lease-server-credentials-file=/etc/boskos/credentials
-      - --report-credentials-file=/etc/report/credentials
-      - --secret-dir=/secrets/ci-pull-credentials
-      - --target=interop-opp-aws
-      - --variant=ocp4.19
-      command:
-      - ci-operator
-      image: ci-operator:latest
-      imagePullPolicy: Always
-      name: ""
-      resources:
-        requests:
-          cpu: 10m
-      volumeMounts:
-      - mountPath: /etc/boskos
-        name: boskos
-        readOnly: true
-      - mountPath: /secrets/ci-pull-credentials
-        name: ci-pull-credentials
-        readOnly: true
-      - mountPath: /secrets/gcs
-        name: gcs-credentials
-        readOnly: true
-      - mountPath: /secrets/manifest-tool
-        name: manifest-tool-local-pusher
-        readOnly: true
-      - mountPath: /etc/pull-secret
-        name: pull-secret
-        readOnly: true
-      - mountPath: /etc/report
-        name: result-aggregator
-        readOnly: true
-    serviceAccountName: ci-operator
-    volumes:
-    - name: boskos
-      secret:
-        items:
-        - key: credentials
-          path: credentials
-        secretName: boskos-credentials
-    - name: ci-pull-credentials
-      secret:
-        secretName: ci-pull-credentials
-    - name: manifest-tool-local-pusher
-      secret:
-        secretName: manifest-tool-local-pusher
-    - name: pull-secret
-      secret:
-        secretName: registry-pull-credentials
-    - name: result-aggregator
-      secret:
-        secretName: result-aggregator
-- agent: kubernetes
-  cluster: vsphere02
-  cron: 0 0 1,15 * *
-  decorate: true
-  decoration_config:
-    skip_cloning: true
-    timeout: 8h0m0s
-  extra_refs:
-  - base_ref: main
-    org: stolostron
-    repo: policy-collection
-  labels:
-    ci-operator.openshift.io/cloud: vsphere
-    ci-operator.openshift.io/cloud-cluster-profile: vsphere-connected-2
-    ci-operator.openshift.io/variant: ocp4.19
-    ci.openshift.io/generator: prowgen
-    job-release: "4.19"
-    pj-rehearse.openshift.io/can-be-rehearsed: "true"
-  name: periodic-ci-stolostron-policy-collection-main-ocp4.19-interop-opp-vsphere
-  spec:
-    containers:
-    - args:
-      - --gcs-upload-secret=/secrets/gcs/service-account.json
-      - --image-import-pull-secret=/etc/pull-secret/.dockerconfigjson
-      - --lease-server-credentials-file=/etc/boskos/credentials
-      - --report-credentials-file=/etc/report/credentials
-      - --secret-dir=/secrets/ci-pull-credentials
-      - --target=interop-opp-vsphere
-      - --variant=ocp4.19
-      command:
-      - ci-operator
-      image: ci-operator:latest
-      imagePullPolicy: Always
-      name: ""
-      resources:
-        requests:
-          cpu: 10m
-      volumeMounts:
-      - mountPath: /etc/boskos
-        name: boskos
-        readOnly: true
-      - mountPath: /secrets/ci-pull-credentials
-        name: ci-pull-credentials
-        readOnly: true
-      - mountPath: /secrets/gcs
-        name: gcs-credentials
-        readOnly: true
-      - mountPath: /secrets/manifest-tool
-        name: manifest-tool-local-pusher
-        readOnly: true
-      - mountPath: /etc/pull-secret
-        name: pull-secret
-        readOnly: true
-      - mountPath: /etc/report
-        name: result-aggregator
-        readOnly: true
-    serviceAccountName: ci-operator
-    volumes:
-    - name: boskos
-      secret:
-        items:
-        - key: credentials
-          path: credentials
-        secretName: boskos-credentials
-    - name: ci-pull-credentials
-      secret:
-        secretName: ci-pull-credentials
-    - name: manifest-tool-local-pusher
-      secret:
-        secretName: manifest-tool-local-pusher
-    - name: pull-secret
-      secret:
-        secretName: registry-pull-credentials
-    - name: result-aggregator
-      secret:
-        secretName: result-aggregator
-- agent: kubernetes
-  cluster: build01
-=======
->>>>>>> c8cbf64a
   cron: 0 1 * * 1
   decorate: true
   decoration_config:
