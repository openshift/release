--- conflicted
+++ resolved
@@ -1,10 +1,6 @@
 periodics:
 - agent: kubernetes
-<<<<<<< HEAD
-  cluster: build03
-=======
   cluster: build11
->>>>>>> 34b125e5
   cron: 0 23 31 2 *
   decorate: true
   decoration_config:
@@ -92,11 +88,7 @@
       secret:
         secretName: result-aggregator
 - agent: kubernetes
-<<<<<<< HEAD
-  cluster: build03
-=======
   cluster: build11
->>>>>>> 34b125e5
   cron: 0 23 31 2 *
   decorate: true
   decoration_config:
