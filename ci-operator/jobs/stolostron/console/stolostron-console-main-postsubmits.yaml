--- conflicted
+++ resolved
@@ -56,54 +56,6 @@
     labels:
       ci.openshift.io/generator: prowgen
     max_concurrency: 1
-<<<<<<< HEAD
-=======
-    name: branch-ci-stolostron-console-main-fast-forward-previous
-    spec:
-      containers:
-      - args:
-        - --gcs-upload-secret=/secrets/gcs/service-account.json
-        - --image-import-pull-secret=/etc/pull-secret/.dockerconfigjson
-        - --report-credentials-file=/etc/report/credentials
-        - --target=fast-forward-previous
-        command:
-        - ci-operator
-        image: ci-operator:latest
-        imagePullPolicy: Always
-        name: ""
-        resources:
-          requests:
-            cpu: 10m
-        volumeMounts:
-        - mountPath: /secrets/gcs
-          name: gcs-credentials
-          readOnly: true
-        - mountPath: /etc/pull-secret
-          name: pull-secret
-          readOnly: true
-        - mountPath: /etc/report
-          name: result-aggregator
-          readOnly: true
-      serviceAccountName: ci-operator
-      volumes:
-      - name: pull-secret
-        secret:
-          secretName: registry-pull-credentials
-      - name: result-aggregator
-        secret:
-          secretName: result-aggregator
-  - agent: kubernetes
-    always_run: true
-    branches:
-    - ^main$
-    cluster: build03
-    decorate: true
-    decoration_config:
-      skip_cloning: true
-    labels:
-      ci.openshift.io/generator: prowgen
-    max_concurrency: 1
->>>>>>> 565fd80d
     name: branch-ci-stolostron-console-main-latest-image-mirror
     spec:
       containers:
