periodics:
- agent: kubernetes
<<<<<<< HEAD
  cluster: build06
=======
  cluster: build03
>>>>>>> 635a2bef
  cron: 0 23 31 2 *
  decorate: true
  decoration_config:
    skip_cloning: true
  extra_refs:
  - base_ref: main
    org: stolostron
    repo: acmqe-autotest
  labels:
    ci-operator.openshift.io/cloud: aws
    ci-operator.openshift.io/cloud-cluster-profile: aws-cspi-qe
    ci-operator.openshift.io/variant: acm-ocp4.14-lp-interop
    ci.openshift.io/generator: prowgen
    job-release: "4.14"
    pj-rehearse.openshift.io/can-be-rehearsed: "true"
  name: periodic-ci-stolostron-acmqe-autotest-main-acm-ocp4.14-lp-interop-acm-interop-aws
  reporter_config:
    slack:
      channel: '#team-acm-qe-auto-notify-interops'
      job_states_to_report:
      - success
      - failure
      - error
      report_template: '{{if eq .Status.State "success"}} :slack-green: Job *{{.Spec.Job}}*
        ended with *{{.Status.State}}*. <{{.Status.URL}}|View logs> {{else}} :failed:
        Job *{{.Spec.Job}}* ended with *{{.Status.State}}*. <{{.Status.URL}}|View
        logs> {{end}}'
  spec:
    containers:
    - args:
      - --gcs-upload-secret=/secrets/gcs/service-account.json
      - --image-import-pull-secret=/etc/pull-secret/.dockerconfigjson
      - --lease-server-credentials-file=/etc/boskos/credentials
      - --oauth-token-path=/usr/local/github-credentials/oauth
      - --report-credentials-file=/etc/report/credentials
      - --secret-dir=/secrets/ci-pull-credentials
      - --target=acm-interop-aws
      - --variant=acm-ocp4.14-lp-interop
      command:
      - ci-operator
      image: ci-operator:latest
      imagePullPolicy: Always
      name: ""
      resources:
        requests:
          cpu: 10m
      volumeMounts:
      - mountPath: /etc/boskos
        name: boskos
        readOnly: true
      - mountPath: /secrets/ci-pull-credentials
        name: ci-pull-credentials
        readOnly: true
      - mountPath: /secrets/gcs
        name: gcs-credentials
        readOnly: true
      - mountPath: /usr/local/github-credentials
        name: github-credentials-openshift-ci-robot-private-git-cloner
        readOnly: true
      - mountPath: /secrets/manifest-tool
        name: manifest-tool-local-pusher
        readOnly: true
      - mountPath: /etc/pull-secret
        name: pull-secret
        readOnly: true
      - mountPath: /etc/report
        name: result-aggregator
        readOnly: true
    serviceAccountName: ci-operator
    volumes:
    - name: boskos
      secret:
        items:
        - key: credentials
          path: credentials
        secretName: boskos-credentials
    - name: ci-pull-credentials
      secret:
        secretName: ci-pull-credentials
    - name: github-credentials-openshift-ci-robot-private-git-cloner
      secret:
        secretName: github-credentials-openshift-ci-robot-private-git-cloner
    - name: manifest-tool-local-pusher
      secret:
        secretName: manifest-tool-local-pusher
    - name: pull-secret
      secret:
        secretName: registry-pull-credentials
    - name: result-aggregator
      secret:
        secretName: result-aggregator
- agent: kubernetes
<<<<<<< HEAD
  cluster: build06
=======
  cluster: build03
>>>>>>> 635a2bef
  cron: 0 23 31 2 *
  decorate: true
  decoration_config:
    skip_cloning: true
  extra_refs:
  - base_ref: main
    org: stolostron
    repo: acmqe-autotest
  labels:
    ci-operator.openshift.io/cloud: aws
    ci-operator.openshift.io/cloud-cluster-profile: aws-cspi-qe
    ci-operator.openshift.io/variant: acm-ocp4.15-lp-interop
    ci.openshift.io/generator: prowgen
    job-release: "4.15"
    pj-rehearse.openshift.io/can-be-rehearsed: "true"
  name: periodic-ci-stolostron-acmqe-autotest-main-acm-ocp4.15-lp-interop-acm-interop-aws
  reporter_config:
    slack:
      channel: '#team-acm-qe-auto-notify-interops'
      job_states_to_report:
      - success
      - failure
      - error
      report_template: '{{if eq .Status.State "success"}} :slack-green: Job *{{.Spec.Job}}*
        ended with *{{.Status.State}}*. <{{.Status.URL}}|View logs> {{else}} :failed:
        Job *{{.Spec.Job}}* ended with *{{.Status.State}}*. <{{.Status.URL}}|View
        logs> {{end}}'
  spec:
    containers:
    - args:
      - --gcs-upload-secret=/secrets/gcs/service-account.json
      - --image-import-pull-secret=/etc/pull-secret/.dockerconfigjson
      - --lease-server-credentials-file=/etc/boskos/credentials
      - --oauth-token-path=/usr/local/github-credentials/oauth
      - --report-credentials-file=/etc/report/credentials
      - --secret-dir=/secrets/ci-pull-credentials
      - --target=acm-interop-aws
      - --variant=acm-ocp4.15-lp-interop
      command:
      - ci-operator
      image: ci-operator:latest
      imagePullPolicy: Always
      name: ""
      resources:
        requests:
          cpu: 10m
      volumeMounts:
      - mountPath: /etc/boskos
        name: boskos
        readOnly: true
      - mountPath: /secrets/ci-pull-credentials
        name: ci-pull-credentials
        readOnly: true
      - mountPath: /secrets/gcs
        name: gcs-credentials
        readOnly: true
      - mountPath: /usr/local/github-credentials
        name: github-credentials-openshift-ci-robot-private-git-cloner
        readOnly: true
      - mountPath: /secrets/manifest-tool
        name: manifest-tool-local-pusher
        readOnly: true
      - mountPath: /etc/pull-secret
        name: pull-secret
        readOnly: true
      - mountPath: /etc/report
        name: result-aggregator
        readOnly: true
    serviceAccountName: ci-operator
    volumes:
    - name: boskos
      secret:
        items:
        - key: credentials
          path: credentials
        secretName: boskos-credentials
    - name: ci-pull-credentials
      secret:
        secretName: ci-pull-credentials
    - name: github-credentials-openshift-ci-robot-private-git-cloner
      secret:
        secretName: github-credentials-openshift-ci-robot-private-git-cloner
    - name: manifest-tool-local-pusher
      secret:
        secretName: manifest-tool-local-pusher
    - name: pull-secret
      secret:
        secretName: registry-pull-credentials
    - name: result-aggregator
      secret:
        secretName: result-aggregator
- agent: kubernetes
<<<<<<< HEAD
  cluster: build06
=======
  cluster: build03
>>>>>>> 635a2bef
  cron: 0 23 31 2 *
  decorate: true
  decoration_config:
    skip_cloning: true
  extra_refs:
  - base_ref: main
    org: stolostron
    repo: acmqe-autotest
  labels:
    ci-operator.openshift.io/cloud: aws
    ci-operator.openshift.io/cloud-cluster-profile: aws-cspi-qe
    ci-operator.openshift.io/variant: acm-ocp4.16-lp-interop
    ci.openshift.io/generator: prowgen
    job-release: "4.16"
    pj-rehearse.openshift.io/can-be-rehearsed: "true"
  name: periodic-ci-stolostron-acmqe-autotest-main-acm-ocp4.16-lp-interop-acm-interop-aws
  reporter_config:
    slack:
      channel: '#team-acm-qe-auto-notify-interops'
      job_states_to_report:
      - success
      - failure
      - error
      report_template: '{{if eq .Status.State "success"}} :slack-green: Job *{{.Spec.Job}}*
        ended with *{{.Status.State}}*. <{{.Status.URL}}|View logs> {{else}} :failed:
        Job *{{.Spec.Job}}* ended with *{{.Status.State}}*. <{{.Status.URL}}|View
        logs> {{end}}'
  spec:
    containers:
    - args:
      - --gcs-upload-secret=/secrets/gcs/service-account.json
      - --image-import-pull-secret=/etc/pull-secret/.dockerconfigjson
      - --lease-server-credentials-file=/etc/boskos/credentials
      - --oauth-token-path=/usr/local/github-credentials/oauth
      - --report-credentials-file=/etc/report/credentials
      - --secret-dir=/secrets/ci-pull-credentials
      - --target=acm-interop-aws
      - --variant=acm-ocp4.16-lp-interop
      command:
      - ci-operator
      image: ci-operator:latest
      imagePullPolicy: Always
      name: ""
      resources:
        requests:
          cpu: 10m
      volumeMounts:
      - mountPath: /etc/boskos
        name: boskos
        readOnly: true
      - mountPath: /secrets/ci-pull-credentials
        name: ci-pull-credentials
        readOnly: true
      - mountPath: /secrets/gcs
        name: gcs-credentials
        readOnly: true
      - mountPath: /usr/local/github-credentials
        name: github-credentials-openshift-ci-robot-private-git-cloner
        readOnly: true
      - mountPath: /secrets/manifest-tool
        name: manifest-tool-local-pusher
        readOnly: true
      - mountPath: /etc/pull-secret
        name: pull-secret
        readOnly: true
      - mountPath: /etc/report
        name: result-aggregator
        readOnly: true
    serviceAccountName: ci-operator
    volumes:
    - name: boskos
      secret:
        items:
        - key: credentials
          path: credentials
        secretName: boskos-credentials
    - name: ci-pull-credentials
      secret:
        secretName: ci-pull-credentials
    - name: github-credentials-openshift-ci-robot-private-git-cloner
      secret:
        secretName: github-credentials-openshift-ci-robot-private-git-cloner
    - name: manifest-tool-local-pusher
      secret:
        secretName: manifest-tool-local-pusher
    - name: pull-secret
      secret:
        secretName: registry-pull-credentials
    - name: result-aggregator
      secret:
        secretName: result-aggregator
- agent: kubernetes
<<<<<<< HEAD
  cluster: build06
=======
  cluster: build03
>>>>>>> 635a2bef
  cron: 0 23 31 2 *
  decorate: true
  decoration_config:
    skip_cloning: true
  extra_refs:
  - base_ref: main
    org: stolostron
    repo: acmqe-autotest
  labels:
    ci-operator.openshift.io/cloud: aws
    ci-operator.openshift.io/cloud-cluster-profile: aws-cspi-qe
    ci-operator.openshift.io/variant: acm-ocp4.17-lp-interop
    ci.openshift.io/generator: prowgen
    job-release: "4.17"
    pj-rehearse.openshift.io/can-be-rehearsed: "true"
  name: periodic-ci-stolostron-acmqe-autotest-main-acm-ocp4.17-lp-interop-acm-interop-aws
  reporter_config:
    slack:
      channel: '#team-acm-qe-auto-notify-interops'
      job_states_to_report:
      - success
      - failure
      - error
      report_template: '{{if eq .Status.State "success"}} :slack-green: Job *{{.Spec.Job}}*
        ended with *{{.Status.State}}*. <{{.Status.URL}}|View logs> {{else}} :failed:
        Job *{{.Spec.Job}}* ended with *{{.Status.State}}*. <{{.Status.URL}}|View
        logs> {{end}}'
  spec:
    containers:
    - args:
      - --gcs-upload-secret=/secrets/gcs/service-account.json
      - --image-import-pull-secret=/etc/pull-secret/.dockerconfigjson
      - --lease-server-credentials-file=/etc/boskos/credentials
      - --oauth-token-path=/usr/local/github-credentials/oauth
      - --report-credentials-file=/etc/report/credentials
      - --secret-dir=/secrets/ci-pull-credentials
      - --target=acm-interop-aws
      - --variant=acm-ocp4.17-lp-interop
      command:
      - ci-operator
      image: ci-operator:latest
      imagePullPolicy: Always
      name: ""
      resources:
        requests:
          cpu: 10m
      volumeMounts:
      - mountPath: /etc/boskos
        name: boskos
        readOnly: true
      - mountPath: /secrets/ci-pull-credentials
        name: ci-pull-credentials
        readOnly: true
      - mountPath: /secrets/gcs
        name: gcs-credentials
        readOnly: true
      - mountPath: /usr/local/github-credentials
        name: github-credentials-openshift-ci-robot-private-git-cloner
        readOnly: true
      - mountPath: /secrets/manifest-tool
        name: manifest-tool-local-pusher
        readOnly: true
      - mountPath: /etc/pull-secret
        name: pull-secret
        readOnly: true
      - mountPath: /etc/report
        name: result-aggregator
        readOnly: true
    serviceAccountName: ci-operator
    volumes:
    - name: boskos
      secret:
        items:
        - key: credentials
          path: credentials
        secretName: boskos-credentials
    - name: ci-pull-credentials
      secret:
        secretName: ci-pull-credentials
    - name: github-credentials-openshift-ci-robot-private-git-cloner
      secret:
        secretName: github-credentials-openshift-ci-robot-private-git-cloner
    - name: manifest-tool-local-pusher
      secret:
        secretName: manifest-tool-local-pusher
    - name: pull-secret
      secret:
        secretName: registry-pull-credentials
    - name: result-aggregator
      secret:
        secretName: result-aggregator<|MERGE_RESOLUTION|>--- conflicted
+++ resolved
@@ -1,10 +1,6 @@
 periodics:
 - agent: kubernetes
-<<<<<<< HEAD
-  cluster: build06
-=======
   cluster: build03
->>>>>>> 635a2bef
   cron: 0 23 31 2 *
   decorate: true
   decoration_config:
@@ -97,11 +93,7 @@
       secret:
         secretName: result-aggregator
 - agent: kubernetes
-<<<<<<< HEAD
-  cluster: build06
-=======
   cluster: build03
->>>>>>> 635a2bef
   cron: 0 23 31 2 *
   decorate: true
   decoration_config:
@@ -194,11 +186,7 @@
       secret:
         secretName: result-aggregator
 - agent: kubernetes
-<<<<<<< HEAD
-  cluster: build06
-=======
   cluster: build03
->>>>>>> 635a2bef
   cron: 0 23 31 2 *
   decorate: true
   decoration_config:
@@ -291,11 +279,7 @@
       secret:
         secretName: result-aggregator
 - agent: kubernetes
-<<<<<<< HEAD
-  cluster: build06
-=======
   cluster: build03
->>>>>>> 635a2bef
   cron: 0 23 31 2 *
   decorate: true
   decoration_config:
