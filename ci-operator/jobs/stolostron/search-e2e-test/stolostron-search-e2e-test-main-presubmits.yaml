--- conflicted
+++ resolved
@@ -5,13 +5,8 @@
     branches:
     - ^main$
     - ^main-
-<<<<<<< HEAD
     cluster: build01
     context: ci/prow/e2e-cluster
-=======
-    cluster: build03
-    context: ci/prow/e2e
->>>>>>> 23532f41
     decorate: true
     decoration_config:
       skip_cloning: true
