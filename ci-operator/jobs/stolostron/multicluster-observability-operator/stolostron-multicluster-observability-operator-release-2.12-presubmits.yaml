--- conflicted
+++ resolved
@@ -5,11 +5,7 @@
     branches:
     - ^release-2\.12$
     - ^release-2\.12-
-<<<<<<< HEAD
-    cluster: build11
-=======
-    cluster: build03
->>>>>>> 635a2bef
+    cluster: build03
     context: ci/prow/e2e-kind
     decorate: true
     decoration_config:
@@ -71,11 +67,7 @@
     branches:
     - ^release-2\.12$
     - ^release-2\.12-
-<<<<<<< HEAD
-    cluster: build11
-=======
-    cluster: build03
->>>>>>> 635a2bef
+    cluster: build03
     context: ci/prow/images
     decorate: true
     decoration_config:
@@ -130,11 +122,7 @@
     branches:
     - ^release-2\.12$
     - ^release-2\.12-
-<<<<<<< HEAD
-    cluster: build11
-=======
-    cluster: build03
->>>>>>> 635a2bef
+    cluster: build03
     context: ci/prow/ocm-ci-rbac
     decorate: true
     decoration_config:
@@ -196,11 +184,7 @@
     branches:
     - ^release-2\.12$
     - ^release-2\.12-
-<<<<<<< HEAD
-    cluster: build11
-=======
-    cluster: build03
->>>>>>> 635a2bef
+    cluster: build03
     context: ci/prow/pr-image-mirror-endpoint-monitoring-operator
     decorate: true
     decoration_config:
@@ -262,11 +246,7 @@
     branches:
     - ^release-2\.12$
     - ^release-2\.12-
-<<<<<<< HEAD
-    cluster: build11
-=======
-    cluster: build03
->>>>>>> 635a2bef
+    cluster: build03
     context: ci/prow/pr-image-mirror-grafana-dashboard-loader
     decorate: true
     decoration_config:
@@ -328,11 +308,7 @@
     branches:
     - ^release-2\.12$
     - ^release-2\.12-
-<<<<<<< HEAD
-    cluster: build11
-=======
-    cluster: build03
->>>>>>> 635a2bef
+    cluster: build03
     context: ci/prow/pr-image-mirror-metrics-collector
     decorate: true
     decoration_config:
@@ -394,11 +370,7 @@
     branches:
     - ^release-2\.12$
     - ^release-2\.12-
-<<<<<<< HEAD
-    cluster: build11
-=======
-    cluster: build03
->>>>>>> 635a2bef
+    cluster: build03
     context: ci/prow/pr-image-mirror-multicluster-observability-operator
     decorate: true
     decoration_config:
@@ -460,11 +432,7 @@
     branches:
     - ^release-2\.12$
     - ^release-2\.12-
-<<<<<<< HEAD
-    cluster: build11
-=======
-    cluster: build03
->>>>>>> 635a2bef
+    cluster: build03
     context: ci/prow/pr-image-mirror-rbac-query-proxy
     decorate: true
     decoration_config:
@@ -526,11 +494,7 @@
     branches:
     - ^release-2\.12$
     - ^release-2\.12-
-<<<<<<< HEAD
-    cluster: build11
-=======
-    cluster: build03
->>>>>>> 635a2bef
+    cluster: build03
     context: ci/prow/sonarcloud
     decorate: true
     decoration_config:
@@ -593,11 +557,7 @@
     branches:
     - ^release-2\.12$
     - ^release-2\.12-
-<<<<<<< HEAD
-    cluster: build11
-=======
-    cluster: build03
->>>>>>> 635a2bef
+    cluster: build03
     context: ci/prow/test-e2e
     decorate: true
     decoration_config:
@@ -660,11 +620,7 @@
     branches:
     - ^release-2\.12$
     - ^release-2\.12-
-<<<<<<< HEAD
-    cluster: build11
-=======
-    cluster: build03
->>>>>>> 635a2bef
+    cluster: build03
     context: ci/prow/test-unit
     decorate: true
     decoration_config:
