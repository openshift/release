--- conflicted
+++ resolved
@@ -5,13 +5,8 @@
     branches:
     - ^main$
     - ^main-
-<<<<<<< HEAD
-    cluster: build02
+    cluster: build03
     context: ci/prow/appstudio-e2e-tests
-=======
-    cluster: build03
-    context: ci/prow/appstudio-e2e-kcp-stable
->>>>>>> 79f0fb56
     decorate: true
     decoration_config:
       skip_cloning: true
