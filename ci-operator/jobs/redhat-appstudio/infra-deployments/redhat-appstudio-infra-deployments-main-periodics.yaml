--- conflicted
+++ resolved
@@ -1,10 +1,6 @@
 periodics:
 - agent: kubernetes
-<<<<<<< HEAD
-  cluster: build01
-=======
   cluster: build03
->>>>>>> 79f0fb56
   cron: 0 */24 * * *
   decorate: true
   decoration_config:
@@ -14,8 +10,6 @@
     org: redhat-appstudio
     repo: infra-deployments
   labels:
-    ci-operator.openshift.io/cloud: aws
-    ci-operator.openshift.io/cloud-cluster-profile: aws
     ci.openshift.io/generator: prowgen
     pj-rehearse.openshift.io/can-be-rehearsed: "true"
   name: periodic-ci-redhat-appstudio-infra-deployments-main-appstudio-e2e-tests-periodic
@@ -34,10 +28,8 @@
     - args:
       - --gcs-upload-secret=/secrets/gcs/service-account.json
       - --image-import-pull-secret=/etc/pull-secret/.dockerconfigjson
-      - --lease-server-credentials-file=/etc/boskos/credentials
       - --report-credentials-file=/etc/report/credentials
       - --secret-dir=/secrets/ci-pull-credentials
-      - --secret-dir=/usr/local/appstudio-e2e-tests-periodic-cluster-profile
       - --target=appstudio-e2e-tests-periodic
       command:
       - ci-operator
@@ -48,14 +40,9 @@
         requests:
           cpu: 10m
       volumeMounts:
-      - mountPath: /etc/boskos
-        name: boskos
-        readOnly: true
       - mountPath: /secrets/ci-pull-credentials
         name: ci-pull-credentials
         readOnly: true
-      - mountPath: /usr/local/appstudio-e2e-tests-periodic-cluster-profile
-        name: cluster-profile
       - mountPath: /secrets/gcs
         name: gcs-credentials
         readOnly: true
@@ -67,18 +54,9 @@
         readOnly: true
     serviceAccountName: ci-operator
     volumes:
-    - name: boskos
-      secret:
-        items:
-        - key: credentials
-          path: credentials
-        secretName: boskos-credentials
     - name: ci-pull-credentials
       secret:
         secretName: ci-pull-credentials
-    - name: cluster-profile
-      secret:
-        secretName: cluster-secrets-aws
     - name: pull-secret
       secret:
         secretName: registry-pull-credentials
@@ -86,7 +64,7 @@
       secret:
         secretName: result-aggregator
 - agent: kubernetes
-  cluster: build04
+  cluster: build03
   cron: 0 2 * * *
   decorate: true
   decoration_config:
