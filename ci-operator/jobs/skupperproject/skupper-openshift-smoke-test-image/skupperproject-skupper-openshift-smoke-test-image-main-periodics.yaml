periodics:
- agent: kubernetes
<<<<<<< HEAD
  cluster: build06
=======
  cluster: build03
>>>>>>> 635a2bef
  cron: 0 23 31 2 *
  decorate: true
  decoration_config:
    skip_cloning: true
  extra_refs:
  - base_ref: main
    org: skupperproject
    repo: skupper-openshift-smoke-test-image
  labels:
    ci-operator.openshift.io/cloud: aws
    ci-operator.openshift.io/cloud-cluster-profile: aws-cspi-qe
    ci-operator.openshift.io/variant: service-interconnect-ocp4.14-lp-interop
    ci.openshift.io/generator: prowgen
    pj-rehearse.openshift.io/can-be-rehearsed: "true"
  name: periodic-ci-skupperproject-skupper-openshift-smoke-test-image-main-service-interconnect-ocp4.14-lp-interop-rhsi-interop-aws
  reporter_config:
    slack:
      channel: '#service-interconnect-qe-interop'
      job_states_to_report:
      - success
      - failure
      - error
      report_template: '{{if eq .Status.State "success"}} :slack-green: Job *{{.Spec.Job}}*
        ended with *{{.Status.State}}*. <{{.Status.URL}}|View logs> {{else}} :failed:
        Job *{{.Spec.Job}}* ended with *{{.Status.State}}*. <{{.Status.URL}}|View
        logs> {{end}}'
  spec:
    containers:
    - args:
      - --gcs-upload-secret=/secrets/gcs/service-account.json
      - --image-import-pull-secret=/etc/pull-secret/.dockerconfigjson
      - --lease-server-credentials-file=/etc/boskos/credentials
      - --report-credentials-file=/etc/report/credentials
      - --secret-dir=/secrets/ci-pull-credentials
      - --target=rhsi-interop-aws
      - --variant=service-interconnect-ocp4.14-lp-interop
      command:
      - ci-operator
      image: ci-operator:latest
      imagePullPolicy: Always
      name: ""
      resources:
        requests:
          cpu: 10m
      volumeMounts:
      - mountPath: /etc/boskos
        name: boskos
        readOnly: true
      - mountPath: /secrets/ci-pull-credentials
        name: ci-pull-credentials
        readOnly: true
      - mountPath: /secrets/gcs
        name: gcs-credentials
        readOnly: true
      - mountPath: /secrets/manifest-tool
        name: manifest-tool-local-pusher
        readOnly: true
      - mountPath: /etc/pull-secret
        name: pull-secret
        readOnly: true
      - mountPath: /etc/report
        name: result-aggregator
        readOnly: true
    serviceAccountName: ci-operator
    volumes:
    - name: boskos
      secret:
        items:
        - key: credentials
          path: credentials
        secretName: boskos-credentials
    - name: ci-pull-credentials
      secret:
        secretName: ci-pull-credentials
    - name: manifest-tool-local-pusher
      secret:
        secretName: manifest-tool-local-pusher
    - name: pull-secret
      secret:
        secretName: registry-pull-credentials
    - name: result-aggregator
      secret:
        secretName: result-aggregator
- agent: kubernetes
  cluster: build06
  cron: 0 23 31 2 *
  decorate: true
  decoration_config:
    skip_cloning: true
  extra_refs:
  - base_ref: main
    org: skupperproject
    repo: skupper-openshift-smoke-test-image
  labels:
    ci-operator.openshift.io/cloud: ibmcloud
    ci-operator.openshift.io/cloud-cluster-profile: ibmcloud-cspi-qe
    ci-operator.openshift.io/variant: service-interconnect-ocp4.14-lp-interop
    ci.openshift.io/generator: prowgen
    pj-rehearse.openshift.io/can-be-rehearsed: "true"
  name: periodic-ci-skupperproject-skupper-openshift-smoke-test-image-main-service-interconnect-ocp4.14-lp-interop-rhsi-interop-ibmcloud
  reporter_config:
    slack:
      channel: '#service-interconnect-qe-interop'
      job_states_to_report:
      - success
      - failure
      - error
      report_template: '{{if eq .Status.State "success"}} :green_jenkins_circle: Job
        *{{.Spec.Job}}* ended with *{{.Status.State}}*. <{{.Status.URL}}|View logs>
        {{else}} :red_jenkins_circle: Job *{{.Spec.Job}}* ended with *{{.Status.State}}*.
        <{{.Status.URL}}|View logs> {{end}}'
  spec:
    containers:
    - args:
      - --gcs-upload-secret=/secrets/gcs/service-account.json
      - --image-import-pull-secret=/etc/pull-secret/.dockerconfigjson
      - --lease-server-credentials-file=/etc/boskos/credentials
      - --report-credentials-file=/etc/report/credentials
      - --secret-dir=/secrets/ci-pull-credentials
      - --target=rhsi-interop-ibmcloud
      - --variant=service-interconnect-ocp4.14-lp-interop
      command:
      - ci-operator
      image: ci-operator:latest
      imagePullPolicy: Always
      name: ""
      resources:
        requests:
          cpu: 10m
      volumeMounts:
      - mountPath: /etc/boskos
        name: boskos
        readOnly: true
      - mountPath: /secrets/ci-pull-credentials
        name: ci-pull-credentials
        readOnly: true
      - mountPath: /secrets/gcs
        name: gcs-credentials
        readOnly: true
      - mountPath: /secrets/manifest-tool
        name: manifest-tool-local-pusher
        readOnly: true
      - mountPath: /etc/pull-secret
        name: pull-secret
        readOnly: true
      - mountPath: /etc/report
        name: result-aggregator
        readOnly: true
    serviceAccountName: ci-operator
    volumes:
    - name: boskos
      secret:
        items:
        - key: credentials
          path: credentials
        secretName: boskos-credentials
    - name: ci-pull-credentials
      secret:
        secretName: ci-pull-credentials
    - name: manifest-tool-local-pusher
      secret:
        secretName: manifest-tool-local-pusher
    - name: pull-secret
      secret:
        secretName: registry-pull-credentials
    - name: result-aggregator
      secret:
        secretName: result-aggregator
- agent: kubernetes
<<<<<<< HEAD
  cluster: build06
=======
  cluster: build03
>>>>>>> 635a2bef
  cron: 0 23 31 2 *
  decorate: true
  decoration_config:
    skip_cloning: true
  extra_refs:
  - base_ref: main
    org: skupperproject
    repo: skupper-openshift-smoke-test-image
  labels:
    ci-operator.openshift.io/cloud: aws
    ci-operator.openshift.io/cloud-cluster-profile: aws-cspi-qe
    ci-operator.openshift.io/variant: service-interconnect-ocp4.14-lp-rosa-classic
    ci.openshift.io/generator: prowgen
    job-release: "4.14"
    pj-rehearse.openshift.io/can-be-rehearsed: "true"
  name: periodic-ci-skupperproject-skupper-openshift-smoke-test-image-main-service-interconnect-ocp4.14-lp-rosa-classic-rhsi-interop-rosa-aws
  reporter_config:
    slack:
      channel: '#service-interconnect-qe-interop'
      job_states_to_report:
      - success
      - failure
      - error
      report_template: '{{if eq .Status.State "success"}} :green_jenkins_circle: Job
        *{{.Spec.Job}}* ended with *{{.Status.State}}*. <{{.Status.URL}}|View logs>
        {{else}} :red_jenkins_circle: Job *{{.Spec.Job}}* ended with *{{.Status.State}}*.
        <{{.Status.URL}}|View logs> {{end}}'
  spec:
    containers:
    - args:
      - --gcs-upload-secret=/secrets/gcs/service-account.json
      - --image-import-pull-secret=/etc/pull-secret/.dockerconfigjson
      - --lease-server-credentials-file=/etc/boskos/credentials
      - --report-credentials-file=/etc/report/credentials
      - --secret-dir=/secrets/ci-pull-credentials
      - --target=rhsi-interop-rosa-aws
      - --variant=service-interconnect-ocp4.14-lp-rosa-classic
      command:
      - ci-operator
      image: ci-operator:latest
      imagePullPolicy: Always
      name: ""
      resources:
        requests:
          cpu: 10m
      volumeMounts:
      - mountPath: /etc/boskos
        name: boskos
        readOnly: true
      - mountPath: /secrets/ci-pull-credentials
        name: ci-pull-credentials
        readOnly: true
      - mountPath: /secrets/gcs
        name: gcs-credentials
        readOnly: true
      - mountPath: /secrets/manifest-tool
        name: manifest-tool-local-pusher
        readOnly: true
      - mountPath: /etc/pull-secret
        name: pull-secret
        readOnly: true
      - mountPath: /etc/report
        name: result-aggregator
        readOnly: true
    serviceAccountName: ci-operator
    volumes:
    - name: boskos
      secret:
        items:
        - key: credentials
          path: credentials
        secretName: boskos-credentials
    - name: ci-pull-credentials
      secret:
        secretName: ci-pull-credentials
    - name: manifest-tool-local-pusher
      secret:
        secretName: manifest-tool-local-pusher
    - name: pull-secret
      secret:
        secretName: registry-pull-credentials
    - name: result-aggregator
      secret:
        secretName: result-aggregator
- agent: kubernetes
<<<<<<< HEAD
  cluster: build06
=======
  cluster: build03
>>>>>>> 635a2bef
  cron: 0 23 31 2 *
  decorate: true
  decoration_config:
    skip_cloning: true
  extra_refs:
  - base_ref: main
    org: skupperproject
    repo: skupper-openshift-smoke-test-image
  labels:
    ci-operator.openshift.io/cloud: aws
    ci-operator.openshift.io/cloud-cluster-profile: aws-cspi-qe
    ci-operator.openshift.io/variant: service-interconnect-ocp4.15-lp-interop
    ci.openshift.io/generator: prowgen
    pj-rehearse.openshift.io/can-be-rehearsed: "true"
  name: periodic-ci-skupperproject-skupper-openshift-smoke-test-image-main-service-interconnect-ocp4.15-lp-interop-rhsi-interop-aws
  reporter_config:
    slack:
      channel: '#service-interconnect-qe-interop'
      job_states_to_report:
      - success
      - failure
      - error
      report_template: '{{if eq .Status.State "success"}} :slack-green: Job *{{.Spec.Job}}*
        ended with *{{.Status.State}}*. <{{.Status.URL}}|View logs> {{else}} :failed:
        Job *{{.Spec.Job}}* ended with *{{.Status.State}}*. <{{.Status.URL}}|View
        logs> {{end}}'
  spec:
    containers:
    - args:
      - --gcs-upload-secret=/secrets/gcs/service-account.json
      - --image-import-pull-secret=/etc/pull-secret/.dockerconfigjson
      - --lease-server-credentials-file=/etc/boskos/credentials
      - --report-credentials-file=/etc/report/credentials
      - --secret-dir=/secrets/ci-pull-credentials
      - --target=rhsi-interop-aws
      - --variant=service-interconnect-ocp4.15-lp-interop
      command:
      - ci-operator
      image: ci-operator:latest
      imagePullPolicy: Always
      name: ""
      resources:
        requests:
          cpu: 10m
      volumeMounts:
      - mountPath: /etc/boskos
        name: boskos
        readOnly: true
      - mountPath: /secrets/ci-pull-credentials
        name: ci-pull-credentials
        readOnly: true
      - mountPath: /secrets/gcs
        name: gcs-credentials
        readOnly: true
      - mountPath: /secrets/manifest-tool
        name: manifest-tool-local-pusher
        readOnly: true
      - mountPath: /etc/pull-secret
        name: pull-secret
        readOnly: true
      - mountPath: /etc/report
        name: result-aggregator
        readOnly: true
    serviceAccountName: ci-operator
    volumes:
    - name: boskos
      secret:
        items:
        - key: credentials
          path: credentials
        secretName: boskos-credentials
    - name: ci-pull-credentials
      secret:
        secretName: ci-pull-credentials
    - name: manifest-tool-local-pusher
      secret:
        secretName: manifest-tool-local-pusher
    - name: pull-secret
      secret:
        secretName: registry-pull-credentials
    - name: result-aggregator
      secret:
        secretName: result-aggregator
- agent: kubernetes
  cluster: build06
  cron: 0 23 31 2 *
  decorate: true
  decoration_config:
    skip_cloning: true
  extra_refs:
  - base_ref: main
    org: skupperproject
    repo: skupper-openshift-smoke-test-image
  labels:
    ci-operator.openshift.io/cloud: ibmcloud
    ci-operator.openshift.io/cloud-cluster-profile: ibmcloud-cspi-qe
    ci-operator.openshift.io/variant: service-interconnect-ocp4.15-lp-interop
    ci.openshift.io/generator: prowgen
    pj-rehearse.openshift.io/can-be-rehearsed: "true"
  name: periodic-ci-skupperproject-skupper-openshift-smoke-test-image-main-service-interconnect-ocp4.15-lp-interop-rhsi-interop-ibmcloud
  reporter_config:
    slack:
      channel: '#service-interconnect-qe-interop'
      job_states_to_report:
      - success
      - failure
      - error
      report_template: '{{if eq .Status.State "success"}} :green_jenkins_circle: Job
        *{{.Spec.Job}}* ended with *{{.Status.State}}*. <{{.Status.URL}}|View logs>
        {{else}} :red_jenkins_circle: Job *{{.Spec.Job}}* ended with *{{.Status.State}}*.
        <{{.Status.URL}}|View logs> {{end}}'
  spec:
    containers:
    - args:
      - --gcs-upload-secret=/secrets/gcs/service-account.json
      - --image-import-pull-secret=/etc/pull-secret/.dockerconfigjson
      - --lease-server-credentials-file=/etc/boskos/credentials
      - --report-credentials-file=/etc/report/credentials
      - --secret-dir=/secrets/ci-pull-credentials
      - --target=rhsi-interop-ibmcloud
      - --variant=service-interconnect-ocp4.15-lp-interop
      command:
      - ci-operator
      image: ci-operator:latest
      imagePullPolicy: Always
      name: ""
      resources:
        requests:
          cpu: 10m
      volumeMounts:
      - mountPath: /etc/boskos
        name: boskos
        readOnly: true
      - mountPath: /secrets/ci-pull-credentials
        name: ci-pull-credentials
        readOnly: true
      - mountPath: /secrets/gcs
        name: gcs-credentials
        readOnly: true
      - mountPath: /secrets/manifest-tool
        name: manifest-tool-local-pusher
        readOnly: true
      - mountPath: /etc/pull-secret
        name: pull-secret
        readOnly: true
      - mountPath: /etc/report
        name: result-aggregator
        readOnly: true
    serviceAccountName: ci-operator
    volumes:
    - name: boskos
      secret:
        items:
        - key: credentials
          path: credentials
        secretName: boskos-credentials
    - name: ci-pull-credentials
      secret:
        secretName: ci-pull-credentials
    - name: manifest-tool-local-pusher
      secret:
        secretName: manifest-tool-local-pusher
    - name: pull-secret
      secret:
        secretName: registry-pull-credentials
    - name: result-aggregator
      secret:
        secretName: result-aggregator
- agent: kubernetes
<<<<<<< HEAD
  cluster: build06
=======
  cluster: build03
>>>>>>> 635a2bef
  cron: 0 23 31 2 *
  decorate: true
  decoration_config:
    skip_cloning: true
  extra_refs:
  - base_ref: main
    org: skupperproject
    repo: skupper-openshift-smoke-test-image
  labels:
    ci-operator.openshift.io/cloud: aws
    ci-operator.openshift.io/cloud-cluster-profile: aws-cspi-qe
    ci-operator.openshift.io/variant: service-interconnect-ocp4.16-lp-interop
    ci.openshift.io/generator: prowgen
    pj-rehearse.openshift.io/can-be-rehearsed: "true"
  name: periodic-ci-skupperproject-skupper-openshift-smoke-test-image-main-service-interconnect-ocp4.16-lp-interop-rhsi-interop-aws
  reporter_config:
    slack:
      channel: '#service-interconnect-qe-interop'
      job_states_to_report:
      - success
      - failure
      - error
      report_template: '{{if eq .Status.State "success"}} :slack-green: Job *{{.Spec.Job}}*
        ended with *{{.Status.State}}*. <{{.Status.URL}}|View logs> {{else}} :failed:
        Job *{{.Spec.Job}}* ended with *{{.Status.State}}*. <{{.Status.URL}}|View
        logs> {{end}}'
  spec:
    containers:
    - args:
      - --gcs-upload-secret=/secrets/gcs/service-account.json
      - --image-import-pull-secret=/etc/pull-secret/.dockerconfigjson
      - --lease-server-credentials-file=/etc/boskos/credentials
      - --report-credentials-file=/etc/report/credentials
      - --secret-dir=/secrets/ci-pull-credentials
      - --target=rhsi-interop-aws
      - --variant=service-interconnect-ocp4.16-lp-interop
      command:
      - ci-operator
      image: ci-operator:latest
      imagePullPolicy: Always
      name: ""
      resources:
        requests:
          cpu: 10m
      volumeMounts:
      - mountPath: /etc/boskos
        name: boskos
        readOnly: true
      - mountPath: /secrets/ci-pull-credentials
        name: ci-pull-credentials
        readOnly: true
      - mountPath: /secrets/gcs
        name: gcs-credentials
        readOnly: true
      - mountPath: /secrets/manifest-tool
        name: manifest-tool-local-pusher
        readOnly: true
      - mountPath: /etc/pull-secret
        name: pull-secret
        readOnly: true
      - mountPath: /etc/report
        name: result-aggregator
        readOnly: true
    serviceAccountName: ci-operator
    volumes:
    - name: boskos
      secret:
        items:
        - key: credentials
          path: credentials
        secretName: boskos-credentials
    - name: ci-pull-credentials
      secret:
        secretName: ci-pull-credentials
    - name: manifest-tool-local-pusher
      secret:
        secretName: manifest-tool-local-pusher
    - name: pull-secret
      secret:
        secretName: registry-pull-credentials
    - name: result-aggregator
      secret:
        secretName: result-aggregator
- agent: kubernetes
  cluster: build06
  cron: 0 23 31 2 *
  decorate: true
  decoration_config:
    skip_cloning: true
  extra_refs:
  - base_ref: main
    org: skupperproject
    repo: skupper-openshift-smoke-test-image
  labels:
    ci-operator.openshift.io/cloud: ibmcloud
    ci-operator.openshift.io/cloud-cluster-profile: ibmcloud-cspi-qe
    ci-operator.openshift.io/variant: service-interconnect-ocp4.16-lp-interop
    ci.openshift.io/generator: prowgen
    pj-rehearse.openshift.io/can-be-rehearsed: "true"
  name: periodic-ci-skupperproject-skupper-openshift-smoke-test-image-main-service-interconnect-ocp4.16-lp-interop-rhsi-interop-ibmcloud
  reporter_config:
    slack:
      channel: '#service-interconnect-qe-interop'
      job_states_to_report:
      - success
      - failure
      - error
      report_template: '{{if eq .Status.State "success"}} :green_jenkins_circle: Job
        *{{.Spec.Job}}* ended with *{{.Status.State}}*. <{{.Status.URL}}|View logs>
        {{else}} :red_jenkins_circle: Job *{{.Spec.Job}}* ended with *{{.Status.State}}*.
        <{{.Status.URL}}|View logs> {{end}}'
  spec:
    containers:
    - args:
      - --gcs-upload-secret=/secrets/gcs/service-account.json
      - --image-import-pull-secret=/etc/pull-secret/.dockerconfigjson
      - --lease-server-credentials-file=/etc/boskos/credentials
      - --report-credentials-file=/etc/report/credentials
      - --secret-dir=/secrets/ci-pull-credentials
      - --target=rhsi-interop-ibmcloud
      - --variant=service-interconnect-ocp4.16-lp-interop
      command:
      - ci-operator
      image: ci-operator:latest
      imagePullPolicy: Always
      name: ""
      resources:
        requests:
          cpu: 10m
      volumeMounts:
      - mountPath: /etc/boskos
        name: boskos
        readOnly: true
      - mountPath: /secrets/ci-pull-credentials
        name: ci-pull-credentials
        readOnly: true
      - mountPath: /secrets/gcs
        name: gcs-credentials
        readOnly: true
      - mountPath: /secrets/manifest-tool
        name: manifest-tool-local-pusher
        readOnly: true
      - mountPath: /etc/pull-secret
        name: pull-secret
        readOnly: true
      - mountPath: /etc/report
        name: result-aggregator
        readOnly: true
    serviceAccountName: ci-operator
    volumes:
    - name: boskos
      secret:
        items:
        - key: credentials
          path: credentials
        secretName: boskos-credentials
    - name: ci-pull-credentials
      secret:
        secretName: ci-pull-credentials
    - name: manifest-tool-local-pusher
      secret:
        secretName: manifest-tool-local-pusher
    - name: pull-secret
      secret:
        secretName: registry-pull-credentials
    - name: result-aggregator
      secret:
        secretName: result-aggregator
- agent: kubernetes
<<<<<<< HEAD
  cluster: build06
=======
  cluster: build03
>>>>>>> 635a2bef
  cron: 0 23 31 2 *
  decorate: true
  decoration_config:
    skip_cloning: true
  extra_refs:
  - base_ref: main
    org: skupperproject
    repo: skupper-openshift-smoke-test-image
  labels:
    ci-operator.openshift.io/cloud: aws
    ci-operator.openshift.io/cloud-cluster-profile: aws-cspi-qe
    ci-operator.openshift.io/variant: service-interconnect-ocp4.16-lp-rosa-classic
    ci.openshift.io/generator: prowgen
    job-release: "4.16"
    pj-rehearse.openshift.io/can-be-rehearsed: "true"
  name: periodic-ci-skupperproject-skupper-openshift-smoke-test-image-main-service-interconnect-ocp4.16-lp-rosa-classic-rhsi-interop-rosa-aws
  reporter_config:
    slack:
      channel: '#service-interconnect-qe-interop'
      job_states_to_report:
      - success
      - failure
      - error
      report_template: '{{if eq .Status.State "success"}} :green_jenkins_circle: Job
        *{{.Spec.Job}}* ended with *{{.Status.State}}*. <{{.Status.URL}}|View logs>
        {{else}} :red_jenkins_circle: Job *{{.Spec.Job}}* ended with *{{.Status.State}}*.
        <{{.Status.URL}}|View logs> {{end}}'
  spec:
    containers:
    - args:
      - --gcs-upload-secret=/secrets/gcs/service-account.json
      - --image-import-pull-secret=/etc/pull-secret/.dockerconfigjson
      - --lease-server-credentials-file=/etc/boskos/credentials
      - --report-credentials-file=/etc/report/credentials
      - --secret-dir=/secrets/ci-pull-credentials
      - --target=rhsi-interop-rosa-aws
      - --variant=service-interconnect-ocp4.16-lp-rosa-classic
      command:
      - ci-operator
      image: ci-operator:latest
      imagePullPolicy: Always
      name: ""
      resources:
        requests:
          cpu: 10m
      volumeMounts:
      - mountPath: /etc/boskos
        name: boskos
        readOnly: true
      - mountPath: /secrets/ci-pull-credentials
        name: ci-pull-credentials
        readOnly: true
      - mountPath: /secrets/gcs
        name: gcs-credentials
        readOnly: true
      - mountPath: /secrets/manifest-tool
        name: manifest-tool-local-pusher
        readOnly: true
      - mountPath: /etc/pull-secret
        name: pull-secret
        readOnly: true
      - mountPath: /etc/report
        name: result-aggregator
        readOnly: true
    serviceAccountName: ci-operator
    volumes:
    - name: boskos
      secret:
        items:
        - key: credentials
          path: credentials
        secretName: boskos-credentials
    - name: ci-pull-credentials
      secret:
        secretName: ci-pull-credentials
    - name: manifest-tool-local-pusher
      secret:
        secretName: manifest-tool-local-pusher
    - name: pull-secret
      secret:
        secretName: registry-pull-credentials
    - name: result-aggregator
      secret:
        secretName: result-aggregator
- agent: kubernetes
<<<<<<< HEAD
  cluster: build06
=======
  cluster: build03
>>>>>>> 635a2bef
  cron: 0 23 31 2 *
  decorate: true
  decoration_config:
    skip_cloning: true
  extra_refs:
  - base_ref: main
    org: skupperproject
    repo: skupper-openshift-smoke-test-image
  labels:
    ci-operator.openshift.io/cloud: aws
    ci-operator.openshift.io/cloud-cluster-profile: aws-cspi-qe
    ci-operator.openshift.io/variant: service-interconnect-ocp4.17-lp-interop
    ci.openshift.io/generator: prowgen
    job-release: "4.17"
    pj-rehearse.openshift.io/can-be-rehearsed: "true"
  name: periodic-ci-skupperproject-skupper-openshift-smoke-test-image-main-service-interconnect-ocp4.17-lp-interop-rhsi-interop-aws
  reporter_config:
    slack:
      channel: '#service-interconnect-qe-interop'
      job_states_to_report:
      - success
      - failure
      - error
      report_template: '{{if eq .Status.State "success"}} :slack-green: Job *{{.Spec.Job}}*
        ended with *{{.Status.State}}*. <{{.Status.URL}}|View logs> {{else}} :failed:
        Job *{{.Spec.Job}}* ended with *{{.Status.State}}*. <{{.Status.URL}}|View
        logs> {{end}}'
  spec:
    containers:
    - args:
      - --gcs-upload-secret=/secrets/gcs/service-account.json
      - --image-import-pull-secret=/etc/pull-secret/.dockerconfigjson
      - --lease-server-credentials-file=/etc/boskos/credentials
      - --report-credentials-file=/etc/report/credentials
      - --secret-dir=/secrets/ci-pull-credentials
      - --target=rhsi-interop-aws
      - --variant=service-interconnect-ocp4.17-lp-interop
      command:
      - ci-operator
      image: ci-operator:latest
      imagePullPolicy: Always
      name: ""
      resources:
        requests:
          cpu: 10m
      volumeMounts:
      - mountPath: /etc/boskos
        name: boskos
        readOnly: true
      - mountPath: /secrets/ci-pull-credentials
        name: ci-pull-credentials
        readOnly: true
      - mountPath: /secrets/gcs
        name: gcs-credentials
        readOnly: true
      - mountPath: /secrets/manifest-tool
        name: manifest-tool-local-pusher
        readOnly: true
      - mountPath: /etc/pull-secret
        name: pull-secret
        readOnly: true
      - mountPath: /etc/report
        name: result-aggregator
        readOnly: true
    serviceAccountName: ci-operator
    volumes:
    - name: boskos
      secret:
        items:
        - key: credentials
          path: credentials
        secretName: boskos-credentials
    - name: ci-pull-credentials
      secret:
        secretName: ci-pull-credentials
    - name: manifest-tool-local-pusher
      secret:
        secretName: manifest-tool-local-pusher
    - name: pull-secret
      secret:
        secretName: registry-pull-credentials
    - name: result-aggregator
      secret:
        secretName: result-aggregator
- agent: kubernetes
<<<<<<< HEAD
  cluster: build06
=======
  cluster: build03
>>>>>>> 635a2bef
  cron: 0 23 31 2 *
  decorate: true
  decoration_config:
    skip_cloning: true
  extra_refs:
  - base_ref: main
    org: skupperproject
    repo: skupper-openshift-smoke-test-image
  labels:
    ci-operator.openshift.io/cloud: aws
    ci-operator.openshift.io/cloud-cluster-profile: aws-cspi-qe
    ci-operator.openshift.io/variant: service-interconnect-ocp4.17-lp-interop
    ci.openshift.io/generator: prowgen
    job-release: "4.17"
    pj-rehearse.openshift.io/can-be-rehearsed: "true"
  name: periodic-ci-skupperproject-skupper-openshift-smoke-test-image-main-service-interconnect-ocp4.17-lp-interop-rhsi-interop-aws-fips
  reporter_config:
    slack:
      channel: '#service-interconnect-qe-interop'
      job_states_to_report:
      - success
      - failure
      - error
      report_template: '{{if eq .Status.State "success"}} :slack-green: Job *{{.Spec.Job}}*
        ended with *{{.Status.State}}*. <{{.Status.URL}}|View logs> {{else}} :failed:
        Job *{{.Spec.Job}}* ended with *{{.Status.State}}*. <{{.Status.URL}}|View
        logs> {{end}}'
  spec:
    containers:
    - args:
      - --gcs-upload-secret=/secrets/gcs/service-account.json
      - --image-import-pull-secret=/etc/pull-secret/.dockerconfigjson
      - --lease-server-credentials-file=/etc/boskos/credentials
      - --report-credentials-file=/etc/report/credentials
      - --secret-dir=/secrets/ci-pull-credentials
      - --target=rhsi-interop-aws-fips
      - --variant=service-interconnect-ocp4.17-lp-interop
      command:
      - ci-operator
      image: ci-operator:latest
      imagePullPolicy: Always
      name: ""
      resources:
        requests:
          cpu: 10m
      volumeMounts:
      - mountPath: /etc/boskos
        name: boskos
        readOnly: true
      - mountPath: /secrets/ci-pull-credentials
        name: ci-pull-credentials
        readOnly: true
      - mountPath: /secrets/gcs
        name: gcs-credentials
        readOnly: true
      - mountPath: /secrets/manifest-tool
        name: manifest-tool-local-pusher
        readOnly: true
      - mountPath: /etc/pull-secret
        name: pull-secret
        readOnly: true
      - mountPath: /etc/report
        name: result-aggregator
        readOnly: true
    serviceAccountName: ci-operator
    volumes:
    - name: boskos
      secret:
        items:
        - key: credentials
          path: credentials
        secretName: boskos-credentials
    - name: ci-pull-credentials
      secret:
        secretName: ci-pull-credentials
    - name: manifest-tool-local-pusher
      secret:
        secretName: manifest-tool-local-pusher
    - name: pull-secret
      secret:
        secretName: registry-pull-credentials
    - name: result-aggregator
      secret:
        secretName: result-aggregator
- agent: kubernetes
<<<<<<< HEAD
  cluster: build06
=======
  cluster: build03
>>>>>>> 635a2bef
  cron: 0 23 31 2 *
  decorate: true
  decoration_config:
    skip_cloning: true
  extra_refs:
  - base_ref: main
    org: skupperproject
    repo: skupper-openshift-smoke-test-image
  labels:
    ci-operator.openshift.io/cloud: aws
    ci-operator.openshift.io/cloud-cluster-profile: aws-cspi-qe
    ci-operator.openshift.io/variant: service-interconnect-ocp4.17-lp-rosa-classic
    ci.openshift.io/generator: prowgen
    job-release: "4.17"
    pj-rehearse.openshift.io/can-be-rehearsed: "true"
  name: periodic-ci-skupperproject-skupper-openshift-smoke-test-image-main-service-interconnect-ocp4.17-lp-rosa-classic-rhsi-interop-rosa-aws
  reporter_config:
    slack:
      channel: '#service-interconnect-qe-interop'
      job_states_to_report:
      - success
      - failure
      - error
      report_template: '{{if eq .Status.State "success"}} :slack-green: Job *{{.Spec.Job}}*
        ended with *{{.Status.State}}*. <{{.Status.URL}}|View logs> {{else}} :failed:
        Job *{{.Spec.Job}}* ended with *{{.Status.State}}*. <{{.Status.URL}}|View
        logs> {{end}}'
  spec:
    containers:
    - args:
      - --gcs-upload-secret=/secrets/gcs/service-account.json
      - --image-import-pull-secret=/etc/pull-secret/.dockerconfigjson
      - --lease-server-credentials-file=/etc/boskos/credentials
      - --report-credentials-file=/etc/report/credentials
      - --secret-dir=/secrets/ci-pull-credentials
      - --target=rhsi-interop-rosa-aws
      - --variant=service-interconnect-ocp4.17-lp-rosa-classic
      command:
      - ci-operator
      image: ci-operator:latest
      imagePullPolicy: Always
      name: ""
      resources:
        requests:
          cpu: 10m
      volumeMounts:
      - mountPath: /etc/boskos
        name: boskos
        readOnly: true
      - mountPath: /secrets/ci-pull-credentials
        name: ci-pull-credentials
        readOnly: true
      - mountPath: /secrets/gcs
        name: gcs-credentials
        readOnly: true
      - mountPath: /secrets/manifest-tool
        name: manifest-tool-local-pusher
        readOnly: true
      - mountPath: /etc/pull-secret
        name: pull-secret
        readOnly: true
      - mountPath: /etc/report
        name: result-aggregator
        readOnly: true
    serviceAccountName: ci-operator
    volumes:
    - name: boskos
      secret:
        items:
        - key: credentials
          path: credentials
        secretName: boskos-credentials
    - name: ci-pull-credentials
      secret:
        secretName: ci-pull-credentials
    - name: manifest-tool-local-pusher
      secret:
        secretName: manifest-tool-local-pusher
    - name: pull-secret
      secret:
        secretName: registry-pull-credentials
    - name: result-aggregator
      secret:
        secretName: result-aggregator
- agent: kubernetes
<<<<<<< HEAD
  cluster: build06
=======
  cluster: build03
>>>>>>> 635a2bef
  cron: 0 23 31 2 *
  decorate: true
  decoration_config:
    skip_cloning: true
  extra_refs:
  - base_ref: main
    org: skupperproject
    repo: skupper-openshift-smoke-test-image
  labels:
    ci-operator.openshift.io/cloud: aws
    ci-operator.openshift.io/cloud-cluster-profile: aws-cspi-qe
    ci-operator.openshift.io/variant: service-interconnect-ocp4.18-lp-interop
    ci.openshift.io/generator: prowgen
    job-release: "4.18"
    pj-rehearse.openshift.io/can-be-rehearsed: "true"
  name: periodic-ci-skupperproject-skupper-openshift-smoke-test-image-main-service-interconnect-ocp4.18-lp-interop-rhsi-interop-aws
  reporter_config:
    slack:
      channel: '#service-interconnect-qe-interop'
      job_states_to_report:
      - success
      - failure
      - error
      report_template: '{{if eq .Status.State "success"}} :slack-green: Job *{{.Spec.Job}}*
        ended with *{{.Status.State}}*. <{{.Status.URL}}|View logs> {{else}} :failed:
        Job *{{.Spec.Job}}* ended with *{{.Status.State}}*. <{{.Status.URL}}|View
        logs> {{end}}'
  spec:
    containers:
    - args:
      - --gcs-upload-secret=/secrets/gcs/service-account.json
      - --image-import-pull-secret=/etc/pull-secret/.dockerconfigjson
      - --lease-server-credentials-file=/etc/boskos/credentials
      - --report-credentials-file=/etc/report/credentials
      - --secret-dir=/secrets/ci-pull-credentials
      - --target=rhsi-interop-aws
      - --variant=service-interconnect-ocp4.18-lp-interop
      command:
      - ci-operator
      image: ci-operator:latest
      imagePullPolicy: Always
      name: ""
      resources:
        requests:
          cpu: 10m
      volumeMounts:
      - mountPath: /etc/boskos
        name: boskos
        readOnly: true
      - mountPath: /secrets/ci-pull-credentials
        name: ci-pull-credentials
        readOnly: true
      - mountPath: /secrets/gcs
        name: gcs-credentials
        readOnly: true
      - mountPath: /secrets/manifest-tool
        name: manifest-tool-local-pusher
        readOnly: true
      - mountPath: /etc/pull-secret
        name: pull-secret
        readOnly: true
      - mountPath: /etc/report
        name: result-aggregator
        readOnly: true
    serviceAccountName: ci-operator
    volumes:
    - name: boskos
      secret:
        items:
        - key: credentials
          path: credentials
        secretName: boskos-credentials
    - name: ci-pull-credentials
      secret:
        secretName: ci-pull-credentials
    - name: manifest-tool-local-pusher
      secret:
        secretName: manifest-tool-local-pusher
    - name: pull-secret
      secret:
        secretName: registry-pull-credentials
    - name: result-aggregator
      secret:
        secretName: result-aggregator
- agent: kubernetes
<<<<<<< HEAD
  cluster: build06
=======
  cluster: build03
>>>>>>> 635a2bef
  cron: 0 23 31 2 *
  decorate: true
  decoration_config:
    skip_cloning: true
  extra_refs:
  - base_ref: main
    org: skupperproject
    repo: skupper-openshift-smoke-test-image
  labels:
    ci-operator.openshift.io/cloud: aws
    ci-operator.openshift.io/cloud-cluster-profile: aws-cspi-qe
    ci-operator.openshift.io/variant: service-interconnect-ocp4.18-lp-interop
    ci.openshift.io/generator: prowgen
    job-release: "4.18"
    pj-rehearse.openshift.io/can-be-rehearsed: "true"
  name: periodic-ci-skupperproject-skupper-openshift-smoke-test-image-main-service-interconnect-ocp4.18-lp-interop-rhsi-interop-aws-fips
  reporter_config:
    slack:
      channel: '#service-interconnect-qe-interop'
      job_states_to_report:
      - success
      - failure
      - error
      report_template: '{{if eq .Status.State "success"}} :slack-green: Job *{{.Spec.Job}}*
        ended with *{{.Status.State}}*. <{{.Status.URL}}|View logs> {{else}} :failed:
        Job *{{.Spec.Job}}* ended with *{{.Status.State}}*. <{{.Status.URL}}|View
        logs> {{end}}'
  spec:
    containers:
    - args:
      - --gcs-upload-secret=/secrets/gcs/service-account.json
      - --image-import-pull-secret=/etc/pull-secret/.dockerconfigjson
      - --lease-server-credentials-file=/etc/boskos/credentials
      - --report-credentials-file=/etc/report/credentials
      - --secret-dir=/secrets/ci-pull-credentials
      - --target=rhsi-interop-aws-fips
      - --variant=service-interconnect-ocp4.18-lp-interop
      command:
      - ci-operator
      image: ci-operator:latest
      imagePullPolicy: Always
      name: ""
      resources:
        requests:
          cpu: 10m
      volumeMounts:
      - mountPath: /etc/boskos
        name: boskos
        readOnly: true
      - mountPath: /secrets/ci-pull-credentials
        name: ci-pull-credentials
        readOnly: true
      - mountPath: /secrets/gcs
        name: gcs-credentials
        readOnly: true
      - mountPath: /secrets/manifest-tool
        name: manifest-tool-local-pusher
        readOnly: true
      - mountPath: /etc/pull-secret
        name: pull-secret
        readOnly: true
      - mountPath: /etc/report
        name: result-aggregator
        readOnly: true
    serviceAccountName: ci-operator
    volumes:
    - name: boskos
      secret:
        items:
        - key: credentials
          path: credentials
        secretName: boskos-credentials
    - name: ci-pull-credentials
      secret:
        secretName: ci-pull-credentials
    - name: manifest-tool-local-pusher
      secret:
        secretName: manifest-tool-local-pusher
    - name: pull-secret
      secret:
        secretName: registry-pull-credentials
    - name: result-aggregator
      secret:
        secretName: result-aggregator<|MERGE_RESOLUTION|>--- conflicted
+++ resolved
@@ -1,10 +1,6 @@
 periodics:
 - agent: kubernetes
-<<<<<<< HEAD
-  cluster: build06
-=======
   cluster: build03
->>>>>>> 635a2bef
   cron: 0 23 31 2 *
   decorate: true
   decoration_config:
@@ -89,7 +85,7 @@
       secret:
         secretName: result-aggregator
 - agent: kubernetes
-  cluster: build06
+  cluster: build11
   cron: 0 23 31 2 *
   decorate: true
   decoration_config:
@@ -174,11 +170,7 @@
       secret:
         secretName: result-aggregator
 - agent: kubernetes
-<<<<<<< HEAD
-  cluster: build06
-=======
   cluster: build03
->>>>>>> 635a2bef
   cron: 0 23 31 2 *
   decorate: true
   decoration_config:
@@ -264,11 +256,7 @@
       secret:
         secretName: result-aggregator
 - agent: kubernetes
-<<<<<<< HEAD
-  cluster: build06
-=======
   cluster: build03
->>>>>>> 635a2bef
   cron: 0 23 31 2 *
   decorate: true
   decoration_config:
@@ -353,7 +341,7 @@
       secret:
         secretName: result-aggregator
 - agent: kubernetes
-  cluster: build06
+  cluster: build11
   cron: 0 23 31 2 *
   decorate: true
   decoration_config:
@@ -438,11 +426,7 @@
       secret:
         secretName: result-aggregator
 - agent: kubernetes
-<<<<<<< HEAD
-  cluster: build06
-=======
   cluster: build03
->>>>>>> 635a2bef
   cron: 0 23 31 2 *
   decorate: true
   decoration_config:
@@ -527,7 +511,7 @@
       secret:
         secretName: result-aggregator
 - agent: kubernetes
-  cluster: build06
+  cluster: build11
   cron: 0 23 31 2 *
   decorate: true
   decoration_config:
@@ -612,11 +596,7 @@
       secret:
         secretName: result-aggregator
 - agent: kubernetes
-<<<<<<< HEAD
-  cluster: build06
-=======
   cluster: build03
->>>>>>> 635a2bef
   cron: 0 23 31 2 *
   decorate: true
   decoration_config:
@@ -702,11 +682,7 @@
       secret:
         secretName: result-aggregator
 - agent: kubernetes
-<<<<<<< HEAD
-  cluster: build06
-=======
   cluster: build03
->>>>>>> 635a2bef
   cron: 0 23 31 2 *
   decorate: true
   decoration_config:
@@ -792,11 +768,7 @@
       secret:
         secretName: result-aggregator
 - agent: kubernetes
-<<<<<<< HEAD
-  cluster: build06
-=======
   cluster: build03
->>>>>>> 635a2bef
   cron: 0 23 31 2 *
   decorate: true
   decoration_config:
@@ -882,11 +854,7 @@
       secret:
         secretName: result-aggregator
 - agent: kubernetes
-<<<<<<< HEAD
-  cluster: build06
-=======
   cluster: build03
->>>>>>> 635a2bef
   cron: 0 23 31 2 *
   decorate: true
   decoration_config:
@@ -972,11 +940,7 @@
       secret:
         secretName: result-aggregator
 - agent: kubernetes
-<<<<<<< HEAD
-  cluster: build06
-=======
   cluster: build03
->>>>>>> 635a2bef
   cron: 0 23 31 2 *
   decorate: true
   decoration_config:
@@ -1062,11 +1026,7 @@
       secret:
         secretName: result-aggregator
 - agent: kubernetes
-<<<<<<< HEAD
-  cluster: build06
-=======
   cluster: build03
->>>>>>> 635a2bef
   cron: 0 23 31 2 *
   decorate: true
   decoration_config:
