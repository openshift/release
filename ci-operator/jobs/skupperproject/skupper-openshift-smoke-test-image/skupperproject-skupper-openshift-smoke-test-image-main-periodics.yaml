--- conflicted
+++ resolved
@@ -914,8 +914,7 @@
       secret:
         secretName: result-aggregator
 - agent: kubernetes
-<<<<<<< HEAD
-  cluster: build03
+  cluster: build10
   cron: 0 6 25 10 *
   decorate: true
   decoration_config:
@@ -996,10 +995,7 @@
       secret:
         secretName: result-aggregator
 - agent: kubernetes
-  cluster: build03
-=======
   cluster: build10
->>>>>>> 7806a2dd
   cron: 0 0 11 6 *
   decorate: true
   decoration_config:
