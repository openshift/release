--- conflicted
+++ resolved
@@ -9109,7 +9109,6 @@
       secret:
         secretName: result-aggregator
 - agent: kubernetes
-<<<<<<< HEAD
   cluster: build09
   cron: 0 0 * * 1
   decorate: true
@@ -9186,8 +9185,6 @@
       secret:
         secretName: result-aggregator
 - agent: kubernetes
-=======
->>>>>>> 8aa7e391
   cluster: build07
   cron: 0 0 * * 5
   decorate: true
