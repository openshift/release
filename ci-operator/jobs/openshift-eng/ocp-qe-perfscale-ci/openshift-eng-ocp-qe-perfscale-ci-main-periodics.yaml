periodics:
- agent: kubernetes
  cluster: build07
  cron: 0 16 18 3,6,9,12 *
  decorate: true
  decoration_config:
    skip_cloning: true
    timeout: 7h0m0s
  extra_refs:
  - base_ref: main
    org: openshift-eng
    repo: ocp-qe-perfscale-ci
  labels:
    ci-operator.openshift.io/cloud: aws
    ci-operator.openshift.io/cloud-cluster-profile: aws-perfscale
    ci-operator.openshift.io/variant: aws-4.14-nightly-x86
    ci.openshift.io/generator: prowgen
    job-release: "4.14"
    pj-rehearse.openshift.io/can-be-rehearsed: "true"
  name: periodic-ci-openshift-eng-ocp-qe-perfscale-ci-main-aws-4.14-nightly-x86-control-plane-120nodes
  reporter_config:
    slack:
      channel: '#ocp-qe-scale-ci-results'
      job_states_to_report:
      - success
      - failure
      - error
      report_template: '{{if eq .Status.State "success"}} :white_check_mark: Job *{{.Spec.Job}}*
        ended with *{{.Status.State}}*. <{{.Status.URL}}|View logs> :white_check_mark:
        {{else}} :warning:  Job *{{.Spec.Job}}* ended with *{{.Status.State}}*. <{{.Status.URL}}|View
        logs> :warning: {{end}}'
  spec:
    containers:
    - args:
      - --gcs-upload-secret=/secrets/gcs/service-account.json
      - --image-import-pull-secret=/etc/pull-secret/.dockerconfigjson
      - --lease-server-credentials-file=/etc/boskos/credentials
      - --report-credentials-file=/etc/report/credentials
      - --secret-dir=/secrets/ci-pull-credentials
      - --target=control-plane-120nodes
      - --variant=aws-4.14-nightly-x86
      command:
      - ci-operator
      image: ci-operator:latest
      imagePullPolicy: Always
      name: ""
      resources:
        requests:
          cpu: 10m
      volumeMounts:
      - mountPath: /etc/boskos
        name: boskos
        readOnly: true
      - mountPath: /secrets/ci-pull-credentials
        name: ci-pull-credentials
        readOnly: true
      - mountPath: /secrets/gcs
        name: gcs-credentials
        readOnly: true
      - mountPath: /secrets/manifest-tool
        name: manifest-tool-local-pusher
        readOnly: true
      - mountPath: /etc/pull-secret
        name: pull-secret
        readOnly: true
      - mountPath: /etc/report
        name: result-aggregator
        readOnly: true
    serviceAccountName: ci-operator
    volumes:
    - name: boskos
      secret:
        items:
        - key: credentials
          path: credentials
        secretName: boskos-credentials
    - name: ci-pull-credentials
      secret:
        secretName: ci-pull-credentials
    - name: manifest-tool-local-pusher
      secret:
        secretName: manifest-tool-local-pusher
    - name: pull-secret
      secret:
        secretName: registry-pull-credentials
    - name: result-aggregator
      secret:
        secretName: result-aggregator
- agent: kubernetes
  cluster: build07
  cron: 0 8 4 7 *
  decorate: true
  decoration_config:
    skip_cloning: true
    timeout: 7h0m0s
  extra_refs:
  - base_ref: main
    org: openshift-eng
    repo: ocp-qe-perfscale-ci
  labels:
    ci-operator.openshift.io/cloud: aws
    ci-operator.openshift.io/cloud-cluster-profile: aws-perfscale
    ci-operator.openshift.io/variant: aws-4.15-nightly-x86
    ci.openshift.io/generator: prowgen
    job-release: "4.15"
    pj-rehearse.openshift.io/can-be-rehearsed: "true"
  name: periodic-ci-openshift-eng-ocp-qe-perfscale-ci-main-aws-4.15-nightly-x86-control-plane-120nodes
  reporter_config:
    slack:
      channel: '#ocp-qe-scale-ci-results'
      job_states_to_report:
      - success
      - failure
      - error
      report_template: '{{if eq .Status.State "success"}} :white_check_mark: Job *{{.Spec.Job}}*
        ended with *{{.Status.State}}*. <{{.Status.URL}}|View logs> :white_check_mark:
        {{else}} :warning:  Job *{{.Spec.Job}}* ended with *{{.Status.State}}*. <{{.Status.URL}}|View
        logs> :warning: {{end}}'
  spec:
    containers:
    - args:
      - --gcs-upload-secret=/secrets/gcs/service-account.json
      - --image-import-pull-secret=/etc/pull-secret/.dockerconfigjson
      - --lease-server-credentials-file=/etc/boskos/credentials
      - --report-credentials-file=/etc/report/credentials
      - --secret-dir=/secrets/ci-pull-credentials
      - --target=control-plane-120nodes
      - --variant=aws-4.15-nightly-x86
      command:
      - ci-operator
      image: ci-operator:latest
      imagePullPolicy: Always
      name: ""
      resources:
        requests:
          cpu: 10m
      volumeMounts:
      - mountPath: /etc/boskos
        name: boskos
        readOnly: true
      - mountPath: /secrets/ci-pull-credentials
        name: ci-pull-credentials
        readOnly: true
      - mountPath: /secrets/gcs
        name: gcs-credentials
        readOnly: true
      - mountPath: /secrets/manifest-tool
        name: manifest-tool-local-pusher
        readOnly: true
      - mountPath: /etc/pull-secret
        name: pull-secret
        readOnly: true
      - mountPath: /etc/report
        name: result-aggregator
        readOnly: true
    serviceAccountName: ci-operator
    volumes:
    - name: boskos
      secret:
        items:
        - key: credentials
          path: credentials
        secretName: boskos-credentials
    - name: ci-pull-credentials
      secret:
        secretName: ci-pull-credentials
    - name: manifest-tool-local-pusher
      secret:
        secretName: manifest-tool-local-pusher
    - name: pull-secret
      secret:
        secretName: registry-pull-credentials
    - name: result-aggregator
      secret:
        secretName: result-aggregator
- agent: kubernetes
  cluster: build07
  cron: 0 6 19 7 *
  decorate: true
  decoration_config:
    skip_cloning: true
    timeout: 5h0m0s
  extra_refs:
  - base_ref: main
    org: openshift-eng
    repo: ocp-qe-perfscale-ci
  labels:
    ci-operator.openshift.io/cloud: aws
    ci-operator.openshift.io/cloud-cluster-profile: aws-perfscale-qe
    ci-operator.openshift.io/variant: aws-4.15-nightly-x86
    ci.openshift.io/generator: prowgen
    job-release: "4.15"
    pj-rehearse.openshift.io/can-be-rehearsed: "true"
  name: periodic-ci-openshift-eng-ocp-qe-perfscale-ci-main-aws-4.15-nightly-x86-node-density-heavy-24nodes
  reporter_config:
    slack:
      channel: '#ocp-qe-scale-ci-results'
      job_states_to_report:
      - success
      - failure
      - error
      report_template: '{{if eq .Status.State "success"}} :white_check_mark: Job *{{.Spec.Job}}*
        ended with *{{.Status.State}}*. <{{.Status.URL}}|View logs> :white_check_mark:
        {{else}} :warning:  Job *{{.Spec.Job}}* ended with *{{.Status.State}}*. <{{.Status.URL}}|View
        logs> :warning: {{end}}'
  spec:
    containers:
    - args:
      - --gcs-upload-secret=/secrets/gcs/service-account.json
      - --image-import-pull-secret=/etc/pull-secret/.dockerconfigjson
      - --lease-server-credentials-file=/etc/boskos/credentials
      - --report-credentials-file=/etc/report/credentials
      - --secret-dir=/secrets/ci-pull-credentials
      - --target=node-density-heavy-24nodes
      - --variant=aws-4.15-nightly-x86
      command:
      - ci-operator
      image: ci-operator:latest
      imagePullPolicy: Always
      name: ""
      resources:
        requests:
          cpu: 10m
      volumeMounts:
      - mountPath: /etc/boskos
        name: boskos
        readOnly: true
      - mountPath: /secrets/ci-pull-credentials
        name: ci-pull-credentials
        readOnly: true
      - mountPath: /secrets/gcs
        name: gcs-credentials
        readOnly: true
      - mountPath: /secrets/manifest-tool
        name: manifest-tool-local-pusher
        readOnly: true
      - mountPath: /etc/pull-secret
        name: pull-secret
        readOnly: true
      - mountPath: /etc/report
        name: result-aggregator
        readOnly: true
    serviceAccountName: ci-operator
    volumes:
    - name: boskos
      secret:
        items:
        - key: credentials
          path: credentials
        secretName: boskos-credentials
    - name: ci-pull-credentials
      secret:
        secretName: ci-pull-credentials
    - name: manifest-tool-local-pusher
      secret:
        secretName: manifest-tool-local-pusher
    - name: pull-secret
      secret:
        secretName: registry-pull-credentials
    - name: result-aggregator
      secret:
        secretName: result-aggregator
- agent: kubernetes
  cluster: build07
  cron: 0 16 11 3,6,9,12 *
  decorate: true
  decoration_config:
    skip_cloning: true
    timeout: 7h0m0s
  extra_refs:
  - base_ref: main
    org: openshift-eng
    repo: ocp-qe-perfscale-ci
  labels:
    ci-operator.openshift.io/cloud: aws
    ci-operator.openshift.io/cloud-cluster-profile: aws-perfscale
    ci-operator.openshift.io/variant: aws-4.16-nightly-x86
    ci.openshift.io/generator: prowgen
    job-release: "4.16"
    pj-rehearse.openshift.io/can-be-rehearsed: "true"
  name: periodic-ci-openshift-eng-ocp-qe-perfscale-ci-main-aws-4.16-nightly-x86-control-plane-120nodes
  reporter_config:
    slack:
      channel: '#ocp-qe-scale-ci-results'
      job_states_to_report:
      - success
      - failure
      - error
      report_template: '{{if eq .Status.State "success"}} :white_check_mark: Job *{{.Spec.Job}}*
        ended with *{{.Status.State}}*. <{{.Status.URL}}|View logs> :white_check_mark:
        {{else}} :warning:  Job *{{.Spec.Job}}* ended with *{{.Status.State}}*. <{{.Status.URL}}|View
        logs> :warning: {{end}}'
  spec:
    containers:
    - args:
      - --gcs-upload-secret=/secrets/gcs/service-account.json
      - --image-import-pull-secret=/etc/pull-secret/.dockerconfigjson
      - --lease-server-credentials-file=/etc/boskos/credentials
      - --report-credentials-file=/etc/report/credentials
      - --secret-dir=/secrets/ci-pull-credentials
      - --target=control-plane-120nodes
      - --variant=aws-4.16-nightly-x86
      command:
      - ci-operator
      image: ci-operator:latest
      imagePullPolicy: Always
      name: ""
      resources:
        requests:
          cpu: 10m
      volumeMounts:
      - mountPath: /etc/boskos
        name: boskos
        readOnly: true
      - mountPath: /secrets/ci-pull-credentials
        name: ci-pull-credentials
        readOnly: true
      - mountPath: /secrets/gcs
        name: gcs-credentials
        readOnly: true
      - mountPath: /secrets/manifest-tool
        name: manifest-tool-local-pusher
        readOnly: true
      - mountPath: /etc/pull-secret
        name: pull-secret
        readOnly: true
      - mountPath: /etc/report
        name: result-aggregator
        readOnly: true
    serviceAccountName: ci-operator
    volumes:
    - name: boskos
      secret:
        items:
        - key: credentials
          path: credentials
        secretName: boskos-credentials
    - name: ci-pull-credentials
      secret:
        secretName: ci-pull-credentials
    - name: manifest-tool-local-pusher
      secret:
        secretName: manifest-tool-local-pusher
    - name: pull-secret
      secret:
        secretName: registry-pull-credentials
    - name: result-aggregator
      secret:
        secretName: result-aggregator
- agent: kubernetes
  cluster: build07
  cron: 0 12 16 3,6,9,12 *
  decorate: true
  decoration_config:
    skip_cloning: true
  extra_refs:
  - base_ref: main
    org: openshift-eng
    repo: ocp-qe-perfscale-ci
  labels:
    ci-operator.openshift.io/cloud: aws
    ci-operator.openshift.io/cloud-cluster-profile: aws-perfscale-qe
    ci-operator.openshift.io/variant: aws-4.16-nightly-x86
    ci.openshift.io/generator: prowgen
    job-release: "4.16"
    pj-rehearse.openshift.io/can-be-rehearsed: "true"
  name: periodic-ci-openshift-eng-ocp-qe-perfscale-ci-main-aws-4.16-nightly-x86-control-plane-24nodes
  reporter_config:
    slack:
      channel: '#ocp-qe-scale-ci-results'
      job_states_to_report:
      - success
      - failure
      - error
      report_template: '{{if eq .Status.State "success"}} :white_check_mark: Job *{{.Spec.Job}}*
        ended with *{{.Status.State}}*. <{{.Status.URL}}|View logs> :white_check_mark:
        {{else}} :warning:  Job *{{.Spec.Job}}* ended with *{{.Status.State}}*. <{{.Status.URL}}|View
        logs> :warning: {{end}}'
  spec:
    containers:
    - args:
      - --gcs-upload-secret=/secrets/gcs/service-account.json
      - --image-import-pull-secret=/etc/pull-secret/.dockerconfigjson
      - --lease-server-credentials-file=/etc/boskos/credentials
      - --report-credentials-file=/etc/report/credentials
      - --secret-dir=/secrets/ci-pull-credentials
      - --target=control-plane-24nodes
      - --variant=aws-4.16-nightly-x86
      command:
      - ci-operator
      image: ci-operator:latest
      imagePullPolicy: Always
      name: ""
      resources:
        requests:
          cpu: 10m
      volumeMounts:
      - mountPath: /etc/boskos
        name: boskos
        readOnly: true
      - mountPath: /secrets/ci-pull-credentials
        name: ci-pull-credentials
        readOnly: true
      - mountPath: /secrets/gcs
        name: gcs-credentials
        readOnly: true
      - mountPath: /secrets/manifest-tool
        name: manifest-tool-local-pusher
        readOnly: true
      - mountPath: /etc/pull-secret
        name: pull-secret
        readOnly: true
      - mountPath: /etc/report
        name: result-aggregator
        readOnly: true
    serviceAccountName: ci-operator
    volumes:
    - name: boskos
      secret:
        items:
        - key: credentials
          path: credentials
        secretName: boskos-credentials
    - name: ci-pull-credentials
      secret:
        secretName: ci-pull-credentials
    - name: manifest-tool-local-pusher
      secret:
        secretName: manifest-tool-local-pusher
    - name: pull-secret
      secret:
        secretName: registry-pull-credentials
    - name: result-aggregator
      secret:
        secretName: result-aggregator
- agent: kubernetes
  cluster: build07
  cron: 0 12 2,16 * *
  decorate: true
  decoration_config:
    skip_cloning: true
    timeout: 5h0m0s
  extra_refs:
  - base_ref: main
    org: openshift-eng
    repo: ocp-qe-perfscale-ci
  labels:
    ci-operator.openshift.io/cloud: aws
    ci-operator.openshift.io/cloud-cluster-profile: aws-stackrox
    ci-operator.openshift.io/variant: aws-4.16-nightly-x86
    ci.openshift.io/generator: prowgen
    job-release: "4.16"
    pj-rehearse.openshift.io/can-be-rehearsed: "true"
  name: periodic-ci-openshift-eng-ocp-qe-perfscale-ci-main-aws-4.16-nightly-x86-control-plane-24nodes-acs
  reporter_config:
    slack:
      channel: '#ocp-qe-scale-ci-results'
      job_states_to_report:
      - success
      - failure
      - error
      report_template: '{{if eq .Status.State "success"}} :white_check_mark: Job *{{.Spec.Job}}*
        ended with *{{.Status.State}}*. <{{.Status.URL}}|View logs> :white_check_mark:
        {{else}} :warning:  Job *{{.Spec.Job}}* ended with *{{.Status.State}}*. <{{.Status.URL}}|View
        logs> :warning: {{end}}'
  spec:
    containers:
    - args:
      - --gcs-upload-secret=/secrets/gcs/service-account.json
      - --image-import-pull-secret=/etc/pull-secret/.dockerconfigjson
      - --lease-server-credentials-file=/etc/boskos/credentials
      - --report-credentials-file=/etc/report/credentials
      - --secret-dir=/secrets/ci-pull-credentials
      - --target=control-plane-24nodes-acs
      - --variant=aws-4.16-nightly-x86
      command:
      - ci-operator
      image: ci-operator:latest
      imagePullPolicy: Always
      name: ""
      resources:
        requests:
          cpu: 10m
      volumeMounts:
      - mountPath: /etc/boskos
        name: boskos
        readOnly: true
      - mountPath: /secrets/ci-pull-credentials
        name: ci-pull-credentials
        readOnly: true
      - mountPath: /secrets/gcs
        name: gcs-credentials
        readOnly: true
      - mountPath: /secrets/manifest-tool
        name: manifest-tool-local-pusher
        readOnly: true
      - mountPath: /etc/pull-secret
        name: pull-secret
        readOnly: true
      - mountPath: /etc/report
        name: result-aggregator
        readOnly: true
    serviceAccountName: ci-operator
    volumes:
    - name: boskos
      secret:
        items:
        - key: credentials
          path: credentials
        secretName: boskos-credentials
    - name: ci-pull-credentials
      secret:
        secretName: ci-pull-credentials
    - name: manifest-tool-local-pusher
      secret:
        secretName: manifest-tool-local-pusher
    - name: pull-secret
      secret:
        secretName: registry-pull-credentials
    - name: result-aggregator
      secret:
        secretName: result-aggregator
- agent: kubernetes
  cluster: build07
  cron: 0 8 16 */2 *
  decorate: true
  decoration_config:
    skip_cloning: true
    timeout: 5h0m0s
  extra_refs:
  - base_ref: main
    org: openshift-eng
    repo: ocp-qe-perfscale-ci
  labels:
    ci-operator.openshift.io/cloud: aws
    ci-operator.openshift.io/cloud-cluster-profile: aws-perfscale-qe
    ci-operator.openshift.io/variant: aws-4.16-nightly-x86
    ci.openshift.io/generator: prowgen
    job-release: "4.16"
    pj-rehearse.openshift.io/can-be-rehearsed: "true"
  name: periodic-ci-openshift-eng-ocp-qe-perfscale-ci-main-aws-4.16-nightly-x86-control-plane-etcdencrypt-24nodes
  reporter_config:
    slack:
      channel: '#ocp-qe-scale-ci-results'
      job_states_to_report:
      - success
      - failure
      - error
      report_template: '{{if eq .Status.State "success"}} :white_check_mark: Job *{{.Spec.Job}}*
        ended with *{{.Status.State}}*. <{{.Status.URL}}|View logs> :white_check_mark:
        {{else}} :warning:  Job *{{.Spec.Job}}* ended with *{{.Status.State}}*. <{{.Status.URL}}|View
        logs> :warning: {{end}}'
  spec:
    containers:
    - args:
      - --gcs-upload-secret=/secrets/gcs/service-account.json
      - --image-import-pull-secret=/etc/pull-secret/.dockerconfigjson
      - --lease-server-credentials-file=/etc/boskos/credentials
      - --report-credentials-file=/etc/report/credentials
      - --secret-dir=/secrets/ci-pull-credentials
      - --target=control-plane-etcdencrypt-24nodes
      - --variant=aws-4.16-nightly-x86
      command:
      - ci-operator
      image: ci-operator:latest
      imagePullPolicy: Always
      name: ""
      resources:
        requests:
          cpu: 10m
      volumeMounts:
      - mountPath: /etc/boskos
        name: boskos
        readOnly: true
      - mountPath: /secrets/ci-pull-credentials
        name: ci-pull-credentials
        readOnly: true
      - mountPath: /secrets/gcs
        name: gcs-credentials
        readOnly: true
      - mountPath: /secrets/manifest-tool
        name: manifest-tool-local-pusher
        readOnly: true
      - mountPath: /etc/pull-secret
        name: pull-secret
        readOnly: true
      - mountPath: /etc/report
        name: result-aggregator
        readOnly: true
    serviceAccountName: ci-operator
    volumes:
    - name: boskos
      secret:
        items:
        - key: credentials
          path: credentials
        secretName: boskos-credentials
    - name: ci-pull-credentials
      secret:
        secretName: ci-pull-credentials
    - name: manifest-tool-local-pusher
      secret:
        secretName: manifest-tool-local-pusher
    - name: pull-secret
      secret:
        secretName: registry-pull-credentials
    - name: result-aggregator
      secret:
        secretName: result-aggregator
- agent: kubernetes
  cluster: build07
  cron: 0 10 15 3,6,9,12 *
  decorate: true
  decoration_config:
    skip_cloning: true
    timeout: 5h0m0s
  extra_refs:
  - base_ref: main
    org: openshift-eng
    repo: ocp-qe-perfscale-ci
  labels:
    ci-operator.openshift.io/cloud: aws
    ci-operator.openshift.io/cloud-cluster-profile: aws-perfscale
    ci-operator.openshift.io/variant: aws-4.16-nightly-x86
    ci.openshift.io/generator: prowgen
    job-release: "4.16"
    pj-rehearse.openshift.io/can-be-rehearsed: "true"
  name: periodic-ci-openshift-eng-ocp-qe-perfscale-ci-main-aws-4.16-nightly-x86-data-path-9nodes
  reporter_config:
    slack:
      channel: '#ocp-qe-scale-ci-results'
      job_states_to_report:
      - success
      - failure
      - error
      report_template: '{{if eq .Status.State "success"}} :white_check_mark: Job *{{.Spec.Job}}*
        ended with *{{.Status.State}}*. <{{.Status.URL}}|View logs> :white_check_mark:
        {{else}} :warning:  Job *{{.Spec.Job}}* ended with *{{.Status.State}}*. <{{.Status.URL}}|View
        logs> :warning: {{end}}'
  spec:
    containers:
    - args:
      - --gcs-upload-secret=/secrets/gcs/service-account.json
      - --image-import-pull-secret=/etc/pull-secret/.dockerconfigjson
      - --lease-server-credentials-file=/etc/boskos/credentials
      - --report-credentials-file=/etc/report/credentials
      - --secret-dir=/secrets/ci-pull-credentials
      - --target=data-path-9nodes
      - --variant=aws-4.16-nightly-x86
      command:
      - ci-operator
      image: ci-operator:latest
      imagePullPolicy: Always
      name: ""
      resources:
        requests:
          cpu: 10m
      volumeMounts:
      - mountPath: /etc/boskos
        name: boskos
        readOnly: true
      - mountPath: /secrets/ci-pull-credentials
        name: ci-pull-credentials
        readOnly: true
      - mountPath: /secrets/gcs
        name: gcs-credentials
        readOnly: true
      - mountPath: /secrets/manifest-tool
        name: manifest-tool-local-pusher
        readOnly: true
      - mountPath: /etc/pull-secret
        name: pull-secret
        readOnly: true
      - mountPath: /etc/report
        name: result-aggregator
        readOnly: true
    serviceAccountName: ci-operator
    volumes:
    - name: boskos
      secret:
        items:
        - key: credentials
          path: credentials
        secretName: boskos-credentials
    - name: ci-pull-credentials
      secret:
        secretName: ci-pull-credentials
    - name: manifest-tool-local-pusher
      secret:
        secretName: manifest-tool-local-pusher
    - name: pull-secret
      secret:
        secretName: registry-pull-credentials
    - name: result-aggregator
      secret:
        secretName: result-aggregator
- agent: kubernetes
  cluster: build07
  cron: 0 12 26 */2 *
  decorate: true
  decoration_config:
    skip_cloning: true
    timeout: 5h0m0s
  extra_refs:
  - base_ref: main
    org: openshift-eng
    repo: ocp-qe-perfscale-ci
  labels:
    ci-operator.openshift.io/cloud: aws
    ci-operator.openshift.io/cloud-cluster-profile: aws-perfscale-qe
    ci-operator.openshift.io/variant: aws-4.16-nightly-x86
    ci.openshift.io/generator: prowgen
    job-release: "4.16"
    pj-rehearse.openshift.io/can-be-rehearsed: "true"
  name: periodic-ci-openshift-eng-ocp-qe-perfscale-ci-main-aws-4.16-nightly-x86-node-density-heavy-24nodes
  reporter_config:
    slack:
      channel: '#ocp-qe-scale-ci-results'
      job_states_to_report:
      - success
      - failure
      - error
      report_template: '{{if eq .Status.State "success"}} :white_check_mark: Job *{{.Spec.Job}}*
        ended with *{{.Status.State}}*. <{{.Status.URL}}|View logs> :white_check_mark:
        {{else}} :warning:  Job *{{.Spec.Job}}* ended with *{{.Status.State}}*. <{{.Status.URL}}|View
        logs> :warning: {{end}}'
  spec:
    containers:
    - args:
      - --gcs-upload-secret=/secrets/gcs/service-account.json
      - --image-import-pull-secret=/etc/pull-secret/.dockerconfigjson
      - --lease-server-credentials-file=/etc/boskos/credentials
      - --report-credentials-file=/etc/report/credentials
      - --secret-dir=/secrets/ci-pull-credentials
      - --target=node-density-heavy-24nodes
      - --variant=aws-4.16-nightly-x86
      command:
      - ci-operator
      image: ci-operator:latest
      imagePullPolicy: Always
      name: ""
      resources:
        requests:
          cpu: 10m
      volumeMounts:
      - mountPath: /etc/boskos
        name: boskos
        readOnly: true
      - mountPath: /secrets/ci-pull-credentials
        name: ci-pull-credentials
        readOnly: true
      - mountPath: /secrets/gcs
        name: gcs-credentials
        readOnly: true
      - mountPath: /secrets/manifest-tool
        name: manifest-tool-local-pusher
        readOnly: true
      - mountPath: /etc/pull-secret
        name: pull-secret
        readOnly: true
      - mountPath: /etc/report
        name: result-aggregator
        readOnly: true
    serviceAccountName: ci-operator
    volumes:
    - name: boskos
      secret:
        items:
        - key: credentials
          path: credentials
        secretName: boskos-credentials
    - name: ci-pull-credentials
      secret:
        secretName: ci-pull-credentials
    - name: manifest-tool-local-pusher
      secret:
        secretName: manifest-tool-local-pusher
    - name: pull-secret
      secret:
        secretName: registry-pull-credentials
    - name: result-aggregator
      secret:
        secretName: result-aggregator
- agent: kubernetes
  cluster: build07
  cron: '@yearly'
  decorate: true
  decoration_config:
    skip_cloning: true
    timeout: 3h30m0s
  extra_refs:
  - base_ref: main
    org: openshift-eng
    repo: ocp-qe-perfscale-ci
  labels:
    ci-operator.openshift.io/cloud: aws
    ci-operator.openshift.io/cloud-cluster-profile: aws-perfscale-qe
    ci-operator.openshift.io/variant: aws-4.16-nightly-x86
    ci.openshift.io/generator: prowgen
    job-release: "4.16"
    pj-rehearse.openshift.io/can-be-rehearsed: "true"
  name: periodic-ci-openshift-eng-ocp-qe-perfscale-ci-main-aws-4.16-nightly-x86-payload-control-plane-6nodes
  reporter_config:
    slack:
      channel: '#ocp-qe-scale-ci-results'
      job_states_to_report:
      - success
      - failure
      - error
      report_template: '{{if eq .Status.State "success"}} :white_check_mark: Job *{{.Spec.Job}}*
        ended with *{{.Status.State}}*. <{{.Status.URL}}|View logs> :white_check_mark:
        {{else}} :warning:  Job *{{.Spec.Job}}* ended with *{{.Status.State}}*. <{{.Status.URL}}|View
        logs> :warning: {{end}}'
  spec:
    containers:
    - args:
      - --gcs-upload-secret=/secrets/gcs/service-account.json
      - --image-import-pull-secret=/etc/pull-secret/.dockerconfigjson
      - --lease-server-credentials-file=/etc/boskos/credentials
      - --report-credentials-file=/etc/report/credentials
      - --secret-dir=/secrets/ci-pull-credentials
      - --target=payload-control-plane-6nodes
      - --variant=aws-4.16-nightly-x86
      command:
      - ci-operator
      image: ci-operator:latest
      imagePullPolicy: Always
      name: ""
      resources:
        requests:
          cpu: 10m
      volumeMounts:
      - mountPath: /etc/boskos
        name: boskos
        readOnly: true
      - mountPath: /secrets/ci-pull-credentials
        name: ci-pull-credentials
        readOnly: true
      - mountPath: /secrets/gcs
        name: gcs-credentials
        readOnly: true
      - mountPath: /secrets/manifest-tool
        name: manifest-tool-local-pusher
        readOnly: true
      - mountPath: /etc/pull-secret
        name: pull-secret
        readOnly: true
      - mountPath: /etc/report
        name: result-aggregator
        readOnly: true
    serviceAccountName: ci-operator
    volumes:
    - name: boskos
      secret:
        items:
        - key: credentials
          path: credentials
        secretName: boskos-credentials
    - name: ci-pull-credentials
      secret:
        secretName: ci-pull-credentials
    - name: manifest-tool-local-pusher
      secret:
        secretName: manifest-tool-local-pusher
    - name: pull-secret
      secret:
        secretName: registry-pull-credentials
    - name: result-aggregator
      secret:
        secretName: result-aggregator
- agent: kubernetes
  cluster: build07
  cron: 0 0 4 */2 *
  decorate: true
  decoration_config:
    skip_cloning: true
    timeout: 7h0m0s
  extra_refs:
  - base_ref: main
    org: openshift-eng
    repo: ocp-qe-perfscale-ci
  labels:
    ci-operator.openshift.io/cloud: aws
    ci-operator.openshift.io/cloud-cluster-profile: aws-perfscale
    ci-operator.openshift.io/variant: aws-4.17-nightly-x86
    ci.openshift.io/generator: prowgen
    job-release: "4.17"
    pj-rehearse.openshift.io/can-be-rehearsed: "true"
  name: periodic-ci-openshift-eng-ocp-qe-perfscale-ci-main-aws-4.17-nightly-x86-control-plane-120nodes
  reporter_config:
    slack:
      channel: '#ocp-qe-scale-ci-results'
      job_states_to_report:
      - success
      - failure
      - error
      report_template: '{{if eq .Status.State "success"}} :white_check_mark: Job *{{.Spec.Job}}*
        ended with *{{.Status.State}}*. <{{.Status.URL}}|View logs> :white_check_mark:
        {{else}} :warning:  Job *{{.Spec.Job}}* ended with *{{.Status.State}}*. <{{.Status.URL}}|View
        logs> :warning: {{end}}'
  spec:
    containers:
    - args:
      - --gcs-upload-secret=/secrets/gcs/service-account.json
      - --image-import-pull-secret=/etc/pull-secret/.dockerconfigjson
      - --lease-server-credentials-file=/etc/boskos/credentials
      - --report-credentials-file=/etc/report/credentials
      - --secret-dir=/secrets/ci-pull-credentials
      - --target=control-plane-120nodes
      - --variant=aws-4.17-nightly-x86
      command:
      - ci-operator
      image: ci-operator:latest
      imagePullPolicy: Always
      name: ""
      resources:
        requests:
          cpu: 10m
      volumeMounts:
      - mountPath: /etc/boskos
        name: boskos
        readOnly: true
      - mountPath: /secrets/ci-pull-credentials
        name: ci-pull-credentials
        readOnly: true
      - mountPath: /secrets/gcs
        name: gcs-credentials
        readOnly: true
      - mountPath: /secrets/manifest-tool
        name: manifest-tool-local-pusher
        readOnly: true
      - mountPath: /etc/pull-secret
        name: pull-secret
        readOnly: true
      - mountPath: /etc/report
        name: result-aggregator
        readOnly: true
    serviceAccountName: ci-operator
    volumes:
    - name: boskos
      secret:
        items:
        - key: credentials
          path: credentials
        secretName: boskos-credentials
    - name: ci-pull-credentials
      secret:
        secretName: ci-pull-credentials
    - name: manifest-tool-local-pusher
      secret:
        secretName: manifest-tool-local-pusher
    - name: pull-secret
      secret:
        secretName: registry-pull-credentials
    - name: result-aggregator
      secret:
        secretName: result-aggregator
- agent: kubernetes
  cluster: build07
  cron: 0 20 9 */2 *
  decorate: true
  decoration_config:
    skip_cloning: true
  extra_refs:
  - base_ref: main
    org: openshift-eng
    repo: ocp-qe-perfscale-ci
  labels:
    ci-operator.openshift.io/cloud: aws
    ci-operator.openshift.io/cloud-cluster-profile: aws-perfscale-qe
    ci-operator.openshift.io/variant: aws-4.17-nightly-x86
    ci.openshift.io/generator: prowgen
    job-release: "4.17"
    pj-rehearse.openshift.io/can-be-rehearsed: "true"
  name: periodic-ci-openshift-eng-ocp-qe-perfscale-ci-main-aws-4.17-nightly-x86-control-plane-24nodes
  reporter_config:
    slack:
      channel: '#ocp-qe-scale-ci-results'
      job_states_to_report:
      - success
      - failure
      - error
      report_template: '{{if eq .Status.State "success"}} :white_check_mark: Job *{{.Spec.Job}}*
        ended with *{{.Status.State}}*. <{{.Status.URL}}|View logs> :white_check_mark:
        {{else}} :warning:  Job *{{.Spec.Job}}* ended with *{{.Status.State}}*. <{{.Status.URL}}|View
        logs> :warning: {{end}}'
  spec:
    containers:
    - args:
      - --gcs-upload-secret=/secrets/gcs/service-account.json
      - --image-import-pull-secret=/etc/pull-secret/.dockerconfigjson
      - --lease-server-credentials-file=/etc/boskos/credentials
      - --report-credentials-file=/etc/report/credentials
      - --secret-dir=/secrets/ci-pull-credentials
      - --target=control-plane-24nodes
      - --variant=aws-4.17-nightly-x86
      command:
      - ci-operator
      image: ci-operator:latest
      imagePullPolicy: Always
      name: ""
      resources:
        requests:
          cpu: 10m
      volumeMounts:
      - mountPath: /etc/boskos
        name: boskos
        readOnly: true
      - mountPath: /secrets/ci-pull-credentials
        name: ci-pull-credentials
        readOnly: true
      - mountPath: /secrets/gcs
        name: gcs-credentials
        readOnly: true
      - mountPath: /secrets/manifest-tool
        name: manifest-tool-local-pusher
        readOnly: true
      - mountPath: /etc/pull-secret
        name: pull-secret
        readOnly: true
      - mountPath: /etc/report
        name: result-aggregator
        readOnly: true
    serviceAccountName: ci-operator
    volumes:
    - name: boskos
      secret:
        items:
        - key: credentials
          path: credentials
        secretName: boskos-credentials
    - name: ci-pull-credentials
      secret:
        secretName: ci-pull-credentials
    - name: manifest-tool-local-pusher
      secret:
        secretName: manifest-tool-local-pusher
    - name: pull-secret
      secret:
        secretName: registry-pull-credentials
    - name: result-aggregator
      secret:
        secretName: result-aggregator
- agent: kubernetes
  cluster: build07
  cron: 0 19 2 * *
  decorate: true
  decoration_config:
    skip_cloning: true
    timeout: 5h0m0s
  extra_refs:
  - base_ref: main
    org: openshift-eng
    repo: ocp-qe-perfscale-ci
  labels:
    ci-operator.openshift.io/cloud: aws
    ci-operator.openshift.io/cloud-cluster-profile: aws-perfscale-qe
    ci-operator.openshift.io/variant: aws-4.17-nightly-x86
    ci.openshift.io/generator: prowgen
    job-release: "4.17"
    pj-rehearse.openshift.io/can-be-rehearsed: "true"
  name: periodic-ci-openshift-eng-ocp-qe-perfscale-ci-main-aws-4.17-nightly-x86-control-plane-etcdencrypt-24nodes
  reporter_config:
    slack:
      channel: '#ocp-qe-scale-ci-results'
      job_states_to_report:
      - success
      - failure
      - error
      report_template: '{{if eq .Status.State "success"}} :white_check_mark: Job *{{.Spec.Job}}*
        ended with *{{.Status.State}}*. <{{.Status.URL}}|View logs> :white_check_mark:
        {{else}} :warning:  Job *{{.Spec.Job}}* ended with *{{.Status.State}}*. <{{.Status.URL}}|View
        logs> :warning: {{end}}'
  spec:
    containers:
    - args:
      - --gcs-upload-secret=/secrets/gcs/service-account.json
      - --image-import-pull-secret=/etc/pull-secret/.dockerconfigjson
      - --lease-server-credentials-file=/etc/boskos/credentials
      - --report-credentials-file=/etc/report/credentials
      - --secret-dir=/secrets/ci-pull-credentials
      - --target=control-plane-etcdencrypt-24nodes
      - --variant=aws-4.17-nightly-x86
      command:
      - ci-operator
      image: ci-operator:latest
      imagePullPolicy: Always
      name: ""
      resources:
        requests:
          cpu: 10m
      volumeMounts:
      - mountPath: /etc/boskos
        name: boskos
        readOnly: true
      - mountPath: /secrets/ci-pull-credentials
        name: ci-pull-credentials
        readOnly: true
      - mountPath: /secrets/gcs
        name: gcs-credentials
        readOnly: true
      - mountPath: /secrets/manifest-tool
        name: manifest-tool-local-pusher
        readOnly: true
      - mountPath: /etc/pull-secret
        name: pull-secret
        readOnly: true
      - mountPath: /etc/report
        name: result-aggregator
        readOnly: true
    serviceAccountName: ci-operator
    volumes:
    - name: boskos
      secret:
        items:
        - key: credentials
          path: credentials
        secretName: boskos-credentials
    - name: ci-pull-credentials
      secret:
        secretName: ci-pull-credentials
    - name: manifest-tool-local-pusher
      secret:
        secretName: manifest-tool-local-pusher
    - name: pull-secret
      secret:
        secretName: registry-pull-credentials
    - name: result-aggregator
      secret:
        secretName: result-aggregator
- agent: kubernetes
  cluster: build07
  cron: 0 13 15 */2 *
  decorate: true
  decoration_config:
    skip_cloning: true
    timeout: 5h0m0s
  extra_refs:
  - base_ref: main
    org: openshift-eng
    repo: ocp-qe-perfscale-ci
  labels:
    ci-operator.openshift.io/cloud: aws
    ci-operator.openshift.io/cloud-cluster-profile: aws-perfscale
    ci-operator.openshift.io/variant: aws-4.17-nightly-x86
    ci.openshift.io/generator: prowgen
    job-release: "4.17"
    pj-rehearse.openshift.io/can-be-rehearsed: "true"
  name: periodic-ci-openshift-eng-ocp-qe-perfscale-ci-main-aws-4.17-nightly-x86-data-path-9nodes
  reporter_config:
    slack:
      channel: '#ocp-qe-scale-ci-results'
      job_states_to_report:
      - success
      - failure
      - error
      report_template: '{{if eq .Status.State "success"}} :white_check_mark: Job *{{.Spec.Job}}*
        ended with *{{.Status.State}}*. <{{.Status.URL}}|View logs> :white_check_mark:
        {{else}} :warning:  Job *{{.Spec.Job}}* ended with *{{.Status.State}}*. <{{.Status.URL}}|View
        logs> :warning: {{end}}'
  spec:
    containers:
    - args:
      - --gcs-upload-secret=/secrets/gcs/service-account.json
      - --image-import-pull-secret=/etc/pull-secret/.dockerconfigjson
      - --lease-server-credentials-file=/etc/boskos/credentials
      - --report-credentials-file=/etc/report/credentials
      - --secret-dir=/secrets/ci-pull-credentials
      - --target=data-path-9nodes
      - --variant=aws-4.17-nightly-x86
      command:
      - ci-operator
      image: ci-operator:latest
      imagePullPolicy: Always
      name: ""
      resources:
        requests:
          cpu: 10m
      volumeMounts:
      - mountPath: /etc/boskos
        name: boskos
        readOnly: true
      - mountPath: /secrets/ci-pull-credentials
        name: ci-pull-credentials
        readOnly: true
      - mountPath: /secrets/gcs
        name: gcs-credentials
        readOnly: true
      - mountPath: /secrets/manifest-tool
        name: manifest-tool-local-pusher
        readOnly: true
      - mountPath: /etc/pull-secret
        name: pull-secret
        readOnly: true
      - mountPath: /etc/report
        name: result-aggregator
        readOnly: true
    serviceAccountName: ci-operator
    volumes:
    - name: boskos
      secret:
        items:
        - key: credentials
          path: credentials
        secretName: boskos-credentials
    - name: ci-pull-credentials
      secret:
        secretName: ci-pull-credentials
    - name: manifest-tool-local-pusher
      secret:
        secretName: manifest-tool-local-pusher
    - name: pull-secret
      secret:
        secretName: registry-pull-credentials
    - name: result-aggregator
      secret:
        secretName: result-aggregator
- agent: kubernetes
  cluster: build07
  cron: 0 11 10 */2 *
  decorate: true
  decoration_config:
    skip_cloning: true
    timeout: 8h0m0s
  extra_refs:
  - base_ref: main
    org: openshift-eng
    repo: ocp-qe-perfscale-ci
  labels:
    ci-operator.openshift.io/cloud: aws
    ci-operator.openshift.io/cloud-cluster-profile: aws-perfscale
    ci-operator.openshift.io/variant: aws-4.17-nightly-x86-loaded-upgrade-from-4.16
    ci.openshift.io/generator: prowgen
    job-release: "4.17"
    pj-rehearse.openshift.io/can-be-rehearsed: "true"
  name: periodic-ci-openshift-eng-ocp-qe-perfscale-ci-main-aws-4.17-nightly-x86-loaded-upgrade-from-4.16-loaded-upgrade-416to417-120nodes
  reporter_config:
    slack:
      channel: '#ocp-qe-scale-ci-results'
      job_states_to_report:
      - success
      - failure
      - error
      report_template: '{{if eq .Status.State "success"}} :white_check_mark: Job *{{.Spec.Job}}*
        ended with *{{.Status.State}}*. <{{.Status.URL}}|View logs> :white_check_mark:
        {{else}} :warning:  Job *{{.Spec.Job}}* ended with *{{.Status.State}}*. <{{.Status.URL}}|View
        logs> :warning: {{end}}'
  spec:
    containers:
    - args:
      - --gcs-upload-secret=/secrets/gcs/service-account.json
      - --image-import-pull-secret=/etc/pull-secret/.dockerconfigjson
      - --lease-server-credentials-file=/etc/boskos/credentials
      - --report-credentials-file=/etc/report/credentials
      - --secret-dir=/secrets/ci-pull-credentials
      - --target=loaded-upgrade-416to417-120nodes
      - --variant=aws-4.17-nightly-x86-loaded-upgrade-from-4.16
      command:
      - ci-operator
      image: ci-operator:latest
      imagePullPolicy: Always
      name: ""
      resources:
        requests:
          cpu: 10m
      volumeMounts:
      - mountPath: /etc/boskos
        name: boskos
        readOnly: true
      - mountPath: /secrets/ci-pull-credentials
        name: ci-pull-credentials
        readOnly: true
      - mountPath: /secrets/gcs
        name: gcs-credentials
        readOnly: true
      - mountPath: /secrets/manifest-tool
        name: manifest-tool-local-pusher
        readOnly: true
      - mountPath: /etc/pull-secret
        name: pull-secret
        readOnly: true
      - mountPath: /etc/report
        name: result-aggregator
        readOnly: true
    serviceAccountName: ci-operator
    volumes:
    - name: boskos
      secret:
        items:
        - key: credentials
          path: credentials
        secretName: boskos-credentials
    - name: ci-pull-credentials
      secret:
        secretName: ci-pull-credentials
    - name: manifest-tool-local-pusher
      secret:
        secretName: manifest-tool-local-pusher
    - name: pull-secret
      secret:
        secretName: registry-pull-credentials
    - name: result-aggregator
      secret:
        secretName: result-aggregator
- agent: kubernetes
  cluster: build07
  cron: 0 1 10 * *
  decorate: true
  decoration_config:
    skip_cloning: true
    timeout: 8h0m0s
  extra_refs:
  - base_ref: main
    org: openshift-eng
    repo: ocp-qe-perfscale-ci
  labels:
    ci-operator.openshift.io/cloud: aws
    ci-operator.openshift.io/cloud-cluster-profile: aws-perfscale-qe
    ci-operator.openshift.io/variant: aws-4.17-nightly-x86-loaded-upgrade-from-4.16
    ci.openshift.io/generator: prowgen
    job-release: "4.17"
    pj-rehearse.openshift.io/can-be-rehearsed: "true"
  name: periodic-ci-openshift-eng-ocp-qe-perfscale-ci-main-aws-4.17-nightly-x86-loaded-upgrade-from-4.16-loaded-upgrade-416to417-24nodes
  reporter_config:
    slack:
      channel: '#ocp-qe-scale-ci-results'
      job_states_to_report:
      - success
      - failure
      - error
      report_template: '{{if eq .Status.State "success"}} :white_check_mark: Job *{{.Spec.Job}}*
        ended with *{{.Status.State}}*. <{{.Status.URL}}|View logs> :white_check_mark:
        {{else}} :warning:  Job *{{.Spec.Job}}* ended with *{{.Status.State}}*. <{{.Status.URL}}|View
        logs> :warning: {{end}}'
  spec:
    containers:
    - args:
      - --gcs-upload-secret=/secrets/gcs/service-account.json
      - --image-import-pull-secret=/etc/pull-secret/.dockerconfigjson
      - --lease-server-credentials-file=/etc/boskos/credentials
      - --report-credentials-file=/etc/report/credentials
      - --secret-dir=/secrets/ci-pull-credentials
      - --target=loaded-upgrade-416to417-24nodes
      - --variant=aws-4.17-nightly-x86-loaded-upgrade-from-4.16
      command:
      - ci-operator
      image: ci-operator:latest
      imagePullPolicy: Always
      name: ""
      resources:
        requests:
          cpu: 10m
      volumeMounts:
      - mountPath: /etc/boskos
        name: boskos
        readOnly: true
      - mountPath: /secrets/ci-pull-credentials
        name: ci-pull-credentials
        readOnly: true
      - mountPath: /secrets/gcs
        name: gcs-credentials
        readOnly: true
      - mountPath: /secrets/manifest-tool
        name: manifest-tool-local-pusher
        readOnly: true
      - mountPath: /etc/pull-secret
        name: pull-secret
        readOnly: true
      - mountPath: /etc/report
        name: result-aggregator
        readOnly: true
    serviceAccountName: ci-operator
    volumes:
    - name: boskos
      secret:
        items:
        - key: credentials
          path: credentials
        secretName: boskos-credentials
    - name: ci-pull-credentials
      secret:
        secretName: ci-pull-credentials
    - name: manifest-tool-local-pusher
      secret:
        secretName: manifest-tool-local-pusher
    - name: pull-secret
      secret:
        secretName: registry-pull-credentials
    - name: result-aggregator
      secret:
        secretName: result-aggregator
- agent: kubernetes
  cluster: build07
  cron: 0 0 5 * *
  decorate: true
  decoration_config:
    skip_cloning: true
    timeout: 5h0m0s
  extra_refs:
  - base_ref: main
    org: openshift-eng
    repo: ocp-qe-perfscale-ci
  labels:
    ci-operator.openshift.io/cloud: aws
    ci-operator.openshift.io/cloud-cluster-profile: aws-perfscale-qe
    ci-operator.openshift.io/variant: aws-4.17-nightly-x86
    ci.openshift.io/generator: prowgen
    job-release: "4.17"
    pj-rehearse.openshift.io/can-be-rehearsed: "true"
  name: periodic-ci-openshift-eng-ocp-qe-perfscale-ci-main-aws-4.17-nightly-x86-node-density-heavy-24nodes
  reporter_config:
    slack:
      channel: '#ocp-qe-scale-ci-results'
      job_states_to_report:
      - success
      - failure
      - error
      report_template: '{{if eq .Status.State "success"}} :white_check_mark: Job *{{.Spec.Job}}*
        ended with *{{.Status.State}}*. <{{.Status.URL}}|View logs> :white_check_mark:
        {{else}} :warning:  Job *{{.Spec.Job}}* ended with *{{.Status.State}}*. <{{.Status.URL}}|View
        logs> :warning: {{end}}'
  spec:
    containers:
    - args:
      - --gcs-upload-secret=/secrets/gcs/service-account.json
      - --image-import-pull-secret=/etc/pull-secret/.dockerconfigjson
      - --lease-server-credentials-file=/etc/boskos/credentials
      - --report-credentials-file=/etc/report/credentials
      - --secret-dir=/secrets/ci-pull-credentials
      - --target=node-density-heavy-24nodes
      - --variant=aws-4.17-nightly-x86
      command:
      - ci-operator
      image: ci-operator:latest
      imagePullPolicy: Always
      name: ""
      resources:
        requests:
          cpu: 10m
      volumeMounts:
      - mountPath: /etc/boskos
        name: boskos
        readOnly: true
      - mountPath: /secrets/ci-pull-credentials
        name: ci-pull-credentials
        readOnly: true
      - mountPath: /secrets/gcs
        name: gcs-credentials
        readOnly: true
      - mountPath: /secrets/manifest-tool
        name: manifest-tool-local-pusher
        readOnly: true
      - mountPath: /etc/pull-secret
        name: pull-secret
        readOnly: true
      - mountPath: /etc/report
        name: result-aggregator
        readOnly: true
    serviceAccountName: ci-operator
    volumes:
    - name: boskos
      secret:
        items:
        - key: credentials
          path: credentials
        secretName: boskos-credentials
    - name: ci-pull-credentials
      secret:
        secretName: ci-pull-credentials
    - name: manifest-tool-local-pusher
      secret:
        secretName: manifest-tool-local-pusher
    - name: pull-secret
      secret:
        secretName: registry-pull-credentials
    - name: result-aggregator
      secret:
        secretName: result-aggregator
- agent: kubernetes
  cluster: build07
  cron: '@yearly'
  decorate: true
  decoration_config:
    skip_cloning: true
    timeout: 3h30m0s
  extra_refs:
  - base_ref: main
    org: openshift-eng
    repo: ocp-qe-perfscale-ci
  labels:
    ci-operator.openshift.io/cloud: aws
    ci-operator.openshift.io/cloud-cluster-profile: aws-perfscale-qe
    ci-operator.openshift.io/variant: aws-4.17-nightly-x86
    ci.openshift.io/generator: prowgen
    job-release: "4.17"
    pj-rehearse.openshift.io/can-be-rehearsed: "true"
  name: periodic-ci-openshift-eng-ocp-qe-perfscale-ci-main-aws-4.17-nightly-x86-payload-control-plane-6nodes
  reporter_config:
    slack:
      channel: '#ocp-qe-scale-ci-results'
      job_states_to_report:
      - success
      - failure
      - error
      report_template: '{{if eq .Status.State "success"}} :white_check_mark: Job *{{.Spec.Job}}*
        ended with *{{.Status.State}}*. <{{.Status.URL}}|View logs> :white_check_mark:
        {{else}} :warning:  Job *{{.Spec.Job}}* ended with *{{.Status.State}}*. <{{.Status.URL}}|View
        logs> :warning: {{end}}'
  spec:
    containers:
    - args:
      - --gcs-upload-secret=/secrets/gcs/service-account.json
      - --image-import-pull-secret=/etc/pull-secret/.dockerconfigjson
      - --lease-server-credentials-file=/etc/boskos/credentials
      - --report-credentials-file=/etc/report/credentials
      - --secret-dir=/secrets/ci-pull-credentials
      - --target=payload-control-plane-6nodes
      - --variant=aws-4.17-nightly-x86
      command:
      - ci-operator
      image: ci-operator:latest
      imagePullPolicy: Always
      name: ""
      resources:
        requests:
          cpu: 10m
      volumeMounts:
      - mountPath: /etc/boskos
        name: boskos
        readOnly: true
      - mountPath: /secrets/ci-pull-credentials
        name: ci-pull-credentials
        readOnly: true
      - mountPath: /secrets/gcs
        name: gcs-credentials
        readOnly: true
      - mountPath: /secrets/manifest-tool
        name: manifest-tool-local-pusher
        readOnly: true
      - mountPath: /etc/pull-secret
        name: pull-secret
        readOnly: true
      - mountPath: /etc/report
        name: result-aggregator
        readOnly: true
    serviceAccountName: ci-operator
    volumes:
    - name: boskos
      secret:
        items:
        - key: credentials
          path: credentials
        secretName: boskos-credentials
    - name: ci-pull-credentials
      secret:
        secretName: ci-pull-credentials
    - name: manifest-tool-local-pusher
      secret:
        secretName: manifest-tool-local-pusher
    - name: pull-secret
      secret:
        secretName: registry-pull-credentials
    - name: result-aggregator
      secret:
        secretName: result-aggregator
- agent: kubernetes
  cluster: build07
  cron: 0 2 18 * *
  decorate: true
  decoration_config:
    skip_cloning: true
    timeout: 7h0m0s
  extra_refs:
  - base_ref: main
    org: openshift-eng
    repo: ocp-qe-perfscale-ci
  labels:
    ci-operator.openshift.io/cloud: aws
    ci-operator.openshift.io/cloud-cluster-profile: aws-perfscale
    ci-operator.openshift.io/variant: aws-4.18-nightly-x86
    ci.openshift.io/generator: prowgen
    job-release: "4.18"
    pj-rehearse.openshift.io/can-be-rehearsed: "true"
  name: periodic-ci-openshift-eng-ocp-qe-perfscale-ci-main-aws-4.18-nightly-x86-control-plane-120nodes
  reporter_config:
    slack:
      channel: '#ocp-qe-scale-ci-results'
      job_states_to_report:
      - success
      - failure
      - error
      report_template: '{{if eq .Status.State "success"}} :white_check_mark: Job *{{.Spec.Job}}*
        ended with *{{.Status.State}}*. <{{.Status.URL}}|View logs> :white_check_mark:
        {{else}} :warning:  Job *{{.Spec.Job}}* ended with *{{.Status.State}}*. <{{.Status.URL}}|View
        logs> :warning: {{end}}'
  spec:
    containers:
    - args:
      - --gcs-upload-secret=/secrets/gcs/service-account.json
      - --image-import-pull-secret=/etc/pull-secret/.dockerconfigjson
      - --lease-server-credentials-file=/etc/boskos/credentials
      - --report-credentials-file=/etc/report/credentials
      - --secret-dir=/secrets/ci-pull-credentials
      - --target=control-plane-120nodes
      - --variant=aws-4.18-nightly-x86
      command:
      - ci-operator
      image: ci-operator:latest
      imagePullPolicy: Always
      name: ""
      resources:
        requests:
          cpu: 10m
      volumeMounts:
      - mountPath: /etc/boskos
        name: boskos
        readOnly: true
      - mountPath: /secrets/ci-pull-credentials
        name: ci-pull-credentials
        readOnly: true
      - mountPath: /secrets/gcs
        name: gcs-credentials
        readOnly: true
      - mountPath: /secrets/manifest-tool
        name: manifest-tool-local-pusher
        readOnly: true
      - mountPath: /etc/pull-secret
        name: pull-secret
        readOnly: true
      - mountPath: /etc/report
        name: result-aggregator
        readOnly: true
    serviceAccountName: ci-operator
    volumes:
    - name: boskos
      secret:
        items:
        - key: credentials
          path: credentials
        secretName: boskos-credentials
    - name: ci-pull-credentials
      secret:
        secretName: ci-pull-credentials
    - name: manifest-tool-local-pusher
      secret:
        secretName: manifest-tool-local-pusher
    - name: pull-secret
      secret:
        secretName: registry-pull-credentials
    - name: result-aggregator
      secret:
        secretName: result-aggregator
- agent: kubernetes
  cluster: build07
  cron: 0 5 23 * *
  decorate: true
  decoration_config:
    skip_cloning: true
  extra_refs:
  - base_ref: main
    org: openshift-eng
    repo: ocp-qe-perfscale-ci
  labels:
    ci-operator.openshift.io/cloud: aws
    ci-operator.openshift.io/cloud-cluster-profile: aws-perfscale-qe
    ci-operator.openshift.io/variant: aws-4.18-nightly-x86
    ci.openshift.io/generator: prowgen
    job-release: "4.18"
    pj-rehearse.openshift.io/can-be-rehearsed: "true"
  name: periodic-ci-openshift-eng-ocp-qe-perfscale-ci-main-aws-4.18-nightly-x86-control-plane-24nodes
  reporter_config:
    slack:
      channel: '#ocp-qe-scale-ci-results'
      job_states_to_report:
      - success
      - failure
      - error
      report_template: '{{if eq .Status.State "success"}} :white_check_mark: Job *{{.Spec.Job}}*
        ended with *{{.Status.State}}*. <{{.Status.URL}}|View logs> :white_check_mark:
        {{else}} :warning:  Job *{{.Spec.Job}}* ended with *{{.Status.State}}*. <{{.Status.URL}}|View
        logs> :warning: {{end}}'
  spec:
    containers:
    - args:
      - --gcs-upload-secret=/secrets/gcs/service-account.json
      - --image-import-pull-secret=/etc/pull-secret/.dockerconfigjson
      - --lease-server-credentials-file=/etc/boskos/credentials
      - --report-credentials-file=/etc/report/credentials
      - --secret-dir=/secrets/ci-pull-credentials
      - --target=control-plane-24nodes
      - --variant=aws-4.18-nightly-x86
      command:
      - ci-operator
      image: ci-operator:latest
      imagePullPolicy: Always
      name: ""
      resources:
        requests:
          cpu: 10m
      volumeMounts:
      - mountPath: /etc/boskos
        name: boskos
        readOnly: true
      - mountPath: /secrets/ci-pull-credentials
        name: ci-pull-credentials
        readOnly: true
      - mountPath: /secrets/gcs
        name: gcs-credentials
        readOnly: true
      - mountPath: /secrets/manifest-tool
        name: manifest-tool-local-pusher
        readOnly: true
      - mountPath: /etc/pull-secret
        name: pull-secret
        readOnly: true
      - mountPath: /etc/report
        name: result-aggregator
        readOnly: true
    serviceAccountName: ci-operator
    volumes:
    - name: boskos
      secret:
        items:
        - key: credentials
          path: credentials
        secretName: boskos-credentials
    - name: ci-pull-credentials
      secret:
        secretName: ci-pull-credentials
    - name: manifest-tool-local-pusher
      secret:
        secretName: manifest-tool-local-pusher
    - name: pull-secret
      secret:
        secretName: registry-pull-credentials
    - name: result-aggregator
      secret:
        secretName: result-aggregator
- agent: kubernetes
  cluster: build07
  cron: 0 0 25 3,6,9,12 *
  decorate: true
  decoration_config:
    skip_cloning: true
  extra_refs:
  - base_ref: main
    org: openshift-eng
    repo: ocp-qe-perfscale-ci
  labels:
    ci-operator.openshift.io/cloud: aws
    ci-operator.openshift.io/cloud-cluster-profile: aws-perfscale
    ci-operator.openshift.io/variant: aws-4.18-nightly-x86
    ci.openshift.io/generator: prowgen
    job-release: "4.18"
    pj-rehearse.openshift.io/can-be-rehearsed: "true"
  name: periodic-ci-openshift-eng-ocp-qe-perfscale-ci-main-aws-4.18-nightly-x86-control-plane-252nodes
  reporter_config:
    slack:
      channel: '#ocp-qe-scale-ci-results'
      job_states_to_report:
      - success
      - failure
      - error
      report_template: '{{if eq .Status.State "success"}} :white_check_mark: Job *{{.Spec.Job}}*
        ended with *{{.Status.State}}*. <{{.Status.URL}}|View logs> :white_check_mark:
        {{else}} :warning:  Job *{{.Spec.Job}}* ended with *{{.Status.State}}*. <{{.Status.URL}}|View
        logs> :warning: {{end}}'
  spec:
    containers:
    - args:
      - --gcs-upload-secret=/secrets/gcs/service-account.json
      - --image-import-pull-secret=/etc/pull-secret/.dockerconfigjson
      - --lease-server-credentials-file=/etc/boskos/credentials
      - --report-credentials-file=/etc/report/credentials
      - --secret-dir=/secrets/ci-pull-credentials
      - --target=control-plane-252nodes
      - --variant=aws-4.18-nightly-x86
      command:
      - ci-operator
      image: ci-operator:latest
      imagePullPolicy: Always
      name: ""
      resources:
        requests:
          cpu: 10m
      volumeMounts:
      - mountPath: /etc/boskos
        name: boskos
        readOnly: true
      - mountPath: /secrets/ci-pull-credentials
        name: ci-pull-credentials
        readOnly: true
      - mountPath: /secrets/gcs
        name: gcs-credentials
        readOnly: true
      - mountPath: /secrets/manifest-tool
        name: manifest-tool-local-pusher
        readOnly: true
      - mountPath: /etc/pull-secret
        name: pull-secret
        readOnly: true
      - mountPath: /etc/report
        name: result-aggregator
        readOnly: true
    serviceAccountName: ci-operator
    volumes:
    - name: boskos
      secret:
        items:
        - key: credentials
          path: credentials
        secretName: boskos-credentials
    - name: ci-pull-credentials
      secret:
        secretName: ci-pull-credentials
    - name: manifest-tool-local-pusher
      secret:
        secretName: manifest-tool-local-pusher
    - name: pull-secret
      secret:
        secretName: registry-pull-credentials
    - name: result-aggregator
      secret:
        secretName: result-aggregator
- agent: kubernetes
  cluster: build07
  cron: 0 3 2,16 * *
  decorate: true
  decoration_config:
    skip_cloning: true
    timeout: 5h0m0s
  extra_refs:
  - base_ref: main
    org: openshift-eng
    repo: ocp-qe-perfscale-ci
  labels:
    ci-operator.openshift.io/cloud: aws
    ci-operator.openshift.io/cloud-cluster-profile: aws-perfscale-qe
    ci-operator.openshift.io/variant: aws-4.18-nightly-x86
    ci.openshift.io/generator: prowgen
    job-release: "4.18"
    pj-rehearse.openshift.io/can-be-rehearsed: "true"
  name: periodic-ci-openshift-eng-ocp-qe-perfscale-ci-main-aws-4.18-nightly-x86-control-plane-etcdencrypt-24nodes
  reporter_config:
    slack:
      channel: '#ocp-qe-scale-ci-results'
      job_states_to_report:
      - success
      - failure
      - error
      report_template: '{{if eq .Status.State "success"}} :white_check_mark: Job *{{.Spec.Job}}*
        ended with *{{.Status.State}}*. <{{.Status.URL}}|View logs> :white_check_mark:
        {{else}} :warning:  Job *{{.Spec.Job}}* ended with *{{.Status.State}}*. <{{.Status.URL}}|View
        logs> :warning: {{end}}'
  spec:
    containers:
    - args:
      - --gcs-upload-secret=/secrets/gcs/service-account.json
      - --image-import-pull-secret=/etc/pull-secret/.dockerconfigjson
      - --lease-server-credentials-file=/etc/boskos/credentials
      - --report-credentials-file=/etc/report/credentials
      - --secret-dir=/secrets/ci-pull-credentials
      - --target=control-plane-etcdencrypt-24nodes
      - --variant=aws-4.18-nightly-x86
      command:
      - ci-operator
      image: ci-operator:latest
      imagePullPolicy: Always
      name: ""
      resources:
        requests:
          cpu: 10m
      volumeMounts:
      - mountPath: /etc/boskos
        name: boskos
        readOnly: true
      - mountPath: /secrets/ci-pull-credentials
        name: ci-pull-credentials
        readOnly: true
      - mountPath: /secrets/gcs
        name: gcs-credentials
        readOnly: true
      - mountPath: /secrets/manifest-tool
        name: manifest-tool-local-pusher
        readOnly: true
      - mountPath: /etc/pull-secret
        name: pull-secret
        readOnly: true
      - mountPath: /etc/report
        name: result-aggregator
        readOnly: true
    serviceAccountName: ci-operator
    volumes:
    - name: boskos
      secret:
        items:
        - key: credentials
          path: credentials
        secretName: boskos-credentials
    - name: ci-pull-credentials
      secret:
        secretName: ci-pull-credentials
    - name: manifest-tool-local-pusher
      secret:
        secretName: manifest-tool-local-pusher
    - name: pull-secret
      secret:
        secretName: registry-pull-credentials
    - name: result-aggregator
      secret:
        secretName: result-aggregator
- agent: kubernetes
  cluster: build07
  cron: 0 10 11 * *
  decorate: true
  decoration_config:
    skip_cloning: true
    timeout: 8h0m0s
  extra_refs:
  - base_ref: main
    org: openshift-eng
    repo: ocp-qe-perfscale-ci
  labels:
    ci-operator.openshift.io/cloud: aws
    ci-operator.openshift.io/cloud-cluster-profile: aws-perfscale
    ci-operator.openshift.io/variant: aws-4.18-nightly-x86
    ci.openshift.io/generator: prowgen
    job-release: "4.18"
    pj-rehearse.openshift.io/can-be-rehearsed: "true"
  name: periodic-ci-openshift-eng-ocp-qe-perfscale-ci-main-aws-4.18-nightly-x86-control-plane-ipsec-120nodes
  reporter_config:
    slack:
      channel: '#ocp-qe-scale-ci-results'
      job_states_to_report:
      - success
      - failure
      - error
      report_template: '{{if eq .Status.State "success"}} :white_check_mark: Job *{{.Spec.Job}}*
        ended with *{{.Status.State}}*. <{{.Status.URL}}|View logs> :white_check_mark:
        {{else}} :warning:  Job *{{.Spec.Job}}* ended with *{{.Status.State}}*. <{{.Status.URL}}|View
        logs> :warning: {{end}}'
  spec:
    containers:
    - args:
      - --gcs-upload-secret=/secrets/gcs/service-account.json
      - --image-import-pull-secret=/etc/pull-secret/.dockerconfigjson
      - --lease-server-credentials-file=/etc/boskos/credentials
      - --report-credentials-file=/etc/report/credentials
      - --secret-dir=/secrets/ci-pull-credentials
      - --target=control-plane-ipsec-120nodes
      - --variant=aws-4.18-nightly-x86
      command:
      - ci-operator
      image: ci-operator:latest
      imagePullPolicy: Always
      name: ""
      resources:
        requests:
          cpu: 10m
      volumeMounts:
      - mountPath: /etc/boskos
        name: boskos
        readOnly: true
      - mountPath: /secrets/ci-pull-credentials
        name: ci-pull-credentials
        readOnly: true
      - mountPath: /secrets/gcs
        name: gcs-credentials
        readOnly: true
      - mountPath: /secrets/manifest-tool
        name: manifest-tool-local-pusher
        readOnly: true
      - mountPath: /etc/pull-secret
        name: pull-secret
        readOnly: true
      - mountPath: /etc/report
        name: result-aggregator
        readOnly: true
    serviceAccountName: ci-operator
    volumes:
    - name: boskos
      secret:
        items:
        - key: credentials
          path: credentials
        secretName: boskos-credentials
    - name: ci-pull-credentials
      secret:
        secretName: ci-pull-credentials
    - name: manifest-tool-local-pusher
      secret:
        secretName: manifest-tool-local-pusher
    - name: pull-secret
      secret:
        secretName: registry-pull-credentials
    - name: result-aggregator
      secret:
        secretName: result-aggregator
- agent: kubernetes
  cluster: build07
  cron: 0 14 11 3,6,9,12 *
  decorate: true
  decoration_config:
    skip_cloning: true
  extra_refs:
  - base_ref: main
    org: openshift-eng
    repo: ocp-qe-perfscale-ci
  labels:
    ci-operator.openshift.io/cloud: aws
    ci-operator.openshift.io/cloud-cluster-profile: aws-perfscale
    ci-operator.openshift.io/variant: aws-4.18-nightly-x86
    ci.openshift.io/generator: prowgen
    job-release: "4.18"
    pj-rehearse.openshift.io/can-be-rehearsed: "true"
  name: periodic-ci-openshift-eng-ocp-qe-perfscale-ci-main-aws-4.18-nightly-x86-control-plane-ipsec-252nodes
  reporter_config:
    slack:
      channel: '#ocp-qe-scale-ci-results'
      job_states_to_report:
      - success
      - failure
      - error
      report_template: '{{if eq .Status.State "success"}} :white_check_mark: Job *{{.Spec.Job}}*
        ended with *{{.Status.State}}*. <{{.Status.URL}}|View logs> :white_check_mark:
        {{else}} :warning:  Job *{{.Spec.Job}}* ended with *{{.Status.State}}*. <{{.Status.URL}}|View
        logs> :warning: {{end}}'
  spec:
    containers:
    - args:
      - --gcs-upload-secret=/secrets/gcs/service-account.json
      - --image-import-pull-secret=/etc/pull-secret/.dockerconfigjson
      - --lease-server-credentials-file=/etc/boskos/credentials
      - --report-credentials-file=/etc/report/credentials
      - --secret-dir=/secrets/ci-pull-credentials
      - --target=control-plane-ipsec-252nodes
      - --variant=aws-4.18-nightly-x86
      command:
      - ci-operator
      image: ci-operator:latest
      imagePullPolicy: Always
      name: ""
      resources:
        requests:
          cpu: 10m
      volumeMounts:
      - mountPath: /etc/boskos
        name: boskos
        readOnly: true
      - mountPath: /secrets/ci-pull-credentials
        name: ci-pull-credentials
        readOnly: true
      - mountPath: /secrets/gcs
        name: gcs-credentials
        readOnly: true
      - mountPath: /secrets/manifest-tool
        name: manifest-tool-local-pusher
        readOnly: true
      - mountPath: /etc/pull-secret
        name: pull-secret
        readOnly: true
      - mountPath: /etc/report
        name: result-aggregator
        readOnly: true
    serviceAccountName: ci-operator
    volumes:
    - name: boskos
      secret:
        items:
        - key: credentials
          path: credentials
        secretName: boskos-credentials
    - name: ci-pull-credentials
      secret:
        secretName: ci-pull-credentials
    - name: manifest-tool-local-pusher
      secret:
        secretName: manifest-tool-local-pusher
    - name: pull-secret
      secret:
        secretName: registry-pull-credentials
    - name: result-aggregator
      secret:
        secretName: result-aggregator
- agent: kubernetes
  cluster: build07
  cron: 0 3 15 * *
  decorate: true
  decoration_config:
    skip_cloning: true
    timeout: 5h0m0s
  extra_refs:
  - base_ref: main
    org: openshift-eng
    repo: ocp-qe-perfscale-ci
  labels:
    ci-operator.openshift.io/cloud: aws
    ci-operator.openshift.io/cloud-cluster-profile: aws-perfscale
    ci-operator.openshift.io/variant: aws-4.18-nightly-x86
    ci.openshift.io/generator: prowgen
    job-release: "4.18"
    pj-rehearse.openshift.io/can-be-rehearsed: "true"
  name: periodic-ci-openshift-eng-ocp-qe-perfscale-ci-main-aws-4.18-nightly-x86-data-path-9nodes
  reporter_config:
    slack:
      channel: '#ocp-qe-scale-ci-results'
      job_states_to_report:
      - success
      - failure
      - error
      report_template: '{{if eq .Status.State "success"}} :white_check_mark: Job *{{.Spec.Job}}*
        ended with *{{.Status.State}}*. <{{.Status.URL}}|View logs> :white_check_mark:
        {{else}} :warning:  Job *{{.Spec.Job}}* ended with *{{.Status.State}}*. <{{.Status.URL}}|View
        logs> :warning: {{end}}'
  spec:
    containers:
    - args:
      - --gcs-upload-secret=/secrets/gcs/service-account.json
      - --image-import-pull-secret=/etc/pull-secret/.dockerconfigjson
      - --lease-server-credentials-file=/etc/boskos/credentials
      - --report-credentials-file=/etc/report/credentials
      - --secret-dir=/secrets/ci-pull-credentials
      - --target=data-path-9nodes
      - --variant=aws-4.18-nightly-x86
      command:
      - ci-operator
      image: ci-operator:latest
      imagePullPolicy: Always
      name: ""
      resources:
        requests:
          cpu: 10m
      volumeMounts:
      - mountPath: /etc/boskos
        name: boskos
        readOnly: true
      - mountPath: /secrets/ci-pull-credentials
        name: ci-pull-credentials
        readOnly: true
      - mountPath: /secrets/gcs
        name: gcs-credentials
        readOnly: true
      - mountPath: /secrets/manifest-tool
        name: manifest-tool-local-pusher
        readOnly: true
      - mountPath: /etc/pull-secret
        name: pull-secret
        readOnly: true
      - mountPath: /etc/report
        name: result-aggregator
        readOnly: true
    serviceAccountName: ci-operator
    volumes:
    - name: boskos
      secret:
        items:
        - key: credentials
          path: credentials
        secretName: boskos-credentials
    - name: ci-pull-credentials
      secret:
        secretName: ci-pull-credentials
    - name: manifest-tool-local-pusher
      secret:
        secretName: manifest-tool-local-pusher
    - name: pull-secret
      secret:
        secretName: registry-pull-credentials
    - name: result-aggregator
      secret:
        secretName: result-aggregator
- agent: kubernetes
  cluster: build07
  cron: 0 2 22 * *
  decorate: true
  decoration_config:
    skip_cloning: true
    timeout: 8h0m0s
  extra_refs:
  - base_ref: main
    org: openshift-eng
    repo: ocp-qe-perfscale-ci
  labels:
    ci-operator.openshift.io/cloud: aws
    ci-operator.openshift.io/cloud-cluster-profile: aws-perfscale-qe
    ci-operator.openshift.io/variant: aws-4.18-nightly-x86
    ci.openshift.io/generator: prowgen
    job-release: "4.18"
    pj-rehearse.openshift.io/can-be-rehearsed: "true"
  name: periodic-ci-openshift-eng-ocp-qe-perfscale-ci-main-aws-4.18-nightly-x86-data-path-ipsec-9nodes
  reporter_config:
    slack:
      channel: '#ocp-qe-scale-ci-results'
      job_states_to_report:
      - success
      - failure
      - error
      report_template: '{{if eq .Status.State "success"}} :white_check_mark: Job *{{.Spec.Job}}*
        ended with *{{.Status.State}}*. <{{.Status.URL}}|View logs> :white_check_mark:
        {{else}} :warning:  Job *{{.Spec.Job}}* ended with *{{.Status.State}}*. <{{.Status.URL}}|View
        logs> :warning: {{end}}'
  spec:
    containers:
    - args:
      - --gcs-upload-secret=/secrets/gcs/service-account.json
      - --image-import-pull-secret=/etc/pull-secret/.dockerconfigjson
      - --lease-server-credentials-file=/etc/boskos/credentials
      - --report-credentials-file=/etc/report/credentials
      - --secret-dir=/secrets/ci-pull-credentials
      - --target=data-path-ipsec-9nodes
      - --variant=aws-4.18-nightly-x86
      command:
      - ci-operator
      image: ci-operator:latest
      imagePullPolicy: Always
      name: ""
      resources:
        requests:
          cpu: 10m
      volumeMounts:
      - mountPath: /etc/boskos
        name: boskos
        readOnly: true
      - mountPath: /secrets/ci-pull-credentials
        name: ci-pull-credentials
        readOnly: true
      - mountPath: /secrets/gcs
        name: gcs-credentials
        readOnly: true
      - mountPath: /secrets/manifest-tool
        name: manifest-tool-local-pusher
        readOnly: true
      - mountPath: /etc/pull-secret
        name: pull-secret
        readOnly: true
      - mountPath: /etc/report
        name: result-aggregator
        readOnly: true
    serviceAccountName: ci-operator
    volumes:
    - name: boskos
      secret:
        items:
        - key: credentials
          path: credentials
        secretName: boskos-credentials
    - name: ci-pull-credentials
      secret:
        secretName: ci-pull-credentials
    - name: manifest-tool-local-pusher
      secret:
        secretName: manifest-tool-local-pusher
    - name: pull-secret
      secret:
        secretName: registry-pull-credentials
    - name: result-aggregator
      secret:
        secretName: result-aggregator
- agent: kubernetes
  cluster: build07
  cron: 0 0 24 * *
  decorate: true
  decoration_config:
    skip_cloning: true
    timeout: 8h0m0s
  extra_refs:
  - base_ref: main
    org: openshift-eng
    repo: ocp-qe-perfscale-ci
  labels:
    ci-operator.openshift.io/cloud: aws
    ci-operator.openshift.io/cloud-cluster-profile: aws-perfscale
    ci-operator.openshift.io/variant: aws-4.18-nightly-x86-loaded-upgrade-from-4.17
    ci.openshift.io/generator: prowgen
    job-release: "4.18"
    pj-rehearse.openshift.io/can-be-rehearsed: "true"
  name: periodic-ci-openshift-eng-ocp-qe-perfscale-ci-main-aws-4.18-nightly-x86-loaded-upgrade-from-4.17-loaded-upgrade-417to418-120nodes
  reporter_config:
    slack:
      channel: '#ocp-qe-scale-ci-results'
      job_states_to_report:
      - success
      - failure
      - error
      report_template: '{{if eq .Status.State "success"}} :white_check_mark: Job *{{.Spec.Job}}*
        ended with *{{.Status.State}}*. <{{.Status.URL}}|View logs> :white_check_mark:
        {{else}} :warning:  Job *{{.Spec.Job}}* ended with *{{.Status.State}}*. <{{.Status.URL}}|View
        logs> :warning: {{end}}'
  spec:
    containers:
    - args:
      - --gcs-upload-secret=/secrets/gcs/service-account.json
      - --image-import-pull-secret=/etc/pull-secret/.dockerconfigjson
      - --lease-server-credentials-file=/etc/boskos/credentials
      - --report-credentials-file=/etc/report/credentials
      - --secret-dir=/secrets/ci-pull-credentials
      - --target=loaded-upgrade-417to418-120nodes
      - --variant=aws-4.18-nightly-x86-loaded-upgrade-from-4.17
      command:
      - ci-operator
      image: ci-operator:latest
      imagePullPolicy: Always
      name: ""
      resources:
        requests:
          cpu: 10m
      volumeMounts:
      - mountPath: /etc/boskos
        name: boskos
        readOnly: true
      - mountPath: /secrets/ci-pull-credentials
        name: ci-pull-credentials
        readOnly: true
      - mountPath: /secrets/gcs
        name: gcs-credentials
        readOnly: true
      - mountPath: /secrets/manifest-tool
        name: manifest-tool-local-pusher
        readOnly: true
      - mountPath: /etc/pull-secret
        name: pull-secret
        readOnly: true
      - mountPath: /etc/report
        name: result-aggregator
        readOnly: true
    serviceAccountName: ci-operator
    volumes:
    - name: boskos
      secret:
        items:
        - key: credentials
          path: credentials
        secretName: boskos-credentials
    - name: ci-pull-credentials
      secret:
        secretName: ci-pull-credentials
    - name: manifest-tool-local-pusher
      secret:
        secretName: manifest-tool-local-pusher
    - name: pull-secret
      secret:
        secretName: registry-pull-credentials
    - name: result-aggregator
      secret:
        secretName: result-aggregator
- agent: kubernetes
  cluster: build07
  cron: 0 10 10,24 * *
  decorate: true
  decoration_config:
    skip_cloning: true
    timeout: 8h0m0s
  extra_refs:
  - base_ref: main
    org: openshift-eng
    repo: ocp-qe-perfscale-ci
  labels:
    ci-operator.openshift.io/cloud: aws
    ci-operator.openshift.io/cloud-cluster-profile: aws-perfscale-qe
    ci-operator.openshift.io/variant: aws-4.18-nightly-x86-loaded-upgrade-from-4.17
    ci.openshift.io/generator: prowgen
    job-release: "4.18"
    pj-rehearse.openshift.io/can-be-rehearsed: "true"
  name: periodic-ci-openshift-eng-ocp-qe-perfscale-ci-main-aws-4.18-nightly-x86-loaded-upgrade-from-4.17-loaded-upgrade-417to418-24nodes
  reporter_config:
    slack:
      channel: '#ocp-qe-scale-ci-results'
      job_states_to_report:
      - success
      - failure
      - error
      report_template: '{{if eq .Status.State "success"}} :white_check_mark: Job *{{.Spec.Job}}*
        ended with *{{.Status.State}}*. <{{.Status.URL}}|View logs> :white_check_mark:
        {{else}} :warning:  Job *{{.Spec.Job}}* ended with *{{.Status.State}}*. <{{.Status.URL}}|View
        logs> :warning: {{end}}'
  spec:
    containers:
    - args:
      - --gcs-upload-secret=/secrets/gcs/service-account.json
      - --image-import-pull-secret=/etc/pull-secret/.dockerconfigjson
      - --lease-server-credentials-file=/etc/boskos/credentials
      - --report-credentials-file=/etc/report/credentials
      - --secret-dir=/secrets/ci-pull-credentials
      - --target=loaded-upgrade-417to418-24nodes
      - --variant=aws-4.18-nightly-x86-loaded-upgrade-from-4.17
      command:
      - ci-operator
      image: ci-operator:latest
      imagePullPolicy: Always
      name: ""
      resources:
        requests:
          cpu: 10m
      volumeMounts:
      - mountPath: /etc/boskos
        name: boskos
        readOnly: true
      - mountPath: /secrets/ci-pull-credentials
        name: ci-pull-credentials
        readOnly: true
      - mountPath: /secrets/gcs
        name: gcs-credentials
        readOnly: true
      - mountPath: /secrets/manifest-tool
        name: manifest-tool-local-pusher
        readOnly: true
      - mountPath: /etc/pull-secret
        name: pull-secret
        readOnly: true
      - mountPath: /etc/report
        name: result-aggregator
        readOnly: true
    serviceAccountName: ci-operator
    volumes:
    - name: boskos
      secret:
        items:
        - key: credentials
          path: credentials
        secretName: boskos-credentials
    - name: ci-pull-credentials
      secret:
        secretName: ci-pull-credentials
    - name: manifest-tool-local-pusher
      secret:
        secretName: manifest-tool-local-pusher
    - name: pull-secret
      secret:
        secretName: registry-pull-credentials
    - name: result-aggregator
      secret:
        secretName: result-aggregator
- agent: kubernetes
  cluster: build07
  cron: 0 6 24 3,6,9,12 *
  decorate: true
  decoration_config:
    skip_cloning: true
    timeout: 8h0m0s
  extra_refs:
  - base_ref: main
    org: openshift-eng
    repo: ocp-qe-perfscale-ci
  labels:
    ci-operator.openshift.io/cloud: aws
    ci-operator.openshift.io/cloud-cluster-profile: aws-perfscale
    ci-operator.openshift.io/variant: aws-4.18-nightly-x86-loaded-upgrade-from-4.17
    ci.openshift.io/generator: prowgen
    job-release: "4.18"
    pj-rehearse.openshift.io/can-be-rehearsed: "true"
  name: periodic-ci-openshift-eng-ocp-qe-perfscale-ci-main-aws-4.18-nightly-x86-loaded-upgrade-from-4.17-loaded-upgrade-417to418-252nodes
  reporter_config:
    slack:
      channel: '#ocp-qe-scale-ci-results'
      job_states_to_report:
      - success
      - failure
      - error
      report_template: '{{if eq .Status.State "success"}} :white_check_mark: Job *{{.Spec.Job}}*
        ended with *{{.Status.State}}*. <{{.Status.URL}}|View logs> :white_check_mark:
        {{else}} :warning:  Job *{{.Spec.Job}}* ended with *{{.Status.State}}*. <{{.Status.URL}}|View
        logs> :warning: {{end}}'
  spec:
    containers:
    - args:
      - --gcs-upload-secret=/secrets/gcs/service-account.json
      - --image-import-pull-secret=/etc/pull-secret/.dockerconfigjson
      - --lease-server-credentials-file=/etc/boskos/credentials
      - --report-credentials-file=/etc/report/credentials
      - --secret-dir=/secrets/ci-pull-credentials
      - --target=loaded-upgrade-417to418-252nodes
      - --variant=aws-4.18-nightly-x86-loaded-upgrade-from-4.17
      command:
      - ci-operator
      image: ci-operator:latest
      imagePullPolicy: Always
      name: ""
      resources:
        requests:
          cpu: 10m
      volumeMounts:
      - mountPath: /etc/boskos
        name: boskos
        readOnly: true
      - mountPath: /secrets/ci-pull-credentials
        name: ci-pull-credentials
        readOnly: true
      - mountPath: /secrets/gcs
        name: gcs-credentials
        readOnly: true
      - mountPath: /secrets/manifest-tool
        name: manifest-tool-local-pusher
        readOnly: true
      - mountPath: /etc/pull-secret
        name: pull-secret
        readOnly: true
      - mountPath: /etc/report
        name: result-aggregator
        readOnly: true
    serviceAccountName: ci-operator
    volumes:
    - name: boskos
      secret:
        items:
        - key: credentials
          path: credentials
        secretName: boskos-credentials
    - name: ci-pull-credentials
      secret:
        secretName: ci-pull-credentials
    - name: manifest-tool-local-pusher
      secret:
        secretName: manifest-tool-local-pusher
    - name: pull-secret
      secret:
        secretName: registry-pull-credentials
    - name: result-aggregator
      secret:
        secretName: result-aggregator
- agent: kubernetes
  cluster: build07
  cron: 0 0 6,13,20,27 * *
  decorate: true
  decoration_config:
    skip_cloning: true
    timeout: 5h0m0s
  extra_refs:
  - base_ref: main
    org: openshift-eng
    repo: ocp-qe-perfscale-ci
  labels:
    ci-operator.openshift.io/cloud: aws
    ci-operator.openshift.io/cloud-cluster-profile: aws-perfscale-qe
    ci-operator.openshift.io/variant: aws-4.18-nightly-x86
    ci.openshift.io/generator: prowgen
    job-release: "4.18"
    pj-rehearse.openshift.io/can-be-rehearsed: "true"
  name: periodic-ci-openshift-eng-ocp-qe-perfscale-ci-main-aws-4.18-nightly-x86-netpol-24nodes
  reporter_config:
    slack:
      channel: '#ocp-qe-scale-ci-results'
      job_states_to_report:
      - success
      - failure
      - error
      report_template: '{{if eq .Status.State "success"}} :white_check_mark: Job *{{.Spec.Job}}*
        ended with *{{.Status.State}}*. <{{.Status.URL}}|View logs> :white_check_mark:
        {{else}} :warning:  Job *{{.Spec.Job}}* ended with *{{.Status.State}}*. <{{.Status.URL}}|View
        logs> :warning: {{end}}'
  spec:
    containers:
    - args:
      - --gcs-upload-secret=/secrets/gcs/service-account.json
      - --image-import-pull-secret=/etc/pull-secret/.dockerconfigjson
      - --lease-server-credentials-file=/etc/boskos/credentials
      - --report-credentials-file=/etc/report/credentials
      - --secret-dir=/secrets/ci-pull-credentials
      - --target=netpol-24nodes
      - --variant=aws-4.18-nightly-x86
      command:
      - ci-operator
      image: ci-operator:latest
      imagePullPolicy: Always
      name: ""
      resources:
        requests:
          cpu: 10m
      volumeMounts:
      - mountPath: /etc/boskos
        name: boskos
        readOnly: true
      - mountPath: /secrets/ci-pull-credentials
        name: ci-pull-credentials
        readOnly: true
      - mountPath: /secrets/gcs
        name: gcs-credentials
        readOnly: true
      - mountPath: /secrets/manifest-tool
        name: manifest-tool-local-pusher
        readOnly: true
      - mountPath: /etc/pull-secret
        name: pull-secret
        readOnly: true
      - mountPath: /etc/report
        name: result-aggregator
        readOnly: true
    serviceAccountName: ci-operator
    volumes:
    - name: boskos
      secret:
        items:
        - key: credentials
          path: credentials
        secretName: boskos-credentials
    - name: ci-pull-credentials
      secret:
        secretName: ci-pull-credentials
    - name: manifest-tool-local-pusher
      secret:
        secretName: manifest-tool-local-pusher
    - name: pull-secret
      secret:
        secretName: registry-pull-credentials
    - name: result-aggregator
      secret:
        secretName: result-aggregator
- agent: kubernetes
  cluster: build07
  cron: 0 3 5,19 * *
  decorate: true
  decoration_config:
    skip_cloning: true
    timeout: 5h0m0s
  extra_refs:
  - base_ref: main
    org: openshift-eng
    repo: ocp-qe-perfscale-ci
  labels:
    ci-operator.openshift.io/cloud: aws
    ci-operator.openshift.io/cloud-cluster-profile: aws-perfscale-qe
    ci-operator.openshift.io/variant: aws-4.18-nightly-x86
    ci.openshift.io/generator: prowgen
    job-release: "4.18"
    pj-rehearse.openshift.io/can-be-rehearsed: "true"
  name: periodic-ci-openshift-eng-ocp-qe-perfscale-ci-main-aws-4.18-nightly-x86-node-density-heavy-24nodes
  reporter_config:
    slack:
      channel: '#ocp-qe-scale-ci-results'
      job_states_to_report:
      - success
      - failure
      - error
      report_template: '{{if eq .Status.State "success"}} :white_check_mark: Job *{{.Spec.Job}}*
        ended with *{{.Status.State}}*. <{{.Status.URL}}|View logs> :white_check_mark:
        {{else}} :warning:  Job *{{.Spec.Job}}* ended with *{{.Status.State}}*. <{{.Status.URL}}|View
        logs> :warning: {{end}}'
  spec:
    containers:
    - args:
      - --gcs-upload-secret=/secrets/gcs/service-account.json
      - --image-import-pull-secret=/etc/pull-secret/.dockerconfigjson
      - --lease-server-credentials-file=/etc/boskos/credentials
      - --report-credentials-file=/etc/report/credentials
      - --secret-dir=/secrets/ci-pull-credentials
      - --target=node-density-heavy-24nodes
      - --variant=aws-4.18-nightly-x86
      command:
      - ci-operator
      image: ci-operator:latest
      imagePullPolicy: Always
      name: ""
      resources:
        requests:
          cpu: 10m
      volumeMounts:
      - mountPath: /etc/boskos
        name: boskos
        readOnly: true
      - mountPath: /secrets/ci-pull-credentials
        name: ci-pull-credentials
        readOnly: true
      - mountPath: /secrets/gcs
        name: gcs-credentials
        readOnly: true
      - mountPath: /secrets/manifest-tool
        name: manifest-tool-local-pusher
        readOnly: true
      - mountPath: /etc/pull-secret
        name: pull-secret
        readOnly: true
      - mountPath: /etc/report
        name: result-aggregator
        readOnly: true
    serviceAccountName: ci-operator
    volumes:
    - name: boskos
      secret:
        items:
        - key: credentials
          path: credentials
        secretName: boskos-credentials
    - name: ci-pull-credentials
      secret:
        secretName: ci-pull-credentials
    - name: manifest-tool-local-pusher
      secret:
        secretName: manifest-tool-local-pusher
    - name: pull-secret
      secret:
        secretName: registry-pull-credentials
    - name: result-aggregator
      secret:
        secretName: result-aggregator
- agent: kubernetes
  cluster: build07
  cron: '@yearly'
  decorate: true
  decoration_config:
    skip_cloning: true
    timeout: 3h30m0s
  extra_refs:
  - base_ref: main
    org: openshift-eng
    repo: ocp-qe-perfscale-ci
  labels:
    ci-operator.openshift.io/cloud: aws
    ci-operator.openshift.io/cloud-cluster-profile: aws-perfscale-qe
    ci-operator.openshift.io/variant: aws-4.18-nightly-x86
    ci.openshift.io/generator: prowgen
    job-release: "4.18"
    pj-rehearse.openshift.io/can-be-rehearsed: "true"
  name: periodic-ci-openshift-eng-ocp-qe-perfscale-ci-main-aws-4.18-nightly-x86-payload-control-plane-6nodes
  reporter_config:
    slack:
      channel: '#ocp-qe-scale-ci-results'
      job_states_to_report:
      - success
      - failure
      - error
      report_template: '{{if eq .Status.State "success"}} :white_check_mark: Job *{{.Spec.Job}}*
        ended with *{{.Status.State}}*. <{{.Status.URL}}|View logs> :white_check_mark:
        {{else}} :warning:  Job *{{.Spec.Job}}* ended with *{{.Status.State}}*. <{{.Status.URL}}|View
        logs> :warning: {{end}}'
  spec:
    containers:
    - args:
      - --gcs-upload-secret=/secrets/gcs/service-account.json
      - --image-import-pull-secret=/etc/pull-secret/.dockerconfigjson
      - --lease-server-credentials-file=/etc/boskos/credentials
      - --report-credentials-file=/etc/report/credentials
      - --secret-dir=/secrets/ci-pull-credentials
      - --target=payload-control-plane-6nodes
      - --variant=aws-4.18-nightly-x86
      command:
      - ci-operator
      image: ci-operator:latest
      imagePullPolicy: Always
      name: ""
      resources:
        requests:
          cpu: 10m
      volumeMounts:
      - mountPath: /etc/boskos
        name: boskos
        readOnly: true
      - mountPath: /secrets/ci-pull-credentials
        name: ci-pull-credentials
        readOnly: true
      - mountPath: /secrets/gcs
        name: gcs-credentials
        readOnly: true
      - mountPath: /secrets/manifest-tool
        name: manifest-tool-local-pusher
        readOnly: true
      - mountPath: /etc/pull-secret
        name: pull-secret
        readOnly: true
      - mountPath: /etc/report
        name: result-aggregator
        readOnly: true
    serviceAccountName: ci-operator
    volumes:
    - name: boskos
      secret:
        items:
        - key: credentials
          path: credentials
        secretName: boskos-credentials
    - name: ci-pull-credentials
      secret:
        secretName: ci-pull-credentials
    - name: manifest-tool-local-pusher
      secret:
        secretName: manifest-tool-local-pusher
    - name: pull-secret
      secret:
        secretName: registry-pull-credentials
    - name: result-aggregator
      secret:
        secretName: result-aggregator
- agent: kubernetes
  cluster: build07
  cron: 0 4 * * *
  decorate: true
  decoration_config:
    skip_cloning: true
    timeout: 8h0m0s
  extra_refs:
  - base_ref: main
    org: openshift-eng
    repo: ocp-qe-perfscale-ci
  labels:
    ci-operator.openshift.io/cloud: aws
    ci-operator.openshift.io/cloud-cluster-profile: aws-perfscale-qe
    ci-operator.openshift.io/variant: aws-4.18-nightly-x86
    ci.openshift.io/generator: prowgen
    job-release: "4.18"
    pj-rehearse.openshift.io/can-be-rehearsed: "true"
  name: periodic-ci-openshift-eng-ocp-qe-perfscale-ci-main-aws-4.18-nightly-x86-udn-density-l2-24nodes
  reporter_config:
    slack:
      channel: '#ocp-qe-scale-ci-results'
      job_states_to_report:
      - success
      - failure
      - error
      report_template: '{{if eq .Status.State "success"}} :white_check_mark: Job *{{.Spec.Job}}*
        ended with *{{.Status.State}}*. <{{.Status.URL}}|View logs> :white_check_mark:
        {{else}} :warning:  Job *{{.Spec.Job}}* ended with *{{.Status.State}}*. <{{.Status.URL}}|View
        logs> :warning: {{end}}'
  spec:
    containers:
    - args:
      - --gcs-upload-secret=/secrets/gcs/service-account.json
      - --image-import-pull-secret=/etc/pull-secret/.dockerconfigjson
      - --lease-server-credentials-file=/etc/boskos/credentials
      - --report-credentials-file=/etc/report/credentials
      - --secret-dir=/secrets/ci-pull-credentials
      - --target=udn-density-l2-24nodes
      - --variant=aws-4.18-nightly-x86
      command:
      - ci-operator
      image: ci-operator:latest
      imagePullPolicy: Always
      name: ""
      resources:
        requests:
          cpu: 10m
      volumeMounts:
      - mountPath: /etc/boskos
        name: boskos
        readOnly: true
      - mountPath: /secrets/ci-pull-credentials
        name: ci-pull-credentials
        readOnly: true
      - mountPath: /secrets/gcs
        name: gcs-credentials
        readOnly: true
      - mountPath: /secrets/manifest-tool
        name: manifest-tool-local-pusher
        readOnly: true
      - mountPath: /etc/pull-secret
        name: pull-secret
        readOnly: true
      - mountPath: /etc/report
        name: result-aggregator
        readOnly: true
    serviceAccountName: ci-operator
    volumes:
    - name: boskos
      secret:
        items:
        - key: credentials
          path: credentials
        secretName: boskos-credentials
    - name: ci-pull-credentials
      secret:
        secretName: ci-pull-credentials
    - name: manifest-tool-local-pusher
      secret:
        secretName: manifest-tool-local-pusher
    - name: pull-secret
      secret:
        secretName: registry-pull-credentials
    - name: result-aggregator
      secret:
        secretName: result-aggregator
- agent: kubernetes
  cluster: build07
  cron: 0 2 * * *
  decorate: true
  decoration_config:
    skip_cloning: true
    timeout: 8h0m0s
  extra_refs:
  - base_ref: main
    org: openshift-eng
    repo: ocp-qe-perfscale-ci
  labels:
    ci-operator.openshift.io/cloud: aws
    ci-operator.openshift.io/cloud-cluster-profile: aws-perfscale-qe
    ci-operator.openshift.io/variant: aws-4.18-nightly-x86
    ci.openshift.io/generator: prowgen
    job-release: "4.18"
    pj-rehearse.openshift.io/can-be-rehearsed: "true"
  name: periodic-ci-openshift-eng-ocp-qe-perfscale-ci-main-aws-4.18-nightly-x86-udn-density-l3-24nodes
  reporter_config:
    slack:
      channel: '#ocp-qe-scale-ci-results'
      job_states_to_report:
      - success
      - failure
      - error
      report_template: '{{if eq .Status.State "success"}} :white_check_mark: Job *{{.Spec.Job}}*
        ended with *{{.Status.State}}*. <{{.Status.URL}}|View logs> :white_check_mark:
        {{else}} :warning:  Job *{{.Spec.Job}}* ended with *{{.Status.State}}*. <{{.Status.URL}}|View
        logs> :warning: {{end}}'
  spec:
    containers:
    - args:
      - --gcs-upload-secret=/secrets/gcs/service-account.json
      - --image-import-pull-secret=/etc/pull-secret/.dockerconfigjson
      - --lease-server-credentials-file=/etc/boskos/credentials
      - --report-credentials-file=/etc/report/credentials
      - --secret-dir=/secrets/ci-pull-credentials
      - --target=udn-density-l3-24nodes
      - --variant=aws-4.18-nightly-x86
      command:
      - ci-operator
      image: ci-operator:latest
      imagePullPolicy: Always
      name: ""
      resources:
        requests:
          cpu: 10m
      volumeMounts:
      - mountPath: /etc/boskos
        name: boskos
        readOnly: true
      - mountPath: /secrets/ci-pull-credentials
        name: ci-pull-credentials
        readOnly: true
      - mountPath: /secrets/gcs
        name: gcs-credentials
        readOnly: true
      - mountPath: /secrets/manifest-tool
        name: manifest-tool-local-pusher
        readOnly: true
      - mountPath: /etc/pull-secret
        name: pull-secret
        readOnly: true
      - mountPath: /etc/report
        name: result-aggregator
        readOnly: true
    serviceAccountName: ci-operator
    volumes:
    - name: boskos
      secret:
        items:
        - key: credentials
          path: credentials
        secretName: boskos-credentials
    - name: ci-pull-credentials
      secret:
        secretName: ci-pull-credentials
    - name: manifest-tool-local-pusher
      secret:
        secretName: manifest-tool-local-pusher
    - name: pull-secret
      secret:
        secretName: registry-pull-credentials
    - name: result-aggregator
      secret:
        secretName: result-aggregator
- agent: kubernetes
  cluster: build07
  cron: 0 2 * * 1,3
  decorate: true
  decoration_config:
    skip_cloning: true
    timeout: 7h0m0s
  extra_refs:
  - base_ref: main
    org: openshift-eng
    repo: ocp-qe-perfscale-ci
  labels:
    ci-operator.openshift.io/cloud: aws
    ci-operator.openshift.io/cloud-cluster-profile: aws-perfscale
    ci-operator.openshift.io/variant: aws-4.19-nightly-x86
    ci.openshift.io/generator: prowgen
    job-release: "4.19"
    pj-rehearse.openshift.io/can-be-rehearsed: "true"
  name: periodic-ci-openshift-eng-ocp-qe-perfscale-ci-main-aws-4.19-nightly-x86-control-plane-120nodes
  reporter_config:
    slack:
      channel: '#ocp-qe-scale-ci-results'
      job_states_to_report:
      - success
      - failure
      - error
      report_template: '{{if eq .Status.State "success"}} :white_check_mark: Job *{{.Spec.Job}}*
        ended with *{{.Status.State}}*. <{{.Status.URL}}|View logs> :white_check_mark:
        {{else}} :warning:  Job *{{.Spec.Job}}* ended with *{{.Status.State}}*. <{{.Status.URL}}|View
        logs> :warning: {{end}}'
  spec:
    containers:
    - args:
      - --gcs-upload-secret=/secrets/gcs/service-account.json
      - --image-import-pull-secret=/etc/pull-secret/.dockerconfigjson
      - --lease-server-credentials-file=/etc/boskos/credentials
      - --report-credentials-file=/etc/report/credentials
      - --secret-dir=/secrets/ci-pull-credentials
      - --target=control-plane-120nodes
      - --variant=aws-4.19-nightly-x86
      command:
      - ci-operator
      image: ci-operator:latest
      imagePullPolicy: Always
      name: ""
      resources:
        requests:
          cpu: 10m
      volumeMounts:
      - mountPath: /etc/boskos
        name: boskos
        readOnly: true
      - mountPath: /secrets/ci-pull-credentials
        name: ci-pull-credentials
        readOnly: true
      - mountPath: /secrets/gcs
        name: gcs-credentials
        readOnly: true
      - mountPath: /secrets/manifest-tool
        name: manifest-tool-local-pusher
        readOnly: true
      - mountPath: /etc/pull-secret
        name: pull-secret
        readOnly: true
      - mountPath: /etc/report
        name: result-aggregator
        readOnly: true
    serviceAccountName: ci-operator
    volumes:
    - name: boskos
      secret:
        items:
        - key: credentials
          path: credentials
        secretName: boskos-credentials
    - name: ci-pull-credentials
      secret:
        secretName: ci-pull-credentials
    - name: manifest-tool-local-pusher
      secret:
        secretName: manifest-tool-local-pusher
    - name: pull-secret
      secret:
        secretName: registry-pull-credentials
    - name: result-aggregator
      secret:
        secretName: result-aggregator
- agent: kubernetes
  cluster: build07
  cron: 0 5 * * 6,2,4,5
  decorate: true
  decoration_config:
    skip_cloning: true
  extra_refs:
  - base_ref: main
    org: openshift-eng
    repo: ocp-qe-perfscale-ci
  labels:
    ci-operator.openshift.io/cloud: aws
    ci-operator.openshift.io/cloud-cluster-profile: aws-perfscale-qe
    ci-operator.openshift.io/variant: aws-4.19-nightly-x86
    ci.openshift.io/generator: prowgen
    job-release: "4.19"
    pj-rehearse.openshift.io/can-be-rehearsed: "true"
  name: periodic-ci-openshift-eng-ocp-qe-perfscale-ci-main-aws-4.19-nightly-x86-control-plane-24nodes
  reporter_config:
    slack:
      channel: '#ocp-qe-scale-ci-results'
      job_states_to_report:
      - success
      - failure
      - error
      report_template: '{{if eq .Status.State "success"}} :white_check_mark: Job *{{.Spec.Job}}*
        ended with *{{.Status.State}}*. <{{.Status.URL}}|View logs> :white_check_mark:
        {{else}} :warning:  Job *{{.Spec.Job}}* ended with *{{.Status.State}}*. <{{.Status.URL}}|View
        logs> :warning: {{end}}'
  spec:
    containers:
    - args:
      - --gcs-upload-secret=/secrets/gcs/service-account.json
      - --image-import-pull-secret=/etc/pull-secret/.dockerconfigjson
      - --lease-server-credentials-file=/etc/boskos/credentials
      - --report-credentials-file=/etc/report/credentials
      - --secret-dir=/secrets/ci-pull-credentials
      - --target=control-plane-24nodes
      - --variant=aws-4.19-nightly-x86
      command:
      - ci-operator
      image: ci-operator:latest
      imagePullPolicy: Always
      name: ""
      resources:
        requests:
          cpu: 10m
      volumeMounts:
      - mountPath: /etc/boskos
        name: boskos
        readOnly: true
      - mountPath: /secrets/ci-pull-credentials
        name: ci-pull-credentials
        readOnly: true
      - mountPath: /secrets/gcs
        name: gcs-credentials
        readOnly: true
      - mountPath: /secrets/manifest-tool
        name: manifest-tool-local-pusher
        readOnly: true
      - mountPath: /etc/pull-secret
        name: pull-secret
        readOnly: true
      - mountPath: /etc/report
        name: result-aggregator
        readOnly: true
    serviceAccountName: ci-operator
    volumes:
    - name: boskos
      secret:
        items:
        - key: credentials
          path: credentials
        secretName: boskos-credentials
    - name: ci-pull-credentials
      secret:
        secretName: ci-pull-credentials
    - name: manifest-tool-local-pusher
      secret:
        secretName: manifest-tool-local-pusher
    - name: pull-secret
      secret:
        secretName: registry-pull-credentials
    - name: result-aggregator
      secret:
        secretName: result-aggregator
- agent: kubernetes
  cluster: build07
  cron: 0 0 * * 3
  decorate: true
  decoration_config:
    skip_cloning: true
  extra_refs:
  - base_ref: main
    org: openshift-eng
    repo: ocp-qe-perfscale-ci
  labels:
    ci-operator.openshift.io/cloud: aws
    ci-operator.openshift.io/cloud-cluster-profile: aws-perfscale
    ci-operator.openshift.io/variant: aws-4.19-nightly-x86
    ci.openshift.io/generator: prowgen
    job-release: "4.19"
    pj-rehearse.openshift.io/can-be-rehearsed: "true"
  name: periodic-ci-openshift-eng-ocp-qe-perfscale-ci-main-aws-4.19-nightly-x86-control-plane-252nodes
  reporter_config:
    slack:
      channel: '#ocp-qe-scale-ci-results'
      job_states_to_report:
      - success
      - failure
      - error
      report_template: '{{if eq .Status.State "success"}} :white_check_mark: Job *{{.Spec.Job}}*
        ended with *{{.Status.State}}*. <{{.Status.URL}}|View logs> :white_check_mark:
        {{else}} :warning:  Job *{{.Spec.Job}}* ended with *{{.Status.State}}*. <{{.Status.URL}}|View
        logs> :warning: {{end}}'
  spec:
    containers:
    - args:
      - --gcs-upload-secret=/secrets/gcs/service-account.json
      - --image-import-pull-secret=/etc/pull-secret/.dockerconfigjson
      - --lease-server-credentials-file=/etc/boskos/credentials
      - --report-credentials-file=/etc/report/credentials
      - --secret-dir=/secrets/ci-pull-credentials
      - --target=control-plane-252nodes
      - --variant=aws-4.19-nightly-x86
      command:
      - ci-operator
      image: ci-operator:latest
      imagePullPolicy: Always
      name: ""
      resources:
        requests:
          cpu: 10m
      volumeMounts:
      - mountPath: /etc/boskos
        name: boskos
        readOnly: true
      - mountPath: /secrets/ci-pull-credentials
        name: ci-pull-credentials
        readOnly: true
      - mountPath: /secrets/gcs
        name: gcs-credentials
        readOnly: true
      - mountPath: /secrets/manifest-tool
        name: manifest-tool-local-pusher
        readOnly: true
      - mountPath: /etc/pull-secret
        name: pull-secret
        readOnly: true
      - mountPath: /etc/report
        name: result-aggregator
        readOnly: true
    serviceAccountName: ci-operator
    volumes:
    - name: boskos
      secret:
        items:
        - key: credentials
          path: credentials
        secretName: boskos-credentials
    - name: ci-pull-credentials
      secret:
        secretName: ci-pull-credentials
    - name: manifest-tool-local-pusher
      secret:
        secretName: manifest-tool-local-pusher
    - name: pull-secret
      secret:
        secretName: registry-pull-credentials
    - name: result-aggregator
      secret:
        secretName: result-aggregator
- agent: kubernetes
  cluster: build07
  cron: 0 3 * * 6,3,5
  decorate: true
  decoration_config:
    skip_cloning: true
    timeout: 5h0m0s
  extra_refs:
  - base_ref: main
    org: openshift-eng
    repo: ocp-qe-perfscale-ci
  labels:
    ci-operator.openshift.io/cloud: aws
    ci-operator.openshift.io/cloud-cluster-profile: aws-perfscale-qe
    ci-operator.openshift.io/variant: aws-4.19-nightly-x86
    ci.openshift.io/generator: prowgen
    job-release: "4.19"
    pj-rehearse.openshift.io/can-be-rehearsed: "true"
  name: periodic-ci-openshift-eng-ocp-qe-perfscale-ci-main-aws-4.19-nightly-x86-control-plane-etcdencrypt-24nodes
  reporter_config:
    slack:
      channel: '#ocp-qe-scale-ci-results'
      job_states_to_report:
      - success
      - failure
      - error
      report_template: '{{if eq .Status.State "success"}} :white_check_mark: Job *{{.Spec.Job}}*
        ended with *{{.Status.State}}*. <{{.Status.URL}}|View logs> :white_check_mark:
        {{else}} :warning:  Job *{{.Spec.Job}}* ended with *{{.Status.State}}*. <{{.Status.URL}}|View
        logs> :warning: {{end}}'
  spec:
    containers:
    - args:
      - --gcs-upload-secret=/secrets/gcs/service-account.json
      - --image-import-pull-secret=/etc/pull-secret/.dockerconfigjson
      - --lease-server-credentials-file=/etc/boskos/credentials
      - --report-credentials-file=/etc/report/credentials
      - --secret-dir=/secrets/ci-pull-credentials
      - --target=control-plane-etcdencrypt-24nodes
      - --variant=aws-4.19-nightly-x86
      command:
      - ci-operator
      image: ci-operator:latest
      imagePullPolicy: Always
      name: ""
      resources:
        requests:
          cpu: 10m
      volumeMounts:
      - mountPath: /etc/boskos
        name: boskos
        readOnly: true
      - mountPath: /secrets/ci-pull-credentials
        name: ci-pull-credentials
        readOnly: true
      - mountPath: /secrets/gcs
        name: gcs-credentials
        readOnly: true
      - mountPath: /secrets/manifest-tool
        name: manifest-tool-local-pusher
        readOnly: true
      - mountPath: /etc/pull-secret
        name: pull-secret
        readOnly: true
      - mountPath: /etc/report
        name: result-aggregator
        readOnly: true
    serviceAccountName: ci-operator
    volumes:
    - name: boskos
      secret:
        items:
        - key: credentials
          path: credentials
        secretName: boskos-credentials
    - name: ci-pull-credentials
      secret:
        secretName: ci-pull-credentials
    - name: manifest-tool-local-pusher
      secret:
        secretName: manifest-tool-local-pusher
    - name: pull-secret
      secret:
        secretName: registry-pull-credentials
    - name: result-aggregator
      secret:
        secretName: result-aggregator
- agent: kubernetes
  cluster: build07
  cron: 0 10 11,25 * *
  decorate: true
  decoration_config:
    skip_cloning: true
    timeout: 8h0m0s
  extra_refs:
  - base_ref: main
    org: openshift-eng
    repo: ocp-qe-perfscale-ci
  labels:
    ci-operator.openshift.io/cloud: aws
    ci-operator.openshift.io/cloud-cluster-profile: aws-perfscale
    ci-operator.openshift.io/variant: aws-4.19-nightly-x86
    ci.openshift.io/generator: prowgen
    job-release: "4.19"
    pj-rehearse.openshift.io/can-be-rehearsed: "true"
  name: periodic-ci-openshift-eng-ocp-qe-perfscale-ci-main-aws-4.19-nightly-x86-control-plane-ipsec-120nodes
  reporter_config:
    slack:
      channel: '#ocp-qe-scale-ci-results'
      job_states_to_report:
      - success
      - failure
      - error
      report_template: '{{if eq .Status.State "success"}} :white_check_mark: Job *{{.Spec.Job}}*
        ended with *{{.Status.State}}*. <{{.Status.URL}}|View logs> :white_check_mark:
        {{else}} :warning:  Job *{{.Spec.Job}}* ended with *{{.Status.State}}*. <{{.Status.URL}}|View
        logs> :warning: {{end}}'
  spec:
    containers:
    - args:
      - --gcs-upload-secret=/secrets/gcs/service-account.json
      - --image-import-pull-secret=/etc/pull-secret/.dockerconfigjson
      - --lease-server-credentials-file=/etc/boskos/credentials
      - --report-credentials-file=/etc/report/credentials
      - --secret-dir=/secrets/ci-pull-credentials
      - --target=control-plane-ipsec-120nodes
      - --variant=aws-4.19-nightly-x86
      command:
      - ci-operator
      image: ci-operator:latest
      imagePullPolicy: Always
      name: ""
      resources:
        requests:
          cpu: 10m
      volumeMounts:
      - mountPath: /etc/boskos
        name: boskos
        readOnly: true
      - mountPath: /secrets/ci-pull-credentials
        name: ci-pull-credentials
        readOnly: true
      - mountPath: /secrets/gcs
        name: gcs-credentials
        readOnly: true
      - mountPath: /secrets/manifest-tool
        name: manifest-tool-local-pusher
        readOnly: true
      - mountPath: /etc/pull-secret
        name: pull-secret
        readOnly: true
      - mountPath: /etc/report
        name: result-aggregator
        readOnly: true
    serviceAccountName: ci-operator
    volumes:
    - name: boskos
      secret:
        items:
        - key: credentials
          path: credentials
        secretName: boskos-credentials
    - name: ci-pull-credentials
      secret:
        secretName: ci-pull-credentials
    - name: manifest-tool-local-pusher
      secret:
        secretName: manifest-tool-local-pusher
    - name: pull-secret
      secret:
        secretName: registry-pull-credentials
    - name: result-aggregator
      secret:
        secretName: result-aggregator
- agent: kubernetes
  cluster: build07
  cron: 0 14 11,25 * *
  decorate: true
  decoration_config:
    skip_cloning: true
  extra_refs:
  - base_ref: main
    org: openshift-eng
    repo: ocp-qe-perfscale-ci
  labels:
    ci-operator.openshift.io/cloud: aws
    ci-operator.openshift.io/cloud-cluster-profile: aws-perfscale
    ci-operator.openshift.io/variant: aws-4.19-nightly-x86
    ci.openshift.io/generator: prowgen
    job-release: "4.19"
    pj-rehearse.openshift.io/can-be-rehearsed: "true"
  name: periodic-ci-openshift-eng-ocp-qe-perfscale-ci-main-aws-4.19-nightly-x86-control-plane-ipsec-252nodes
  reporter_config:
    slack:
      channel: '#ocp-qe-scale-ci-results'
      job_states_to_report:
      - success
      - failure
      - error
      report_template: '{{if eq .Status.State "success"}} :white_check_mark: Job *{{.Spec.Job}}*
        ended with *{{.Status.State}}*. <{{.Status.URL}}|View logs> :white_check_mark:
        {{else}} :warning:  Job *{{.Spec.Job}}* ended with *{{.Status.State}}*. <{{.Status.URL}}|View
        logs> :warning: {{end}}'
  spec:
    containers:
    - args:
      - --gcs-upload-secret=/secrets/gcs/service-account.json
      - --image-import-pull-secret=/etc/pull-secret/.dockerconfigjson
      - --lease-server-credentials-file=/etc/boskos/credentials
      - --report-credentials-file=/etc/report/credentials
      - --secret-dir=/secrets/ci-pull-credentials
      - --target=control-plane-ipsec-252nodes
      - --variant=aws-4.19-nightly-x86
      command:
      - ci-operator
      image: ci-operator:latest
      imagePullPolicy: Always
      name: ""
      resources:
        requests:
          cpu: 10m
      volumeMounts:
      - mountPath: /etc/boskos
        name: boskos
        readOnly: true
      - mountPath: /secrets/ci-pull-credentials
        name: ci-pull-credentials
        readOnly: true
      - mountPath: /secrets/gcs
        name: gcs-credentials
        readOnly: true
      - mountPath: /secrets/manifest-tool
        name: manifest-tool-local-pusher
        readOnly: true
      - mountPath: /etc/pull-secret
        name: pull-secret
        readOnly: true
      - mountPath: /etc/report
        name: result-aggregator
        readOnly: true
    serviceAccountName: ci-operator
    volumes:
    - name: boskos
      secret:
        items:
        - key: credentials
          path: credentials
        secretName: boskos-credentials
    - name: ci-pull-credentials
      secret:
        secretName: ci-pull-credentials
    - name: manifest-tool-local-pusher
      secret:
        secretName: manifest-tool-local-pusher
    - name: pull-secret
      secret:
        secretName: registry-pull-credentials
    - name: result-aggregator
      secret:
        secretName: result-aggregator
- agent: kubernetes
  cluster: build07
  cron: 0 3 1,8,15,22 * *
  decorate: true
  decoration_config:
    skip_cloning: true
    timeout: 5h0m0s
  extra_refs:
  - base_ref: main
    org: openshift-eng
    repo: ocp-qe-perfscale-ci
  labels:
    ci-operator.openshift.io/cloud: aws
    ci-operator.openshift.io/cloud-cluster-profile: aws-perfscale
    ci-operator.openshift.io/variant: aws-4.19-nightly-x86
    ci.openshift.io/generator: prowgen
    job-release: "4.19"
    pj-rehearse.openshift.io/can-be-rehearsed: "true"
  name: periodic-ci-openshift-eng-ocp-qe-perfscale-ci-main-aws-4.19-nightly-x86-data-path-9nodes
  reporter_config:
    slack:
      channel: '#ocp-qe-scale-ci-results'
      job_states_to_report:
      - success
      - failure
      - error
      report_template: '{{if eq .Status.State "success"}} :white_check_mark: Job *{{.Spec.Job}}*
        ended with *{{.Status.State}}*. <{{.Status.URL}}|View logs> :white_check_mark:
        {{else}} :warning:  Job *{{.Spec.Job}}* ended with *{{.Status.State}}*. <{{.Status.URL}}|View
        logs> :warning: {{end}}'
  spec:
    containers:
    - args:
      - --gcs-upload-secret=/secrets/gcs/service-account.json
      - --image-import-pull-secret=/etc/pull-secret/.dockerconfigjson
      - --lease-server-credentials-file=/etc/boskos/credentials
      - --report-credentials-file=/etc/report/credentials
      - --secret-dir=/secrets/ci-pull-credentials
      - --target=data-path-9nodes
      - --variant=aws-4.19-nightly-x86
      command:
      - ci-operator
      image: ci-operator:latest
      imagePullPolicy: Always
      name: ""
      resources:
        requests:
          cpu: 10m
      volumeMounts:
      - mountPath: /etc/boskos
        name: boskos
        readOnly: true
      - mountPath: /secrets/ci-pull-credentials
        name: ci-pull-credentials
        readOnly: true
      - mountPath: /secrets/gcs
        name: gcs-credentials
        readOnly: true
      - mountPath: /secrets/manifest-tool
        name: manifest-tool-local-pusher
        readOnly: true
      - mountPath: /etc/pull-secret
        name: pull-secret
        readOnly: true
      - mountPath: /etc/report
        name: result-aggregator
        readOnly: true
    serviceAccountName: ci-operator
    volumes:
    - name: boskos
      secret:
        items:
        - key: credentials
          path: credentials
        secretName: boskos-credentials
    - name: ci-pull-credentials
      secret:
        secretName: ci-pull-credentials
    - name: manifest-tool-local-pusher
      secret:
        secretName: manifest-tool-local-pusher
    - name: pull-secret
      secret:
        secretName: registry-pull-credentials
    - name: result-aggregator
      secret:
        secretName: result-aggregator
- agent: kubernetes
  cluster: build07
  cron: 0 2 8,22 * *
  decorate: true
  decoration_config:
    skip_cloning: true
    timeout: 8h0m0s
  extra_refs:
  - base_ref: main
    org: openshift-eng
    repo: ocp-qe-perfscale-ci
  labels:
    ci-operator.openshift.io/cloud: aws
    ci-operator.openshift.io/cloud-cluster-profile: aws-perfscale-qe
    ci-operator.openshift.io/variant: aws-4.19-nightly-x86
    ci.openshift.io/generator: prowgen
    job-release: "4.19"
    pj-rehearse.openshift.io/can-be-rehearsed: "true"
  name: periodic-ci-openshift-eng-ocp-qe-perfscale-ci-main-aws-4.19-nightly-x86-data-path-ipsec-9nodes
  reporter_config:
    slack:
      channel: '#ocp-qe-scale-ci-results'
      job_states_to_report:
      - success
      - failure
      - error
      report_template: '{{if eq .Status.State "success"}} :white_check_mark: Job *{{.Spec.Job}}*
        ended with *{{.Status.State}}*. <{{.Status.URL}}|View logs> :white_check_mark:
        {{else}} :warning:  Job *{{.Spec.Job}}* ended with *{{.Status.State}}*. <{{.Status.URL}}|View
        logs> :warning: {{end}}'
  spec:
    containers:
    - args:
      - --gcs-upload-secret=/secrets/gcs/service-account.json
      - --image-import-pull-secret=/etc/pull-secret/.dockerconfigjson
      - --lease-server-credentials-file=/etc/boskos/credentials
      - --report-credentials-file=/etc/report/credentials
      - --secret-dir=/secrets/ci-pull-credentials
      - --target=data-path-ipsec-9nodes
      - --variant=aws-4.19-nightly-x86
      command:
      - ci-operator
      image: ci-operator:latest
      imagePullPolicy: Always
      name: ""
      resources:
        requests:
          cpu: 10m
      volumeMounts:
      - mountPath: /etc/boskos
        name: boskos
        readOnly: true
      - mountPath: /secrets/ci-pull-credentials
        name: ci-pull-credentials
        readOnly: true
      - mountPath: /secrets/gcs
        name: gcs-credentials
        readOnly: true
      - mountPath: /secrets/manifest-tool
        name: manifest-tool-local-pusher
        readOnly: true
      - mountPath: /etc/pull-secret
        name: pull-secret
        readOnly: true
      - mountPath: /etc/report
        name: result-aggregator
        readOnly: true
    serviceAccountName: ci-operator
    volumes:
    - name: boskos
      secret:
        items:
        - key: credentials
          path: credentials
        secretName: boskos-credentials
    - name: ci-pull-credentials
      secret:
        secretName: ci-pull-credentials
    - name: manifest-tool-local-pusher
      secret:
        secretName: manifest-tool-local-pusher
    - name: pull-secret
      secret:
        secretName: registry-pull-credentials
    - name: result-aggregator
      secret:
        secretName: result-aggregator
- agent: kubernetes
  cluster: build07
  cron: 0 0 24 * *
  decorate: true
  decoration_config:
    skip_cloning: true
    timeout: 8h0m0s
  extra_refs:
  - base_ref: main
    org: openshift-eng
    repo: ocp-qe-perfscale-ci
  labels:
    ci-operator.openshift.io/cloud: aws
    ci-operator.openshift.io/cloud-cluster-profile: aws-perfscale
    ci-operator.openshift.io/variant: aws-4.19-nightly-x86-loaded-upgrade-from-4.18
    ci.openshift.io/generator: prowgen
    job-release: "4.19"
    pj-rehearse.openshift.io/can-be-rehearsed: "true"
  name: periodic-ci-openshift-eng-ocp-qe-perfscale-ci-main-aws-4.19-nightly-x86-loaded-upgrade-from-4.18-loaded-upgrade-417to418-120nodes
  reporter_config:
    slack:
      channel: '#ocp-qe-scale-ci-results'
      job_states_to_report:
      - success
      - failure
      - error
      report_template: '{{if eq .Status.State "success"}} :white_check_mark: Job *{{.Spec.Job}}*
        ended with *{{.Status.State}}*. <{{.Status.URL}}|View logs> :white_check_mark:
        {{else}} :warning:  Job *{{.Spec.Job}}* ended with *{{.Status.State}}*. <{{.Status.URL}}|View
        logs> :warning: {{end}}'
  spec:
    containers:
    - args:
      - --gcs-upload-secret=/secrets/gcs/service-account.json
      - --image-import-pull-secret=/etc/pull-secret/.dockerconfigjson
      - --lease-server-credentials-file=/etc/boskos/credentials
      - --report-credentials-file=/etc/report/credentials
      - --secret-dir=/secrets/ci-pull-credentials
      - --target=loaded-upgrade-417to418-120nodes
      - --variant=aws-4.19-nightly-x86-loaded-upgrade-from-4.18
      command:
      - ci-operator
      image: ci-operator:latest
      imagePullPolicy: Always
      name: ""
      resources:
        requests:
          cpu: 10m
      volumeMounts:
      - mountPath: /etc/boskos
        name: boskos
        readOnly: true
      - mountPath: /secrets/ci-pull-credentials
        name: ci-pull-credentials
        readOnly: true
      - mountPath: /secrets/gcs
        name: gcs-credentials
        readOnly: true
      - mountPath: /secrets/manifest-tool
        name: manifest-tool-local-pusher
        readOnly: true
      - mountPath: /etc/pull-secret
        name: pull-secret
        readOnly: true
      - mountPath: /etc/report
        name: result-aggregator
        readOnly: true
    serviceAccountName: ci-operator
    volumes:
    - name: boskos
      secret:
        items:
        - key: credentials
          path: credentials
        secretName: boskos-credentials
    - name: ci-pull-credentials
      secret:
        secretName: ci-pull-credentials
    - name: manifest-tool-local-pusher
      secret:
        secretName: manifest-tool-local-pusher
    - name: pull-secret
      secret:
        secretName: registry-pull-credentials
    - name: result-aggregator
      secret:
        secretName: result-aggregator
- agent: kubernetes
  cluster: build07
  cron: 0 10 3,10,17,24 * *
  decorate: true
  decoration_config:
    skip_cloning: true
    timeout: 8h0m0s
  extra_refs:
  - base_ref: main
    org: openshift-eng
    repo: ocp-qe-perfscale-ci
  labels:
    ci-operator.openshift.io/cloud: aws
    ci-operator.openshift.io/cloud-cluster-profile: aws-perfscale-qe
    ci-operator.openshift.io/variant: aws-4.19-nightly-x86-loaded-upgrade-from-4.18
    ci.openshift.io/generator: prowgen
    job-release: "4.19"
    pj-rehearse.openshift.io/can-be-rehearsed: "true"
  name: periodic-ci-openshift-eng-ocp-qe-perfscale-ci-main-aws-4.19-nightly-x86-loaded-upgrade-from-4.18-loaded-upgrade-417to418-24nodes
  reporter_config:
    slack:
      channel: '#ocp-qe-scale-ci-results'
      job_states_to_report:
      - success
      - failure
      - error
      report_template: '{{if eq .Status.State "success"}} :white_check_mark: Job *{{.Spec.Job}}*
        ended with *{{.Status.State}}*. <{{.Status.URL}}|View logs> :white_check_mark:
        {{else}} :warning:  Job *{{.Spec.Job}}* ended with *{{.Status.State}}*. <{{.Status.URL}}|View
        logs> :warning: {{end}}'
  spec:
    containers:
    - args:
      - --gcs-upload-secret=/secrets/gcs/service-account.json
      - --image-import-pull-secret=/etc/pull-secret/.dockerconfigjson
      - --lease-server-credentials-file=/etc/boskos/credentials
      - --report-credentials-file=/etc/report/credentials
      - --secret-dir=/secrets/ci-pull-credentials
      - --target=loaded-upgrade-417to418-24nodes
      - --variant=aws-4.19-nightly-x86-loaded-upgrade-from-4.18
      command:
      - ci-operator
      image: ci-operator:latest
      imagePullPolicy: Always
      name: ""
      resources:
        requests:
          cpu: 10m
      volumeMounts:
      - mountPath: /etc/boskos
        name: boskos
        readOnly: true
      - mountPath: /secrets/ci-pull-credentials
        name: ci-pull-credentials
        readOnly: true
      - mountPath: /secrets/gcs
        name: gcs-credentials
        readOnly: true
      - mountPath: /secrets/manifest-tool
        name: manifest-tool-local-pusher
        readOnly: true
      - mountPath: /etc/pull-secret
        name: pull-secret
        readOnly: true
      - mountPath: /etc/report
        name: result-aggregator
        readOnly: true
    serviceAccountName: ci-operator
    volumes:
    - name: boskos
      secret:
        items:
        - key: credentials
          path: credentials
        secretName: boskos-credentials
    - name: ci-pull-credentials
      secret:
        secretName: ci-pull-credentials
    - name: manifest-tool-local-pusher
      secret:
        secretName: manifest-tool-local-pusher
    - name: pull-secret
      secret:
        secretName: registry-pull-credentials
    - name: result-aggregator
      secret:
        secretName: result-aggregator
- agent: kubernetes
  cluster: build07
  cron: 0 6 24 * *
  decorate: true
  decoration_config:
    skip_cloning: true
    timeout: 8h0m0s
  extra_refs:
  - base_ref: main
    org: openshift-eng
    repo: ocp-qe-perfscale-ci
  labels:
    ci-operator.openshift.io/cloud: aws
    ci-operator.openshift.io/cloud-cluster-profile: aws-perfscale
    ci-operator.openshift.io/variant: aws-4.19-nightly-x86-loaded-upgrade-from-4.18
    ci.openshift.io/generator: prowgen
    job-release: "4.19"
    pj-rehearse.openshift.io/can-be-rehearsed: "true"
  name: periodic-ci-openshift-eng-ocp-qe-perfscale-ci-main-aws-4.19-nightly-x86-loaded-upgrade-from-4.18-loaded-upgrade-417to418-252nodes
  reporter_config:
    slack:
      channel: '#ocp-qe-scale-ci-results'
      job_states_to_report:
      - success
      - failure
      - error
      report_template: '{{if eq .Status.State "success"}} :white_check_mark: Job *{{.Spec.Job}}*
        ended with *{{.Status.State}}*. <{{.Status.URL}}|View logs> :white_check_mark:
        {{else}} :warning:  Job *{{.Spec.Job}}* ended with *{{.Status.State}}*. <{{.Status.URL}}|View
        logs> :warning: {{end}}'
  spec:
    containers:
    - args:
      - --gcs-upload-secret=/secrets/gcs/service-account.json
      - --image-import-pull-secret=/etc/pull-secret/.dockerconfigjson
      - --lease-server-credentials-file=/etc/boskos/credentials
      - --report-credentials-file=/etc/report/credentials
      - --secret-dir=/secrets/ci-pull-credentials
      - --target=loaded-upgrade-417to418-252nodes
      - --variant=aws-4.19-nightly-x86-loaded-upgrade-from-4.18
      command:
      - ci-operator
      image: ci-operator:latest
      imagePullPolicy: Always
      name: ""
      resources:
        requests:
          cpu: 10m
      volumeMounts:
      - mountPath: /etc/boskos
        name: boskos
        readOnly: true
      - mountPath: /secrets/ci-pull-credentials
        name: ci-pull-credentials
        readOnly: true
      - mountPath: /secrets/gcs
        name: gcs-credentials
        readOnly: true
      - mountPath: /secrets/manifest-tool
        name: manifest-tool-local-pusher
        readOnly: true
      - mountPath: /etc/pull-secret
        name: pull-secret
        readOnly: true
      - mountPath: /etc/report
        name: result-aggregator
        readOnly: true
    serviceAccountName: ci-operator
    volumes:
    - name: boskos
      secret:
        items:
        - key: credentials
          path: credentials
        secretName: boskos-credentials
    - name: ci-pull-credentials
      secret:
        secretName: ci-pull-credentials
    - name: manifest-tool-local-pusher
      secret:
        secretName: manifest-tool-local-pusher
    - name: pull-secret
      secret:
        secretName: registry-pull-credentials
    - name: result-aggregator
      secret:
        secretName: result-aggregator
- agent: kubernetes
  cluster: build07
  cron: 0 12 6,13,20,27 * *
  decorate: true
  decoration_config:
    skip_cloning: true
    timeout: 5h0m0s
  extra_refs:
  - base_ref: main
    org: openshift-eng
    repo: ocp-qe-perfscale-ci
  labels:
    ci-operator.openshift.io/cloud: aws
    ci-operator.openshift.io/cloud-cluster-profile: aws-perfscale-qe
    ci-operator.openshift.io/variant: aws-4.19-nightly-x86
    ci.openshift.io/generator: prowgen
    job-release: "4.19"
    pj-rehearse.openshift.io/can-be-rehearsed: "true"
  name: periodic-ci-openshift-eng-ocp-qe-perfscale-ci-main-aws-4.19-nightly-x86-netpol-24nodes
  reporter_config:
    slack:
      channel: '#ocp-qe-scale-ci-results'
      job_states_to_report:
      - success
      - failure
      - error
      report_template: '{{if eq .Status.State "success"}} :white_check_mark: Job *{{.Spec.Job}}*
        ended with *{{.Status.State}}*. <{{.Status.URL}}|View logs> :white_check_mark:
        {{else}} :warning:  Job *{{.Spec.Job}}* ended with *{{.Status.State}}*. <{{.Status.URL}}|View
        logs> :warning: {{end}}'
  spec:
    containers:
    - args:
      - --gcs-upload-secret=/secrets/gcs/service-account.json
      - --image-import-pull-secret=/etc/pull-secret/.dockerconfigjson
      - --lease-server-credentials-file=/etc/boskos/credentials
      - --report-credentials-file=/etc/report/credentials
      - --secret-dir=/secrets/ci-pull-credentials
      - --target=netpol-24nodes
      - --variant=aws-4.19-nightly-x86
      command:
      - ci-operator
      image: ci-operator:latest
      imagePullPolicy: Always
      name: ""
      resources:
        requests:
          cpu: 10m
      volumeMounts:
      - mountPath: /etc/boskos
        name: boskos
        readOnly: true
      - mountPath: /secrets/ci-pull-credentials
        name: ci-pull-credentials
        readOnly: true
      - mountPath: /secrets/gcs
        name: gcs-credentials
        readOnly: true
      - mountPath: /secrets/manifest-tool
        name: manifest-tool-local-pusher
        readOnly: true
      - mountPath: /etc/pull-secret
        name: pull-secret
        readOnly: true
      - mountPath: /etc/report
        name: result-aggregator
        readOnly: true
    serviceAccountName: ci-operator
    volumes:
    - name: boskos
      secret:
        items:
        - key: credentials
          path: credentials
        secretName: boskos-credentials
    - name: ci-pull-credentials
      secret:
        secretName: ci-pull-credentials
    - name: manifest-tool-local-pusher
      secret:
        secretName: manifest-tool-local-pusher
    - name: pull-secret
      secret:
        secretName: registry-pull-credentials
    - name: result-aggregator
      secret:
        secretName: result-aggregator
- agent: kubernetes
  cluster: build07
  cron: 0 3 5,12,19,26 * *
  decorate: true
  decoration_config:
    skip_cloning: true
    timeout: 5h0m0s
  extra_refs:
  - base_ref: main
    org: openshift-eng
    repo: ocp-qe-perfscale-ci
  labels:
    ci-operator.openshift.io/cloud: aws
    ci-operator.openshift.io/cloud-cluster-profile: aws-perfscale-qe
    ci-operator.openshift.io/variant: aws-4.19-nightly-x86
    ci.openshift.io/generator: prowgen
    job-release: "4.19"
    pj-rehearse.openshift.io/can-be-rehearsed: "true"
  name: periodic-ci-openshift-eng-ocp-qe-perfscale-ci-main-aws-4.19-nightly-x86-node-density-heavy-24nodes
  reporter_config:
    slack:
      channel: '#ocp-qe-scale-ci-results'
      job_states_to_report:
      - success
      - failure
      - error
      report_template: '{{if eq .Status.State "success"}} :white_check_mark: Job *{{.Spec.Job}}*
        ended with *{{.Status.State}}*. <{{.Status.URL}}|View logs> :white_check_mark:
        {{else}} :warning:  Job *{{.Spec.Job}}* ended with *{{.Status.State}}*. <{{.Status.URL}}|View
        logs> :warning: {{end}}'
  spec:
    containers:
    - args:
      - --gcs-upload-secret=/secrets/gcs/service-account.json
      - --image-import-pull-secret=/etc/pull-secret/.dockerconfigjson
      - --lease-server-credentials-file=/etc/boskos/credentials
      - --report-credentials-file=/etc/report/credentials
      - --secret-dir=/secrets/ci-pull-credentials
      - --target=node-density-heavy-24nodes
      - --variant=aws-4.19-nightly-x86
      command:
      - ci-operator
      image: ci-operator:latest
      imagePullPolicy: Always
      name: ""
      resources:
        requests:
          cpu: 10m
      volumeMounts:
      - mountPath: /etc/boskos
        name: boskos
        readOnly: true
      - mountPath: /secrets/ci-pull-credentials
        name: ci-pull-credentials
        readOnly: true
      - mountPath: /secrets/gcs
        name: gcs-credentials
        readOnly: true
      - mountPath: /secrets/manifest-tool
        name: manifest-tool-local-pusher
        readOnly: true
      - mountPath: /etc/pull-secret
        name: pull-secret
        readOnly: true
      - mountPath: /etc/report
        name: result-aggregator
        readOnly: true
    serviceAccountName: ci-operator
    volumes:
    - name: boskos
      secret:
        items:
        - key: credentials
          path: credentials
        secretName: boskos-credentials
    - name: ci-pull-credentials
      secret:
        secretName: ci-pull-credentials
    - name: manifest-tool-local-pusher
      secret:
        secretName: manifest-tool-local-pusher
    - name: pull-secret
      secret:
        secretName: registry-pull-credentials
    - name: result-aggregator
      secret:
        secretName: result-aggregator
- agent: kubernetes
  cluster: build07
  cron: '@yearly'
  decorate: true
  decoration_config:
    skip_cloning: true
    timeout: 3h30m0s
  extra_refs:
  - base_ref: main
    org: openshift-eng
    repo: ocp-qe-perfscale-ci
  labels:
    ci-operator.openshift.io/cloud: aws
    ci-operator.openshift.io/cloud-cluster-profile: aws-perfscale-qe
    ci-operator.openshift.io/variant: aws-4.19-nightly-x86
    ci.openshift.io/generator: prowgen
    job-release: "4.19"
    pj-rehearse.openshift.io/can-be-rehearsed: "true"
  name: periodic-ci-openshift-eng-ocp-qe-perfscale-ci-main-aws-4.19-nightly-x86-payload-control-plane-6nodes
  reporter_config:
    slack:
      channel: '#ocp-qe-scale-ci-results'
      job_states_to_report:
      - success
      - failure
      - error
      report_template: '{{if eq .Status.State "success"}} :white_check_mark: Job *{{.Spec.Job}}*
        ended with *{{.Status.State}}*. <{{.Status.URL}}|View logs> :white_check_mark:
        {{else}} :warning:  Job *{{.Spec.Job}}* ended with *{{.Status.State}}*. <{{.Status.URL}}|View
        logs> :warning: {{end}}'
  spec:
    containers:
    - args:
      - --gcs-upload-secret=/secrets/gcs/service-account.json
      - --image-import-pull-secret=/etc/pull-secret/.dockerconfigjson
      - --lease-server-credentials-file=/etc/boskos/credentials
      - --report-credentials-file=/etc/report/credentials
      - --secret-dir=/secrets/ci-pull-credentials
      - --target=payload-control-plane-6nodes
      - --variant=aws-4.19-nightly-x86
      command:
      - ci-operator
      image: ci-operator:latest
      imagePullPolicy: Always
      name: ""
      resources:
        requests:
          cpu: 10m
      volumeMounts:
      - mountPath: /etc/boskos
        name: boskos
        readOnly: true
      - mountPath: /secrets/ci-pull-credentials
        name: ci-pull-credentials
        readOnly: true
      - mountPath: /secrets/gcs
        name: gcs-credentials
        readOnly: true
      - mountPath: /secrets/manifest-tool
        name: manifest-tool-local-pusher
        readOnly: true
      - mountPath: /etc/pull-secret
        name: pull-secret
        readOnly: true
      - mountPath: /etc/report
        name: result-aggregator
        readOnly: true
    serviceAccountName: ci-operator
    volumes:
    - name: boskos
      secret:
        items:
        - key: credentials
          path: credentials
        secretName: boskos-credentials
    - name: ci-pull-credentials
      secret:
        secretName: ci-pull-credentials
    - name: manifest-tool-local-pusher
      secret:
        secretName: manifest-tool-local-pusher
    - name: pull-secret
      secret:
        secretName: registry-pull-credentials
    - name: result-aggregator
      secret:
        secretName: result-aggregator
- agent: kubernetes
  cluster: build07
  cron: 0 2 * * *
  decorate: true
  decoration_config:
    skip_cloning: true
    timeout: 8h0m0s
  extra_refs:
  - base_ref: main
    org: openshift-eng
    repo: ocp-qe-perfscale-ci
  labels:
    ci-operator.openshift.io/cloud: aws
    ci-operator.openshift.io/cloud-cluster-profile: aws-perfscale-qe
    ci-operator.openshift.io/variant: aws-4.19-nightly-x86
    ci.openshift.io/generator: prowgen
    job-release: "4.19"
    pj-rehearse.openshift.io/can-be-rehearsed: "true"
  name: periodic-ci-openshift-eng-ocp-qe-perfscale-ci-main-aws-4.19-nightly-x86-udn-density-l3-24nodes
  reporter_config:
    slack:
      channel: '#ocp-qe-scale-ci-results'
      job_states_to_report:
      - success
      - failure
      - error
      report_template: '{{if eq .Status.State "success"}} :white_check_mark: Job *{{.Spec.Job}}*
        ended with *{{.Status.State}}*. <{{.Status.URL}}|View logs> :white_check_mark:
        {{else}} :warning:  Job *{{.Spec.Job}}* ended with *{{.Status.State}}*. <{{.Status.URL}}|View
        logs> :warning: {{end}}'
  spec:
    containers:
    - args:
      - --gcs-upload-secret=/secrets/gcs/service-account.json
      - --image-import-pull-secret=/etc/pull-secret/.dockerconfigjson
      - --lease-server-credentials-file=/etc/boskos/credentials
      - --report-credentials-file=/etc/report/credentials
      - --secret-dir=/secrets/ci-pull-credentials
      - --target=udn-density-l3-24nodes
      - --variant=aws-4.19-nightly-x86
      command:
      - ci-operator
      image: ci-operator:latest
      imagePullPolicy: Always
      name: ""
      resources:
        requests:
          cpu: 10m
      volumeMounts:
      - mountPath: /etc/boskos
        name: boskos
        readOnly: true
      - mountPath: /secrets/ci-pull-credentials
        name: ci-pull-credentials
        readOnly: true
      - mountPath: /secrets/gcs
        name: gcs-credentials
        readOnly: true
      - mountPath: /secrets/manifest-tool
        name: manifest-tool-local-pusher
        readOnly: true
      - mountPath: /etc/pull-secret
        name: pull-secret
        readOnly: true
      - mountPath: /etc/report
        name: result-aggregator
        readOnly: true
    serviceAccountName: ci-operator
    volumes:
    - name: boskos
      secret:
        items:
        - key: credentials
          path: credentials
        secretName: boskos-credentials
    - name: ci-pull-credentials
      secret:
        secretName: ci-pull-credentials
    - name: manifest-tool-local-pusher
      secret:
        secretName: manifest-tool-local-pusher
    - name: pull-secret
      secret:
        secretName: registry-pull-credentials
    - name: result-aggregator
      secret:
        secretName: result-aggregator
- agent: kubernetes
  cluster: build07
  cron: 0 8 * * *
  decorate: true
  decoration_config:
    skip_cloning: true
    timeout: 8h0m0s
  extra_refs:
  - base_ref: main
    org: openshift-eng
    repo: ocp-qe-perfscale-ci
  labels:
    ci-operator.openshift.io/cloud: aws
    ci-operator.openshift.io/cloud-cluster-profile: aws-perfscale
    ci-operator.openshift.io/variant: aws-4.19-nightly-x86
    ci.openshift.io/generator: prowgen
    job-release: "4.19"
    pj-rehearse.openshift.io/can-be-rehearsed: "true"
  name: periodic-ci-openshift-eng-ocp-qe-perfscale-ci-main-aws-4.19-nightly-x86-udn-density-l3-pause-120nodes
  spec:
    containers:
    - args:
      - --gcs-upload-secret=/secrets/gcs/service-account.json
      - --image-import-pull-secret=/etc/pull-secret/.dockerconfigjson
      - --lease-server-credentials-file=/etc/boskos/credentials
      - --report-credentials-file=/etc/report/credentials
      - --secret-dir=/secrets/ci-pull-credentials
      - --target=udn-density-l3-pause-120nodes
      - --variant=aws-4.19-nightly-x86
      command:
      - ci-operator
      image: ci-operator:latest
      imagePullPolicy: Always
      name: ""
      resources:
        requests:
          cpu: 10m
      volumeMounts:
      - mountPath: /etc/boskos
        name: boskos
        readOnly: true
      - mountPath: /secrets/ci-pull-credentials
        name: ci-pull-credentials
        readOnly: true
      - mountPath: /secrets/gcs
        name: gcs-credentials
        readOnly: true
      - mountPath: /secrets/manifest-tool
        name: manifest-tool-local-pusher
        readOnly: true
      - mountPath: /etc/pull-secret
        name: pull-secret
        readOnly: true
      - mountPath: /etc/report
        name: result-aggregator
        readOnly: true
    serviceAccountName: ci-operator
    volumes:
    - name: boskos
      secret:
        items:
        - key: credentials
          path: credentials
        secretName: boskos-credentials
    - name: ci-pull-credentials
      secret:
        secretName: ci-pull-credentials
    - name: manifest-tool-local-pusher
      secret:
        secretName: manifest-tool-local-pusher
    - name: pull-secret
      secret:
        secretName: registry-pull-credentials
    - name: result-aggregator
      secret:
        secretName: result-aggregator
- agent: kubernetes
  cluster: build07
  cron: 0 2 * * 1,3
  decorate: true
  decoration_config:
    skip_cloning: true
    timeout: 7h0m0s
  extra_refs:
  - base_ref: main
    org: openshift-eng
    repo: ocp-qe-perfscale-ci
  labels:
    ci-operator.openshift.io/cloud: aws
    ci-operator.openshift.io/cloud-cluster-profile: aws-perfscale
    ci-operator.openshift.io/variant: aws-4.20-nightly-x86
    ci.openshift.io/generator: prowgen
    job-release: "4.20"
    pj-rehearse.openshift.io/can-be-rehearsed: "true"
  name: periodic-ci-openshift-eng-ocp-qe-perfscale-ci-main-aws-4.20-nightly-x86-control-plane-120nodes
  reporter_config:
    slack:
      channel: '#ocp-qe-scale-ci-results'
      job_states_to_report:
      - success
      - failure
      - error
      report_template: '{{if eq .Status.State "success"}} :white_check_mark: Job *{{.Spec.Job}}*
        ended with *{{.Status.State}}*. <{{.Status.URL}}|View logs> :white_check_mark:
        {{else}} :warning:  Job *{{.Spec.Job}}* ended with *{{.Status.State}}*. <{{.Status.URL}}|View
        logs> :warning: {{end}}'
  spec:
    containers:
    - args:
      - --gcs-upload-secret=/secrets/gcs/service-account.json
      - --image-import-pull-secret=/etc/pull-secret/.dockerconfigjson
      - --lease-server-credentials-file=/etc/boskos/credentials
      - --report-credentials-file=/etc/report/credentials
      - --secret-dir=/secrets/ci-pull-credentials
      - --target=control-plane-120nodes
      - --variant=aws-4.20-nightly-x86
      command:
      - ci-operator
      image: ci-operator:latest
      imagePullPolicy: Always
      name: ""
      resources:
        requests:
          cpu: 10m
      volumeMounts:
      - mountPath: /etc/boskos
        name: boskos
        readOnly: true
      - mountPath: /secrets/ci-pull-credentials
        name: ci-pull-credentials
        readOnly: true
      - mountPath: /secrets/gcs
        name: gcs-credentials
        readOnly: true
      - mountPath: /secrets/manifest-tool
        name: manifest-tool-local-pusher
        readOnly: true
      - mountPath: /etc/pull-secret
        name: pull-secret
        readOnly: true
      - mountPath: /etc/report
        name: result-aggregator
        readOnly: true
    serviceAccountName: ci-operator
    volumes:
    - name: boskos
      secret:
        items:
        - key: credentials
          path: credentials
        secretName: boskos-credentials
    - name: ci-pull-credentials
      secret:
        secretName: ci-pull-credentials
    - name: manifest-tool-local-pusher
      secret:
        secretName: manifest-tool-local-pusher
    - name: pull-secret
      secret:
        secretName: registry-pull-credentials
    - name: result-aggregator
      secret:
        secretName: result-aggregator
- agent: kubernetes
  cluster: build07
  cron: 0 5 * * 6,2,4,5
  decorate: true
  decoration_config:
    skip_cloning: true
  extra_refs:
  - base_ref: main
    org: openshift-eng
    repo: ocp-qe-perfscale-ci
  labels:
    ci-operator.openshift.io/cloud: aws
    ci-operator.openshift.io/cloud-cluster-profile: aws-perfscale-qe
    ci-operator.openshift.io/variant: aws-4.20-nightly-x86
    ci.openshift.io/generator: prowgen
    job-release: "4.20"
    pj-rehearse.openshift.io/can-be-rehearsed: "true"
  name: periodic-ci-openshift-eng-ocp-qe-perfscale-ci-main-aws-4.20-nightly-x86-control-plane-24nodes
  reporter_config:
    slack:
      channel: '#ocp-qe-scale-ci-results'
      job_states_to_report:
      - success
      - failure
      - error
      report_template: '{{if eq .Status.State "success"}} :white_check_mark: Job *{{.Spec.Job}}*
        ended with *{{.Status.State}}*. <{{.Status.URL}}|View logs> :white_check_mark:
        {{else}} :warning:  Job *{{.Spec.Job}}* ended with *{{.Status.State}}*. <{{.Status.URL}}|View
        logs> :warning: {{end}}'
  spec:
    containers:
    - args:
      - --gcs-upload-secret=/secrets/gcs/service-account.json
      - --image-import-pull-secret=/etc/pull-secret/.dockerconfigjson
      - --lease-server-credentials-file=/etc/boskos/credentials
      - --report-credentials-file=/etc/report/credentials
      - --secret-dir=/secrets/ci-pull-credentials
      - --target=control-plane-24nodes
      - --variant=aws-4.20-nightly-x86
      command:
      - ci-operator
      image: ci-operator:latest
      imagePullPolicy: Always
      name: ""
      resources:
        requests:
          cpu: 10m
      volumeMounts:
      - mountPath: /etc/boskos
        name: boskos
        readOnly: true
      - mountPath: /secrets/ci-pull-credentials
        name: ci-pull-credentials
        readOnly: true
      - mountPath: /secrets/gcs
        name: gcs-credentials
        readOnly: true
      - mountPath: /secrets/manifest-tool
        name: manifest-tool-local-pusher
        readOnly: true
      - mountPath: /etc/pull-secret
        name: pull-secret
        readOnly: true
      - mountPath: /etc/report
        name: result-aggregator
        readOnly: true
    serviceAccountName: ci-operator
    volumes:
    - name: boskos
      secret:
        items:
        - key: credentials
          path: credentials
        secretName: boskos-credentials
    - name: ci-pull-credentials
      secret:
        secretName: ci-pull-credentials
    - name: manifest-tool-local-pusher
      secret:
        secretName: manifest-tool-local-pusher
    - name: pull-secret
      secret:
        secretName: registry-pull-credentials
    - name: result-aggregator
      secret:
        secretName: result-aggregator
- agent: kubernetes
  cluster: build07
  cron: 0 0 * * 3
  decorate: true
  decoration_config:
    skip_cloning: true
  extra_refs:
  - base_ref: main
    org: openshift-eng
    repo: ocp-qe-perfscale-ci
  labels:
    ci-operator.openshift.io/cloud: aws
    ci-operator.openshift.io/cloud-cluster-profile: aws-perfscale
    ci-operator.openshift.io/variant: aws-4.20-nightly-x86
    ci.openshift.io/generator: prowgen
    job-release: "4.20"
    pj-rehearse.openshift.io/can-be-rehearsed: "true"
  name: periodic-ci-openshift-eng-ocp-qe-perfscale-ci-main-aws-4.20-nightly-x86-control-plane-252nodes
  reporter_config:
    slack:
      channel: '#ocp-qe-scale-ci-results'
      job_states_to_report:
      - success
      - failure
      - error
      report_template: '{{if eq .Status.State "success"}} :white_check_mark: Job *{{.Spec.Job}}*
        ended with *{{.Status.State}}*. <{{.Status.URL}}|View logs> :white_check_mark:
        {{else}} :warning:  Job *{{.Spec.Job}}* ended with *{{.Status.State}}*. <{{.Status.URL}}|View
        logs> :warning: {{end}}'
  spec:
    containers:
    - args:
      - --gcs-upload-secret=/secrets/gcs/service-account.json
      - --image-import-pull-secret=/etc/pull-secret/.dockerconfigjson
      - --lease-server-credentials-file=/etc/boskos/credentials
      - --report-credentials-file=/etc/report/credentials
      - --secret-dir=/secrets/ci-pull-credentials
      - --target=control-plane-252nodes
      - --variant=aws-4.20-nightly-x86
      command:
      - ci-operator
      image: ci-operator:latest
      imagePullPolicy: Always
      name: ""
      resources:
        requests:
          cpu: 10m
      volumeMounts:
      - mountPath: /etc/boskos
        name: boskos
        readOnly: true
      - mountPath: /secrets/ci-pull-credentials
        name: ci-pull-credentials
        readOnly: true
      - mountPath: /secrets/gcs
        name: gcs-credentials
        readOnly: true
      - mountPath: /secrets/manifest-tool
        name: manifest-tool-local-pusher
        readOnly: true
      - mountPath: /etc/pull-secret
        name: pull-secret
        readOnly: true
      - mountPath: /etc/report
        name: result-aggregator
        readOnly: true
    serviceAccountName: ci-operator
    volumes:
    - name: boskos
      secret:
        items:
        - key: credentials
          path: credentials
        secretName: boskos-credentials
    - name: ci-pull-credentials
      secret:
        secretName: ci-pull-credentials
    - name: manifest-tool-local-pusher
      secret:
        secretName: manifest-tool-local-pusher
    - name: pull-secret
      secret:
        secretName: registry-pull-credentials
    - name: result-aggregator
      secret:
        secretName: result-aggregator
- agent: kubernetes
  cluster: build07
  cron: 0 3 * * 6,3,5
  decorate: true
  decoration_config:
    skip_cloning: true
    timeout: 5h0m0s
  extra_refs:
  - base_ref: main
    org: openshift-eng
    repo: ocp-qe-perfscale-ci
  labels:
    ci-operator.openshift.io/cloud: aws
    ci-operator.openshift.io/cloud-cluster-profile: aws-perfscale-qe
    ci-operator.openshift.io/variant: aws-4.20-nightly-x86
    ci.openshift.io/generator: prowgen
    job-release: "4.20"
    pj-rehearse.openshift.io/can-be-rehearsed: "true"
  name: periodic-ci-openshift-eng-ocp-qe-perfscale-ci-main-aws-4.20-nightly-x86-control-plane-etcdencrypt-24nodes
  reporter_config:
    slack:
      channel: '#ocp-qe-scale-ci-results'
      job_states_to_report:
      - success
      - failure
      - error
      report_template: '{{if eq .Status.State "success"}} :white_check_mark: Job *{{.Spec.Job}}*
        ended with *{{.Status.State}}*. <{{.Status.URL}}|View logs> :white_check_mark:
        {{else}} :warning:  Job *{{.Spec.Job}}* ended with *{{.Status.State}}*. <{{.Status.URL}}|View
        logs> :warning: {{end}}'
  spec:
    containers:
    - args:
      - --gcs-upload-secret=/secrets/gcs/service-account.json
      - --image-import-pull-secret=/etc/pull-secret/.dockerconfigjson
      - --lease-server-credentials-file=/etc/boskos/credentials
      - --report-credentials-file=/etc/report/credentials
      - --secret-dir=/secrets/ci-pull-credentials
      - --target=control-plane-etcdencrypt-24nodes
      - --variant=aws-4.20-nightly-x86
      command:
      - ci-operator
      image: ci-operator:latest
      imagePullPolicy: Always
      name: ""
      resources:
        requests:
          cpu: 10m
      volumeMounts:
      - mountPath: /etc/boskos
        name: boskos
        readOnly: true
      - mountPath: /secrets/ci-pull-credentials
        name: ci-pull-credentials
        readOnly: true
      - mountPath: /secrets/gcs
        name: gcs-credentials
        readOnly: true
      - mountPath: /secrets/manifest-tool
        name: manifest-tool-local-pusher
        readOnly: true
      - mountPath: /etc/pull-secret
        name: pull-secret
        readOnly: true
      - mountPath: /etc/report
        name: result-aggregator
        readOnly: true
    serviceAccountName: ci-operator
    volumes:
    - name: boskos
      secret:
        items:
        - key: credentials
          path: credentials
        secretName: boskos-credentials
    - name: ci-pull-credentials
      secret:
        secretName: ci-pull-credentials
    - name: manifest-tool-local-pusher
      secret:
        secretName: manifest-tool-local-pusher
    - name: pull-secret
      secret:
        secretName: registry-pull-credentials
    - name: result-aggregator
      secret:
        secretName: result-aggregator
- agent: kubernetes
  cluster: build07
  cron: 0 10 11,25 * *
  decorate: true
  decoration_config:
    skip_cloning: true
    timeout: 8h0m0s
  extra_refs:
  - base_ref: main
    org: openshift-eng
    repo: ocp-qe-perfscale-ci
  labels:
    ci-operator.openshift.io/cloud: aws
    ci-operator.openshift.io/cloud-cluster-profile: aws-perfscale
    ci-operator.openshift.io/variant: aws-4.20-nightly-x86
    ci.openshift.io/generator: prowgen
    job-release: "4.20"
    pj-rehearse.openshift.io/can-be-rehearsed: "true"
  name: periodic-ci-openshift-eng-ocp-qe-perfscale-ci-main-aws-4.20-nightly-x86-control-plane-ipsec-120nodes
  reporter_config:
    slack:
      channel: '#ocp-qe-scale-ci-results'
      job_states_to_report:
      - success
      - failure
      - error
      report_template: '{{if eq .Status.State "success"}} :white_check_mark: Job *{{.Spec.Job}}*
        ended with *{{.Status.State}}*. <{{.Status.URL}}|View logs> :white_check_mark:
        {{else}} :warning:  Job *{{.Spec.Job}}* ended with *{{.Status.State}}*. <{{.Status.URL}}|View
        logs> :warning: {{end}}'
  spec:
    containers:
    - args:
      - --gcs-upload-secret=/secrets/gcs/service-account.json
      - --image-import-pull-secret=/etc/pull-secret/.dockerconfigjson
      - --lease-server-credentials-file=/etc/boskos/credentials
      - --report-credentials-file=/etc/report/credentials
      - --secret-dir=/secrets/ci-pull-credentials
      - --target=control-plane-ipsec-120nodes
      - --variant=aws-4.20-nightly-x86
      command:
      - ci-operator
      image: ci-operator:latest
      imagePullPolicy: Always
      name: ""
      resources:
        requests:
          cpu: 10m
      volumeMounts:
      - mountPath: /etc/boskos
        name: boskos
        readOnly: true
      - mountPath: /secrets/ci-pull-credentials
        name: ci-pull-credentials
        readOnly: true
      - mountPath: /secrets/gcs
        name: gcs-credentials
        readOnly: true
      - mountPath: /secrets/manifest-tool
        name: manifest-tool-local-pusher
        readOnly: true
      - mountPath: /etc/pull-secret
        name: pull-secret
        readOnly: true
      - mountPath: /etc/report
        name: result-aggregator
        readOnly: true
    serviceAccountName: ci-operator
    volumes:
    - name: boskos
      secret:
        items:
        - key: credentials
          path: credentials
        secretName: boskos-credentials
    - name: ci-pull-credentials
      secret:
        secretName: ci-pull-credentials
    - name: manifest-tool-local-pusher
      secret:
        secretName: manifest-tool-local-pusher
    - name: pull-secret
      secret:
        secretName: registry-pull-credentials
    - name: result-aggregator
      secret:
        secretName: result-aggregator
- agent: kubernetes
  cluster: build07
  cron: 0 14 11,25 * *
  decorate: true
  decoration_config:
    skip_cloning: true
  extra_refs:
  - base_ref: main
    org: openshift-eng
    repo: ocp-qe-perfscale-ci
  labels:
    ci-operator.openshift.io/cloud: aws
    ci-operator.openshift.io/cloud-cluster-profile: aws-perfscale
    ci-operator.openshift.io/variant: aws-4.20-nightly-x86
    ci.openshift.io/generator: prowgen
    job-release: "4.20"
    pj-rehearse.openshift.io/can-be-rehearsed: "true"
  name: periodic-ci-openshift-eng-ocp-qe-perfscale-ci-main-aws-4.20-nightly-x86-control-plane-ipsec-252nodes
  reporter_config:
    slack:
      channel: '#ocp-qe-scale-ci-results'
      job_states_to_report:
      - success
      - failure
      - error
      report_template: '{{if eq .Status.State "success"}} :white_check_mark: Job *{{.Spec.Job}}*
        ended with *{{.Status.State}}*. <{{.Status.URL}}|View logs> :white_check_mark:
        {{else}} :warning:  Job *{{.Spec.Job}}* ended with *{{.Status.State}}*. <{{.Status.URL}}|View
        logs> :warning: {{end}}'
  spec:
    containers:
    - args:
      - --gcs-upload-secret=/secrets/gcs/service-account.json
      - --image-import-pull-secret=/etc/pull-secret/.dockerconfigjson
      - --lease-server-credentials-file=/etc/boskos/credentials
      - --report-credentials-file=/etc/report/credentials
      - --secret-dir=/secrets/ci-pull-credentials
      - --target=control-plane-ipsec-252nodes
      - --variant=aws-4.20-nightly-x86
      command:
      - ci-operator
      image: ci-operator:latest
      imagePullPolicy: Always
      name: ""
      resources:
        requests:
          cpu: 10m
      volumeMounts:
      - mountPath: /etc/boskos
        name: boskos
        readOnly: true
      - mountPath: /secrets/ci-pull-credentials
        name: ci-pull-credentials
        readOnly: true
      - mountPath: /secrets/gcs
        name: gcs-credentials
        readOnly: true
      - mountPath: /secrets/manifest-tool
        name: manifest-tool-local-pusher
        readOnly: true
      - mountPath: /etc/pull-secret
        name: pull-secret
        readOnly: true
      - mountPath: /etc/report
        name: result-aggregator
        readOnly: true
    serviceAccountName: ci-operator
    volumes:
    - name: boskos
      secret:
        items:
        - key: credentials
          path: credentials
        secretName: boskos-credentials
    - name: ci-pull-credentials
      secret:
        secretName: ci-pull-credentials
    - name: manifest-tool-local-pusher
      secret:
        secretName: manifest-tool-local-pusher
    - name: pull-secret
      secret:
        secretName: registry-pull-credentials
    - name: result-aggregator
      secret:
        secretName: result-aggregator
- agent: kubernetes
  cluster: build07
  cron: 0 3 1,8,15,22 * *
  decorate: true
  decoration_config:
    skip_cloning: true
    timeout: 5h0m0s
  extra_refs:
  - base_ref: main
    org: openshift-eng
    repo: ocp-qe-perfscale-ci
  labels:
    ci-operator.openshift.io/cloud: aws
    ci-operator.openshift.io/cloud-cluster-profile: aws-perfscale
    ci-operator.openshift.io/variant: aws-4.20-nightly-x86
    ci.openshift.io/generator: prowgen
    job-release: "4.20"
    pj-rehearse.openshift.io/can-be-rehearsed: "true"
  name: periodic-ci-openshift-eng-ocp-qe-perfscale-ci-main-aws-4.20-nightly-x86-data-path-9nodes
  reporter_config:
    slack:
      channel: '#ocp-qe-scale-ci-results'
      job_states_to_report:
      - success
      - failure
      - error
      report_template: '{{if eq .Status.State "success"}} :white_check_mark: Job *{{.Spec.Job}}*
        ended with *{{.Status.State}}*. <{{.Status.URL}}|View logs> :white_check_mark:
        {{else}} :warning:  Job *{{.Spec.Job}}* ended with *{{.Status.State}}*. <{{.Status.URL}}|View
        logs> :warning: {{end}}'
  spec:
    containers:
    - args:
      - --gcs-upload-secret=/secrets/gcs/service-account.json
      - --image-import-pull-secret=/etc/pull-secret/.dockerconfigjson
      - --lease-server-credentials-file=/etc/boskos/credentials
      - --report-credentials-file=/etc/report/credentials
      - --secret-dir=/secrets/ci-pull-credentials
      - --target=data-path-9nodes
      - --variant=aws-4.20-nightly-x86
      command:
      - ci-operator
      image: ci-operator:latest
      imagePullPolicy: Always
      name: ""
      resources:
        requests:
          cpu: 10m
      volumeMounts:
      - mountPath: /etc/boskos
        name: boskos
        readOnly: true
      - mountPath: /secrets/ci-pull-credentials
        name: ci-pull-credentials
        readOnly: true
      - mountPath: /secrets/gcs
        name: gcs-credentials
        readOnly: true
      - mountPath: /secrets/manifest-tool
        name: manifest-tool-local-pusher
        readOnly: true
      - mountPath: /etc/pull-secret
        name: pull-secret
        readOnly: true
      - mountPath: /etc/report
        name: result-aggregator
        readOnly: true
    serviceAccountName: ci-operator
    volumes:
    - name: boskos
      secret:
        items:
        - key: credentials
          path: credentials
        secretName: boskos-credentials
    - name: ci-pull-credentials
      secret:
        secretName: ci-pull-credentials
    - name: manifest-tool-local-pusher
      secret:
        secretName: manifest-tool-local-pusher
    - name: pull-secret
      secret:
        secretName: registry-pull-credentials
    - name: result-aggregator
      secret:
        secretName: result-aggregator
- agent: kubernetes
  cluster: build07
  cron: 0 2 8,22 * *
  decorate: true
  decoration_config:
    skip_cloning: true
    timeout: 8h0m0s
  extra_refs:
  - base_ref: main
    org: openshift-eng
    repo: ocp-qe-perfscale-ci
  labels:
    ci-operator.openshift.io/cloud: aws
    ci-operator.openshift.io/cloud-cluster-profile: aws-perfscale-qe
    ci-operator.openshift.io/variant: aws-4.20-nightly-x86
    ci.openshift.io/generator: prowgen
    job-release: "4.20"
    pj-rehearse.openshift.io/can-be-rehearsed: "true"
  name: periodic-ci-openshift-eng-ocp-qe-perfscale-ci-main-aws-4.20-nightly-x86-data-path-ipsec-9nodes
  reporter_config:
    slack:
      channel: '#ocp-qe-scale-ci-results'
      job_states_to_report:
      - success
      - failure
      - error
      report_template: '{{if eq .Status.State "success"}} :white_check_mark: Job *{{.Spec.Job}}*
        ended with *{{.Status.State}}*. <{{.Status.URL}}|View logs> :white_check_mark:
        {{else}} :warning:  Job *{{.Spec.Job}}* ended with *{{.Status.State}}*. <{{.Status.URL}}|View
        logs> :warning: {{end}}'
  spec:
    containers:
    - args:
      - --gcs-upload-secret=/secrets/gcs/service-account.json
      - --image-import-pull-secret=/etc/pull-secret/.dockerconfigjson
      - --lease-server-credentials-file=/etc/boskos/credentials
      - --report-credentials-file=/etc/report/credentials
      - --secret-dir=/secrets/ci-pull-credentials
      - --target=data-path-ipsec-9nodes
      - --variant=aws-4.20-nightly-x86
      command:
      - ci-operator
      image: ci-operator:latest
      imagePullPolicy: Always
      name: ""
      resources:
        requests:
          cpu: 10m
      volumeMounts:
      - mountPath: /etc/boskos
        name: boskos
        readOnly: true
      - mountPath: /secrets/ci-pull-credentials
        name: ci-pull-credentials
        readOnly: true
      - mountPath: /secrets/gcs
        name: gcs-credentials
        readOnly: true
      - mountPath: /secrets/manifest-tool
        name: manifest-tool-local-pusher
        readOnly: true
      - mountPath: /etc/pull-secret
        name: pull-secret
        readOnly: true
      - mountPath: /etc/report
        name: result-aggregator
        readOnly: true
    serviceAccountName: ci-operator
    volumes:
    - name: boskos
      secret:
        items:
        - key: credentials
          path: credentials
        secretName: boskos-credentials
    - name: ci-pull-credentials
      secret:
        secretName: ci-pull-credentials
    - name: manifest-tool-local-pusher
      secret:
        secretName: manifest-tool-local-pusher
    - name: pull-secret
      secret:
        secretName: registry-pull-credentials
    - name: result-aggregator
      secret:
        secretName: result-aggregator
- agent: kubernetes
  cluster: build07
  cron: 0 12 6,13,20,27 * *
  decorate: true
  decoration_config:
    skip_cloning: true
    timeout: 5h0m0s
  extra_refs:
  - base_ref: main
    org: openshift-eng
    repo: ocp-qe-perfscale-ci
  labels:
    ci-operator.openshift.io/cloud: aws
    ci-operator.openshift.io/cloud-cluster-profile: aws-perfscale-qe
    ci-operator.openshift.io/variant: aws-4.20-nightly-x86
    ci.openshift.io/generator: prowgen
    job-release: "4.20"
    pj-rehearse.openshift.io/can-be-rehearsed: "true"
  name: periodic-ci-openshift-eng-ocp-qe-perfscale-ci-main-aws-4.20-nightly-x86-netpol-24nodes
  reporter_config:
    slack:
      channel: '#ocp-qe-scale-ci-results'
      job_states_to_report:
      - success
      - failure
      - error
      report_template: '{{if eq .Status.State "success"}} :white_check_mark: Job *{{.Spec.Job}}*
        ended with *{{.Status.State}}*. <{{.Status.URL}}|View logs> :white_check_mark:
        {{else}} :warning:  Job *{{.Spec.Job}}* ended with *{{.Status.State}}*. <{{.Status.URL}}|View
        logs> :warning: {{end}}'
  spec:
    containers:
    - args:
      - --gcs-upload-secret=/secrets/gcs/service-account.json
      - --image-import-pull-secret=/etc/pull-secret/.dockerconfigjson
      - --lease-server-credentials-file=/etc/boskos/credentials
      - --report-credentials-file=/etc/report/credentials
      - --secret-dir=/secrets/ci-pull-credentials
      - --target=netpol-24nodes
      - --variant=aws-4.20-nightly-x86
      command:
      - ci-operator
      image: ci-operator:latest
      imagePullPolicy: Always
      name: ""
      resources:
        requests:
          cpu: 10m
      volumeMounts:
      - mountPath: /etc/boskos
        name: boskos
        readOnly: true
      - mountPath: /secrets/ci-pull-credentials
        name: ci-pull-credentials
        readOnly: true
      - mountPath: /secrets/gcs
        name: gcs-credentials
        readOnly: true
      - mountPath: /secrets/manifest-tool
        name: manifest-tool-local-pusher
        readOnly: true
      - mountPath: /etc/pull-secret
        name: pull-secret
        readOnly: true
      - mountPath: /etc/report
        name: result-aggregator
        readOnly: true
    serviceAccountName: ci-operator
    volumes:
    - name: boskos
      secret:
        items:
        - key: credentials
          path: credentials
        secretName: boskos-credentials
    - name: ci-pull-credentials
      secret:
        secretName: ci-pull-credentials
    - name: manifest-tool-local-pusher
      secret:
        secretName: manifest-tool-local-pusher
    - name: pull-secret
      secret:
        secretName: registry-pull-credentials
    - name: result-aggregator
      secret:
        secretName: result-aggregator
- agent: kubernetes
  cluster: build07
  cron: 0 3 5,12,19,26 * *
  decorate: true
  decoration_config:
    skip_cloning: true
    timeout: 5h0m0s
  extra_refs:
  - base_ref: main
    org: openshift-eng
    repo: ocp-qe-perfscale-ci
  labels:
    ci-operator.openshift.io/cloud: aws
    ci-operator.openshift.io/cloud-cluster-profile: aws-perfscale-qe
    ci-operator.openshift.io/variant: aws-4.20-nightly-x86
    ci.openshift.io/generator: prowgen
    job-release: "4.20"
    pj-rehearse.openshift.io/can-be-rehearsed: "true"
  name: periodic-ci-openshift-eng-ocp-qe-perfscale-ci-main-aws-4.20-nightly-x86-node-density-heavy-24nodes
  reporter_config:
    slack:
      channel: '#ocp-qe-scale-ci-results'
      job_states_to_report:
      - success
      - failure
      - error
      report_template: '{{if eq .Status.State "success"}} :white_check_mark: Job *{{.Spec.Job}}*
        ended with *{{.Status.State}}*. <{{.Status.URL}}|View logs> :white_check_mark:
        {{else}} :warning:  Job *{{.Spec.Job}}* ended with *{{.Status.State}}*. <{{.Status.URL}}|View
        logs> :warning: {{end}}'
  spec:
    containers:
    - args:
      - --gcs-upload-secret=/secrets/gcs/service-account.json
      - --image-import-pull-secret=/etc/pull-secret/.dockerconfigjson
      - --lease-server-credentials-file=/etc/boskos/credentials
      - --report-credentials-file=/etc/report/credentials
      - --secret-dir=/secrets/ci-pull-credentials
      - --target=node-density-heavy-24nodes
      - --variant=aws-4.20-nightly-x86
      command:
      - ci-operator
      image: ci-operator:latest
      imagePullPolicy: Always
      name: ""
      resources:
        requests:
          cpu: 10m
      volumeMounts:
      - mountPath: /etc/boskos
        name: boskos
        readOnly: true
      - mountPath: /secrets/ci-pull-credentials
        name: ci-pull-credentials
        readOnly: true
      - mountPath: /secrets/gcs
        name: gcs-credentials
        readOnly: true
      - mountPath: /secrets/manifest-tool
        name: manifest-tool-local-pusher
        readOnly: true
      - mountPath: /etc/pull-secret
        name: pull-secret
        readOnly: true
      - mountPath: /etc/report
        name: result-aggregator
        readOnly: true
    serviceAccountName: ci-operator
    volumes:
    - name: boskos
      secret:
        items:
        - key: credentials
          path: credentials
        secretName: boskos-credentials
    - name: ci-pull-credentials
      secret:
        secretName: ci-pull-credentials
    - name: manifest-tool-local-pusher
      secret:
        secretName: manifest-tool-local-pusher
    - name: pull-secret
      secret:
        secretName: registry-pull-credentials
    - name: result-aggregator
      secret:
        secretName: result-aggregator
- agent: kubernetes
  cluster: build07
  cron: '@yearly'
  decorate: true
  decoration_config:
    skip_cloning: true
    timeout: 3h30m0s
  extra_refs:
  - base_ref: main
    org: openshift-eng
    repo: ocp-qe-perfscale-ci
  labels:
    ci-operator.openshift.io/cloud: aws
    ci-operator.openshift.io/cloud-cluster-profile: aws-perfscale-qe
    ci-operator.openshift.io/variant: aws-4.20-nightly-x86
    ci.openshift.io/generator: prowgen
    job-release: "4.20"
    pj-rehearse.openshift.io/can-be-rehearsed: "true"
  name: periodic-ci-openshift-eng-ocp-qe-perfscale-ci-main-aws-4.20-nightly-x86-payload-control-plane-6nodes
  reporter_config:
    slack:
      channel: '#ocp-qe-scale-ci-results'
      job_states_to_report:
      - success
      - failure
      - error
      report_template: '{{if eq .Status.State "success"}} :white_check_mark: Job *{{.Spec.Job}}*
        ended with *{{.Status.State}}*. <{{.Status.URL}}|View logs> :white_check_mark:
        {{else}} :warning:  Job *{{.Spec.Job}}* ended with *{{.Status.State}}*. <{{.Status.URL}}|View
        logs> :warning: {{end}}'
  spec:
    containers:
    - args:
      - --gcs-upload-secret=/secrets/gcs/service-account.json
      - --image-import-pull-secret=/etc/pull-secret/.dockerconfigjson
      - --lease-server-credentials-file=/etc/boskos/credentials
      - --report-credentials-file=/etc/report/credentials
      - --secret-dir=/secrets/ci-pull-credentials
      - --target=payload-control-plane-6nodes
      - --variant=aws-4.20-nightly-x86
      command:
      - ci-operator
      image: ci-operator:latest
      imagePullPolicy: Always
      name: ""
      resources:
        requests:
          cpu: 10m
      volumeMounts:
      - mountPath: /etc/boskos
        name: boskos
        readOnly: true
      - mountPath: /secrets/ci-pull-credentials
        name: ci-pull-credentials
        readOnly: true
      - mountPath: /secrets/gcs
        name: gcs-credentials
        readOnly: true
      - mountPath: /secrets/manifest-tool
        name: manifest-tool-local-pusher
        readOnly: true
      - mountPath: /etc/pull-secret
        name: pull-secret
        readOnly: true
      - mountPath: /etc/report
        name: result-aggregator
        readOnly: true
    serviceAccountName: ci-operator
    volumes:
    - name: boskos
      secret:
        items:
        - key: credentials
          path: credentials
        secretName: boskos-credentials
    - name: ci-pull-credentials
      secret:
        secretName: ci-pull-credentials
    - name: manifest-tool-local-pusher
      secret:
        secretName: manifest-tool-local-pusher
    - name: pull-secret
      secret:
        secretName: registry-pull-credentials
    - name: result-aggregator
      secret:
        secretName: result-aggregator
- agent: kubernetes
  cluster: build07
  cron: 0 2 * * *
  decorate: true
  decoration_config:
    skip_cloning: true
    timeout: 8h0m0s
  extra_refs:
  - base_ref: main
    org: openshift-eng
    repo: ocp-qe-perfscale-ci
  labels:
    ci-operator.openshift.io/cloud: aws
    ci-operator.openshift.io/cloud-cluster-profile: aws-perfscale-qe
    ci-operator.openshift.io/variant: aws-4.20-nightly-x86
    ci.openshift.io/generator: prowgen
    job-release: "4.20"
    pj-rehearse.openshift.io/can-be-rehearsed: "true"
  name: periodic-ci-openshift-eng-ocp-qe-perfscale-ci-main-aws-4.20-nightly-x86-udn-density-l3-24nodes
  reporter_config:
    slack:
      channel: '#ocp-qe-scale-ci-results'
      job_states_to_report:
      - success
      - failure
      - error
      report_template: '{{if eq .Status.State "success"}} :white_check_mark: Job *{{.Spec.Job}}*
        ended with *{{.Status.State}}*. <{{.Status.URL}}|View logs> :white_check_mark:
        {{else}} :warning:  Job *{{.Spec.Job}}* ended with *{{.Status.State}}*. <{{.Status.URL}}|View
        logs> :warning: {{end}}'
  spec:
    containers:
    - args:
      - --gcs-upload-secret=/secrets/gcs/service-account.json
      - --image-import-pull-secret=/etc/pull-secret/.dockerconfigjson
      - --lease-server-credentials-file=/etc/boskos/credentials
      - --report-credentials-file=/etc/report/credentials
      - --secret-dir=/secrets/ci-pull-credentials
      - --target=udn-density-l3-24nodes
      - --variant=aws-4.20-nightly-x86
      command:
      - ci-operator
      image: ci-operator:latest
      imagePullPolicy: Always
      name: ""
      resources:
        requests:
          cpu: 10m
      volumeMounts:
      - mountPath: /etc/boskos
        name: boskos
        readOnly: true
      - mountPath: /secrets/ci-pull-credentials
        name: ci-pull-credentials
        readOnly: true
      - mountPath: /secrets/gcs
        name: gcs-credentials
        readOnly: true
      - mountPath: /secrets/manifest-tool
        name: manifest-tool-local-pusher
        readOnly: true
      - mountPath: /etc/pull-secret
        name: pull-secret
        readOnly: true
      - mountPath: /etc/report
        name: result-aggregator
        readOnly: true
    serviceAccountName: ci-operator
    volumes:
    - name: boskos
      secret:
        items:
        - key: credentials
          path: credentials
        secretName: boskos-credentials
    - name: ci-pull-credentials
      secret:
        secretName: ci-pull-credentials
    - name: manifest-tool-local-pusher
      secret:
        secretName: manifest-tool-local-pusher
    - name: pull-secret
      secret:
        secretName: registry-pull-credentials
    - name: result-aggregator
      secret:
        secretName: result-aggregator
- agent: kubernetes
  cluster: build07
  cron: 0 17 * * *
  decorate: true
  decoration_config:
    skip_cloning: true
    timeout: 8h0m0s
  extra_refs:
  - base_ref: main
    org: openshift-eng
    repo: ocp-qe-perfscale-ci
  labels:
    ci-operator.openshift.io/cloud: aws
    ci-operator.openshift.io/cloud-cluster-profile: aws-perfscale
    ci-operator.openshift.io/variant: aws-4.20-nightly-x86
    ci.openshift.io/generator: prowgen
    job-release: "4.20"
    pj-rehearse.openshift.io/can-be-rehearsed: "true"
  name: periodic-ci-openshift-eng-ocp-qe-perfscale-ci-main-aws-4.20-nightly-x86-udn-density-l3-pause-120nodes
  spec:
    containers:
    - args:
      - --gcs-upload-secret=/secrets/gcs/service-account.json
      - --image-import-pull-secret=/etc/pull-secret/.dockerconfigjson
      - --lease-server-credentials-file=/etc/boskos/credentials
      - --report-credentials-file=/etc/report/credentials
      - --secret-dir=/secrets/ci-pull-credentials
      - --target=udn-density-l3-pause-120nodes
      - --variant=aws-4.20-nightly-x86
      command:
      - ci-operator
      image: ci-operator:latest
      imagePullPolicy: Always
      name: ""
      resources:
        requests:
          cpu: 10m
      volumeMounts:
      - mountPath: /etc/boskos
        name: boskos
        readOnly: true
      - mountPath: /secrets/ci-pull-credentials
        name: ci-pull-credentials
        readOnly: true
      - mountPath: /secrets/gcs
        name: gcs-credentials
        readOnly: true
      - mountPath: /secrets/manifest-tool
        name: manifest-tool-local-pusher
        readOnly: true
      - mountPath: /etc/pull-secret
        name: pull-secret
        readOnly: true
      - mountPath: /etc/report
        name: result-aggregator
        readOnly: true
    serviceAccountName: ci-operator
    volumes:
    - name: boskos
      secret:
        items:
        - key: credentials
          path: credentials
        secretName: boskos-credentials
    - name: ci-pull-credentials
      secret:
        secretName: ci-pull-credentials
    - name: manifest-tool-local-pusher
      secret:
        secretName: manifest-tool-local-pusher
    - name: pull-secret
      secret:
        secretName: registry-pull-credentials
    - name: result-aggregator
      secret:
        secretName: result-aggregator
- agent: kubernetes
  cluster: build07
  cron: 0 4 24 * *
  decorate: true
  decoration_config:
    skip_cloning: true
    timeout: 8h0m0s
  extra_refs:
  - base_ref: main
    org: openshift-eng
    repo: ocp-qe-perfscale-ci
  labels:
    ci-operator.openshift.io/cloud: aws
    ci-operator.openshift.io/cloud-cluster-profile: aws-perfscale-qe
    ci-operator.openshift.io/variant: aws-ipsec-4.15-nightly-x86-loaded-upgrade-from-4.14
    ci.openshift.io/generator: prowgen
    pj-rehearse.openshift.io/can-be-rehearsed: "true"
  name: periodic-ci-openshift-eng-ocp-qe-perfscale-ci-main-aws-ipsec-4.15-nightly-x86-loaded-upgrade-from-4.14-loaded-upgrade-414to415-24nodes
  reporter_config:
    slack:
      channel: '#ocp-qe-scale-ci-results'
      job_states_to_report:
      - success
      - failure
      - error
      report_template: '{{if eq .Status.State "success"}} :white_check_mark: Job *{{.Spec.Job}}*
        ended with *{{.Status.State}}*. <{{.Status.URL}}|View logs> :white_check_mark:
        {{else}} :warning:  Job *{{.Spec.Job}}* ended with *{{.Status.State}}*. <{{.Status.URL}}|View
        logs> :warning: {{end}}'
  spec:
    containers:
    - args:
      - --gcs-upload-secret=/secrets/gcs/service-account.json
      - --image-import-pull-secret=/etc/pull-secret/.dockerconfigjson
      - --lease-server-credentials-file=/etc/boskos/credentials
      - --report-credentials-file=/etc/report/credentials
      - --secret-dir=/secrets/ci-pull-credentials
      - --target=loaded-upgrade-414to415-24nodes
      - --variant=aws-ipsec-4.15-nightly-x86-loaded-upgrade-from-4.14
      command:
      - ci-operator
      image: ci-operator:latest
      imagePullPolicy: Always
      name: ""
      resources:
        requests:
          cpu: 10m
      volumeMounts:
      - mountPath: /etc/boskos
        name: boskos
        readOnly: true
      - mountPath: /secrets/ci-pull-credentials
        name: ci-pull-credentials
        readOnly: true
      - mountPath: /secrets/gcs
        name: gcs-credentials
        readOnly: true
      - mountPath: /secrets/manifest-tool
        name: manifest-tool-local-pusher
        readOnly: true
      - mountPath: /etc/pull-secret
        name: pull-secret
        readOnly: true
      - mountPath: /etc/report
        name: result-aggregator
        readOnly: true
    serviceAccountName: ci-operator
    volumes:
    - name: boskos
      secret:
        items:
        - key: credentials
          path: credentials
        secretName: boskos-credentials
    - name: ci-pull-credentials
      secret:
        secretName: ci-pull-credentials
    - name: manifest-tool-local-pusher
      secret:
        secretName: manifest-tool-local-pusher
    - name: pull-secret
      secret:
        secretName: registry-pull-credentials
    - name: result-aggregator
      secret:
        secretName: result-aggregator
- agent: kubernetes
  cluster: build07
  cron: 0 4 17 */2 *
  decorate: true
  decoration_config:
    skip_cloning: true
    timeout: 8h0m0s
  extra_refs:
  - base_ref: main
    org: openshift-eng
    repo: ocp-qe-perfscale-ci
  labels:
    ci-operator.openshift.io/cloud: aws
    ci-operator.openshift.io/cloud-cluster-profile: aws-perfscale-qe
    ci-operator.openshift.io/variant: aws-ipsec-4.17-nightly-x86-loaded-upgrade-from-4.16
    ci.openshift.io/generator: prowgen
    pj-rehearse.openshift.io/can-be-rehearsed: "true"
  name: periodic-ci-openshift-eng-ocp-qe-perfscale-ci-main-aws-ipsec-4.17-nightly-x86-loaded-upgrade-from-4.16-loaded-upgrade-416to417-24nodes
  reporter_config:
    slack:
      channel: '#ocp-qe-scale-ci-results'
      job_states_to_report:
      - success
      - failure
      - error
      report_template: '{{if eq .Status.State "success"}} :white_check_mark: Job *{{.Spec.Job}}*
        ended with *{{.Status.State}}*. <{{.Status.URL}}|View logs> :white_check_mark:
        {{else}} :warning:  Job *{{.Spec.Job}}* ended with *{{.Status.State}}*. <{{.Status.URL}}|View
        logs> :warning: {{end}}'
  spec:
    containers:
    - args:
      - --gcs-upload-secret=/secrets/gcs/service-account.json
      - --image-import-pull-secret=/etc/pull-secret/.dockerconfigjson
      - --lease-server-credentials-file=/etc/boskos/credentials
      - --report-credentials-file=/etc/report/credentials
      - --secret-dir=/secrets/ci-pull-credentials
      - --target=loaded-upgrade-416to417-24nodes
      - --variant=aws-ipsec-4.17-nightly-x86-loaded-upgrade-from-4.16
      command:
      - ci-operator
      image: ci-operator:latest
      imagePullPolicy: Always
      name: ""
      resources:
        requests:
          cpu: 10m
      volumeMounts:
      - mountPath: /etc/boskos
        name: boskos
        readOnly: true
      - mountPath: /secrets/ci-pull-credentials
        name: ci-pull-credentials
        readOnly: true
      - mountPath: /secrets/gcs
        name: gcs-credentials
        readOnly: true
      - mountPath: /secrets/manifest-tool
        name: manifest-tool-local-pusher
        readOnly: true
      - mountPath: /etc/pull-secret
        name: pull-secret
        readOnly: true
      - mountPath: /etc/report
        name: result-aggregator
        readOnly: true
    serviceAccountName: ci-operator
    volumes:
    - name: boskos
      secret:
        items:
        - key: credentials
          path: credentials
        secretName: boskos-credentials
    - name: ci-pull-credentials
      secret:
        secretName: ci-pull-credentials
    - name: manifest-tool-local-pusher
      secret:
        secretName: manifest-tool-local-pusher
    - name: pull-secret
      secret:
        secretName: registry-pull-credentials
    - name: result-aggregator
      secret:
        secretName: result-aggregator
- agent: kubernetes
  cluster: build07
  cron: 0 4 3 * *
  decorate: true
  decoration_config:
    skip_cloning: true
    timeout: 8h0m0s
  extra_refs:
  - base_ref: main
    org: openshift-eng
    repo: ocp-qe-perfscale-ci
  labels:
    ci-operator.openshift.io/cloud: aws
    ci-operator.openshift.io/cloud-cluster-profile: aws-perfscale-qe
    ci-operator.openshift.io/variant: aws-ipsec-4.18-nightly-x86-loaded-upgrade-from-4.17
    ci.openshift.io/generator: prowgen
    pj-rehearse.openshift.io/can-be-rehearsed: "true"
  name: periodic-ci-openshift-eng-ocp-qe-perfscale-ci-main-aws-ipsec-4.18-nightly-x86-loaded-upgrade-from-4.17-loaded-upgrade-417to418-24nodes
  reporter_config:
    slack:
      channel: '#ocp-qe-scale-ci-results'
      job_states_to_report:
      - success
      - failure
      - error
      report_template: '{{if eq .Status.State "success"}} :white_check_mark: Job *{{.Spec.Job}}*
        ended with *{{.Status.State}}*. <{{.Status.URL}}|View logs> :white_check_mark:
        {{else}} :warning:  Job *{{.Spec.Job}}* ended with *{{.Status.State}}*. <{{.Status.URL}}|View
        logs> :warning: {{end}}'
  spec:
    containers:
    - args:
      - --gcs-upload-secret=/secrets/gcs/service-account.json
      - --image-import-pull-secret=/etc/pull-secret/.dockerconfigjson
      - --lease-server-credentials-file=/etc/boskos/credentials
      - --report-credentials-file=/etc/report/credentials
      - --secret-dir=/secrets/ci-pull-credentials
      - --target=loaded-upgrade-417to418-24nodes
      - --variant=aws-ipsec-4.18-nightly-x86-loaded-upgrade-from-4.17
      command:
      - ci-operator
      image: ci-operator:latest
      imagePullPolicy: Always
      name: ""
      resources:
        requests:
          cpu: 10m
      volumeMounts:
      - mountPath: /etc/boskos
        name: boskos
        readOnly: true
      - mountPath: /secrets/ci-pull-credentials
        name: ci-pull-credentials
        readOnly: true
      - mountPath: /secrets/gcs
        name: gcs-credentials
        readOnly: true
      - mountPath: /secrets/manifest-tool
        name: manifest-tool-local-pusher
        readOnly: true
      - mountPath: /etc/pull-secret
        name: pull-secret
        readOnly: true
      - mountPath: /etc/report
        name: result-aggregator
        readOnly: true
    serviceAccountName: ci-operator
    volumes:
    - name: boskos
      secret:
        items:
        - key: credentials
          path: credentials
        secretName: boskos-credentials
    - name: ci-pull-credentials
      secret:
        secretName: ci-pull-credentials
    - name: manifest-tool-local-pusher
      secret:
        secretName: manifest-tool-local-pusher
    - name: pull-secret
      secret:
        secretName: registry-pull-credentials
    - name: result-aggregator
      secret:
        secretName: result-aggregator
- agent: kubernetes
  cluster: build07
  cron: 0 2 10 * *
  decorate: true
  decoration_config:
    skip_cloning: true
    timeout: 8h0m0s
  extra_refs:
  - base_ref: main
    org: openshift-eng
    repo: ocp-qe-perfscale-ci
  labels:
    ci-operator.openshift.io/cloud: aws
    ci-operator.openshift.io/cloud-cluster-profile: aws-perfscale-qe
    ci-operator.openshift.io/variant: aws-sdn2ovn-4.15-nightly-x86-loaded-upgrade-from-4.14
    ci.openshift.io/generator: prowgen
    pj-rehearse.openshift.io/can-be-rehearsed: "true"
  name: periodic-ci-openshift-eng-ocp-qe-perfscale-ci-main-aws-sdn2ovn-4.15-nightly-x86-loaded-upgrade-from-4.14-sdn2ovn-migrate-with-loaded-upgrade-414to415-24nodes
  reporter_config:
    slack:
      channel: '#ocp-qe-scale-ci-results'
      job_states_to_report:
      - success
      - failure
      - error
      report_template: '{{if eq .Status.State "success"}} :white_check_mark: Job *{{.Spec.Job}}*
        ended with *{{.Status.State}}*. <{{.Status.URL}}|View logs> :white_check_mark:
        {{else}} :warning:  Job *{{.Spec.Job}}* ended with *{{.Status.State}}*. <{{.Status.URL}}|View
        logs> :warning: {{end}}'
  spec:
    containers:
    - args:
      - --gcs-upload-secret=/secrets/gcs/service-account.json
      - --image-import-pull-secret=/etc/pull-secret/.dockerconfigjson
      - --lease-server-credentials-file=/etc/boskos/credentials
      - --report-credentials-file=/etc/report/credentials
      - --secret-dir=/secrets/ci-pull-credentials
      - --target=sdn2ovn-migrate-with-loaded-upgrade-414to415-24nodes
      - --variant=aws-sdn2ovn-4.15-nightly-x86-loaded-upgrade-from-4.14
      command:
      - ci-operator
      image: ci-operator:latest
      imagePullPolicy: Always
      name: ""
      resources:
        requests:
          cpu: 10m
      volumeMounts:
      - mountPath: /etc/boskos
        name: boskos
        readOnly: true
      - mountPath: /secrets/ci-pull-credentials
        name: ci-pull-credentials
        readOnly: true
      - mountPath: /secrets/gcs
        name: gcs-credentials
        readOnly: true
      - mountPath: /secrets/manifest-tool
        name: manifest-tool-local-pusher
        readOnly: true
      - mountPath: /etc/pull-secret
        name: pull-secret
        readOnly: true
      - mountPath: /etc/report
        name: result-aggregator
        readOnly: true
    serviceAccountName: ci-operator
    volumes:
    - name: boskos
      secret:
        items:
        - key: credentials
          path: credentials
        secretName: boskos-credentials
    - name: ci-pull-credentials
      secret:
        secretName: ci-pull-credentials
    - name: manifest-tool-local-pusher
      secret:
        secretName: manifest-tool-local-pusher
    - name: pull-secret
      secret:
        secretName: registry-pull-credentials
    - name: result-aggregator
      secret:
        secretName: result-aggregator
- agent: kubernetes
  cluster: build07
  cron: 0 10 23 * *
  decorate: true
  decoration_config:
    skip_cloning: true
    timeout: 5h0m0s
  extra_refs:
  - base_ref: main
    org: openshift-eng
    repo: ocp-qe-perfscale-ci
  labels:
    ci-operator.openshift.io/cloud: azure4
    ci-operator.openshift.io/cloud-cluster-profile: azure-qe
    ci-operator.openshift.io/variant: azure-4.15-nightly-x86
    ci.openshift.io/generator: prowgen
    job-release: "4.15"
    pj-rehearse.openshift.io/can-be-rehearsed: "true"
  name: periodic-ci-openshift-eng-ocp-qe-perfscale-ci-main-azure-4.15-nightly-x86-control-plane-multi-24nodes
  spec:
    containers:
    - args:
      - --gcs-upload-secret=/secrets/gcs/service-account.json
      - --image-import-pull-secret=/etc/pull-secret/.dockerconfigjson
      - --lease-server-credentials-file=/etc/boskos/credentials
      - --report-credentials-file=/etc/report/credentials
      - --secret-dir=/secrets/ci-pull-credentials
      - --target=control-plane-multi-24nodes
      - --variant=azure-4.15-nightly-x86
      command:
      - ci-operator
      image: ci-operator:latest
      imagePullPolicy: Always
      name: ""
      resources:
        requests:
          cpu: 10m
      volumeMounts:
      - mountPath: /etc/boskos
        name: boskos
        readOnly: true
      - mountPath: /secrets/ci-pull-credentials
        name: ci-pull-credentials
        readOnly: true
      - mountPath: /secrets/gcs
        name: gcs-credentials
        readOnly: true
      - mountPath: /secrets/manifest-tool
        name: manifest-tool-local-pusher
        readOnly: true
      - mountPath: /etc/pull-secret
        name: pull-secret
        readOnly: true
      - mountPath: /etc/report
        name: result-aggregator
        readOnly: true
    serviceAccountName: ci-operator
    volumes:
    - name: boskos
      secret:
        items:
        - key: credentials
          path: credentials
        secretName: boskos-credentials
    - name: ci-pull-credentials
      secret:
        secretName: ci-pull-credentials
    - name: manifest-tool-local-pusher
      secret:
        secretName: manifest-tool-local-pusher
    - name: pull-secret
      secret:
        secretName: registry-pull-credentials
    - name: result-aggregator
      secret:
        secretName: result-aggregator
- agent: kubernetes
  cluster: build07
  cron: 0 2 8 * *
  decorate: true
  decoration_config:
    skip_cloning: true
    timeout: 8h0m0s
  extra_refs:
  - base_ref: main
    org: openshift-eng
    repo: ocp-qe-perfscale-ci
  labels:
    ci-operator.openshift.io/cloud: azure4
    ci-operator.openshift.io/cloud-cluster-profile: azure-qe
    ci-operator.openshift.io/variant: azure-4.15-nightly-x86
    ci.openshift.io/generator: prowgen
    job-release: "4.15"
    pj-rehearse.openshift.io/can-be-rehearsed: "true"
  name: periodic-ci-openshift-eng-ocp-qe-perfscale-ci-main-azure-4.15-nightly-x86-data-path-multi-9nodes
  spec:
    containers:
    - args:
      - --gcs-upload-secret=/secrets/gcs/service-account.json
      - --image-import-pull-secret=/etc/pull-secret/.dockerconfigjson
      - --lease-server-credentials-file=/etc/boskos/credentials
      - --report-credentials-file=/etc/report/credentials
      - --secret-dir=/secrets/ci-pull-credentials
      - --target=data-path-multi-9nodes
      - --variant=azure-4.15-nightly-x86
      command:
      - ci-operator
      image: ci-operator:latest
      imagePullPolicy: Always
      name: ""
      resources:
        requests:
          cpu: 10m
      volumeMounts:
      - mountPath: /etc/boskos
        name: boskos
        readOnly: true
      - mountPath: /secrets/ci-pull-credentials
        name: ci-pull-credentials
        readOnly: true
      - mountPath: /secrets/gcs
        name: gcs-credentials
        readOnly: true
      - mountPath: /secrets/manifest-tool
        name: manifest-tool-local-pusher
        readOnly: true
      - mountPath: /etc/pull-secret
        name: pull-secret
        readOnly: true
      - mountPath: /etc/report
        name: result-aggregator
        readOnly: true
    serviceAccountName: ci-operator
    volumes:
    - name: boskos
      secret:
        items:
        - key: credentials
          path: credentials
        secretName: boskos-credentials
    - name: ci-pull-credentials
      secret:
        secretName: ci-pull-credentials
    - name: manifest-tool-local-pusher
      secret:
        secretName: manifest-tool-local-pusher
    - name: pull-secret
      secret:
        secretName: registry-pull-credentials
    - name: result-aggregator
      secret:
        secretName: result-aggregator
- agent: kubernetes
  cluster: build07
  cron: 0 4 19 * *
  decorate: true
  decoration_config:
    skip_cloning: true
    timeout: 8h0m0s
  extra_refs:
  - base_ref: main
    org: openshift-eng
    repo: ocp-qe-perfscale-ci
  labels:
    ci-operator.openshift.io/cloud: azure4
    ci-operator.openshift.io/cloud-cluster-profile: azure-qe
    ci-operator.openshift.io/variant: azure-4.15-nightly-x86
    ci.openshift.io/generator: prowgen
    job-release: "4.15"
    pj-rehearse.openshift.io/can-be-rehearsed: "true"
  name: periodic-ci-openshift-eng-ocp-qe-perfscale-ci-main-azure-4.15-nightly-x86-node-density-heavy-multi-24nodes
  spec:
    containers:
    - args:
      - --gcs-upload-secret=/secrets/gcs/service-account.json
      - --image-import-pull-secret=/etc/pull-secret/.dockerconfigjson
      - --lease-server-credentials-file=/etc/boskos/credentials
      - --report-credentials-file=/etc/report/credentials
      - --secret-dir=/secrets/ci-pull-credentials
      - --target=node-density-heavy-multi-24nodes
      - --variant=azure-4.15-nightly-x86
      command:
      - ci-operator
      image: ci-operator:latest
      imagePullPolicy: Always
      name: ""
      resources:
        requests:
          cpu: 10m
      volumeMounts:
      - mountPath: /etc/boskos
        name: boskos
        readOnly: true
      - mountPath: /secrets/ci-pull-credentials
        name: ci-pull-credentials
        readOnly: true
      - mountPath: /secrets/gcs
        name: gcs-credentials
        readOnly: true
      - mountPath: /secrets/manifest-tool
        name: manifest-tool-local-pusher
        readOnly: true
      - mountPath: /etc/pull-secret
        name: pull-secret
        readOnly: true
      - mountPath: /etc/report
        name: result-aggregator
        readOnly: true
    serviceAccountName: ci-operator
    volumes:
    - name: boskos
      secret:
        items:
        - key: credentials
          path: credentials
        secretName: boskos-credentials
    - name: ci-pull-credentials
      secret:
        secretName: ci-pull-credentials
    - name: manifest-tool-local-pusher
      secret:
        secretName: manifest-tool-local-pusher
    - name: pull-secret
      secret:
        secretName: registry-pull-credentials
    - name: result-aggregator
      secret:
        secretName: result-aggregator
- agent: kubernetes
  cluster: build07
  cron: 0 2 16 * *
  decorate: true
  decoration_config:
    skip_cloning: true
    timeout: 5h0m0s
  extra_refs:
  - base_ref: main
    org: openshift-eng
    repo: ocp-qe-perfscale-ci
  labels:
    ci-operator.openshift.io/cloud: azure4
    ci-operator.openshift.io/cloud-cluster-profile: azure-qe
    ci-operator.openshift.io/variant: azure-4.16-nightly-x86
    ci.openshift.io/generator: prowgen
    job-release: "4.16"
    pj-rehearse.openshift.io/can-be-rehearsed: "true"
  name: periodic-ci-openshift-eng-ocp-qe-perfscale-ci-main-azure-4.16-nightly-x86-control-plane-multi-24nodes
  spec:
    containers:
    - args:
      - --gcs-upload-secret=/secrets/gcs/service-account.json
      - --image-import-pull-secret=/etc/pull-secret/.dockerconfigjson
      - --lease-server-credentials-file=/etc/boskos/credentials
      - --report-credentials-file=/etc/report/credentials
      - --secret-dir=/secrets/ci-pull-credentials
      - --target=control-plane-multi-24nodes
      - --variant=azure-4.16-nightly-x86
      command:
      - ci-operator
      image: ci-operator:latest
      imagePullPolicy: Always
      name: ""
      resources:
        requests:
          cpu: 10m
      volumeMounts:
      - mountPath: /etc/boskos
        name: boskos
        readOnly: true
      - mountPath: /secrets/ci-pull-credentials
        name: ci-pull-credentials
        readOnly: true
      - mountPath: /secrets/gcs
        name: gcs-credentials
        readOnly: true
      - mountPath: /secrets/manifest-tool
        name: manifest-tool-local-pusher
        readOnly: true
      - mountPath: /etc/pull-secret
        name: pull-secret
        readOnly: true
      - mountPath: /etc/report
        name: result-aggregator
        readOnly: true
    serviceAccountName: ci-operator
    volumes:
    - name: boskos
      secret:
        items:
        - key: credentials
          path: credentials
        secretName: boskos-credentials
    - name: ci-pull-credentials
      secret:
        secretName: ci-pull-credentials
    - name: manifest-tool-local-pusher
      secret:
        secretName: manifest-tool-local-pusher
    - name: pull-secret
      secret:
        secretName: registry-pull-credentials
    - name: result-aggregator
      secret:
        secretName: result-aggregator
- agent: kubernetes
  cluster: build07
  cron: 0 6 8 * *
  decorate: true
  decoration_config:
    skip_cloning: true
    timeout: 8h0m0s
  extra_refs:
  - base_ref: main
    org: openshift-eng
    repo: ocp-qe-perfscale-ci
  labels:
    ci-operator.openshift.io/cloud: azure4
    ci-operator.openshift.io/cloud-cluster-profile: azure-qe
    ci-operator.openshift.io/variant: azure-4.16-nightly-x86
    ci.openshift.io/generator: prowgen
    job-release: "4.16"
    pj-rehearse.openshift.io/can-be-rehearsed: "true"
  name: periodic-ci-openshift-eng-ocp-qe-perfscale-ci-main-azure-4.16-nightly-x86-data-path-multi-9nodes
  spec:
    containers:
    - args:
      - --gcs-upload-secret=/secrets/gcs/service-account.json
      - --image-import-pull-secret=/etc/pull-secret/.dockerconfigjson
      - --lease-server-credentials-file=/etc/boskos/credentials
      - --report-credentials-file=/etc/report/credentials
      - --secret-dir=/secrets/ci-pull-credentials
      - --target=data-path-multi-9nodes
      - --variant=azure-4.16-nightly-x86
      command:
      - ci-operator
      image: ci-operator:latest
      imagePullPolicy: Always
      name: ""
      resources:
        requests:
          cpu: 10m
      volumeMounts:
      - mountPath: /etc/boskos
        name: boskos
        readOnly: true
      - mountPath: /secrets/ci-pull-credentials
        name: ci-pull-credentials
        readOnly: true
      - mountPath: /secrets/gcs
        name: gcs-credentials
        readOnly: true
      - mountPath: /secrets/manifest-tool
        name: manifest-tool-local-pusher
        readOnly: true
      - mountPath: /etc/pull-secret
        name: pull-secret
        readOnly: true
      - mountPath: /etc/report
        name: result-aggregator
        readOnly: true
    serviceAccountName: ci-operator
    volumes:
    - name: boskos
      secret:
        items:
        - key: credentials
          path: credentials
        secretName: boskos-credentials
    - name: ci-pull-credentials
      secret:
        secretName: ci-pull-credentials
    - name: manifest-tool-local-pusher
      secret:
        secretName: manifest-tool-local-pusher
    - name: pull-secret
      secret:
        secretName: registry-pull-credentials
    - name: result-aggregator
      secret:
        secretName: result-aggregator
- agent: kubernetes
  cluster: build07
  cron: 0 6 19 * *
  decorate: true
  decoration_config:
    skip_cloning: true
    timeout: 8h0m0s
  extra_refs:
  - base_ref: main
    org: openshift-eng
    repo: ocp-qe-perfscale-ci
  labels:
    ci-operator.openshift.io/cloud: azure4
    ci-operator.openshift.io/cloud-cluster-profile: azure-qe
    ci-operator.openshift.io/variant: azure-4.16-nightly-x86
    ci.openshift.io/generator: prowgen
    job-release: "4.16"
    pj-rehearse.openshift.io/can-be-rehearsed: "true"
  name: periodic-ci-openshift-eng-ocp-qe-perfscale-ci-main-azure-4.16-nightly-x86-node-density-heavy-multi-24nodes
  spec:
    containers:
    - args:
      - --gcs-upload-secret=/secrets/gcs/service-account.json
      - --image-import-pull-secret=/etc/pull-secret/.dockerconfigjson
      - --lease-server-credentials-file=/etc/boskos/credentials
      - --report-credentials-file=/etc/report/credentials
      - --secret-dir=/secrets/ci-pull-credentials
      - --target=node-density-heavy-multi-24nodes
      - --variant=azure-4.16-nightly-x86
      command:
      - ci-operator
      image: ci-operator:latest
      imagePullPolicy: Always
      name: ""
      resources:
        requests:
          cpu: 10m
      volumeMounts:
      - mountPath: /etc/boskos
        name: boskos
        readOnly: true
      - mountPath: /secrets/ci-pull-credentials
        name: ci-pull-credentials
        readOnly: true
      - mountPath: /secrets/gcs
        name: gcs-credentials
        readOnly: true
      - mountPath: /secrets/manifest-tool
        name: manifest-tool-local-pusher
        readOnly: true
      - mountPath: /etc/pull-secret
        name: pull-secret
        readOnly: true
      - mountPath: /etc/report
        name: result-aggregator
        readOnly: true
    serviceAccountName: ci-operator
    volumes:
    - name: boskos
      secret:
        items:
        - key: credentials
          path: credentials
        secretName: boskos-credentials
    - name: ci-pull-credentials
      secret:
        secretName: ci-pull-credentials
    - name: manifest-tool-local-pusher
      secret:
        secretName: manifest-tool-local-pusher
    - name: pull-secret
      secret:
        secretName: registry-pull-credentials
    - name: result-aggregator
      secret:
        secretName: result-aggregator
- agent: kubernetes
  cluster: build07
  cron: 0 0 16 * *
  decorate: true
  decoration_config:
    skip_cloning: true
    timeout: 5h0m0s
  extra_refs:
  - base_ref: main
    org: openshift-eng
    repo: ocp-qe-perfscale-ci
  labels:
    ci-operator.openshift.io/cloud: azure4
    ci-operator.openshift.io/cloud-cluster-profile: azure-qe
    ci-operator.openshift.io/variant: azure-4.17-nightly-x86
    ci.openshift.io/generator: prowgen
    job-release: "4.17"
    pj-rehearse.openshift.io/can-be-rehearsed: "true"
  name: periodic-ci-openshift-eng-ocp-qe-perfscale-ci-main-azure-4.17-nightly-x86-control-plane-multi-24nodes
  spec:
    containers:
    - args:
      - --gcs-upload-secret=/secrets/gcs/service-account.json
      - --image-import-pull-secret=/etc/pull-secret/.dockerconfigjson
      - --lease-server-credentials-file=/etc/boskos/credentials
      - --report-credentials-file=/etc/report/credentials
      - --secret-dir=/secrets/ci-pull-credentials
      - --target=control-plane-multi-24nodes
      - --variant=azure-4.17-nightly-x86
      command:
      - ci-operator
      image: ci-operator:latest
      imagePullPolicy: Always
      name: ""
      resources:
        requests:
          cpu: 10m
      volumeMounts:
      - mountPath: /etc/boskos
        name: boskos
        readOnly: true
      - mountPath: /secrets/ci-pull-credentials
        name: ci-pull-credentials
        readOnly: true
      - mountPath: /secrets/gcs
        name: gcs-credentials
        readOnly: true
      - mountPath: /secrets/manifest-tool
        name: manifest-tool-local-pusher
        readOnly: true
      - mountPath: /etc/pull-secret
        name: pull-secret
        readOnly: true
      - mountPath: /etc/report
        name: result-aggregator
        readOnly: true
    serviceAccountName: ci-operator
    volumes:
    - name: boskos
      secret:
        items:
        - key: credentials
          path: credentials
        secretName: boskos-credentials
    - name: ci-pull-credentials
      secret:
        secretName: ci-pull-credentials
    - name: manifest-tool-local-pusher
      secret:
        secretName: manifest-tool-local-pusher
    - name: pull-secret
      secret:
        secretName: registry-pull-credentials
    - name: result-aggregator
      secret:
        secretName: result-aggregator
- agent: kubernetes
  cluster: build07
  cron: 0 8 8 * *
  decorate: true
  decoration_config:
    skip_cloning: true
    timeout: 8h0m0s
  extra_refs:
  - base_ref: main
    org: openshift-eng
    repo: ocp-qe-perfscale-ci
  labels:
    ci-operator.openshift.io/cloud: azure4
    ci-operator.openshift.io/cloud-cluster-profile: azure-qe
    ci-operator.openshift.io/variant: azure-4.17-nightly-x86
    ci.openshift.io/generator: prowgen
    job-release: "4.17"
    pj-rehearse.openshift.io/can-be-rehearsed: "true"
  name: periodic-ci-openshift-eng-ocp-qe-perfscale-ci-main-azure-4.17-nightly-x86-data-path-multi-9nodes
  spec:
    containers:
    - args:
      - --gcs-upload-secret=/secrets/gcs/service-account.json
      - --image-import-pull-secret=/etc/pull-secret/.dockerconfigjson
      - --lease-server-credentials-file=/etc/boskos/credentials
      - --report-credentials-file=/etc/report/credentials
      - --secret-dir=/secrets/ci-pull-credentials
      - --target=data-path-multi-9nodes
      - --variant=azure-4.17-nightly-x86
      command:
      - ci-operator
      image: ci-operator:latest
      imagePullPolicy: Always
      name: ""
      resources:
        requests:
          cpu: 10m
      volumeMounts:
      - mountPath: /etc/boskos
        name: boskos
        readOnly: true
      - mountPath: /secrets/ci-pull-credentials
        name: ci-pull-credentials
        readOnly: true
      - mountPath: /secrets/gcs
        name: gcs-credentials
        readOnly: true
      - mountPath: /secrets/manifest-tool
        name: manifest-tool-local-pusher
        readOnly: true
      - mountPath: /etc/pull-secret
        name: pull-secret
        readOnly: true
      - mountPath: /etc/report
        name: result-aggregator
        readOnly: true
    serviceAccountName: ci-operator
    volumes:
    - name: boskos
      secret:
        items:
        - key: credentials
          path: credentials
        secretName: boskos-credentials
    - name: ci-pull-credentials
      secret:
        secretName: ci-pull-credentials
    - name: manifest-tool-local-pusher
      secret:
        secretName: manifest-tool-local-pusher
    - name: pull-secret
      secret:
        secretName: registry-pull-credentials
    - name: result-aggregator
      secret:
        secretName: result-aggregator
- agent: kubernetes
  cluster: build07
  cron: 0 8 19 * *
  decorate: true
  decoration_config:
    skip_cloning: true
    timeout: 8h0m0s
  extra_refs:
  - base_ref: main
    org: openshift-eng
    repo: ocp-qe-perfscale-ci
  labels:
    ci-operator.openshift.io/cloud: azure4
    ci-operator.openshift.io/cloud-cluster-profile: azure-qe
    ci-operator.openshift.io/variant: azure-4.17-nightly-x86
    ci.openshift.io/generator: prowgen
    job-release: "4.17"
    pj-rehearse.openshift.io/can-be-rehearsed: "true"
  name: periodic-ci-openshift-eng-ocp-qe-perfscale-ci-main-azure-4.17-nightly-x86-node-density-heavy-multi-24nodes
  spec:
    containers:
    - args:
      - --gcs-upload-secret=/secrets/gcs/service-account.json
      - --image-import-pull-secret=/etc/pull-secret/.dockerconfigjson
      - --lease-server-credentials-file=/etc/boskos/credentials
      - --report-credentials-file=/etc/report/credentials
      - --secret-dir=/secrets/ci-pull-credentials
      - --target=node-density-heavy-multi-24nodes
      - --variant=azure-4.17-nightly-x86
      command:
      - ci-operator
      image: ci-operator:latest
      imagePullPolicy: Always
      name: ""
      resources:
        requests:
          cpu: 10m
      volumeMounts:
      - mountPath: /etc/boskos
        name: boskos
        readOnly: true
      - mountPath: /secrets/ci-pull-credentials
        name: ci-pull-credentials
        readOnly: true
      - mountPath: /secrets/gcs
        name: gcs-credentials
        readOnly: true
      - mountPath: /secrets/manifest-tool
        name: manifest-tool-local-pusher
        readOnly: true
      - mountPath: /etc/pull-secret
        name: pull-secret
        readOnly: true
      - mountPath: /etc/report
        name: result-aggregator
        readOnly: true
    serviceAccountName: ci-operator
    volumes:
    - name: boskos
      secret:
        items:
        - key: credentials
          path: credentials
        secretName: boskos-credentials
    - name: ci-pull-credentials
      secret:
        secretName: ci-pull-credentials
    - name: manifest-tool-local-pusher
      secret:
        secretName: manifest-tool-local-pusher
    - name: pull-secret
      secret:
        secretName: registry-pull-credentials
    - name: result-aggregator
      secret:
        secretName: result-aggregator
- agent: kubernetes
  cluster: build07
  cron: 0 10 4,18 * *
  decorate: true
  decoration_config:
    skip_cloning: true
    timeout: 6h0m0s
  extra_refs:
  - base_ref: main
    org: openshift-eng
    repo: ocp-qe-perfscale-ci
  labels:
    ci-operator.openshift.io/cloud: azure4
    ci-operator.openshift.io/cloud-cluster-profile: azure-perfscale
    ci-operator.openshift.io/variant: azure-4.18-nightly-x86
    ci.openshift.io/generator: prowgen
    job-release: "4.18"
    pj-rehearse.openshift.io/can-be-rehearsed: "true"
<<<<<<< HEAD
  name: periodic-ci-openshift-eng-ocp-qe-perfscale-ci-main-gcp-4.18-nightly-x86-control-plane-etcd-fips-24nodes
  reporter_config:
    slack:
      channel: '#ocp-qe-scale-ci-results'
      job_states_to_report:
      - success
      - failure
      - error
      report_template: '{{if eq .Status.State "success"}} :white_check_mark: Job *{{.Spec.Job}}*
        ended with *{{.Status.State}}*. <{{.Status.URL}}|View logs> :white_check_mark:
        {{else}} :warning:  Job *{{.Spec.Job}}* ended with *{{.Status.State}}*. <{{.Status.URL}}|View
        logs> :warning: {{end}}'
  spec:
    containers:
    - args:
      - --gcs-upload-secret=/secrets/gcs/service-account.json
      - --image-import-pull-secret=/etc/pull-secret/.dockerconfigjson
      - --lease-server-credentials-file=/etc/boskos/credentials
      - --report-credentials-file=/etc/report/credentials
      - --secret-dir=/secrets/ci-pull-credentials
      - --target=control-plane-etcd-fips-24nodes
      - --variant=gcp-4.18-nightly-x86
      command:
      - ci-operator
      image: ci-operator:latest
      imagePullPolicy: Always
      name: ""
      resources:
        requests:
          cpu: 10m
      volumeMounts:
      - mountPath: /etc/boskos
        name: boskos
        readOnly: true
      - mountPath: /secrets/ci-pull-credentials
        name: ci-pull-credentials
        readOnly: true
      - mountPath: /secrets/gcs
        name: gcs-credentials
        readOnly: true
      - mountPath: /secrets/manifest-tool
        name: manifest-tool-local-pusher
        readOnly: true
      - mountPath: /etc/pull-secret
        name: pull-secret
        readOnly: true
      - mountPath: /etc/report
        name: result-aggregator
        readOnly: true
    serviceAccountName: ci-operator
    volumes:
    - name: boskos
      secret:
        items:
        - key: credentials
          path: credentials
        secretName: boskos-credentials
    - name: ci-pull-credentials
      secret:
        secretName: ci-pull-credentials
    - name: manifest-tool-local-pusher
      secret:
        secretName: manifest-tool-local-pusher
    - name: pull-secret
      secret:
        secretName: registry-pull-credentials
    - name: result-aggregator
      secret:
        secretName: result-aggregator
- agent: kubernetes
  cluster: build02
  cron: 0 2 1,15 * *
  decorate: true
  decoration_config:
    skip_cloning: true
    timeout: 5h0m0s
  extra_refs:
  - base_ref: main
    org: openshift-eng
    repo: ocp-qe-perfscale-ci
  labels:
    ci-operator.openshift.io/cloud: gcp
    ci-operator.openshift.io/cloud-cluster-profile: gcp-qe
    ci-operator.openshift.io/variant: gcp-4.18-nightly-x86
    ci.openshift.io/generator: prowgen
    job-release: "4.18"
    pj-rehearse.openshift.io/can-be-rehearsed: "true"
  name: periodic-ci-openshift-eng-ocp-qe-perfscale-ci-main-gcp-4.18-nightly-x86-data-path-etcd-fips-9nodes
  reporter_config:
    slack:
      channel: '#ocp-qe-scale-ci-results'
      job_states_to_report:
      - success
      - failure
      - error
      report_template: '{{if eq .Status.State "success"}} :white_check_mark: Job *{{.Spec.Job}}*
        ended with *{{.Status.State}}*. <{{.Status.URL}}|View logs> :white_check_mark:
        {{else}} :warning:  Job *{{.Spec.Job}}* ended with *{{.Status.State}}*. <{{.Status.URL}}|View
        logs> :warning: {{end}}'
  spec:
    containers:
    - args:
      - --gcs-upload-secret=/secrets/gcs/service-account.json
      - --image-import-pull-secret=/etc/pull-secret/.dockerconfigjson
      - --lease-server-credentials-file=/etc/boskos/credentials
      - --report-credentials-file=/etc/report/credentials
      - --secret-dir=/secrets/ci-pull-credentials
      - --target=data-path-etcd-fips-9nodes
      - --variant=gcp-4.18-nightly-x86
      command:
      - ci-operator
      image: ci-operator:latest
      imagePullPolicy: Always
      name: ""
      resources:
        requests:
          cpu: 10m
      volumeMounts:
      - mountPath: /etc/boskos
        name: boskos
        readOnly: true
      - mountPath: /secrets/ci-pull-credentials
        name: ci-pull-credentials
        readOnly: true
      - mountPath: /secrets/gcs
        name: gcs-credentials
        readOnly: true
      - mountPath: /secrets/manifest-tool
        name: manifest-tool-local-pusher
        readOnly: true
      - mountPath: /etc/pull-secret
        name: pull-secret
        readOnly: true
      - mountPath: /etc/report
        name: result-aggregator
        readOnly: true
    serviceAccountName: ci-operator
    volumes:
    - name: boskos
      secret:
        items:
        - key: credentials
          path: credentials
        secretName: boskos-credentials
    - name: ci-pull-credentials
      secret:
        secretName: ci-pull-credentials
    - name: manifest-tool-local-pusher
      secret:
        secretName: manifest-tool-local-pusher
    - name: pull-secret
      secret:
        secretName: registry-pull-credentials
    - name: result-aggregator
      secret:
        secretName: result-aggregator
- agent: kubernetes
  cluster: build02
  cron: 0 15 5,19 * *
  decorate: true
  decoration_config:
    skip_cloning: true
    timeout: 5h0m0s
  extra_refs:
  - base_ref: main
    org: openshift-eng
    repo: ocp-qe-perfscale-ci
  labels:
    ci-operator.openshift.io/cloud: gcp
    ci-operator.openshift.io/cloud-cluster-profile: gcp-qe
    ci-operator.openshift.io/variant: gcp-4.18-nightly-x86
    ci.openshift.io/generator: prowgen
    job-release: "4.18"
    pj-rehearse.openshift.io/can-be-rehearsed: "true"
  name: periodic-ci-openshift-eng-ocp-qe-perfscale-ci-main-gcp-4.18-nightly-x86-node-density-heavy-etcd-fips-24nodes
  reporter_config:
    slack:
      channel: '#ocp-qe-scale-ci-results'
      job_states_to_report:
      - success
      - failure
      - error
      report_template: '{{if eq .Status.State "success"}} :white_check_mark: Job *{{.Spec.Job}}*
        ended with *{{.Status.State}}*. <{{.Status.URL}}|View logs> :white_check_mark:
        {{else}} :warning:  Job *{{.Spec.Job}}* ended with *{{.Status.State}}*. <{{.Status.URL}}|View
        logs> :warning: {{end}}'
  spec:
    containers:
    - args:
      - --gcs-upload-secret=/secrets/gcs/service-account.json
      - --image-import-pull-secret=/etc/pull-secret/.dockerconfigjson
      - --lease-server-credentials-file=/etc/boskos/credentials
      - --report-credentials-file=/etc/report/credentials
      - --secret-dir=/secrets/ci-pull-credentials
      - --target=node-density-heavy-etcd-fips-24nodes
      - --variant=gcp-4.18-nightly-x86
      command:
      - ci-operator
      image: ci-operator:latest
      imagePullPolicy: Always
      name: ""
      resources:
        requests:
          cpu: 10m
      volumeMounts:
      - mountPath: /etc/boskos
        name: boskos
        readOnly: true
      - mountPath: /secrets/ci-pull-credentials
        name: ci-pull-credentials
        readOnly: true
      - mountPath: /secrets/gcs
        name: gcs-credentials
        readOnly: true
      - mountPath: /secrets/manifest-tool
        name: manifest-tool-local-pusher
        readOnly: true
      - mountPath: /etc/pull-secret
        name: pull-secret
        readOnly: true
      - mountPath: /etc/report
        name: result-aggregator
        readOnly: true
    serviceAccountName: ci-operator
    volumes:
    - name: boskos
      secret:
        items:
        - key: credentials
          path: credentials
        secretName: boskos-credentials
    - name: ci-pull-credentials
      secret:
        secretName: ci-pull-credentials
    - name: manifest-tool-local-pusher
      secret:
        secretName: manifest-tool-local-pusher
    - name: pull-secret
      secret:
        secretName: registry-pull-credentials
    - name: result-aggregator
      secret:
        secretName: result-aggregator
- agent: kubernetes
  cluster: build02
  cron: 0 4 2,16 * *
  decorate: true
  decoration_config:
    skip_cloning: true
    timeout: 5h0m0s
  extra_refs:
  - base_ref: main
    org: openshift-eng
    repo: ocp-qe-perfscale-ci
  labels:
    ci-operator.openshift.io/cloud: gcp
    ci-operator.openshift.io/cloud-cluster-profile: gcp-qe
    ci-operator.openshift.io/variant: gcp-4.19-nightly-x86
    ci.openshift.io/generator: prowgen
    job-release: "4.19"
    pj-rehearse.openshift.io/can-be-rehearsed: "true"
  name: periodic-ci-openshift-eng-ocp-qe-perfscale-ci-main-gcp-4.19-nightly-x86-control-plane-etcd-fips-24nodes
  reporter_config:
    slack:
      channel: '#ocp-qe-scale-ci-results'
      job_states_to_report:
      - success
      - failure
      - error
      report_template: '{{if eq .Status.State "success"}} :white_check_mark: Job *{{.Spec.Job}}*
        ended with *{{.Status.State}}*. <{{.Status.URL}}|View logs> :white_check_mark:
        {{else}} :warning:  Job *{{.Spec.Job}}* ended with *{{.Status.State}}*. <{{.Status.URL}}|View
        logs> :warning: {{end}}'
  spec:
    containers:
    - args:
      - --gcs-upload-secret=/secrets/gcs/service-account.json
      - --image-import-pull-secret=/etc/pull-secret/.dockerconfigjson
      - --lease-server-credentials-file=/etc/boskos/credentials
      - --report-credentials-file=/etc/report/credentials
      - --secret-dir=/secrets/ci-pull-credentials
      - --target=control-plane-etcd-fips-24nodes
      - --variant=gcp-4.19-nightly-x86
      command:
      - ci-operator
      image: ci-operator:latest
      imagePullPolicy: Always
      name: ""
      resources:
        requests:
          cpu: 10m
      volumeMounts:
      - mountPath: /etc/boskos
        name: boskos
        readOnly: true
      - mountPath: /secrets/ci-pull-credentials
        name: ci-pull-credentials
        readOnly: true
      - mountPath: /secrets/gcs
        name: gcs-credentials
        readOnly: true
      - mountPath: /secrets/manifest-tool
        name: manifest-tool-local-pusher
        readOnly: true
      - mountPath: /etc/pull-secret
        name: pull-secret
        readOnly: true
      - mountPath: /etc/report
        name: result-aggregator
        readOnly: true
    serviceAccountName: ci-operator
    volumes:
    - name: boskos
      secret:
        items:
        - key: credentials
          path: credentials
        secretName: boskos-credentials
    - name: ci-pull-credentials
      secret:
        secretName: ci-pull-credentials
    - name: manifest-tool-local-pusher
      secret:
        secretName: manifest-tool-local-pusher
    - name: pull-secret
      secret:
        secretName: registry-pull-credentials
    - name: result-aggregator
      secret:
        secretName: result-aggregator
- agent: kubernetes
  cluster: build02
  cron: 0 2 1,15 * *
  decorate: true
  decoration_config:
    skip_cloning: true
    timeout: 5h0m0s
  extra_refs:
  - base_ref: main
    org: openshift-eng
    repo: ocp-qe-perfscale-ci
  labels:
    ci-operator.openshift.io/cloud: gcp
    ci-operator.openshift.io/cloud-cluster-profile: gcp-qe
    ci-operator.openshift.io/variant: gcp-4.19-nightly-x86
    ci.openshift.io/generator: prowgen
    job-release: "4.19"
    pj-rehearse.openshift.io/can-be-rehearsed: "true"
  name: periodic-ci-openshift-eng-ocp-qe-perfscale-ci-main-gcp-4.19-nightly-x86-data-path-etcd-fips-9nodes
  reporter_config:
    slack:
      channel: '#ocp-qe-scale-ci-results'
      job_states_to_report:
      - success
      - failure
      - error
      report_template: '{{if eq .Status.State "success"}} :white_check_mark: Job *{{.Spec.Job}}*
        ended with *{{.Status.State}}*. <{{.Status.URL}}|View logs> :white_check_mark:
        {{else}} :warning:  Job *{{.Spec.Job}}* ended with *{{.Status.State}}*. <{{.Status.URL}}|View
        logs> :warning: {{end}}'
  spec:
    containers:
    - args:
      - --gcs-upload-secret=/secrets/gcs/service-account.json
      - --image-import-pull-secret=/etc/pull-secret/.dockerconfigjson
      - --lease-server-credentials-file=/etc/boskos/credentials
      - --report-credentials-file=/etc/report/credentials
      - --secret-dir=/secrets/ci-pull-credentials
      - --target=data-path-etcd-fips-9nodes
      - --variant=gcp-4.19-nightly-x86
      command:
      - ci-operator
      image: ci-operator:latest
      imagePullPolicy: Always
      name: ""
      resources:
        requests:
          cpu: 10m
      volumeMounts:
      - mountPath: /etc/boskos
        name: boskos
        readOnly: true
      - mountPath: /secrets/ci-pull-credentials
        name: ci-pull-credentials
        readOnly: true
      - mountPath: /secrets/gcs
        name: gcs-credentials
        readOnly: true
      - mountPath: /secrets/manifest-tool
        name: manifest-tool-local-pusher
        readOnly: true
      - mountPath: /etc/pull-secret
        name: pull-secret
        readOnly: true
      - mountPath: /etc/report
        name: result-aggregator
        readOnly: true
    serviceAccountName: ci-operator
    volumes:
    - name: boskos
      secret:
        items:
        - key: credentials
          path: credentials
        secretName: boskos-credentials
    - name: ci-pull-credentials
      secret:
        secretName: ci-pull-credentials
    - name: manifest-tool-local-pusher
      secret:
        secretName: manifest-tool-local-pusher
    - name: pull-secret
      secret:
        secretName: registry-pull-credentials
    - name: result-aggregator
      secret:
        secretName: result-aggregator
- agent: kubernetes
  cluster: build02
  cron: 0 17 5,19 * *
  decorate: true
  decoration_config:
    skip_cloning: true
    timeout: 5h0m0s
  extra_refs:
  - base_ref: main
    org: openshift-eng
    repo: ocp-qe-perfscale-ci
  labels:
    ci-operator.openshift.io/cloud: gcp
    ci-operator.openshift.io/cloud-cluster-profile: gcp-qe
    ci-operator.openshift.io/variant: gcp-4.19-nightly-x86
    ci.openshift.io/generator: prowgen
    job-release: "4.19"
    pj-rehearse.openshift.io/can-be-rehearsed: "true"
  name: periodic-ci-openshift-eng-ocp-qe-perfscale-ci-main-gcp-4.19-nightly-x86-node-density-heavy-etcd-fips-24nodes
  reporter_config:
    slack:
      channel: '#ocp-qe-scale-ci-results'
      job_states_to_report:
      - success
      - failure
      - error
      report_template: '{{if eq .Status.State "success"}} :white_check_mark: Job *{{.Spec.Job}}*
        ended with *{{.Status.State}}*. <{{.Status.URL}}|View logs> :white_check_mark:
        {{else}} :warning:  Job *{{.Spec.Job}}* ended with *{{.Status.State}}*. <{{.Status.URL}}|View
        logs> :warning: {{end}}'
  spec:
    containers:
    - args:
      - --gcs-upload-secret=/secrets/gcs/service-account.json
      - --image-import-pull-secret=/etc/pull-secret/.dockerconfigjson
      - --lease-server-credentials-file=/etc/boskos/credentials
      - --report-credentials-file=/etc/report/credentials
      - --secret-dir=/secrets/ci-pull-credentials
      - --target=node-density-heavy-etcd-fips-24nodes
      - --variant=gcp-4.19-nightly-x86
      command:
      - ci-operator
      image: ci-operator:latest
      imagePullPolicy: Always
      name: ""
      resources:
        requests:
          cpu: 10m
      volumeMounts:
      - mountPath: /etc/boskos
        name: boskos
        readOnly: true
      - mountPath: /secrets/ci-pull-credentials
        name: ci-pull-credentials
        readOnly: true
      - mountPath: /secrets/gcs
        name: gcs-credentials
        readOnly: true
      - mountPath: /secrets/manifest-tool
        name: manifest-tool-local-pusher
        readOnly: true
      - mountPath: /etc/pull-secret
        name: pull-secret
        readOnly: true
      - mountPath: /etc/report
        name: result-aggregator
        readOnly: true
    serviceAccountName: ci-operator
    volumes:
    - name: boskos
      secret:
        items:
        - key: credentials
          path: credentials
        secretName: boskos-credentials
    - name: ci-pull-credentials
      secret:
        secretName: ci-pull-credentials
    - name: manifest-tool-local-pusher
      secret:
        secretName: manifest-tool-local-pusher
    - name: pull-secret
      secret:
        secretName: registry-pull-credentials
    - name: result-aggregator
      secret:
        secretName: result-aggregator
- agent: kubernetes
  cluster: build06
  cron: 0 0 * * 0
  decorate: true
  decoration_config:
    skip_cloning: true
    timeout: 8h0m0s
  extra_refs:
  - base_ref: main
    org: openshift-eng
    repo: ocp-qe-perfscale-ci
  labels:
    capability/intranet: intranet
    ci-operator.openshift.io/cloud: metal-perscale-cpt
    ci-operator.openshift.io/cloud-cluster-profile: metal-perscale-cpt
    ci-operator.openshift.io/variant: metal-4.16-latest-x86
    ci.openshift.io/generator: prowgen
    job-release: "4.16"
    pj-rehearse.openshift.io/can-be-rehearsed: "true"
  name: periodic-ci-openshift-eng-ocp-qe-perfscale-ci-main-metal-4.16-latest-x86-weekly-6nodes
  reporter_config:
    slack:
      channel: '#ocp-qe-scale-ci-results'
      job_states_to_report:
      - success
      - failure
      - error
      report_template: '{{if eq .Status.State "success"}} :white_check_mark: Job *{{.Spec.Job}}*
        ended with *{{.Status.State}}*. <{{.Status.URL}}|View logs> :white_check_mark:
        {{else}} :warning:  Job *{{.Spec.Job}}* ended with *{{.Status.State}}*. <{{.Status.URL}}|View
        logs> :warning: {{end}}'
  spec:
    containers:
    - args:
      - --gcs-upload-secret=/secrets/gcs/service-account.json
      - --image-import-pull-secret=/etc/pull-secret/.dockerconfigjson
      - --lease-server-credentials-file=/etc/boskos/credentials
      - --report-credentials-file=/etc/report/credentials
      - --secret-dir=/secrets/ci-pull-credentials
      - --target=weekly-6nodes
      - --variant=metal-4.16-latest-x86
      command:
      - ci-operator
      image: ci-operator:latest
      imagePullPolicy: Always
      name: ""
      resources:
        requests:
          cpu: 10m
      volumeMounts:
      - mountPath: /etc/boskos
        name: boskos
        readOnly: true
      - mountPath: /secrets/ci-pull-credentials
        name: ci-pull-credentials
        readOnly: true
      - mountPath: /secrets/gcs
        name: gcs-credentials
        readOnly: true
      - mountPath: /secrets/manifest-tool
        name: manifest-tool-local-pusher
        readOnly: true
      - mountPath: /etc/pull-secret
        name: pull-secret
        readOnly: true
      - mountPath: /etc/report
        name: result-aggregator
        readOnly: true
    serviceAccountName: ci-operator
    volumes:
    - name: boskos
      secret:
        items:
        - key: credentials
          path: credentials
        secretName: boskos-credentials
    - name: ci-pull-credentials
      secret:
        secretName: ci-pull-credentials
    - name: manifest-tool-local-pusher
      secret:
        secretName: manifest-tool-local-pusher
    - name: pull-secret
      secret:
        secretName: registry-pull-credentials
    - name: result-aggregator
      secret:
        secretName: result-aggregator
- agent: kubernetes
  cluster: build06
  cron: 0 0 * * 3
  decorate: true
  decoration_config:
    skip_cloning: true
    timeout: 8h0m0s
  extra_refs:
  - base_ref: main
    org: openshift-eng
    repo: ocp-qe-perfscale-ci
  labels:
    capability/intranet: intranet
    ci-operator.openshift.io/cloud: metal-perscale-cpt
    ci-operator.openshift.io/cloud-cluster-profile: metal-perscale-cpt
    ci-operator.openshift.io/variant: metal-4.17-latest-x86
    ci.openshift.io/generator: prowgen
    job-release: "4.17"
    pj-rehearse.openshift.io/can-be-rehearsed: "true"
  name: periodic-ci-openshift-eng-ocp-qe-perfscale-ci-main-metal-4.17-latest-x86-weekly-6nodes
  reporter_config:
    slack:
      channel: '#ocp-qe-scale-ci-results'
      job_states_to_report:
      - success
      - failure
      - error
      report_template: '{{if eq .Status.State "success"}} :white_check_mark: Job *{{.Spec.Job}}*
        ended with *{{.Status.State}}*. <{{.Status.URL}}|View logs> :white_check_mark:
        {{else}} :warning:  Job *{{.Spec.Job}}* ended with *{{.Status.State}}*. <{{.Status.URL}}|View
        logs> :warning: {{end}}'
  spec:
    containers:
    - args:
      - --gcs-upload-secret=/secrets/gcs/service-account.json
      - --image-import-pull-secret=/etc/pull-secret/.dockerconfigjson
      - --lease-server-credentials-file=/etc/boskos/credentials
      - --report-credentials-file=/etc/report/credentials
      - --secret-dir=/secrets/ci-pull-credentials
      - --target=weekly-6nodes
      - --variant=metal-4.17-latest-x86
      command:
      - ci-operator
      image: ci-operator:latest
      imagePullPolicy: Always
      name: ""
      resources:
        requests:
          cpu: 10m
      volumeMounts:
      - mountPath: /etc/boskos
        name: boskos
        readOnly: true
      - mountPath: /secrets/ci-pull-credentials
        name: ci-pull-credentials
        readOnly: true
      - mountPath: /secrets/gcs
        name: gcs-credentials
        readOnly: true
      - mountPath: /secrets/manifest-tool
        name: manifest-tool-local-pusher
        readOnly: true
      - mountPath: /etc/pull-secret
        name: pull-secret
        readOnly: true
      - mountPath: /etc/report
        name: result-aggregator
        readOnly: true
    serviceAccountName: ci-operator
    volumes:
    - name: boskos
      secret:
        items:
        - key: credentials
          path: credentials
        secretName: boskos-credentials
    - name: ci-pull-credentials
      secret:
        secretName: ci-pull-credentials
    - name: manifest-tool-local-pusher
      secret:
        secretName: manifest-tool-local-pusher
    - name: pull-secret
      secret:
        secretName: registry-pull-credentials
    - name: result-aggregator
      secret:
        secretName: result-aggregator
- agent: kubernetes
  cluster: build06
  cron: 0 0 * * 2
  decorate: true
  decoration_config:
    skip_cloning: true
    timeout: 8h0m0s
  extra_refs:
  - base_ref: main
    org: openshift-eng
    repo: ocp-qe-perfscale-ci
  labels:
    capability/intranet: intranet
    ci-operator.openshift.io/cloud: metal-perscale-cpt
    ci-operator.openshift.io/cloud-cluster-profile: metal-perscale-cpt
    ci-operator.openshift.io/variant: metal-4.18-latest-x86
    ci.openshift.io/generator: prowgen
    job-release: "4.18"
    pj-rehearse.openshift.io/can-be-rehearsed: "true"
  name: periodic-ci-openshift-eng-ocp-qe-perfscale-ci-main-metal-4.18-latest-x86-daily-6nodes
  reporter_config:
    slack:
      channel: '#ocp-qe-scale-ci-results'
      job_states_to_report:
      - success
      - failure
      - error
      report_template: '{{if eq .Status.State "success"}} :white_check_mark: Job *{{.Spec.Job}}*
        ended with *{{.Status.State}}*. <{{.Status.URL}}|View logs> :white_check_mark:
        {{else}} :warning:  Job *{{.Spec.Job}}* ended with *{{.Status.State}}*. <{{.Status.URL}}|View
        logs> :warning: {{end}}'
  spec:
    containers:
    - args:
      - --gcs-upload-secret=/secrets/gcs/service-account.json
      - --image-import-pull-secret=/etc/pull-secret/.dockerconfigjson
      - --lease-server-credentials-file=/etc/boskos/credentials
      - --report-credentials-file=/etc/report/credentials
      - --secret-dir=/secrets/ci-pull-credentials
      - --target=daily-6nodes
      - --variant=metal-4.18-latest-x86
      command:
      - ci-operator
      image: ci-operator:latest
      imagePullPolicy: Always
      name: ""
      resources:
        requests:
          cpu: 10m
      volumeMounts:
      - mountPath: /etc/boskos
        name: boskos
        readOnly: true
      - mountPath: /secrets/ci-pull-credentials
        name: ci-pull-credentials
        readOnly: true
      - mountPath: /secrets/gcs
        name: gcs-credentials
        readOnly: true
      - mountPath: /secrets/manifest-tool
        name: manifest-tool-local-pusher
        readOnly: true
      - mountPath: /etc/pull-secret
        name: pull-secret
        readOnly: true
      - mountPath: /etc/report
        name: result-aggregator
        readOnly: true
    serviceAccountName: ci-operator
    volumes:
    - name: boskos
      secret:
        items:
        - key: credentials
          path: credentials
        secretName: boskos-credentials
    - name: ci-pull-credentials
      secret:
        secretName: ci-pull-credentials
    - name: manifest-tool-local-pusher
      secret:
        secretName: manifest-tool-local-pusher
    - name: pull-secret
      secret:
        secretName: registry-pull-credentials
    - name: result-aggregator
      secret:
        secretName: result-aggregator
- agent: kubernetes
  cluster: build06
  cron: 0 8 * * *
  decorate: true
  decoration_config:
    skip_cloning: true
    timeout: 8h0m0s
  extra_refs:
  - base_ref: main
    org: openshift-eng
    repo: ocp-qe-perfscale-ci
  labels:
    capability/intranet: intranet
    ci-operator.openshift.io/cloud: metal-perscale-cpt
    ci-operator.openshift.io/cloud-cluster-profile: metal-perscale-cpt
    ci-operator.openshift.io/variant: metal-4.18-latest-x86
    ci.openshift.io/generator: prowgen
    job-release: "4.18"
    pj-rehearse.openshift.io/can-be-rehearsed: "true"
  name: periodic-ci-openshift-eng-ocp-qe-perfscale-ci-main-metal-4.18-latest-x86-daily-virt-6nodes
  reporter_config:
    slack:
      channel: '#ocp-qe-scale-ci-results'
      job_states_to_report:
      - success
      - failure
      - error
      report_template: '{{if eq .Status.State "success"}} :white_check_mark: Job *{{.Spec.Job}}*
        ended with *{{.Status.State}}*. <{{.Status.URL}}|View logs> :white_check_mark:
        {{else}} :warning:  Job *{{.Spec.Job}}* ended with *{{.Status.State}}*. <{{.Status.URL}}|View
        logs> :warning: {{end}}'
  spec:
    containers:
    - args:
      - --gcs-upload-secret=/secrets/gcs/service-account.json
      - --image-import-pull-secret=/etc/pull-secret/.dockerconfigjson
      - --lease-server-credentials-file=/etc/boskos/credentials
      - --report-credentials-file=/etc/report/credentials
      - --secret-dir=/secrets/ci-pull-credentials
      - --target=daily-virt-6nodes
      - --variant=metal-4.18-latest-x86
      command:
      - ci-operator
      image: ci-operator:latest
      imagePullPolicy: Always
      name: ""
      resources:
        requests:
          cpu: 10m
      volumeMounts:
      - mountPath: /etc/boskos
        name: boskos
        readOnly: true
      - mountPath: /secrets/ci-pull-credentials
        name: ci-pull-credentials
        readOnly: true
      - mountPath: /secrets/gcs
        name: gcs-credentials
        readOnly: true
      - mountPath: /secrets/manifest-tool
        name: manifest-tool-local-pusher
        readOnly: true
      - mountPath: /etc/pull-secret
        name: pull-secret
        readOnly: true
      - mountPath: /etc/report
        name: result-aggregator
        readOnly: true
    serviceAccountName: ci-operator
    volumes:
    - name: boskos
      secret:
        items:
        - key: credentials
          path: credentials
        secretName: boskos-credentials
    - name: ci-pull-credentials
      secret:
        secretName: ci-pull-credentials
    - name: manifest-tool-local-pusher
      secret:
        secretName: manifest-tool-local-pusher
    - name: pull-secret
      secret:
        secretName: registry-pull-credentials
    - name: result-aggregator
      secret:
        secretName: result-aggregator
- agent: kubernetes
  cluster: build06
  cron: 0 0 * * 4
  decorate: true
  decoration_config:
    skip_cloning: true
    timeout: 8h0m0s
  extra_refs:
  - base_ref: main
    org: openshift-eng
    repo: ocp-qe-perfscale-ci
  labels:
    capability/intranet: intranet
    ci-operator.openshift.io/cloud: metal-perscale-cpt
    ci-operator.openshift.io/cloud-cluster-profile: metal-perscale-cpt
    ci-operator.openshift.io/variant: metal-dev-latest-x86
    ci.openshift.io/generator: prowgen
    job-release: "4.17"
    pj-rehearse.openshift.io/can-be-rehearsed: "true"
  name: periodic-ci-openshift-eng-ocp-qe-perfscale-ci-main-metal-dev-latest-x86-weekly-6nodes
  reporter_config:
    slack:
      channel: '#ocp-qe-scale-ci-results'
      job_states_to_report:
      - success
      - failure
      - error
      report_template: '{{if eq .Status.State "success"}} :white_check_mark: Job *{{.Spec.Job}}*
        ended with *{{.Status.State}}*. <{{.Status.URL}}|View logs> :white_check_mark:
        {{else}} :warning:  Job *{{.Spec.Job}}* ended with *{{.Status.State}}*. <{{.Status.URL}}|View
        logs> :warning: {{end}}'
  spec:
    containers:
    - args:
      - --gcs-upload-secret=/secrets/gcs/service-account.json
      - --image-import-pull-secret=/etc/pull-secret/.dockerconfigjson
      - --lease-server-credentials-file=/etc/boskos/credentials
      - --report-credentials-file=/etc/report/credentials
      - --secret-dir=/secrets/ci-pull-credentials
      - --target=weekly-6nodes
      - --variant=metal-dev-latest-x86
      command:
      - ci-operator
      image: ci-operator:latest
      imagePullPolicy: Always
      name: ""
      resources:
        requests:
          cpu: 10m
      volumeMounts:
      - mountPath: /etc/boskos
        name: boskos
        readOnly: true
      - mountPath: /secrets/ci-pull-credentials
        name: ci-pull-credentials
        readOnly: true
      - mountPath: /secrets/gcs
        name: gcs-credentials
        readOnly: true
      - mountPath: /secrets/manifest-tool
        name: manifest-tool-local-pusher
        readOnly: true
      - mountPath: /etc/pull-secret
        name: pull-secret
        readOnly: true
      - mountPath: /etc/report
        name: result-aggregator
        readOnly: true
    serviceAccountName: ci-operator
    volumes:
    - name: boskos
      secret:
        items:
        - key: credentials
          path: credentials
        secretName: boskos-credentials
    - name: ci-pull-credentials
      secret:
        secretName: ci-pull-credentials
    - name: manifest-tool-local-pusher
      secret:
        secretName: manifest-tool-local-pusher
    - name: pull-secret
      secret:
        secretName: registry-pull-credentials
    - name: result-aggregator
      secret:
        secretName: result-aggregator
- agent: kubernetes
  cluster: build06
  cron: 0 0 * * 5
  decorate: true
  decoration_config:
    skip_cloning: true
  extra_refs:
  - base_ref: main
    org: openshift-eng
    repo: ocp-qe-perfscale-ci
  labels:
    capability/intranet: intranet
    ci-operator.openshift.io/cloud: metal-perfscale-jetlag
    ci-operator.openshift.io/cloud-cluster-profile: metal-perfscale-jetlag
    ci-operator.openshift.io/variant: metal-rhoso-x86
    ci.openshift.io/generator: prowgen
    job-release: "4.17"
    pj-rehearse.openshift.io/can-be-rehearsed: "true"
  name: periodic-ci-openshift-eng-ocp-qe-perfscale-ci-main-metal-rhoso-x86-weekly-compact-6nodes
  spec:
    containers:
    - args:
      - --gcs-upload-secret=/secrets/gcs/service-account.json
      - --image-import-pull-secret=/etc/pull-secret/.dockerconfigjson
      - --lease-server-credentials-file=/etc/boskos/credentials
      - --report-credentials-file=/etc/report/credentials
      - --secret-dir=/secrets/ci-pull-credentials
      - --target=weekly-compact-6nodes
      - --variant=metal-rhoso-x86
      command:
      - ci-operator
      image: ci-operator:latest
      imagePullPolicy: Always
      name: ""
      resources:
        requests:
          cpu: 10m
      volumeMounts:
      - mountPath: /etc/boskos
        name: boskos
        readOnly: true
      - mountPath: /secrets/ci-pull-credentials
        name: ci-pull-credentials
        readOnly: true
      - mountPath: /secrets/gcs
        name: gcs-credentials
        readOnly: true
      - mountPath: /secrets/manifest-tool
        name: manifest-tool-local-pusher
        readOnly: true
      - mountPath: /etc/pull-secret
        name: pull-secret
        readOnly: true
      - mountPath: /etc/report
        name: result-aggregator
        readOnly: true
    serviceAccountName: ci-operator
    volumes:
    - name: boskos
      secret:
        items:
        - key: credentials
          path: credentials
        secretName: boskos-credentials
    - name: ci-pull-credentials
      secret:
        secretName: ci-pull-credentials
    - name: manifest-tool-local-pusher
      secret:
        secretName: manifest-tool-local-pusher
    - name: pull-secret
      secret:
        secretName: registry-pull-credentials
    - name: result-aggregator
      secret:
        secretName: result-aggregator
- agent: kubernetes
  cluster: build07
  cron: 0 12 11,25 * *
  decorate: true
  decoration_config:
    skip_cloning: true
    timeout: 7h0m0s
  extra_refs:
  - base_ref: main
    org: openshift-eng
    repo: ocp-qe-perfscale-ci
  labels:
    ci-operator.openshift.io/cloud: aws
    ci-operator.openshift.io/cloud-cluster-profile: aws-perfscale
    ci-operator.openshift.io/variant: rosa-4.14-nightly-x86
    ci.openshift.io/generator: prowgen
    job-release: "4.14"
    pj-rehearse.openshift.io/can-be-rehearsed: "true"
  name: periodic-ci-openshift-eng-ocp-qe-perfscale-ci-main-rosa-4.14-nightly-x86-control-plane-120nodes
  reporter_config:
    slack:
      channel: '#ocp-qe-scale-ci-results'
      job_states_to_report:
      - success
      - failure
      - error
      report_template: '{{if eq .Status.State "success"}} :white_check_mark: Job *{{.Spec.Job}}*
        ended with *{{.Status.State}}*. <{{.Status.URL}}|View logs> :white_check_mark:
        {{else}} :warning:  Job *{{.Spec.Job}}* ended with *{{.Status.State}}*. <{{.Status.URL}}|View
        logs> :warning: {{end}}'
=======
  name: periodic-ci-openshift-eng-ocp-qe-perfscale-ci-main-azure-4.18-nightly-x86-control-plane-multi-120nodes
>>>>>>> b3a5e28c
  spec:
    containers:
    - args:
      - --gcs-upload-secret=/secrets/gcs/service-account.json
      - --image-import-pull-secret=/etc/pull-secret/.dockerconfigjson
      - --lease-server-credentials-file=/etc/boskos/credentials
      - --report-credentials-file=/etc/report/credentials
      - --secret-dir=/secrets/ci-pull-credentials
      - --target=control-plane-multi-120nodes
      - --variant=azure-4.18-nightly-x86
      command:
      - ci-operator
      image: ci-operator:latest
      imagePullPolicy: Always
      name: ""
      resources:
        requests:
          cpu: 10m
      volumeMounts:
      - mountPath: /etc/boskos
        name: boskos
        readOnly: true
      - mountPath: /secrets/ci-pull-credentials
        name: ci-pull-credentials
        readOnly: true
      - mountPath: /secrets/gcs
        name: gcs-credentials
        readOnly: true
      - mountPath: /secrets/manifest-tool
        name: manifest-tool-local-pusher
        readOnly: true
      - mountPath: /etc/pull-secret
        name: pull-secret
        readOnly: true
      - mountPath: /etc/report
        name: result-aggregator
        readOnly: true
    serviceAccountName: ci-operator
    volumes:
    - name: boskos
      secret:
        items:
        - key: credentials
          path: credentials
        secretName: boskos-credentials
    - name: ci-pull-credentials
      secret:
        secretName: ci-pull-credentials
    - name: manifest-tool-local-pusher
      secret:
        secretName: manifest-tool-local-pusher
    - name: pull-secret
      secret:
        secretName: registry-pull-credentials
    - name: result-aggregator
      secret:
        secretName: result-aggregator
- agent: kubernetes
  cluster: build07
  cron: 0 4 8,22 * *
  decorate: true
  decoration_config:
    skip_cloning: true
    timeout: 8h0m0s
  extra_refs:
  - base_ref: main
    org: openshift-eng
    repo: ocp-qe-perfscale-ci
  labels:
    ci-operator.openshift.io/cloud: azure4
    ci-operator.openshift.io/cloud-cluster-profile: azure-qe
    ci-operator.openshift.io/variant: azure-4.18-nightly-x86
    ci.openshift.io/generator: prowgen
    job-release: "4.18"
    pj-rehearse.openshift.io/can-be-rehearsed: "true"
  name: periodic-ci-openshift-eng-ocp-qe-perfscale-ci-main-azure-4.18-nightly-x86-data-path-multi-9nodes
  spec:
    containers:
    - args:
      - --gcs-upload-secret=/secrets/gcs/service-account.json
      - --image-import-pull-secret=/etc/pull-secret/.dockerconfigjson
      - --lease-server-credentials-file=/etc/boskos/credentials
      - --report-credentials-file=/etc/report/credentials
      - --secret-dir=/secrets/ci-pull-credentials
      - --target=data-path-multi-9nodes
      - --variant=azure-4.18-nightly-x86
      command:
      - ci-operator
      image: ci-operator:latest
      imagePullPolicy: Always
      name: ""
      resources:
        requests:
          cpu: 10m
      volumeMounts:
      - mountPath: /etc/boskos
        name: boskos
        readOnly: true
      - mountPath: /secrets/ci-pull-credentials
        name: ci-pull-credentials
        readOnly: true
      - mountPath: /secrets/gcs
        name: gcs-credentials
        readOnly: true
      - mountPath: /secrets/manifest-tool
        name: manifest-tool-local-pusher
        readOnly: true
      - mountPath: /etc/pull-secret
        name: pull-secret
        readOnly: true
      - mountPath: /etc/report
        name: result-aggregator
        readOnly: true
    serviceAccountName: ci-operator
    volumes:
    - name: boskos
      secret:
        items:
        - key: credentials
          path: credentials
        secretName: boskos-credentials
    - name: ci-pull-credentials
      secret:
        secretName: ci-pull-credentials
    - name: manifest-tool-local-pusher
      secret:
        secretName: manifest-tool-local-pusher
    - name: pull-secret
      secret:
        secretName: registry-pull-credentials
    - name: result-aggregator
      secret:
        secretName: result-aggregator
- agent: kubernetes
  cluster: build07
  cron: 0 0 12,26 * *
  decorate: true
  decoration_config:
    skip_cloning: true
    timeout: 8h0m0s
  extra_refs:
  - base_ref: main
    org: openshift-eng
    repo: ocp-qe-perfscale-ci
  labels:
    ci-operator.openshift.io/cloud: azure4
    ci-operator.openshift.io/cloud-cluster-profile: azure-qe
    ci-operator.openshift.io/variant: azure-4.18-nightly-x86
    ci.openshift.io/generator: prowgen
    job-release: "4.18"
    pj-rehearse.openshift.io/can-be-rehearsed: "true"
  name: periodic-ci-openshift-eng-ocp-qe-perfscale-ci-main-azure-4.18-nightly-x86-node-density-heavy-multi-24nodes
  spec:
    containers:
    - args:
      - --gcs-upload-secret=/secrets/gcs/service-account.json
      - --image-import-pull-secret=/etc/pull-secret/.dockerconfigjson
      - --lease-server-credentials-file=/etc/boskos/credentials
      - --report-credentials-file=/etc/report/credentials
      - --secret-dir=/secrets/ci-pull-credentials
      - --target=node-density-heavy-multi-24nodes
      - --variant=azure-4.18-nightly-x86
      command:
      - ci-operator
      image: ci-operator:latest
      imagePullPolicy: Always
      name: ""
      resources:
        requests:
          cpu: 10m
      volumeMounts:
      - mountPath: /etc/boskos
        name: boskos
        readOnly: true
      - mountPath: /secrets/ci-pull-credentials
        name: ci-pull-credentials
        readOnly: true
      - mountPath: /secrets/gcs
        name: gcs-credentials
        readOnly: true
      - mountPath: /secrets/manifest-tool
        name: manifest-tool-local-pusher
        readOnly: true
      - mountPath: /etc/pull-secret
        name: pull-secret
        readOnly: true
      - mountPath: /etc/report
        name: result-aggregator
        readOnly: true
    serviceAccountName: ci-operator
    volumes:
    - name: boskos
      secret:
        items:
        - key: credentials
          path: credentials
        secretName: boskos-credentials
    - name: ci-pull-credentials
      secret:
        secretName: ci-pull-credentials
    - name: manifest-tool-local-pusher
      secret:
        secretName: manifest-tool-local-pusher
    - name: pull-secret
      secret:
        secretName: registry-pull-credentials
    - name: result-aggregator
      secret:
        secretName: result-aggregator
- agent: kubernetes
  cluster: build07
  cron: 0 1 * * *
  decorate: true
  decoration_config:
    skip_cloning: true
    timeout: 8h0m0s
  extra_refs:
  - base_ref: main
    org: openshift-eng
    repo: ocp-qe-perfscale-ci
  labels:
    capability/intranet: intranet
    ci-operator.openshift.io/variant: cloud-governance
    ci.openshift.io/generator: prowgen
    pj-rehearse.openshift.io/can-be-rehearsed: "true"
  name: periodic-ci-openshift-eng-ocp-qe-perfscale-ci-main-cloud-governance-ecoeng-01-policies
  reporter_config:
    slack:
      channel: '#forum-cloud-governance-policies'
      job_states_to_report:
      - success
      - failure
      - error
      report_template: '{{if eq .Status.State "success"}} :white_check_mark: Job *{{.Spec.Job}}*
        ended with *{{.Status.State}}*. <{{.Status.URL}}|View logs> :white_check_mark:
        {{else}} :warning:  Job *{{.Spec.Job}}* ended with *{{.Status.State}}*. <{{.Status.URL}}|View
        logs> :warning: {{end}}'
  spec:
    containers:
    - args:
      - --gcs-upload-secret=/secrets/gcs/service-account.json
      - --image-import-pull-secret=/etc/pull-secret/.dockerconfigjson
      - --report-credentials-file=/etc/report/credentials
      - --target=ecoeng-01-policies
      - --variant=cloud-governance
      command:
      - ci-operator
      image: ci-operator:latest
      imagePullPolicy: Always
      name: ""
      resources:
        requests:
          cpu: 10m
      volumeMounts:
      - mountPath: /secrets/gcs
        name: gcs-credentials
        readOnly: true
      - mountPath: /secrets/manifest-tool
        name: manifest-tool-local-pusher
        readOnly: true
      - mountPath: /etc/pull-secret
        name: pull-secret
        readOnly: true
      - mountPath: /etc/report
        name: result-aggregator
        readOnly: true
    serviceAccountName: ci-operator
    volumes:
    - name: manifest-tool-local-pusher
      secret:
        secretName: manifest-tool-local-pusher
    - name: pull-secret
      secret:
        secretName: registry-pull-credentials
    - name: result-aggregator
      secret:
        secretName: result-aggregator
- agent: kubernetes
  cluster: build07
  cron: 20 */2 * * *
  decorate: true
  decoration_config:
    skip_cloning: true
    timeout: 8h0m0s
  extra_refs:
  - base_ref: main
    org: openshift-eng
    repo: ocp-qe-perfscale-ci
  labels:
    capability/intranet: intranet
    ci-operator.openshift.io/variant: cloud-governance
    ci.openshift.io/generator: prowgen
    pj-rehearse.openshift.io/can-be-rehearsed: "true"
  name: periodic-ci-openshift-eng-ocp-qe-perfscale-ci-main-cloud-governance-ecoeng-01-tagging
  reporter_config:
    slack:
      channel: '#forum-cloud-governance-ci'
      job_states_to_report:
      - success
      - failure
      - error
      report_template: '{{if eq .Status.State "success"}} :white_check_mark: Job *{{.Spec.Job}}*
        ended with *{{.Status.State}}*. <{{.Status.URL}}|View logs> :white_check_mark:
        {{else}} :warning:  Job *{{.Spec.Job}}* ended with *{{.Status.State}}*. <{{.Status.URL}}|View
        logs> :warning: {{end}}'
  spec:
    containers:
    - args:
      - --gcs-upload-secret=/secrets/gcs/service-account.json
      - --image-import-pull-secret=/etc/pull-secret/.dockerconfigjson
      - --report-credentials-file=/etc/report/credentials
      - --target=ecoeng-01-tagging
      - --variant=cloud-governance
      command:
      - ci-operator
      image: ci-operator:latest
      imagePullPolicy: Always
      name: ""
      resources:
        requests:
          cpu: 10m
      volumeMounts:
      - mountPath: /secrets/gcs
        name: gcs-credentials
        readOnly: true
      - mountPath: /secrets/manifest-tool
        name: manifest-tool-local-pusher
        readOnly: true
      - mountPath: /etc/pull-secret
        name: pull-secret
        readOnly: true
      - mountPath: /etc/report
        name: result-aggregator
        readOnly: true
    serviceAccountName: ci-operator
    volumes:
    - name: manifest-tool-local-pusher
      secret:
        secretName: manifest-tool-local-pusher
    - name: pull-secret
      secret:
        secretName: registry-pull-credentials
    - name: result-aggregator
      secret:
        secretName: result-aggregator
- agent: kubernetes
  cluster: build07
  cron: 0 2 * * *
  decorate: true
  decoration_config:
    skip_cloning: true
    timeout: 8h0m0s
  extra_refs:
  - base_ref: main
    org: openshift-eng
    repo: ocp-qe-perfscale-ci
  labels:
    capability/intranet: intranet
    ci-operator.openshift.io/variant: cloud-governance
    ci.openshift.io/generator: prowgen
    pj-rehearse.openshift.io/can-be-rehearsed: "true"
  name: periodic-ci-openshift-eng-ocp-qe-perfscale-ci-main-cloud-governance-ecoeng-02-policies
  reporter_config:
    slack:
      channel: '#forum-cloud-governance-policies'
      job_states_to_report:
      - success
      - failure
      - error
      report_template: '{{if eq .Status.State "success"}} :white_check_mark: Job *{{.Spec.Job}}*
        ended with *{{.Status.State}}*. <{{.Status.URL}}|View logs> :white_check_mark:
        {{else}} :warning:  Job *{{.Spec.Job}}* ended with *{{.Status.State}}*. <{{.Status.URL}}|View
        logs> :warning: {{end}}'
  spec:
    containers:
    - args:
      - --gcs-upload-secret=/secrets/gcs/service-account.json
      - --image-import-pull-secret=/etc/pull-secret/.dockerconfigjson
      - --report-credentials-file=/etc/report/credentials
      - --target=ecoeng-02-policies
      - --variant=cloud-governance
      command:
      - ci-operator
      image: ci-operator:latest
      imagePullPolicy: Always
      name: ""
      resources:
        requests:
          cpu: 10m
      volumeMounts:
      - mountPath: /secrets/gcs
        name: gcs-credentials
        readOnly: true
      - mountPath: /secrets/manifest-tool
        name: manifest-tool-local-pusher
        readOnly: true
      - mountPath: /etc/pull-secret
        name: pull-secret
        readOnly: true
      - mountPath: /etc/report
        name: result-aggregator
        readOnly: true
    serviceAccountName: ci-operator
    volumes:
    - name: manifest-tool-local-pusher
      secret:
        secretName: manifest-tool-local-pusher
    - name: pull-secret
      secret:
        secretName: registry-pull-credentials
    - name: result-aggregator
      secret:
        secretName: result-aggregator
- agent: kubernetes
  cluster: build07
  cron: 40 */2 * * *
  decorate: true
  decoration_config:
    skip_cloning: true
  extra_refs:
  - base_ref: main
    org: openshift-eng
    repo: ocp-qe-perfscale-ci
  labels:
    capability/intranet: intranet
    ci-operator.openshift.io/variant: cloud-governance
    ci.openshift.io/generator: prowgen
    pj-rehearse.openshift.io/can-be-rehearsed: "true"
  name: periodic-ci-openshift-eng-ocp-qe-perfscale-ci-main-cloud-governance-ecoeng-02-tagging
  reporter_config:
    slack:
      channel: '#forum-cloud-governance-ci'
      job_states_to_report:
      - success
      - failure
      - error
      report_template: '{{if eq .Status.State "success"}} :white_check_mark: Job *{{.Spec.Job}}*
        ended with *{{.Status.State}}*. <{{.Status.URL}}|View logs> :white_check_mark:
        {{else}} :warning:  Job *{{.Spec.Job}}* ended with *{{.Status.State}}*. <{{.Status.URL}}|View
        logs> :warning: {{end}}'
  spec:
    containers:
    - args:
      - --gcs-upload-secret=/secrets/gcs/service-account.json
      - --image-import-pull-secret=/etc/pull-secret/.dockerconfigjson
      - --report-credentials-file=/etc/report/credentials
      - --target=ecoeng-02-tagging
      - --variant=cloud-governance
      command:
      - ci-operator
      image: ci-operator:latest
      imagePullPolicy: Always
      name: ""
      resources:
        requests:
          cpu: 10m
      volumeMounts:
      - mountPath: /secrets/gcs
        name: gcs-credentials
        readOnly: true
      - mountPath: /secrets/manifest-tool
        name: manifest-tool-local-pusher
        readOnly: true
      - mountPath: /etc/pull-secret
        name: pull-secret
        readOnly: true
      - mountPath: /etc/report
        name: result-aggregator
        readOnly: true
    serviceAccountName: ci-operator
    volumes:
    - name: manifest-tool-local-pusher
      secret:
        secretName: manifest-tool-local-pusher
    - name: pull-secret
      secret:
        secretName: registry-pull-credentials
    - name: result-aggregator
      secret:
        secretName: result-aggregator
- agent: kubernetes
  cluster: build07
  cron: 0 3 * * *
  decorate: true
  decoration_config:
    skip_cloning: true
    timeout: 8h0m0s
  extra_refs:
  - base_ref: main
    org: openshift-eng
    repo: ocp-qe-perfscale-ci
  labels:
    capability/intranet: intranet
    ci-operator.openshift.io/variant: cloud-governance
    ci.openshift.io/generator: prowgen
    pj-rehearse.openshift.io/can-be-rehearsed: "true"
  name: periodic-ci-openshift-eng-ocp-qe-perfscale-ci-main-cloud-governance-ecoeng-03-policies
  reporter_config:
    slack:
      channel: '#forum-cloud-governance-policies'
      job_states_to_report:
      - success
      - failure
      - error
      report_template: '{{if eq .Status.State "success"}} :white_check_mark: Job *{{.Spec.Job}}*
        ended with *{{.Status.State}}*. <{{.Status.URL}}|View logs> :white_check_mark:
        {{else}} :warning:  Job *{{.Spec.Job}}* ended with *{{.Status.State}}*. <{{.Status.URL}}|View
        logs> :warning: {{end}}'
  spec:
    containers:
    - args:
      - --gcs-upload-secret=/secrets/gcs/service-account.json
      - --image-import-pull-secret=/etc/pull-secret/.dockerconfigjson
      - --report-credentials-file=/etc/report/credentials
      - --target=ecoeng-03-policies
      - --variant=cloud-governance
      command:
      - ci-operator
      image: ci-operator:latest
      imagePullPolicy: Always
      name: ""
      resources:
        requests:
          cpu: 10m
      volumeMounts:
      - mountPath: /secrets/gcs
        name: gcs-credentials
        readOnly: true
      - mountPath: /secrets/manifest-tool
        name: manifest-tool-local-pusher
        readOnly: true
      - mountPath: /etc/pull-secret
        name: pull-secret
        readOnly: true
      - mountPath: /etc/report
        name: result-aggregator
        readOnly: true
    serviceAccountName: ci-operator
    volumes:
    - name: manifest-tool-local-pusher
      secret:
        secretName: manifest-tool-local-pusher
    - name: pull-secret
      secret:
        secretName: registry-pull-credentials
    - name: result-aggregator
      secret:
        secretName: result-aggregator
- agent: kubernetes
  cluster: build07
  cron: 55 */2 * * *
  decorate: true
  decoration_config:
    skip_cloning: true
    timeout: 8h0m0s
  extra_refs:
  - base_ref: main
    org: openshift-eng
    repo: ocp-qe-perfscale-ci
  labels:
    capability/intranet: intranet
    ci-operator.openshift.io/variant: cloud-governance
    ci.openshift.io/generator: prowgen
    pj-rehearse.openshift.io/can-be-rehearsed: "true"
  name: periodic-ci-openshift-eng-ocp-qe-perfscale-ci-main-cloud-governance-ecoeng-03-tagging
  reporter_config:
    slack:
      channel: '#forum-cloud-governance-ci'
      job_states_to_report:
      - success
      - failure
      - error
      report_template: '{{if eq .Status.State "success"}} :white_check_mark: Job *{{.Spec.Job}}*
        ended with *{{.Status.State}}*. <{{.Status.URL}}|View logs> :white_check_mark:
        {{else}} :warning:  Job *{{.Spec.Job}}* ended with *{{.Status.State}}*. <{{.Status.URL}}|View
        logs> :warning: {{end}}'
  spec:
    containers:
    - args:
      - --gcs-upload-secret=/secrets/gcs/service-account.json
      - --image-import-pull-secret=/etc/pull-secret/.dockerconfigjson
      - --report-credentials-file=/etc/report/credentials
      - --target=ecoeng-03-tagging
      - --variant=cloud-governance
      command:
      - ci-operator
      image: ci-operator:latest
      imagePullPolicy: Always
      name: ""
      resources:
        requests:
          cpu: 10m
      volumeMounts:
      - mountPath: /secrets/gcs
        name: gcs-credentials
        readOnly: true
      - mountPath: /secrets/manifest-tool
        name: manifest-tool-local-pusher
        readOnly: true
      - mountPath: /etc/pull-secret
        name: pull-secret
        readOnly: true
      - mountPath: /etc/report
        name: result-aggregator
        readOnly: true
    serviceAccountName: ci-operator
    volumes:
    - name: manifest-tool-local-pusher
      secret:
        secretName: manifest-tool-local-pusher
    - name: pull-secret
      secret:
        secretName: registry-pull-credentials
    - name: result-aggregator
      secret:
        secretName: result-aggregator
- agent: kubernetes
  cluster: build07
  cron: 0 0 * * *
  decorate: true
  decoration_config:
    skip_cloning: true
    timeout: 8h0m0s
  extra_refs:
  - base_ref: main
    org: openshift-eng
    repo: ocp-qe-perfscale-ci
  labels:
    capability/intranet: intranet
    ci-operator.openshift.io/variant: cloud-governance
    ci.openshift.io/generator: prowgen
    pj-rehearse.openshift.io/can-be-rehearsed: "true"
  name: periodic-ci-openshift-eng-ocp-qe-perfscale-ci-main-cloud-governance-perfscale-policies
  reporter_config:
    slack:
      channel: '#forum-cloud-governance-policies'
      job_states_to_report:
      - success
      - failure
      - error
      report_template: '{{if eq .Status.State "success"}} :white_check_mark: Job *{{.Spec.Job}}*
        ended with *{{.Status.State}}*. <{{.Status.URL}}|View logs> :white_check_mark:
        {{else}} :warning:  Job *{{.Spec.Job}}* ended with *{{.Status.State}}*. <{{.Status.URL}}|View
        logs> :warning: {{end}}'
  spec:
    containers:
    - args:
      - --gcs-upload-secret=/secrets/gcs/service-account.json
      - --image-import-pull-secret=/etc/pull-secret/.dockerconfigjson
      - --report-credentials-file=/etc/report/credentials
      - --target=perfscale-policies
      - --variant=cloud-governance
      command:
      - ci-operator
      image: ci-operator:latest
      imagePullPolicy: Always
      name: ""
      resources:
        requests:
          cpu: 10m
      volumeMounts:
      - mountPath: /secrets/gcs
        name: gcs-credentials
        readOnly: true
      - mountPath: /secrets/manifest-tool
        name: manifest-tool-local-pusher
        readOnly: true
      - mountPath: /etc/pull-secret
        name: pull-secret
        readOnly: true
      - mountPath: /etc/report
        name: result-aggregator
        readOnly: true
    serviceAccountName: ci-operator
    volumes:
    - name: manifest-tool-local-pusher
      secret:
        secretName: manifest-tool-local-pusher
    - name: pull-secret
      secret:
        secretName: registry-pull-credentials
    - name: result-aggregator
      secret:
        secretName: result-aggregator
- agent: kubernetes
  cluster: build07
  cron: 0 */2 * * *
  decorate: true
  decoration_config:
    skip_cloning: true
  extra_refs:
  - base_ref: main
    org: openshift-eng
    repo: ocp-qe-perfscale-ci
  labels:
    capability/intranet: intranet
    ci-operator.openshift.io/variant: cloud-governance
    ci.openshift.io/generator: prowgen
    pj-rehearse.openshift.io/can-be-rehearsed: "true"
  name: periodic-ci-openshift-eng-ocp-qe-perfscale-ci-main-cloud-governance-perfscale-tagging
  reporter_config:
    slack:
      channel: '#forum-cloud-governance-ci'
      job_states_to_report:
      - success
      - failure
      - error
      report_template: '{{if eq .Status.State "success"}} :white_check_mark: Job *{{.Spec.Job}}*
        ended with *{{.Status.State}}*. <{{.Status.URL}}|View logs> :white_check_mark:
        {{else}} :warning:  Job *{{.Spec.Job}}* ended with *{{.Status.State}}*. <{{.Status.URL}}|View
        logs> :warning: {{end}}'
  spec:
    containers:
    - args:
      - --gcs-upload-secret=/secrets/gcs/service-account.json
      - --image-import-pull-secret=/etc/pull-secret/.dockerconfigjson
      - --report-credentials-file=/etc/report/credentials
      - --target=perfscale-tagging
      - --variant=cloud-governance
      command:
      - ci-operator
      image: ci-operator:latest
      imagePullPolicy: Always
      name: ""
      resources:
        requests:
          cpu: 10m
      volumeMounts:
      - mountPath: /secrets/gcs
        name: gcs-credentials
        readOnly: true
      - mountPath: /secrets/manifest-tool
        name: manifest-tool-local-pusher
        readOnly: true
      - mountPath: /etc/pull-secret
        name: pull-secret
        readOnly: true
      - mountPath: /etc/report
        name: result-aggregator
        readOnly: true
    serviceAccountName: ci-operator
    volumes:
    - name: manifest-tool-local-pusher
      secret:
        secretName: manifest-tool-local-pusher
    - name: pull-secret
      secret:
        secretName: registry-pull-credentials
    - name: result-aggregator
      secret:
        secretName: result-aggregator
- agent: kubernetes
  cluster: build02
  cron: 0 13 16 3,6,9,12 *
  decorate: true
  decoration_config:
    skip_cloning: true
    timeout: 5h0m0s
  extra_refs:
  - base_ref: main
    org: openshift-eng
    repo: ocp-qe-perfscale-ci
  labels:
    ci-operator.openshift.io/cloud: gcp
    ci-operator.openshift.io/cloud-cluster-profile: gcp-qe
    ci-operator.openshift.io/variant: gcp-4.14-nightly-x86
    ci.openshift.io/generator: prowgen
    job-release: "4.14"
    pj-rehearse.openshift.io/can-be-rehearsed: "true"
  name: periodic-ci-openshift-eng-ocp-qe-perfscale-ci-main-gcp-4.14-nightly-x86-control-plane-etcd-fips-24nodes
  reporter_config:
    slack:
      channel: '#ocp-qe-scale-ci-results'
      job_states_to_report:
      - success
      - failure
      - error
      report_template: '{{if eq .Status.State "success"}} :white_check_mark: Job *{{.Spec.Job}}*
        ended with *{{.Status.State}}*. <{{.Status.URL}}|View logs> :white_check_mark:
        {{else}} :warning:  Job *{{.Spec.Job}}* ended with *{{.Status.State}}*. <{{.Status.URL}}|View
        logs> :warning: {{end}}'
  spec:
    containers:
    - args:
      - --gcs-upload-secret=/secrets/gcs/service-account.json
      - --image-import-pull-secret=/etc/pull-secret/.dockerconfigjson
      - --lease-server-credentials-file=/etc/boskos/credentials
      - --report-credentials-file=/etc/report/credentials
      - --secret-dir=/secrets/ci-pull-credentials
      - --target=control-plane-etcd-fips-24nodes
      - --variant=gcp-4.14-nightly-x86
      command:
      - ci-operator
      image: ci-operator:latest
      imagePullPolicy: Always
      name: ""
      resources:
        requests:
          cpu: 10m
      volumeMounts:
      - mountPath: /etc/boskos
        name: boskos
        readOnly: true
      - mountPath: /secrets/ci-pull-credentials
        name: ci-pull-credentials
        readOnly: true
      - mountPath: /secrets/gcs
        name: gcs-credentials
        readOnly: true
      - mountPath: /secrets/manifest-tool
        name: manifest-tool-local-pusher
        readOnly: true
      - mountPath: /etc/pull-secret
        name: pull-secret
        readOnly: true
      - mountPath: /etc/report
        name: result-aggregator
        readOnly: true
    serviceAccountName: ci-operator
    volumes:
    - name: boskos
      secret:
        items:
        - key: credentials
          path: credentials
        secretName: boskos-credentials
    - name: ci-pull-credentials
      secret:
        secretName: ci-pull-credentials
    - name: manifest-tool-local-pusher
      secret:
        secretName: manifest-tool-local-pusher
    - name: pull-secret
      secret:
        secretName: registry-pull-credentials
    - name: result-aggregator
      secret:
        secretName: result-aggregator
- agent: kubernetes
  cluster: build02
  cron: 0 6 15 3,6,9,12 *
  decorate: true
  decoration_config:
    skip_cloning: true
    timeout: 5h0m0s
  extra_refs:
  - base_ref: main
    org: openshift-eng
    repo: ocp-qe-perfscale-ci
  labels:
    ci-operator.openshift.io/cloud: gcp
    ci-operator.openshift.io/cloud-cluster-profile: gcp-qe
    ci-operator.openshift.io/variant: gcp-4.14-nightly-x86
    ci.openshift.io/generator: prowgen
    job-release: "4.14"
    pj-rehearse.openshift.io/can-be-rehearsed: "true"
  name: periodic-ci-openshift-eng-ocp-qe-perfscale-ci-main-gcp-4.14-nightly-x86-data-path-etcd-fips-9nodes
  reporter_config:
    slack:
      channel: '#ocp-qe-scale-ci-results'
      job_states_to_report:
      - success
      - failure
      - error
      report_template: '{{if eq .Status.State "success"}} :white_check_mark: Job *{{.Spec.Job}}*
        ended with *{{.Status.State}}*. <{{.Status.URL}}|View logs> :white_check_mark:
        {{else}} :warning:  Job *{{.Spec.Job}}* ended with *{{.Status.State}}*. <{{.Status.URL}}|View
        logs> :warning: {{end}}'
  spec:
    containers:
    - args:
      - --gcs-upload-secret=/secrets/gcs/service-account.json
      - --image-import-pull-secret=/etc/pull-secret/.dockerconfigjson
      - --lease-server-credentials-file=/etc/boskos/credentials
      - --report-credentials-file=/etc/report/credentials
      - --secret-dir=/secrets/ci-pull-credentials
      - --target=data-path-etcd-fips-9nodes
      - --variant=gcp-4.14-nightly-x86
      command:
      - ci-operator
      image: ci-operator:latest
      imagePullPolicy: Always
      name: ""
      resources:
        requests:
          cpu: 10m
      volumeMounts:
      - mountPath: /etc/boskos
        name: boskos
        readOnly: true
      - mountPath: /secrets/ci-pull-credentials
        name: ci-pull-credentials
        readOnly: true
      - mountPath: /secrets/gcs
        name: gcs-credentials
        readOnly: true
      - mountPath: /secrets/manifest-tool
        name: manifest-tool-local-pusher
        readOnly: true
      - mountPath: /etc/pull-secret
        name: pull-secret
        readOnly: true
      - mountPath: /etc/report
        name: result-aggregator
        readOnly: true
    serviceAccountName: ci-operator
    volumes:
    - name: boskos
      secret:
        items:
        - key: credentials
          path: credentials
        secretName: boskos-credentials
    - name: ci-pull-credentials
      secret:
        secretName: ci-pull-credentials
    - name: manifest-tool-local-pusher
      secret:
        secretName: manifest-tool-local-pusher
    - name: pull-secret
      secret:
        secretName: registry-pull-credentials
    - name: result-aggregator
      secret:
        secretName: result-aggregator
- agent: kubernetes
  cluster: build02
  cron: 0 10 9 7 *
  decorate: true
  decoration_config:
    skip_cloning: true
    timeout: 5h0m0s
  extra_refs:
  - base_ref: main
    org: openshift-eng
    repo: ocp-qe-perfscale-ci
  labels:
    ci-operator.openshift.io/cloud: gcp
    ci-operator.openshift.io/cloud-cluster-profile: gcp-qe
    ci-operator.openshift.io/variant: gcp-4.15-nightly-x86
    ci.openshift.io/generator: prowgen
    job-release: "4.15"
    pj-rehearse.openshift.io/can-be-rehearsed: "true"
  name: periodic-ci-openshift-eng-ocp-qe-perfscale-ci-main-gcp-4.15-nightly-x86-control-plane-etcd-fips-24nodes
  reporter_config:
    slack:
      channel: '#ocp-qe-scale-ci-results'
      job_states_to_report:
      - success
      - failure
      - error
      report_template: '{{if eq .Status.State "success"}} :white_check_mark: Job *{{.Spec.Job}}*
        ended with *{{.Status.State}}*. <{{.Status.URL}}|View logs> :white_check_mark:
        {{else}} :warning:  Job *{{.Spec.Job}}* ended with *{{.Status.State}}*. <{{.Status.URL}}|View
        logs> :warning: {{end}}'
  spec:
    containers:
    - args:
      - --gcs-upload-secret=/secrets/gcs/service-account.json
      - --image-import-pull-secret=/etc/pull-secret/.dockerconfigjson
      - --lease-server-credentials-file=/etc/boskos/credentials
      - --report-credentials-file=/etc/report/credentials
      - --secret-dir=/secrets/ci-pull-credentials
      - --target=control-plane-etcd-fips-24nodes
      - --variant=gcp-4.15-nightly-x86
      command:
      - ci-operator
      image: ci-operator:latest
      imagePullPolicy: Always
      name: ""
      resources:
        requests:
          cpu: 10m
      volumeMounts:
      - mountPath: /etc/boskos
        name: boskos
        readOnly: true
      - mountPath: /secrets/ci-pull-credentials
        name: ci-pull-credentials
        readOnly: true
      - mountPath: /secrets/gcs
        name: gcs-credentials
        readOnly: true
      - mountPath: /secrets/manifest-tool
        name: manifest-tool-local-pusher
        readOnly: true
      - mountPath: /etc/pull-secret
        name: pull-secret
        readOnly: true
      - mountPath: /etc/report
        name: result-aggregator
        readOnly: true
    serviceAccountName: ci-operator
    volumes:
    - name: boskos
      secret:
        items:
        - key: credentials
          path: credentials
        secretName: boskos-credentials
    - name: ci-pull-credentials
      secret:
        secretName: ci-pull-credentials
    - name: manifest-tool-local-pusher
      secret:
        secretName: manifest-tool-local-pusher
    - name: pull-secret
      secret:
        secretName: registry-pull-credentials
    - name: result-aggregator
      secret:
        secretName: result-aggregator
- agent: kubernetes
  cluster: build02
  cron: 0 4 8 7 *
  decorate: true
  decoration_config:
    skip_cloning: true
    timeout: 5h0m0s
  extra_refs:
  - base_ref: main
    org: openshift-eng
    repo: ocp-qe-perfscale-ci
  labels:
    ci-operator.openshift.io/cloud: gcp
    ci-operator.openshift.io/cloud-cluster-profile: gcp-qe
    ci-operator.openshift.io/variant: gcp-4.15-nightly-x86
    ci.openshift.io/generator: prowgen
    job-release: "4.15"
    pj-rehearse.openshift.io/can-be-rehearsed: "true"
  name: periodic-ci-openshift-eng-ocp-qe-perfscale-ci-main-gcp-4.15-nightly-x86-data-path-etcd-fips-9nodes
  reporter_config:
    slack:
      channel: '#ocp-qe-scale-ci-results'
      job_states_to_report:
      - success
      - failure
      - error
      report_template: '{{if eq .Status.State "success"}} :white_check_mark: Job *{{.Spec.Job}}*
        ended with *{{.Status.State}}*. <{{.Status.URL}}|View logs> :white_check_mark:
        {{else}} :warning:  Job *{{.Spec.Job}}* ended with *{{.Status.State}}*. <{{.Status.URL}}|View
        logs> :warning: {{end}}'
  spec:
    containers:
    - args:
      - --gcs-upload-secret=/secrets/gcs/service-account.json
      - --image-import-pull-secret=/etc/pull-secret/.dockerconfigjson
      - --lease-server-credentials-file=/etc/boskos/credentials
      - --report-credentials-file=/etc/report/credentials
      - --secret-dir=/secrets/ci-pull-credentials
      - --target=data-path-etcd-fips-9nodes
      - --variant=gcp-4.15-nightly-x86
      command:
      - ci-operator
      image: ci-operator:latest
      imagePullPolicy: Always
      name: ""
      resources:
        requests:
          cpu: 10m
      volumeMounts:
      - mountPath: /etc/boskos
        name: boskos
        readOnly: true
      - mountPath: /secrets/ci-pull-credentials
        name: ci-pull-credentials
        readOnly: true
      - mountPath: /secrets/gcs
        name: gcs-credentials
        readOnly: true
      - mountPath: /secrets/manifest-tool
        name: manifest-tool-local-pusher
        readOnly: true
      - mountPath: /etc/pull-secret
        name: pull-secret
        readOnly: true
      - mountPath: /etc/report
        name: result-aggregator
        readOnly: true
    serviceAccountName: ci-operator
    volumes:
    - name: boskos
      secret:
        items:
        - key: credentials
          path: credentials
        secretName: boskos-credentials
    - name: ci-pull-credentials
      secret:
        secretName: ci-pull-credentials
    - name: manifest-tool-local-pusher
      secret:
        secretName: manifest-tool-local-pusher
    - name: pull-secret
      secret:
        secretName: registry-pull-credentials
    - name: result-aggregator
      secret:
        secretName: result-aggregator
- agent: kubernetes
  cluster: build02
  cron: 0 6 2 1,3,5,7,9,11 *
  decorate: true
  decoration_config:
    skip_cloning: true
    timeout: 5h0m0s
  extra_refs:
  - base_ref: main
    org: openshift-eng
    repo: ocp-qe-perfscale-ci
  labels:
    ci-operator.openshift.io/cloud: gcp
    ci-operator.openshift.io/cloud-cluster-profile: gcp-qe
    ci-operator.openshift.io/variant: gcp-4.16-nightly-x86
    ci.openshift.io/generator: prowgen
    job-release: "4.16"
    pj-rehearse.openshift.io/can-be-rehearsed: "true"
  name: periodic-ci-openshift-eng-ocp-qe-perfscale-ci-main-gcp-4.16-nightly-x86-control-plane-etcd-fips-24nodes
  reporter_config:
    slack:
      channel: '#ocp-qe-scale-ci-results'
      job_states_to_report:
      - success
      - failure
      - error
      report_template: '{{if eq .Status.State "success"}} :white_check_mark: Job *{{.Spec.Job}}*
        ended with *{{.Status.State}}*. <{{.Status.URL}}|View logs> :white_check_mark:
        {{else}} :warning:  Job *{{.Spec.Job}}* ended with *{{.Status.State}}*. <{{.Status.URL}}|View
        logs> :warning: {{end}}'
  spec:
    containers:
    - args:
      - --gcs-upload-secret=/secrets/gcs/service-account.json
      - --image-import-pull-secret=/etc/pull-secret/.dockerconfigjson
      - --lease-server-credentials-file=/etc/boskos/credentials
      - --report-credentials-file=/etc/report/credentials
      - --secret-dir=/secrets/ci-pull-credentials
      - --target=control-plane-etcd-fips-24nodes
      - --variant=gcp-4.16-nightly-x86
      command:
      - ci-operator
      image: ci-operator:latest
      imagePullPolicy: Always
      name: ""
      resources:
        requests:
          cpu: 10m
      volumeMounts:
      - mountPath: /etc/boskos
        name: boskos
        readOnly: true
      - mountPath: /secrets/ci-pull-credentials
        name: ci-pull-credentials
        readOnly: true
      - mountPath: /secrets/gcs
        name: gcs-credentials
        readOnly: true
      - mountPath: /secrets/manifest-tool
        name: manifest-tool-local-pusher
        readOnly: true
      - mountPath: /etc/pull-secret
        name: pull-secret
        readOnly: true
      - mountPath: /etc/report
        name: result-aggregator
        readOnly: true
    serviceAccountName: ci-operator
    volumes:
    - name: boskos
      secret:
        items:
        - key: credentials
          path: credentials
        secretName: boskos-credentials
    - name: ci-pull-credentials
      secret:
        secretName: ci-pull-credentials
    - name: manifest-tool-local-pusher
      secret:
        secretName: manifest-tool-local-pusher
    - name: pull-secret
      secret:
        secretName: registry-pull-credentials
    - name: result-aggregator
      secret:
        secretName: result-aggregator
- agent: kubernetes
  cluster: build02
  cron: 0 4 1 1,3,5,7,9,11 *
  decorate: true
  decoration_config:
    skip_cloning: true
    timeout: 5h0m0s
  extra_refs:
  - base_ref: main
    org: openshift-eng
    repo: ocp-qe-perfscale-ci
  labels:
    ci-operator.openshift.io/cloud: gcp
    ci-operator.openshift.io/cloud-cluster-profile: gcp-qe
    ci-operator.openshift.io/variant: gcp-4.16-nightly-x86
    ci.openshift.io/generator: prowgen
    job-release: "4.16"
    pj-rehearse.openshift.io/can-be-rehearsed: "true"
  name: periodic-ci-openshift-eng-ocp-qe-perfscale-ci-main-gcp-4.16-nightly-x86-data-path-etcd-fips-9nodes
  reporter_config:
    slack:
      channel: '#ocp-qe-scale-ci-results'
      job_states_to_report:
      - success
      - failure
      - error
      report_template: '{{if eq .Status.State "success"}} :white_check_mark: Job *{{.Spec.Job}}*
        ended with *{{.Status.State}}*. <{{.Status.URL}}|View logs> :white_check_mark:
        {{else}} :warning:  Job *{{.Spec.Job}}* ended with *{{.Status.State}}*. <{{.Status.URL}}|View
        logs> :warning: {{end}}'
  spec:
    containers:
    - args:
      - --gcs-upload-secret=/secrets/gcs/service-account.json
      - --image-import-pull-secret=/etc/pull-secret/.dockerconfigjson
      - --lease-server-credentials-file=/etc/boskos/credentials
      - --report-credentials-file=/etc/report/credentials
      - --secret-dir=/secrets/ci-pull-credentials
      - --target=data-path-etcd-fips-9nodes
      - --variant=gcp-4.16-nightly-x86
      command:
      - ci-operator
      image: ci-operator:latest
      imagePullPolicy: Always
      name: ""
      resources:
        requests:
          cpu: 10m
      volumeMounts:
      - mountPath: /etc/boskos
        name: boskos
        readOnly: true
      - mountPath: /secrets/ci-pull-credentials
        name: ci-pull-credentials
        readOnly: true
      - mountPath: /secrets/gcs
        name: gcs-credentials
        readOnly: true
      - mountPath: /secrets/manifest-tool
        name: manifest-tool-local-pusher
        readOnly: true
      - mountPath: /etc/pull-secret
        name: pull-secret
        readOnly: true
      - mountPath: /etc/report
        name: result-aggregator
        readOnly: true
    serviceAccountName: ci-operator
    volumes:
    - name: boskos
      secret:
        items:
        - key: credentials
          path: credentials
        secretName: boskos-credentials
    - name: ci-pull-credentials
      secret:
        secretName: ci-pull-credentials
    - name: manifest-tool-local-pusher
      secret:
        secretName: manifest-tool-local-pusher
    - name: pull-secret
      secret:
        secretName: registry-pull-credentials
    - name: result-aggregator
      secret:
        secretName: result-aggregator
- agent: kubernetes
  cluster: build02
  cron: 0 4 9 * *
  decorate: true
  decoration_config:
    skip_cloning: true
    timeout: 5h0m0s
  extra_refs:
  - base_ref: main
    org: openshift-eng
    repo: ocp-qe-perfscale-ci
  labels:
    ci-operator.openshift.io/cloud: gcp
    ci-operator.openshift.io/cloud-cluster-profile: gcp-qe
    ci-operator.openshift.io/variant: gcp-4.17-nightly-x86
    ci.openshift.io/generator: prowgen
    job-release: "4.17"
    pj-rehearse.openshift.io/can-be-rehearsed: "true"
  name: periodic-ci-openshift-eng-ocp-qe-perfscale-ci-main-gcp-4.17-nightly-x86-control-plane-etcd-fips-24nodes
  reporter_config:
    slack:
      channel: '#ocp-qe-scale-ci-results'
      job_states_to_report:
      - success
      - failure
      - error
      report_template: '{{if eq .Status.State "success"}} :white_check_mark: Job *{{.Spec.Job}}*
        ended with *{{.Status.State}}*. <{{.Status.URL}}|View logs> :white_check_mark:
        {{else}} :warning:  Job *{{.Spec.Job}}* ended with *{{.Status.State}}*. <{{.Status.URL}}|View
        logs> :warning: {{end}}'
  spec:
    containers:
    - args:
      - --gcs-upload-secret=/secrets/gcs/service-account.json
      - --image-import-pull-secret=/etc/pull-secret/.dockerconfigjson
      - --lease-server-credentials-file=/etc/boskos/credentials
      - --report-credentials-file=/etc/report/credentials
      - --secret-dir=/secrets/ci-pull-credentials
      - --target=control-plane-etcd-fips-24nodes
      - --variant=gcp-4.17-nightly-x86
      command:
      - ci-operator
      image: ci-operator:latest
      imagePullPolicy: Always
      name: ""
      resources:
        requests:
          cpu: 10m
      volumeMounts:
      - mountPath: /etc/boskos
        name: boskos
        readOnly: true
      - mountPath: /secrets/ci-pull-credentials
        name: ci-pull-credentials
        readOnly: true
      - mountPath: /secrets/gcs
        name: gcs-credentials
        readOnly: true
      - mountPath: /secrets/manifest-tool
        name: manifest-tool-local-pusher
        readOnly: true
      - mountPath: /etc/pull-secret
        name: pull-secret
        readOnly: true
      - mountPath: /etc/report
        name: result-aggregator
        readOnly: true
    serviceAccountName: ci-operator
    volumes:
    - name: boskos
      secret:
        items:
        - key: credentials
          path: credentials
        secretName: boskos-credentials
    - name: ci-pull-credentials
      secret:
        secretName: ci-pull-credentials
    - name: manifest-tool-local-pusher
      secret:
        secretName: manifest-tool-local-pusher
    - name: pull-secret
      secret:
        secretName: registry-pull-credentials
    - name: result-aggregator
      secret:
        secretName: result-aggregator
- agent: kubernetes
  cluster: build02
  cron: 0 7 15 * *
  decorate: true
  decoration_config:
    skip_cloning: true
    timeout: 6h0m0s
  extra_refs:
  - base_ref: main
    org: openshift-eng
    repo: ocp-qe-perfscale-ci
  labels:
    ci-operator.openshift.io/cloud: gcp
    ci-operator.openshift.io/cloud-cluster-profile: gcp-qe
    ci-operator.openshift.io/variant: gcp-4.17-nightly-x86
    ci.openshift.io/generator: prowgen
    job-release: "4.17"
    pj-rehearse.openshift.io/can-be-rehearsed: "true"
  name: periodic-ci-openshift-eng-ocp-qe-perfscale-ci-main-gcp-4.17-nightly-x86-data-path-etcd-fips-9nodes
  reporter_config:
    slack:
      channel: '#ocp-qe-scale-ci-results'
      job_states_to_report:
      - success
      - failure
      - error
      report_template: '{{if eq .Status.State "success"}} :white_check_mark: Job *{{.Spec.Job}}*
        ended with *{{.Status.State}}*. <{{.Status.URL}}|View logs> :white_check_mark:
        {{else}} :warning:  Job *{{.Spec.Job}}* ended with *{{.Status.State}}*. <{{.Status.URL}}|View
        logs> :warning: {{end}}'
  spec:
    containers:
    - args:
      - --gcs-upload-secret=/secrets/gcs/service-account.json
      - --image-import-pull-secret=/etc/pull-secret/.dockerconfigjson
      - --lease-server-credentials-file=/etc/boskos/credentials
      - --report-credentials-file=/etc/report/credentials
      - --secret-dir=/secrets/ci-pull-credentials
      - --target=data-path-etcd-fips-9nodes
      - --variant=gcp-4.17-nightly-x86
      command:
      - ci-operator
      image: ci-operator:latest
      imagePullPolicy: Always
      name: ""
      resources:
        requests:
          cpu: 10m
      volumeMounts:
      - mountPath: /etc/boskos
        name: boskos
        readOnly: true
      - mountPath: /secrets/ci-pull-credentials
        name: ci-pull-credentials
        readOnly: true
      - mountPath: /secrets/gcs
        name: gcs-credentials
        readOnly: true
      - mountPath: /secrets/manifest-tool
        name: manifest-tool-local-pusher
        readOnly: true
      - mountPath: /etc/pull-secret
        name: pull-secret
        readOnly: true
      - mountPath: /etc/report
        name: result-aggregator
        readOnly: true
    serviceAccountName: ci-operator
    volumes:
    - name: boskos
      secret:
        items:
        - key: credentials
          path: credentials
        secretName: boskos-credentials
    - name: ci-pull-credentials
      secret:
        secretName: ci-pull-credentials
    - name: manifest-tool-local-pusher
      secret:
        secretName: manifest-tool-local-pusher
    - name: pull-secret
      secret:
        secretName: registry-pull-credentials
    - name: result-aggregator
      secret:
        secretName: result-aggregator
- agent: kubernetes
  cluster: build02
  cron: 0 11 12 * *
  decorate: true
  decoration_config:
    skip_cloning: true
    timeout: 5h0m0s
  extra_refs:
  - base_ref: main
    org: openshift-eng
    repo: ocp-qe-perfscale-ci
  labels:
    ci-operator.openshift.io/cloud: gcp
    ci-operator.openshift.io/cloud-cluster-profile: gcp-qe
    ci-operator.openshift.io/variant: gcp-4.17-nightly-x86
    ci.openshift.io/generator: prowgen
    job-release: "4.17"
    pj-rehearse.openshift.io/can-be-rehearsed: "true"
  name: periodic-ci-openshift-eng-ocp-qe-perfscale-ci-main-gcp-4.17-nightly-x86-node-density-heavy-etcd-fips-24nodes
  reporter_config:
    slack:
      channel: '#ocp-qe-scale-ci-results'
      job_states_to_report:
      - success
      - failure
      - error
      report_template: '{{if eq .Status.State "success"}} :white_check_mark: Job *{{.Spec.Job}}*
        ended with *{{.Status.State}}*. <{{.Status.URL}}|View logs> :white_check_mark:
        {{else}} :warning:  Job *{{.Spec.Job}}* ended with *{{.Status.State}}*. <{{.Status.URL}}|View
        logs> :warning: {{end}}'
  spec:
    containers:
    - args:
      - --gcs-upload-secret=/secrets/gcs/service-account.json
      - --image-import-pull-secret=/etc/pull-secret/.dockerconfigjson
      - --lease-server-credentials-file=/etc/boskos/credentials
      - --report-credentials-file=/etc/report/credentials
      - --secret-dir=/secrets/ci-pull-credentials
      - --target=node-density-heavy-etcd-fips-24nodes
      - --variant=gcp-4.17-nightly-x86
      command:
      - ci-operator
      image: ci-operator:latest
      imagePullPolicy: Always
      name: ""
      resources:
        requests:
          cpu: 10m
      volumeMounts:
      - mountPath: /etc/boskos
        name: boskos
        readOnly: true
      - mountPath: /secrets/ci-pull-credentials
        name: ci-pull-credentials
        readOnly: true
      - mountPath: /secrets/gcs
        name: gcs-credentials
        readOnly: true
      - mountPath: /secrets/manifest-tool
        name: manifest-tool-local-pusher
        readOnly: true
      - mountPath: /etc/pull-secret
        name: pull-secret
        readOnly: true
      - mountPath: /etc/report
        name: result-aggregator
        readOnly: true
    serviceAccountName: ci-operator
    volumes:
    - name: boskos
      secret:
        items:
        - key: credentials
          path: credentials
        secretName: boskos-credentials
    - name: ci-pull-credentials
      secret:
        secretName: ci-pull-credentials
    - name: manifest-tool-local-pusher
      secret:
        secretName: manifest-tool-local-pusher
    - name: pull-secret
      secret:
        secretName: registry-pull-credentials
    - name: result-aggregator
      secret:
        secretName: result-aggregator
- agent: kubernetes
  cluster: build02
  cron: 0 4 2,16 * *
  decorate: true
  decoration_config:
    skip_cloning: true
    timeout: 5h0m0s
  extra_refs:
  - base_ref: main
    org: openshift-eng
    repo: ocp-qe-perfscale-ci
  labels:
    ci-operator.openshift.io/cloud: gcp
    ci-operator.openshift.io/cloud-cluster-profile: gcp-qe
    ci-operator.openshift.io/variant: gcp-4.18-nightly-x86
    ci.openshift.io/generator: prowgen
    job-release: "4.18"
    pj-rehearse.openshift.io/can-be-rehearsed: "true"
  name: periodic-ci-openshift-eng-ocp-qe-perfscale-ci-main-gcp-4.18-nightly-x86-control-plane-etcd-fips-24nodes
  reporter_config:
    slack:
      channel: '#ocp-qe-scale-ci-results'
      job_states_to_report:
      - success
      - failure
      - error
      report_template: '{{if eq .Status.State "success"}} :white_check_mark: Job *{{.Spec.Job}}*
        ended with *{{.Status.State}}*. <{{.Status.URL}}|View logs> :white_check_mark:
        {{else}} :warning:  Job *{{.Spec.Job}}* ended with *{{.Status.State}}*. <{{.Status.URL}}|View
        logs> :warning: {{end}}'
  spec:
    containers:
    - args:
      - --gcs-upload-secret=/secrets/gcs/service-account.json
      - --image-import-pull-secret=/etc/pull-secret/.dockerconfigjson
      - --lease-server-credentials-file=/etc/boskos/credentials
      - --report-credentials-file=/etc/report/credentials
      - --secret-dir=/secrets/ci-pull-credentials
      - --target=control-plane-etcd-fips-24nodes
      - --variant=gcp-4.18-nightly-x86
      command:
      - ci-operator
      image: ci-operator:latest
      imagePullPolicy: Always
      name: ""
      resources:
        requests:
          cpu: 10m
      volumeMounts:
      - mountPath: /etc/boskos
        name: boskos
        readOnly: true
      - mountPath: /secrets/ci-pull-credentials
        name: ci-pull-credentials
        readOnly: true
      - mountPath: /secrets/gcs
        name: gcs-credentials
        readOnly: true
      - mountPath: /secrets/manifest-tool
        name: manifest-tool-local-pusher
        readOnly: true
      - mountPath: /etc/pull-secret
        name: pull-secret
        readOnly: true
      - mountPath: /etc/report
        name: result-aggregator
        readOnly: true
    serviceAccountName: ci-operator
    volumes:
    - name: boskos
      secret:
        items:
        - key: credentials
          path: credentials
        secretName: boskos-credentials
    - name: ci-pull-credentials
      secret:
        secretName: ci-pull-credentials
    - name: manifest-tool-local-pusher
      secret:
        secretName: manifest-tool-local-pusher
    - name: pull-secret
      secret:
        secretName: registry-pull-credentials
    - name: result-aggregator
      secret:
        secretName: result-aggregator
- agent: kubernetes
  cluster: build02
  cron: 0 2 1,15 * *
  decorate: true
  decoration_config:
    skip_cloning: true
    timeout: 5h0m0s
  extra_refs:
  - base_ref: main
    org: openshift-eng
    repo: ocp-qe-perfscale-ci
  labels:
    ci-operator.openshift.io/cloud: gcp
    ci-operator.openshift.io/cloud-cluster-profile: gcp-qe
    ci-operator.openshift.io/variant: gcp-4.18-nightly-x86
    ci.openshift.io/generator: prowgen
    job-release: "4.18"
    pj-rehearse.openshift.io/can-be-rehearsed: "true"
  name: periodic-ci-openshift-eng-ocp-qe-perfscale-ci-main-gcp-4.18-nightly-x86-data-path-etcd-fips-9nodes
  reporter_config:
    slack:
      channel: '#ocp-qe-scale-ci-results'
      job_states_to_report:
      - success
      - failure
      - error
      report_template: '{{if eq .Status.State "success"}} :white_check_mark: Job *{{.Spec.Job}}*
        ended with *{{.Status.State}}*. <{{.Status.URL}}|View logs> :white_check_mark:
        {{else}} :warning:  Job *{{.Spec.Job}}* ended with *{{.Status.State}}*. <{{.Status.URL}}|View
        logs> :warning: {{end}}'
  spec:
    containers:
    - args:
      - --gcs-upload-secret=/secrets/gcs/service-account.json
      - --image-import-pull-secret=/etc/pull-secret/.dockerconfigjson
      - --lease-server-credentials-file=/etc/boskos/credentials
      - --report-credentials-file=/etc/report/credentials
      - --secret-dir=/secrets/ci-pull-credentials
      - --target=data-path-etcd-fips-9nodes
      - --variant=gcp-4.18-nightly-x86
      command:
      - ci-operator
      image: ci-operator:latest
      imagePullPolicy: Always
      name: ""
      resources:
        requests:
          cpu: 10m
      volumeMounts:
      - mountPath: /etc/boskos
        name: boskos
        readOnly: true
      - mountPath: /secrets/ci-pull-credentials
        name: ci-pull-credentials
        readOnly: true
      - mountPath: /secrets/gcs
        name: gcs-credentials
        readOnly: true
      - mountPath: /secrets/manifest-tool
        name: manifest-tool-local-pusher
        readOnly: true
      - mountPath: /etc/pull-secret
        name: pull-secret
        readOnly: true
      - mountPath: /etc/report
        name: result-aggregator
        readOnly: true
    serviceAccountName: ci-operator
    volumes:
    - name: boskos
      secret:
        items:
        - key: credentials
          path: credentials
        secretName: boskos-credentials
    - name: ci-pull-credentials
      secret:
        secretName: ci-pull-credentials
    - name: manifest-tool-local-pusher
      secret:
        secretName: manifest-tool-local-pusher
    - name: pull-secret
      secret:
        secretName: registry-pull-credentials
    - name: result-aggregator
      secret:
        secretName: result-aggregator
- agent: kubernetes
  cluster: build02
  cron: 0 15 5,19 * *
  decorate: true
  decoration_config:
    skip_cloning: true
    timeout: 5h0m0s
  extra_refs:
  - base_ref: main
    org: openshift-eng
    repo: ocp-qe-perfscale-ci
  labels:
    ci-operator.openshift.io/cloud: gcp
    ci-operator.openshift.io/cloud-cluster-profile: gcp-qe
    ci-operator.openshift.io/variant: gcp-4.18-nightly-x86
    ci.openshift.io/generator: prowgen
    job-release: "4.18"
    pj-rehearse.openshift.io/can-be-rehearsed: "true"
  name: periodic-ci-openshift-eng-ocp-qe-perfscale-ci-main-gcp-4.18-nightly-x86-node-density-heavy-etcd-fips-24nodes
  reporter_config:
    slack:
      channel: '#ocp-qe-scale-ci-results'
      job_states_to_report:
      - success
      - failure
      - error
      report_template: '{{if eq .Status.State "success"}} :white_check_mark: Job *{{.Spec.Job}}*
        ended with *{{.Status.State}}*. <{{.Status.URL}}|View logs> :white_check_mark:
        {{else}} :warning:  Job *{{.Spec.Job}}* ended with *{{.Status.State}}*. <{{.Status.URL}}|View
        logs> :warning: {{end}}'
  spec:
    containers:
    - args:
      - --gcs-upload-secret=/secrets/gcs/service-account.json
      - --image-import-pull-secret=/etc/pull-secret/.dockerconfigjson
      - --lease-server-credentials-file=/etc/boskos/credentials
      - --report-credentials-file=/etc/report/credentials
      - --secret-dir=/secrets/ci-pull-credentials
      - --target=node-density-heavy-etcd-fips-24nodes
      - --variant=gcp-4.18-nightly-x86
      command:
      - ci-operator
      image: ci-operator:latest
      imagePullPolicy: Always
      name: ""
      resources:
        requests:
          cpu: 10m
      volumeMounts:
      - mountPath: /etc/boskos
        name: boskos
        readOnly: true
      - mountPath: /secrets/ci-pull-credentials
        name: ci-pull-credentials
        readOnly: true
      - mountPath: /secrets/gcs
        name: gcs-credentials
        readOnly: true
      - mountPath: /secrets/manifest-tool
        name: manifest-tool-local-pusher
        readOnly: true
      - mountPath: /etc/pull-secret
        name: pull-secret
        readOnly: true
      - mountPath: /etc/report
        name: result-aggregator
        readOnly: true
    serviceAccountName: ci-operator
    volumes:
    - name: boskos
      secret:
        items:
        - key: credentials
          path: credentials
        secretName: boskos-credentials
    - name: ci-pull-credentials
      secret:
        secretName: ci-pull-credentials
    - name: manifest-tool-local-pusher
      secret:
        secretName: manifest-tool-local-pusher
    - name: pull-secret
      secret:
        secretName: registry-pull-credentials
    - name: result-aggregator
      secret:
        secretName: result-aggregator
- agent: kubernetes
  cluster: build02
  cron: 0 4 2,16 * *
  decorate: true
  decoration_config:
    skip_cloning: true
    timeout: 5h0m0s
  extra_refs:
  - base_ref: main
    org: openshift-eng
    repo: ocp-qe-perfscale-ci
  labels:
    ci-operator.openshift.io/cloud: gcp
    ci-operator.openshift.io/cloud-cluster-profile: gcp-qe
    ci-operator.openshift.io/variant: gcp-4.19-nightly-x86
    ci.openshift.io/generator: prowgen
    job-release: "4.19"
    pj-rehearse.openshift.io/can-be-rehearsed: "true"
  name: periodic-ci-openshift-eng-ocp-qe-perfscale-ci-main-gcp-4.19-nightly-x86-control-plane-etcd-fips-24nodes
  reporter_config:
    slack:
      channel: '#ocp-qe-scale-ci-results'
      job_states_to_report:
      - success
      - failure
      - error
      report_template: '{{if eq .Status.State "success"}} :white_check_mark: Job *{{.Spec.Job}}*
        ended with *{{.Status.State}}*. <{{.Status.URL}}|View logs> :white_check_mark:
        {{else}} :warning:  Job *{{.Spec.Job}}* ended with *{{.Status.State}}*. <{{.Status.URL}}|View
        logs> :warning: {{end}}'
  spec:
    containers:
    - args:
      - --gcs-upload-secret=/secrets/gcs/service-account.json
      - --image-import-pull-secret=/etc/pull-secret/.dockerconfigjson
      - --lease-server-credentials-file=/etc/boskos/credentials
      - --report-credentials-file=/etc/report/credentials
      - --secret-dir=/secrets/ci-pull-credentials
      - --target=control-plane-etcd-fips-24nodes
      - --variant=gcp-4.19-nightly-x86
      command:
      - ci-operator
      image: ci-operator:latest
      imagePullPolicy: Always
      name: ""
      resources:
        requests:
          cpu: 10m
      volumeMounts:
      - mountPath: /etc/boskos
        name: boskos
        readOnly: true
      - mountPath: /secrets/ci-pull-credentials
        name: ci-pull-credentials
        readOnly: true
      - mountPath: /secrets/gcs
        name: gcs-credentials
        readOnly: true
      - mountPath: /secrets/manifest-tool
        name: manifest-tool-local-pusher
        readOnly: true
      - mountPath: /etc/pull-secret
        name: pull-secret
        readOnly: true
      - mountPath: /etc/report
        name: result-aggregator
        readOnly: true
    serviceAccountName: ci-operator
    volumes:
    - name: boskos
      secret:
        items:
        - key: credentials
          path: credentials
        secretName: boskos-credentials
    - name: ci-pull-credentials
      secret:
        secretName: ci-pull-credentials
    - name: manifest-tool-local-pusher
      secret:
        secretName: manifest-tool-local-pusher
    - name: pull-secret
      secret:
        secretName: registry-pull-credentials
    - name: result-aggregator
      secret:
        secretName: result-aggregator
- agent: kubernetes
  cluster: build02
  cron: 0 2 1,15 * *
  decorate: true
  decoration_config:
    skip_cloning: true
    timeout: 5h0m0s
  extra_refs:
  - base_ref: main
    org: openshift-eng
    repo: ocp-qe-perfscale-ci
  labels:
    ci-operator.openshift.io/cloud: gcp
    ci-operator.openshift.io/cloud-cluster-profile: gcp-qe
    ci-operator.openshift.io/variant: gcp-4.19-nightly-x86
    ci.openshift.io/generator: prowgen
    job-release: "4.19"
    pj-rehearse.openshift.io/can-be-rehearsed: "true"
  name: periodic-ci-openshift-eng-ocp-qe-perfscale-ci-main-gcp-4.19-nightly-x86-data-path-etcd-fips-9nodes
  reporter_config:
    slack:
      channel: '#ocp-qe-scale-ci-results'
      job_states_to_report:
      - success
      - failure
      - error
      report_template: '{{if eq .Status.State "success"}} :white_check_mark: Job *{{.Spec.Job}}*
        ended with *{{.Status.State}}*. <{{.Status.URL}}|View logs> :white_check_mark:
        {{else}} :warning:  Job *{{.Spec.Job}}* ended with *{{.Status.State}}*. <{{.Status.URL}}|View
        logs> :warning: {{end}}'
  spec:
    containers:
    - args:
      - --gcs-upload-secret=/secrets/gcs/service-account.json
      - --image-import-pull-secret=/etc/pull-secret/.dockerconfigjson
      - --lease-server-credentials-file=/etc/boskos/credentials
      - --report-credentials-file=/etc/report/credentials
      - --secret-dir=/secrets/ci-pull-credentials
      - --target=data-path-etcd-fips-9nodes
      - --variant=gcp-4.19-nightly-x86
      command:
      - ci-operator
      image: ci-operator:latest
      imagePullPolicy: Always
      name: ""
      resources:
        requests:
          cpu: 10m
      volumeMounts:
      - mountPath: /etc/boskos
        name: boskos
        readOnly: true
      - mountPath: /secrets/ci-pull-credentials
        name: ci-pull-credentials
        readOnly: true
      - mountPath: /secrets/gcs
        name: gcs-credentials
        readOnly: true
      - mountPath: /secrets/manifest-tool
        name: manifest-tool-local-pusher
        readOnly: true
      - mountPath: /etc/pull-secret
        name: pull-secret
        readOnly: true
      - mountPath: /etc/report
        name: result-aggregator
        readOnly: true
    serviceAccountName: ci-operator
    volumes:
    - name: boskos
      secret:
        items:
        - key: credentials
          path: credentials
        secretName: boskos-credentials
    - name: ci-pull-credentials
      secret:
        secretName: ci-pull-credentials
    - name: manifest-tool-local-pusher
      secret:
        secretName: manifest-tool-local-pusher
    - name: pull-secret
      secret:
        secretName: registry-pull-credentials
    - name: result-aggregator
      secret:
        secretName: result-aggregator
- agent: kubernetes
  cluster: build02
  cron: 0 17 5,19 * *
  decorate: true
  decoration_config:
    skip_cloning: true
    timeout: 5h0m0s
  extra_refs:
  - base_ref: main
    org: openshift-eng
    repo: ocp-qe-perfscale-ci
  labels:
    ci-operator.openshift.io/cloud: gcp
    ci-operator.openshift.io/cloud-cluster-profile: gcp-qe
    ci-operator.openshift.io/variant: gcp-4.19-nightly-x86
    ci.openshift.io/generator: prowgen
    job-release: "4.19"
    pj-rehearse.openshift.io/can-be-rehearsed: "true"
  name: periodic-ci-openshift-eng-ocp-qe-perfscale-ci-main-gcp-4.19-nightly-x86-node-density-heavy-etcd-fips-24nodes
  reporter_config:
    slack:
      channel: '#ocp-qe-scale-ci-results'
      job_states_to_report:
      - success
      - failure
      - error
      report_template: '{{if eq .Status.State "success"}} :white_check_mark: Job *{{.Spec.Job}}*
        ended with *{{.Status.State}}*. <{{.Status.URL}}|View logs> :white_check_mark:
        {{else}} :warning:  Job *{{.Spec.Job}}* ended with *{{.Status.State}}*. <{{.Status.URL}}|View
        logs> :warning: {{end}}'
  spec:
    containers:
    - args:
      - --gcs-upload-secret=/secrets/gcs/service-account.json
      - --image-import-pull-secret=/etc/pull-secret/.dockerconfigjson
      - --lease-server-credentials-file=/etc/boskos/credentials
      - --report-credentials-file=/etc/report/credentials
      - --secret-dir=/secrets/ci-pull-credentials
      - --target=node-density-heavy-etcd-fips-24nodes
      - --variant=gcp-4.19-nightly-x86
      command:
      - ci-operator
      image: ci-operator:latest
      imagePullPolicy: Always
      name: ""
      resources:
        requests:
          cpu: 10m
      volumeMounts:
      - mountPath: /etc/boskos
        name: boskos
        readOnly: true
      - mountPath: /secrets/ci-pull-credentials
        name: ci-pull-credentials
        readOnly: true
      - mountPath: /secrets/gcs
        name: gcs-credentials
        readOnly: true
      - mountPath: /secrets/manifest-tool
        name: manifest-tool-local-pusher
        readOnly: true
      - mountPath: /etc/pull-secret
        name: pull-secret
        readOnly: true
      - mountPath: /etc/report
        name: result-aggregator
        readOnly: true
    serviceAccountName: ci-operator
    volumes:
    - name: boskos
      secret:
        items:
        - key: credentials
          path: credentials
        secretName: boskos-credentials
    - name: ci-pull-credentials
      secret:
        secretName: ci-pull-credentials
    - name: manifest-tool-local-pusher
      secret:
        secretName: manifest-tool-local-pusher
    - name: pull-secret
      secret:
        secretName: registry-pull-credentials
    - name: result-aggregator
      secret:
        secretName: result-aggregator
- agent: kubernetes
  cluster: build07
  cron: 0 0 * * 0
  decorate: true
  decoration_config:
    skip_cloning: true
    timeout: 8h0m0s
  extra_refs:
  - base_ref: main
    org: openshift-eng
    repo: ocp-qe-perfscale-ci
  labels:
    capability/intranet: intranet
    ci-operator.openshift.io/cloud: metal-perscale-cpt
    ci-operator.openshift.io/cloud-cluster-profile: metal-perscale-cpt
    ci-operator.openshift.io/variant: metal-4.16-latest-x86
    ci.openshift.io/generator: prowgen
    job-release: "4.16"
    pj-rehearse.openshift.io/can-be-rehearsed: "true"
  name: periodic-ci-openshift-eng-ocp-qe-perfscale-ci-main-metal-4.16-latest-x86-weekly-6nodes
  reporter_config:
    slack:
      channel: '#ocp-qe-scale-ci-results'
      job_states_to_report:
      - success
      - failure
      - error
      report_template: '{{if eq .Status.State "success"}} :white_check_mark: Job *{{.Spec.Job}}*
        ended with *{{.Status.State}}*. <{{.Status.URL}}|View logs> :white_check_mark:
        {{else}} :warning:  Job *{{.Spec.Job}}* ended with *{{.Status.State}}*. <{{.Status.URL}}|View
        logs> :warning: {{end}}'
  spec:
    containers:
    - args:
      - --gcs-upload-secret=/secrets/gcs/service-account.json
      - --image-import-pull-secret=/etc/pull-secret/.dockerconfigjson
      - --lease-server-credentials-file=/etc/boskos/credentials
      - --report-credentials-file=/etc/report/credentials
      - --secret-dir=/secrets/ci-pull-credentials
      - --target=weekly-6nodes
      - --variant=metal-4.16-latest-x86
      command:
      - ci-operator
      image: ci-operator:latest
      imagePullPolicy: Always
      name: ""
      resources:
        requests:
          cpu: 10m
      volumeMounts:
      - mountPath: /etc/boskos
        name: boskos
        readOnly: true
      - mountPath: /secrets/ci-pull-credentials
        name: ci-pull-credentials
        readOnly: true
      - mountPath: /secrets/gcs
        name: gcs-credentials
        readOnly: true
      - mountPath: /secrets/manifest-tool
        name: manifest-tool-local-pusher
        readOnly: true
      - mountPath: /etc/pull-secret
        name: pull-secret
        readOnly: true
      - mountPath: /etc/report
        name: result-aggregator
        readOnly: true
    serviceAccountName: ci-operator
    volumes:
    - name: boskos
      secret:
        items:
        - key: credentials
          path: credentials
        secretName: boskos-credentials
    - name: ci-pull-credentials
      secret:
        secretName: ci-pull-credentials
    - name: manifest-tool-local-pusher
      secret:
        secretName: manifest-tool-local-pusher
    - name: pull-secret
      secret:
        secretName: registry-pull-credentials
    - name: result-aggregator
      secret:
        secretName: result-aggregator
- agent: kubernetes
  cluster: build07
  cron: 0 0 * * 3
  decorate: true
  decoration_config:
    skip_cloning: true
    timeout: 8h0m0s
  extra_refs:
  - base_ref: main
    org: openshift-eng
    repo: ocp-qe-perfscale-ci
  labels:
    capability/intranet: intranet
    ci-operator.openshift.io/cloud: metal-perscale-cpt
    ci-operator.openshift.io/cloud-cluster-profile: metal-perscale-cpt
    ci-operator.openshift.io/variant: metal-4.17-latest-x86
    ci.openshift.io/generator: prowgen
    job-release: "4.17"
    pj-rehearse.openshift.io/can-be-rehearsed: "true"
  name: periodic-ci-openshift-eng-ocp-qe-perfscale-ci-main-metal-4.17-latest-x86-weekly-6nodes
  reporter_config:
    slack:
      channel: '#ocp-qe-scale-ci-results'
      job_states_to_report:
      - success
      - failure
      - error
      report_template: '{{if eq .Status.State "success"}} :white_check_mark: Job *{{.Spec.Job}}*
        ended with *{{.Status.State}}*. <{{.Status.URL}}|View logs> :white_check_mark:
        {{else}} :warning:  Job *{{.Spec.Job}}* ended with *{{.Status.State}}*. <{{.Status.URL}}|View
        logs> :warning: {{end}}'
  spec:
    containers:
    - args:
      - --gcs-upload-secret=/secrets/gcs/service-account.json
      - --image-import-pull-secret=/etc/pull-secret/.dockerconfigjson
      - --lease-server-credentials-file=/etc/boskos/credentials
      - --report-credentials-file=/etc/report/credentials
      - --secret-dir=/secrets/ci-pull-credentials
      - --target=weekly-6nodes
      - --variant=metal-4.17-latest-x86
      command:
      - ci-operator
      image: ci-operator:latest
      imagePullPolicy: Always
      name: ""
      resources:
        requests:
          cpu: 10m
      volumeMounts:
      - mountPath: /etc/boskos
        name: boskos
        readOnly: true
      - mountPath: /secrets/ci-pull-credentials
        name: ci-pull-credentials
        readOnly: true
      - mountPath: /secrets/gcs
        name: gcs-credentials
        readOnly: true
      - mountPath: /secrets/manifest-tool
        name: manifest-tool-local-pusher
        readOnly: true
      - mountPath: /etc/pull-secret
        name: pull-secret
        readOnly: true
      - mountPath: /etc/report
        name: result-aggregator
        readOnly: true
    serviceAccountName: ci-operator
    volumes:
    - name: boskos
      secret:
        items:
        - key: credentials
          path: credentials
        secretName: boskos-credentials
    - name: ci-pull-credentials
      secret:
        secretName: ci-pull-credentials
    - name: manifest-tool-local-pusher
      secret:
        secretName: manifest-tool-local-pusher
    - name: pull-secret
      secret:
        secretName: registry-pull-credentials
    - name: result-aggregator
      secret:
        secretName: result-aggregator
- agent: kubernetes
  cluster: build07
  cron: 0 0 * * 2
  decorate: true
  decoration_config:
    skip_cloning: true
    timeout: 8h0m0s
  extra_refs:
  - base_ref: main
    org: openshift-eng
    repo: ocp-qe-perfscale-ci
  labels:
    capability/intranet: intranet
    ci-operator.openshift.io/cloud: metal-perscale-cpt
    ci-operator.openshift.io/cloud-cluster-profile: metal-perscale-cpt
    ci-operator.openshift.io/variant: metal-4.19-latest-x86
    ci.openshift.io/generator: prowgen
    job-release: "4.19"
    pj-rehearse.openshift.io/can-be-rehearsed: "true"
  name: periodic-ci-openshift-eng-ocp-qe-perfscale-ci-main-metal-4.19-latest-x86-daily-6nodes
  reporter_config:
    slack:
      channel: '#ocp-qe-scale-ci-results'
      job_states_to_report:
      - success
      - failure
      - error
      report_template: '{{if eq .Status.State "success"}} :white_check_mark: Job *{{.Spec.Job}}*
        ended with *{{.Status.State}}*. <{{.Status.URL}}|View logs> :white_check_mark:
        {{else}} :warning:  Job *{{.Spec.Job}}* ended with *{{.Status.State}}*. <{{.Status.URL}}|View
        logs> :warning: {{end}}'
  spec:
    containers:
    - args:
      - --gcs-upload-secret=/secrets/gcs/service-account.json
      - --image-import-pull-secret=/etc/pull-secret/.dockerconfigjson
      - --lease-server-credentials-file=/etc/boskos/credentials
      - --report-credentials-file=/etc/report/credentials
      - --secret-dir=/secrets/ci-pull-credentials
      - --target=daily-6nodes
      - --variant=metal-4.19-latest-x86
      command:
      - ci-operator
      image: ci-operator:latest
      imagePullPolicy: Always
      name: ""
      resources:
        requests:
          cpu: 10m
      volumeMounts:
      - mountPath: /etc/boskos
        name: boskos
        readOnly: true
      - mountPath: /secrets/ci-pull-credentials
        name: ci-pull-credentials
        readOnly: true
      - mountPath: /secrets/gcs
        name: gcs-credentials
        readOnly: true
      - mountPath: /secrets/manifest-tool
        name: manifest-tool-local-pusher
        readOnly: true
      - mountPath: /etc/pull-secret
        name: pull-secret
        readOnly: true
      - mountPath: /etc/report
        name: result-aggregator
        readOnly: true
    serviceAccountName: ci-operator
    volumes:
    - name: boskos
      secret:
        items:
        - key: credentials
          path: credentials
        secretName: boskos-credentials
    - name: ci-pull-credentials
      secret:
        secretName: ci-pull-credentials
    - name: manifest-tool-local-pusher
      secret:
        secretName: manifest-tool-local-pusher
    - name: pull-secret
      secret:
        secretName: registry-pull-credentials
    - name: result-aggregator
      secret:
        secretName: result-aggregator
- agent: kubernetes
  cluster: build07
  cron: 0 8 * * *
  decorate: true
  decoration_config:
    skip_cloning: true
    timeout: 8h0m0s
  extra_refs:
  - base_ref: main
    org: openshift-eng
    repo: ocp-qe-perfscale-ci
  labels:
    capability/intranet: intranet
    ci-operator.openshift.io/cloud: metal-perscale-cpt
    ci-operator.openshift.io/cloud-cluster-profile: metal-perscale-cpt
    ci-operator.openshift.io/variant: metal-4.19-latest-x86
    ci.openshift.io/generator: prowgen
    job-release: "4.19"
    pj-rehearse.openshift.io/can-be-rehearsed: "true"
  name: periodic-ci-openshift-eng-ocp-qe-perfscale-ci-main-metal-4.19-latest-x86-daily-virt-6nodes
  reporter_config:
    slack:
      channel: '#ocp-qe-scale-ci-results'
      job_states_to_report:
      - success
      - failure
      - error
      report_template: '{{if eq .Status.State "success"}} :white_check_mark: Job *{{.Spec.Job}}*
        ended with *{{.Status.State}}*. <{{.Status.URL}}|View logs> :white_check_mark:
        {{else}} :warning:  Job *{{.Spec.Job}}* ended with *{{.Status.State}}*. <{{.Status.URL}}|View
        logs> :warning: {{end}}'
  spec:
    containers:
    - args:
      - --gcs-upload-secret=/secrets/gcs/service-account.json
      - --image-import-pull-secret=/etc/pull-secret/.dockerconfigjson
      - --lease-server-credentials-file=/etc/boskos/credentials
      - --report-credentials-file=/etc/report/credentials
      - --secret-dir=/secrets/ci-pull-credentials
      - --target=daily-virt-6nodes
      - --variant=metal-4.19-latest-x86
      command:
      - ci-operator
      image: ci-operator:latest
      imagePullPolicy: Always
      name: ""
      resources:
        requests:
          cpu: 10m
      volumeMounts:
      - mountPath: /etc/boskos
        name: boskos
        readOnly: true
      - mountPath: /secrets/ci-pull-credentials
        name: ci-pull-credentials
        readOnly: true
      - mountPath: /secrets/gcs
        name: gcs-credentials
        readOnly: true
      - mountPath: /secrets/manifest-tool
        name: manifest-tool-local-pusher
        readOnly: true
      - mountPath: /etc/pull-secret
        name: pull-secret
        readOnly: true
      - mountPath: /etc/report
        name: result-aggregator
        readOnly: true
    serviceAccountName: ci-operator
    volumes:
    - name: boskos
      secret:
        items:
        - key: credentials
          path: credentials
        secretName: boskos-credentials
    - name: ci-pull-credentials
      secret:
        secretName: ci-pull-credentials
    - name: manifest-tool-local-pusher
      secret:
        secretName: manifest-tool-local-pusher
    - name: pull-secret
      secret:
        secretName: registry-pull-credentials
    - name: result-aggregator
      secret:
        secretName: result-aggregator
- agent: kubernetes
  cluster: build07
  cron: 0 0 * * 4
  decorate: true
  decoration_config:
    skip_cloning: true
    timeout: 8h0m0s
  extra_refs:
  - base_ref: main
    org: openshift-eng
    repo: ocp-qe-perfscale-ci
  labels:
    capability/intranet: intranet
    ci-operator.openshift.io/cloud: metal-perscale-cpt
    ci-operator.openshift.io/cloud-cluster-profile: metal-perscale-cpt
    ci-operator.openshift.io/variant: metal-dev-latest-x86
    ci.openshift.io/generator: prowgen
    job-release: "4.19"
    pj-rehearse.openshift.io/can-be-rehearsed: "true"
  name: periodic-ci-openshift-eng-ocp-qe-perfscale-ci-main-metal-dev-latest-x86-weekly-6nodes
  reporter_config:
    slack:
      channel: '#ocp-qe-scale-ci-results'
      job_states_to_report:
      - success
      - failure
      - error
      report_template: '{{if eq .Status.State "success"}} :white_check_mark: Job *{{.Spec.Job}}*
        ended with *{{.Status.State}}*. <{{.Status.URL}}|View logs> :white_check_mark:
        {{else}} :warning:  Job *{{.Spec.Job}}* ended with *{{.Status.State}}*. <{{.Status.URL}}|View
        logs> :warning: {{end}}'
  spec:
    containers:
    - args:
      - --gcs-upload-secret=/secrets/gcs/service-account.json
      - --image-import-pull-secret=/etc/pull-secret/.dockerconfigjson
      - --lease-server-credentials-file=/etc/boskos/credentials
      - --report-credentials-file=/etc/report/credentials
      - --secret-dir=/secrets/ci-pull-credentials
      - --target=weekly-6nodes
      - --variant=metal-dev-latest-x86
      command:
      - ci-operator
      image: ci-operator:latest
      imagePullPolicy: Always
      name: ""
      resources:
        requests:
          cpu: 10m
      volumeMounts:
      - mountPath: /etc/boskos
        name: boskos
        readOnly: true
      - mountPath: /secrets/ci-pull-credentials
        name: ci-pull-credentials
        readOnly: true
      - mountPath: /secrets/gcs
        name: gcs-credentials
        readOnly: true
      - mountPath: /secrets/manifest-tool
        name: manifest-tool-local-pusher
        readOnly: true
      - mountPath: /etc/pull-secret
        name: pull-secret
        readOnly: true
      - mountPath: /etc/report
        name: result-aggregator
        readOnly: true
    serviceAccountName: ci-operator
    volumes:
    - name: boskos
      secret:
        items:
        - key: credentials
          path: credentials
        secretName: boskos-credentials
    - name: ci-pull-credentials
      secret:
        secretName: ci-pull-credentials
    - name: manifest-tool-local-pusher
      secret:
        secretName: manifest-tool-local-pusher
    - name: pull-secret
      secret:
        secretName: registry-pull-credentials
    - name: result-aggregator
      secret:
        secretName: result-aggregator
- agent: kubernetes
  cluster: build07
  cron: 0 8 12 3,6,9,12 *
  decorate: true
  decoration_config:
    skip_cloning: true
    timeout: 5h0m0s
  extra_refs:
  - base_ref: main
    org: openshift-eng
    repo: ocp-qe-perfscale-ci
  labels:
    ci-operator.openshift.io/cloud: aws
    ci-operator.openshift.io/cloud-cluster-profile: aws-perfscale-qe
    ci-operator.openshift.io/variant: rosa-4.14-nightly-x86
    ci.openshift.io/generator: prowgen
    job-release: "4.14"
    pj-rehearse.openshift.io/can-be-rehearsed: "true"
  name: periodic-ci-openshift-eng-ocp-qe-perfscale-ci-main-rosa-4.14-nightly-x86-node-density-heavy-24nodes
  reporter_config:
    slack:
      channel: '#ocp-qe-scale-ci-results'
      job_states_to_report:
      - success
      - failure
      - error
      report_template: '{{if eq .Status.State "success"}} :white_check_mark: Job *{{.Spec.Job}}*
        ended with *{{.Status.State}}*. <{{.Status.URL}}|View logs> :white_check_mark:
        {{else}} :warning:  Job *{{.Spec.Job}}* ended with *{{.Status.State}}*. <{{.Status.URL}}|View
        logs> :warning: {{end}}'
  spec:
    containers:
    - args:
      - --gcs-upload-secret=/secrets/gcs/service-account.json
      - --image-import-pull-secret=/etc/pull-secret/.dockerconfigjson
      - --lease-server-credentials-file=/etc/boskos/credentials
      - --report-credentials-file=/etc/report/credentials
      - --secret-dir=/secrets/ci-pull-credentials
      - --target=node-density-heavy-24nodes
      - --variant=rosa-4.14-nightly-x86
      command:
      - ci-operator
      image: ci-operator:latest
      imagePullPolicy: Always
      name: ""
      resources:
        requests:
          cpu: 10m
      volumeMounts:
      - mountPath: /etc/boskos
        name: boskos
        readOnly: true
      - mountPath: /secrets/ci-pull-credentials
        name: ci-pull-credentials
        readOnly: true
      - mountPath: /secrets/gcs
        name: gcs-credentials
        readOnly: true
      - mountPath: /secrets/manifest-tool
        name: manifest-tool-local-pusher
        readOnly: true
      - mountPath: /etc/pull-secret
        name: pull-secret
        readOnly: true
      - mountPath: /etc/report
        name: result-aggregator
        readOnly: true
    serviceAccountName: ci-operator
    volumes:
    - name: boskos
      secret:
        items:
        - key: credentials
          path: credentials
        secretName: boskos-credentials
    - name: ci-pull-credentials
      secret:
        secretName: ci-pull-credentials
    - name: manifest-tool-local-pusher
      secret:
        secretName: manifest-tool-local-pusher
    - name: pull-secret
      secret:
        secretName: registry-pull-credentials
    - name: result-aggregator
      secret:
        secretName: result-aggregator
- agent: kubernetes
  cluster: build07
  cron: 0 2 5,19 7 *
  decorate: true
  decoration_config:
    skip_cloning: true
  extra_refs:
  - base_ref: main
    org: openshift-eng
    repo: ocp-qe-perfscale-ci
  labels:
    ci-operator.openshift.io/cloud: aws
    ci-operator.openshift.io/cloud-cluster-profile: aws-perfscale-qe
    ci-operator.openshift.io/variant: rosa-4.15-nightly-x86
    ci.openshift.io/generator: prowgen
    job-release: "4.15"
    pj-rehearse.openshift.io/can-be-rehearsed: "true"
  name: periodic-ci-openshift-eng-ocp-qe-perfscale-ci-main-rosa-4.15-nightly-x86-node-density-heavy-24nodes
  reporter_config:
    slack:
      channel: '#ocp-qe-scale-ci-results'
      job_states_to_report:
      - success
      - failure
      - error
      report_template: '{{if eq .Status.State "success"}} :white_check_mark: Job *{{.Spec.Job}}*
        ended with *{{.Status.State}}*. <{{.Status.URL}}|View logs> :white_check_mark:
        {{else}} :warning:  Job *{{.Spec.Job}}* ended with *{{.Status.State}}*. <{{.Status.URL}}|View
        logs> :warning: {{end}}'
  spec:
    containers:
    - args:
      - --gcs-upload-secret=/secrets/gcs/service-account.json
      - --image-import-pull-secret=/etc/pull-secret/.dockerconfigjson
      - --lease-server-credentials-file=/etc/boskos/credentials
      - --report-credentials-file=/etc/report/credentials
      - --secret-dir=/secrets/ci-pull-credentials
      - --target=node-density-heavy-24nodes
      - --variant=rosa-4.15-nightly-x86
      command:
      - ci-operator
      image: ci-operator:latest
      imagePullPolicy: Always
      name: ""
      resources:
        requests:
          cpu: 10m
      volumeMounts:
      - mountPath: /etc/boskos
        name: boskos
        readOnly: true
      - mountPath: /secrets/ci-pull-credentials
        name: ci-pull-credentials
        readOnly: true
      - mountPath: /secrets/gcs
        name: gcs-credentials
        readOnly: true
      - mountPath: /secrets/manifest-tool
        name: manifest-tool-local-pusher
        readOnly: true
      - mountPath: /etc/pull-secret
        name: pull-secret
        readOnly: true
      - mountPath: /etc/report
        name: result-aggregator
        readOnly: true
    serviceAccountName: ci-operator
    volumes:
    - name: boskos
      secret:
        items:
        - key: credentials
          path: credentials
        secretName: boskos-credentials
    - name: ci-pull-credentials
      secret:
        secretName: ci-pull-credentials
    - name: manifest-tool-local-pusher
      secret:
        secretName: manifest-tool-local-pusher
    - name: pull-secret
      secret:
        secretName: registry-pull-credentials
    - name: result-aggregator
      secret:
        secretName: result-aggregator
- agent: kubernetes
  cluster: build07
  cron: 0 6 11 * *
  decorate: true
  decoration_config:
    skip_cloning: true
    timeout: 7h0m0s
  extra_refs:
  - base_ref: main
    org: openshift-eng
    repo: ocp-qe-perfscale-ci
  labels:
    ci-operator.openshift.io/cloud: aws
    ci-operator.openshift.io/cloud-cluster-profile: aws-perfscale
    ci-operator.openshift.io/variant: rosa-4.18-nightly-x86
    ci.openshift.io/generator: prowgen
    job-release: "4.18"
    pj-rehearse.openshift.io/can-be-rehearsed: "true"
  name: periodic-ci-openshift-eng-ocp-qe-perfscale-ci-main-rosa-4.18-nightly-x86-control-plane-120nodes
  reporter_config:
    slack:
      channel: '#ocp-qe-scale-ci-results'
      job_states_to_report:
      - success
      - failure
      - error
      report_template: '{{if eq .Status.State "success"}} :white_check_mark: Job *{{.Spec.Job}}*
        ended with *{{.Status.State}}*. <{{.Status.URL}}|View logs> :white_check_mark:
        {{else}} :warning:  Job *{{.Spec.Job}}* ended with *{{.Status.State}}*. <{{.Status.URL}}|View
        logs> :warning: {{end}}'
  spec:
    containers:
    - args:
      - --gcs-upload-secret=/secrets/gcs/service-account.json
      - --image-import-pull-secret=/etc/pull-secret/.dockerconfigjson
      - --lease-server-credentials-file=/etc/boskos/credentials
      - --report-credentials-file=/etc/report/credentials
      - --secret-dir=/secrets/ci-pull-credentials
      - --target=control-plane-120nodes
      - --variant=rosa-4.18-nightly-x86
      command:
      - ci-operator
      image: ci-operator:latest
      imagePullPolicy: Always
      name: ""
      resources:
        requests:
          cpu: 10m
      volumeMounts:
      - mountPath: /etc/boskos
        name: boskos
        readOnly: true
      - mountPath: /secrets/ci-pull-credentials
        name: ci-pull-credentials
        readOnly: true
      - mountPath: /secrets/gcs
        name: gcs-credentials
        readOnly: true
      - mountPath: /secrets/manifest-tool
        name: manifest-tool-local-pusher
        readOnly: true
      - mountPath: /etc/pull-secret
        name: pull-secret
        readOnly: true
      - mountPath: /etc/report
        name: result-aggregator
        readOnly: true
    serviceAccountName: ci-operator
    volumes:
    - name: boskos
      secret:
        items:
        - key: credentials
          path: credentials
        secretName: boskos-credentials
    - name: ci-pull-credentials
      secret:
        secretName: ci-pull-credentials
    - name: manifest-tool-local-pusher
      secret:
        secretName: manifest-tool-local-pusher
    - name: pull-secret
      secret:
        secretName: registry-pull-credentials
    - name: result-aggregator
      secret:
        secretName: result-aggregator
- agent: kubernetes
  cluster: build07
  cron: 0 11 23 * *
  decorate: true
  decoration_config:
    skip_cloning: true
    timeout: 5h0m0s
  extra_refs:
  - base_ref: main
    org: openshift-eng
    repo: ocp-qe-perfscale-ci
  labels:
    ci-operator.openshift.io/cloud: aws
    ci-operator.openshift.io/cloud-cluster-profile: aws-perfscale-qe
    ci-operator.openshift.io/variant: rosa-4.18-nightly-x86
    ci.openshift.io/generator: prowgen
    job-release: "4.18"
    pj-rehearse.openshift.io/can-be-rehearsed: "true"
  name: periodic-ci-openshift-eng-ocp-qe-perfscale-ci-main-rosa-4.18-nightly-x86-control-plane-24nodes
  reporter_config:
    slack:
      channel: '#ocp-qe-scale-ci-results'
      job_states_to_report:
      - success
      - failure
      - error
      report_template: '{{if eq .Status.State "success"}} :white_check_mark: Job *{{.Spec.Job}}*
        ended with *{{.Status.State}}*. <{{.Status.URL}}|View logs> :white_check_mark:
        {{else}} :warning:  Job *{{.Spec.Job}}* ended with *{{.Status.State}}*. <{{.Status.URL}}|View
        logs> :warning: {{end}}'
  spec:
    containers:
    - args:
      - --gcs-upload-secret=/secrets/gcs/service-account.json
      - --image-import-pull-secret=/etc/pull-secret/.dockerconfigjson
      - --lease-server-credentials-file=/etc/boskos/credentials
      - --report-credentials-file=/etc/report/credentials
      - --secret-dir=/secrets/ci-pull-credentials
      - --target=control-plane-24nodes
      - --variant=rosa-4.18-nightly-x86
      command:
      - ci-operator
      image: ci-operator:latest
      imagePullPolicy: Always
      name: ""
      resources:
        requests:
          cpu: 10m
      volumeMounts:
      - mountPath: /etc/boskos
        name: boskos
        readOnly: true
      - mountPath: /secrets/ci-pull-credentials
        name: ci-pull-credentials
        readOnly: true
      - mountPath: /secrets/gcs
        name: gcs-credentials
        readOnly: true
      - mountPath: /secrets/manifest-tool
        name: manifest-tool-local-pusher
        readOnly: true
      - mountPath: /etc/pull-secret
        name: pull-secret
        readOnly: true
      - mountPath: /etc/report
        name: result-aggregator
        readOnly: true
    serviceAccountName: ci-operator
    volumes:
    - name: boskos
      secret:
        items:
        - key: credentials
          path: credentials
        secretName: boskos-credentials
    - name: ci-pull-credentials
      secret:
        secretName: ci-pull-credentials
    - name: manifest-tool-local-pusher
      secret:
        secretName: manifest-tool-local-pusher
    - name: pull-secret
      secret:
        secretName: registry-pull-credentials
    - name: result-aggregator
      secret:
        secretName: result-aggregator
- agent: kubernetes
  cluster: build07
  cron: 0 11 15 * *
  decorate: true
  decoration_config:
    skip_cloning: true
    timeout: 6h0m0s
  extra_refs:
  - base_ref: main
    org: openshift-eng
    repo: ocp-qe-perfscale-ci
  labels:
    ci-operator.openshift.io/cloud: aws
    ci-operator.openshift.io/cloud-cluster-profile: aws-perfscale-qe
    ci-operator.openshift.io/variant: rosa-4.18-nightly-x86
    ci.openshift.io/generator: prowgen
    job-release: "4.18"
    pj-rehearse.openshift.io/can-be-rehearsed: "true"
  name: periodic-ci-openshift-eng-ocp-qe-perfscale-ci-main-rosa-4.18-nightly-x86-data-path-9nodes
  reporter_config:
    slack:
      channel: '#ocp-qe-scale-ci-results'
      job_states_to_report:
      - success
      - failure
      - error
      report_template: '{{if eq .Status.State "success"}} :white_check_mark: Job *{{.Spec.Job}}*
        ended with *{{.Status.State}}*. <{{.Status.URL}}|View logs> :white_check_mark:
        {{else}} :warning:  Job *{{.Spec.Job}}* ended with *{{.Status.State}}*. <{{.Status.URL}}|View
        logs> :warning: {{end}}'
  spec:
    containers:
    - args:
      - --gcs-upload-secret=/secrets/gcs/service-account.json
      - --image-import-pull-secret=/etc/pull-secret/.dockerconfigjson
      - --lease-server-credentials-file=/etc/boskos/credentials
      - --report-credentials-file=/etc/report/credentials
      - --secret-dir=/secrets/ci-pull-credentials
      - --target=data-path-9nodes
      - --variant=rosa-4.18-nightly-x86
      command:
      - ci-operator
      image: ci-operator:latest
      imagePullPolicy: Always
      name: ""
      resources:
        requests:
          cpu: 10m
      volumeMounts:
      - mountPath: /etc/boskos
        name: boskos
        readOnly: true
      - mountPath: /secrets/ci-pull-credentials
        name: ci-pull-credentials
        readOnly: true
      - mountPath: /secrets/gcs
        name: gcs-credentials
        readOnly: true
      - mountPath: /secrets/manifest-tool
        name: manifest-tool-local-pusher
        readOnly: true
      - mountPath: /etc/pull-secret
        name: pull-secret
        readOnly: true
      - mountPath: /etc/report
        name: result-aggregator
        readOnly: true
    serviceAccountName: ci-operator
    volumes:
    - name: boskos
      secret:
        items:
        - key: credentials
          path: credentials
        secretName: boskos-credentials
    - name: ci-pull-credentials
      secret:
        secretName: ci-pull-credentials
    - name: manifest-tool-local-pusher
      secret:
        secretName: manifest-tool-local-pusher
    - name: pull-secret
      secret:
        secretName: registry-pull-credentials
    - name: result-aggregator
      secret:
        secretName: result-aggregator
- agent: kubernetes
  cluster: build07
  cron: 0 7 5,19 * *
  decorate: true
  decoration_config:
    skip_cloning: true
  extra_refs:
  - base_ref: main
    org: openshift-eng
    repo: ocp-qe-perfscale-ci
  labels:
    ci-operator.openshift.io/cloud: aws
    ci-operator.openshift.io/cloud-cluster-profile: aws-perfscale-qe
    ci-operator.openshift.io/variant: rosa-4.18-nightly-x86
    ci.openshift.io/generator: prowgen
    job-release: "4.18"
    pj-rehearse.openshift.io/can-be-rehearsed: "true"
  name: periodic-ci-openshift-eng-ocp-qe-perfscale-ci-main-rosa-4.18-nightly-x86-node-density-heavy-24nodes
  reporter_config:
    slack:
      channel: '#ocp-qe-scale-ci-results'
      job_states_to_report:
      - success
      - failure
      - error
      report_template: '{{if eq .Status.State "success"}} :white_check_mark: Job *{{.Spec.Job}}*
        ended with *{{.Status.State}}*. <{{.Status.URL}}|View logs> :white_check_mark:
        {{else}} :warning:  Job *{{.Spec.Job}}* ended with *{{.Status.State}}*. <{{.Status.URL}}|View
        logs> :warning: {{end}}'
  spec:
    containers:
    - args:
      - --gcs-upload-secret=/secrets/gcs/service-account.json
      - --image-import-pull-secret=/etc/pull-secret/.dockerconfigjson
      - --lease-server-credentials-file=/etc/boskos/credentials
      - --report-credentials-file=/etc/report/credentials
      - --secret-dir=/secrets/ci-pull-credentials
      - --target=node-density-heavy-24nodes
      - --variant=rosa-4.18-nightly-x86
      command:
      - ci-operator
      image: ci-operator:latest
      imagePullPolicy: Always
      name: ""
      resources:
        requests:
          cpu: 10m
      volumeMounts:
      - mountPath: /etc/boskos
        name: boskos
        readOnly: true
      - mountPath: /secrets/ci-pull-credentials
        name: ci-pull-credentials
        readOnly: true
      - mountPath: /secrets/gcs
        name: gcs-credentials
        readOnly: true
      - mountPath: /secrets/manifest-tool
        name: manifest-tool-local-pusher
        readOnly: true
      - mountPath: /etc/pull-secret
        name: pull-secret
        readOnly: true
      - mountPath: /etc/report
        name: result-aggregator
        readOnly: true
    serviceAccountName: ci-operator
    volumes:
    - name: boskos
      secret:
        items:
        - key: credentials
          path: credentials
        secretName: boskos-credentials
    - name: ci-pull-credentials
      secret:
        secretName: ci-pull-credentials
    - name: manifest-tool-local-pusher
      secret:
        secretName: manifest-tool-local-pusher
    - name: pull-secret
      secret:
        secretName: registry-pull-credentials
    - name: result-aggregator
      secret:
        secretName: result-aggregator
- agent: kubernetes
  cluster: build07
  cron: 0 6 4,11,18,25 * *
  decorate: true
  decoration_config:
    skip_cloning: true
    timeout: 7h0m0s
  extra_refs:
  - base_ref: main
    org: openshift-eng
    repo: ocp-qe-perfscale-ci
  labels:
    ci-operator.openshift.io/cloud: aws
    ci-operator.openshift.io/cloud-cluster-profile: aws-perfscale
    ci-operator.openshift.io/variant: rosa-4.19-nightly-x86
    ci.openshift.io/generator: prowgen
    job-release: "4.19"
    pj-rehearse.openshift.io/can-be-rehearsed: "true"
  name: periodic-ci-openshift-eng-ocp-qe-perfscale-ci-main-rosa-4.19-nightly-x86-control-plane-120nodes
  reporter_config:
    slack:
      channel: '#ocp-qe-scale-ci-results'
      job_states_to_report:
      - success
      - failure
      - error
      report_template: '{{if eq .Status.State "success"}} :white_check_mark: Job *{{.Spec.Job}}*
        ended with *{{.Status.State}}*. <{{.Status.URL}}|View logs> :white_check_mark:
        {{else}} :warning:  Job *{{.Spec.Job}}* ended with *{{.Status.State}}*. <{{.Status.URL}}|View
        logs> :warning: {{end}}'
  spec:
    containers:
    - args:
      - --gcs-upload-secret=/secrets/gcs/service-account.json
      - --image-import-pull-secret=/etc/pull-secret/.dockerconfigjson
      - --lease-server-credentials-file=/etc/boskos/credentials
      - --report-credentials-file=/etc/report/credentials
      - --secret-dir=/secrets/ci-pull-credentials
      - --target=control-plane-120nodes
      - --variant=rosa-4.19-nightly-x86
      command:
      - ci-operator
      image: ci-operator:latest
      imagePullPolicy: Always
      name: ""
      resources:
        requests:
          cpu: 10m
      volumeMounts:
      - mountPath: /etc/boskos
        name: boskos
        readOnly: true
      - mountPath: /secrets/ci-pull-credentials
        name: ci-pull-credentials
        readOnly: true
      - mountPath: /secrets/gcs
        name: gcs-credentials
        readOnly: true
      - mountPath: /secrets/manifest-tool
        name: manifest-tool-local-pusher
        readOnly: true
      - mountPath: /etc/pull-secret
        name: pull-secret
        readOnly: true
      - mountPath: /etc/report
        name: result-aggregator
        readOnly: true
    serviceAccountName: ci-operator
    volumes:
    - name: boskos
      secret:
        items:
        - key: credentials
          path: credentials
        secretName: boskos-credentials
    - name: ci-pull-credentials
      secret:
        secretName: ci-pull-credentials
    - name: manifest-tool-local-pusher
      secret:
        secretName: manifest-tool-local-pusher
    - name: pull-secret
      secret:
        secretName: registry-pull-credentials
    - name: result-aggregator
      secret:
        secretName: result-aggregator
- agent: kubernetes
  cluster: build07
  cron: 0 11 2,9,16,23 * *
  decorate: true
  decoration_config:
    skip_cloning: true
    timeout: 5h0m0s
  extra_refs:
  - base_ref: main
    org: openshift-eng
    repo: ocp-qe-perfscale-ci
  labels:
    ci-operator.openshift.io/cloud: aws
    ci-operator.openshift.io/cloud-cluster-profile: aws-perfscale-qe
    ci-operator.openshift.io/variant: rosa-4.19-nightly-x86
    ci.openshift.io/generator: prowgen
    job-release: "4.19"
    pj-rehearse.openshift.io/can-be-rehearsed: "true"
  name: periodic-ci-openshift-eng-ocp-qe-perfscale-ci-main-rosa-4.19-nightly-x86-control-plane-24nodes
  reporter_config:
    slack:
      channel: '#ocp-qe-scale-ci-results'
      job_states_to_report:
      - success
      - failure
      - error
      report_template: '{{if eq .Status.State "success"}} :white_check_mark: Job *{{.Spec.Job}}*
        ended with *{{.Status.State}}*. <{{.Status.URL}}|View logs> :white_check_mark:
        {{else}} :warning:  Job *{{.Spec.Job}}* ended with *{{.Status.State}}*. <{{.Status.URL}}|View
        logs> :warning: {{end}}'
  spec:
    containers:
    - args:
      - --gcs-upload-secret=/secrets/gcs/service-account.json
      - --image-import-pull-secret=/etc/pull-secret/.dockerconfigjson
      - --lease-server-credentials-file=/etc/boskos/credentials
      - --report-credentials-file=/etc/report/credentials
      - --secret-dir=/secrets/ci-pull-credentials
      - --target=control-plane-24nodes
      - --variant=rosa-4.19-nightly-x86
      command:
      - ci-operator
      image: ci-operator:latest
      imagePullPolicy: Always
      name: ""
      resources:
        requests:
          cpu: 10m
      volumeMounts:
      - mountPath: /etc/boskos
        name: boskos
        readOnly: true
      - mountPath: /secrets/ci-pull-credentials
        name: ci-pull-credentials
        readOnly: true
      - mountPath: /secrets/gcs
        name: gcs-credentials
        readOnly: true
      - mountPath: /secrets/manifest-tool
        name: manifest-tool-local-pusher
        readOnly: true
      - mountPath: /etc/pull-secret
        name: pull-secret
        readOnly: true
      - mountPath: /etc/report
        name: result-aggregator
        readOnly: true
    serviceAccountName: ci-operator
    volumes:
    - name: boskos
      secret:
        items:
        - key: credentials
          path: credentials
        secretName: boskos-credentials
    - name: ci-pull-credentials
      secret:
        secretName: ci-pull-credentials
    - name: manifest-tool-local-pusher
      secret:
        secretName: manifest-tool-local-pusher
    - name: pull-secret
      secret:
        secretName: registry-pull-credentials
    - name: result-aggregator
      secret:
        secretName: result-aggregator
- agent: kubernetes
  cluster: build07
  cron: 0 11 1,8,15,22 * *
  decorate: true
  decoration_config:
    skip_cloning: true
    timeout: 6h0m0s
  extra_refs:
  - base_ref: main
    org: openshift-eng
    repo: ocp-qe-perfscale-ci
  labels:
    ci-operator.openshift.io/cloud: aws
    ci-operator.openshift.io/cloud-cluster-profile: aws-perfscale-qe
    ci-operator.openshift.io/variant: rosa-4.19-nightly-x86
    ci.openshift.io/generator: prowgen
    job-release: "4.19"
    pj-rehearse.openshift.io/can-be-rehearsed: "true"
  name: periodic-ci-openshift-eng-ocp-qe-perfscale-ci-main-rosa-4.19-nightly-x86-data-path-9nodes
  reporter_config:
    slack:
      channel: '#ocp-qe-scale-ci-results'
      job_states_to_report:
      - success
      - failure
      - error
      report_template: '{{if eq .Status.State "success"}} :white_check_mark: Job *{{.Spec.Job}}*
        ended with *{{.Status.State}}*. <{{.Status.URL}}|View logs> :white_check_mark:
        {{else}} :warning:  Job *{{.Spec.Job}}* ended with *{{.Status.State}}*. <{{.Status.URL}}|View
        logs> :warning: {{end}}'
  spec:
    containers:
    - args:
      - --gcs-upload-secret=/secrets/gcs/service-account.json
      - --image-import-pull-secret=/etc/pull-secret/.dockerconfigjson
      - --lease-server-credentials-file=/etc/boskos/credentials
      - --report-credentials-file=/etc/report/credentials
      - --secret-dir=/secrets/ci-pull-credentials
      - --target=data-path-9nodes
      - --variant=rosa-4.19-nightly-x86
      command:
      - ci-operator
      image: ci-operator:latest
      imagePullPolicy: Always
      name: ""
      resources:
        requests:
          cpu: 10m
      volumeMounts:
      - mountPath: /etc/boskos
        name: boskos
        readOnly: true
      - mountPath: /secrets/ci-pull-credentials
        name: ci-pull-credentials
        readOnly: true
      - mountPath: /secrets/gcs
        name: gcs-credentials
        readOnly: true
      - mountPath: /secrets/manifest-tool
        name: manifest-tool-local-pusher
        readOnly: true
      - mountPath: /etc/pull-secret
        name: pull-secret
        readOnly: true
      - mountPath: /etc/report
        name: result-aggregator
        readOnly: true
    serviceAccountName: ci-operator
    volumes:
    - name: boskos
      secret:
        items:
        - key: credentials
          path: credentials
        secretName: boskos-credentials
    - name: ci-pull-credentials
      secret:
        secretName: ci-pull-credentials
    - name: manifest-tool-local-pusher
      secret:
        secretName: manifest-tool-local-pusher
    - name: pull-secret
      secret:
        secretName: registry-pull-credentials
    - name: result-aggregator
      secret:
        secretName: result-aggregator
- agent: kubernetes
  cluster: build07
  cron: 0 7 5,12,19,26 * *
  decorate: true
  decoration_config:
    skip_cloning: true
  extra_refs:
  - base_ref: main
    org: openshift-eng
    repo: ocp-qe-perfscale-ci
  labels:
    ci-operator.openshift.io/cloud: aws
    ci-operator.openshift.io/cloud-cluster-profile: aws-perfscale-qe
    ci-operator.openshift.io/variant: rosa-4.19-nightly-x86
    ci.openshift.io/generator: prowgen
    job-release: "4.19"
    pj-rehearse.openshift.io/can-be-rehearsed: "true"
  name: periodic-ci-openshift-eng-ocp-qe-perfscale-ci-main-rosa-4.19-nightly-x86-node-density-heavy-24nodes
  reporter_config:
    slack:
      channel: '#ocp-qe-scale-ci-results'
      job_states_to_report:
      - success
      - failure
      - error
      report_template: '{{if eq .Status.State "success"}} :white_check_mark: Job *{{.Spec.Job}}*
        ended with *{{.Status.State}}*. <{{.Status.URL}}|View logs> :white_check_mark:
        {{else}} :warning:  Job *{{.Spec.Job}}* ended with *{{.Status.State}}*. <{{.Status.URL}}|View
        logs> :warning: {{end}}'
  spec:
    containers:
    - args:
      - --gcs-upload-secret=/secrets/gcs/service-account.json
      - --image-import-pull-secret=/etc/pull-secret/.dockerconfigjson
      - --lease-server-credentials-file=/etc/boskos/credentials
      - --report-credentials-file=/etc/report/credentials
      - --secret-dir=/secrets/ci-pull-credentials
      - --target=node-density-heavy-24nodes
      - --variant=rosa-4.19-nightly-x86
      command:
      - ci-operator
      image: ci-operator:latest
      imagePullPolicy: Always
      name: ""
      resources:
        requests:
          cpu: 10m
      volumeMounts:
      - mountPath: /etc/boskos
        name: boskos
        readOnly: true
      - mountPath: /secrets/ci-pull-credentials
        name: ci-pull-credentials
        readOnly: true
      - mountPath: /secrets/gcs
        name: gcs-credentials
        readOnly: true
      - mountPath: /secrets/manifest-tool
        name: manifest-tool-local-pusher
        readOnly: true
      - mountPath: /etc/pull-secret
        name: pull-secret
        readOnly: true
      - mountPath: /etc/report
        name: result-aggregator
        readOnly: true
    serviceAccountName: ci-operator
    volumes:
    - name: boskos
      secret:
        items:
        - key: credentials
          path: credentials
        secretName: boskos-credentials
    - name: ci-pull-credentials
      secret:
        secretName: ci-pull-credentials
    - name: manifest-tool-local-pusher
      secret:
        secretName: manifest-tool-local-pusher
    - name: pull-secret
      secret:
        secretName: registry-pull-credentials
    - name: result-aggregator
      secret:
        secretName: result-aggregator
- agent: kubernetes
  cluster: build07
  cron: 0 10 26 3,6,9,12 *
  decorate: true
  decoration_config:
    skip_cloning: true
    timeout: 5h0m0s
  extra_refs:
  - base_ref: main
    org: openshift-eng
    repo: ocp-qe-perfscale-ci
  labels:
    ci-operator.openshift.io/cloud: aws
    ci-operator.openshift.io/cloud-cluster-profile: aws-perfscale-qe
    ci-operator.openshift.io/variant: rosa_hcp-4.14-nightly-x86
    ci.openshift.io/generator: prowgen
    job-release: "4.14"
    pj-rehearse.openshift.io/can-be-rehearsed: "true"
  name: periodic-ci-openshift-eng-ocp-qe-perfscale-ci-main-rosa_hcp-4.14-nightly-x86-node-density-heavy-24nodes
  reporter_config:
    slack:
      channel: '#ocp-qe-scale-ci-results'
      job_states_to_report:
      - success
      - failure
      - error
      report_template: '{{if eq .Status.State "success"}} :white_check_mark: Job *{{.Spec.Job}}*
        ended with *{{.Status.State}}*. <{{.Status.URL}}|View logs> :white_check_mark:
        {{else}} :warning:  Job *{{.Spec.Job}}* ended with *{{.Status.State}}*. <{{.Status.URL}}|View
        logs> :warning: {{end}}'
  spec:
    containers:
    - args:
      - --gcs-upload-secret=/secrets/gcs/service-account.json
      - --image-import-pull-secret=/etc/pull-secret/.dockerconfigjson
      - --lease-server-credentials-file=/etc/boskos/credentials
      - --report-credentials-file=/etc/report/credentials
      - --secret-dir=/secrets/ci-pull-credentials
      - --target=node-density-heavy-24nodes
      - --variant=rosa_hcp-4.14-nightly-x86
      command:
      - ci-operator
      image: ci-operator:latest
      imagePullPolicy: Always
      name: ""
      resources:
        requests:
          cpu: 10m
      volumeMounts:
      - mountPath: /etc/boskos
        name: boskos
        readOnly: true
      - mountPath: /secrets/ci-pull-credentials
        name: ci-pull-credentials
        readOnly: true
      - mountPath: /secrets/gcs
        name: gcs-credentials
        readOnly: true
      - mountPath: /secrets/manifest-tool
        name: manifest-tool-local-pusher
        readOnly: true
      - mountPath: /etc/pull-secret
        name: pull-secret
        readOnly: true
      - mountPath: /etc/report
        name: result-aggregator
        readOnly: true
    serviceAccountName: ci-operator
    volumes:
    - name: boskos
      secret:
        items:
        - key: credentials
          path: credentials
        secretName: boskos-credentials
    - name: ci-pull-credentials
      secret:
        secretName: ci-pull-credentials
    - name: manifest-tool-local-pusher
      secret:
        secretName: manifest-tool-local-pusher
    - name: pull-secret
      secret:
        secretName: registry-pull-credentials
    - name: result-aggregator
      secret:
        secretName: result-aggregator
- agent: kubernetes
  cluster: build07
  cron: 0 4 5 7 *
  decorate: true
  decoration_config:
    skip_cloning: true
    timeout: 5h0m0s
  extra_refs:
  - base_ref: main
    org: openshift-eng
    repo: ocp-qe-perfscale-ci
  labels:
    ci-operator.openshift.io/cloud: aws
    ci-operator.openshift.io/cloud-cluster-profile: aws-perfscale-qe
    ci-operator.openshift.io/variant: rosa_hcp-4.15-nightly-x86
    ci.openshift.io/generator: prowgen
    job-release: "4.15"
    pj-rehearse.openshift.io/can-be-rehearsed: "true"
  name: periodic-ci-openshift-eng-ocp-qe-perfscale-ci-main-rosa_hcp-4.15-nightly-x86-node-density-heavy-24nodes
  reporter_config:
    slack:
      channel: '#ocp-qe-scale-ci-results'
      job_states_to_report:
      - success
      - failure
      - error
      report_template: '{{if eq .Status.State "success"}} :white_check_mark: Job *{{.Spec.Job}}*
        ended with *{{.Status.State}}*. <{{.Status.URL}}|View logs> :white_check_mark:
        {{else}} :warning:  Job *{{.Spec.Job}}* ended with *{{.Status.State}}*. <{{.Status.URL}}|View
        logs> :warning: {{end}}'
  spec:
    containers:
    - args:
      - --gcs-upload-secret=/secrets/gcs/service-account.json
      - --image-import-pull-secret=/etc/pull-secret/.dockerconfigjson
      - --lease-server-credentials-file=/etc/boskos/credentials
      - --report-credentials-file=/etc/report/credentials
      - --secret-dir=/secrets/ci-pull-credentials
      - --target=node-density-heavy-24nodes
      - --variant=rosa_hcp-4.15-nightly-x86
      command:
      - ci-operator
      image: ci-operator:latest
      imagePullPolicy: Always
      name: ""
      resources:
        requests:
          cpu: 10m
      volumeMounts:
      - mountPath: /etc/boskos
        name: boskos
        readOnly: true
      - mountPath: /secrets/ci-pull-credentials
        name: ci-pull-credentials
        readOnly: true
      - mountPath: /secrets/gcs
        name: gcs-credentials
        readOnly: true
      - mountPath: /secrets/manifest-tool
        name: manifest-tool-local-pusher
        readOnly: true
      - mountPath: /etc/pull-secret
        name: pull-secret
        readOnly: true
      - mountPath: /etc/report
        name: result-aggregator
        readOnly: true
    serviceAccountName: ci-operator
    volumes:
    - name: boskos
      secret:
        items:
        - key: credentials
          path: credentials
        secretName: boskos-credentials
    - name: ci-pull-credentials
      secret:
        secretName: ci-pull-credentials
    - name: manifest-tool-local-pusher
      secret:
        secretName: manifest-tool-local-pusher
    - name: pull-secret
      secret:
        secretName: registry-pull-credentials
    - name: result-aggregator
      secret:
        secretName: result-aggregator
- agent: kubernetes
  cluster: build07
  cron: 0 6 3,17 * *
  decorate: true
  decoration_config:
    skip_cloning: true
    timeout: 8h0m0s
  extra_refs:
  - base_ref: main
    org: openshift-eng
    repo: ocp-qe-perfscale-ci
  labels:
    ci-operator.openshift.io/cloud: aws
    ci-operator.openshift.io/cloud-cluster-profile: aws-perfscale-qe
    ci-operator.openshift.io/variant: rosa_hcp-4.18-candidate-x86-loaded-upgrade-from-4.17
    ci.openshift.io/generator: prowgen
    pj-rehearse.openshift.io/can-be-rehearsed: "true"
  name: periodic-ci-openshift-eng-ocp-qe-perfscale-ci-main-rosa_hcp-4.18-candidate-x86-loaded-upgrade-from-4.17-loaded-upgrade418-24nodes
  reporter_config:
    slack:
      channel: '#ocp-qe-scale-ci-results'
      job_states_to_report:
      - success
      - failure
      - error
      report_template: '{{if eq .Status.State "success"}} :white_check_mark: Job *{{.Spec.Job}}*
        ended with *{{.Status.State}}*. <{{.Status.URL}}|View logs> :white_check_mark:
        {{else}} :warning:  Job *{{.Spec.Job}}* ended with *{{.Status.State}}*. <{{.Status.URL}}|View
        logs> :warning: {{end}}'
  spec:
    containers:
    - args:
      - --gcs-upload-secret=/secrets/gcs/service-account.json
      - --image-import-pull-secret=/etc/pull-secret/.dockerconfigjson
      - --lease-server-credentials-file=/etc/boskos/credentials
      - --report-credentials-file=/etc/report/credentials
      - --secret-dir=/secrets/ci-pull-credentials
      - --target=loaded-upgrade418-24nodes
      - --variant=rosa_hcp-4.18-candidate-x86-loaded-upgrade-from-4.17
      command:
      - ci-operator
      image: ci-operator:latest
      imagePullPolicy: Always
      name: ""
      resources:
        requests:
          cpu: 10m
      volumeMounts:
      - mountPath: /etc/boskos
        name: boskos
        readOnly: true
      - mountPath: /secrets/ci-pull-credentials
        name: ci-pull-credentials
        readOnly: true
      - mountPath: /secrets/gcs
        name: gcs-credentials
        readOnly: true
      - mountPath: /secrets/manifest-tool
        name: manifest-tool-local-pusher
        readOnly: true
      - mountPath: /etc/pull-secret
        name: pull-secret
        readOnly: true
      - mountPath: /etc/report
        name: result-aggregator
        readOnly: true
    serviceAccountName: ci-operator
    volumes:
    - name: boskos
      secret:
        items:
        - key: credentials
          path: credentials
        secretName: boskos-credentials
    - name: ci-pull-credentials
      secret:
        secretName: ci-pull-credentials
    - name: manifest-tool-local-pusher
      secret:
        secretName: manifest-tool-local-pusher
    - name: pull-secret
      secret:
        secretName: registry-pull-credentials
    - name: result-aggregator
      secret:
        secretName: result-aggregator
- agent: kubernetes
  cluster: build07
  cron: 0 9 9 * *
  decorate: true
  decoration_config:
    skip_cloning: true
    timeout: 5h0m0s
  extra_refs:
  - base_ref: main
    org: openshift-eng
    repo: ocp-qe-perfscale-ci
  labels:
    ci-operator.openshift.io/cloud: aws
    ci-operator.openshift.io/cloud-cluster-profile: aws-perfscale-qe
    ci-operator.openshift.io/variant: rosa_hcp-4.18-nightly-x86
    ci.openshift.io/generator: prowgen
    job-release: "4.18"
    pj-rehearse.openshift.io/can-be-rehearsed: "true"
  name: periodic-ci-openshift-eng-ocp-qe-perfscale-ci-main-rosa_hcp-4.18-nightly-x86-control-plane-24nodes
  reporter_config:
    slack:
      channel: '#ocp-qe-scale-ci-results'
      job_states_to_report:
      - success
      - failure
      - error
      report_template: '{{if eq .Status.State "success"}} :white_check_mark: Job *{{.Spec.Job}}*
        ended with *{{.Status.State}}*. <{{.Status.URL}}|View logs> :white_check_mark:
        {{else}} :warning:  Job *{{.Spec.Job}}* ended with *{{.Status.State}}*. <{{.Status.URL}}|View
        logs> :warning: {{end}}'
  spec:
    containers:
    - args:
      - --gcs-upload-secret=/secrets/gcs/service-account.json
      - --image-import-pull-secret=/etc/pull-secret/.dockerconfigjson
      - --lease-server-credentials-file=/etc/boskos/credentials
      - --report-credentials-file=/etc/report/credentials
      - --secret-dir=/secrets/ci-pull-credentials
      - --target=control-plane-24nodes
      - --variant=rosa_hcp-4.18-nightly-x86
      command:
      - ci-operator
      image: ci-operator:latest
      imagePullPolicy: Always
      name: ""
      resources:
        requests:
          cpu: 10m
      volumeMounts:
      - mountPath: /etc/boskos
        name: boskos
        readOnly: true
      - mountPath: /secrets/ci-pull-credentials
        name: ci-pull-credentials
        readOnly: true
      - mountPath: /secrets/gcs
        name: gcs-credentials
        readOnly: true
      - mountPath: /secrets/manifest-tool
        name: manifest-tool-local-pusher
        readOnly: true
      - mountPath: /etc/pull-secret
        name: pull-secret
        readOnly: true
      - mountPath: /etc/report
        name: result-aggregator
        readOnly: true
    serviceAccountName: ci-operator
    volumes:
    - name: boskos
      secret:
        items:
        - key: credentials
          path: credentials
        secretName: boskos-credentials
    - name: ci-pull-credentials
      secret:
        secretName: ci-pull-credentials
    - name: manifest-tool-local-pusher
      secret:
        secretName: manifest-tool-local-pusher
    - name: pull-secret
      secret:
        secretName: registry-pull-credentials
    - name: result-aggregator
      secret:
        secretName: result-aggregator
- agent: kubernetes
  cluster: build07
  cron: 0 1 8 * *
  decorate: true
  decoration_config:
    skip_cloning: true
    timeout: 5h0m0s
  extra_refs:
  - base_ref: main
    org: openshift-eng
    repo: ocp-qe-perfscale-ci
  labels:
    ci-operator.openshift.io/cloud: aws
    ci-operator.openshift.io/cloud-cluster-profile: aws-perfscale-qe
    ci-operator.openshift.io/variant: rosa_hcp-4.18-nightly-x86
    ci.openshift.io/generator: prowgen
    job-release: "4.18"
    pj-rehearse.openshift.io/can-be-rehearsed: "true"
  name: periodic-ci-openshift-eng-ocp-qe-perfscale-ci-main-rosa_hcp-4.18-nightly-x86-data-path-9nodes
  reporter_config:
    slack:
      channel: '#ocp-qe-scale-ci-results'
      job_states_to_report:
      - success
      - failure
      - error
      report_template: '{{if eq .Status.State "success"}} :white_check_mark: Job *{{.Spec.Job}}*
        ended with *{{.Status.State}}*. <{{.Status.URL}}|View logs> :white_check_mark:
        {{else}} :warning:  Job *{{.Spec.Job}}* ended with *{{.Status.State}}*. <{{.Status.URL}}|View
        logs> :warning: {{end}}'
  spec:
    containers:
    - args:
      - --gcs-upload-secret=/secrets/gcs/service-account.json
      - --image-import-pull-secret=/etc/pull-secret/.dockerconfigjson
      - --lease-server-credentials-file=/etc/boskos/credentials
      - --report-credentials-file=/etc/report/credentials
      - --secret-dir=/secrets/ci-pull-credentials
      - --target=data-path-9nodes
      - --variant=rosa_hcp-4.18-nightly-x86
      command:
      - ci-operator
      image: ci-operator:latest
      imagePullPolicy: Always
      name: ""
      resources:
        requests:
          cpu: 10m
      volumeMounts:
      - mountPath: /etc/boskos
        name: boskos
        readOnly: true
      - mountPath: /secrets/ci-pull-credentials
        name: ci-pull-credentials
        readOnly: true
      - mountPath: /secrets/gcs
        name: gcs-credentials
        readOnly: true
      - mountPath: /secrets/manifest-tool
        name: manifest-tool-local-pusher
        readOnly: true
      - mountPath: /etc/pull-secret
        name: pull-secret
        readOnly: true
      - mountPath: /etc/report
        name: result-aggregator
        readOnly: true
    serviceAccountName: ci-operator
    volumes:
    - name: boskos
      secret:
        items:
        - key: credentials
          path: credentials
        secretName: boskos-credentials
    - name: ci-pull-credentials
      secret:
        secretName: ci-pull-credentials
    - name: manifest-tool-local-pusher
      secret:
        secretName: manifest-tool-local-pusher
    - name: pull-secret
      secret:
        secretName: registry-pull-credentials
    - name: result-aggregator
      secret:
        secretName: result-aggregator
- agent: kubernetes
  cluster: build07
  cron: 0 5 5,19 * *
  decorate: true
  decoration_config:
    skip_cloning: true
    timeout: 5h0m0s
  extra_refs:
  - base_ref: main
    org: openshift-eng
    repo: ocp-qe-perfscale-ci
  labels:
    ci-operator.openshift.io/cloud: aws
    ci-operator.openshift.io/cloud-cluster-profile: aws-perfscale-qe
    ci-operator.openshift.io/variant: rosa_hcp-4.18-nightly-x86
    ci.openshift.io/generator: prowgen
    job-release: "4.18"
    pj-rehearse.openshift.io/can-be-rehearsed: "true"
  name: periodic-ci-openshift-eng-ocp-qe-perfscale-ci-main-rosa_hcp-4.18-nightly-x86-node-density-heavy-24nodes
  reporter_config:
    slack:
      channel: '#ocp-qe-scale-ci-results'
      job_states_to_report:
      - success
      - failure
      - error
      report_template: '{{if eq .Status.State "success"}} :white_check_mark: Job *{{.Spec.Job}}*
        ended with *{{.Status.State}}*. <{{.Status.URL}}|View logs> :white_check_mark:
        {{else}} :warning:  Job *{{.Spec.Job}}* ended with *{{.Status.State}}*. <{{.Status.URL}}|View
        logs> :warning: {{end}}'
  spec:
    containers:
    - args:
      - --gcs-upload-secret=/secrets/gcs/service-account.json
      - --image-import-pull-secret=/etc/pull-secret/.dockerconfigjson
      - --lease-server-credentials-file=/etc/boskos/credentials
      - --report-credentials-file=/etc/report/credentials
      - --secret-dir=/secrets/ci-pull-credentials
      - --target=node-density-heavy-24nodes
      - --variant=rosa_hcp-4.18-nightly-x86
      command:
      - ci-operator
      image: ci-operator:latest
      imagePullPolicy: Always
      name: ""
      resources:
        requests:
          cpu: 10m
      volumeMounts:
      - mountPath: /etc/boskos
        name: boskos
        readOnly: true
      - mountPath: /secrets/ci-pull-credentials
        name: ci-pull-credentials
        readOnly: true
      - mountPath: /secrets/gcs
        name: gcs-credentials
        readOnly: true
      - mountPath: /secrets/manifest-tool
        name: manifest-tool-local-pusher
        readOnly: true
      - mountPath: /etc/pull-secret
        name: pull-secret
        readOnly: true
      - mountPath: /etc/report
        name: result-aggregator
        readOnly: true
    serviceAccountName: ci-operator
    volumes:
    - name: boskos
      secret:
        items:
        - key: credentials
          path: credentials
        secretName: boskos-credentials
    - name: ci-pull-credentials
      secret:
        secretName: ci-pull-credentials
    - name: manifest-tool-local-pusher
      secret:
        secretName: manifest-tool-local-pusher
    - name: pull-secret
      secret:
        secretName: registry-pull-credentials
    - name: result-aggregator
      secret:
        secretName: result-aggregator
- agent: kubernetes
  cluster: build07
  cron: 0 9 2,9,16,23 * *
  decorate: true
  decoration_config:
    skip_cloning: true
    timeout: 5h0m0s
  extra_refs:
  - base_ref: main
    org: openshift-eng
    repo: ocp-qe-perfscale-ci
  labels:
    ci-operator.openshift.io/cloud: aws
    ci-operator.openshift.io/cloud-cluster-profile: aws-perfscale-qe
    ci-operator.openshift.io/variant: rosa_hcp-4.19-nightly-x86
    ci.openshift.io/generator: prowgen
    job-release: "4.19"
    pj-rehearse.openshift.io/can-be-rehearsed: "true"
  name: periodic-ci-openshift-eng-ocp-qe-perfscale-ci-main-rosa_hcp-4.19-nightly-x86-control-plane-24nodes
  reporter_config:
    slack:
      channel: '#ocp-qe-scale-ci-results'
      job_states_to_report:
      - success
      - failure
      - error
      report_template: '{{if eq .Status.State "success"}} :white_check_mark: Job *{{.Spec.Job}}*
        ended with *{{.Status.State}}*. <{{.Status.URL}}|View logs> :white_check_mark:
        {{else}} :warning:  Job *{{.Spec.Job}}* ended with *{{.Status.State}}*. <{{.Status.URL}}|View
        logs> :warning: {{end}}'
  spec:
    containers:
    - args:
      - --gcs-upload-secret=/secrets/gcs/service-account.json
      - --image-import-pull-secret=/etc/pull-secret/.dockerconfigjson
      - --lease-server-credentials-file=/etc/boskos/credentials
      - --report-credentials-file=/etc/report/credentials
      - --secret-dir=/secrets/ci-pull-credentials
      - --target=control-plane-24nodes
      - --variant=rosa_hcp-4.19-nightly-x86
      command:
      - ci-operator
      image: ci-operator:latest
      imagePullPolicy: Always
      name: ""
      resources:
        requests:
          cpu: 10m
      volumeMounts:
      - mountPath: /etc/boskos
        name: boskos
        readOnly: true
      - mountPath: /secrets/ci-pull-credentials
        name: ci-pull-credentials
        readOnly: true
      - mountPath: /secrets/gcs
        name: gcs-credentials
        readOnly: true
      - mountPath: /secrets/manifest-tool
        name: manifest-tool-local-pusher
        readOnly: true
      - mountPath: /etc/pull-secret
        name: pull-secret
        readOnly: true
      - mountPath: /etc/report
        name: result-aggregator
        readOnly: true
    serviceAccountName: ci-operator
    volumes:
    - name: boskos
      secret:
        items:
        - key: credentials
          path: credentials
        secretName: boskos-credentials
    - name: ci-pull-credentials
      secret:
        secretName: ci-pull-credentials
    - name: manifest-tool-local-pusher
      secret:
        secretName: manifest-tool-local-pusher
    - name: pull-secret
      secret:
        secretName: registry-pull-credentials
    - name: result-aggregator
      secret:
        secretName: result-aggregator
- agent: kubernetes
  cluster: build07
  cron: 0 1 1,8,15,22 * *
  decorate: true
  decoration_config:
    skip_cloning: true
    timeout: 5h0m0s
  extra_refs:
  - base_ref: main
    org: openshift-eng
    repo: ocp-qe-perfscale-ci
  labels:
    ci-operator.openshift.io/cloud: aws
    ci-operator.openshift.io/cloud-cluster-profile: aws-perfscale-qe
    ci-operator.openshift.io/variant: rosa_hcp-4.19-nightly-x86
    ci.openshift.io/generator: prowgen
    job-release: "4.19"
    pj-rehearse.openshift.io/can-be-rehearsed: "true"
  name: periodic-ci-openshift-eng-ocp-qe-perfscale-ci-main-rosa_hcp-4.19-nightly-x86-data-path-9nodes
  reporter_config:
    slack:
      channel: '#ocp-qe-scale-ci-results'
      job_states_to_report:
      - success
      - failure
      - error
      report_template: '{{if eq .Status.State "success"}} :white_check_mark: Job *{{.Spec.Job}}*
        ended with *{{.Status.State}}*. <{{.Status.URL}}|View logs> :white_check_mark:
        {{else}} :warning:  Job *{{.Spec.Job}}* ended with *{{.Status.State}}*. <{{.Status.URL}}|View
        logs> :warning: {{end}}'
  spec:
    containers:
    - args:
      - --gcs-upload-secret=/secrets/gcs/service-account.json
      - --image-import-pull-secret=/etc/pull-secret/.dockerconfigjson
      - --lease-server-credentials-file=/etc/boskos/credentials
      - --report-credentials-file=/etc/report/credentials
      - --secret-dir=/secrets/ci-pull-credentials
      - --target=data-path-9nodes
      - --variant=rosa_hcp-4.19-nightly-x86
      command:
      - ci-operator
      image: ci-operator:latest
      imagePullPolicy: Always
      name: ""
      resources:
        requests:
          cpu: 10m
      volumeMounts:
      - mountPath: /etc/boskos
        name: boskos
        readOnly: true
      - mountPath: /secrets/ci-pull-credentials
        name: ci-pull-credentials
        readOnly: true
      - mountPath: /secrets/gcs
        name: gcs-credentials
        readOnly: true
      - mountPath: /secrets/manifest-tool
        name: manifest-tool-local-pusher
        readOnly: true
      - mountPath: /etc/pull-secret
        name: pull-secret
        readOnly: true
      - mountPath: /etc/report
        name: result-aggregator
        readOnly: true
    serviceAccountName: ci-operator
    volumes:
    - name: boskos
      secret:
        items:
        - key: credentials
          path: credentials
        secretName: boskos-credentials
    - name: ci-pull-credentials
      secret:
        secretName: ci-pull-credentials
    - name: manifest-tool-local-pusher
      secret:
        secretName: manifest-tool-local-pusher
    - name: pull-secret
      secret:
        secretName: registry-pull-credentials
    - name: result-aggregator
      secret:
        secretName: result-aggregator
- agent: kubernetes
  cluster: build07
  cron: 0 5 5,12,19,26 * *
  decorate: true
  decoration_config:
    skip_cloning: true
    timeout: 5h0m0s
  extra_refs:
  - base_ref: main
    org: openshift-eng
    repo: ocp-qe-perfscale-ci
  labels:
    ci-operator.openshift.io/cloud: aws
    ci-operator.openshift.io/cloud-cluster-profile: aws-perfscale-qe
    ci-operator.openshift.io/variant: rosa_hcp-4.19-nightly-x86
    ci.openshift.io/generator: prowgen
    job-release: "4.19"
    pj-rehearse.openshift.io/can-be-rehearsed: "true"
  name: periodic-ci-openshift-eng-ocp-qe-perfscale-ci-main-rosa_hcp-4.19-nightly-x86-node-density-heavy-24nodes
  reporter_config:
    slack:
      channel: '#ocp-qe-scale-ci-results'
      job_states_to_report:
      - success
      - failure
      - error
      report_template: '{{if eq .Status.State "success"}} :white_check_mark: Job *{{.Spec.Job}}*
        ended with *{{.Status.State}}*. <{{.Status.URL}}|View logs> :white_check_mark:
        {{else}} :warning:  Job *{{.Spec.Job}}* ended with *{{.Status.State}}*. <{{.Status.URL}}|View
        logs> :warning: {{end}}'
  spec:
    containers:
    - args:
      - --gcs-upload-secret=/secrets/gcs/service-account.json
      - --image-import-pull-secret=/etc/pull-secret/.dockerconfigjson
      - --lease-server-credentials-file=/etc/boskos/credentials
      - --report-credentials-file=/etc/report/credentials
      - --secret-dir=/secrets/ci-pull-credentials
      - --target=node-density-heavy-24nodes
      - --variant=rosa_hcp-4.19-nightly-x86
      command:
      - ci-operator
      image: ci-operator:latest
      imagePullPolicy: Always
      name: ""
      resources:
        requests:
          cpu: 10m
      volumeMounts:
      - mountPath: /etc/boskos
        name: boskos
        readOnly: true
      - mountPath: /secrets/ci-pull-credentials
        name: ci-pull-credentials
        readOnly: true
      - mountPath: /secrets/gcs
        name: gcs-credentials
        readOnly: true
      - mountPath: /secrets/manifest-tool
        name: manifest-tool-local-pusher
        readOnly: true
      - mountPath: /etc/pull-secret
        name: pull-secret
        readOnly: true
      - mountPath: /etc/report
        name: result-aggregator
        readOnly: true
    serviceAccountName: ci-operator
    volumes:
    - name: boskos
      secret:
        items:
        - key: credentials
          path: credentials
        secretName: boskos-credentials
    - name: ci-pull-credentials
      secret:
        secretName: ci-pull-credentials
    - name: manifest-tool-local-pusher
      secret:
        secretName: manifest-tool-local-pusher
    - name: pull-secret
      secret:
        secretName: registry-pull-credentials
    - name: result-aggregator
      secret:
        secretName: result-aggregator
- agent: kubernetes
  cluster: vsphere02
  cron: 0 7 2,9,16,23 * *
  decorate: true
  decoration_config:
    skip_cloning: true
    timeout: 5h0m0s
  extra_refs:
  - base_ref: main
    org: openshift-eng
    repo: ocp-qe-perfscale-ci
  labels:
    ci-operator.openshift.io/cloud: vsphere
    ci-operator.openshift.io/cloud-cluster-profile: vsphere-elastic
    ci-operator.openshift.io/variant: vsphere-4.18-nightly-x86
    ci.openshift.io/generator: prowgen
    job-release: "4.18"
    pj-rehearse.openshift.io/can-be-rehearsed: "true"
  name: periodic-ci-openshift-eng-ocp-qe-perfscale-ci-main-vsphere-4.18-nightly-x86-vcenter-1-ipv4ipv6dual-control-plane-24nodes
  reporter_config:
    slack:
      channel: '#ocp-qe-scale-ci-results'
      job_states_to_report:
      - success
      - failure
      - error
      report_template: '{{if eq .Status.State "success"}} :white_check_mark: Job *{{.Spec.Job}}*
        ended with *{{.Status.State}}*. <{{.Status.URL}}|View logs> :white_check_mark:
        {{else}} :warning:  Job *{{.Spec.Job}}* ended with *{{.Status.State}}*. <{{.Status.URL}}|View
        logs> :warning: {{end}}'
  spec:
    containers:
    - args:
      - --gcs-upload-secret=/secrets/gcs/service-account.json
      - --image-import-pull-secret=/etc/pull-secret/.dockerconfigjson
      - --lease-server-credentials-file=/etc/boskos/credentials
      - --report-credentials-file=/etc/report/credentials
      - --secret-dir=/secrets/ci-pull-credentials
      - --target=vcenter-1-ipv4ipv6dual-control-plane-24nodes
      - --variant=vsphere-4.18-nightly-x86
      command:
      - ci-operator
      image: ci-operator:latest
      imagePullPolicy: Always
      name: ""
      resources:
        requests:
          cpu: 10m
      volumeMounts:
      - mountPath: /etc/boskos
        name: boskos
        readOnly: true
      - mountPath: /secrets/ci-pull-credentials
        name: ci-pull-credentials
        readOnly: true
      - mountPath: /secrets/gcs
        name: gcs-credentials
        readOnly: true
      - mountPath: /secrets/manifest-tool
        name: manifest-tool-local-pusher
        readOnly: true
      - mountPath: /etc/pull-secret
        name: pull-secret
        readOnly: true
      - mountPath: /etc/report
        name: result-aggregator
        readOnly: true
    serviceAccountName: ci-operator
    volumes:
    - name: boskos
      secret:
        items:
        - key: credentials
          path: credentials
        secretName: boskos-credentials
    - name: ci-pull-credentials
      secret:
        secretName: ci-pull-credentials
    - name: manifest-tool-local-pusher
      secret:
        secretName: manifest-tool-local-pusher
    - name: pull-secret
      secret:
        secretName: registry-pull-credentials
    - name: result-aggregator
      secret:
        secretName: result-aggregator
- agent: kubernetes
  cluster: build07
  cron: 0 0 * * 1
  decorate: true
  decoration_config:
    skip_cloning: true
  extra_refs:
  - base_ref: main
    org: openshift-eng
    repo: ocp-qe-perfscale-ci
  labels:
    capability/intranet: intranet
    ci-operator.openshift.io/variant: write_jobs_to_gsheet
    ci.openshift.io/generator: prowgen
    job-release: "4.17"
    pj-rehearse.openshift.io/can-be-rehearsed: "true"
  name: periodic-ci-openshift-eng-ocp-qe-perfscale-ci-main-write_jobs_to_gsheet-get-orion-results-cdv2
  reporter_config:
    slack:
      channel: '#ocp-qe-scale-ci-results'
      job_states_to_report:
      - success
      - failure
      - error
      report_template: '{{if eq .Status.State "success"}} :white_check_mark: Job *{{.Spec.Job}}*
        ended with *{{.Status.State}}*. <{{.Status.URL}}|View logs> :white_check_mark:
        {{else}} :warning:  Job *{{.Spec.Job}}* ended with *{{.Status.State}}*. <{{.Status.URL}}|View
        logs> :warning: {{end}}'
  spec:
    containers:
    - args:
      - --gcs-upload-secret=/secrets/gcs/service-account.json
      - --image-import-pull-secret=/etc/pull-secret/.dockerconfigjson
      - --report-credentials-file=/etc/report/credentials
      - --secret-dir=/secrets/ci-pull-credentials
      - --target=get-orion-results-cdv2
      - --variant=write_jobs_to_gsheet
      command:
      - ci-operator
      image: ci-operator:latest
      imagePullPolicy: Always
      name: ""
      resources:
        requests:
          cpu: 10m
      volumeMounts:
      - mountPath: /secrets/ci-pull-credentials
        name: ci-pull-credentials
        readOnly: true
      - mountPath: /secrets/gcs
        name: gcs-credentials
        readOnly: true
      - mountPath: /secrets/manifest-tool
        name: manifest-tool-local-pusher
        readOnly: true
      - mountPath: /etc/pull-secret
        name: pull-secret
        readOnly: true
      - mountPath: /etc/report
        name: result-aggregator
        readOnly: true
    serviceAccountName: ci-operator
    volumes:
    - name: ci-pull-credentials
      secret:
        secretName: ci-pull-credentials
    - name: manifest-tool-local-pusher
      secret:
        secretName: manifest-tool-local-pusher
    - name: pull-secret
      secret:
        secretName: registry-pull-credentials
    - name: result-aggregator
      secret:
        secretName: result-aggregator
- agent: kubernetes
  cluster: build07
  cron: 0 0 * * 1
  decorate: true
  decoration_config:
    skip_cloning: true
  extra_refs:
  - base_ref: main
    org: openshift-eng
    repo: ocp-qe-perfscale-ci
  labels:
    capability/intranet: intranet
    ci-operator.openshift.io/variant: write_jobs_to_gsheet
    ci.openshift.io/generator: prowgen
    job-release: "4.17"
    pj-rehearse.openshift.io/can-be-rehearsed: "true"
  name: periodic-ci-openshift-eng-ocp-qe-perfscale-ci-main-write_jobs_to_gsheet-get-orion-results-nd
  reporter_config:
    slack:
      channel: '#ocp-qe-scale-ci-results'
      job_states_to_report:
      - success
      - failure
      - error
      report_template: '{{if eq .Status.State "success"}} :white_check_mark: Job *{{.Spec.Job}}*
        ended with *{{.Status.State}}*. <{{.Status.URL}}|View logs> :white_check_mark:
        {{else}} :warning:  Job *{{.Spec.Job}}* ended with *{{.Status.State}}*. <{{.Status.URL}}|View
        logs> :warning: {{end}}'
  spec:
    containers:
    - args:
      - --gcs-upload-secret=/secrets/gcs/service-account.json
      - --image-import-pull-secret=/etc/pull-secret/.dockerconfigjson
      - --report-credentials-file=/etc/report/credentials
      - --secret-dir=/secrets/ci-pull-credentials
      - --target=get-orion-results-nd
      - --variant=write_jobs_to_gsheet
      command:
      - ci-operator
      image: ci-operator:latest
      imagePullPolicy: Always
      name: ""
      resources:
        requests:
          cpu: 10m
      volumeMounts:
      - mountPath: /secrets/ci-pull-credentials
        name: ci-pull-credentials
        readOnly: true
      - mountPath: /secrets/gcs
        name: gcs-credentials
        readOnly: true
      - mountPath: /secrets/manifest-tool
        name: manifest-tool-local-pusher
        readOnly: true
      - mountPath: /etc/pull-secret
        name: pull-secret
        readOnly: true
      - mountPath: /etc/report
        name: result-aggregator
        readOnly: true
    serviceAccountName: ci-operator
    volumes:
    - name: ci-pull-credentials
      secret:
        secretName: ci-pull-credentials
    - name: manifest-tool-local-pusher
      secret:
        secretName: manifest-tool-local-pusher
    - name: pull-secret
      secret:
        secretName: registry-pull-credentials
    - name: result-aggregator
      secret:
        secretName: result-aggregator
- agent: kubernetes
  cluster: build07
  cron: 0 0 */21 * *
  decorate: true
  decoration_config:
    skip_cloning: true
  extra_refs:
  - base_ref: main
    org: openshift-eng
    repo: ocp-qe-perfscale-ci
  labels:
    ci-operator.openshift.io/variant: write_jobs_to_gsheet
    ci.openshift.io/generator: prowgen
    job-release: "4.17"
    pj-rehearse.openshift.io/can-be-rehearsed: "true"
  name: periodic-ci-openshift-eng-ocp-qe-perfscale-ci-main-write_jobs_to_gsheet-write-jobs-to-google-sheet-sprintly
  reporter_config:
    slack:
      channel: '#ocp-qe-scale-ci-results'
      job_states_to_report:
      - success
      - failure
      - error
      report_template: '{{if eq .Status.State "success"}} :white_check_mark: Job *{{.Spec.Job}}*
        ended with *{{.Status.State}}*. <{{.Status.URL}}|View logs> :white_check_mark:
        {{else}} :warning:  Job *{{.Spec.Job}}* ended with *{{.Status.State}}*. <{{.Status.URL}}|View
        logs> :warning: {{end}}'
  spec:
    containers:
    - args:
      - --gcs-upload-secret=/secrets/gcs/service-account.json
      - --image-import-pull-secret=/etc/pull-secret/.dockerconfigjson
      - --report-credentials-file=/etc/report/credentials
      - --secret-dir=/secrets/ci-pull-credentials
      - --target=write-jobs-to-google-sheet-sprintly
      - --variant=write_jobs_to_gsheet
      command:
      - ci-operator
      image: ci-operator:latest
      imagePullPolicy: Always
      name: ""
      resources:
        requests:
          cpu: 10m
      volumeMounts:
      - mountPath: /secrets/ci-pull-credentials
        name: ci-pull-credentials
        readOnly: true
      - mountPath: /secrets/gcs
        name: gcs-credentials
        readOnly: true
      - mountPath: /secrets/manifest-tool
        name: manifest-tool-local-pusher
        readOnly: true
      - mountPath: /etc/pull-secret
        name: pull-secret
        readOnly: true
      - mountPath: /etc/report
        name: result-aggregator
        readOnly: true
    serviceAccountName: ci-operator
    volumes:
    - name: ci-pull-credentials
      secret:
        secretName: ci-pull-credentials
    - name: manifest-tool-local-pusher
      secret:
        secretName: manifest-tool-local-pusher
    - name: pull-secret
      secret:
        secretName: registry-pull-credentials
    - name: result-aggregator
      secret:
        secretName: result-aggregator<|MERGE_RESOLUTION|>--- conflicted
+++ resolved
@@ -6493,8 +6493,777 @@
     ci.openshift.io/generator: prowgen
     job-release: "4.18"
     pj-rehearse.openshift.io/can-be-rehearsed: "true"
-<<<<<<< HEAD
-  name: periodic-ci-openshift-eng-ocp-qe-perfscale-ci-main-gcp-4.18-nightly-x86-control-plane-etcd-fips-24nodes
+  name: periodic-ci-openshift-eng-ocp-qe-perfscale-ci-main-azure-4.18-nightly-x86-control-plane-multi-120nodes
+  spec:
+    containers:
+    - args:
+      - --gcs-upload-secret=/secrets/gcs/service-account.json
+      - --image-import-pull-secret=/etc/pull-secret/.dockerconfigjson
+      - --lease-server-credentials-file=/etc/boskos/credentials
+      - --report-credentials-file=/etc/report/credentials
+      - --secret-dir=/secrets/ci-pull-credentials
+      - --target=control-plane-multi-120nodes
+      - --variant=azure-4.18-nightly-x86
+      command:
+      - ci-operator
+      image: ci-operator:latest
+      imagePullPolicy: Always
+      name: ""
+      resources:
+        requests:
+          cpu: 10m
+      volumeMounts:
+      - mountPath: /etc/boskos
+        name: boskos
+        readOnly: true
+      - mountPath: /secrets/ci-pull-credentials
+        name: ci-pull-credentials
+        readOnly: true
+      - mountPath: /secrets/gcs
+        name: gcs-credentials
+        readOnly: true
+      - mountPath: /secrets/manifest-tool
+        name: manifest-tool-local-pusher
+        readOnly: true
+      - mountPath: /etc/pull-secret
+        name: pull-secret
+        readOnly: true
+      - mountPath: /etc/report
+        name: result-aggregator
+        readOnly: true
+    serviceAccountName: ci-operator
+    volumes:
+    - name: boskos
+      secret:
+        items:
+        - key: credentials
+          path: credentials
+        secretName: boskos-credentials
+    - name: ci-pull-credentials
+      secret:
+        secretName: ci-pull-credentials
+    - name: manifest-tool-local-pusher
+      secret:
+        secretName: manifest-tool-local-pusher
+    - name: pull-secret
+      secret:
+        secretName: registry-pull-credentials
+    - name: result-aggregator
+      secret:
+        secretName: result-aggregator
+- agent: kubernetes
+  cluster: build07
+  cron: 0 4 8,22 * *
+  decorate: true
+  decoration_config:
+    skip_cloning: true
+    timeout: 8h0m0s
+  extra_refs:
+  - base_ref: main
+    org: openshift-eng
+    repo: ocp-qe-perfscale-ci
+  labels:
+    ci-operator.openshift.io/cloud: azure4
+    ci-operator.openshift.io/cloud-cluster-profile: azure-qe
+    ci-operator.openshift.io/variant: azure-4.18-nightly-x86
+    ci.openshift.io/generator: prowgen
+    job-release: "4.18"
+    pj-rehearse.openshift.io/can-be-rehearsed: "true"
+  name: periodic-ci-openshift-eng-ocp-qe-perfscale-ci-main-azure-4.18-nightly-x86-data-path-multi-9nodes
+  spec:
+    containers:
+    - args:
+      - --gcs-upload-secret=/secrets/gcs/service-account.json
+      - --image-import-pull-secret=/etc/pull-secret/.dockerconfigjson
+      - --lease-server-credentials-file=/etc/boskos/credentials
+      - --report-credentials-file=/etc/report/credentials
+      - --secret-dir=/secrets/ci-pull-credentials
+      - --target=data-path-multi-9nodes
+      - --variant=azure-4.18-nightly-x86
+      command:
+      - ci-operator
+      image: ci-operator:latest
+      imagePullPolicy: Always
+      name: ""
+      resources:
+        requests:
+          cpu: 10m
+      volumeMounts:
+      - mountPath: /etc/boskos
+        name: boskos
+        readOnly: true
+      - mountPath: /secrets/ci-pull-credentials
+        name: ci-pull-credentials
+        readOnly: true
+      - mountPath: /secrets/gcs
+        name: gcs-credentials
+        readOnly: true
+      - mountPath: /secrets/manifest-tool
+        name: manifest-tool-local-pusher
+        readOnly: true
+      - mountPath: /etc/pull-secret
+        name: pull-secret
+        readOnly: true
+      - mountPath: /etc/report
+        name: result-aggregator
+        readOnly: true
+    serviceAccountName: ci-operator
+    volumes:
+    - name: boskos
+      secret:
+        items:
+        - key: credentials
+          path: credentials
+        secretName: boskos-credentials
+    - name: ci-pull-credentials
+      secret:
+        secretName: ci-pull-credentials
+    - name: manifest-tool-local-pusher
+      secret:
+        secretName: manifest-tool-local-pusher
+    - name: pull-secret
+      secret:
+        secretName: registry-pull-credentials
+    - name: result-aggregator
+      secret:
+        secretName: result-aggregator
+- agent: kubernetes
+  cluster: build07
+  cron: 0 0 12,26 * *
+  decorate: true
+  decoration_config:
+    skip_cloning: true
+    timeout: 8h0m0s
+  extra_refs:
+  - base_ref: main
+    org: openshift-eng
+    repo: ocp-qe-perfscale-ci
+  labels:
+    ci-operator.openshift.io/cloud: azure4
+    ci-operator.openshift.io/cloud-cluster-profile: azure-qe
+    ci-operator.openshift.io/variant: azure-4.18-nightly-x86
+    ci.openshift.io/generator: prowgen
+    job-release: "4.18"
+    pj-rehearse.openshift.io/can-be-rehearsed: "true"
+  name: periodic-ci-openshift-eng-ocp-qe-perfscale-ci-main-azure-4.18-nightly-x86-node-density-heavy-multi-24nodes
+  spec:
+    containers:
+    - args:
+      - --gcs-upload-secret=/secrets/gcs/service-account.json
+      - --image-import-pull-secret=/etc/pull-secret/.dockerconfigjson
+      - --lease-server-credentials-file=/etc/boskos/credentials
+      - --report-credentials-file=/etc/report/credentials
+      - --secret-dir=/secrets/ci-pull-credentials
+      - --target=node-density-heavy-multi-24nodes
+      - --variant=azure-4.18-nightly-x86
+      command:
+      - ci-operator
+      image: ci-operator:latest
+      imagePullPolicy: Always
+      name: ""
+      resources:
+        requests:
+          cpu: 10m
+      volumeMounts:
+      - mountPath: /etc/boskos
+        name: boskos
+        readOnly: true
+      - mountPath: /secrets/ci-pull-credentials
+        name: ci-pull-credentials
+        readOnly: true
+      - mountPath: /secrets/gcs
+        name: gcs-credentials
+        readOnly: true
+      - mountPath: /secrets/manifest-tool
+        name: manifest-tool-local-pusher
+        readOnly: true
+      - mountPath: /etc/pull-secret
+        name: pull-secret
+        readOnly: true
+      - mountPath: /etc/report
+        name: result-aggregator
+        readOnly: true
+    serviceAccountName: ci-operator
+    volumes:
+    - name: boskos
+      secret:
+        items:
+        - key: credentials
+          path: credentials
+        secretName: boskos-credentials
+    - name: ci-pull-credentials
+      secret:
+        secretName: ci-pull-credentials
+    - name: manifest-tool-local-pusher
+      secret:
+        secretName: manifest-tool-local-pusher
+    - name: pull-secret
+      secret:
+        secretName: registry-pull-credentials
+    - name: result-aggregator
+      secret:
+        secretName: result-aggregator
+- agent: kubernetes
+  cluster: build07
+  cron: 0 1 * * *
+  decorate: true
+  decoration_config:
+    skip_cloning: true
+    timeout: 8h0m0s
+  extra_refs:
+  - base_ref: main
+    org: openshift-eng
+    repo: ocp-qe-perfscale-ci
+  labels:
+    capability/intranet: intranet
+    ci-operator.openshift.io/variant: cloud-governance
+    ci.openshift.io/generator: prowgen
+    pj-rehearse.openshift.io/can-be-rehearsed: "true"
+  name: periodic-ci-openshift-eng-ocp-qe-perfscale-ci-main-cloud-governance-ecoeng-01-policies
+  reporter_config:
+    slack:
+      channel: '#forum-cloud-governance-policies'
+      job_states_to_report:
+      - success
+      - failure
+      - error
+      report_template: '{{if eq .Status.State "success"}} :white_check_mark: Job *{{.Spec.Job}}*
+        ended with *{{.Status.State}}*. <{{.Status.URL}}|View logs> :white_check_mark:
+        {{else}} :warning:  Job *{{.Spec.Job}}* ended with *{{.Status.State}}*. <{{.Status.URL}}|View
+        logs> :warning: {{end}}'
+  spec:
+    containers:
+    - args:
+      - --gcs-upload-secret=/secrets/gcs/service-account.json
+      - --image-import-pull-secret=/etc/pull-secret/.dockerconfigjson
+      - --report-credentials-file=/etc/report/credentials
+      - --target=ecoeng-01-policies
+      - --variant=cloud-governance
+      command:
+      - ci-operator
+      image: ci-operator:latest
+      imagePullPolicy: Always
+      name: ""
+      resources:
+        requests:
+          cpu: 10m
+      volumeMounts:
+      - mountPath: /secrets/gcs
+        name: gcs-credentials
+        readOnly: true
+      - mountPath: /secrets/manifest-tool
+        name: manifest-tool-local-pusher
+        readOnly: true
+      - mountPath: /etc/pull-secret
+        name: pull-secret
+        readOnly: true
+      - mountPath: /etc/report
+        name: result-aggregator
+        readOnly: true
+    serviceAccountName: ci-operator
+    volumes:
+    - name: manifest-tool-local-pusher
+      secret:
+        secretName: manifest-tool-local-pusher
+    - name: pull-secret
+      secret:
+        secretName: registry-pull-credentials
+    - name: result-aggregator
+      secret:
+        secretName: result-aggregator
+- agent: kubernetes
+  cluster: build07
+  cron: 20 */2 * * *
+  decorate: true
+  decoration_config:
+    skip_cloning: true
+    timeout: 8h0m0s
+  extra_refs:
+  - base_ref: main
+    org: openshift-eng
+    repo: ocp-qe-perfscale-ci
+  labels:
+    capability/intranet: intranet
+    ci-operator.openshift.io/variant: cloud-governance
+    ci.openshift.io/generator: prowgen
+    pj-rehearse.openshift.io/can-be-rehearsed: "true"
+  name: periodic-ci-openshift-eng-ocp-qe-perfscale-ci-main-cloud-governance-ecoeng-01-tagging
+  reporter_config:
+    slack:
+      channel: '#forum-cloud-governance-ci'
+      job_states_to_report:
+      - success
+      - failure
+      - error
+      report_template: '{{if eq .Status.State "success"}} :white_check_mark: Job *{{.Spec.Job}}*
+        ended with *{{.Status.State}}*. <{{.Status.URL}}|View logs> :white_check_mark:
+        {{else}} :warning:  Job *{{.Spec.Job}}* ended with *{{.Status.State}}*. <{{.Status.URL}}|View
+        logs> :warning: {{end}}'
+  spec:
+    containers:
+    - args:
+      - --gcs-upload-secret=/secrets/gcs/service-account.json
+      - --image-import-pull-secret=/etc/pull-secret/.dockerconfigjson
+      - --report-credentials-file=/etc/report/credentials
+      - --target=ecoeng-01-tagging
+      - --variant=cloud-governance
+      command:
+      - ci-operator
+      image: ci-operator:latest
+      imagePullPolicy: Always
+      name: ""
+      resources:
+        requests:
+          cpu: 10m
+      volumeMounts:
+      - mountPath: /secrets/gcs
+        name: gcs-credentials
+        readOnly: true
+      - mountPath: /secrets/manifest-tool
+        name: manifest-tool-local-pusher
+        readOnly: true
+      - mountPath: /etc/pull-secret
+        name: pull-secret
+        readOnly: true
+      - mountPath: /etc/report
+        name: result-aggregator
+        readOnly: true
+    serviceAccountName: ci-operator
+    volumes:
+    - name: manifest-tool-local-pusher
+      secret:
+        secretName: manifest-tool-local-pusher
+    - name: pull-secret
+      secret:
+        secretName: registry-pull-credentials
+    - name: result-aggregator
+      secret:
+        secretName: result-aggregator
+- agent: kubernetes
+  cluster: build07
+  cron: 0 2 * * *
+  decorate: true
+  decoration_config:
+    skip_cloning: true
+    timeout: 8h0m0s
+  extra_refs:
+  - base_ref: main
+    org: openshift-eng
+    repo: ocp-qe-perfscale-ci
+  labels:
+    capability/intranet: intranet
+    ci-operator.openshift.io/variant: cloud-governance
+    ci.openshift.io/generator: prowgen
+    pj-rehearse.openshift.io/can-be-rehearsed: "true"
+  name: periodic-ci-openshift-eng-ocp-qe-perfscale-ci-main-cloud-governance-ecoeng-02-policies
+  reporter_config:
+    slack:
+      channel: '#forum-cloud-governance-policies'
+      job_states_to_report:
+      - success
+      - failure
+      - error
+      report_template: '{{if eq .Status.State "success"}} :white_check_mark: Job *{{.Spec.Job}}*
+        ended with *{{.Status.State}}*. <{{.Status.URL}}|View logs> :white_check_mark:
+        {{else}} :warning:  Job *{{.Spec.Job}}* ended with *{{.Status.State}}*. <{{.Status.URL}}|View
+        logs> :warning: {{end}}'
+  spec:
+    containers:
+    - args:
+      - --gcs-upload-secret=/secrets/gcs/service-account.json
+      - --image-import-pull-secret=/etc/pull-secret/.dockerconfigjson
+      - --report-credentials-file=/etc/report/credentials
+      - --target=ecoeng-02-policies
+      - --variant=cloud-governance
+      command:
+      - ci-operator
+      image: ci-operator:latest
+      imagePullPolicy: Always
+      name: ""
+      resources:
+        requests:
+          cpu: 10m
+      volumeMounts:
+      - mountPath: /secrets/gcs
+        name: gcs-credentials
+        readOnly: true
+      - mountPath: /secrets/manifest-tool
+        name: manifest-tool-local-pusher
+        readOnly: true
+      - mountPath: /etc/pull-secret
+        name: pull-secret
+        readOnly: true
+      - mountPath: /etc/report
+        name: result-aggregator
+        readOnly: true
+    serviceAccountName: ci-operator
+    volumes:
+    - name: manifest-tool-local-pusher
+      secret:
+        secretName: manifest-tool-local-pusher
+    - name: pull-secret
+      secret:
+        secretName: registry-pull-credentials
+    - name: result-aggregator
+      secret:
+        secretName: result-aggregator
+- agent: kubernetes
+  cluster: build07
+  cron: 40 */2 * * *
+  decorate: true
+  decoration_config:
+    skip_cloning: true
+  extra_refs:
+  - base_ref: main
+    org: openshift-eng
+    repo: ocp-qe-perfscale-ci
+  labels:
+    capability/intranet: intranet
+    ci-operator.openshift.io/variant: cloud-governance
+    ci.openshift.io/generator: prowgen
+    pj-rehearse.openshift.io/can-be-rehearsed: "true"
+  name: periodic-ci-openshift-eng-ocp-qe-perfscale-ci-main-cloud-governance-ecoeng-02-tagging
+  reporter_config:
+    slack:
+      channel: '#forum-cloud-governance-ci'
+      job_states_to_report:
+      - success
+      - failure
+      - error
+      report_template: '{{if eq .Status.State "success"}} :white_check_mark: Job *{{.Spec.Job}}*
+        ended with *{{.Status.State}}*. <{{.Status.URL}}|View logs> :white_check_mark:
+        {{else}} :warning:  Job *{{.Spec.Job}}* ended with *{{.Status.State}}*. <{{.Status.URL}}|View
+        logs> :warning: {{end}}'
+  spec:
+    containers:
+    - args:
+      - --gcs-upload-secret=/secrets/gcs/service-account.json
+      - --image-import-pull-secret=/etc/pull-secret/.dockerconfigjson
+      - --report-credentials-file=/etc/report/credentials
+      - --target=ecoeng-02-tagging
+      - --variant=cloud-governance
+      command:
+      - ci-operator
+      image: ci-operator:latest
+      imagePullPolicy: Always
+      name: ""
+      resources:
+        requests:
+          cpu: 10m
+      volumeMounts:
+      - mountPath: /secrets/gcs
+        name: gcs-credentials
+        readOnly: true
+      - mountPath: /secrets/manifest-tool
+        name: manifest-tool-local-pusher
+        readOnly: true
+      - mountPath: /etc/pull-secret
+        name: pull-secret
+        readOnly: true
+      - mountPath: /etc/report
+        name: result-aggregator
+        readOnly: true
+    serviceAccountName: ci-operator
+    volumes:
+    - name: manifest-tool-local-pusher
+      secret:
+        secretName: manifest-tool-local-pusher
+    - name: pull-secret
+      secret:
+        secretName: registry-pull-credentials
+    - name: result-aggregator
+      secret:
+        secretName: result-aggregator
+- agent: kubernetes
+  cluster: build07
+  cron: 0 3 * * *
+  decorate: true
+  decoration_config:
+    skip_cloning: true
+    timeout: 8h0m0s
+  extra_refs:
+  - base_ref: main
+    org: openshift-eng
+    repo: ocp-qe-perfscale-ci
+  labels:
+    capability/intranet: intranet
+    ci-operator.openshift.io/variant: cloud-governance
+    ci.openshift.io/generator: prowgen
+    pj-rehearse.openshift.io/can-be-rehearsed: "true"
+  name: periodic-ci-openshift-eng-ocp-qe-perfscale-ci-main-cloud-governance-ecoeng-03-policies
+  reporter_config:
+    slack:
+      channel: '#forum-cloud-governance-policies'
+      job_states_to_report:
+      - success
+      - failure
+      - error
+      report_template: '{{if eq .Status.State "success"}} :white_check_mark: Job *{{.Spec.Job}}*
+        ended with *{{.Status.State}}*. <{{.Status.URL}}|View logs> :white_check_mark:
+        {{else}} :warning:  Job *{{.Spec.Job}}* ended with *{{.Status.State}}*. <{{.Status.URL}}|View
+        logs> :warning: {{end}}'
+  spec:
+    containers:
+    - args:
+      - --gcs-upload-secret=/secrets/gcs/service-account.json
+      - --image-import-pull-secret=/etc/pull-secret/.dockerconfigjson
+      - --report-credentials-file=/etc/report/credentials
+      - --target=ecoeng-03-policies
+      - --variant=cloud-governance
+      command:
+      - ci-operator
+      image: ci-operator:latest
+      imagePullPolicy: Always
+      name: ""
+      resources:
+        requests:
+          cpu: 10m
+      volumeMounts:
+      - mountPath: /secrets/gcs
+        name: gcs-credentials
+        readOnly: true
+      - mountPath: /secrets/manifest-tool
+        name: manifest-tool-local-pusher
+        readOnly: true
+      - mountPath: /etc/pull-secret
+        name: pull-secret
+        readOnly: true
+      - mountPath: /etc/report
+        name: result-aggregator
+        readOnly: true
+    serviceAccountName: ci-operator
+    volumes:
+    - name: manifest-tool-local-pusher
+      secret:
+        secretName: manifest-tool-local-pusher
+    - name: pull-secret
+      secret:
+        secretName: registry-pull-credentials
+    - name: result-aggregator
+      secret:
+        secretName: result-aggregator
+- agent: kubernetes
+  cluster: build07
+  cron: 55 */2 * * *
+  decorate: true
+  decoration_config:
+    skip_cloning: true
+    timeout: 8h0m0s
+  extra_refs:
+  - base_ref: main
+    org: openshift-eng
+    repo: ocp-qe-perfscale-ci
+  labels:
+    capability/intranet: intranet
+    ci-operator.openshift.io/variant: cloud-governance
+    ci.openshift.io/generator: prowgen
+    pj-rehearse.openshift.io/can-be-rehearsed: "true"
+  name: periodic-ci-openshift-eng-ocp-qe-perfscale-ci-main-cloud-governance-ecoeng-03-tagging
+  reporter_config:
+    slack:
+      channel: '#forum-cloud-governance-ci'
+      job_states_to_report:
+      - success
+      - failure
+      - error
+      report_template: '{{if eq .Status.State "success"}} :white_check_mark: Job *{{.Spec.Job}}*
+        ended with *{{.Status.State}}*. <{{.Status.URL}}|View logs> :white_check_mark:
+        {{else}} :warning:  Job *{{.Spec.Job}}* ended with *{{.Status.State}}*. <{{.Status.URL}}|View
+        logs> :warning: {{end}}'
+  spec:
+    containers:
+    - args:
+      - --gcs-upload-secret=/secrets/gcs/service-account.json
+      - --image-import-pull-secret=/etc/pull-secret/.dockerconfigjson
+      - --report-credentials-file=/etc/report/credentials
+      - --target=ecoeng-03-tagging
+      - --variant=cloud-governance
+      command:
+      - ci-operator
+      image: ci-operator:latest
+      imagePullPolicy: Always
+      name: ""
+      resources:
+        requests:
+          cpu: 10m
+      volumeMounts:
+      - mountPath: /secrets/gcs
+        name: gcs-credentials
+        readOnly: true
+      - mountPath: /secrets/manifest-tool
+        name: manifest-tool-local-pusher
+        readOnly: true
+      - mountPath: /etc/pull-secret
+        name: pull-secret
+        readOnly: true
+      - mountPath: /etc/report
+        name: result-aggregator
+        readOnly: true
+    serviceAccountName: ci-operator
+    volumes:
+    - name: manifest-tool-local-pusher
+      secret:
+        secretName: manifest-tool-local-pusher
+    - name: pull-secret
+      secret:
+        secretName: registry-pull-credentials
+    - name: result-aggregator
+      secret:
+        secretName: result-aggregator
+- agent: kubernetes
+  cluster: build07
+  cron: 0 0 * * *
+  decorate: true
+  decoration_config:
+    skip_cloning: true
+    timeout: 8h0m0s
+  extra_refs:
+  - base_ref: main
+    org: openshift-eng
+    repo: ocp-qe-perfscale-ci
+  labels:
+    capability/intranet: intranet
+    ci-operator.openshift.io/variant: cloud-governance
+    ci.openshift.io/generator: prowgen
+    pj-rehearse.openshift.io/can-be-rehearsed: "true"
+  name: periodic-ci-openshift-eng-ocp-qe-perfscale-ci-main-cloud-governance-perfscale-policies
+  reporter_config:
+    slack:
+      channel: '#forum-cloud-governance-policies'
+      job_states_to_report:
+      - success
+      - failure
+      - error
+      report_template: '{{if eq .Status.State "success"}} :white_check_mark: Job *{{.Spec.Job}}*
+        ended with *{{.Status.State}}*. <{{.Status.URL}}|View logs> :white_check_mark:
+        {{else}} :warning:  Job *{{.Spec.Job}}* ended with *{{.Status.State}}*. <{{.Status.URL}}|View
+        logs> :warning: {{end}}'
+  spec:
+    containers:
+    - args:
+      - --gcs-upload-secret=/secrets/gcs/service-account.json
+      - --image-import-pull-secret=/etc/pull-secret/.dockerconfigjson
+      - --report-credentials-file=/etc/report/credentials
+      - --target=perfscale-policies
+      - --variant=cloud-governance
+      command:
+      - ci-operator
+      image: ci-operator:latest
+      imagePullPolicy: Always
+      name: ""
+      resources:
+        requests:
+          cpu: 10m
+      volumeMounts:
+      - mountPath: /secrets/gcs
+        name: gcs-credentials
+        readOnly: true
+      - mountPath: /secrets/manifest-tool
+        name: manifest-tool-local-pusher
+        readOnly: true
+      - mountPath: /etc/pull-secret
+        name: pull-secret
+        readOnly: true
+      - mountPath: /etc/report
+        name: result-aggregator
+        readOnly: true
+    serviceAccountName: ci-operator
+    volumes:
+    - name: manifest-tool-local-pusher
+      secret:
+        secretName: manifest-tool-local-pusher
+    - name: pull-secret
+      secret:
+        secretName: registry-pull-credentials
+    - name: result-aggregator
+      secret:
+        secretName: result-aggregator
+- agent: kubernetes
+  cluster: build07
+  cron: 0 */2 * * *
+  decorate: true
+  decoration_config:
+    skip_cloning: true
+  extra_refs:
+  - base_ref: main
+    org: openshift-eng
+    repo: ocp-qe-perfscale-ci
+  labels:
+    capability/intranet: intranet
+    ci-operator.openshift.io/variant: cloud-governance
+    ci.openshift.io/generator: prowgen
+    pj-rehearse.openshift.io/can-be-rehearsed: "true"
+  name: periodic-ci-openshift-eng-ocp-qe-perfscale-ci-main-cloud-governance-perfscale-tagging
+  reporter_config:
+    slack:
+      channel: '#forum-cloud-governance-ci'
+      job_states_to_report:
+      - success
+      - failure
+      - error
+      report_template: '{{if eq .Status.State "success"}} :white_check_mark: Job *{{.Spec.Job}}*
+        ended with *{{.Status.State}}*. <{{.Status.URL}}|View logs> :white_check_mark:
+        {{else}} :warning:  Job *{{.Spec.Job}}* ended with *{{.Status.State}}*. <{{.Status.URL}}|View
+        logs> :warning: {{end}}'
+  spec:
+    containers:
+    - args:
+      - --gcs-upload-secret=/secrets/gcs/service-account.json
+      - --image-import-pull-secret=/etc/pull-secret/.dockerconfigjson
+      - --report-credentials-file=/etc/report/credentials
+      - --target=perfscale-tagging
+      - --variant=cloud-governance
+      command:
+      - ci-operator
+      image: ci-operator:latest
+      imagePullPolicy: Always
+      name: ""
+      resources:
+        requests:
+          cpu: 10m
+      volumeMounts:
+      - mountPath: /secrets/gcs
+        name: gcs-credentials
+        readOnly: true
+      - mountPath: /secrets/manifest-tool
+        name: manifest-tool-local-pusher
+        readOnly: true
+      - mountPath: /etc/pull-secret
+        name: pull-secret
+        readOnly: true
+      - mountPath: /etc/report
+        name: result-aggregator
+        readOnly: true
+    serviceAccountName: ci-operator
+    volumes:
+    - name: manifest-tool-local-pusher
+      secret:
+        secretName: manifest-tool-local-pusher
+    - name: pull-secret
+      secret:
+        secretName: registry-pull-credentials
+    - name: result-aggregator
+      secret:
+        secretName: result-aggregator
+- agent: kubernetes
+  cluster: build02
+  cron: 0 13 16 3,6,9,12 *
+  decorate: true
+  decoration_config:
+    skip_cloning: true
+    timeout: 5h0m0s
+  extra_refs:
+  - base_ref: main
+    org: openshift-eng
+    repo: ocp-qe-perfscale-ci
+  labels:
+    ci-operator.openshift.io/cloud: gcp
+    ci-operator.openshift.io/cloud-cluster-profile: gcp-qe
+    ci-operator.openshift.io/variant: gcp-4.14-nightly-x86
+    ci.openshift.io/generator: prowgen
+    job-release: "4.14"
+    pj-rehearse.openshift.io/can-be-rehearsed: "true"
+  name: periodic-ci-openshift-eng-ocp-qe-perfscale-ci-main-gcp-4.14-nightly-x86-control-plane-etcd-fips-24nodes
   reporter_config:
     slack:
       channel: '#ocp-qe-scale-ci-results'
@@ -6515,7 +7284,7 @@
       - --report-credentials-file=/etc/report/credentials
       - --secret-dir=/secrets/ci-pull-credentials
       - --target=control-plane-etcd-fips-24nodes
-      - --variant=gcp-4.18-nightly-x86
+      - --variant=gcp-4.14-nightly-x86
       command:
       - ci-operator
       image: ci-operator:latest
@@ -6565,7 +7334,703 @@
         secretName: result-aggregator
 - agent: kubernetes
   cluster: build02
-  cron: 0 2 1,15 * *
+  cron: 0 6 15 3,6,9,12 *
+  decorate: true
+  decoration_config:
+    skip_cloning: true
+    timeout: 5h0m0s
+  extra_refs:
+  - base_ref: main
+    org: openshift-eng
+    repo: ocp-qe-perfscale-ci
+  labels:
+    ci-operator.openshift.io/cloud: gcp
+    ci-operator.openshift.io/cloud-cluster-profile: gcp-qe
+    ci-operator.openshift.io/variant: gcp-4.14-nightly-x86
+    ci.openshift.io/generator: prowgen
+    job-release: "4.14"
+    pj-rehearse.openshift.io/can-be-rehearsed: "true"
+  name: periodic-ci-openshift-eng-ocp-qe-perfscale-ci-main-gcp-4.14-nightly-x86-data-path-etcd-fips-9nodes
+  reporter_config:
+    slack:
+      channel: '#ocp-qe-scale-ci-results'
+      job_states_to_report:
+      - success
+      - failure
+      - error
+      report_template: '{{if eq .Status.State "success"}} :white_check_mark: Job *{{.Spec.Job}}*
+        ended with *{{.Status.State}}*. <{{.Status.URL}}|View logs> :white_check_mark:
+        {{else}} :warning:  Job *{{.Spec.Job}}* ended with *{{.Status.State}}*. <{{.Status.URL}}|View
+        logs> :warning: {{end}}'
+  spec:
+    containers:
+    - args:
+      - --gcs-upload-secret=/secrets/gcs/service-account.json
+      - --image-import-pull-secret=/etc/pull-secret/.dockerconfigjson
+      - --lease-server-credentials-file=/etc/boskos/credentials
+      - --report-credentials-file=/etc/report/credentials
+      - --secret-dir=/secrets/ci-pull-credentials
+      - --target=data-path-etcd-fips-9nodes
+      - --variant=gcp-4.14-nightly-x86
+      command:
+      - ci-operator
+      image: ci-operator:latest
+      imagePullPolicy: Always
+      name: ""
+      resources:
+        requests:
+          cpu: 10m
+      volumeMounts:
+      - mountPath: /etc/boskos
+        name: boskos
+        readOnly: true
+      - mountPath: /secrets/ci-pull-credentials
+        name: ci-pull-credentials
+        readOnly: true
+      - mountPath: /secrets/gcs
+        name: gcs-credentials
+        readOnly: true
+      - mountPath: /secrets/manifest-tool
+        name: manifest-tool-local-pusher
+        readOnly: true
+      - mountPath: /etc/pull-secret
+        name: pull-secret
+        readOnly: true
+      - mountPath: /etc/report
+        name: result-aggregator
+        readOnly: true
+    serviceAccountName: ci-operator
+    volumes:
+    - name: boskos
+      secret:
+        items:
+        - key: credentials
+          path: credentials
+        secretName: boskos-credentials
+    - name: ci-pull-credentials
+      secret:
+        secretName: ci-pull-credentials
+    - name: manifest-tool-local-pusher
+      secret:
+        secretName: manifest-tool-local-pusher
+    - name: pull-secret
+      secret:
+        secretName: registry-pull-credentials
+    - name: result-aggregator
+      secret:
+        secretName: result-aggregator
+- agent: kubernetes
+  cluster: build02
+  cron: 0 10 9 7 *
+  decorate: true
+  decoration_config:
+    skip_cloning: true
+    timeout: 5h0m0s
+  extra_refs:
+  - base_ref: main
+    org: openshift-eng
+    repo: ocp-qe-perfscale-ci
+  labels:
+    ci-operator.openshift.io/cloud: gcp
+    ci-operator.openshift.io/cloud-cluster-profile: gcp-qe
+    ci-operator.openshift.io/variant: gcp-4.15-nightly-x86
+    ci.openshift.io/generator: prowgen
+    job-release: "4.15"
+    pj-rehearse.openshift.io/can-be-rehearsed: "true"
+  name: periodic-ci-openshift-eng-ocp-qe-perfscale-ci-main-gcp-4.15-nightly-x86-control-plane-etcd-fips-24nodes
+  reporter_config:
+    slack:
+      channel: '#ocp-qe-scale-ci-results'
+      job_states_to_report:
+      - success
+      - failure
+      - error
+      report_template: '{{if eq .Status.State "success"}} :white_check_mark: Job *{{.Spec.Job}}*
+        ended with *{{.Status.State}}*. <{{.Status.URL}}|View logs> :white_check_mark:
+        {{else}} :warning:  Job *{{.Spec.Job}}* ended with *{{.Status.State}}*. <{{.Status.URL}}|View
+        logs> :warning: {{end}}'
+  spec:
+    containers:
+    - args:
+      - --gcs-upload-secret=/secrets/gcs/service-account.json
+      - --image-import-pull-secret=/etc/pull-secret/.dockerconfigjson
+      - --lease-server-credentials-file=/etc/boskos/credentials
+      - --report-credentials-file=/etc/report/credentials
+      - --secret-dir=/secrets/ci-pull-credentials
+      - --target=control-plane-etcd-fips-24nodes
+      - --variant=gcp-4.15-nightly-x86
+      command:
+      - ci-operator
+      image: ci-operator:latest
+      imagePullPolicy: Always
+      name: ""
+      resources:
+        requests:
+          cpu: 10m
+      volumeMounts:
+      - mountPath: /etc/boskos
+        name: boskos
+        readOnly: true
+      - mountPath: /secrets/ci-pull-credentials
+        name: ci-pull-credentials
+        readOnly: true
+      - mountPath: /secrets/gcs
+        name: gcs-credentials
+        readOnly: true
+      - mountPath: /secrets/manifest-tool
+        name: manifest-tool-local-pusher
+        readOnly: true
+      - mountPath: /etc/pull-secret
+        name: pull-secret
+        readOnly: true
+      - mountPath: /etc/report
+        name: result-aggregator
+        readOnly: true
+    serviceAccountName: ci-operator
+    volumes:
+    - name: boskos
+      secret:
+        items:
+        - key: credentials
+          path: credentials
+        secretName: boskos-credentials
+    - name: ci-pull-credentials
+      secret:
+        secretName: ci-pull-credentials
+    - name: manifest-tool-local-pusher
+      secret:
+        secretName: manifest-tool-local-pusher
+    - name: pull-secret
+      secret:
+        secretName: registry-pull-credentials
+    - name: result-aggregator
+      secret:
+        secretName: result-aggregator
+- agent: kubernetes
+  cluster: build02
+  cron: 0 4 8 7 *
+  decorate: true
+  decoration_config:
+    skip_cloning: true
+    timeout: 5h0m0s
+  extra_refs:
+  - base_ref: main
+    org: openshift-eng
+    repo: ocp-qe-perfscale-ci
+  labels:
+    ci-operator.openshift.io/cloud: gcp
+    ci-operator.openshift.io/cloud-cluster-profile: gcp-qe
+    ci-operator.openshift.io/variant: gcp-4.15-nightly-x86
+    ci.openshift.io/generator: prowgen
+    job-release: "4.15"
+    pj-rehearse.openshift.io/can-be-rehearsed: "true"
+  name: periodic-ci-openshift-eng-ocp-qe-perfscale-ci-main-gcp-4.15-nightly-x86-data-path-etcd-fips-9nodes
+  reporter_config:
+    slack:
+      channel: '#ocp-qe-scale-ci-results'
+      job_states_to_report:
+      - success
+      - failure
+      - error
+      report_template: '{{if eq .Status.State "success"}} :white_check_mark: Job *{{.Spec.Job}}*
+        ended with *{{.Status.State}}*. <{{.Status.URL}}|View logs> :white_check_mark:
+        {{else}} :warning:  Job *{{.Spec.Job}}* ended with *{{.Status.State}}*. <{{.Status.URL}}|View
+        logs> :warning: {{end}}'
+  spec:
+    containers:
+    - args:
+      - --gcs-upload-secret=/secrets/gcs/service-account.json
+      - --image-import-pull-secret=/etc/pull-secret/.dockerconfigjson
+      - --lease-server-credentials-file=/etc/boskos/credentials
+      - --report-credentials-file=/etc/report/credentials
+      - --secret-dir=/secrets/ci-pull-credentials
+      - --target=data-path-etcd-fips-9nodes
+      - --variant=gcp-4.15-nightly-x86
+      command:
+      - ci-operator
+      image: ci-operator:latest
+      imagePullPolicy: Always
+      name: ""
+      resources:
+        requests:
+          cpu: 10m
+      volumeMounts:
+      - mountPath: /etc/boskos
+        name: boskos
+        readOnly: true
+      - mountPath: /secrets/ci-pull-credentials
+        name: ci-pull-credentials
+        readOnly: true
+      - mountPath: /secrets/gcs
+        name: gcs-credentials
+        readOnly: true
+      - mountPath: /secrets/manifest-tool
+        name: manifest-tool-local-pusher
+        readOnly: true
+      - mountPath: /etc/pull-secret
+        name: pull-secret
+        readOnly: true
+      - mountPath: /etc/report
+        name: result-aggregator
+        readOnly: true
+    serviceAccountName: ci-operator
+    volumes:
+    - name: boskos
+      secret:
+        items:
+        - key: credentials
+          path: credentials
+        secretName: boskos-credentials
+    - name: ci-pull-credentials
+      secret:
+        secretName: ci-pull-credentials
+    - name: manifest-tool-local-pusher
+      secret:
+        secretName: manifest-tool-local-pusher
+    - name: pull-secret
+      secret:
+        secretName: registry-pull-credentials
+    - name: result-aggregator
+      secret:
+        secretName: result-aggregator
+- agent: kubernetes
+  cluster: build02
+  cron: 0 6 2 1,3,5,7,9,11 *
+  decorate: true
+  decoration_config:
+    skip_cloning: true
+    timeout: 5h0m0s
+  extra_refs:
+  - base_ref: main
+    org: openshift-eng
+    repo: ocp-qe-perfscale-ci
+  labels:
+    ci-operator.openshift.io/cloud: gcp
+    ci-operator.openshift.io/cloud-cluster-profile: gcp-qe
+    ci-operator.openshift.io/variant: gcp-4.16-nightly-x86
+    ci.openshift.io/generator: prowgen
+    job-release: "4.16"
+    pj-rehearse.openshift.io/can-be-rehearsed: "true"
+  name: periodic-ci-openshift-eng-ocp-qe-perfscale-ci-main-gcp-4.16-nightly-x86-control-plane-etcd-fips-24nodes
+  reporter_config:
+    slack:
+      channel: '#ocp-qe-scale-ci-results'
+      job_states_to_report:
+      - success
+      - failure
+      - error
+      report_template: '{{if eq .Status.State "success"}} :white_check_mark: Job *{{.Spec.Job}}*
+        ended with *{{.Status.State}}*. <{{.Status.URL}}|View logs> :white_check_mark:
+        {{else}} :warning:  Job *{{.Spec.Job}}* ended with *{{.Status.State}}*. <{{.Status.URL}}|View
+        logs> :warning: {{end}}'
+  spec:
+    containers:
+    - args:
+      - --gcs-upload-secret=/secrets/gcs/service-account.json
+      - --image-import-pull-secret=/etc/pull-secret/.dockerconfigjson
+      - --lease-server-credentials-file=/etc/boskos/credentials
+      - --report-credentials-file=/etc/report/credentials
+      - --secret-dir=/secrets/ci-pull-credentials
+      - --target=control-plane-etcd-fips-24nodes
+      - --variant=gcp-4.16-nightly-x86
+      command:
+      - ci-operator
+      image: ci-operator:latest
+      imagePullPolicy: Always
+      name: ""
+      resources:
+        requests:
+          cpu: 10m
+      volumeMounts:
+      - mountPath: /etc/boskos
+        name: boskos
+        readOnly: true
+      - mountPath: /secrets/ci-pull-credentials
+        name: ci-pull-credentials
+        readOnly: true
+      - mountPath: /secrets/gcs
+        name: gcs-credentials
+        readOnly: true
+      - mountPath: /secrets/manifest-tool
+        name: manifest-tool-local-pusher
+        readOnly: true
+      - mountPath: /etc/pull-secret
+        name: pull-secret
+        readOnly: true
+      - mountPath: /etc/report
+        name: result-aggregator
+        readOnly: true
+    serviceAccountName: ci-operator
+    volumes:
+    - name: boskos
+      secret:
+        items:
+        - key: credentials
+          path: credentials
+        secretName: boskos-credentials
+    - name: ci-pull-credentials
+      secret:
+        secretName: ci-pull-credentials
+    - name: manifest-tool-local-pusher
+      secret:
+        secretName: manifest-tool-local-pusher
+    - name: pull-secret
+      secret:
+        secretName: registry-pull-credentials
+    - name: result-aggregator
+      secret:
+        secretName: result-aggregator
+- agent: kubernetes
+  cluster: build02
+  cron: 0 4 1 1,3,5,7,9,11 *
+  decorate: true
+  decoration_config:
+    skip_cloning: true
+    timeout: 5h0m0s
+  extra_refs:
+  - base_ref: main
+    org: openshift-eng
+    repo: ocp-qe-perfscale-ci
+  labels:
+    ci-operator.openshift.io/cloud: gcp
+    ci-operator.openshift.io/cloud-cluster-profile: gcp-qe
+    ci-operator.openshift.io/variant: gcp-4.16-nightly-x86
+    ci.openshift.io/generator: prowgen
+    job-release: "4.16"
+    pj-rehearse.openshift.io/can-be-rehearsed: "true"
+  name: periodic-ci-openshift-eng-ocp-qe-perfscale-ci-main-gcp-4.16-nightly-x86-data-path-etcd-fips-9nodes
+  reporter_config:
+    slack:
+      channel: '#ocp-qe-scale-ci-results'
+      job_states_to_report:
+      - success
+      - failure
+      - error
+      report_template: '{{if eq .Status.State "success"}} :white_check_mark: Job *{{.Spec.Job}}*
+        ended with *{{.Status.State}}*. <{{.Status.URL}}|View logs> :white_check_mark:
+        {{else}} :warning:  Job *{{.Spec.Job}}* ended with *{{.Status.State}}*. <{{.Status.URL}}|View
+        logs> :warning: {{end}}'
+  spec:
+    containers:
+    - args:
+      - --gcs-upload-secret=/secrets/gcs/service-account.json
+      - --image-import-pull-secret=/etc/pull-secret/.dockerconfigjson
+      - --lease-server-credentials-file=/etc/boskos/credentials
+      - --report-credentials-file=/etc/report/credentials
+      - --secret-dir=/secrets/ci-pull-credentials
+      - --target=data-path-etcd-fips-9nodes
+      - --variant=gcp-4.16-nightly-x86
+      command:
+      - ci-operator
+      image: ci-operator:latest
+      imagePullPolicy: Always
+      name: ""
+      resources:
+        requests:
+          cpu: 10m
+      volumeMounts:
+      - mountPath: /etc/boskos
+        name: boskos
+        readOnly: true
+      - mountPath: /secrets/ci-pull-credentials
+        name: ci-pull-credentials
+        readOnly: true
+      - mountPath: /secrets/gcs
+        name: gcs-credentials
+        readOnly: true
+      - mountPath: /secrets/manifest-tool
+        name: manifest-tool-local-pusher
+        readOnly: true
+      - mountPath: /etc/pull-secret
+        name: pull-secret
+        readOnly: true
+      - mountPath: /etc/report
+        name: result-aggregator
+        readOnly: true
+    serviceAccountName: ci-operator
+    volumes:
+    - name: boskos
+      secret:
+        items:
+        - key: credentials
+          path: credentials
+        secretName: boskos-credentials
+    - name: ci-pull-credentials
+      secret:
+        secretName: ci-pull-credentials
+    - name: manifest-tool-local-pusher
+      secret:
+        secretName: manifest-tool-local-pusher
+    - name: pull-secret
+      secret:
+        secretName: registry-pull-credentials
+    - name: result-aggregator
+      secret:
+        secretName: result-aggregator
+- agent: kubernetes
+  cluster: build02
+  cron: 0 4 9 * *
+  decorate: true
+  decoration_config:
+    skip_cloning: true
+    timeout: 5h0m0s
+  extra_refs:
+  - base_ref: main
+    org: openshift-eng
+    repo: ocp-qe-perfscale-ci
+  labels:
+    ci-operator.openshift.io/cloud: gcp
+    ci-operator.openshift.io/cloud-cluster-profile: gcp-qe
+    ci-operator.openshift.io/variant: gcp-4.17-nightly-x86
+    ci.openshift.io/generator: prowgen
+    job-release: "4.17"
+    pj-rehearse.openshift.io/can-be-rehearsed: "true"
+  name: periodic-ci-openshift-eng-ocp-qe-perfscale-ci-main-gcp-4.17-nightly-x86-control-plane-etcd-fips-24nodes
+  reporter_config:
+    slack:
+      channel: '#ocp-qe-scale-ci-results'
+      job_states_to_report:
+      - success
+      - failure
+      - error
+      report_template: '{{if eq .Status.State "success"}} :white_check_mark: Job *{{.Spec.Job}}*
+        ended with *{{.Status.State}}*. <{{.Status.URL}}|View logs> :white_check_mark:
+        {{else}} :warning:  Job *{{.Spec.Job}}* ended with *{{.Status.State}}*. <{{.Status.URL}}|View
+        logs> :warning: {{end}}'
+  spec:
+    containers:
+    - args:
+      - --gcs-upload-secret=/secrets/gcs/service-account.json
+      - --image-import-pull-secret=/etc/pull-secret/.dockerconfigjson
+      - --lease-server-credentials-file=/etc/boskos/credentials
+      - --report-credentials-file=/etc/report/credentials
+      - --secret-dir=/secrets/ci-pull-credentials
+      - --target=control-plane-etcd-fips-24nodes
+      - --variant=gcp-4.17-nightly-x86
+      command:
+      - ci-operator
+      image: ci-operator:latest
+      imagePullPolicy: Always
+      name: ""
+      resources:
+        requests:
+          cpu: 10m
+      volumeMounts:
+      - mountPath: /etc/boskos
+        name: boskos
+        readOnly: true
+      - mountPath: /secrets/ci-pull-credentials
+        name: ci-pull-credentials
+        readOnly: true
+      - mountPath: /secrets/gcs
+        name: gcs-credentials
+        readOnly: true
+      - mountPath: /secrets/manifest-tool
+        name: manifest-tool-local-pusher
+        readOnly: true
+      - mountPath: /etc/pull-secret
+        name: pull-secret
+        readOnly: true
+      - mountPath: /etc/report
+        name: result-aggregator
+        readOnly: true
+    serviceAccountName: ci-operator
+    volumes:
+    - name: boskos
+      secret:
+        items:
+        - key: credentials
+          path: credentials
+        secretName: boskos-credentials
+    - name: ci-pull-credentials
+      secret:
+        secretName: ci-pull-credentials
+    - name: manifest-tool-local-pusher
+      secret:
+        secretName: manifest-tool-local-pusher
+    - name: pull-secret
+      secret:
+        secretName: registry-pull-credentials
+    - name: result-aggregator
+      secret:
+        secretName: result-aggregator
+- agent: kubernetes
+  cluster: build02
+  cron: 0 7 15 * *
+  decorate: true
+  decoration_config:
+    skip_cloning: true
+    timeout: 6h0m0s
+  extra_refs:
+  - base_ref: main
+    org: openshift-eng
+    repo: ocp-qe-perfscale-ci
+  labels:
+    ci-operator.openshift.io/cloud: gcp
+    ci-operator.openshift.io/cloud-cluster-profile: gcp-qe
+    ci-operator.openshift.io/variant: gcp-4.17-nightly-x86
+    ci.openshift.io/generator: prowgen
+    job-release: "4.17"
+    pj-rehearse.openshift.io/can-be-rehearsed: "true"
+  name: periodic-ci-openshift-eng-ocp-qe-perfscale-ci-main-gcp-4.17-nightly-x86-data-path-etcd-fips-9nodes
+  reporter_config:
+    slack:
+      channel: '#ocp-qe-scale-ci-results'
+      job_states_to_report:
+      - success
+      - failure
+      - error
+      report_template: '{{if eq .Status.State "success"}} :white_check_mark: Job *{{.Spec.Job}}*
+        ended with *{{.Status.State}}*. <{{.Status.URL}}|View logs> :white_check_mark:
+        {{else}} :warning:  Job *{{.Spec.Job}}* ended with *{{.Status.State}}*. <{{.Status.URL}}|View
+        logs> :warning: {{end}}'
+  spec:
+    containers:
+    - args:
+      - --gcs-upload-secret=/secrets/gcs/service-account.json
+      - --image-import-pull-secret=/etc/pull-secret/.dockerconfigjson
+      - --lease-server-credentials-file=/etc/boskos/credentials
+      - --report-credentials-file=/etc/report/credentials
+      - --secret-dir=/secrets/ci-pull-credentials
+      - --target=data-path-etcd-fips-9nodes
+      - --variant=gcp-4.17-nightly-x86
+      command:
+      - ci-operator
+      image: ci-operator:latest
+      imagePullPolicy: Always
+      name: ""
+      resources:
+        requests:
+          cpu: 10m
+      volumeMounts:
+      - mountPath: /etc/boskos
+        name: boskos
+        readOnly: true
+      - mountPath: /secrets/ci-pull-credentials
+        name: ci-pull-credentials
+        readOnly: true
+      - mountPath: /secrets/gcs
+        name: gcs-credentials
+        readOnly: true
+      - mountPath: /secrets/manifest-tool
+        name: manifest-tool-local-pusher
+        readOnly: true
+      - mountPath: /etc/pull-secret
+        name: pull-secret
+        readOnly: true
+      - mountPath: /etc/report
+        name: result-aggregator
+        readOnly: true
+    serviceAccountName: ci-operator
+    volumes:
+    - name: boskos
+      secret:
+        items:
+        - key: credentials
+          path: credentials
+        secretName: boskos-credentials
+    - name: ci-pull-credentials
+      secret:
+        secretName: ci-pull-credentials
+    - name: manifest-tool-local-pusher
+      secret:
+        secretName: manifest-tool-local-pusher
+    - name: pull-secret
+      secret:
+        secretName: registry-pull-credentials
+    - name: result-aggregator
+      secret:
+        secretName: result-aggregator
+- agent: kubernetes
+  cluster: build02
+  cron: 0 11 12 * *
+  decorate: true
+  decoration_config:
+    skip_cloning: true
+    timeout: 5h0m0s
+  extra_refs:
+  - base_ref: main
+    org: openshift-eng
+    repo: ocp-qe-perfscale-ci
+  labels:
+    ci-operator.openshift.io/cloud: gcp
+    ci-operator.openshift.io/cloud-cluster-profile: gcp-qe
+    ci-operator.openshift.io/variant: gcp-4.17-nightly-x86
+    ci.openshift.io/generator: prowgen
+    job-release: "4.17"
+    pj-rehearse.openshift.io/can-be-rehearsed: "true"
+  name: periodic-ci-openshift-eng-ocp-qe-perfscale-ci-main-gcp-4.17-nightly-x86-node-density-heavy-etcd-fips-24nodes
+  reporter_config:
+    slack:
+      channel: '#ocp-qe-scale-ci-results'
+      job_states_to_report:
+      - success
+      - failure
+      - error
+      report_template: '{{if eq .Status.State "success"}} :white_check_mark: Job *{{.Spec.Job}}*
+        ended with *{{.Status.State}}*. <{{.Status.URL}}|View logs> :white_check_mark:
+        {{else}} :warning:  Job *{{.Spec.Job}}* ended with *{{.Status.State}}*. <{{.Status.URL}}|View
+        logs> :warning: {{end}}'
+  spec:
+    containers:
+    - args:
+      - --gcs-upload-secret=/secrets/gcs/service-account.json
+      - --image-import-pull-secret=/etc/pull-secret/.dockerconfigjson
+      - --lease-server-credentials-file=/etc/boskos/credentials
+      - --report-credentials-file=/etc/report/credentials
+      - --secret-dir=/secrets/ci-pull-credentials
+      - --target=node-density-heavy-etcd-fips-24nodes
+      - --variant=gcp-4.17-nightly-x86
+      command:
+      - ci-operator
+      image: ci-operator:latest
+      imagePullPolicy: Always
+      name: ""
+      resources:
+        requests:
+          cpu: 10m
+      volumeMounts:
+      - mountPath: /etc/boskos
+        name: boskos
+        readOnly: true
+      - mountPath: /secrets/ci-pull-credentials
+        name: ci-pull-credentials
+        readOnly: true
+      - mountPath: /secrets/gcs
+        name: gcs-credentials
+        readOnly: true
+      - mountPath: /secrets/manifest-tool
+        name: manifest-tool-local-pusher
+        readOnly: true
+      - mountPath: /etc/pull-secret
+        name: pull-secret
+        readOnly: true
+      - mountPath: /etc/report
+        name: result-aggregator
+        readOnly: true
+    serviceAccountName: ci-operator
+    volumes:
+    - name: boskos
+      secret:
+        items:
+        - key: credentials
+          path: credentials
+        secretName: boskos-credentials
+    - name: ci-pull-credentials
+      secret:
+        secretName: ci-pull-credentials
+    - name: manifest-tool-local-pusher
+      secret:
+        secretName: manifest-tool-local-pusher
+    - name: pull-secret
+      secret:
+        secretName: registry-pull-credentials
+    - name: result-aggregator
+      secret:
+        secretName: result-aggregator
+- agent: kubernetes
+  cluster: build02
+  cron: 0 4 2,16 * *
   decorate: true
   decoration_config:
     skip_cloning: true
@@ -6581,7 +8046,7 @@
     ci.openshift.io/generator: prowgen
     job-release: "4.18"
     pj-rehearse.openshift.io/can-be-rehearsed: "true"
-  name: periodic-ci-openshift-eng-ocp-qe-perfscale-ci-main-gcp-4.18-nightly-x86-data-path-etcd-fips-9nodes
+  name: periodic-ci-openshift-eng-ocp-qe-perfscale-ci-main-gcp-4.18-nightly-x86-control-plane-etcd-fips-24nodes
   reporter_config:
     slack:
       channel: '#ocp-qe-scale-ci-results'
@@ -6601,7 +8066,7 @@
       - --lease-server-credentials-file=/etc/boskos/credentials
       - --report-credentials-file=/etc/report/credentials
       - --secret-dir=/secrets/ci-pull-credentials
-      - --target=data-path-etcd-fips-9nodes
+      - --target=control-plane-etcd-fips-24nodes
       - --variant=gcp-4.18-nightly-x86
       command:
       - ci-operator
@@ -6652,7 +8117,7 @@
         secretName: result-aggregator
 - agent: kubernetes
   cluster: build02
-  cron: 0 15 5,19 * *
+  cron: 0 2 1,15 * *
   decorate: true
   decoration_config:
     skip_cloning: true
@@ -6668,6 +8133,93 @@
     ci.openshift.io/generator: prowgen
     job-release: "4.18"
     pj-rehearse.openshift.io/can-be-rehearsed: "true"
+  name: periodic-ci-openshift-eng-ocp-qe-perfscale-ci-main-gcp-4.18-nightly-x86-data-path-etcd-fips-9nodes
+  reporter_config:
+    slack:
+      channel: '#ocp-qe-scale-ci-results'
+      job_states_to_report:
+      - success
+      - failure
+      - error
+      report_template: '{{if eq .Status.State "success"}} :white_check_mark: Job *{{.Spec.Job}}*
+        ended with *{{.Status.State}}*. <{{.Status.URL}}|View logs> :white_check_mark:
+        {{else}} :warning:  Job *{{.Spec.Job}}* ended with *{{.Status.State}}*. <{{.Status.URL}}|View
+        logs> :warning: {{end}}'
+  spec:
+    containers:
+    - args:
+      - --gcs-upload-secret=/secrets/gcs/service-account.json
+      - --image-import-pull-secret=/etc/pull-secret/.dockerconfigjson
+      - --lease-server-credentials-file=/etc/boskos/credentials
+      - --report-credentials-file=/etc/report/credentials
+      - --secret-dir=/secrets/ci-pull-credentials
+      - --target=data-path-etcd-fips-9nodes
+      - --variant=gcp-4.18-nightly-x86
+      command:
+      - ci-operator
+      image: ci-operator:latest
+      imagePullPolicy: Always
+      name: ""
+      resources:
+        requests:
+          cpu: 10m
+      volumeMounts:
+      - mountPath: /etc/boskos
+        name: boskos
+        readOnly: true
+      - mountPath: /secrets/ci-pull-credentials
+        name: ci-pull-credentials
+        readOnly: true
+      - mountPath: /secrets/gcs
+        name: gcs-credentials
+        readOnly: true
+      - mountPath: /secrets/manifest-tool
+        name: manifest-tool-local-pusher
+        readOnly: true
+      - mountPath: /etc/pull-secret
+        name: pull-secret
+        readOnly: true
+      - mountPath: /etc/report
+        name: result-aggregator
+        readOnly: true
+    serviceAccountName: ci-operator
+    volumes:
+    - name: boskos
+      secret:
+        items:
+        - key: credentials
+          path: credentials
+        secretName: boskos-credentials
+    - name: ci-pull-credentials
+      secret:
+        secretName: ci-pull-credentials
+    - name: manifest-tool-local-pusher
+      secret:
+        secretName: manifest-tool-local-pusher
+    - name: pull-secret
+      secret:
+        secretName: registry-pull-credentials
+    - name: result-aggregator
+      secret:
+        secretName: result-aggregator
+- agent: kubernetes
+  cluster: build02
+  cron: 0 15 5,19 * *
+  decorate: true
+  decoration_config:
+    skip_cloning: true
+    timeout: 5h0m0s
+  extra_refs:
+  - base_ref: main
+    org: openshift-eng
+    repo: ocp-qe-perfscale-ci
+  labels:
+    ci-operator.openshift.io/cloud: gcp
+    ci-operator.openshift.io/cloud-cluster-profile: gcp-qe
+    ci-operator.openshift.io/variant: gcp-4.18-nightly-x86
+    ci.openshift.io/generator: prowgen
+    job-release: "4.18"
+    pj-rehearse.openshift.io/can-be-rehearsed: "true"
   name: periodic-ci-openshift-eng-ocp-qe-perfscale-ci-main-gcp-4.18-nightly-x86-node-density-heavy-etcd-fips-24nodes
   reporter_config:
     slack:
@@ -6999,7 +8551,7 @@
       secret:
         secretName: result-aggregator
 - agent: kubernetes
-  cluster: build06
+  cluster: build07
   cron: 0 0 * * 0
   decorate: true
   decoration_config:
@@ -7087,7 +8639,7 @@
       secret:
         secretName: result-aggregator
 - agent: kubernetes
-  cluster: build06
+  cluster: build07
   cron: 0 0 * * 3
   decorate: true
   decoration_config:
@@ -7175,7 +8727,7 @@
       secret:
         secretName: result-aggregator
 - agent: kubernetes
-  cluster: build06
+  cluster: build07
   cron: 0 0 * * 2
   decorate: true
   decoration_config:
@@ -7189,11 +8741,11 @@
     capability/intranet: intranet
     ci-operator.openshift.io/cloud: metal-perscale-cpt
     ci-operator.openshift.io/cloud-cluster-profile: metal-perscale-cpt
-    ci-operator.openshift.io/variant: metal-4.18-latest-x86
-    ci.openshift.io/generator: prowgen
-    job-release: "4.18"
-    pj-rehearse.openshift.io/can-be-rehearsed: "true"
-  name: periodic-ci-openshift-eng-ocp-qe-perfscale-ci-main-metal-4.18-latest-x86-daily-6nodes
+    ci-operator.openshift.io/variant: metal-4.19-latest-x86
+    ci.openshift.io/generator: prowgen
+    job-release: "4.19"
+    pj-rehearse.openshift.io/can-be-rehearsed: "true"
+  name: periodic-ci-openshift-eng-ocp-qe-perfscale-ci-main-metal-4.19-latest-x86-daily-6nodes
   reporter_config:
     slack:
       channel: '#ocp-qe-scale-ci-results'
@@ -7214,56 +8766,56 @@
       - --report-credentials-file=/etc/report/credentials
       - --secret-dir=/secrets/ci-pull-credentials
       - --target=daily-6nodes
-      - --variant=metal-4.18-latest-x86
-      command:
-      - ci-operator
-      image: ci-operator:latest
-      imagePullPolicy: Always
-      name: ""
-      resources:
-        requests:
-          cpu: 10m
-      volumeMounts:
-      - mountPath: /etc/boskos
-        name: boskos
-        readOnly: true
-      - mountPath: /secrets/ci-pull-credentials
-        name: ci-pull-credentials
-        readOnly: true
-      - mountPath: /secrets/gcs
-        name: gcs-credentials
-        readOnly: true
-      - mountPath: /secrets/manifest-tool
-        name: manifest-tool-local-pusher
-        readOnly: true
-      - mountPath: /etc/pull-secret
-        name: pull-secret
-        readOnly: true
-      - mountPath: /etc/report
-        name: result-aggregator
-        readOnly: true
-    serviceAccountName: ci-operator
-    volumes:
-    - name: boskos
-      secret:
-        items:
-        - key: credentials
-          path: credentials
-        secretName: boskos-credentials
-    - name: ci-pull-credentials
-      secret:
-        secretName: ci-pull-credentials
-    - name: manifest-tool-local-pusher
-      secret:
-        secretName: manifest-tool-local-pusher
-    - name: pull-secret
-      secret:
-        secretName: registry-pull-credentials
-    - name: result-aggregator
-      secret:
-        secretName: result-aggregator
-- agent: kubernetes
-  cluster: build06
+      - --variant=metal-4.19-latest-x86
+      command:
+      - ci-operator
+      image: ci-operator:latest
+      imagePullPolicy: Always
+      name: ""
+      resources:
+        requests:
+          cpu: 10m
+      volumeMounts:
+      - mountPath: /etc/boskos
+        name: boskos
+        readOnly: true
+      - mountPath: /secrets/ci-pull-credentials
+        name: ci-pull-credentials
+        readOnly: true
+      - mountPath: /secrets/gcs
+        name: gcs-credentials
+        readOnly: true
+      - mountPath: /secrets/manifest-tool
+        name: manifest-tool-local-pusher
+        readOnly: true
+      - mountPath: /etc/pull-secret
+        name: pull-secret
+        readOnly: true
+      - mountPath: /etc/report
+        name: result-aggregator
+        readOnly: true
+    serviceAccountName: ci-operator
+    volumes:
+    - name: boskos
+      secret:
+        items:
+        - key: credentials
+          path: credentials
+        secretName: boskos-credentials
+    - name: ci-pull-credentials
+      secret:
+        secretName: ci-pull-credentials
+    - name: manifest-tool-local-pusher
+      secret:
+        secretName: manifest-tool-local-pusher
+    - name: pull-secret
+      secret:
+        secretName: registry-pull-credentials
+    - name: result-aggregator
+      secret:
+        secretName: result-aggregator
+- agent: kubernetes
+  cluster: build07
   cron: 0 8 * * *
   decorate: true
   decoration_config:
@@ -7277,11 +8829,11 @@
     capability/intranet: intranet
     ci-operator.openshift.io/cloud: metal-perscale-cpt
     ci-operator.openshift.io/cloud-cluster-profile: metal-perscale-cpt
-    ci-operator.openshift.io/variant: metal-4.18-latest-x86
-    ci.openshift.io/generator: prowgen
-    job-release: "4.18"
-    pj-rehearse.openshift.io/can-be-rehearsed: "true"
-  name: periodic-ci-openshift-eng-ocp-qe-perfscale-ci-main-metal-4.18-latest-x86-daily-virt-6nodes
+    ci-operator.openshift.io/variant: metal-4.19-latest-x86
+    ci.openshift.io/generator: prowgen
+    job-release: "4.19"
+    pj-rehearse.openshift.io/can-be-rehearsed: "true"
+  name: periodic-ci-openshift-eng-ocp-qe-perfscale-ci-main-metal-4.19-latest-x86-daily-virt-6nodes
   reporter_config:
     slack:
       channel: '#ocp-qe-scale-ci-results'
@@ -7302,56 +8854,56 @@
       - --report-credentials-file=/etc/report/credentials
       - --secret-dir=/secrets/ci-pull-credentials
       - --target=daily-virt-6nodes
-      - --variant=metal-4.18-latest-x86
-      command:
-      - ci-operator
-      image: ci-operator:latest
-      imagePullPolicy: Always
-      name: ""
-      resources:
-        requests:
-          cpu: 10m
-      volumeMounts:
-      - mountPath: /etc/boskos
-        name: boskos
-        readOnly: true
-      - mountPath: /secrets/ci-pull-credentials
-        name: ci-pull-credentials
-        readOnly: true
-      - mountPath: /secrets/gcs
-        name: gcs-credentials
-        readOnly: true
-      - mountPath: /secrets/manifest-tool
-        name: manifest-tool-local-pusher
-        readOnly: true
-      - mountPath: /etc/pull-secret
-        name: pull-secret
-        readOnly: true
-      - mountPath: /etc/report
-        name: result-aggregator
-        readOnly: true
-    serviceAccountName: ci-operator
-    volumes:
-    - name: boskos
-      secret:
-        items:
-        - key: credentials
-          path: credentials
-        secretName: boskos-credentials
-    - name: ci-pull-credentials
-      secret:
-        secretName: ci-pull-credentials
-    - name: manifest-tool-local-pusher
-      secret:
-        secretName: manifest-tool-local-pusher
-    - name: pull-secret
-      secret:
-        secretName: registry-pull-credentials
-    - name: result-aggregator
-      secret:
-        secretName: result-aggregator
-- agent: kubernetes
-  cluster: build06
+      - --variant=metal-4.19-latest-x86
+      command:
+      - ci-operator
+      image: ci-operator:latest
+      imagePullPolicy: Always
+      name: ""
+      resources:
+        requests:
+          cpu: 10m
+      volumeMounts:
+      - mountPath: /etc/boskos
+        name: boskos
+        readOnly: true
+      - mountPath: /secrets/ci-pull-credentials
+        name: ci-pull-credentials
+        readOnly: true
+      - mountPath: /secrets/gcs
+        name: gcs-credentials
+        readOnly: true
+      - mountPath: /secrets/manifest-tool
+        name: manifest-tool-local-pusher
+        readOnly: true
+      - mountPath: /etc/pull-secret
+        name: pull-secret
+        readOnly: true
+      - mountPath: /etc/report
+        name: result-aggregator
+        readOnly: true
+    serviceAccountName: ci-operator
+    volumes:
+    - name: boskos
+      secret:
+        items:
+        - key: credentials
+          path: credentials
+        secretName: boskos-credentials
+    - name: ci-pull-credentials
+      secret:
+        secretName: ci-pull-credentials
+    - name: manifest-tool-local-pusher
+      secret:
+        secretName: manifest-tool-local-pusher
+    - name: pull-secret
+      secret:
+        secretName: registry-pull-credentials
+    - name: result-aggregator
+      secret:
+        secretName: result-aggregator
+- agent: kubernetes
+  cluster: build07
   cron: 0 0 * * 4
   decorate: true
   decoration_config:
@@ -7367,7 +8919,7 @@
     ci-operator.openshift.io/cloud-cluster-profile: metal-perscale-cpt
     ci-operator.openshift.io/variant: metal-dev-latest-x86
     ci.openshift.io/generator: prowgen
-    job-release: "4.17"
+    job-release: "4.19"
     pj-rehearse.openshift.io/can-be-rehearsed: "true"
   name: periodic-ci-openshift-eng-ocp-qe-perfscale-ci-main-metal-dev-latest-x86-weekly-6nodes
   reporter_config:
@@ -7516,2535 +9068,6 @@
         secretName: result-aggregator
 - agent: kubernetes
   cluster: build07
-  cron: 0 12 11,25 * *
-  decorate: true
-  decoration_config:
-    skip_cloning: true
-    timeout: 7h0m0s
-  extra_refs:
-  - base_ref: main
-    org: openshift-eng
-    repo: ocp-qe-perfscale-ci
-  labels:
-    ci-operator.openshift.io/cloud: aws
-    ci-operator.openshift.io/cloud-cluster-profile: aws-perfscale
-    ci-operator.openshift.io/variant: rosa-4.14-nightly-x86
-    ci.openshift.io/generator: prowgen
-    job-release: "4.14"
-    pj-rehearse.openshift.io/can-be-rehearsed: "true"
-  name: periodic-ci-openshift-eng-ocp-qe-perfscale-ci-main-rosa-4.14-nightly-x86-control-plane-120nodes
-  reporter_config:
-    slack:
-      channel: '#ocp-qe-scale-ci-results'
-      job_states_to_report:
-      - success
-      - failure
-      - error
-      report_template: '{{if eq .Status.State "success"}} :white_check_mark: Job *{{.Spec.Job}}*
-        ended with *{{.Status.State}}*. <{{.Status.URL}}|View logs> :white_check_mark:
-        {{else}} :warning:  Job *{{.Spec.Job}}* ended with *{{.Status.State}}*. <{{.Status.URL}}|View
-        logs> :warning: {{end}}'
-=======
-  name: periodic-ci-openshift-eng-ocp-qe-perfscale-ci-main-azure-4.18-nightly-x86-control-plane-multi-120nodes
->>>>>>> b3a5e28c
-  spec:
-    containers:
-    - args:
-      - --gcs-upload-secret=/secrets/gcs/service-account.json
-      - --image-import-pull-secret=/etc/pull-secret/.dockerconfigjson
-      - --lease-server-credentials-file=/etc/boskos/credentials
-      - --report-credentials-file=/etc/report/credentials
-      - --secret-dir=/secrets/ci-pull-credentials
-      - --target=control-plane-multi-120nodes
-      - --variant=azure-4.18-nightly-x86
-      command:
-      - ci-operator
-      image: ci-operator:latest
-      imagePullPolicy: Always
-      name: ""
-      resources:
-        requests:
-          cpu: 10m
-      volumeMounts:
-      - mountPath: /etc/boskos
-        name: boskos
-        readOnly: true
-      - mountPath: /secrets/ci-pull-credentials
-        name: ci-pull-credentials
-        readOnly: true
-      - mountPath: /secrets/gcs
-        name: gcs-credentials
-        readOnly: true
-      - mountPath: /secrets/manifest-tool
-        name: manifest-tool-local-pusher
-        readOnly: true
-      - mountPath: /etc/pull-secret
-        name: pull-secret
-        readOnly: true
-      - mountPath: /etc/report
-        name: result-aggregator
-        readOnly: true
-    serviceAccountName: ci-operator
-    volumes:
-    - name: boskos
-      secret:
-        items:
-        - key: credentials
-          path: credentials
-        secretName: boskos-credentials
-    - name: ci-pull-credentials
-      secret:
-        secretName: ci-pull-credentials
-    - name: manifest-tool-local-pusher
-      secret:
-        secretName: manifest-tool-local-pusher
-    - name: pull-secret
-      secret:
-        secretName: registry-pull-credentials
-    - name: result-aggregator
-      secret:
-        secretName: result-aggregator
-- agent: kubernetes
-  cluster: build07
-  cron: 0 4 8,22 * *
-  decorate: true
-  decoration_config:
-    skip_cloning: true
-    timeout: 8h0m0s
-  extra_refs:
-  - base_ref: main
-    org: openshift-eng
-    repo: ocp-qe-perfscale-ci
-  labels:
-    ci-operator.openshift.io/cloud: azure4
-    ci-operator.openshift.io/cloud-cluster-profile: azure-qe
-    ci-operator.openshift.io/variant: azure-4.18-nightly-x86
-    ci.openshift.io/generator: prowgen
-    job-release: "4.18"
-    pj-rehearse.openshift.io/can-be-rehearsed: "true"
-  name: periodic-ci-openshift-eng-ocp-qe-perfscale-ci-main-azure-4.18-nightly-x86-data-path-multi-9nodes
-  spec:
-    containers:
-    - args:
-      - --gcs-upload-secret=/secrets/gcs/service-account.json
-      - --image-import-pull-secret=/etc/pull-secret/.dockerconfigjson
-      - --lease-server-credentials-file=/etc/boskos/credentials
-      - --report-credentials-file=/etc/report/credentials
-      - --secret-dir=/secrets/ci-pull-credentials
-      - --target=data-path-multi-9nodes
-      - --variant=azure-4.18-nightly-x86
-      command:
-      - ci-operator
-      image: ci-operator:latest
-      imagePullPolicy: Always
-      name: ""
-      resources:
-        requests:
-          cpu: 10m
-      volumeMounts:
-      - mountPath: /etc/boskos
-        name: boskos
-        readOnly: true
-      - mountPath: /secrets/ci-pull-credentials
-        name: ci-pull-credentials
-        readOnly: true
-      - mountPath: /secrets/gcs
-        name: gcs-credentials
-        readOnly: true
-      - mountPath: /secrets/manifest-tool
-        name: manifest-tool-local-pusher
-        readOnly: true
-      - mountPath: /etc/pull-secret
-        name: pull-secret
-        readOnly: true
-      - mountPath: /etc/report
-        name: result-aggregator
-        readOnly: true
-    serviceAccountName: ci-operator
-    volumes:
-    - name: boskos
-      secret:
-        items:
-        - key: credentials
-          path: credentials
-        secretName: boskos-credentials
-    - name: ci-pull-credentials
-      secret:
-        secretName: ci-pull-credentials
-    - name: manifest-tool-local-pusher
-      secret:
-        secretName: manifest-tool-local-pusher
-    - name: pull-secret
-      secret:
-        secretName: registry-pull-credentials
-    - name: result-aggregator
-      secret:
-        secretName: result-aggregator
-- agent: kubernetes
-  cluster: build07
-  cron: 0 0 12,26 * *
-  decorate: true
-  decoration_config:
-    skip_cloning: true
-    timeout: 8h0m0s
-  extra_refs:
-  - base_ref: main
-    org: openshift-eng
-    repo: ocp-qe-perfscale-ci
-  labels:
-    ci-operator.openshift.io/cloud: azure4
-    ci-operator.openshift.io/cloud-cluster-profile: azure-qe
-    ci-operator.openshift.io/variant: azure-4.18-nightly-x86
-    ci.openshift.io/generator: prowgen
-    job-release: "4.18"
-    pj-rehearse.openshift.io/can-be-rehearsed: "true"
-  name: periodic-ci-openshift-eng-ocp-qe-perfscale-ci-main-azure-4.18-nightly-x86-node-density-heavy-multi-24nodes
-  spec:
-    containers:
-    - args:
-      - --gcs-upload-secret=/secrets/gcs/service-account.json
-      - --image-import-pull-secret=/etc/pull-secret/.dockerconfigjson
-      - --lease-server-credentials-file=/etc/boskos/credentials
-      - --report-credentials-file=/etc/report/credentials
-      - --secret-dir=/secrets/ci-pull-credentials
-      - --target=node-density-heavy-multi-24nodes
-      - --variant=azure-4.18-nightly-x86
-      command:
-      - ci-operator
-      image: ci-operator:latest
-      imagePullPolicy: Always
-      name: ""
-      resources:
-        requests:
-          cpu: 10m
-      volumeMounts:
-      - mountPath: /etc/boskos
-        name: boskos
-        readOnly: true
-      - mountPath: /secrets/ci-pull-credentials
-        name: ci-pull-credentials
-        readOnly: true
-      - mountPath: /secrets/gcs
-        name: gcs-credentials
-        readOnly: true
-      - mountPath: /secrets/manifest-tool
-        name: manifest-tool-local-pusher
-        readOnly: true
-      - mountPath: /etc/pull-secret
-        name: pull-secret
-        readOnly: true
-      - mountPath: /etc/report
-        name: result-aggregator
-        readOnly: true
-    serviceAccountName: ci-operator
-    volumes:
-    - name: boskos
-      secret:
-        items:
-        - key: credentials
-          path: credentials
-        secretName: boskos-credentials
-    - name: ci-pull-credentials
-      secret:
-        secretName: ci-pull-credentials
-    - name: manifest-tool-local-pusher
-      secret:
-        secretName: manifest-tool-local-pusher
-    - name: pull-secret
-      secret:
-        secretName: registry-pull-credentials
-    - name: result-aggregator
-      secret:
-        secretName: result-aggregator
-- agent: kubernetes
-  cluster: build07
-  cron: 0 1 * * *
-  decorate: true
-  decoration_config:
-    skip_cloning: true
-    timeout: 8h0m0s
-  extra_refs:
-  - base_ref: main
-    org: openshift-eng
-    repo: ocp-qe-perfscale-ci
-  labels:
-    capability/intranet: intranet
-    ci-operator.openshift.io/variant: cloud-governance
-    ci.openshift.io/generator: prowgen
-    pj-rehearse.openshift.io/can-be-rehearsed: "true"
-  name: periodic-ci-openshift-eng-ocp-qe-perfscale-ci-main-cloud-governance-ecoeng-01-policies
-  reporter_config:
-    slack:
-      channel: '#forum-cloud-governance-policies'
-      job_states_to_report:
-      - success
-      - failure
-      - error
-      report_template: '{{if eq .Status.State "success"}} :white_check_mark: Job *{{.Spec.Job}}*
-        ended with *{{.Status.State}}*. <{{.Status.URL}}|View logs> :white_check_mark:
-        {{else}} :warning:  Job *{{.Spec.Job}}* ended with *{{.Status.State}}*. <{{.Status.URL}}|View
-        logs> :warning: {{end}}'
-  spec:
-    containers:
-    - args:
-      - --gcs-upload-secret=/secrets/gcs/service-account.json
-      - --image-import-pull-secret=/etc/pull-secret/.dockerconfigjson
-      - --report-credentials-file=/etc/report/credentials
-      - --target=ecoeng-01-policies
-      - --variant=cloud-governance
-      command:
-      - ci-operator
-      image: ci-operator:latest
-      imagePullPolicy: Always
-      name: ""
-      resources:
-        requests:
-          cpu: 10m
-      volumeMounts:
-      - mountPath: /secrets/gcs
-        name: gcs-credentials
-        readOnly: true
-      - mountPath: /secrets/manifest-tool
-        name: manifest-tool-local-pusher
-        readOnly: true
-      - mountPath: /etc/pull-secret
-        name: pull-secret
-        readOnly: true
-      - mountPath: /etc/report
-        name: result-aggregator
-        readOnly: true
-    serviceAccountName: ci-operator
-    volumes:
-    - name: manifest-tool-local-pusher
-      secret:
-        secretName: manifest-tool-local-pusher
-    - name: pull-secret
-      secret:
-        secretName: registry-pull-credentials
-    - name: result-aggregator
-      secret:
-        secretName: result-aggregator
-- agent: kubernetes
-  cluster: build07
-  cron: 20 */2 * * *
-  decorate: true
-  decoration_config:
-    skip_cloning: true
-    timeout: 8h0m0s
-  extra_refs:
-  - base_ref: main
-    org: openshift-eng
-    repo: ocp-qe-perfscale-ci
-  labels:
-    capability/intranet: intranet
-    ci-operator.openshift.io/variant: cloud-governance
-    ci.openshift.io/generator: prowgen
-    pj-rehearse.openshift.io/can-be-rehearsed: "true"
-  name: periodic-ci-openshift-eng-ocp-qe-perfscale-ci-main-cloud-governance-ecoeng-01-tagging
-  reporter_config:
-    slack:
-      channel: '#forum-cloud-governance-ci'
-      job_states_to_report:
-      - success
-      - failure
-      - error
-      report_template: '{{if eq .Status.State "success"}} :white_check_mark: Job *{{.Spec.Job}}*
-        ended with *{{.Status.State}}*. <{{.Status.URL}}|View logs> :white_check_mark:
-        {{else}} :warning:  Job *{{.Spec.Job}}* ended with *{{.Status.State}}*. <{{.Status.URL}}|View
-        logs> :warning: {{end}}'
-  spec:
-    containers:
-    - args:
-      - --gcs-upload-secret=/secrets/gcs/service-account.json
-      - --image-import-pull-secret=/etc/pull-secret/.dockerconfigjson
-      - --report-credentials-file=/etc/report/credentials
-      - --target=ecoeng-01-tagging
-      - --variant=cloud-governance
-      command:
-      - ci-operator
-      image: ci-operator:latest
-      imagePullPolicy: Always
-      name: ""
-      resources:
-        requests:
-          cpu: 10m
-      volumeMounts:
-      - mountPath: /secrets/gcs
-        name: gcs-credentials
-        readOnly: true
-      - mountPath: /secrets/manifest-tool
-        name: manifest-tool-local-pusher
-        readOnly: true
-      - mountPath: /etc/pull-secret
-        name: pull-secret
-        readOnly: true
-      - mountPath: /etc/report
-        name: result-aggregator
-        readOnly: true
-    serviceAccountName: ci-operator
-    volumes:
-    - name: manifest-tool-local-pusher
-      secret:
-        secretName: manifest-tool-local-pusher
-    - name: pull-secret
-      secret:
-        secretName: registry-pull-credentials
-    - name: result-aggregator
-      secret:
-        secretName: result-aggregator
-- agent: kubernetes
-  cluster: build07
-  cron: 0 2 * * *
-  decorate: true
-  decoration_config:
-    skip_cloning: true
-    timeout: 8h0m0s
-  extra_refs:
-  - base_ref: main
-    org: openshift-eng
-    repo: ocp-qe-perfscale-ci
-  labels:
-    capability/intranet: intranet
-    ci-operator.openshift.io/variant: cloud-governance
-    ci.openshift.io/generator: prowgen
-    pj-rehearse.openshift.io/can-be-rehearsed: "true"
-  name: periodic-ci-openshift-eng-ocp-qe-perfscale-ci-main-cloud-governance-ecoeng-02-policies
-  reporter_config:
-    slack:
-      channel: '#forum-cloud-governance-policies'
-      job_states_to_report:
-      - success
-      - failure
-      - error
-      report_template: '{{if eq .Status.State "success"}} :white_check_mark: Job *{{.Spec.Job}}*
-        ended with *{{.Status.State}}*. <{{.Status.URL}}|View logs> :white_check_mark:
-        {{else}} :warning:  Job *{{.Spec.Job}}* ended with *{{.Status.State}}*. <{{.Status.URL}}|View
-        logs> :warning: {{end}}'
-  spec:
-    containers:
-    - args:
-      - --gcs-upload-secret=/secrets/gcs/service-account.json
-      - --image-import-pull-secret=/etc/pull-secret/.dockerconfigjson
-      - --report-credentials-file=/etc/report/credentials
-      - --target=ecoeng-02-policies
-      - --variant=cloud-governance
-      command:
-      - ci-operator
-      image: ci-operator:latest
-      imagePullPolicy: Always
-      name: ""
-      resources:
-        requests:
-          cpu: 10m
-      volumeMounts:
-      - mountPath: /secrets/gcs
-        name: gcs-credentials
-        readOnly: true
-      - mountPath: /secrets/manifest-tool
-        name: manifest-tool-local-pusher
-        readOnly: true
-      - mountPath: /etc/pull-secret
-        name: pull-secret
-        readOnly: true
-      - mountPath: /etc/report
-        name: result-aggregator
-        readOnly: true
-    serviceAccountName: ci-operator
-    volumes:
-    - name: manifest-tool-local-pusher
-      secret:
-        secretName: manifest-tool-local-pusher
-    - name: pull-secret
-      secret:
-        secretName: registry-pull-credentials
-    - name: result-aggregator
-      secret:
-        secretName: result-aggregator
-- agent: kubernetes
-  cluster: build07
-  cron: 40 */2 * * *
-  decorate: true
-  decoration_config:
-    skip_cloning: true
-  extra_refs:
-  - base_ref: main
-    org: openshift-eng
-    repo: ocp-qe-perfscale-ci
-  labels:
-    capability/intranet: intranet
-    ci-operator.openshift.io/variant: cloud-governance
-    ci.openshift.io/generator: prowgen
-    pj-rehearse.openshift.io/can-be-rehearsed: "true"
-  name: periodic-ci-openshift-eng-ocp-qe-perfscale-ci-main-cloud-governance-ecoeng-02-tagging
-  reporter_config:
-    slack:
-      channel: '#forum-cloud-governance-ci'
-      job_states_to_report:
-      - success
-      - failure
-      - error
-      report_template: '{{if eq .Status.State "success"}} :white_check_mark: Job *{{.Spec.Job}}*
-        ended with *{{.Status.State}}*. <{{.Status.URL}}|View logs> :white_check_mark:
-        {{else}} :warning:  Job *{{.Spec.Job}}* ended with *{{.Status.State}}*. <{{.Status.URL}}|View
-        logs> :warning: {{end}}'
-  spec:
-    containers:
-    - args:
-      - --gcs-upload-secret=/secrets/gcs/service-account.json
-      - --image-import-pull-secret=/etc/pull-secret/.dockerconfigjson
-      - --report-credentials-file=/etc/report/credentials
-      - --target=ecoeng-02-tagging
-      - --variant=cloud-governance
-      command:
-      - ci-operator
-      image: ci-operator:latest
-      imagePullPolicy: Always
-      name: ""
-      resources:
-        requests:
-          cpu: 10m
-      volumeMounts:
-      - mountPath: /secrets/gcs
-        name: gcs-credentials
-        readOnly: true
-      - mountPath: /secrets/manifest-tool
-        name: manifest-tool-local-pusher
-        readOnly: true
-      - mountPath: /etc/pull-secret
-        name: pull-secret
-        readOnly: true
-      - mountPath: /etc/report
-        name: result-aggregator
-        readOnly: true
-    serviceAccountName: ci-operator
-    volumes:
-    - name: manifest-tool-local-pusher
-      secret:
-        secretName: manifest-tool-local-pusher
-    - name: pull-secret
-      secret:
-        secretName: registry-pull-credentials
-    - name: result-aggregator
-      secret:
-        secretName: result-aggregator
-- agent: kubernetes
-  cluster: build07
-  cron: 0 3 * * *
-  decorate: true
-  decoration_config:
-    skip_cloning: true
-    timeout: 8h0m0s
-  extra_refs:
-  - base_ref: main
-    org: openshift-eng
-    repo: ocp-qe-perfscale-ci
-  labels:
-    capability/intranet: intranet
-    ci-operator.openshift.io/variant: cloud-governance
-    ci.openshift.io/generator: prowgen
-    pj-rehearse.openshift.io/can-be-rehearsed: "true"
-  name: periodic-ci-openshift-eng-ocp-qe-perfscale-ci-main-cloud-governance-ecoeng-03-policies
-  reporter_config:
-    slack:
-      channel: '#forum-cloud-governance-policies'
-      job_states_to_report:
-      - success
-      - failure
-      - error
-      report_template: '{{if eq .Status.State "success"}} :white_check_mark: Job *{{.Spec.Job}}*
-        ended with *{{.Status.State}}*. <{{.Status.URL}}|View logs> :white_check_mark:
-        {{else}} :warning:  Job *{{.Spec.Job}}* ended with *{{.Status.State}}*. <{{.Status.URL}}|View
-        logs> :warning: {{end}}'
-  spec:
-    containers:
-    - args:
-      - --gcs-upload-secret=/secrets/gcs/service-account.json
-      - --image-import-pull-secret=/etc/pull-secret/.dockerconfigjson
-      - --report-credentials-file=/etc/report/credentials
-      - --target=ecoeng-03-policies
-      - --variant=cloud-governance
-      command:
-      - ci-operator
-      image: ci-operator:latest
-      imagePullPolicy: Always
-      name: ""
-      resources:
-        requests:
-          cpu: 10m
-      volumeMounts:
-      - mountPath: /secrets/gcs
-        name: gcs-credentials
-        readOnly: true
-      - mountPath: /secrets/manifest-tool
-        name: manifest-tool-local-pusher
-        readOnly: true
-      - mountPath: /etc/pull-secret
-        name: pull-secret
-        readOnly: true
-      - mountPath: /etc/report
-        name: result-aggregator
-        readOnly: true
-    serviceAccountName: ci-operator
-    volumes:
-    - name: manifest-tool-local-pusher
-      secret:
-        secretName: manifest-tool-local-pusher
-    - name: pull-secret
-      secret:
-        secretName: registry-pull-credentials
-    - name: result-aggregator
-      secret:
-        secretName: result-aggregator
-- agent: kubernetes
-  cluster: build07
-  cron: 55 */2 * * *
-  decorate: true
-  decoration_config:
-    skip_cloning: true
-    timeout: 8h0m0s
-  extra_refs:
-  - base_ref: main
-    org: openshift-eng
-    repo: ocp-qe-perfscale-ci
-  labels:
-    capability/intranet: intranet
-    ci-operator.openshift.io/variant: cloud-governance
-    ci.openshift.io/generator: prowgen
-    pj-rehearse.openshift.io/can-be-rehearsed: "true"
-  name: periodic-ci-openshift-eng-ocp-qe-perfscale-ci-main-cloud-governance-ecoeng-03-tagging
-  reporter_config:
-    slack:
-      channel: '#forum-cloud-governance-ci'
-      job_states_to_report:
-      - success
-      - failure
-      - error
-      report_template: '{{if eq .Status.State "success"}} :white_check_mark: Job *{{.Spec.Job}}*
-        ended with *{{.Status.State}}*. <{{.Status.URL}}|View logs> :white_check_mark:
-        {{else}} :warning:  Job *{{.Spec.Job}}* ended with *{{.Status.State}}*. <{{.Status.URL}}|View
-        logs> :warning: {{end}}'
-  spec:
-    containers:
-    - args:
-      - --gcs-upload-secret=/secrets/gcs/service-account.json
-      - --image-import-pull-secret=/etc/pull-secret/.dockerconfigjson
-      - --report-credentials-file=/etc/report/credentials
-      - --target=ecoeng-03-tagging
-      - --variant=cloud-governance
-      command:
-      - ci-operator
-      image: ci-operator:latest
-      imagePullPolicy: Always
-      name: ""
-      resources:
-        requests:
-          cpu: 10m
-      volumeMounts:
-      - mountPath: /secrets/gcs
-        name: gcs-credentials
-        readOnly: true
-      - mountPath: /secrets/manifest-tool
-        name: manifest-tool-local-pusher
-        readOnly: true
-      - mountPath: /etc/pull-secret
-        name: pull-secret
-        readOnly: true
-      - mountPath: /etc/report
-        name: result-aggregator
-        readOnly: true
-    serviceAccountName: ci-operator
-    volumes:
-    - name: manifest-tool-local-pusher
-      secret:
-        secretName: manifest-tool-local-pusher
-    - name: pull-secret
-      secret:
-        secretName: registry-pull-credentials
-    - name: result-aggregator
-      secret:
-        secretName: result-aggregator
-- agent: kubernetes
-  cluster: build07
-  cron: 0 0 * * *
-  decorate: true
-  decoration_config:
-    skip_cloning: true
-    timeout: 8h0m0s
-  extra_refs:
-  - base_ref: main
-    org: openshift-eng
-    repo: ocp-qe-perfscale-ci
-  labels:
-    capability/intranet: intranet
-    ci-operator.openshift.io/variant: cloud-governance
-    ci.openshift.io/generator: prowgen
-    pj-rehearse.openshift.io/can-be-rehearsed: "true"
-  name: periodic-ci-openshift-eng-ocp-qe-perfscale-ci-main-cloud-governance-perfscale-policies
-  reporter_config:
-    slack:
-      channel: '#forum-cloud-governance-policies'
-      job_states_to_report:
-      - success
-      - failure
-      - error
-      report_template: '{{if eq .Status.State "success"}} :white_check_mark: Job *{{.Spec.Job}}*
-        ended with *{{.Status.State}}*. <{{.Status.URL}}|View logs> :white_check_mark:
-        {{else}} :warning:  Job *{{.Spec.Job}}* ended with *{{.Status.State}}*. <{{.Status.URL}}|View
-        logs> :warning: {{end}}'
-  spec:
-    containers:
-    - args:
-      - --gcs-upload-secret=/secrets/gcs/service-account.json
-      - --image-import-pull-secret=/etc/pull-secret/.dockerconfigjson
-      - --report-credentials-file=/etc/report/credentials
-      - --target=perfscale-policies
-      - --variant=cloud-governance
-      command:
-      - ci-operator
-      image: ci-operator:latest
-      imagePullPolicy: Always
-      name: ""
-      resources:
-        requests:
-          cpu: 10m
-      volumeMounts:
-      - mountPath: /secrets/gcs
-        name: gcs-credentials
-        readOnly: true
-      - mountPath: /secrets/manifest-tool
-        name: manifest-tool-local-pusher
-        readOnly: true
-      - mountPath: /etc/pull-secret
-        name: pull-secret
-        readOnly: true
-      - mountPath: /etc/report
-        name: result-aggregator
-        readOnly: true
-    serviceAccountName: ci-operator
-    volumes:
-    - name: manifest-tool-local-pusher
-      secret:
-        secretName: manifest-tool-local-pusher
-    - name: pull-secret
-      secret:
-        secretName: registry-pull-credentials
-    - name: result-aggregator
-      secret:
-        secretName: result-aggregator
-- agent: kubernetes
-  cluster: build07
-  cron: 0 */2 * * *
-  decorate: true
-  decoration_config:
-    skip_cloning: true
-  extra_refs:
-  - base_ref: main
-    org: openshift-eng
-    repo: ocp-qe-perfscale-ci
-  labels:
-    capability/intranet: intranet
-    ci-operator.openshift.io/variant: cloud-governance
-    ci.openshift.io/generator: prowgen
-    pj-rehearse.openshift.io/can-be-rehearsed: "true"
-  name: periodic-ci-openshift-eng-ocp-qe-perfscale-ci-main-cloud-governance-perfscale-tagging
-  reporter_config:
-    slack:
-      channel: '#forum-cloud-governance-ci'
-      job_states_to_report:
-      - success
-      - failure
-      - error
-      report_template: '{{if eq .Status.State "success"}} :white_check_mark: Job *{{.Spec.Job}}*
-        ended with *{{.Status.State}}*. <{{.Status.URL}}|View logs> :white_check_mark:
-        {{else}} :warning:  Job *{{.Spec.Job}}* ended with *{{.Status.State}}*. <{{.Status.URL}}|View
-        logs> :warning: {{end}}'
-  spec:
-    containers:
-    - args:
-      - --gcs-upload-secret=/secrets/gcs/service-account.json
-      - --image-import-pull-secret=/etc/pull-secret/.dockerconfigjson
-      - --report-credentials-file=/etc/report/credentials
-      - --target=perfscale-tagging
-      - --variant=cloud-governance
-      command:
-      - ci-operator
-      image: ci-operator:latest
-      imagePullPolicy: Always
-      name: ""
-      resources:
-        requests:
-          cpu: 10m
-      volumeMounts:
-      - mountPath: /secrets/gcs
-        name: gcs-credentials
-        readOnly: true
-      - mountPath: /secrets/manifest-tool
-        name: manifest-tool-local-pusher
-        readOnly: true
-      - mountPath: /etc/pull-secret
-        name: pull-secret
-        readOnly: true
-      - mountPath: /etc/report
-        name: result-aggregator
-        readOnly: true
-    serviceAccountName: ci-operator
-    volumes:
-    - name: manifest-tool-local-pusher
-      secret:
-        secretName: manifest-tool-local-pusher
-    - name: pull-secret
-      secret:
-        secretName: registry-pull-credentials
-    - name: result-aggregator
-      secret:
-        secretName: result-aggregator
-- agent: kubernetes
-  cluster: build02
-  cron: 0 13 16 3,6,9,12 *
-  decorate: true
-  decoration_config:
-    skip_cloning: true
-    timeout: 5h0m0s
-  extra_refs:
-  - base_ref: main
-    org: openshift-eng
-    repo: ocp-qe-perfscale-ci
-  labels:
-    ci-operator.openshift.io/cloud: gcp
-    ci-operator.openshift.io/cloud-cluster-profile: gcp-qe
-    ci-operator.openshift.io/variant: gcp-4.14-nightly-x86
-    ci.openshift.io/generator: prowgen
-    job-release: "4.14"
-    pj-rehearse.openshift.io/can-be-rehearsed: "true"
-  name: periodic-ci-openshift-eng-ocp-qe-perfscale-ci-main-gcp-4.14-nightly-x86-control-plane-etcd-fips-24nodes
-  reporter_config:
-    slack:
-      channel: '#ocp-qe-scale-ci-results'
-      job_states_to_report:
-      - success
-      - failure
-      - error
-      report_template: '{{if eq .Status.State "success"}} :white_check_mark: Job *{{.Spec.Job}}*
-        ended with *{{.Status.State}}*. <{{.Status.URL}}|View logs> :white_check_mark:
-        {{else}} :warning:  Job *{{.Spec.Job}}* ended with *{{.Status.State}}*. <{{.Status.URL}}|View
-        logs> :warning: {{end}}'
-  spec:
-    containers:
-    - args:
-      - --gcs-upload-secret=/secrets/gcs/service-account.json
-      - --image-import-pull-secret=/etc/pull-secret/.dockerconfigjson
-      - --lease-server-credentials-file=/etc/boskos/credentials
-      - --report-credentials-file=/etc/report/credentials
-      - --secret-dir=/secrets/ci-pull-credentials
-      - --target=control-plane-etcd-fips-24nodes
-      - --variant=gcp-4.14-nightly-x86
-      command:
-      - ci-operator
-      image: ci-operator:latest
-      imagePullPolicy: Always
-      name: ""
-      resources:
-        requests:
-          cpu: 10m
-      volumeMounts:
-      - mountPath: /etc/boskos
-        name: boskos
-        readOnly: true
-      - mountPath: /secrets/ci-pull-credentials
-        name: ci-pull-credentials
-        readOnly: true
-      - mountPath: /secrets/gcs
-        name: gcs-credentials
-        readOnly: true
-      - mountPath: /secrets/manifest-tool
-        name: manifest-tool-local-pusher
-        readOnly: true
-      - mountPath: /etc/pull-secret
-        name: pull-secret
-        readOnly: true
-      - mountPath: /etc/report
-        name: result-aggregator
-        readOnly: true
-    serviceAccountName: ci-operator
-    volumes:
-    - name: boskos
-      secret:
-        items:
-        - key: credentials
-          path: credentials
-        secretName: boskos-credentials
-    - name: ci-pull-credentials
-      secret:
-        secretName: ci-pull-credentials
-    - name: manifest-tool-local-pusher
-      secret:
-        secretName: manifest-tool-local-pusher
-    - name: pull-secret
-      secret:
-        secretName: registry-pull-credentials
-    - name: result-aggregator
-      secret:
-        secretName: result-aggregator
-- agent: kubernetes
-  cluster: build02
-  cron: 0 6 15 3,6,9,12 *
-  decorate: true
-  decoration_config:
-    skip_cloning: true
-    timeout: 5h0m0s
-  extra_refs:
-  - base_ref: main
-    org: openshift-eng
-    repo: ocp-qe-perfscale-ci
-  labels:
-    ci-operator.openshift.io/cloud: gcp
-    ci-operator.openshift.io/cloud-cluster-profile: gcp-qe
-    ci-operator.openshift.io/variant: gcp-4.14-nightly-x86
-    ci.openshift.io/generator: prowgen
-    job-release: "4.14"
-    pj-rehearse.openshift.io/can-be-rehearsed: "true"
-  name: periodic-ci-openshift-eng-ocp-qe-perfscale-ci-main-gcp-4.14-nightly-x86-data-path-etcd-fips-9nodes
-  reporter_config:
-    slack:
-      channel: '#ocp-qe-scale-ci-results'
-      job_states_to_report:
-      - success
-      - failure
-      - error
-      report_template: '{{if eq .Status.State "success"}} :white_check_mark: Job *{{.Spec.Job}}*
-        ended with *{{.Status.State}}*. <{{.Status.URL}}|View logs> :white_check_mark:
-        {{else}} :warning:  Job *{{.Spec.Job}}* ended with *{{.Status.State}}*. <{{.Status.URL}}|View
-        logs> :warning: {{end}}'
-  spec:
-    containers:
-    - args:
-      - --gcs-upload-secret=/secrets/gcs/service-account.json
-      - --image-import-pull-secret=/etc/pull-secret/.dockerconfigjson
-      - --lease-server-credentials-file=/etc/boskos/credentials
-      - --report-credentials-file=/etc/report/credentials
-      - --secret-dir=/secrets/ci-pull-credentials
-      - --target=data-path-etcd-fips-9nodes
-      - --variant=gcp-4.14-nightly-x86
-      command:
-      - ci-operator
-      image: ci-operator:latest
-      imagePullPolicy: Always
-      name: ""
-      resources:
-        requests:
-          cpu: 10m
-      volumeMounts:
-      - mountPath: /etc/boskos
-        name: boskos
-        readOnly: true
-      - mountPath: /secrets/ci-pull-credentials
-        name: ci-pull-credentials
-        readOnly: true
-      - mountPath: /secrets/gcs
-        name: gcs-credentials
-        readOnly: true
-      - mountPath: /secrets/manifest-tool
-        name: manifest-tool-local-pusher
-        readOnly: true
-      - mountPath: /etc/pull-secret
-        name: pull-secret
-        readOnly: true
-      - mountPath: /etc/report
-        name: result-aggregator
-        readOnly: true
-    serviceAccountName: ci-operator
-    volumes:
-    - name: boskos
-      secret:
-        items:
-        - key: credentials
-          path: credentials
-        secretName: boskos-credentials
-    - name: ci-pull-credentials
-      secret:
-        secretName: ci-pull-credentials
-    - name: manifest-tool-local-pusher
-      secret:
-        secretName: manifest-tool-local-pusher
-    - name: pull-secret
-      secret:
-        secretName: registry-pull-credentials
-    - name: result-aggregator
-      secret:
-        secretName: result-aggregator
-- agent: kubernetes
-  cluster: build02
-  cron: 0 10 9 7 *
-  decorate: true
-  decoration_config:
-    skip_cloning: true
-    timeout: 5h0m0s
-  extra_refs:
-  - base_ref: main
-    org: openshift-eng
-    repo: ocp-qe-perfscale-ci
-  labels:
-    ci-operator.openshift.io/cloud: gcp
-    ci-operator.openshift.io/cloud-cluster-profile: gcp-qe
-    ci-operator.openshift.io/variant: gcp-4.15-nightly-x86
-    ci.openshift.io/generator: prowgen
-    job-release: "4.15"
-    pj-rehearse.openshift.io/can-be-rehearsed: "true"
-  name: periodic-ci-openshift-eng-ocp-qe-perfscale-ci-main-gcp-4.15-nightly-x86-control-plane-etcd-fips-24nodes
-  reporter_config:
-    slack:
-      channel: '#ocp-qe-scale-ci-results'
-      job_states_to_report:
-      - success
-      - failure
-      - error
-      report_template: '{{if eq .Status.State "success"}} :white_check_mark: Job *{{.Spec.Job}}*
-        ended with *{{.Status.State}}*. <{{.Status.URL}}|View logs> :white_check_mark:
-        {{else}} :warning:  Job *{{.Spec.Job}}* ended with *{{.Status.State}}*. <{{.Status.URL}}|View
-        logs> :warning: {{end}}'
-  spec:
-    containers:
-    - args:
-      - --gcs-upload-secret=/secrets/gcs/service-account.json
-      - --image-import-pull-secret=/etc/pull-secret/.dockerconfigjson
-      - --lease-server-credentials-file=/etc/boskos/credentials
-      - --report-credentials-file=/etc/report/credentials
-      - --secret-dir=/secrets/ci-pull-credentials
-      - --target=control-plane-etcd-fips-24nodes
-      - --variant=gcp-4.15-nightly-x86
-      command:
-      - ci-operator
-      image: ci-operator:latest
-      imagePullPolicy: Always
-      name: ""
-      resources:
-        requests:
-          cpu: 10m
-      volumeMounts:
-      - mountPath: /etc/boskos
-        name: boskos
-        readOnly: true
-      - mountPath: /secrets/ci-pull-credentials
-        name: ci-pull-credentials
-        readOnly: true
-      - mountPath: /secrets/gcs
-        name: gcs-credentials
-        readOnly: true
-      - mountPath: /secrets/manifest-tool
-        name: manifest-tool-local-pusher
-        readOnly: true
-      - mountPath: /etc/pull-secret
-        name: pull-secret
-        readOnly: true
-      - mountPath: /etc/report
-        name: result-aggregator
-        readOnly: true
-    serviceAccountName: ci-operator
-    volumes:
-    - name: boskos
-      secret:
-        items:
-        - key: credentials
-          path: credentials
-        secretName: boskos-credentials
-    - name: ci-pull-credentials
-      secret:
-        secretName: ci-pull-credentials
-    - name: manifest-tool-local-pusher
-      secret:
-        secretName: manifest-tool-local-pusher
-    - name: pull-secret
-      secret:
-        secretName: registry-pull-credentials
-    - name: result-aggregator
-      secret:
-        secretName: result-aggregator
-- agent: kubernetes
-  cluster: build02
-  cron: 0 4 8 7 *
-  decorate: true
-  decoration_config:
-    skip_cloning: true
-    timeout: 5h0m0s
-  extra_refs:
-  - base_ref: main
-    org: openshift-eng
-    repo: ocp-qe-perfscale-ci
-  labels:
-    ci-operator.openshift.io/cloud: gcp
-    ci-operator.openshift.io/cloud-cluster-profile: gcp-qe
-    ci-operator.openshift.io/variant: gcp-4.15-nightly-x86
-    ci.openshift.io/generator: prowgen
-    job-release: "4.15"
-    pj-rehearse.openshift.io/can-be-rehearsed: "true"
-  name: periodic-ci-openshift-eng-ocp-qe-perfscale-ci-main-gcp-4.15-nightly-x86-data-path-etcd-fips-9nodes
-  reporter_config:
-    slack:
-      channel: '#ocp-qe-scale-ci-results'
-      job_states_to_report:
-      - success
-      - failure
-      - error
-      report_template: '{{if eq .Status.State "success"}} :white_check_mark: Job *{{.Spec.Job}}*
-        ended with *{{.Status.State}}*. <{{.Status.URL}}|View logs> :white_check_mark:
-        {{else}} :warning:  Job *{{.Spec.Job}}* ended with *{{.Status.State}}*. <{{.Status.URL}}|View
-        logs> :warning: {{end}}'
-  spec:
-    containers:
-    - args:
-      - --gcs-upload-secret=/secrets/gcs/service-account.json
-      - --image-import-pull-secret=/etc/pull-secret/.dockerconfigjson
-      - --lease-server-credentials-file=/etc/boskos/credentials
-      - --report-credentials-file=/etc/report/credentials
-      - --secret-dir=/secrets/ci-pull-credentials
-      - --target=data-path-etcd-fips-9nodes
-      - --variant=gcp-4.15-nightly-x86
-      command:
-      - ci-operator
-      image: ci-operator:latest
-      imagePullPolicy: Always
-      name: ""
-      resources:
-        requests:
-          cpu: 10m
-      volumeMounts:
-      - mountPath: /etc/boskos
-        name: boskos
-        readOnly: true
-      - mountPath: /secrets/ci-pull-credentials
-        name: ci-pull-credentials
-        readOnly: true
-      - mountPath: /secrets/gcs
-        name: gcs-credentials
-        readOnly: true
-      - mountPath: /secrets/manifest-tool
-        name: manifest-tool-local-pusher
-        readOnly: true
-      - mountPath: /etc/pull-secret
-        name: pull-secret
-        readOnly: true
-      - mountPath: /etc/report
-        name: result-aggregator
-        readOnly: true
-    serviceAccountName: ci-operator
-    volumes:
-    - name: boskos
-      secret:
-        items:
-        - key: credentials
-          path: credentials
-        secretName: boskos-credentials
-    - name: ci-pull-credentials
-      secret:
-        secretName: ci-pull-credentials
-    - name: manifest-tool-local-pusher
-      secret:
-        secretName: manifest-tool-local-pusher
-    - name: pull-secret
-      secret:
-        secretName: registry-pull-credentials
-    - name: result-aggregator
-      secret:
-        secretName: result-aggregator
-- agent: kubernetes
-  cluster: build02
-  cron: 0 6 2 1,3,5,7,9,11 *
-  decorate: true
-  decoration_config:
-    skip_cloning: true
-    timeout: 5h0m0s
-  extra_refs:
-  - base_ref: main
-    org: openshift-eng
-    repo: ocp-qe-perfscale-ci
-  labels:
-    ci-operator.openshift.io/cloud: gcp
-    ci-operator.openshift.io/cloud-cluster-profile: gcp-qe
-    ci-operator.openshift.io/variant: gcp-4.16-nightly-x86
-    ci.openshift.io/generator: prowgen
-    job-release: "4.16"
-    pj-rehearse.openshift.io/can-be-rehearsed: "true"
-  name: periodic-ci-openshift-eng-ocp-qe-perfscale-ci-main-gcp-4.16-nightly-x86-control-plane-etcd-fips-24nodes
-  reporter_config:
-    slack:
-      channel: '#ocp-qe-scale-ci-results'
-      job_states_to_report:
-      - success
-      - failure
-      - error
-      report_template: '{{if eq .Status.State "success"}} :white_check_mark: Job *{{.Spec.Job}}*
-        ended with *{{.Status.State}}*. <{{.Status.URL}}|View logs> :white_check_mark:
-        {{else}} :warning:  Job *{{.Spec.Job}}* ended with *{{.Status.State}}*. <{{.Status.URL}}|View
-        logs> :warning: {{end}}'
-  spec:
-    containers:
-    - args:
-      - --gcs-upload-secret=/secrets/gcs/service-account.json
-      - --image-import-pull-secret=/etc/pull-secret/.dockerconfigjson
-      - --lease-server-credentials-file=/etc/boskos/credentials
-      - --report-credentials-file=/etc/report/credentials
-      - --secret-dir=/secrets/ci-pull-credentials
-      - --target=control-plane-etcd-fips-24nodes
-      - --variant=gcp-4.16-nightly-x86
-      command:
-      - ci-operator
-      image: ci-operator:latest
-      imagePullPolicy: Always
-      name: ""
-      resources:
-        requests:
-          cpu: 10m
-      volumeMounts:
-      - mountPath: /etc/boskos
-        name: boskos
-        readOnly: true
-      - mountPath: /secrets/ci-pull-credentials
-        name: ci-pull-credentials
-        readOnly: true
-      - mountPath: /secrets/gcs
-        name: gcs-credentials
-        readOnly: true
-      - mountPath: /secrets/manifest-tool
-        name: manifest-tool-local-pusher
-        readOnly: true
-      - mountPath: /etc/pull-secret
-        name: pull-secret
-        readOnly: true
-      - mountPath: /etc/report
-        name: result-aggregator
-        readOnly: true
-    serviceAccountName: ci-operator
-    volumes:
-    - name: boskos
-      secret:
-        items:
-        - key: credentials
-          path: credentials
-        secretName: boskos-credentials
-    - name: ci-pull-credentials
-      secret:
-        secretName: ci-pull-credentials
-    - name: manifest-tool-local-pusher
-      secret:
-        secretName: manifest-tool-local-pusher
-    - name: pull-secret
-      secret:
-        secretName: registry-pull-credentials
-    - name: result-aggregator
-      secret:
-        secretName: result-aggregator
-- agent: kubernetes
-  cluster: build02
-  cron: 0 4 1 1,3,5,7,9,11 *
-  decorate: true
-  decoration_config:
-    skip_cloning: true
-    timeout: 5h0m0s
-  extra_refs:
-  - base_ref: main
-    org: openshift-eng
-    repo: ocp-qe-perfscale-ci
-  labels:
-    ci-operator.openshift.io/cloud: gcp
-    ci-operator.openshift.io/cloud-cluster-profile: gcp-qe
-    ci-operator.openshift.io/variant: gcp-4.16-nightly-x86
-    ci.openshift.io/generator: prowgen
-    job-release: "4.16"
-    pj-rehearse.openshift.io/can-be-rehearsed: "true"
-  name: periodic-ci-openshift-eng-ocp-qe-perfscale-ci-main-gcp-4.16-nightly-x86-data-path-etcd-fips-9nodes
-  reporter_config:
-    slack:
-      channel: '#ocp-qe-scale-ci-results'
-      job_states_to_report:
-      - success
-      - failure
-      - error
-      report_template: '{{if eq .Status.State "success"}} :white_check_mark: Job *{{.Spec.Job}}*
-        ended with *{{.Status.State}}*. <{{.Status.URL}}|View logs> :white_check_mark:
-        {{else}} :warning:  Job *{{.Spec.Job}}* ended with *{{.Status.State}}*. <{{.Status.URL}}|View
-        logs> :warning: {{end}}'
-  spec:
-    containers:
-    - args:
-      - --gcs-upload-secret=/secrets/gcs/service-account.json
-      - --image-import-pull-secret=/etc/pull-secret/.dockerconfigjson
-      - --lease-server-credentials-file=/etc/boskos/credentials
-      - --report-credentials-file=/etc/report/credentials
-      - --secret-dir=/secrets/ci-pull-credentials
-      - --target=data-path-etcd-fips-9nodes
-      - --variant=gcp-4.16-nightly-x86
-      command:
-      - ci-operator
-      image: ci-operator:latest
-      imagePullPolicy: Always
-      name: ""
-      resources:
-        requests:
-          cpu: 10m
-      volumeMounts:
-      - mountPath: /etc/boskos
-        name: boskos
-        readOnly: true
-      - mountPath: /secrets/ci-pull-credentials
-        name: ci-pull-credentials
-        readOnly: true
-      - mountPath: /secrets/gcs
-        name: gcs-credentials
-        readOnly: true
-      - mountPath: /secrets/manifest-tool
-        name: manifest-tool-local-pusher
-        readOnly: true
-      - mountPath: /etc/pull-secret
-        name: pull-secret
-        readOnly: true
-      - mountPath: /etc/report
-        name: result-aggregator
-        readOnly: true
-    serviceAccountName: ci-operator
-    volumes:
-    - name: boskos
-      secret:
-        items:
-        - key: credentials
-          path: credentials
-        secretName: boskos-credentials
-    - name: ci-pull-credentials
-      secret:
-        secretName: ci-pull-credentials
-    - name: manifest-tool-local-pusher
-      secret:
-        secretName: manifest-tool-local-pusher
-    - name: pull-secret
-      secret:
-        secretName: registry-pull-credentials
-    - name: result-aggregator
-      secret:
-        secretName: result-aggregator
-- agent: kubernetes
-  cluster: build02
-  cron: 0 4 9 * *
-  decorate: true
-  decoration_config:
-    skip_cloning: true
-    timeout: 5h0m0s
-  extra_refs:
-  - base_ref: main
-    org: openshift-eng
-    repo: ocp-qe-perfscale-ci
-  labels:
-    ci-operator.openshift.io/cloud: gcp
-    ci-operator.openshift.io/cloud-cluster-profile: gcp-qe
-    ci-operator.openshift.io/variant: gcp-4.17-nightly-x86
-    ci.openshift.io/generator: prowgen
-    job-release: "4.17"
-    pj-rehearse.openshift.io/can-be-rehearsed: "true"
-  name: periodic-ci-openshift-eng-ocp-qe-perfscale-ci-main-gcp-4.17-nightly-x86-control-plane-etcd-fips-24nodes
-  reporter_config:
-    slack:
-      channel: '#ocp-qe-scale-ci-results'
-      job_states_to_report:
-      - success
-      - failure
-      - error
-      report_template: '{{if eq .Status.State "success"}} :white_check_mark: Job *{{.Spec.Job}}*
-        ended with *{{.Status.State}}*. <{{.Status.URL}}|View logs> :white_check_mark:
-        {{else}} :warning:  Job *{{.Spec.Job}}* ended with *{{.Status.State}}*. <{{.Status.URL}}|View
-        logs> :warning: {{end}}'
-  spec:
-    containers:
-    - args:
-      - --gcs-upload-secret=/secrets/gcs/service-account.json
-      - --image-import-pull-secret=/etc/pull-secret/.dockerconfigjson
-      - --lease-server-credentials-file=/etc/boskos/credentials
-      - --report-credentials-file=/etc/report/credentials
-      - --secret-dir=/secrets/ci-pull-credentials
-      - --target=control-plane-etcd-fips-24nodes
-      - --variant=gcp-4.17-nightly-x86
-      command:
-      - ci-operator
-      image: ci-operator:latest
-      imagePullPolicy: Always
-      name: ""
-      resources:
-        requests:
-          cpu: 10m
-      volumeMounts:
-      - mountPath: /etc/boskos
-        name: boskos
-        readOnly: true
-      - mountPath: /secrets/ci-pull-credentials
-        name: ci-pull-credentials
-        readOnly: true
-      - mountPath: /secrets/gcs
-        name: gcs-credentials
-        readOnly: true
-      - mountPath: /secrets/manifest-tool
-        name: manifest-tool-local-pusher
-        readOnly: true
-      - mountPath: /etc/pull-secret
-        name: pull-secret
-        readOnly: true
-      - mountPath: /etc/report
-        name: result-aggregator
-        readOnly: true
-    serviceAccountName: ci-operator
-    volumes:
-    - name: boskos
-      secret:
-        items:
-        - key: credentials
-          path: credentials
-        secretName: boskos-credentials
-    - name: ci-pull-credentials
-      secret:
-        secretName: ci-pull-credentials
-    - name: manifest-tool-local-pusher
-      secret:
-        secretName: manifest-tool-local-pusher
-    - name: pull-secret
-      secret:
-        secretName: registry-pull-credentials
-    - name: result-aggregator
-      secret:
-        secretName: result-aggregator
-- agent: kubernetes
-  cluster: build02
-  cron: 0 7 15 * *
-  decorate: true
-  decoration_config:
-    skip_cloning: true
-    timeout: 6h0m0s
-  extra_refs:
-  - base_ref: main
-    org: openshift-eng
-    repo: ocp-qe-perfscale-ci
-  labels:
-    ci-operator.openshift.io/cloud: gcp
-    ci-operator.openshift.io/cloud-cluster-profile: gcp-qe
-    ci-operator.openshift.io/variant: gcp-4.17-nightly-x86
-    ci.openshift.io/generator: prowgen
-    job-release: "4.17"
-    pj-rehearse.openshift.io/can-be-rehearsed: "true"
-  name: periodic-ci-openshift-eng-ocp-qe-perfscale-ci-main-gcp-4.17-nightly-x86-data-path-etcd-fips-9nodes
-  reporter_config:
-    slack:
-      channel: '#ocp-qe-scale-ci-results'
-      job_states_to_report:
-      - success
-      - failure
-      - error
-      report_template: '{{if eq .Status.State "success"}} :white_check_mark: Job *{{.Spec.Job}}*
-        ended with *{{.Status.State}}*. <{{.Status.URL}}|View logs> :white_check_mark:
-        {{else}} :warning:  Job *{{.Spec.Job}}* ended with *{{.Status.State}}*. <{{.Status.URL}}|View
-        logs> :warning: {{end}}'
-  spec:
-    containers:
-    - args:
-      - --gcs-upload-secret=/secrets/gcs/service-account.json
-      - --image-import-pull-secret=/etc/pull-secret/.dockerconfigjson
-      - --lease-server-credentials-file=/etc/boskos/credentials
-      - --report-credentials-file=/etc/report/credentials
-      - --secret-dir=/secrets/ci-pull-credentials
-      - --target=data-path-etcd-fips-9nodes
-      - --variant=gcp-4.17-nightly-x86
-      command:
-      - ci-operator
-      image: ci-operator:latest
-      imagePullPolicy: Always
-      name: ""
-      resources:
-        requests:
-          cpu: 10m
-      volumeMounts:
-      - mountPath: /etc/boskos
-        name: boskos
-        readOnly: true
-      - mountPath: /secrets/ci-pull-credentials
-        name: ci-pull-credentials
-        readOnly: true
-      - mountPath: /secrets/gcs
-        name: gcs-credentials
-        readOnly: true
-      - mountPath: /secrets/manifest-tool
-        name: manifest-tool-local-pusher
-        readOnly: true
-      - mountPath: /etc/pull-secret
-        name: pull-secret
-        readOnly: true
-      - mountPath: /etc/report
-        name: result-aggregator
-        readOnly: true
-    serviceAccountName: ci-operator
-    volumes:
-    - name: boskos
-      secret:
-        items:
-        - key: credentials
-          path: credentials
-        secretName: boskos-credentials
-    - name: ci-pull-credentials
-      secret:
-        secretName: ci-pull-credentials
-    - name: manifest-tool-local-pusher
-      secret:
-        secretName: manifest-tool-local-pusher
-    - name: pull-secret
-      secret:
-        secretName: registry-pull-credentials
-    - name: result-aggregator
-      secret:
-        secretName: result-aggregator
-- agent: kubernetes
-  cluster: build02
-  cron: 0 11 12 * *
-  decorate: true
-  decoration_config:
-    skip_cloning: true
-    timeout: 5h0m0s
-  extra_refs:
-  - base_ref: main
-    org: openshift-eng
-    repo: ocp-qe-perfscale-ci
-  labels:
-    ci-operator.openshift.io/cloud: gcp
-    ci-operator.openshift.io/cloud-cluster-profile: gcp-qe
-    ci-operator.openshift.io/variant: gcp-4.17-nightly-x86
-    ci.openshift.io/generator: prowgen
-    job-release: "4.17"
-    pj-rehearse.openshift.io/can-be-rehearsed: "true"
-  name: periodic-ci-openshift-eng-ocp-qe-perfscale-ci-main-gcp-4.17-nightly-x86-node-density-heavy-etcd-fips-24nodes
-  reporter_config:
-    slack:
-      channel: '#ocp-qe-scale-ci-results'
-      job_states_to_report:
-      - success
-      - failure
-      - error
-      report_template: '{{if eq .Status.State "success"}} :white_check_mark: Job *{{.Spec.Job}}*
-        ended with *{{.Status.State}}*. <{{.Status.URL}}|View logs> :white_check_mark:
-        {{else}} :warning:  Job *{{.Spec.Job}}* ended with *{{.Status.State}}*. <{{.Status.URL}}|View
-        logs> :warning: {{end}}'
-  spec:
-    containers:
-    - args:
-      - --gcs-upload-secret=/secrets/gcs/service-account.json
-      - --image-import-pull-secret=/etc/pull-secret/.dockerconfigjson
-      - --lease-server-credentials-file=/etc/boskos/credentials
-      - --report-credentials-file=/etc/report/credentials
-      - --secret-dir=/secrets/ci-pull-credentials
-      - --target=node-density-heavy-etcd-fips-24nodes
-      - --variant=gcp-4.17-nightly-x86
-      command:
-      - ci-operator
-      image: ci-operator:latest
-      imagePullPolicy: Always
-      name: ""
-      resources:
-        requests:
-          cpu: 10m
-      volumeMounts:
-      - mountPath: /etc/boskos
-        name: boskos
-        readOnly: true
-      - mountPath: /secrets/ci-pull-credentials
-        name: ci-pull-credentials
-        readOnly: true
-      - mountPath: /secrets/gcs
-        name: gcs-credentials
-        readOnly: true
-      - mountPath: /secrets/manifest-tool
-        name: manifest-tool-local-pusher
-        readOnly: true
-      - mountPath: /etc/pull-secret
-        name: pull-secret
-        readOnly: true
-      - mountPath: /etc/report
-        name: result-aggregator
-        readOnly: true
-    serviceAccountName: ci-operator
-    volumes:
-    - name: boskos
-      secret:
-        items:
-        - key: credentials
-          path: credentials
-        secretName: boskos-credentials
-    - name: ci-pull-credentials
-      secret:
-        secretName: ci-pull-credentials
-    - name: manifest-tool-local-pusher
-      secret:
-        secretName: manifest-tool-local-pusher
-    - name: pull-secret
-      secret:
-        secretName: registry-pull-credentials
-    - name: result-aggregator
-      secret:
-        secretName: result-aggregator
-- agent: kubernetes
-  cluster: build02
-  cron: 0 4 2,16 * *
-  decorate: true
-  decoration_config:
-    skip_cloning: true
-    timeout: 5h0m0s
-  extra_refs:
-  - base_ref: main
-    org: openshift-eng
-    repo: ocp-qe-perfscale-ci
-  labels:
-    ci-operator.openshift.io/cloud: gcp
-    ci-operator.openshift.io/cloud-cluster-profile: gcp-qe
-    ci-operator.openshift.io/variant: gcp-4.18-nightly-x86
-    ci.openshift.io/generator: prowgen
-    job-release: "4.18"
-    pj-rehearse.openshift.io/can-be-rehearsed: "true"
-  name: periodic-ci-openshift-eng-ocp-qe-perfscale-ci-main-gcp-4.18-nightly-x86-control-plane-etcd-fips-24nodes
-  reporter_config:
-    slack:
-      channel: '#ocp-qe-scale-ci-results'
-      job_states_to_report:
-      - success
-      - failure
-      - error
-      report_template: '{{if eq .Status.State "success"}} :white_check_mark: Job *{{.Spec.Job}}*
-        ended with *{{.Status.State}}*. <{{.Status.URL}}|View logs> :white_check_mark:
-        {{else}} :warning:  Job *{{.Spec.Job}}* ended with *{{.Status.State}}*. <{{.Status.URL}}|View
-        logs> :warning: {{end}}'
-  spec:
-    containers:
-    - args:
-      - --gcs-upload-secret=/secrets/gcs/service-account.json
-      - --image-import-pull-secret=/etc/pull-secret/.dockerconfigjson
-      - --lease-server-credentials-file=/etc/boskos/credentials
-      - --report-credentials-file=/etc/report/credentials
-      - --secret-dir=/secrets/ci-pull-credentials
-      - --target=control-plane-etcd-fips-24nodes
-      - --variant=gcp-4.18-nightly-x86
-      command:
-      - ci-operator
-      image: ci-operator:latest
-      imagePullPolicy: Always
-      name: ""
-      resources:
-        requests:
-          cpu: 10m
-      volumeMounts:
-      - mountPath: /etc/boskos
-        name: boskos
-        readOnly: true
-      - mountPath: /secrets/ci-pull-credentials
-        name: ci-pull-credentials
-        readOnly: true
-      - mountPath: /secrets/gcs
-        name: gcs-credentials
-        readOnly: true
-      - mountPath: /secrets/manifest-tool
-        name: manifest-tool-local-pusher
-        readOnly: true
-      - mountPath: /etc/pull-secret
-        name: pull-secret
-        readOnly: true
-      - mountPath: /etc/report
-        name: result-aggregator
-        readOnly: true
-    serviceAccountName: ci-operator
-    volumes:
-    - name: boskos
-      secret:
-        items:
-        - key: credentials
-          path: credentials
-        secretName: boskos-credentials
-    - name: ci-pull-credentials
-      secret:
-        secretName: ci-pull-credentials
-    - name: manifest-tool-local-pusher
-      secret:
-        secretName: manifest-tool-local-pusher
-    - name: pull-secret
-      secret:
-        secretName: registry-pull-credentials
-    - name: result-aggregator
-      secret:
-        secretName: result-aggregator
-- agent: kubernetes
-  cluster: build02
-  cron: 0 2 1,15 * *
-  decorate: true
-  decoration_config:
-    skip_cloning: true
-    timeout: 5h0m0s
-  extra_refs:
-  - base_ref: main
-    org: openshift-eng
-    repo: ocp-qe-perfscale-ci
-  labels:
-    ci-operator.openshift.io/cloud: gcp
-    ci-operator.openshift.io/cloud-cluster-profile: gcp-qe
-    ci-operator.openshift.io/variant: gcp-4.18-nightly-x86
-    ci.openshift.io/generator: prowgen
-    job-release: "4.18"
-    pj-rehearse.openshift.io/can-be-rehearsed: "true"
-  name: periodic-ci-openshift-eng-ocp-qe-perfscale-ci-main-gcp-4.18-nightly-x86-data-path-etcd-fips-9nodes
-  reporter_config:
-    slack:
-      channel: '#ocp-qe-scale-ci-results'
-      job_states_to_report:
-      - success
-      - failure
-      - error
-      report_template: '{{if eq .Status.State "success"}} :white_check_mark: Job *{{.Spec.Job}}*
-        ended with *{{.Status.State}}*. <{{.Status.URL}}|View logs> :white_check_mark:
-        {{else}} :warning:  Job *{{.Spec.Job}}* ended with *{{.Status.State}}*. <{{.Status.URL}}|View
-        logs> :warning: {{end}}'
-  spec:
-    containers:
-    - args:
-      - --gcs-upload-secret=/secrets/gcs/service-account.json
-      - --image-import-pull-secret=/etc/pull-secret/.dockerconfigjson
-      - --lease-server-credentials-file=/etc/boskos/credentials
-      - --report-credentials-file=/etc/report/credentials
-      - --secret-dir=/secrets/ci-pull-credentials
-      - --target=data-path-etcd-fips-9nodes
-      - --variant=gcp-4.18-nightly-x86
-      command:
-      - ci-operator
-      image: ci-operator:latest
-      imagePullPolicy: Always
-      name: ""
-      resources:
-        requests:
-          cpu: 10m
-      volumeMounts:
-      - mountPath: /etc/boskos
-        name: boskos
-        readOnly: true
-      - mountPath: /secrets/ci-pull-credentials
-        name: ci-pull-credentials
-        readOnly: true
-      - mountPath: /secrets/gcs
-        name: gcs-credentials
-        readOnly: true
-      - mountPath: /secrets/manifest-tool
-        name: manifest-tool-local-pusher
-        readOnly: true
-      - mountPath: /etc/pull-secret
-        name: pull-secret
-        readOnly: true
-      - mountPath: /etc/report
-        name: result-aggregator
-        readOnly: true
-    serviceAccountName: ci-operator
-    volumes:
-    - name: boskos
-      secret:
-        items:
-        - key: credentials
-          path: credentials
-        secretName: boskos-credentials
-    - name: ci-pull-credentials
-      secret:
-        secretName: ci-pull-credentials
-    - name: manifest-tool-local-pusher
-      secret:
-        secretName: manifest-tool-local-pusher
-    - name: pull-secret
-      secret:
-        secretName: registry-pull-credentials
-    - name: result-aggregator
-      secret:
-        secretName: result-aggregator
-- agent: kubernetes
-  cluster: build02
-  cron: 0 15 5,19 * *
-  decorate: true
-  decoration_config:
-    skip_cloning: true
-    timeout: 5h0m0s
-  extra_refs:
-  - base_ref: main
-    org: openshift-eng
-    repo: ocp-qe-perfscale-ci
-  labels:
-    ci-operator.openshift.io/cloud: gcp
-    ci-operator.openshift.io/cloud-cluster-profile: gcp-qe
-    ci-operator.openshift.io/variant: gcp-4.18-nightly-x86
-    ci.openshift.io/generator: prowgen
-    job-release: "4.18"
-    pj-rehearse.openshift.io/can-be-rehearsed: "true"
-  name: periodic-ci-openshift-eng-ocp-qe-perfscale-ci-main-gcp-4.18-nightly-x86-node-density-heavy-etcd-fips-24nodes
-  reporter_config:
-    slack:
-      channel: '#ocp-qe-scale-ci-results'
-      job_states_to_report:
-      - success
-      - failure
-      - error
-      report_template: '{{if eq .Status.State "success"}} :white_check_mark: Job *{{.Spec.Job}}*
-        ended with *{{.Status.State}}*. <{{.Status.URL}}|View logs> :white_check_mark:
-        {{else}} :warning:  Job *{{.Spec.Job}}* ended with *{{.Status.State}}*. <{{.Status.URL}}|View
-        logs> :warning: {{end}}'
-  spec:
-    containers:
-    - args:
-      - --gcs-upload-secret=/secrets/gcs/service-account.json
-      - --image-import-pull-secret=/etc/pull-secret/.dockerconfigjson
-      - --lease-server-credentials-file=/etc/boskos/credentials
-      - --report-credentials-file=/etc/report/credentials
-      - --secret-dir=/secrets/ci-pull-credentials
-      - --target=node-density-heavy-etcd-fips-24nodes
-      - --variant=gcp-4.18-nightly-x86
-      command:
-      - ci-operator
-      image: ci-operator:latest
-      imagePullPolicy: Always
-      name: ""
-      resources:
-        requests:
-          cpu: 10m
-      volumeMounts:
-      - mountPath: /etc/boskos
-        name: boskos
-        readOnly: true
-      - mountPath: /secrets/ci-pull-credentials
-        name: ci-pull-credentials
-        readOnly: true
-      - mountPath: /secrets/gcs
-        name: gcs-credentials
-        readOnly: true
-      - mountPath: /secrets/manifest-tool
-        name: manifest-tool-local-pusher
-        readOnly: true
-      - mountPath: /etc/pull-secret
-        name: pull-secret
-        readOnly: true
-      - mountPath: /etc/report
-        name: result-aggregator
-        readOnly: true
-    serviceAccountName: ci-operator
-    volumes:
-    - name: boskos
-      secret:
-        items:
-        - key: credentials
-          path: credentials
-        secretName: boskos-credentials
-    - name: ci-pull-credentials
-      secret:
-        secretName: ci-pull-credentials
-    - name: manifest-tool-local-pusher
-      secret:
-        secretName: manifest-tool-local-pusher
-    - name: pull-secret
-      secret:
-        secretName: registry-pull-credentials
-    - name: result-aggregator
-      secret:
-        secretName: result-aggregator
-- agent: kubernetes
-  cluster: build02
-  cron: 0 4 2,16 * *
-  decorate: true
-  decoration_config:
-    skip_cloning: true
-    timeout: 5h0m0s
-  extra_refs:
-  - base_ref: main
-    org: openshift-eng
-    repo: ocp-qe-perfscale-ci
-  labels:
-    ci-operator.openshift.io/cloud: gcp
-    ci-operator.openshift.io/cloud-cluster-profile: gcp-qe
-    ci-operator.openshift.io/variant: gcp-4.19-nightly-x86
-    ci.openshift.io/generator: prowgen
-    job-release: "4.19"
-    pj-rehearse.openshift.io/can-be-rehearsed: "true"
-  name: periodic-ci-openshift-eng-ocp-qe-perfscale-ci-main-gcp-4.19-nightly-x86-control-plane-etcd-fips-24nodes
-  reporter_config:
-    slack:
-      channel: '#ocp-qe-scale-ci-results'
-      job_states_to_report:
-      - success
-      - failure
-      - error
-      report_template: '{{if eq .Status.State "success"}} :white_check_mark: Job *{{.Spec.Job}}*
-        ended with *{{.Status.State}}*. <{{.Status.URL}}|View logs> :white_check_mark:
-        {{else}} :warning:  Job *{{.Spec.Job}}* ended with *{{.Status.State}}*. <{{.Status.URL}}|View
-        logs> :warning: {{end}}'
-  spec:
-    containers:
-    - args:
-      - --gcs-upload-secret=/secrets/gcs/service-account.json
-      - --image-import-pull-secret=/etc/pull-secret/.dockerconfigjson
-      - --lease-server-credentials-file=/etc/boskos/credentials
-      - --report-credentials-file=/etc/report/credentials
-      - --secret-dir=/secrets/ci-pull-credentials
-      - --target=control-plane-etcd-fips-24nodes
-      - --variant=gcp-4.19-nightly-x86
-      command:
-      - ci-operator
-      image: ci-operator:latest
-      imagePullPolicy: Always
-      name: ""
-      resources:
-        requests:
-          cpu: 10m
-      volumeMounts:
-      - mountPath: /etc/boskos
-        name: boskos
-        readOnly: true
-      - mountPath: /secrets/ci-pull-credentials
-        name: ci-pull-credentials
-        readOnly: true
-      - mountPath: /secrets/gcs
-        name: gcs-credentials
-        readOnly: true
-      - mountPath: /secrets/manifest-tool
-        name: manifest-tool-local-pusher
-        readOnly: true
-      - mountPath: /etc/pull-secret
-        name: pull-secret
-        readOnly: true
-      - mountPath: /etc/report
-        name: result-aggregator
-        readOnly: true
-    serviceAccountName: ci-operator
-    volumes:
-    - name: boskos
-      secret:
-        items:
-        - key: credentials
-          path: credentials
-        secretName: boskos-credentials
-    - name: ci-pull-credentials
-      secret:
-        secretName: ci-pull-credentials
-    - name: manifest-tool-local-pusher
-      secret:
-        secretName: manifest-tool-local-pusher
-    - name: pull-secret
-      secret:
-        secretName: registry-pull-credentials
-    - name: result-aggregator
-      secret:
-        secretName: result-aggregator
-- agent: kubernetes
-  cluster: build02
-  cron: 0 2 1,15 * *
-  decorate: true
-  decoration_config:
-    skip_cloning: true
-    timeout: 5h0m0s
-  extra_refs:
-  - base_ref: main
-    org: openshift-eng
-    repo: ocp-qe-perfscale-ci
-  labels:
-    ci-operator.openshift.io/cloud: gcp
-    ci-operator.openshift.io/cloud-cluster-profile: gcp-qe
-    ci-operator.openshift.io/variant: gcp-4.19-nightly-x86
-    ci.openshift.io/generator: prowgen
-    job-release: "4.19"
-    pj-rehearse.openshift.io/can-be-rehearsed: "true"
-  name: periodic-ci-openshift-eng-ocp-qe-perfscale-ci-main-gcp-4.19-nightly-x86-data-path-etcd-fips-9nodes
-  reporter_config:
-    slack:
-      channel: '#ocp-qe-scale-ci-results'
-      job_states_to_report:
-      - success
-      - failure
-      - error
-      report_template: '{{if eq .Status.State "success"}} :white_check_mark: Job *{{.Spec.Job}}*
-        ended with *{{.Status.State}}*. <{{.Status.URL}}|View logs> :white_check_mark:
-        {{else}} :warning:  Job *{{.Spec.Job}}* ended with *{{.Status.State}}*. <{{.Status.URL}}|View
-        logs> :warning: {{end}}'
-  spec:
-    containers:
-    - args:
-      - --gcs-upload-secret=/secrets/gcs/service-account.json
-      - --image-import-pull-secret=/etc/pull-secret/.dockerconfigjson
-      - --lease-server-credentials-file=/etc/boskos/credentials
-      - --report-credentials-file=/etc/report/credentials
-      - --secret-dir=/secrets/ci-pull-credentials
-      - --target=data-path-etcd-fips-9nodes
-      - --variant=gcp-4.19-nightly-x86
-      command:
-      - ci-operator
-      image: ci-operator:latest
-      imagePullPolicy: Always
-      name: ""
-      resources:
-        requests:
-          cpu: 10m
-      volumeMounts:
-      - mountPath: /etc/boskos
-        name: boskos
-        readOnly: true
-      - mountPath: /secrets/ci-pull-credentials
-        name: ci-pull-credentials
-        readOnly: true
-      - mountPath: /secrets/gcs
-        name: gcs-credentials
-        readOnly: true
-      - mountPath: /secrets/manifest-tool
-        name: manifest-tool-local-pusher
-        readOnly: true
-      - mountPath: /etc/pull-secret
-        name: pull-secret
-        readOnly: true
-      - mountPath: /etc/report
-        name: result-aggregator
-        readOnly: true
-    serviceAccountName: ci-operator
-    volumes:
-    - name: boskos
-      secret:
-        items:
-        - key: credentials
-          path: credentials
-        secretName: boskos-credentials
-    - name: ci-pull-credentials
-      secret:
-        secretName: ci-pull-credentials
-    - name: manifest-tool-local-pusher
-      secret:
-        secretName: manifest-tool-local-pusher
-    - name: pull-secret
-      secret:
-        secretName: registry-pull-credentials
-    - name: result-aggregator
-      secret:
-        secretName: result-aggregator
-- agent: kubernetes
-  cluster: build02
-  cron: 0 17 5,19 * *
-  decorate: true
-  decoration_config:
-    skip_cloning: true
-    timeout: 5h0m0s
-  extra_refs:
-  - base_ref: main
-    org: openshift-eng
-    repo: ocp-qe-perfscale-ci
-  labels:
-    ci-operator.openshift.io/cloud: gcp
-    ci-operator.openshift.io/cloud-cluster-profile: gcp-qe
-    ci-operator.openshift.io/variant: gcp-4.19-nightly-x86
-    ci.openshift.io/generator: prowgen
-    job-release: "4.19"
-    pj-rehearse.openshift.io/can-be-rehearsed: "true"
-  name: periodic-ci-openshift-eng-ocp-qe-perfscale-ci-main-gcp-4.19-nightly-x86-node-density-heavy-etcd-fips-24nodes
-  reporter_config:
-    slack:
-      channel: '#ocp-qe-scale-ci-results'
-      job_states_to_report:
-      - success
-      - failure
-      - error
-      report_template: '{{if eq .Status.State "success"}} :white_check_mark: Job *{{.Spec.Job}}*
-        ended with *{{.Status.State}}*. <{{.Status.URL}}|View logs> :white_check_mark:
-        {{else}} :warning:  Job *{{.Spec.Job}}* ended with *{{.Status.State}}*. <{{.Status.URL}}|View
-        logs> :warning: {{end}}'
-  spec:
-    containers:
-    - args:
-      - --gcs-upload-secret=/secrets/gcs/service-account.json
-      - --image-import-pull-secret=/etc/pull-secret/.dockerconfigjson
-      - --lease-server-credentials-file=/etc/boskos/credentials
-      - --report-credentials-file=/etc/report/credentials
-      - --secret-dir=/secrets/ci-pull-credentials
-      - --target=node-density-heavy-etcd-fips-24nodes
-      - --variant=gcp-4.19-nightly-x86
-      command:
-      - ci-operator
-      image: ci-operator:latest
-      imagePullPolicy: Always
-      name: ""
-      resources:
-        requests:
-          cpu: 10m
-      volumeMounts:
-      - mountPath: /etc/boskos
-        name: boskos
-        readOnly: true
-      - mountPath: /secrets/ci-pull-credentials
-        name: ci-pull-credentials
-        readOnly: true
-      - mountPath: /secrets/gcs
-        name: gcs-credentials
-        readOnly: true
-      - mountPath: /secrets/manifest-tool
-        name: manifest-tool-local-pusher
-        readOnly: true
-      - mountPath: /etc/pull-secret
-        name: pull-secret
-        readOnly: true
-      - mountPath: /etc/report
-        name: result-aggregator
-        readOnly: true
-    serviceAccountName: ci-operator
-    volumes:
-    - name: boskos
-      secret:
-        items:
-        - key: credentials
-          path: credentials
-        secretName: boskos-credentials
-    - name: ci-pull-credentials
-      secret:
-        secretName: ci-pull-credentials
-    - name: manifest-tool-local-pusher
-      secret:
-        secretName: manifest-tool-local-pusher
-    - name: pull-secret
-      secret:
-        secretName: registry-pull-credentials
-    - name: result-aggregator
-      secret:
-        secretName: result-aggregator
-- agent: kubernetes
-  cluster: build07
-  cron: 0 0 * * 0
-  decorate: true
-  decoration_config:
-    skip_cloning: true
-    timeout: 8h0m0s
-  extra_refs:
-  - base_ref: main
-    org: openshift-eng
-    repo: ocp-qe-perfscale-ci
-  labels:
-    capability/intranet: intranet
-    ci-operator.openshift.io/cloud: metal-perscale-cpt
-    ci-operator.openshift.io/cloud-cluster-profile: metal-perscale-cpt
-    ci-operator.openshift.io/variant: metal-4.16-latest-x86
-    ci.openshift.io/generator: prowgen
-    job-release: "4.16"
-    pj-rehearse.openshift.io/can-be-rehearsed: "true"
-  name: periodic-ci-openshift-eng-ocp-qe-perfscale-ci-main-metal-4.16-latest-x86-weekly-6nodes
-  reporter_config:
-    slack:
-      channel: '#ocp-qe-scale-ci-results'
-      job_states_to_report:
-      - success
-      - failure
-      - error
-      report_template: '{{if eq .Status.State "success"}} :white_check_mark: Job *{{.Spec.Job}}*
-        ended with *{{.Status.State}}*. <{{.Status.URL}}|View logs> :white_check_mark:
-        {{else}} :warning:  Job *{{.Spec.Job}}* ended with *{{.Status.State}}*. <{{.Status.URL}}|View
-        logs> :warning: {{end}}'
-  spec:
-    containers:
-    - args:
-      - --gcs-upload-secret=/secrets/gcs/service-account.json
-      - --image-import-pull-secret=/etc/pull-secret/.dockerconfigjson
-      - --lease-server-credentials-file=/etc/boskos/credentials
-      - --report-credentials-file=/etc/report/credentials
-      - --secret-dir=/secrets/ci-pull-credentials
-      - --target=weekly-6nodes
-      - --variant=metal-4.16-latest-x86
-      command:
-      - ci-operator
-      image: ci-operator:latest
-      imagePullPolicy: Always
-      name: ""
-      resources:
-        requests:
-          cpu: 10m
-      volumeMounts:
-      - mountPath: /etc/boskos
-        name: boskos
-        readOnly: true
-      - mountPath: /secrets/ci-pull-credentials
-        name: ci-pull-credentials
-        readOnly: true
-      - mountPath: /secrets/gcs
-        name: gcs-credentials
-        readOnly: true
-      - mountPath: /secrets/manifest-tool
-        name: manifest-tool-local-pusher
-        readOnly: true
-      - mountPath: /etc/pull-secret
-        name: pull-secret
-        readOnly: true
-      - mountPath: /etc/report
-        name: result-aggregator
-        readOnly: true
-    serviceAccountName: ci-operator
-    volumes:
-    - name: boskos
-      secret:
-        items:
-        - key: credentials
-          path: credentials
-        secretName: boskos-credentials
-    - name: ci-pull-credentials
-      secret:
-        secretName: ci-pull-credentials
-    - name: manifest-tool-local-pusher
-      secret:
-        secretName: manifest-tool-local-pusher
-    - name: pull-secret
-      secret:
-        secretName: registry-pull-credentials
-    - name: result-aggregator
-      secret:
-        secretName: result-aggregator
-- agent: kubernetes
-  cluster: build07
-  cron: 0 0 * * 3
-  decorate: true
-  decoration_config:
-    skip_cloning: true
-    timeout: 8h0m0s
-  extra_refs:
-  - base_ref: main
-    org: openshift-eng
-    repo: ocp-qe-perfscale-ci
-  labels:
-    capability/intranet: intranet
-    ci-operator.openshift.io/cloud: metal-perscale-cpt
-    ci-operator.openshift.io/cloud-cluster-profile: metal-perscale-cpt
-    ci-operator.openshift.io/variant: metal-4.17-latest-x86
-    ci.openshift.io/generator: prowgen
-    job-release: "4.17"
-    pj-rehearse.openshift.io/can-be-rehearsed: "true"
-  name: periodic-ci-openshift-eng-ocp-qe-perfscale-ci-main-metal-4.17-latest-x86-weekly-6nodes
-  reporter_config:
-    slack:
-      channel: '#ocp-qe-scale-ci-results'
-      job_states_to_report:
-      - success
-      - failure
-      - error
-      report_template: '{{if eq .Status.State "success"}} :white_check_mark: Job *{{.Spec.Job}}*
-        ended with *{{.Status.State}}*. <{{.Status.URL}}|View logs> :white_check_mark:
-        {{else}} :warning:  Job *{{.Spec.Job}}* ended with *{{.Status.State}}*. <{{.Status.URL}}|View
-        logs> :warning: {{end}}'
-  spec:
-    containers:
-    - args:
-      - --gcs-upload-secret=/secrets/gcs/service-account.json
-      - --image-import-pull-secret=/etc/pull-secret/.dockerconfigjson
-      - --lease-server-credentials-file=/etc/boskos/credentials
-      - --report-credentials-file=/etc/report/credentials
-      - --secret-dir=/secrets/ci-pull-credentials
-      - --target=weekly-6nodes
-      - --variant=metal-4.17-latest-x86
-      command:
-      - ci-operator
-      image: ci-operator:latest
-      imagePullPolicy: Always
-      name: ""
-      resources:
-        requests:
-          cpu: 10m
-      volumeMounts:
-      - mountPath: /etc/boskos
-        name: boskos
-        readOnly: true
-      - mountPath: /secrets/ci-pull-credentials
-        name: ci-pull-credentials
-        readOnly: true
-      - mountPath: /secrets/gcs
-        name: gcs-credentials
-        readOnly: true
-      - mountPath: /secrets/manifest-tool
-        name: manifest-tool-local-pusher
-        readOnly: true
-      - mountPath: /etc/pull-secret
-        name: pull-secret
-        readOnly: true
-      - mountPath: /etc/report
-        name: result-aggregator
-        readOnly: true
-    serviceAccountName: ci-operator
-    volumes:
-    - name: boskos
-      secret:
-        items:
-        - key: credentials
-          path: credentials
-        secretName: boskos-credentials
-    - name: ci-pull-credentials
-      secret:
-        secretName: ci-pull-credentials
-    - name: manifest-tool-local-pusher
-      secret:
-        secretName: manifest-tool-local-pusher
-    - name: pull-secret
-      secret:
-        secretName: registry-pull-credentials
-    - name: result-aggregator
-      secret:
-        secretName: result-aggregator
-- agent: kubernetes
-  cluster: build07
-  cron: 0 0 * * 2
-  decorate: true
-  decoration_config:
-    skip_cloning: true
-    timeout: 8h0m0s
-  extra_refs:
-  - base_ref: main
-    org: openshift-eng
-    repo: ocp-qe-perfscale-ci
-  labels:
-    capability/intranet: intranet
-    ci-operator.openshift.io/cloud: metal-perscale-cpt
-    ci-operator.openshift.io/cloud-cluster-profile: metal-perscale-cpt
-    ci-operator.openshift.io/variant: metal-4.19-latest-x86
-    ci.openshift.io/generator: prowgen
-    job-release: "4.19"
-    pj-rehearse.openshift.io/can-be-rehearsed: "true"
-  name: periodic-ci-openshift-eng-ocp-qe-perfscale-ci-main-metal-4.19-latest-x86-daily-6nodes
-  reporter_config:
-    slack:
-      channel: '#ocp-qe-scale-ci-results'
-      job_states_to_report:
-      - success
-      - failure
-      - error
-      report_template: '{{if eq .Status.State "success"}} :white_check_mark: Job *{{.Spec.Job}}*
-        ended with *{{.Status.State}}*. <{{.Status.URL}}|View logs> :white_check_mark:
-        {{else}} :warning:  Job *{{.Spec.Job}}* ended with *{{.Status.State}}*. <{{.Status.URL}}|View
-        logs> :warning: {{end}}'
-  spec:
-    containers:
-    - args:
-      - --gcs-upload-secret=/secrets/gcs/service-account.json
-      - --image-import-pull-secret=/etc/pull-secret/.dockerconfigjson
-      - --lease-server-credentials-file=/etc/boskos/credentials
-      - --report-credentials-file=/etc/report/credentials
-      - --secret-dir=/secrets/ci-pull-credentials
-      - --target=daily-6nodes
-      - --variant=metal-4.19-latest-x86
-      command:
-      - ci-operator
-      image: ci-operator:latest
-      imagePullPolicy: Always
-      name: ""
-      resources:
-        requests:
-          cpu: 10m
-      volumeMounts:
-      - mountPath: /etc/boskos
-        name: boskos
-        readOnly: true
-      - mountPath: /secrets/ci-pull-credentials
-        name: ci-pull-credentials
-        readOnly: true
-      - mountPath: /secrets/gcs
-        name: gcs-credentials
-        readOnly: true
-      - mountPath: /secrets/manifest-tool
-        name: manifest-tool-local-pusher
-        readOnly: true
-      - mountPath: /etc/pull-secret
-        name: pull-secret
-        readOnly: true
-      - mountPath: /etc/report
-        name: result-aggregator
-        readOnly: true
-    serviceAccountName: ci-operator
-    volumes:
-    - name: boskos
-      secret:
-        items:
-        - key: credentials
-          path: credentials
-        secretName: boskos-credentials
-    - name: ci-pull-credentials
-      secret:
-        secretName: ci-pull-credentials
-    - name: manifest-tool-local-pusher
-      secret:
-        secretName: manifest-tool-local-pusher
-    - name: pull-secret
-      secret:
-        secretName: registry-pull-credentials
-    - name: result-aggregator
-      secret:
-        secretName: result-aggregator
-- agent: kubernetes
-  cluster: build07
-  cron: 0 8 * * *
-  decorate: true
-  decoration_config:
-    skip_cloning: true
-    timeout: 8h0m0s
-  extra_refs:
-  - base_ref: main
-    org: openshift-eng
-    repo: ocp-qe-perfscale-ci
-  labels:
-    capability/intranet: intranet
-    ci-operator.openshift.io/cloud: metal-perscale-cpt
-    ci-operator.openshift.io/cloud-cluster-profile: metal-perscale-cpt
-    ci-operator.openshift.io/variant: metal-4.19-latest-x86
-    ci.openshift.io/generator: prowgen
-    job-release: "4.19"
-    pj-rehearse.openshift.io/can-be-rehearsed: "true"
-  name: periodic-ci-openshift-eng-ocp-qe-perfscale-ci-main-metal-4.19-latest-x86-daily-virt-6nodes
-  reporter_config:
-    slack:
-      channel: '#ocp-qe-scale-ci-results'
-      job_states_to_report:
-      - success
-      - failure
-      - error
-      report_template: '{{if eq .Status.State "success"}} :white_check_mark: Job *{{.Spec.Job}}*
-        ended with *{{.Status.State}}*. <{{.Status.URL}}|View logs> :white_check_mark:
-        {{else}} :warning:  Job *{{.Spec.Job}}* ended with *{{.Status.State}}*. <{{.Status.URL}}|View
-        logs> :warning: {{end}}'
-  spec:
-    containers:
-    - args:
-      - --gcs-upload-secret=/secrets/gcs/service-account.json
-      - --image-import-pull-secret=/etc/pull-secret/.dockerconfigjson
-      - --lease-server-credentials-file=/etc/boskos/credentials
-      - --report-credentials-file=/etc/report/credentials
-      - --secret-dir=/secrets/ci-pull-credentials
-      - --target=daily-virt-6nodes
-      - --variant=metal-4.19-latest-x86
-      command:
-      - ci-operator
-      image: ci-operator:latest
-      imagePullPolicy: Always
-      name: ""
-      resources:
-        requests:
-          cpu: 10m
-      volumeMounts:
-      - mountPath: /etc/boskos
-        name: boskos
-        readOnly: true
-      - mountPath: /secrets/ci-pull-credentials
-        name: ci-pull-credentials
-        readOnly: true
-      - mountPath: /secrets/gcs
-        name: gcs-credentials
-        readOnly: true
-      - mountPath: /secrets/manifest-tool
-        name: manifest-tool-local-pusher
-        readOnly: true
-      - mountPath: /etc/pull-secret
-        name: pull-secret
-        readOnly: true
-      - mountPath: /etc/report
-        name: result-aggregator
-        readOnly: true
-    serviceAccountName: ci-operator
-    volumes:
-    - name: boskos
-      secret:
-        items:
-        - key: credentials
-          path: credentials
-        secretName: boskos-credentials
-    - name: ci-pull-credentials
-      secret:
-        secretName: ci-pull-credentials
-    - name: manifest-tool-local-pusher
-      secret:
-        secretName: manifest-tool-local-pusher
-    - name: pull-secret
-      secret:
-        secretName: registry-pull-credentials
-    - name: result-aggregator
-      secret:
-        secretName: result-aggregator
-- agent: kubernetes
-  cluster: build07
-  cron: 0 0 * * 4
-  decorate: true
-  decoration_config:
-    skip_cloning: true
-    timeout: 8h0m0s
-  extra_refs:
-  - base_ref: main
-    org: openshift-eng
-    repo: ocp-qe-perfscale-ci
-  labels:
-    capability/intranet: intranet
-    ci-operator.openshift.io/cloud: metal-perscale-cpt
-    ci-operator.openshift.io/cloud-cluster-profile: metal-perscale-cpt
-    ci-operator.openshift.io/variant: metal-dev-latest-x86
-    ci.openshift.io/generator: prowgen
-    job-release: "4.19"
-    pj-rehearse.openshift.io/can-be-rehearsed: "true"
-  name: periodic-ci-openshift-eng-ocp-qe-perfscale-ci-main-metal-dev-latest-x86-weekly-6nodes
-  reporter_config:
-    slack:
-      channel: '#ocp-qe-scale-ci-results'
-      job_states_to_report:
-      - success
-      - failure
-      - error
-      report_template: '{{if eq .Status.State "success"}} :white_check_mark: Job *{{.Spec.Job}}*
-        ended with *{{.Status.State}}*. <{{.Status.URL}}|View logs> :white_check_mark:
-        {{else}} :warning:  Job *{{.Spec.Job}}* ended with *{{.Status.State}}*. <{{.Status.URL}}|View
-        logs> :warning: {{end}}'
-  spec:
-    containers:
-    - args:
-      - --gcs-upload-secret=/secrets/gcs/service-account.json
-      - --image-import-pull-secret=/etc/pull-secret/.dockerconfigjson
-      - --lease-server-credentials-file=/etc/boskos/credentials
-      - --report-credentials-file=/etc/report/credentials
-      - --secret-dir=/secrets/ci-pull-credentials
-      - --target=weekly-6nodes
-      - --variant=metal-dev-latest-x86
-      command:
-      - ci-operator
-      image: ci-operator:latest
-      imagePullPolicy: Always
-      name: ""
-      resources:
-        requests:
-          cpu: 10m
-      volumeMounts:
-      - mountPath: /etc/boskos
-        name: boskos
-        readOnly: true
-      - mountPath: /secrets/ci-pull-credentials
-        name: ci-pull-credentials
-        readOnly: true
-      - mountPath: /secrets/gcs
-        name: gcs-credentials
-        readOnly: true
-      - mountPath: /secrets/manifest-tool
-        name: manifest-tool-local-pusher
-        readOnly: true
-      - mountPath: /etc/pull-secret
-        name: pull-secret
-        readOnly: true
-      - mountPath: /etc/report
-        name: result-aggregator
-        readOnly: true
-    serviceAccountName: ci-operator
-    volumes:
-    - name: boskos
-      secret:
-        items:
-        - key: credentials
-          path: credentials
-        secretName: boskos-credentials
-    - name: ci-pull-credentials
-      secret:
-        secretName: ci-pull-credentials
-    - name: manifest-tool-local-pusher
-      secret:
-        secretName: manifest-tool-local-pusher
-    - name: pull-secret
-      secret:
-        secretName: registry-pull-credentials
-    - name: result-aggregator
-      secret:
-        secretName: result-aggregator
-- agent: kubernetes
-  cluster: build07
   cron: 0 8 12 3,6,9,12 *
   decorate: true
   decoration_config:
