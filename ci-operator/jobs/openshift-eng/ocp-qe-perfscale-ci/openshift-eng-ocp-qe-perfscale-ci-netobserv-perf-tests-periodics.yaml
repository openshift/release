periodics:
- agent: kubernetes
  cluster: build11
  cron: '@weekly'
  decorate: true
  decoration_config:
    skip_cloning: true
  extra_refs:
  - base_ref: netobserv-perf-tests
    org: openshift-eng
    repo: ocp-qe-perfscale-ci
  labels:
    ci-operator.openshift.io/cloud: aws
    ci-operator.openshift.io/cloud-cluster-profile: aws-perfscale-qe
    ci-operator.openshift.io/variant: netobserv-aws-4.20-nightly-x86
    ci.openshift.io/generator: prowgen
    job-release: "4.20"
    pj-rehearse.openshift.io/can-be-rehearsed: "true"
  name: periodic-ci-openshift-eng-ocp-qe-perfscale-ci-netobserv-perf-tests-netobserv-aws-4.20-nightly-x86-cluster-density-v2-250nodes
  reporter_config:
    slack:
      channel: '#team-network-observability'
      job_states_to_report:
      - aborted
      - error
      - failure
      - success
      report_template: '{{ if eq .Status.State "success" }} :green_jenkins_circle:
        {{ else }} :red_jenkins_circle: {{ end }} Job *{{.Spec.Job}}* ended with *{{.Status.State}}*.
        <{{.Status.URL}}|View logs>'
  spec:
    containers:
    - args:
      - --gcs-upload-secret=/secrets/gcs/service-account.json
      - --image-import-pull-secret=/etc/pull-secret/.dockerconfigjson
      - --lease-server-credentials-file=/etc/boskos/credentials
      - --report-credentials-file=/etc/report/credentials
      - --secret-dir=/secrets/ci-pull-credentials
      - --target=cluster-density-v2-250nodes
      - --variant=netobserv-aws-4.20-nightly-x86
      command:
      - ci-operator
      image: quay-proxy.ci.openshift.org/openshift/ci:ci_ci-operator_latest
      imagePullPolicy: Always
      name: ""
      resources:
        requests:
          cpu: 10m
      volumeMounts:
      - mountPath: /etc/boskos
        name: boskos
        readOnly: true
      - mountPath: /secrets/ci-pull-credentials
        name: ci-pull-credentials
        readOnly: true
      - mountPath: /secrets/gcs
        name: gcs-credentials
        readOnly: true
      - mountPath: /secrets/manifest-tool
        name: manifest-tool-local-pusher
        readOnly: true
      - mountPath: /etc/pull-secret
        name: pull-secret
        readOnly: true
      - mountPath: /etc/report
        name: result-aggregator
        readOnly: true
    serviceAccountName: ci-operator
    volumes:
    - name: boskos
      secret:
        items:
        - key: credentials
          path: credentials
        secretName: boskos-credentials
    - name: ci-pull-credentials
      secret:
        secretName: ci-pull-credentials
    - name: manifest-tool-local-pusher
      secret:
        secretName: manifest-tool-local-pusher
    - name: pull-secret
      secret:
        secretName: registry-pull-credentials
    - name: result-aggregator
      secret:
        secretName: result-aggregator
- agent: kubernetes
  cluster: build11
  cron: 55 23 * * *
  decorate: true
  decoration_config:
    skip_cloning: true
  extra_refs:
  - base_ref: netobserv-perf-tests
    org: openshift-eng
    repo: ocp-qe-perfscale-ci
  labels:
    ci-operator.openshift.io/cloud: aws
    ci-operator.openshift.io/cloud-cluster-profile: aws-perfscale-qe
    ci-operator.openshift.io/variant: netobserv-aws-4.20-nightly-x86
    ci.openshift.io/generator: prowgen
    job-release: "4.20"
    pj-rehearse.openshift.io/can-be-rehearsed: "true"
  name: periodic-ci-openshift-eng-ocp-qe-perfscale-ci-netobserv-perf-tests-netobserv-aws-4.20-nightly-x86-node-density-heavy-25nodes
  reporter_config:
    slack:
      channel: '#team-network-observability'
      job_states_to_report:
      - aborted
      - error
      - failure
      - success
      report_template: '{{ if eq .Status.State "success" }} :green_jenkins_circle:
        {{ else }} :red_jenkins_circle: {{ end }} Job *{{.Spec.Job}}* ended with *{{.Status.State}}*.
        <{{.Status.URL}}|View logs>'
  spec:
    containers:
    - args:
      - --gcs-upload-secret=/secrets/gcs/service-account.json
      - --image-import-pull-secret=/etc/pull-secret/.dockerconfigjson
      - --lease-server-credentials-file=/etc/boskos/credentials
      - --report-credentials-file=/etc/report/credentials
      - --secret-dir=/secrets/ci-pull-credentials
      - --target=node-density-heavy-25nodes
      - --variant=netobserv-aws-4.20-nightly-x86
      command:
      - ci-operator
      image: quay-proxy.ci.openshift.org/openshift/ci:ci_ci-operator_latest
      imagePullPolicy: Always
      name: ""
      resources:
        requests:
          cpu: 10m
      volumeMounts:
      - mountPath: /etc/boskos
        name: boskos
        readOnly: true
      - mountPath: /secrets/ci-pull-credentials
        name: ci-pull-credentials
        readOnly: true
      - mountPath: /secrets/gcs
        name: gcs-credentials
        readOnly: true
      - mountPath: /secrets/manifest-tool
        name: manifest-tool-local-pusher
        readOnly: true
      - mountPath: /etc/pull-secret
        name: pull-secret
        readOnly: true
      - mountPath: /etc/report
        name: result-aggregator
        readOnly: true
    serviceAccountName: ci-operator
    volumes:
    - name: boskos
      secret:
        items:
        - key: credentials
          path: credentials
        secretName: boskos-credentials
    - name: ci-pull-credentials
      secret:
        secretName: ci-pull-credentials
    - name: manifest-tool-local-pusher
      secret:
        secretName: manifest-tool-local-pusher
    - name: pull-secret
      secret:
        secretName: registry-pull-credentials
    - name: result-aggregator
      secret:
        secretName: result-aggregator
- agent: kubernetes
  cluster: build11
  cron: 8 8 29 2 *
  decorate: true
  decoration_config:
    skip_cloning: true
  extra_refs:
  - base_ref: netobserv-perf-tests
    org: openshift-eng
    repo: ocp-qe-perfscale-ci
  labels:
    ci-operator.openshift.io/cloud: aws
    ci-operator.openshift.io/cloud-cluster-profile: aws-perfscale-qe
    ci-operator.openshift.io/variant: netobserv-aws-4.21-nightly-x86
    ci.openshift.io/generator: prowgen
    job-release: "4.21"
    pj-rehearse.openshift.io/can-be-rehearsed: "true"
  name: periodic-ci-openshift-eng-ocp-qe-perfscale-ci-netobserv-perf-tests-netobserv-aws-4.21-nightly-x86-cluster-density-v2-250nodes
  spec:
    containers:
    - args:
      - --gcs-upload-secret=/secrets/gcs/service-account.json
      - --image-import-pull-secret=/etc/pull-secret/.dockerconfigjson
      - --lease-server-credentials-file=/etc/boskos/credentials
      - --report-credentials-file=/etc/report/credentials
      - --secret-dir=/secrets/ci-pull-credentials
      - --target=cluster-density-v2-250nodes
      - --variant=netobserv-aws-4.21-nightly-x86
      command:
      - ci-operator
      image: quay-proxy.ci.openshift.org/openshift/ci:ci_ci-operator_latest
      imagePullPolicy: Always
      name: ""
      resources:
        requests:
          cpu: 10m
      volumeMounts:
      - mountPath: /etc/boskos
        name: boskos
        readOnly: true
      - mountPath: /secrets/ci-pull-credentials
        name: ci-pull-credentials
        readOnly: true
      - mountPath: /secrets/gcs
        name: gcs-credentials
        readOnly: true
      - mountPath: /secrets/manifest-tool
        name: manifest-tool-local-pusher
        readOnly: true
      - mountPath: /etc/pull-secret
        name: pull-secret
        readOnly: true
      - mountPath: /etc/report
        name: result-aggregator
        readOnly: true
    serviceAccountName: ci-operator
    volumes:
    - name: boskos
      secret:
        items:
        - key: credentials
          path: credentials
        secretName: boskos-credentials
    - name: ci-pull-credentials
      secret:
        secretName: ci-pull-credentials
    - name: manifest-tool-local-pusher
      secret:
        secretName: manifest-tool-local-pusher
    - name: pull-secret
      secret:
        secretName: registry-pull-credentials
    - name: result-aggregator
      secret:
        secretName: result-aggregator
- agent: kubernetes
<<<<<<< HEAD
  cluster: build09
  cron: 0 8 1 */3 *
  decorate: true
  decoration_config:
    skip_cloning: true
    timeout: 8h0m0s
  extra_refs:
  - base_ref: netobserv-perf-tests
    org: openshift-eng
    repo: ocp-qe-perfscale-ci
  labels:
    ci-operator.openshift.io/cloud: aws
    ci-operator.openshift.io/cloud-cluster-profile: aws-perfscale-qe
    ci-operator.openshift.io/variant: netobserv-aws-4.21-nightly-x86
    ci.openshift.io/generator: prowgen
    job-release: "4.21"
    pj-rehearse.openshift.io/can-be-rehearsed: "true"
  name: periodic-ci-openshift-eng-ocp-qe-perfscale-ci-netobserv-perf-tests-netobserv-aws-4.21-nightly-x86-cluster-density-v2-500nodes
  reporter_config:
    slack:
      channel: '#team-network-observability'
      job_states_to_report:
      - aborted
      - error
      - failure
      - success
      report_template: '{{ if eq .Status.State "success" }} :green_jenkins_circle:
        {{ else }} :red_jenkins_circle: {{ end }} Job *{{.Spec.Job}}* ended with *{{.Status.State}}*.
        <{{.Status.URL}}|View logs>'
  spec:
    containers:
    - args:
      - --gcs-upload-secret=/secrets/gcs/service-account.json
      - --image-import-pull-secret=/etc/pull-secret/.dockerconfigjson
      - --lease-server-credentials-file=/etc/boskos/credentials
      - --report-credentials-file=/etc/report/credentials
      - --secret-dir=/secrets/ci-pull-credentials
      - --target=cluster-density-v2-500nodes
      - --variant=netobserv-aws-4.21-nightly-x86
      command:
      - ci-operator
      image: quay-proxy.ci.openshift.org/openshift/ci:ci_ci-operator_latest
      imagePullPolicy: Always
      name: ""
      resources:
        requests:
          cpu: 10m
      volumeMounts:
      - mountPath: /etc/boskos
        name: boskos
        readOnly: true
      - mountPath: /secrets/ci-pull-credentials
        name: ci-pull-credentials
        readOnly: true
      - mountPath: /secrets/gcs
        name: gcs-credentials
        readOnly: true
      - mountPath: /secrets/manifest-tool
        name: manifest-tool-local-pusher
        readOnly: true
      - mountPath: /etc/pull-secret
        name: pull-secret
        readOnly: true
      - mountPath: /etc/report
        name: result-aggregator
        readOnly: true
    serviceAccountName: ci-operator
    volumes:
    - name: boskos
      secret:
        items:
        - key: credentials
          path: credentials
        secretName: boskos-credentials
    - name: ci-pull-credentials
      secret:
        secretName: ci-pull-credentials
    - name: manifest-tool-local-pusher
      secret:
        secretName: manifest-tool-local-pusher
    - name: pull-secret
      secret:
        secretName: registry-pull-credentials
    - name: result-aggregator
      secret:
        secretName: result-aggregator
- agent: kubernetes
  cluster: build09
  cron: 36 22 * * *
=======
  cluster: build11
  cron: 8 8 29 2 *
>>>>>>> b53a2b9a
  decorate: true
  decoration_config:
    skip_cloning: true
  extra_refs:
  - base_ref: netobserv-perf-tests
    org: openshift-eng
    repo: ocp-qe-perfscale-ci
  labels:
    ci-operator.openshift.io/cloud: aws
    ci-operator.openshift.io/cloud-cluster-profile: aws-perfscale-qe
    ci-operator.openshift.io/variant: netobserv-aws-4.21-nightly-x86
    ci.openshift.io/generator: prowgen
    job-release: "4.21"
    pj-rehearse.openshift.io/can-be-rehearsed: "true"
  name: periodic-ci-openshift-eng-ocp-qe-perfscale-ci-netobserv-perf-tests-netobserv-aws-4.21-nightly-x86-node-density-heavy-25nodes
  spec:
    containers:
    - args:
      - --gcs-upload-secret=/secrets/gcs/service-account.json
      - --image-import-pull-secret=/etc/pull-secret/.dockerconfigjson
      - --lease-server-credentials-file=/etc/boskos/credentials
      - --report-credentials-file=/etc/report/credentials
      - --secret-dir=/secrets/ci-pull-credentials
      - --target=node-density-heavy-25nodes
      - --variant=netobserv-aws-4.21-nightly-x86
      command:
      - ci-operator
      image: quay-proxy.ci.openshift.org/openshift/ci:ci_ci-operator_latest
      imagePullPolicy: Always
      name: ""
      resources:
        requests:
          cpu: 10m
      volumeMounts:
      - mountPath: /etc/boskos
        name: boskos
        readOnly: true
      - mountPath: /secrets/ci-pull-credentials
        name: ci-pull-credentials
        readOnly: true
      - mountPath: /secrets/gcs
        name: gcs-credentials
        readOnly: true
      - mountPath: /secrets/manifest-tool
        name: manifest-tool-local-pusher
        readOnly: true
      - mountPath: /etc/pull-secret
        name: pull-secret
        readOnly: true
      - mountPath: /etc/report
        name: result-aggregator
        readOnly: true
    serviceAccountName: ci-operator
    volumes:
    - name: boskos
      secret:
        items:
        - key: credentials
          path: credentials
        secretName: boskos-credentials
    - name: ci-pull-credentials
      secret:
        secretName: ci-pull-credentials
    - name: manifest-tool-local-pusher
      secret:
        secretName: manifest-tool-local-pusher
    - name: pull-secret
      secret:
        secretName: registry-pull-credentials
    - name: result-aggregator
      secret:
        secretName: result-aggregator
- agent: kubernetes
  cluster: build11
  cron: 8 8 29 2 *
  decorate: true
  decoration_config:
    skip_cloning: true
  extra_refs:
  - base_ref: netobserv-perf-tests
    org: openshift-eng
    repo: ocp-qe-perfscale-ci
  labels:
    ci-operator.openshift.io/cloud: aws
    ci-operator.openshift.io/cloud-cluster-profile: aws-perfscale-qe
    ci-operator.openshift.io/variant: netobserv-aws-4.22-nightly-x86
    ci.openshift.io/generator: prowgen
    job-release: "4.22"
    pj-rehearse.openshift.io/can-be-rehearsed: "true"
  name: periodic-ci-openshift-eng-ocp-qe-perfscale-ci-netobserv-perf-tests-netobserv-aws-4.22-nightly-x86-cluster-density-v2-250nodes
  spec:
    containers:
    - args:
      - --gcs-upload-secret=/secrets/gcs/service-account.json
      - --image-import-pull-secret=/etc/pull-secret/.dockerconfigjson
      - --lease-server-credentials-file=/etc/boskos/credentials
      - --report-credentials-file=/etc/report/credentials
      - --secret-dir=/secrets/ci-pull-credentials
      - --target=cluster-density-v2-250nodes
      - --variant=netobserv-aws-4.22-nightly-x86
      command:
      - ci-operator
      image: quay-proxy.ci.openshift.org/openshift/ci:ci_ci-operator_latest
      imagePullPolicy: Always
      name: ""
      resources:
        requests:
          cpu: 10m
      volumeMounts:
      - mountPath: /etc/boskos
        name: boskos
        readOnly: true
      - mountPath: /secrets/ci-pull-credentials
        name: ci-pull-credentials
        readOnly: true
      - mountPath: /secrets/gcs
        name: gcs-credentials
        readOnly: true
      - mountPath: /secrets/manifest-tool
        name: manifest-tool-local-pusher
        readOnly: true
      - mountPath: /etc/pull-secret
        name: pull-secret
        readOnly: true
      - mountPath: /etc/report
        name: result-aggregator
        readOnly: true
    serviceAccountName: ci-operator
    volumes:
    - name: boskos
      secret:
        items:
        - key: credentials
          path: credentials
        secretName: boskos-credentials
    - name: ci-pull-credentials
      secret:
        secretName: ci-pull-credentials
    - name: manifest-tool-local-pusher
      secret:
        secretName: manifest-tool-local-pusher
    - name: pull-secret
      secret:
        secretName: registry-pull-credentials
    - name: result-aggregator
      secret:
        secretName: result-aggregator
- agent: kubernetes
  cluster: build11
  cron: 8 8 29 2 *
  decorate: true
  decoration_config:
    skip_cloning: true
  extra_refs:
  - base_ref: netobserv-perf-tests
    org: openshift-eng
    repo: ocp-qe-perfscale-ci
  labels:
    ci-operator.openshift.io/cloud: aws
    ci-operator.openshift.io/cloud-cluster-profile: aws-perfscale-qe
    ci-operator.openshift.io/variant: netobserv-aws-4.22-nightly-x86
    ci.openshift.io/generator: prowgen
    job-release: "4.22"
    pj-rehearse.openshift.io/can-be-rehearsed: "true"
  name: periodic-ci-openshift-eng-ocp-qe-perfscale-ci-netobserv-perf-tests-netobserv-aws-4.22-nightly-x86-node-density-heavy-25nodes
  spec:
    containers:
    - args:
      - --gcs-upload-secret=/secrets/gcs/service-account.json
      - --image-import-pull-secret=/etc/pull-secret/.dockerconfigjson
      - --lease-server-credentials-file=/etc/boskos/credentials
      - --report-credentials-file=/etc/report/credentials
      - --secret-dir=/secrets/ci-pull-credentials
      - --target=node-density-heavy-25nodes
      - --variant=netobserv-aws-4.22-nightly-x86
      command:
      - ci-operator
      image: quay-proxy.ci.openshift.org/openshift/ci:ci_ci-operator_latest
      imagePullPolicy: Always
      name: ""
      resources:
        requests:
          cpu: 10m
      volumeMounts:
      - mountPath: /etc/boskos
        name: boskos
        readOnly: true
      - mountPath: /secrets/ci-pull-credentials
        name: ci-pull-credentials
        readOnly: true
      - mountPath: /secrets/gcs
        name: gcs-credentials
        readOnly: true
      - mountPath: /secrets/manifest-tool
        name: manifest-tool-local-pusher
        readOnly: true
      - mountPath: /etc/pull-secret
        name: pull-secret
        readOnly: true
      - mountPath: /etc/report
        name: result-aggregator
        readOnly: true
    serviceAccountName: ci-operator
    volumes:
    - name: boskos
      secret:
        items:
        - key: credentials
          path: credentials
        secretName: boskos-credentials
    - name: ci-pull-credentials
      secret:
        secretName: ci-pull-credentials
    - name: manifest-tool-local-pusher
      secret:
        secretName: manifest-tool-local-pusher
    - name: pull-secret
      secret:
        secretName: registry-pull-credentials
    - name: result-aggregator
      secret:
        secretName: result-aggregator<|MERGE_RESOLUTION|>--- conflicted
+++ resolved
@@ -5,6 +5,7 @@
   decorate: true
   decoration_config:
     skip_cloning: true
+    timeout: 8h0m0s
   extra_refs:
   - base_ref: netobserv-perf-tests
     org: openshift-eng
@@ -87,6 +88,93 @@
         secretName: result-aggregator
 - agent: kubernetes
   cluster: build11
+  cron: 0 0 1 1 *
+  decorate: true
+  decoration_config:
+    skip_cloning: true
+    timeout: 8h0m0s
+  extra_refs:
+  - base_ref: netobserv-perf-tests
+    org: openshift-eng
+    repo: ocp-qe-perfscale-ci
+  labels:
+    ci-operator.openshift.io/cloud: aws
+    ci-operator.openshift.io/cloud-cluster-profile: aws-perfscale-qe
+    ci-operator.openshift.io/variant: netobserv-aws-4.20-nightly-x86
+    ci.openshift.io/generator: prowgen
+    job-release: "4.20"
+    pj-rehearse.openshift.io/can-be-rehearsed: "true"
+  name: periodic-ci-openshift-eng-ocp-qe-perfscale-ci-netobserv-perf-tests-netobserv-aws-4.20-nightly-x86-cluster-density-v2-500nodes
+  reporter_config:
+    slack:
+      channel: '#team-network-observability'
+      job_states_to_report:
+      - aborted
+      - error
+      - failure
+      - success
+      report_template: '{{ if eq .Status.State "success" }} :green_jenkins_circle:
+        {{ else }} :red_jenkins_circle: {{ end }} Job *{{.Spec.Job}}* ended with *{{.Status.State}}*.
+        <{{.Status.URL}}|View logs>'
+  spec:
+    containers:
+    - args:
+      - --gcs-upload-secret=/secrets/gcs/service-account.json
+      - --image-import-pull-secret=/etc/pull-secret/.dockerconfigjson
+      - --lease-server-credentials-file=/etc/boskos/credentials
+      - --report-credentials-file=/etc/report/credentials
+      - --secret-dir=/secrets/ci-pull-credentials
+      - --target=cluster-density-v2-500nodes
+      - --variant=netobserv-aws-4.20-nightly-x86
+      command:
+      - ci-operator
+      image: quay-proxy.ci.openshift.org/openshift/ci:ci_ci-operator_latest
+      imagePullPolicy: Always
+      name: ""
+      resources:
+        requests:
+          cpu: 10m
+      volumeMounts:
+      - mountPath: /etc/boskos
+        name: boskos
+        readOnly: true
+      - mountPath: /secrets/ci-pull-credentials
+        name: ci-pull-credentials
+        readOnly: true
+      - mountPath: /secrets/gcs
+        name: gcs-credentials
+        readOnly: true
+      - mountPath: /secrets/manifest-tool
+        name: manifest-tool-local-pusher
+        readOnly: true
+      - mountPath: /etc/pull-secret
+        name: pull-secret
+        readOnly: true
+      - mountPath: /etc/report
+        name: result-aggregator
+        readOnly: true
+    serviceAccountName: ci-operator
+    volumes:
+    - name: boskos
+      secret:
+        items:
+        - key: credentials
+          path: credentials
+        secretName: boskos-credentials
+    - name: ci-pull-credentials
+      secret:
+        secretName: ci-pull-credentials
+    - name: manifest-tool-local-pusher
+      secret:
+        secretName: manifest-tool-local-pusher
+    - name: pull-secret
+      secret:
+        secretName: registry-pull-credentials
+    - name: result-aggregator
+      secret:
+        secretName: result-aggregator
+- agent: kubernetes
+  cluster: build11
   cron: 55 23 * * *
   decorate: true
   decoration_config:
@@ -247,100 +335,8 @@
       secret:
         secretName: result-aggregator
 - agent: kubernetes
-<<<<<<< HEAD
-  cluster: build09
-  cron: 0 8 1 */3 *
-  decorate: true
-  decoration_config:
-    skip_cloning: true
-    timeout: 8h0m0s
-  extra_refs:
-  - base_ref: netobserv-perf-tests
-    org: openshift-eng
-    repo: ocp-qe-perfscale-ci
-  labels:
-    ci-operator.openshift.io/cloud: aws
-    ci-operator.openshift.io/cloud-cluster-profile: aws-perfscale-qe
-    ci-operator.openshift.io/variant: netobserv-aws-4.21-nightly-x86
-    ci.openshift.io/generator: prowgen
-    job-release: "4.21"
-    pj-rehearse.openshift.io/can-be-rehearsed: "true"
-  name: periodic-ci-openshift-eng-ocp-qe-perfscale-ci-netobserv-perf-tests-netobserv-aws-4.21-nightly-x86-cluster-density-v2-500nodes
-  reporter_config:
-    slack:
-      channel: '#team-network-observability'
-      job_states_to_report:
-      - aborted
-      - error
-      - failure
-      - success
-      report_template: '{{ if eq .Status.State "success" }} :green_jenkins_circle:
-        {{ else }} :red_jenkins_circle: {{ end }} Job *{{.Spec.Job}}* ended with *{{.Status.State}}*.
-        <{{.Status.URL}}|View logs>'
-  spec:
-    containers:
-    - args:
-      - --gcs-upload-secret=/secrets/gcs/service-account.json
-      - --image-import-pull-secret=/etc/pull-secret/.dockerconfigjson
-      - --lease-server-credentials-file=/etc/boskos/credentials
-      - --report-credentials-file=/etc/report/credentials
-      - --secret-dir=/secrets/ci-pull-credentials
-      - --target=cluster-density-v2-500nodes
-      - --variant=netobserv-aws-4.21-nightly-x86
-      command:
-      - ci-operator
-      image: quay-proxy.ci.openshift.org/openshift/ci:ci_ci-operator_latest
-      imagePullPolicy: Always
-      name: ""
-      resources:
-        requests:
-          cpu: 10m
-      volumeMounts:
-      - mountPath: /etc/boskos
-        name: boskos
-        readOnly: true
-      - mountPath: /secrets/ci-pull-credentials
-        name: ci-pull-credentials
-        readOnly: true
-      - mountPath: /secrets/gcs
-        name: gcs-credentials
-        readOnly: true
-      - mountPath: /secrets/manifest-tool
-        name: manifest-tool-local-pusher
-        readOnly: true
-      - mountPath: /etc/pull-secret
-        name: pull-secret
-        readOnly: true
-      - mountPath: /etc/report
-        name: result-aggregator
-        readOnly: true
-    serviceAccountName: ci-operator
-    volumes:
-    - name: boskos
-      secret:
-        items:
-        - key: credentials
-          path: credentials
-        secretName: boskos-credentials
-    - name: ci-pull-credentials
-      secret:
-        secretName: ci-pull-credentials
-    - name: manifest-tool-local-pusher
-      secret:
-        secretName: manifest-tool-local-pusher
-    - name: pull-secret
-      secret:
-        secretName: registry-pull-credentials
-    - name: result-aggregator
-      secret:
-        secretName: result-aggregator
-- agent: kubernetes
-  cluster: build09
-  cron: 36 22 * * *
-=======
   cluster: build11
   cron: 8 8 29 2 *
->>>>>>> b53a2b9a
   decorate: true
   decoration_config:
     skip_cloning: true
