--- conflicted
+++ resolved
@@ -1,6 +1,6 @@
 periodics:
 - agent: kubernetes
-  cluster: build11
+  cluster: build10
   cron: 0 23 31 2 *
   decorate: true
   decoration_config:
@@ -85,11 +85,7 @@
       secret:
         secretName: result-aggregator
 - agent: kubernetes
-<<<<<<< HEAD
-  cluster: build06
-=======
   cluster: build03
->>>>>>> 635a2bef
   cron: 0 23 31 2 *
   decorate: true
   decoration_config:
@@ -175,7 +171,7 @@
       secret:
         secretName: result-aggregator
 - agent: kubernetes
-  cluster: build11
+  cluster: build10
   cron: 0 23 31 2 *
   decorate: true
   decoration_config:
@@ -260,7 +256,7 @@
       secret:
         secretName: result-aggregator
 - agent: kubernetes
-  cluster: build11
+  cluster: build10
   cron: 0 23 31 2 *
   decorate: true
   decoration_config:
@@ -345,11 +341,7 @@
       secret:
         secretName: result-aggregator
 - agent: kubernetes
-<<<<<<< HEAD
-  cluster: build06
-=======
   cluster: build03
->>>>>>> 635a2bef
   cron: 0 23 31 2 *
   decorate: true
   decoration_config:
@@ -435,7 +427,7 @@
       secret:
         secretName: result-aggregator
 - agent: kubernetes
-  cluster: build11
+  cluster: build10
   cron: 0 23 31 2 *
   decorate: true
   decoration_config:
@@ -520,11 +512,7 @@
       secret:
         secretName: result-aggregator
 - agent: kubernetes
-<<<<<<< HEAD
-  cluster: build06
-=======
   cluster: build03
->>>>>>> 635a2bef
   cron: 0 23 31 2 *
   decorate: true
   decoration_config:
@@ -610,11 +598,7 @@
       secret:
         secretName: result-aggregator
 - agent: kubernetes
-<<<<<<< HEAD
-  cluster: build06
-=======
   cluster: build03
->>>>>>> 635a2bef
   cron: 0 23 31 2 *
   decorate: true
   decoration_config:
@@ -700,11 +684,7 @@
       secret:
         secretName: result-aggregator
 - agent: kubernetes
-<<<<<<< HEAD
-  cluster: build06
-=======
   cluster: build03
->>>>>>> 635a2bef
   cron: 0 23 31 2 *
   decorate: true
   decoration_config:
