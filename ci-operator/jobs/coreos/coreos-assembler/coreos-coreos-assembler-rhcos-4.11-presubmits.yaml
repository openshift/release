--- conflicted
+++ resolved
@@ -14,7 +14,7 @@
       ci.openshift.io/generator: prowgen
       pj-rehearse.openshift.io/can-be-rehearsed: "true"
     name: pull-ci-coreos-coreos-assembler-rhcos-4.11-images
-    rerun_command: /test images
+    rerun_command: /test images>>>>>>> master
     spec:
       containers:
       - args:
@@ -60,11 +60,7 @@
     branches:
     - ^rhcos-4\.11$
     - ^rhcos-4\.11-
-<<<<<<< HEAD
-    cluster: build04
-=======
     cluster: build02
->>>>>>> e572c742
     context: ci/prow/rhcos
     decorate: true
     decoration_config:
