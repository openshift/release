presubmits:
  coreos/coreos-assembler:
  - agent: kubernetes
    always_run: true
    branches:
    - ^rhcos-4\.10$
    - ^rhcos-4\.10-
    cluster: build11
    context: ci/prow/images
    decorate: true
    decoration_config:
      skip_cloning: true
    labels:
      ci.openshift.io/generator: prowgen
      pj-rehearse.openshift.io/can-be-rehearsed: "true"
    name: pull-ci-coreos-coreos-assembler-rhcos-4.10-images
    rerun_command: /test images
    spec:
      containers:
      - args:
        - --gcs-upload-secret=/secrets/gcs/service-account.json
        - --image-import-pull-secret=/etc/pull-secret/.dockerconfigjson
        - --report-credentials-file=/etc/report/credentials
        - --target=[images]
        command:
        - ci-operator
        image: ci-operator:latest
        imagePullPolicy: Always
        name: ""
        resources:
          requests:
            cpu: 10m
        volumeMounts:
        - mountPath: /secrets/gcs
          name: gcs-credentials
          readOnly: true
        - mountPath: /secrets/manifest-tool
          name: manifest-tool-local-pusher
          readOnly: true
        - mountPath: /etc/pull-secret
          name: pull-secret
          readOnly: true
        - mountPath: /etc/report
          name: result-aggregator
          readOnly: true
      serviceAccountName: ci-operator
      volumes:
      - name: manifest-tool-local-pusher
        secret:
          secretName: manifest-tool-local-pusher
      - name: pull-secret
        secret:
          secretName: registry-pull-credentials
      - name: result-aggregator
        secret:
          secretName: result-aggregator
    trigger: (?m)^/test( | .* )images,?($|\s.*)
  - agent: kubernetes
    always_run: true
    branches:
    - ^rhcos-4\.10$
    - ^rhcos-4\.10-
<<<<<<< HEAD
    cluster: build04
=======
    cluster: build11
>>>>>>> f3597993
    context: ci/prow/rhcos
    decorate: true
    decoration_config:
      skip_cloning: true
    labels:
      capability/kvm: kvm
      ci.openshift.io/generator: prowgen
      devices.kubevirt.io/kvm: "1"
      pj-rehearse.openshift.io/can-be-rehearsed: "true"
    name: pull-ci-coreos-coreos-assembler-rhcos-4.10-rhcos
    rerun_command: /test rhcos
    spec:
      containers:
      - args:
        - --gcs-upload-secret=/secrets/gcs/service-account.json
        - --image-import-pull-secret=/etc/pull-secret/.dockerconfigjson
        - --report-credentials-file=/etc/report/credentials
        - --target=rhcos
        command:
        - ci-operator
        image: ci-operator:latest
        imagePullPolicy: Always
        name: ""
        resources:
          requests:
            cpu: 10m
        volumeMounts:
        - mountPath: /secrets/gcs
          name: gcs-credentials
          readOnly: true
        - mountPath: /secrets/manifest-tool
          name: manifest-tool-local-pusher
          readOnly: true
        - mountPath: /etc/pull-secret
          name: pull-secret
          readOnly: true
        - mountPath: /etc/report
          name: result-aggregator
          readOnly: true
      serviceAccountName: ci-operator
      volumes:
      - name: manifest-tool-local-pusher
        secret:
          secretName: manifest-tool-local-pusher
      - name: pull-secret
        secret:
          secretName: registry-pull-credentials
      - name: result-aggregator
        secret:
          secretName: result-aggregator
    trigger: (?m)^/test( | .* )rhcos,?($|\s.*)<|MERGE_RESOLUTION|>--- conflicted
+++ resolved
@@ -60,11 +60,7 @@
     branches:
     - ^rhcos-4\.10$
     - ^rhcos-4\.10-
-<<<<<<< HEAD
     cluster: build04
-=======
-    cluster: build11
->>>>>>> f3597993
     context: ci/prow/rhcos
     decorate: true
     decoration_config:
