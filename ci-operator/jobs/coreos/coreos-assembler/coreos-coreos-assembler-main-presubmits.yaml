presubmits:
  coreos/coreos-assembler:
  - agent: kubernetes
    always_run: false
    branches:
    - ^main$
    - ^main-
    cluster: build11
    context: ci/prow/images
    decorate: true
    decoration_config:
      skip_cloning: true
    labels:
      ci.openshift.io/generator: prowgen
      pj-rehearse.openshift.io/can-be-rehearsed: "true"
    name: pull-ci-coreos-coreos-assembler-main-images
    rerun_command: /test images
    skip_if_only_changed: ^\.tekton/|^docs/|\.md$|^(?:.*/)?(?:\.gitignore|OWNERS|PROJECT|LICENSE)$
    spec:
      containers:
      - args:
        - --gcs-upload-secret=/secrets/gcs/service-account.json
        - --image-import-pull-secret=/etc/pull-secret/.dockerconfigjson
        - --report-credentials-file=/etc/report/credentials
        - --target=[images]
        command:
        - ci-operator
        image: ci-operator:latest
        imagePullPolicy: Always
        name: ""
        resources:
          requests:
            cpu: 10m
        volumeMounts:
        - mountPath: /secrets/gcs
          name: gcs-credentials
          readOnly: true
        - mountPath: /secrets/manifest-tool
          name: manifest-tool-local-pusher
          readOnly: true
        - mountPath: /etc/pull-secret
          name: pull-secret
          readOnly: true
        - mountPath: /etc/report
          name: result-aggregator
          readOnly: true
      serviceAccountName: ci-operator
      volumes:
      - name: manifest-tool-local-pusher
        secret:
          secretName: manifest-tool-local-pusher
      - name: pull-secret
        secret:
          secretName: registry-pull-credentials
      - name: result-aggregator
        secret:
          secretName: result-aggregator
    trigger: (?m)^/test( | .* )images,?($|\s.*)
  - agent: kubernetes
    always_run: false
    branches:
    - ^main$
    - ^main-
<<<<<<< HEAD
    cluster: build04
=======
    cluster: build11
>>>>>>> f3597993
    context: ci/prow/rhcos
    decorate: true
    decoration_config:
      skip_cloning: true
    labels:
      capability/kvm: kvm
      ci.openshift.io/generator: prowgen
      devices.kubevirt.io/kvm: "1"
      pj-rehearse.openshift.io/can-be-rehearsed: "true"
    name: pull-ci-coreos-coreos-assembler-main-rhcos
    rerun_command: /test rhcos
    skip_if_only_changed: ^\.tekton/|^docs/|\.md$|^(?:.*/)?(?:\.gitignore|OWNERS|PROJECT|LICENSE)$
    spec:
      containers:
      - args:
        - --gcs-upload-secret=/secrets/gcs/service-account.json
        - --image-import-pull-secret=/etc/pull-secret/.dockerconfigjson
        - --report-credentials-file=/etc/report/credentials
        - --target=rhcos
        command:
        - ci-operator
        image: ci-operator:latest
        imagePullPolicy: Always
        name: ""
        resources:
          requests:
            cpu: 10m
        volumeMounts:
        - mountPath: /secrets/gcs
          name: gcs-credentials
          readOnly: true
        - mountPath: /secrets/manifest-tool
          name: manifest-tool-local-pusher
          readOnly: true
        - mountPath: /etc/pull-secret
          name: pull-secret
          readOnly: true
        - mountPath: /etc/report
          name: result-aggregator
          readOnly: true
      serviceAccountName: ci-operator
      volumes:
      - name: manifest-tool-local-pusher
        secret:
          secretName: manifest-tool-local-pusher
      - name: pull-secret
        secret:
          secretName: registry-pull-credentials
      - name: result-aggregator
        secret:
          secretName: result-aggregator
    trigger: (?m)^/test( | .* )rhcos,?($|\s.*)<|MERGE_RESOLUTION|>--- conflicted
+++ resolved
@@ -61,11 +61,7 @@
     branches:
     - ^main$
     - ^main-
-<<<<<<< HEAD
     cluster: build04
-=======
-    cluster: build11
->>>>>>> f3597993
     context: ci/prow/rhcos
     decorate: true
     decoration_config:
