presubmits:
  openshift-psap/topsail:
  - agent: kubernetes
    always_run: false
    branches:
    - ^main$
    - ^main-
<<<<<<< HEAD
    cluster: build06
=======
    cluster: build07
>>>>>>> 11f7ae78
    context: ci/prow/jump-ci
    decorate: true
    decoration_config:
      skip_cloning: true
    labels:
      capability/intranet: intranet
      ci-operator.openshift.io/variant: jump
      ci.openshift.io/generator: prowgen
    name: pull-ci-openshift-psap-topsail-main-jump-ci
    rerun_command: /test jump-ci
    spec:
      containers:
      - args:
        - --gcs-upload-secret=/secrets/gcs/service-account.json
        - --image-import-pull-secret=/etc/pull-secret/.dockerconfigjson
        - --report-credentials-file=/etc/report/credentials
        - --target=ci
        - --variant=jump
        command:
        - ci-operator
        image: ci-operator:latest
        imagePullPolicy: Always
        name: ""
        resources:
          requests:
            cpu: 10m
        volumeMounts:
        - mountPath: /secrets/gcs
          name: gcs-credentials
          readOnly: true
        - mountPath: /secrets/manifest-tool
          name: manifest-tool-local-pusher
          readOnly: true
        - mountPath: /etc/pull-secret
          name: pull-secret
          readOnly: true
        - mountPath: /etc/report
          name: result-aggregator
          readOnly: true
      serviceAccountName: ci-operator
      volumes:
      - name: manifest-tool-local-pusher
        secret:
          secretName: manifest-tool-local-pusher
      - name: pull-secret
        secret:
          secretName: registry-pull-credentials
      - name: result-aggregator
        secret:
          secretName: result-aggregator
    trigger: (?m)^/test( | .* )(jump-ci|remaining-required),?($|\s.*)
  - agent: kubernetes
    always_run: false
    branches:
    - ^main$
    - ^main-
    cluster: build07
    context: ci/prow/jump-ci-plot
    decorate: true
    decoration_config:
      skip_cloning: true
    labels:
      capability/intranet: intranet
      ci-operator.openshift.io/variant: jump
      ci.openshift.io/generator: prowgen
    name: pull-ci-openshift-psap-topsail-main-jump-ci-plot
    rerun_command: /test jump-ci-plot
    spec:
      containers:
      - args:
        - --gcs-upload-secret=/secrets/gcs/service-account.json
        - --image-import-pull-secret=/etc/pull-secret/.dockerconfigjson
        - --report-credentials-file=/etc/report/credentials
        - --target=ci-plot
        - --variant=jump
        command:
        - ci-operator
        image: ci-operator:latest
        imagePullPolicy: Always
        name: ""
        resources:
          requests:
            cpu: 10m
        volumeMounts:
        - mountPath: /secrets/gcs
          name: gcs-credentials
          readOnly: true
        - mountPath: /secrets/manifest-tool
          name: manifest-tool-local-pusher
          readOnly: true
        - mountPath: /etc/pull-secret
          name: pull-secret
          readOnly: true
        - mountPath: /etc/report
          name: result-aggregator
          readOnly: true
      serviceAccountName: ci-operator
      volumes:
      - name: manifest-tool-local-pusher
        secret:
          secretName: manifest-tool-local-pusher
      - name: pull-secret
        secret:
          secretName: registry-pull-credentials
      - name: result-aggregator
        secret:
          secretName: result-aggregator
    trigger: (?m)^/test( | .* )(jump-ci-plot|remaining-required),?($|\s.*)
  - agent: kubernetes
    always_run: false
    branches:
    - ^main$
    - ^main-
    cluster: build07
    context: ci/prow/mac_ai-jump-ci
    decorate: true
    decoration_config:
      skip_cloning: true
    labels:
      capability/intranet: intranet
      ci-operator.openshift.io/variant: mac_ai
      ci.openshift.io/generator: prowgen
    name: pull-ci-openshift-psap-topsail-main-mac_ai-jump-ci
    rerun_command: /test mac_ai-jump-ci
    spec:
      containers:
      - args:
        - --gcs-upload-secret=/secrets/gcs/service-account.json
        - --image-import-pull-secret=/etc/pull-secret/.dockerconfigjson
        - --report-credentials-file=/etc/report/credentials
        - --target=jump-ci
        - --variant=mac_ai
        command:
        - ci-operator
        image: ci-operator:latest
        imagePullPolicy: Always
        name: ""
        resources:
          requests:
            cpu: 10m
        volumeMounts:
        - mountPath: /secrets/gcs
          name: gcs-credentials
          readOnly: true
        - mountPath: /secrets/manifest-tool
          name: manifest-tool-local-pusher
          readOnly: true
        - mountPath: /etc/pull-secret
          name: pull-secret
          readOnly: true
        - mountPath: /etc/report
          name: result-aggregator
          readOnly: true
      serviceAccountName: ci-operator
      volumes:
      - name: manifest-tool-local-pusher
        secret:
          secretName: manifest-tool-local-pusher
      - name: pull-secret
        secret:
          secretName: registry-pull-credentials
      - name: result-aggregator
        secret:
          secretName: result-aggregator
    trigger: (?m)^/test( | .* )(mac_ai-jump-ci|remaining-required),?($|\s.*)
  - agent: kubernetes
    always_run: false
    branches:
    - ^main$
    - ^main-
    cluster: build07
    context: ci/prow/rhoai-e2e
    decorate: true
    decoration_config:
      skip_cloning: true
    labels:
      ci-operator.openshift.io/variant: rhoai
      ci.openshift.io/generator: prowgen
    name: pull-ci-openshift-psap-topsail-main-rhoai-e2e
    rerun_command: /test rhoai-e2e
    spec:
      containers:
      - args:
        - --gcs-upload-secret=/secrets/gcs/service-account.json
        - --image-import-pull-secret=/etc/pull-secret/.dockerconfigjson
        - --report-credentials-file=/etc/report/credentials
        - --target=e2e
        - --variant=rhoai
        command:
        - ci-operator
        image: ci-operator:latest
        imagePullPolicy: Always
        name: ""
        resources:
          requests:
            cpu: 10m
        volumeMounts:
        - mountPath: /secrets/gcs
          name: gcs-credentials
          readOnly: true
        - mountPath: /secrets/manifest-tool
          name: manifest-tool-local-pusher
          readOnly: true
        - mountPath: /etc/pull-secret
          name: pull-secret
          readOnly: true
        - mountPath: /etc/report
          name: result-aggregator
          readOnly: true
      serviceAccountName: ci-operator
      volumes:
      - name: manifest-tool-local-pusher
        secret:
          secretName: manifest-tool-local-pusher
      - name: pull-secret
        secret:
          secretName: registry-pull-credentials
      - name: result-aggregator
        secret:
          secretName: result-aggregator
    trigger: (?m)^/test( | .* )rhoai-e2e,?($|\s.*)
  - agent: kubernetes
    always_run: false
    branches:
    - ^main$
    - ^main-
    cluster: build07
    context: ci/prow/rhoai-images
    decorate: true
    decoration_config:
      skip_cloning: true
    labels:
      ci-operator.openshift.io/variant: rhoai
      ci.openshift.io/generator: prowgen
      pj-rehearse.openshift.io/can-be-rehearsed: "true"
    name: pull-ci-openshift-psap-topsail-main-rhoai-images
    rerun_command: /test rhoai-images
    spec:
      containers:
      - args:
        - --gcs-upload-secret=/secrets/gcs/service-account.json
        - --image-import-pull-secret=/etc/pull-secret/.dockerconfigjson
        - --report-credentials-file=/etc/report/credentials
        - --target=[images]
        - --variant=rhoai
        command:
        - ci-operator
        image: ci-operator:latest
        imagePullPolicy: Always
        name: ""
        resources:
          requests:
            cpu: 10m
        volumeMounts:
        - mountPath: /secrets/gcs
          name: gcs-credentials
          readOnly: true
        - mountPath: /secrets/manifest-tool
          name: manifest-tool-local-pusher
          readOnly: true
        - mountPath: /etc/pull-secret
          name: pull-secret
          readOnly: true
        - mountPath: /etc/report
          name: result-aggregator
          readOnly: true
      serviceAccountName: ci-operator
      volumes:
      - name: manifest-tool-local-pusher
        secret:
          secretName: manifest-tool-local-pusher
      - name: pull-secret
        secret:
          secretName: registry-pull-credentials
      - name: result-aggregator
        secret:
          secretName: result-aggregator
    trigger: (?m)^/test( | .* )rhoai-images,?($|\s.*)
  - agent: kubernetes
    always_run: false
    branches:
    - ^main$
    - ^main-
    cluster: build07
    context: ci/prow/rhoai-light
    decorate: true
    decoration_config:
      skip_cloning: true
    labels:
      ci-operator.openshift.io/variant: rhoai
      ci.openshift.io/generator: prowgen
    name: pull-ci-openshift-psap-topsail-main-rhoai-light
    rerun_command: /test rhoai-light
    spec:
      containers:
      - args:
        - --gcs-upload-secret=/secrets/gcs/service-account.json
        - --hive-kubeconfig=/secrets/hive-hive-credentials/kubeconfig
        - --image-import-pull-secret=/etc/pull-secret/.dockerconfigjson
        - --report-credentials-file=/etc/report/credentials
        - --secret-dir=/secrets/ci-pull-credentials
        - --target=light
        - --variant=rhoai
        command:
        - ci-operator
        image: ci-operator:latest
        imagePullPolicy: Always
        name: ""
        resources:
          requests:
            cpu: 10m
        volumeMounts:
        - mountPath: /secrets/ci-pull-credentials
          name: ci-pull-credentials
          readOnly: true
        - mountPath: /secrets/gcs
          name: gcs-credentials
          readOnly: true
        - mountPath: /secrets/hive-hive-credentials
          name: hive-hive-credentials
          readOnly: true
        - mountPath: /secrets/manifest-tool
          name: manifest-tool-local-pusher
          readOnly: true
        - mountPath: /etc/pull-secret
          name: pull-secret
          readOnly: true
        - mountPath: /etc/report
          name: result-aggregator
          readOnly: true
      serviceAccountName: ci-operator
      volumes:
      - name: ci-pull-credentials
        secret:
          secretName: ci-pull-credentials
      - name: hive-hive-credentials
        secret:
          secretName: hive-hive-credentials
      - name: manifest-tool-local-pusher
        secret:
          secretName: manifest-tool-local-pusher
      - name: pull-secret
        secret:
          secretName: registry-pull-credentials
      - name: result-aggregator
        secret:
          secretName: result-aggregator
    trigger: (?m)^/test( | .* )rhoai-light,?($|\s.*)
  - agent: kubernetes
    always_run: false
    branches:
    - ^main$
    - ^main-
    cluster: build07
    context: ci/prow/rhoai-long
    decorate: true
    decoration_config:
      skip_cloning: true
      timeout: 7h0m0s
    labels:
      ci-operator.openshift.io/variant: rhoai
      ci.openshift.io/generator: prowgen
    name: pull-ci-openshift-psap-topsail-main-rhoai-long
    rerun_command: /test rhoai-long
    spec:
      containers:
      - args:
        - --gcs-upload-secret=/secrets/gcs/service-account.json
        - --image-import-pull-secret=/etc/pull-secret/.dockerconfigjson
        - --report-credentials-file=/etc/report/credentials
        - --target=long
        - --variant=rhoai
        command:
        - ci-operator
        image: ci-operator:latest
        imagePullPolicy: Always
        name: ""
        resources:
          requests:
            cpu: 10m
        volumeMounts:
        - mountPath: /secrets/gcs
          name: gcs-credentials
          readOnly: true
        - mountPath: /secrets/manifest-tool
          name: manifest-tool-local-pusher
          readOnly: true
        - mountPath: /etc/pull-secret
          name: pull-secret
          readOnly: true
        - mountPath: /etc/report
          name: result-aggregator
          readOnly: true
      serviceAccountName: ci-operator
      volumes:
      - name: manifest-tool-local-pusher
        secret:
          secretName: manifest-tool-local-pusher
      - name: pull-secret
        secret:
          secretName: registry-pull-credentials
      - name: result-aggregator
        secret:
          secretName: result-aggregator
    trigger: (?m)^/test( | .* )rhoai-long,?($|\s.*)
  - agent: kubernetes
    always_run: false
    branches:
    - ^main$
    - ^main-
    cluster: build07
    context: ci/prow/rhoai-plot
    decorate: true
    decoration_config:
      skip_cloning: true
    labels:
      ci-operator.openshift.io/variant: rhoai
      ci.openshift.io/generator: prowgen
    name: pull-ci-openshift-psap-topsail-main-rhoai-plot
    rerun_command: /test rhoai-plot
    spec:
      containers:
      - args:
        - --gcs-upload-secret=/secrets/gcs/service-account.json
        - --image-import-pull-secret=/etc/pull-secret/.dockerconfigjson
        - --report-credentials-file=/etc/report/credentials
        - --target=plot
        - --variant=rhoai
        command:
        - ci-operator
        image: ci-operator:latest
        imagePullPolicy: Always
        name: ""
        resources:
          requests:
            cpu: 10m
        volumeMounts:
        - mountPath: /secrets/gcs
          name: gcs-credentials
          readOnly: true
        - mountPath: /secrets/manifest-tool
          name: manifest-tool-local-pusher
          readOnly: true
        - mountPath: /etc/pull-secret
          name: pull-secret
          readOnly: true
        - mountPath: /etc/report
          name: result-aggregator
          readOnly: true
      serviceAccountName: ci-operator
      volumes:
      - name: manifest-tool-local-pusher
        secret:
          secretName: manifest-tool-local-pusher
      - name: pull-secret
        secret:
          secretName: registry-pull-credentials
      - name: result-aggregator
        secret:
          secretName: result-aggregator
    trigger: (?m)^/test( | .* )rhoai-plot,?($|\s.*)<|MERGE_RESOLUTION|>--- conflicted
+++ resolved
@@ -5,11 +5,7 @@
     branches:
     - ^main$
     - ^main-
-<<<<<<< HEAD
-    cluster: build06
-=======
-    cluster: build07
->>>>>>> 11f7ae78
+    cluster: build07
     context: ci/prow/jump-ci
     decorate: true
     decoration_config:
