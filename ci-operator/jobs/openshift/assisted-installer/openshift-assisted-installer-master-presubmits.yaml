--- conflicted
+++ resolved
@@ -1716,11 +1716,7 @@
     branches:
     - ^master$
     - ^master-
-<<<<<<< HEAD
-    cluster: build06
-=======
     cluster: build01
->>>>>>> 635a2bef
     context: ci/prow/okd-scos-e2e-aws-ovn
     decorate: true
     decoration_config:
