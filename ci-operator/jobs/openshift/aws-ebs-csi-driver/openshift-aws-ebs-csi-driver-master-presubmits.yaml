presubmits:
  openshift/aws-ebs-csi-driver:
  - agent: kubernetes
    always_run: true
    branches:
    - ^master$
    - ^master-
<<<<<<< HEAD
    cluster: build06
=======
    cluster: build10
>>>>>>> 635a2bef
    context: ci/prow/e2e-aws-csi
    decorate: true
    labels:
      ci-operator.openshift.io/cloud: aws
      ci-operator.openshift.io/cloud-cluster-profile: aws
      ci.openshift.io/generator: prowgen
      pj-rehearse.openshift.io/can-be-rehearsed: "true"
    name: pull-ci-openshift-aws-ebs-csi-driver-master-e2e-aws-csi
    path_alias: github.com/kubernetes-sigs/aws-ebs-csi-driver
    rerun_command: /test e2e-aws-csi
    spec:
      containers:
      - args:
        - --gcs-upload-secret=/secrets/gcs/service-account.json
        - --image-import-pull-secret=/etc/pull-secret/.dockerconfigjson
        - --lease-server-credentials-file=/etc/boskos/credentials
        - --report-credentials-file=/etc/report/credentials
        - --secret-dir=/secrets/ci-pull-credentials
        - --target=e2e-aws-csi
        command:
        - ci-operator
        image: ci-operator:latest
        imagePullPolicy: Always
        name: ""
        resources:
          requests:
            cpu: 10m
        volumeMounts:
        - mountPath: /etc/boskos
          name: boskos
          readOnly: true
        - mountPath: /secrets/ci-pull-credentials
          name: ci-pull-credentials
          readOnly: true
        - mountPath: /secrets/gcs
          name: gcs-credentials
          readOnly: true
        - mountPath: /secrets/manifest-tool
          name: manifest-tool-local-pusher
          readOnly: true
        - mountPath: /etc/pull-secret
          name: pull-secret
          readOnly: true
        - mountPath: /etc/report
          name: result-aggregator
          readOnly: true
      serviceAccountName: ci-operator
      volumes:
      - name: boskos
        secret:
          items:
          - key: credentials
            path: credentials
          secretName: boskos-credentials
      - name: ci-pull-credentials
        secret:
          secretName: ci-pull-credentials
      - name: manifest-tool-local-pusher
        secret:
          secretName: manifest-tool-local-pusher
      - name: pull-secret
        secret:
          secretName: registry-pull-credentials
      - name: result-aggregator
        secret:
          secretName: result-aggregator
    trigger: (?m)^/test( | .* )e2e-aws-csi,?($|\s.*)
  - agent: kubernetes
    always_run: true
    branches:
    - ^master$
    - ^master-
<<<<<<< HEAD
    cluster: build06
=======
    cluster: build10
>>>>>>> 635a2bef
    context: ci/prow/e2e-aws-csi-extended
    decorate: true
    labels:
      ci-operator.openshift.io/cloud: aws
      ci-operator.openshift.io/cloud-cluster-profile: aws-qe
      ci.openshift.io/generator: prowgen
      pj-rehearse.openshift.io/can-be-rehearsed: "true"
    name: pull-ci-openshift-aws-ebs-csi-driver-master-e2e-aws-csi-extended
    optional: true
    path_alias: github.com/kubernetes-sigs/aws-ebs-csi-driver
    rerun_command: /test e2e-aws-csi-extended
    spec:
      containers:
      - args:
        - --gcs-upload-secret=/secrets/gcs/service-account.json
        - --image-import-pull-secret=/etc/pull-secret/.dockerconfigjson
        - --lease-server-credentials-file=/etc/boskos/credentials
        - --report-credentials-file=/etc/report/credentials
        - --secret-dir=/secrets/ci-pull-credentials
        - --target=e2e-aws-csi-extended
        command:
        - ci-operator
        image: ci-operator:latest
        imagePullPolicy: Always
        name: ""
        resources:
          requests:
            cpu: 10m
        volumeMounts:
        - mountPath: /etc/boskos
          name: boskos
          readOnly: true
        - mountPath: /secrets/ci-pull-credentials
          name: ci-pull-credentials
          readOnly: true
        - mountPath: /secrets/gcs
          name: gcs-credentials
          readOnly: true
        - mountPath: /secrets/manifest-tool
          name: manifest-tool-local-pusher
          readOnly: true
        - mountPath: /etc/pull-secret
          name: pull-secret
          readOnly: true
        - mountPath: /etc/report
          name: result-aggregator
          readOnly: true
      serviceAccountName: ci-operator
      volumes:
      - name: boskos
        secret:
          items:
          - key: credentials
            path: credentials
          secretName: boskos-credentials
      - name: ci-pull-credentials
        secret:
          secretName: ci-pull-credentials
      - name: manifest-tool-local-pusher
        secret:
          secretName: manifest-tool-local-pusher
      - name: pull-secret
        secret:
          secretName: registry-pull-credentials
      - name: result-aggregator
        secret:
          secretName: result-aggregator
    trigger: (?m)^/test( | .* )e2e-aws-csi-extended,?($|\s.*)
  - agent: kubernetes
    always_run: true
    branches:
    - ^master$
    - ^master-
<<<<<<< HEAD
    cluster: build06
=======
    cluster: build10
>>>>>>> 635a2bef
    context: ci/prow/e2e-aws-ovn-upgrade
    decorate: true
    labels:
      ci-operator.openshift.io/cloud: aws
      ci-operator.openshift.io/cloud-cluster-profile: aws
      ci.openshift.io/generator: prowgen
      pj-rehearse.openshift.io/can-be-rehearsed: "true"
    name: pull-ci-openshift-aws-ebs-csi-driver-master-e2e-aws-ovn-upgrade
    path_alias: github.com/kubernetes-sigs/aws-ebs-csi-driver
    rerun_command: /test e2e-aws-ovn-upgrade
    spec:
      containers:
      - args:
        - --gcs-upload-secret=/secrets/gcs/service-account.json
        - --image-import-pull-secret=/etc/pull-secret/.dockerconfigjson
        - --lease-server-credentials-file=/etc/boskos/credentials
        - --report-credentials-file=/etc/report/credentials
        - --secret-dir=/secrets/ci-pull-credentials
        - --target=e2e-aws-ovn-upgrade
        command:
        - ci-operator
        image: ci-operator:latest
        imagePullPolicy: Always
        name: ""
        resources:
          requests:
            cpu: 10m
        volumeMounts:
        - mountPath: /etc/boskos
          name: boskos
          readOnly: true
        - mountPath: /secrets/ci-pull-credentials
          name: ci-pull-credentials
          readOnly: true
        - mountPath: /secrets/gcs
          name: gcs-credentials
          readOnly: true
        - mountPath: /secrets/manifest-tool
          name: manifest-tool-local-pusher
          readOnly: true
        - mountPath: /etc/pull-secret
          name: pull-secret
          readOnly: true
        - mountPath: /etc/report
          name: result-aggregator
          readOnly: true
      serviceAccountName: ci-operator
      volumes:
      - name: boskos
        secret:
          items:
          - key: credentials
            path: credentials
          secretName: boskos-credentials
      - name: ci-pull-credentials
        secret:
          secretName: ci-pull-credentials
      - name: manifest-tool-local-pusher
        secret:
          secretName: manifest-tool-local-pusher
      - name: pull-secret
        secret:
          secretName: registry-pull-credentials
      - name: result-aggregator
        secret:
          secretName: result-aggregator
    trigger: (?m)^/test( | .* )e2e-aws-ovn-upgrade,?($|\s.*)
  - agent: kubernetes
    always_run: true
    branches:
    - ^master$
    - ^master-
    cluster: build10
    context: ci/prow/images
    decorate: true
    labels:
      ci.openshift.io/generator: prowgen
      pj-rehearse.openshift.io/can-be-rehearsed: "true"
    name: pull-ci-openshift-aws-ebs-csi-driver-master-images
    path_alias: github.com/kubernetes-sigs/aws-ebs-csi-driver
    rerun_command: /test images
    spec:
      containers:
      - args:
        - --gcs-upload-secret=/secrets/gcs/service-account.json
        - --image-import-pull-secret=/etc/pull-secret/.dockerconfigjson
        - --report-credentials-file=/etc/report/credentials
        - --target=[images]
        - --target=[release:latest]
        command:
        - ci-operator
        image: ci-operator:latest
        imagePullPolicy: Always
        name: ""
        resources:
          requests:
            cpu: 10m
        volumeMounts:
        - mountPath: /secrets/gcs
          name: gcs-credentials
          readOnly: true
        - mountPath: /secrets/manifest-tool
          name: manifest-tool-local-pusher
          readOnly: true
        - mountPath: /etc/pull-secret
          name: pull-secret
          readOnly: true
        - mountPath: /etc/report
          name: result-aggregator
          readOnly: true
      serviceAccountName: ci-operator
      volumes:
      - name: manifest-tool-local-pusher
        secret:
          secretName: manifest-tool-local-pusher
      - name: pull-secret
        secret:
          secretName: registry-pull-credentials
      - name: result-aggregator
        secret:
          secretName: result-aggregator
    trigger: (?m)^/test( | .* )images,?($|\s.*)
  - agent: kubernetes
    always_run: false
    branches:
    - ^master$
    - ^master-
<<<<<<< HEAD
    cluster: build06
=======
    cluster: build10
>>>>>>> 635a2bef
    context: ci/prow/okd-scos-e2e-aws-ovn
    decorate: true
    decoration_config:
      skip_cloning: true
    labels:
      ci-operator.openshift.io/cloud: aws
      ci-operator.openshift.io/cloud-cluster-profile: aws
      ci-operator.openshift.io/variant: okd-scos
      ci.openshift.io/generator: prowgen
      pj-rehearse.openshift.io/can-be-rehearsed: "true"
    name: pull-ci-openshift-aws-ebs-csi-driver-master-okd-scos-e2e-aws-ovn
    optional: true
    rerun_command: /test okd-scos-e2e-aws-ovn
    skip_if_only_changed: ^docs/|\.md$|^(?:.*/)?(?:\.gitignore|OWNERS|PROJECT|LICENSE)$
    spec:
      containers:
      - args:
        - --gcs-upload-secret=/secrets/gcs/service-account.json
        - --image-import-pull-secret=/etc/pull-secret/.dockerconfigjson
        - --lease-server-credentials-file=/etc/boskos/credentials
        - --report-credentials-file=/etc/report/credentials
        - --secret-dir=/secrets/ci-pull-credentials
        - --target=e2e-aws-ovn
        - --variant=okd-scos
        command:
        - ci-operator
        image: ci-operator:latest
        imagePullPolicy: Always
        name: ""
        resources:
          requests:
            cpu: 10m
        volumeMounts:
        - mountPath: /etc/boskos
          name: boskos
          readOnly: true
        - mountPath: /secrets/ci-pull-credentials
          name: ci-pull-credentials
          readOnly: true
        - mountPath: /secrets/gcs
          name: gcs-credentials
          readOnly: true
        - mountPath: /secrets/manifest-tool
          name: manifest-tool-local-pusher
          readOnly: true
        - mountPath: /etc/pull-secret
          name: pull-secret
          readOnly: true
        - mountPath: /etc/report
          name: result-aggregator
          readOnly: true
      serviceAccountName: ci-operator
      volumes:
      - name: boskos
        secret:
          items:
          - key: credentials
            path: credentials
          secretName: boskos-credentials
      - name: ci-pull-credentials
        secret:
          secretName: ci-pull-credentials
      - name: manifest-tool-local-pusher
        secret:
          secretName: manifest-tool-local-pusher
      - name: pull-secret
        secret:
          secretName: registry-pull-credentials
      - name: result-aggregator
        secret:
          secretName: result-aggregator
    trigger: (?m)^/test( | .* )okd-scos-e2e-aws-ovn,?($|\s.*)
  - agent: kubernetes
    always_run: false
    branches:
    - ^master$
    - ^master-
    cluster: build10
    context: ci/prow/okd-scos-images
    decorate: true
    decoration_config:
      skip_cloning: true
    labels:
      ci-operator.openshift.io/variant: okd-scos
      ci.openshift.io/generator: prowgen
      pj-rehearse.openshift.io/can-be-rehearsed: "true"
    name: pull-ci-openshift-aws-ebs-csi-driver-master-okd-scos-images
    optional: true
    rerun_command: /test okd-scos-images
    spec:
      containers:
      - args:
        - --gcs-upload-secret=/secrets/gcs/service-account.json
        - --image-import-pull-secret=/etc/pull-secret/.dockerconfigjson
        - --report-credentials-file=/etc/report/credentials
        - --target=[images]
        - --target=[release:latest]
        - --variant=okd-scos
        command:
        - ci-operator
        image: ci-operator:latest
        imagePullPolicy: Always
        name: ""
        resources:
          requests:
            cpu: 10m
        volumeMounts:
        - mountPath: /secrets/gcs
          name: gcs-credentials
          readOnly: true
        - mountPath: /secrets/manifest-tool
          name: manifest-tool-local-pusher
          readOnly: true
        - mountPath: /etc/pull-secret
          name: pull-secret
          readOnly: true
        - mountPath: /etc/report
          name: result-aggregator
          readOnly: true
      serviceAccountName: ci-operator
      volumes:
      - name: manifest-tool-local-pusher
        secret:
          secretName: manifest-tool-local-pusher
      - name: pull-secret
        secret:
          secretName: registry-pull-credentials
      - name: result-aggregator
        secret:
          secretName: result-aggregator
    trigger: (?m)^/test( | .* )okd-scos-images,?($|\s.*)
  - agent: kubernetes
    always_run: true
    branches:
    - ^master$
    - ^master-
    cluster: build10
    context: ci/prow/security
    decorate: true
    labels:
      ci.openshift.io/generator: prowgen
      pj-rehearse.openshift.io/can-be-rehearsed: "true"
    name: pull-ci-openshift-aws-ebs-csi-driver-master-security
    optional: true
    path_alias: github.com/kubernetes-sigs/aws-ebs-csi-driver
    rerun_command: /test security
    spec:
      containers:
      - args:
        - --gcs-upload-secret=/secrets/gcs/service-account.json
        - --image-import-pull-secret=/etc/pull-secret/.dockerconfigjson
        - --report-credentials-file=/etc/report/credentials
        - --secret-dir=/secrets/ci-pull-credentials
        - --target=security
        command:
        - ci-operator
        image: ci-operator:latest
        imagePullPolicy: Always
        name: ""
        resources:
          requests:
            cpu: 10m
        volumeMounts:
        - mountPath: /secrets/ci-pull-credentials
          name: ci-pull-credentials
          readOnly: true
        - mountPath: /secrets/gcs
          name: gcs-credentials
          readOnly: true
        - mountPath: /secrets/manifest-tool
          name: manifest-tool-local-pusher
          readOnly: true
        - mountPath: /etc/pull-secret
          name: pull-secret
          readOnly: true
        - mountPath: /etc/report
          name: result-aggregator
          readOnly: true
      serviceAccountName: ci-operator
      volumes:
      - name: ci-pull-credentials
        secret:
          secretName: ci-pull-credentials
      - name: manifest-tool-local-pusher
        secret:
          secretName: manifest-tool-local-pusher
      - name: pull-secret
        secret:
          secretName: registry-pull-credentials
      - name: result-aggregator
        secret:
          secretName: result-aggregator
    trigger: (?m)^/test( | .* )security,?($|\s.*)
  - agent: kubernetes
    always_run: true
    branches:
    - ^master$
    - ^master-
    cluster: build10
    context: ci/prow/unit
    decorate: true
    labels:
      ci.openshift.io/generator: prowgen
      pj-rehearse.openshift.io/can-be-rehearsed: "true"
    name: pull-ci-openshift-aws-ebs-csi-driver-master-unit
    path_alias: github.com/kubernetes-sigs/aws-ebs-csi-driver
    rerun_command: /test unit
    spec:
      containers:
      - args:
        - --gcs-upload-secret=/secrets/gcs/service-account.json
        - --image-import-pull-secret=/etc/pull-secret/.dockerconfigjson
        - --report-credentials-file=/etc/report/credentials
        - --target=unit
        command:
        - ci-operator
        image: ci-operator:latest
        imagePullPolicy: Always
        name: ""
        resources:
          requests:
            cpu: 10m
        volumeMounts:
        - mountPath: /secrets/gcs
          name: gcs-credentials
          readOnly: true
        - mountPath: /secrets/manifest-tool
          name: manifest-tool-local-pusher
          readOnly: true
        - mountPath: /etc/pull-secret
          name: pull-secret
          readOnly: true
        - mountPath: /etc/report
          name: result-aggregator
          readOnly: true
      serviceAccountName: ci-operator
      volumes:
      - name: manifest-tool-local-pusher
        secret:
          secretName: manifest-tool-local-pusher
      - name: pull-secret
        secret:
          secretName: registry-pull-credentials
      - name: result-aggregator
        secret:
          secretName: result-aggregator
    trigger: (?m)^/test( | .* )unit,?($|\s.*)
  - agent: kubernetes
    always_run: true
    branches:
    - ^master$
    - ^master-
    cluster: build10
    context: ci/prow/verify
    decorate: true
    labels:
      ci.openshift.io/generator: prowgen
      pj-rehearse.openshift.io/can-be-rehearsed: "true"
    name: pull-ci-openshift-aws-ebs-csi-driver-master-verify
    path_alias: github.com/kubernetes-sigs/aws-ebs-csi-driver
    rerun_command: /test verify
    spec:
      containers:
      - args:
        - --gcs-upload-secret=/secrets/gcs/service-account.json
        - --image-import-pull-secret=/etc/pull-secret/.dockerconfigjson
        - --report-credentials-file=/etc/report/credentials
        - --target=verify
        command:
        - ci-operator
        image: ci-operator:latest
        imagePullPolicy: Always
        name: ""
        resources:
          requests:
            cpu: 10m
        volumeMounts:
        - mountPath: /secrets/gcs
          name: gcs-credentials
          readOnly: true
        - mountPath: /secrets/manifest-tool
          name: manifest-tool-local-pusher
          readOnly: true
        - mountPath: /etc/pull-secret
          name: pull-secret
          readOnly: true
        - mountPath: /etc/report
          name: result-aggregator
          readOnly: true
      serviceAccountName: ci-operator
      volumes:
      - name: manifest-tool-local-pusher
        secret:
          secretName: manifest-tool-local-pusher
      - name: pull-secret
        secret:
          secretName: registry-pull-credentials
      - name: result-aggregator
        secret:
          secretName: result-aggregator
    trigger: (?m)^/test( | .* )verify,?($|\s.*)
  - agent: kubernetes
    always_run: true
    branches:
    - ^master$
    - ^master-
    cluster: build10
    context: ci/prow/verify-commits
    decorate: true
    labels:
      ci.openshift.io/generator: prowgen
      pj-rehearse.openshift.io/can-be-rehearsed: "true"
    name: pull-ci-openshift-aws-ebs-csi-driver-master-verify-commits
    path_alias: github.com/kubernetes-sigs/aws-ebs-csi-driver
    rerun_command: /test verify-commits
    spec:
      containers:
      - args:
        - --gcs-upload-secret=/secrets/gcs/service-account.json
        - --image-import-pull-secret=/etc/pull-secret/.dockerconfigjson
        - --report-credentials-file=/etc/report/credentials
        - --target=verify-commits
        command:
        - ci-operator
        image: ci-operator:latest
        imagePullPolicy: Always
        name: ""
        resources:
          requests:
            cpu: 10m
        volumeMounts:
        - mountPath: /secrets/gcs
          name: gcs-credentials
          readOnly: true
        - mountPath: /secrets/manifest-tool
          name: manifest-tool-local-pusher
          readOnly: true
        - mountPath: /etc/pull-secret
          name: pull-secret
          readOnly: true
        - mountPath: /etc/report
          name: result-aggregator
          readOnly: true
      serviceAccountName: ci-operator
      volumes:
      - name: manifest-tool-local-pusher
        secret:
          secretName: manifest-tool-local-pusher
      - name: pull-secret
        secret:
          secretName: registry-pull-credentials
      - name: result-aggregator
        secret:
          secretName: result-aggregator
    trigger: (?m)^/test( | .* )verify-commits,?($|\s.*)
  - agent: kubernetes
    always_run: true
    branches:
    - ^master$
    - ^master-
    cluster: build10
    context: ci/prow/verify-deps
    decorate: true
    labels:
      ci.openshift.io/generator: prowgen
      pj-rehearse.openshift.io/can-be-rehearsed: "true"
    name: pull-ci-openshift-aws-ebs-csi-driver-master-verify-deps
    path_alias: github.com/kubernetes-sigs/aws-ebs-csi-driver
    rerun_command: /test verify-deps
    spec:
      containers:
      - args:
        - --gcs-upload-secret=/secrets/gcs/service-account.json
        - --image-import-pull-secret=/etc/pull-secret/.dockerconfigjson
        - --report-credentials-file=/etc/report/credentials
        - --secret-dir=/secrets/ci-pull-credentials
        - --target=verify-deps
        command:
        - ci-operator
        image: ci-operator:latest
        imagePullPolicy: Always
        name: ""
        resources:
          requests:
            cpu: 10m
        volumeMounts:
        - mountPath: /secrets/ci-pull-credentials
          name: ci-pull-credentials
          readOnly: true
        - mountPath: /secrets/gcs
          name: gcs-credentials
          readOnly: true
        - mountPath: /secrets/manifest-tool
          name: manifest-tool-local-pusher
          readOnly: true
        - mountPath: /etc/pull-secret
          name: pull-secret
          readOnly: true
        - mountPath: /etc/report
          name: result-aggregator
          readOnly: true
      serviceAccountName: ci-operator
      volumes:
      - name: ci-pull-credentials
        secret:
          secretName: ci-pull-credentials
      - name: manifest-tool-local-pusher
        secret:
          secretName: manifest-tool-local-pusher
      - name: pull-secret
        secret:
          secretName: registry-pull-credentials
      - name: result-aggregator
        secret:
          secretName: result-aggregator
    trigger: (?m)^/test( | .* )verify-deps,?($|\s.*)<|MERGE_RESOLUTION|>--- conflicted
+++ resolved
@@ -5,11 +5,7 @@
     branches:
     - ^master$
     - ^master-
-<<<<<<< HEAD
-    cluster: build06
-=======
-    cluster: build10
->>>>>>> 635a2bef
+    cluster: build10
     context: ci/prow/e2e-aws-csi
     decorate: true
     labels:
@@ -82,11 +78,7 @@
     branches:
     - ^master$
     - ^master-
-<<<<<<< HEAD
-    cluster: build06
-=======
-    cluster: build10
->>>>>>> 635a2bef
+    cluster: build10
     context: ci/prow/e2e-aws-csi-extended
     decorate: true
     labels:
@@ -160,11 +152,7 @@
     branches:
     - ^master$
     - ^master-
-<<<<<<< HEAD
-    cluster: build06
-=======
-    cluster: build10
->>>>>>> 635a2bef
+    cluster: build10
     context: ci/prow/e2e-aws-ovn-upgrade
     decorate: true
     labels:
@@ -292,11 +280,7 @@
     branches:
     - ^master$
     - ^master-
-<<<<<<< HEAD
-    cluster: build06
-=======
-    cluster: build10
->>>>>>> 635a2bef
+    cluster: build10
     context: ci/prow/okd-scos-e2e-aws-ovn
     decorate: true
     decoration_config:
