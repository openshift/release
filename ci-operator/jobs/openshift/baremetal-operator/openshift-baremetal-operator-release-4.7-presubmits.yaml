--- conflicted
+++ resolved
@@ -4,13 +4,8 @@
     always_run: true
     branches:
     - release-4.7
-<<<<<<< HEAD
     cluster: build01
     context: ci/prow/e2e-metal-ipi-ovn-dualstack
-=======
-    cluster: build02
-    context: ci/prow/e2e-metal-ipi
->>>>>>> c3f3a69d
     decorate: true
     decoration_config:
       skip_cloning: true
@@ -79,13 +74,8 @@
     always_run: true
     branches:
     - release-4.7
-<<<<<<< HEAD
     cluster: build01
     context: ci/prow/e2e-metal-ipi-ovn-ipv6
-=======
-    cluster: build02
-    context: ci/prow/e2e-metal-ipi-ovn-dualstack
->>>>>>> c3f3a69d
     decorate: true
     decoration_config:
       skip_cloning: true
@@ -154,13 +144,8 @@
     always_run: true
     branches:
     - release-4.7
-<<<<<<< HEAD
     cluster: build01
     context: ci/prow/e2e-metal-ipi-serial
-=======
-    cluster: build02
-    context: ci/prow/e2e-metal-ipi-ovn-ipv6
->>>>>>> c3f3a69d
     decorate: true
     decoration_config:
       skip_cloning: true
@@ -229,13 +214,8 @@
     always_run: true
     branches:
     - release-4.7
-<<<<<<< HEAD
     cluster: build01
     context: ci/prow/e2e-metal-ipi-virtualmedia-serial
-=======
-    cluster: build02
-    context: ci/prow/e2e-metal-ipi-virtualmedia
->>>>>>> c3f3a69d
     decorate: true
     decoration_config:
       skip_cloning: true
