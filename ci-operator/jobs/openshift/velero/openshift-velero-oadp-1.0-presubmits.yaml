--- conflicted
+++ resolved
@@ -5,11 +5,7 @@
     branches:
     - ^oadp-1\.0$
     - ^oadp-1\.0-
-<<<<<<< HEAD
-    cluster: build03
-=======
     cluster: build10
->>>>>>> 8cb82b42
     context: ci/prow/images
     decorate: true
     decoration_config:
@@ -19,7 +15,6 @@
       ci.openshift.io/generator: prowgen
       pj-rehearse.openshift.io/can-be-rehearsed: "true"
     name: pull-ci-openshift-velero-oadp-1.0-images
-    optional: true
     rerun_command: /test images
     spec:
       containers:
