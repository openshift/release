--- conflicted
+++ resolved
@@ -287,11 +287,7 @@
         - --debug
         command:
         - /app/label_sync/app.binary
-<<<<<<< HEAD
-        image: gcr.io/k8s-prow/label_sync:v20210920-f234f533b3
-=======
         image: gcr.io/k8s-prow/label_sync:v20210921-ce880de448
->>>>>>> c690268e
         imagePullPolicy: Always
         name: ""
         resources:
