periodics:
- agent: kubernetes
  cluster: build02
  decorate: true
  decoration_config:
    skip_cloning: true
  extra_refs:
  - base_ref: master
    org: openshift
    repo: release
  interval: 12h
  labels:
    ci-operator.openshift.io/prowgen-controlled: "true"
    ci-operator.openshift.io/variant: ocp-4.2
    job-release: "4.2"
    pj-rehearse.openshift.io/can-be-rehearsed: "true"
  name: periodic-ci-openshift-release-master-ocp-4.2-console-aws
  spec:
    containers:
    - args:
      - --gcs-upload-secret=/secrets/gcs/service-account.json
      - --image-import-pull-secret=/etc/pull-secret/.dockerconfigjson
      - --lease-server-credentials-file=/etc/boskos/credentials
      - --report-credentials-file=/etc/report/credentials
      - --secret-dir=/secrets/ci-pull-credentials
      - --secret-dir=/usr/local/console-aws-cluster-profile
      - --target=console-aws
      - --variant=ocp-4.2
      command:
      - ci-operator
      image: ci-operator:latest
      imagePullPolicy: Always
      name: ""
      resources:
        requests:
          cpu: 10m
      volumeMounts:
      - mountPath: /etc/boskos
        name: boskos
        readOnly: true
      - mountPath: /secrets/ci-pull-credentials
        name: ci-pull-credentials
        readOnly: true
      - mountPath: /usr/local/console-aws-cluster-profile
        name: cluster-profile
      - mountPath: /secrets/gcs
        name: gcs-credentials
        readOnly: true
      - mountPath: /etc/pull-secret
        name: pull-secret
        readOnly: true
      - mountPath: /etc/report
        name: result-aggregator
        readOnly: true
    serviceAccountName: ci-operator
    volumes:
    - name: boskos
      secret:
        items:
        - key: credentials
          path: credentials
        secretName: boskos-credentials
    - name: ci-pull-credentials
      secret:
        secretName: ci-pull-credentials
    - name: cluster-profile
      projected:
        sources:
        - secret:
            name: cluster-secrets-aws
    - name: pull-secret
      secret:
        secretName: registry-pull-credentials
    - name: result-aggregator
      secret:
        secretName: result-aggregator
- agent: kubernetes
  cluster: build02
  cron: '@yearly'
  decorate: true
  decoration_config:
    skip_cloning: true
  extra_refs:
  - base_ref: master
    org: openshift
    repo: release
  labels:
    ci-operator.openshift.io/prowgen-controlled: "true"
    ci-operator.openshift.io/variant: ocp-4.2
    job-release: "4.2"
    pj-rehearse.openshift.io/can-be-rehearsed: "true"
  name: periodic-ci-openshift-release-master-ocp-4.2-e2e-aws-fips
  spec:
    containers:
    - args:
      - --gcs-upload-secret=/secrets/gcs/service-account.json
      - --image-import-pull-secret=/etc/pull-secret/.dockerconfigjson
      - --lease-server-credentials-file=/etc/boskos/credentials
      - --report-credentials-file=/etc/report/credentials
      - --secret-dir=/secrets/ci-pull-credentials
      - --secret-dir=/usr/local/e2e-aws-fips-cluster-profile
      - --target=e2e-aws-fips
      - --variant=ocp-4.2
      command:
      - ci-operator
      image: ci-operator:latest
      imagePullPolicy: Always
      name: ""
      resources:
        requests:
          cpu: 10m
      volumeMounts:
      - mountPath: /etc/boskos
        name: boskos
        readOnly: true
      - mountPath: /secrets/ci-pull-credentials
        name: ci-pull-credentials
        readOnly: true
      - mountPath: /usr/local/e2e-aws-fips-cluster-profile
        name: cluster-profile
      - mountPath: /secrets/gcs
        name: gcs-credentials
        readOnly: true
      - mountPath: /etc/pull-secret
        name: pull-secret
        readOnly: true
      - mountPath: /etc/report
        name: result-aggregator
        readOnly: true
    serviceAccountName: ci-operator
    volumes:
    - name: boskos
      secret:
        items:
        - key: credentials
          path: credentials
        secretName: boskos-credentials
    - name: ci-pull-credentials
      secret:
        secretName: ci-pull-credentials
    - name: cluster-profile
      projected:
        sources:
        - secret:
            name: cluster-secrets-aws
    - name: pull-secret
      secret:
        secretName: registry-pull-credentials
    - name: result-aggregator
      secret:
        secretName: result-aggregator
- agent: kubernetes
  cluster: build02
  cron: '@yearly'
  decorate: true
  decoration_config:
    skip_cloning: true
  extra_refs:
  - base_ref: master
    org: openshift
    repo: release
  labels:
    ci-operator.openshift.io/prowgen-controlled: "true"
    ci-operator.openshift.io/variant: ocp-4.2
    job-release: "4.2"
    pj-rehearse.openshift.io/can-be-rehearsed: "true"
  name: periodic-ci-openshift-release-master-ocp-4.2-e2e-azure-fips
  spec:
    containers:
    - args:
      - --gcs-upload-secret=/secrets/gcs/service-account.json
      - --image-import-pull-secret=/etc/pull-secret/.dockerconfigjson
      - --lease-server-credentials-file=/etc/boskos/credentials
      - --report-credentials-file=/etc/report/credentials
      - --secret-dir=/secrets/ci-pull-credentials
      - --secret-dir=/usr/local/e2e-azure-fips-cluster-profile
      - --target=e2e-azure-fips
      - --variant=ocp-4.2
      command:
      - ci-operator
      image: ci-operator:latest
      imagePullPolicy: Always
      name: ""
      resources:
        requests:
          cpu: 10m
      volumeMounts:
      - mountPath: /etc/boskos
        name: boskos
        readOnly: true
      - mountPath: /secrets/ci-pull-credentials
        name: ci-pull-credentials
        readOnly: true
      - mountPath: /usr/local/e2e-azure-fips-cluster-profile
        name: cluster-profile
      - mountPath: /secrets/gcs
        name: gcs-credentials
        readOnly: true
      - mountPath: /etc/pull-secret
        name: pull-secret
        readOnly: true
      - mountPath: /etc/report
        name: result-aggregator
        readOnly: true
    serviceAccountName: ci-operator
    volumes:
    - name: boskos
      secret:
        items:
        - key: credentials
          path: credentials
        secretName: boskos-credentials
    - name: ci-pull-credentials
      secret:
        secretName: ci-pull-credentials
    - name: cluster-profile
      projected:
        sources:
        - secret:
            name: cluster-secrets-azure4
    - name: pull-secret
      secret:
        secretName: registry-pull-credentials
    - name: result-aggregator
      secret:
        secretName: result-aggregator
- agent: kubernetes
  cluster: build02
  cron: '@yearly'
  decorate: true
  decoration_config:
    skip_cloning: true
  extra_refs:
  - base_ref: master
    org: openshift
    repo: release
  labels:
    ci-operator.openshift.io/prowgen-controlled: "true"
    ci-operator.openshift.io/variant: ocp-4.2
    job-release: "4.2"
    pj-rehearse.openshift.io/can-be-rehearsed: "true"
  name: periodic-ci-openshift-release-master-ocp-4.2-e2e-gcp-fips
  spec:
    containers:
    - args:
      - --gcs-upload-secret=/secrets/gcs/service-account.json
      - --image-import-pull-secret=/etc/pull-secret/.dockerconfigjson
      - --lease-server-credentials-file=/etc/boskos/credentials
      - --report-credentials-file=/etc/report/credentials
      - --secret-dir=/secrets/ci-pull-credentials
      - --secret-dir=/usr/local/e2e-gcp-fips-cluster-profile
      - --target=e2e-gcp-fips
      - --variant=ocp-4.2
      command:
      - ci-operator
      image: ci-operator:latest
      imagePullPolicy: Always
      name: ""
      resources:
        requests:
          cpu: 10m
      volumeMounts:
      - mountPath: /etc/boskos
        name: boskos
        readOnly: true
      - mountPath: /secrets/ci-pull-credentials
        name: ci-pull-credentials
        readOnly: true
      - mountPath: /usr/local/e2e-gcp-fips-cluster-profile
        name: cluster-profile
      - mountPath: /secrets/gcs
        name: gcs-credentials
        readOnly: true
      - mountPath: /etc/pull-secret
        name: pull-secret
        readOnly: true
      - mountPath: /etc/report
        name: result-aggregator
        readOnly: true
    serviceAccountName: ci-operator
    volumes:
    - name: boskos
      secret:
        items:
        - key: credentials
          path: credentials
        secretName: boskos-credentials
    - name: ci-pull-credentials
      secret:
        secretName: ci-pull-credentials
    - name: cluster-profile
      projected:
        sources:
        - secret:
            name: cluster-secrets-gcp
        - configMap:
            name: cluster-profile-gcp
    - name: pull-secret
      secret:
        secretName: registry-pull-credentials
    - name: result-aggregator
      secret:
        secretName: result-aggregator
- agent: kubernetes
  cluster: build02
  decorate: true
  decoration_config:
    skip_cloning: true
  extra_refs:
  - base_ref: master
    org: openshift
    repo: release
  interval: 24h
  labels:
    ci-operator.openshift.io/prowgen-controlled: "true"
    ci-operator.openshift.io/variant: ocp-4.3
    job-release: "4.3"
    pj-rehearse.openshift.io/can-be-rehearsed: "true"
  name: periodic-ci-openshift-release-master-ocp-4.3-console-aws
  spec:
    containers:
    - args:
      - --gcs-upload-secret=/secrets/gcs/service-account.json
      - --image-import-pull-secret=/etc/pull-secret/.dockerconfigjson
      - --lease-server-credentials-file=/etc/boskos/credentials
      - --report-credentials-file=/etc/report/credentials
      - --secret-dir=/secrets/ci-pull-credentials
      - --secret-dir=/usr/local/console-aws-cluster-profile
      - --target=console-aws
      - --variant=ocp-4.3
      command:
      - ci-operator
      image: ci-operator:latest
      imagePullPolicy: Always
      name: ""
      resources:
        requests:
          cpu: 10m
      volumeMounts:
      - mountPath: /etc/boskos
        name: boskos
        readOnly: true
      - mountPath: /secrets/ci-pull-credentials
        name: ci-pull-credentials
        readOnly: true
      - mountPath: /usr/local/console-aws-cluster-profile
        name: cluster-profile
      - mountPath: /secrets/gcs
        name: gcs-credentials
        readOnly: true
      - mountPath: /etc/pull-secret
        name: pull-secret
        readOnly: true
      - mountPath: /etc/report
        name: result-aggregator
        readOnly: true
    serviceAccountName: ci-operator
    volumes:
    - name: boskos
      secret:
        items:
        - key: credentials
          path: credentials
        secretName: boskos-credentials
    - name: ci-pull-credentials
      secret:
        secretName: ci-pull-credentials
    - name: cluster-profile
      projected:
        sources:
        - secret:
            name: cluster-secrets-aws
    - name: pull-secret
      secret:
        secretName: registry-pull-credentials
    - name: result-aggregator
      secret:
        secretName: result-aggregator
- agent: kubernetes
  cluster: build02
  decorate: true
  decoration_config:
    skip_cloning: true
  extra_refs:
  - base_ref: master
    org: openshift
    repo: release
  interval: 2h
  labels:
    ci-operator.openshift.io/prowgen-controlled: "true"
    ci-operator.openshift.io/variant: ocp-4.3
    job-release: "4.3"
    pj-rehearse.openshift.io/can-be-rehearsed: "true"
  name: periodic-ci-openshift-release-master-ocp-4.3-e2e-aws-fips
  spec:
    containers:
    - args:
      - --gcs-upload-secret=/secrets/gcs/service-account.json
      - --image-import-pull-secret=/etc/pull-secret/.dockerconfigjson
      - --lease-server-credentials-file=/etc/boskos/credentials
      - --report-credentials-file=/etc/report/credentials
      - --secret-dir=/secrets/ci-pull-credentials
      - --secret-dir=/usr/local/e2e-aws-fips-cluster-profile
      - --target=e2e-aws-fips
      - --variant=ocp-4.3
      command:
      - ci-operator
      image: ci-operator:latest
      imagePullPolicy: Always
      name: ""
      resources:
        requests:
          cpu: 10m
      volumeMounts:
      - mountPath: /etc/boskos
        name: boskos
        readOnly: true
      - mountPath: /secrets/ci-pull-credentials
        name: ci-pull-credentials
        readOnly: true
      - mountPath: /usr/local/e2e-aws-fips-cluster-profile
        name: cluster-profile
      - mountPath: /secrets/gcs
        name: gcs-credentials
        readOnly: true
      - mountPath: /etc/pull-secret
        name: pull-secret
        readOnly: true
      - mountPath: /etc/report
        name: result-aggregator
        readOnly: true
    serviceAccountName: ci-operator
    volumes:
    - name: boskos
      secret:
        items:
        - key: credentials
          path: credentials
        secretName: boskos-credentials
    - name: ci-pull-credentials
      secret:
        secretName: ci-pull-credentials
    - name: cluster-profile
      projected:
        sources:
        - secret:
            name: cluster-secrets-aws
    - name: pull-secret
      secret:
        secretName: registry-pull-credentials
    - name: result-aggregator
      secret:
        secretName: result-aggregator
- agent: kubernetes
  cluster: build02
  cron: '@yearly'
  decorate: true
  decoration_config:
    skip_cloning: true
  extra_refs:
  - base_ref: master
    org: openshift
    repo: release
  labels:
    ci-operator.openshift.io/prowgen-controlled: "true"
    ci-operator.openshift.io/variant: ocp-4.3
    job-release: "4.3"
    pj-rehearse.openshift.io/can-be-rehearsed: "true"
  name: periodic-ci-openshift-release-master-ocp-4.3-e2e-azure-fips
  spec:
    containers:
    - args:
      - --gcs-upload-secret=/secrets/gcs/service-account.json
      - --image-import-pull-secret=/etc/pull-secret/.dockerconfigjson
      - --lease-server-credentials-file=/etc/boskos/credentials
      - --report-credentials-file=/etc/report/credentials
      - --secret-dir=/secrets/ci-pull-credentials
      - --secret-dir=/usr/local/e2e-azure-fips-cluster-profile
      - --target=e2e-azure-fips
      - --variant=ocp-4.3
      command:
      - ci-operator
      image: ci-operator:latest
      imagePullPolicy: Always
      name: ""
      resources:
        requests:
          cpu: 10m
      volumeMounts:
      - mountPath: /etc/boskos
        name: boskos
        readOnly: true
      - mountPath: /secrets/ci-pull-credentials
        name: ci-pull-credentials
        readOnly: true
      - mountPath: /usr/local/e2e-azure-fips-cluster-profile
        name: cluster-profile
      - mountPath: /secrets/gcs
        name: gcs-credentials
        readOnly: true
      - mountPath: /etc/pull-secret
        name: pull-secret
        readOnly: true
      - mountPath: /etc/report
        name: result-aggregator
        readOnly: true
    serviceAccountName: ci-operator
    volumes:
    - name: boskos
      secret:
        items:
        - key: credentials
          path: credentials
        secretName: boskos-credentials
    - name: ci-pull-credentials
      secret:
        secretName: ci-pull-credentials
    - name: cluster-profile
      projected:
        sources:
        - secret:
            name: cluster-secrets-azure4
    - name: pull-secret
      secret:
        secretName: registry-pull-credentials
    - name: result-aggregator
      secret:
        secretName: result-aggregator
- agent: kubernetes
  cluster: build02
  cron: '@yearly'
  decorate: true
  decoration_config:
    skip_cloning: true
  extra_refs:
  - base_ref: master
    org: openshift
    repo: release
  labels:
    ci-operator.openshift.io/prowgen-controlled: "true"
    ci-operator.openshift.io/variant: ocp-4.3
    job-release: "4.3"
    pj-rehearse.openshift.io/can-be-rehearsed: "true"
  name: periodic-ci-openshift-release-master-ocp-4.3-e2e-gcp-fips
  spec:
    containers:
    - args:
      - --gcs-upload-secret=/secrets/gcs/service-account.json
      - --image-import-pull-secret=/etc/pull-secret/.dockerconfigjson
      - --lease-server-credentials-file=/etc/boskos/credentials
      - --report-credentials-file=/etc/report/credentials
      - --secret-dir=/secrets/ci-pull-credentials
      - --secret-dir=/usr/local/e2e-gcp-fips-cluster-profile
      - --target=e2e-gcp-fips
      - --variant=ocp-4.3
      command:
      - ci-operator
      image: ci-operator:latest
      imagePullPolicy: Always
      name: ""
      resources:
        requests:
          cpu: 10m
      volumeMounts:
      - mountPath: /etc/boskos
        name: boskos
        readOnly: true
      - mountPath: /secrets/ci-pull-credentials
        name: ci-pull-credentials
        readOnly: true
      - mountPath: /usr/local/e2e-gcp-fips-cluster-profile
        name: cluster-profile
      - mountPath: /secrets/gcs
        name: gcs-credentials
        readOnly: true
      - mountPath: /etc/pull-secret
        name: pull-secret
        readOnly: true
      - mountPath: /etc/report
        name: result-aggregator
        readOnly: true
    serviceAccountName: ci-operator
    volumes:
    - name: boskos
      secret:
        items:
        - key: credentials
          path: credentials
        secretName: boskos-credentials
    - name: ci-pull-credentials
      secret:
        secretName: ci-pull-credentials
    - name: cluster-profile
      projected:
        sources:
        - secret:
            name: cluster-secrets-gcp
        - configMap:
            name: cluster-profile-gcp
    - name: pull-secret
      secret:
        secretName: registry-pull-credentials
    - name: result-aggregator
      secret:
        secretName: result-aggregator
- agent: kubernetes
  cluster: build02
  decorate: true
  decoration_config:
    skip_cloning: true
  extra_refs:
  - base_ref: master
    org: openshift
    repo: release
  interval: 24h
  labels:
    ci-operator.openshift.io/prowgen-controlled: "true"
    ci-operator.openshift.io/variant: ocp-4.4
    job-release: "4.4"
    pj-rehearse.openshift.io/can-be-rehearsed: "true"
  name: periodic-ci-openshift-release-master-ocp-4.4-console-aws
  spec:
    containers:
    - args:
      - --gcs-upload-secret=/secrets/gcs/service-account.json
      - --image-import-pull-secret=/etc/pull-secret/.dockerconfigjson
      - --lease-server-credentials-file=/etc/boskos/credentials
      - --report-credentials-file=/etc/report/credentials
      - --secret-dir=/secrets/ci-pull-credentials
      - --secret-dir=/usr/local/console-aws-cluster-profile
      - --target=console-aws
      - --variant=ocp-4.4
      command:
      - ci-operator
      image: ci-operator:latest
      imagePullPolicy: Always
      name: ""
      resources:
        requests:
          cpu: 10m
      volumeMounts:
      - mountPath: /etc/boskos
        name: boskos
        readOnly: true
      - mountPath: /secrets/ci-pull-credentials
        name: ci-pull-credentials
        readOnly: true
      - mountPath: /usr/local/console-aws-cluster-profile
        name: cluster-profile
      - mountPath: /secrets/gcs
        name: gcs-credentials
        readOnly: true
      - mountPath: /etc/pull-secret
        name: pull-secret
        readOnly: true
      - mountPath: /etc/report
        name: result-aggregator
        readOnly: true
    serviceAccountName: ci-operator
    volumes:
    - name: boskos
      secret:
        items:
        - key: credentials
          path: credentials
        secretName: boskos-credentials
    - name: ci-pull-credentials
      secret:
        secretName: ci-pull-credentials
    - name: cluster-profile
      projected:
        sources:
        - secret:
            name: cluster-secrets-aws
    - name: pull-secret
      secret:
        secretName: registry-pull-credentials
    - name: result-aggregator
      secret:
        secretName: result-aggregator
- agent: kubernetes
  cluster: build02
  decorate: true
  decoration_config:
    skip_cloning: true
  extra_refs:
  - base_ref: master
    org: openshift
    repo: release
  interval: 24h
  labels:
    ci-operator.openshift.io/prowgen-controlled: "true"
    ci-operator.openshift.io/variant: ocp-4.4
    job-release: "4.4"
    pj-rehearse.openshift.io/can-be-rehearsed: "true"
  name: periodic-ci-openshift-release-master-ocp-4.4-e2e-aws
  spec:
    containers:
    - args:
      - --gcs-upload-secret=/secrets/gcs/service-account.json
      - --image-import-pull-secret=/etc/pull-secret/.dockerconfigjson
      - --lease-server-credentials-file=/etc/boskos/credentials
      - --report-credentials-file=/etc/report/credentials
      - --secret-dir=/secrets/ci-pull-credentials
      - --secret-dir=/usr/local/e2e-aws-cluster-profile
      - --target=e2e-aws
      - --variant=ocp-4.4
      command:
      - ci-operator
      image: ci-operator:latest
      imagePullPolicy: Always
      name: ""
      resources:
        requests:
          cpu: 10m
      volumeMounts:
      - mountPath: /etc/boskos
        name: boskos
        readOnly: true
      - mountPath: /secrets/ci-pull-credentials
        name: ci-pull-credentials
        readOnly: true
      - mountPath: /usr/local/e2e-aws-cluster-profile
        name: cluster-profile
      - mountPath: /secrets/gcs
        name: gcs-credentials
        readOnly: true
      - mountPath: /etc/pull-secret
        name: pull-secret
        readOnly: true
      - mountPath: /etc/report
        name: result-aggregator
        readOnly: true
    serviceAccountName: ci-operator
    volumes:
    - name: boskos
      secret:
        items:
        - key: credentials
          path: credentials
        secretName: boskos-credentials
    - name: ci-pull-credentials
      secret:
        secretName: ci-pull-credentials
    - name: cluster-profile
      projected:
        sources:
        - secret:
            name: cluster-secrets-aws
    - name: pull-secret
      secret:
        secretName: registry-pull-credentials
    - name: result-aggregator
      secret:
        secretName: result-aggregator
- agent: kubernetes
  cluster: build02
  decorate: true
  decoration_config:
    skip_cloning: true
  extra_refs:
  - base_ref: master
    org: openshift
    repo: release
  interval: 24h
  labels:
    ci-operator.openshift.io/prowgen-controlled: "true"
    ci-operator.openshift.io/variant: ocp-4.4
    job-release: "4.4"
    pj-rehearse.openshift.io/can-be-rehearsed: "true"
  name: periodic-ci-openshift-release-master-ocp-4.4-e2e-aws-fips
  spec:
    containers:
    - args:
      - --gcs-upload-secret=/secrets/gcs/service-account.json
      - --image-import-pull-secret=/etc/pull-secret/.dockerconfigjson
      - --lease-server-credentials-file=/etc/boskos/credentials
      - --report-credentials-file=/etc/report/credentials
      - --secret-dir=/secrets/ci-pull-credentials
      - --secret-dir=/usr/local/e2e-aws-fips-cluster-profile
      - --target=e2e-aws-fips
      - --variant=ocp-4.4
      command:
      - ci-operator
      image: ci-operator:latest
      imagePullPolicy: Always
      name: ""
      resources:
        requests:
          cpu: 10m
      volumeMounts:
      - mountPath: /etc/boskos
        name: boskos
        readOnly: true
      - mountPath: /secrets/ci-pull-credentials
        name: ci-pull-credentials
        readOnly: true
      - mountPath: /usr/local/e2e-aws-fips-cluster-profile
        name: cluster-profile
      - mountPath: /secrets/gcs
        name: gcs-credentials
        readOnly: true
      - mountPath: /etc/pull-secret
        name: pull-secret
        readOnly: true
      - mountPath: /etc/report
        name: result-aggregator
        readOnly: true
    serviceAccountName: ci-operator
    volumes:
    - name: boskos
      secret:
        items:
        - key: credentials
          path: credentials
        secretName: boskos-credentials
    - name: ci-pull-credentials
      secret:
        secretName: ci-pull-credentials
    - name: cluster-profile
      projected:
        sources:
        - secret:
            name: cluster-secrets-aws
    - name: pull-secret
      secret:
        secretName: registry-pull-credentials
    - name: result-aggregator
      secret:
        secretName: result-aggregator
- agent: kubernetes
  cluster: build02
  cron: 0 0 */2 * *
  decorate: true
  decoration_config:
    skip_cloning: true
  extra_refs:
  - base_ref: master
    org: openshift
    repo: release
  labels:
    ci-operator.openshift.io/prowgen-controlled: "true"
    ci-operator.openshift.io/variant: ocp-4.4
    job-release: "4.4"
    pj-rehearse.openshift.io/can-be-rehearsed: "true"
  name: periodic-ci-openshift-release-master-ocp-4.4-e2e-aws-proxy
  spec:
    containers:
    - args:
      - --gcs-upload-secret=/secrets/gcs/service-account.json
      - --image-import-pull-secret=/etc/pull-secret/.dockerconfigjson
      - --lease-server-credentials-file=/etc/boskos/credentials
      - --report-credentials-file=/etc/report/credentials
      - --secret-dir=/secrets/ci-pull-credentials
      - --secret-dir=/usr/local/e2e-aws-proxy-cluster-profile
      - --target=e2e-aws-proxy
      - --variant=ocp-4.4
      command:
      - ci-operator
      image: ci-operator:latest
      imagePullPolicy: Always
      name: ""
      resources:
        requests:
          cpu: 10m
      volumeMounts:
      - mountPath: /etc/boskos
        name: boskos
        readOnly: true
      - mountPath: /secrets/ci-pull-credentials
        name: ci-pull-credentials
        readOnly: true
      - mountPath: /usr/local/e2e-aws-proxy-cluster-profile
        name: cluster-profile
      - mountPath: /secrets/gcs
        name: gcs-credentials
        readOnly: true
      - mountPath: /etc/pull-secret
        name: pull-secret
        readOnly: true
      - mountPath: /etc/report
        name: result-aggregator
        readOnly: true
    serviceAccountName: ci-operator
    volumes:
    - name: boskos
      secret:
        items:
        - key: credentials
          path: credentials
        secretName: boskos-credentials
    - name: ci-pull-credentials
      secret:
        secretName: ci-pull-credentials
    - name: cluster-profile
      projected:
        sources:
        - secret:
            name: cluster-secrets-aws
    - name: pull-secret
      secret:
        secretName: registry-pull-credentials
    - name: result-aggregator
      secret:
        secretName: result-aggregator
- agent: kubernetes
  cluster: build02
  cron: '@yearly'
  decorate: true
  decoration_config:
    skip_cloning: true
  extra_refs:
  - base_ref: master
    org: openshift
    repo: release
  labels:
    ci-operator.openshift.io/prowgen-controlled: "true"
    ci-operator.openshift.io/variant: ocp-4.4
    job-release: "4.4"
    pj-rehearse.openshift.io/can-be-rehearsed: "true"
  name: periodic-ci-openshift-release-master-ocp-4.4-e2e-azure-fips
  spec:
    containers:
    - args:
      - --gcs-upload-secret=/secrets/gcs/service-account.json
      - --image-import-pull-secret=/etc/pull-secret/.dockerconfigjson
      - --lease-server-credentials-file=/etc/boskos/credentials
      - --report-credentials-file=/etc/report/credentials
      - --secret-dir=/secrets/ci-pull-credentials
      - --secret-dir=/usr/local/e2e-azure-fips-cluster-profile
      - --target=e2e-azure-fips
      - --variant=ocp-4.4
      command:
      - ci-operator
      image: ci-operator:latest
      imagePullPolicy: Always
      name: ""
      resources:
        requests:
          cpu: 10m
      volumeMounts:
      - mountPath: /etc/boskos
        name: boskos
        readOnly: true
      - mountPath: /secrets/ci-pull-credentials
        name: ci-pull-credentials
        readOnly: true
      - mountPath: /usr/local/e2e-azure-fips-cluster-profile
        name: cluster-profile
      - mountPath: /secrets/gcs
        name: gcs-credentials
        readOnly: true
      - mountPath: /etc/pull-secret
        name: pull-secret
        readOnly: true
      - mountPath: /etc/report
        name: result-aggregator
        readOnly: true
    serviceAccountName: ci-operator
    volumes:
    - name: boskos
      secret:
        items:
        - key: credentials
          path: credentials
        secretName: boskos-credentials
    - name: ci-pull-credentials
      secret:
        secretName: ci-pull-credentials
    - name: cluster-profile
      projected:
        sources:
        - secret:
            name: cluster-secrets-azure4
    - name: pull-secret
      secret:
        secretName: registry-pull-credentials
    - name: result-aggregator
      secret:
        secretName: result-aggregator
- agent: kubernetes
  cluster: build02
  decorate: true
  decoration_config:
    skip_cloning: true
  extra_refs:
  - base_ref: master
    org: openshift
    repo: release
  interval: 24h
  labels:
    ci-operator.openshift.io/prowgen-controlled: "true"
    ci-operator.openshift.io/variant: ocp-4.4
    job-release: "4.4"
    pj-rehearse.openshift.io/can-be-rehearsed: "true"
  name: periodic-ci-openshift-release-master-ocp-4.4-e2e-gcp
  spec:
    containers:
    - args:
      - --gcs-upload-secret=/secrets/gcs/service-account.json
      - --image-import-pull-secret=/etc/pull-secret/.dockerconfigjson
      - --lease-server-credentials-file=/etc/boskos/credentials
      - --report-credentials-file=/etc/report/credentials
      - --secret-dir=/secrets/ci-pull-credentials
      - --secret-dir=/usr/local/e2e-gcp-cluster-profile
      - --target=e2e-gcp
      - --variant=ocp-4.4
      command:
      - ci-operator
      image: ci-operator:latest
      imagePullPolicy: Always
      name: ""
      resources:
        requests:
          cpu: 10m
      volumeMounts:
      - mountPath: /etc/boskos
        name: boskos
        readOnly: true
      - mountPath: /secrets/ci-pull-credentials
        name: ci-pull-credentials
        readOnly: true
      - mountPath: /usr/local/e2e-gcp-cluster-profile
        name: cluster-profile
      - mountPath: /secrets/gcs
        name: gcs-credentials
        readOnly: true
      - mountPath: /etc/pull-secret
        name: pull-secret
        readOnly: true
      - mountPath: /etc/report
        name: result-aggregator
        readOnly: true
    serviceAccountName: ci-operator
    volumes:
    - name: boskos
      secret:
        items:
        - key: credentials
          path: credentials
        secretName: boskos-credentials
    - name: ci-pull-credentials
      secret:
        secretName: ci-pull-credentials
    - name: cluster-profile
      projected:
        sources:
        - secret:
            name: cluster-secrets-gcp
        - configMap:
            name: cluster-profile-gcp
    - name: pull-secret
      secret:
        secretName: registry-pull-credentials
    - name: result-aggregator
      secret:
        secretName: result-aggregator
- agent: kubernetes
  cluster: build02
  cron: '@yearly'
  decorate: true
  decoration_config:
    skip_cloning: true
  extra_refs:
  - base_ref: master
    org: openshift
    repo: release
  labels:
    ci-operator.openshift.io/prowgen-controlled: "true"
    ci-operator.openshift.io/variant: ocp-4.4
    job-release: "4.4"
    pj-rehearse.openshift.io/can-be-rehearsed: "true"
  name: periodic-ci-openshift-release-master-ocp-4.4-e2e-gcp-fips
  spec:
    containers:
    - args:
      - --gcs-upload-secret=/secrets/gcs/service-account.json
      - --image-import-pull-secret=/etc/pull-secret/.dockerconfigjson
      - --lease-server-credentials-file=/etc/boskos/credentials
      - --report-credentials-file=/etc/report/credentials
      - --secret-dir=/secrets/ci-pull-credentials
      - --secret-dir=/usr/local/e2e-gcp-fips-cluster-profile
      - --target=e2e-gcp-fips
      - --variant=ocp-4.4
      command:
      - ci-operator
      image: ci-operator:latest
      imagePullPolicy: Always
      name: ""
      resources:
        requests:
          cpu: 10m
      volumeMounts:
      - mountPath: /etc/boskos
        name: boskos
        readOnly: true
      - mountPath: /secrets/ci-pull-credentials
        name: ci-pull-credentials
        readOnly: true
      - mountPath: /usr/local/e2e-gcp-fips-cluster-profile
        name: cluster-profile
      - mountPath: /secrets/gcs
        name: gcs-credentials
        readOnly: true
      - mountPath: /etc/pull-secret
        name: pull-secret
        readOnly: true
      - mountPath: /etc/report
        name: result-aggregator
        readOnly: true
    serviceAccountName: ci-operator
    volumes:
    - name: boskos
      secret:
        items:
        - key: credentials
          path: credentials
        secretName: boskos-credentials
    - name: ci-pull-credentials
      secret:
        secretName: ci-pull-credentials
    - name: cluster-profile
      projected:
        sources:
        - secret:
            name: cluster-secrets-gcp
        - configMap:
            name: cluster-profile-gcp
    - name: pull-secret
      secret:
        secretName: registry-pull-credentials
    - name: result-aggregator
      secret:
        secretName: result-aggregator
- agent: kubernetes
  cluster: build02
  cron: 0 5,22 * * *
  decorate: true
  decoration_config:
    skip_cloning: true
  extra_refs:
  - base_ref: master
    org: openshift
    repo: release
  labels:
    ci-operator.openshift.io/prowgen-controlled: "true"
    ci-operator.openshift.io/variant: ocp-4.4
    job-release: "4.4"
    pj-rehearse.openshift.io/can-be-rehearsed: "true"
  name: periodic-ci-openshift-release-master-ocp-4.4-e2e-ovirt
  spec:
    containers:
    - args:
      - --gcs-upload-secret=/secrets/gcs/service-account.json
      - --image-import-pull-secret=/etc/pull-secret/.dockerconfigjson
      - --lease-server-credentials-file=/etc/boskos/credentials
      - --report-credentials-file=/etc/report/credentials
      - --secret-dir=/secrets/ci-pull-credentials
      - --secret-dir=/usr/local/e2e-ovirt-cluster-profile
      - --target=e2e-ovirt
      - --variant=ocp-4.4
      command:
      - ci-operator
      image: ci-operator:latest
      imagePullPolicy: Always
      name: ""
      resources:
        requests:
          cpu: 10m
      volumeMounts:
      - mountPath: /etc/boskos
        name: boskos
        readOnly: true
      - mountPath: /secrets/ci-pull-credentials
        name: ci-pull-credentials
        readOnly: true
      - mountPath: /usr/local/e2e-ovirt-cluster-profile
        name: cluster-profile
      - mountPath: /secrets/gcs
        name: gcs-credentials
        readOnly: true
      - mountPath: /etc/pull-secret
        name: pull-secret
        readOnly: true
      - mountPath: /etc/report
        name: result-aggregator
        readOnly: true
    serviceAccountName: ci-operator
    volumes:
    - name: boskos
      secret:
        items:
        - key: credentials
          path: credentials
        secretName: boskos-credentials
    - name: ci-pull-credentials
      secret:
        secretName: ci-pull-credentials
    - name: cluster-profile
      projected:
        sources:
        - secret:
            name: cluster-secrets-ovirt
        - configMap:
            name: cluster-profile-ovirt
    - name: pull-secret
      secret:
        secretName: registry-pull-credentials
    - name: result-aggregator
      secret:
        secretName: result-aggregator
- agent: kubernetes
  cluster: build02
  cron: 0 */6 * * *
  decorate: true
  decoration_config:
    skip_cloning: true
  extra_refs:
  - base_ref: master
    org: openshift
    repo: release
  labels:
    ci-operator.openshift.io/prowgen-controlled: "true"
    ci-operator.openshift.io/variant: ocp-4.5-ci
    job-release: "4.5"
    pj-rehearse.openshift.io/can-be-rehearsed: "true"
  name: periodic-ci-openshift-release-master-ocp-4.5-ci-e2e-44-stable-to-45-ci
  spec:
    containers:
    - args:
      - --gcs-upload-secret=/secrets/gcs/service-account.json
      - --image-import-pull-secret=/etc/pull-secret/.dockerconfigjson
      - --lease-server-credentials-file=/etc/boskos/credentials
      - --report-credentials-file=/etc/report/credentials
      - --secret-dir=/secrets/ci-pull-credentials
      - --secret-dir=/usr/local/e2e-44-stable-to-45-ci-cluster-profile
      - --target=e2e-44-stable-to-45-ci
      - --variant=ocp-4.5-ci
      command:
      - ci-operator
      image: ci-operator:latest
      imagePullPolicy: Always
      name: ""
      resources:
        requests:
          cpu: 10m
      volumeMounts:
      - mountPath: /etc/boskos
        name: boskos
        readOnly: true
      - mountPath: /secrets/ci-pull-credentials
        name: ci-pull-credentials
        readOnly: true
      - mountPath: /usr/local/e2e-44-stable-to-45-ci-cluster-profile
        name: cluster-profile
      - mountPath: /secrets/gcs
        name: gcs-credentials
        readOnly: true
      - mountPath: /etc/pull-secret
        name: pull-secret
        readOnly: true
      - mountPath: /etc/report
        name: result-aggregator
        readOnly: true
    serviceAccountName: ci-operator
    volumes:
    - name: boskos
      secret:
        items:
        - key: credentials
          path: credentials
        secretName: boskos-credentials
    - name: ci-pull-credentials
      secret:
        secretName: ci-pull-credentials
    - name: cluster-profile
      projected:
        sources:
        - secret:
            name: cluster-secrets-aws
    - name: pull-secret
      secret:
        secretName: registry-pull-credentials
    - name: result-aggregator
      secret:
        secretName: result-aggregator
- agent: kubernetes
  cluster: build02
  decorate: true
  decoration_config:
    skip_cloning: true
  extra_refs:
  - base_ref: master
    org: openshift
    repo: release
  interval: 24h
  labels:
    ci-operator.openshift.io/prowgen-controlled: "true"
    ci-operator.openshift.io/variant: ocp-4.5
    job-release: "4.5"
    pj-rehearse.openshift.io/can-be-rehearsed: "true"
  name: periodic-ci-openshift-release-master-ocp-4.5-cluster-logging-operator-e2e
  spec:
    containers:
    - args:
      - --gcs-upload-secret=/secrets/gcs/service-account.json
      - --image-import-pull-secret=/etc/pull-secret/.dockerconfigjson
      - --lease-server-credentials-file=/etc/boskos/credentials
      - --report-credentials-file=/etc/report/credentials
      - --secret-dir=/secrets/ci-pull-credentials
      - --secret-dir=/usr/local/cluster-logging-operator-e2e-cluster-profile
      - --target=cluster-logging-operator-e2e
      - --variant=ocp-4.5
      command:
      - ci-operator
      image: ci-operator:latest
      imagePullPolicy: Always
      name: ""
      resources:
        requests:
          cpu: 10m
      volumeMounts:
      - mountPath: /etc/boskos
        name: boskos
        readOnly: true
      - mountPath: /secrets/ci-pull-credentials
        name: ci-pull-credentials
        readOnly: true
      - mountPath: /usr/local/cluster-logging-operator-e2e-cluster-profile
        name: cluster-profile
      - mountPath: /secrets/gcs
        name: gcs-credentials
        readOnly: true
      - mountPath: /etc/pull-secret
        name: pull-secret
        readOnly: true
      - mountPath: /etc/report
        name: result-aggregator
        readOnly: true
    serviceAccountName: ci-operator
    volumes:
    - name: boskos
      secret:
        items:
        - key: credentials
          path: credentials
        secretName: boskos-credentials
    - name: ci-pull-credentials
      secret:
        secretName: ci-pull-credentials
    - name: cluster-profile
      projected:
        sources:
        - secret:
            name: cluster-secrets-aws
    - name: pull-secret
      secret:
        secretName: registry-pull-credentials
    - name: result-aggregator
      secret:
        secretName: result-aggregator
- agent: kubernetes
  cluster: build02
  decorate: true
  decoration_config:
    skip_cloning: true
  extra_refs:
  - base_ref: master
    org: openshift
    repo: release
  interval: 48h
  labels:
    ci-operator.openshift.io/prowgen-controlled: "true"
    ci-operator.openshift.io/variant: ocp-4.5
    job-release: "4.5"
    pj-rehearse.openshift.io/can-be-rehearsed: "true"
  name: periodic-ci-openshift-release-master-ocp-4.5-console-aws
  spec:
    containers:
    - args:
      - --gcs-upload-secret=/secrets/gcs/service-account.json
      - --image-import-pull-secret=/etc/pull-secret/.dockerconfigjson
      - --lease-server-credentials-file=/etc/boskos/credentials
      - --report-credentials-file=/etc/report/credentials
      - --secret-dir=/secrets/ci-pull-credentials
      - --secret-dir=/usr/local/console-aws-cluster-profile
      - --target=console-aws
      - --variant=ocp-4.5
      command:
      - ci-operator
      image: ci-operator:latest
      imagePullPolicy: Always
      name: ""
      resources:
        requests:
          cpu: 10m
      volumeMounts:
      - mountPath: /etc/boskos
        name: boskos
        readOnly: true
      - mountPath: /secrets/ci-pull-credentials
        name: ci-pull-credentials
        readOnly: true
      - mountPath: /usr/local/console-aws-cluster-profile
        name: cluster-profile
      - mountPath: /secrets/gcs
        name: gcs-credentials
        readOnly: true
      - mountPath: /etc/pull-secret
        name: pull-secret
        readOnly: true
      - mountPath: /etc/report
        name: result-aggregator
        readOnly: true
    serviceAccountName: ci-operator
    volumes:
    - name: boskos
      secret:
        items:
        - key: credentials
          path: credentials
        secretName: boskos-credentials
    - name: ci-pull-credentials
      secret:
        secretName: ci-pull-credentials
    - name: cluster-profile
      projected:
        sources:
        - secret:
            name: cluster-secrets-aws
    - name: pull-secret
      secret:
        secretName: registry-pull-credentials
    - name: result-aggregator
      secret:
        secretName: result-aggregator
- agent: kubernetes
  cluster: build02
  decorate: true
  decoration_config:
    skip_cloning: true
  extra_refs:
  - base_ref: master
    org: openshift
    repo: release
  interval: 12h
  labels:
    ci-operator.openshift.io/prowgen-controlled: "true"
    ci-operator.openshift.io/variant: ocp-4.5
    job-release: "4.5"
    pj-rehearse.openshift.io/can-be-rehearsed: "true"
  name: periodic-ci-openshift-release-master-ocp-4.5-e2e-aws
  spec:
    containers:
    - args:
      - --gcs-upload-secret=/secrets/gcs/service-account.json
      - --image-import-pull-secret=/etc/pull-secret/.dockerconfigjson
      - --lease-server-credentials-file=/etc/boskos/credentials
      - --report-credentials-file=/etc/report/credentials
      - --secret-dir=/secrets/ci-pull-credentials
      - --secret-dir=/usr/local/e2e-aws-cluster-profile
      - --target=e2e-aws
      - --variant=ocp-4.5
      command:
      - ci-operator
      image: ci-operator:latest
      imagePullPolicy: Always
      name: ""
      resources:
        requests:
          cpu: 10m
      volumeMounts:
      - mountPath: /etc/boskos
        name: boskos
        readOnly: true
      - mountPath: /secrets/ci-pull-credentials
        name: ci-pull-credentials
        readOnly: true
      - mountPath: /usr/local/e2e-aws-cluster-profile
        name: cluster-profile
      - mountPath: /secrets/gcs
        name: gcs-credentials
        readOnly: true
      - mountPath: /etc/pull-secret
        name: pull-secret
        readOnly: true
      - mountPath: /etc/report
        name: result-aggregator
        readOnly: true
    serviceAccountName: ci-operator
    volumes:
    - name: boskos
      secret:
        items:
        - key: credentials
          path: credentials
        secretName: boskos-credentials
    - name: ci-pull-credentials
      secret:
        secretName: ci-pull-credentials
    - name: cluster-profile
      projected:
        sources:
        - secret:
            name: cluster-secrets-aws
    - name: pull-secret
      secret:
        secretName: registry-pull-credentials
    - name: result-aggregator
      secret:
        secretName: result-aggregator
- agent: kubernetes
  cluster: build02
  decorate: true
  decoration_config:
    skip_cloning: true
  extra_refs:
  - base_ref: master
    org: openshift
    repo: release
  interval: 48h
  labels:
    ci-operator.openshift.io/prowgen-controlled: "true"
    ci-operator.openshift.io/variant: ocp-4.5
    job-release: "4.5"
    pj-rehearse.openshift.io/can-be-rehearsed: "true"
  name: periodic-ci-openshift-release-master-ocp-4.5-e2e-aws-fips
  spec:
    containers:
    - args:
      - --gcs-upload-secret=/secrets/gcs/service-account.json
      - --image-import-pull-secret=/etc/pull-secret/.dockerconfigjson
      - --lease-server-credentials-file=/etc/boskos/credentials
      - --report-credentials-file=/etc/report/credentials
      - --secret-dir=/secrets/ci-pull-credentials
      - --secret-dir=/usr/local/e2e-aws-fips-cluster-profile
      - --target=e2e-aws-fips
      - --variant=ocp-4.5
      command:
      - ci-operator
      image: ci-operator:latest
      imagePullPolicy: Always
      name: ""
      resources:
        requests:
          cpu: 10m
      volumeMounts:
      - mountPath: /etc/boskos
        name: boskos
        readOnly: true
      - mountPath: /secrets/ci-pull-credentials
        name: ci-pull-credentials
        readOnly: true
      - mountPath: /usr/local/e2e-aws-fips-cluster-profile
        name: cluster-profile
      - mountPath: /secrets/gcs
        name: gcs-credentials
        readOnly: true
      - mountPath: /etc/pull-secret
        name: pull-secret
        readOnly: true
      - mountPath: /etc/report
        name: result-aggregator
        readOnly: true
    serviceAccountName: ci-operator
    volumes:
    - name: boskos
      secret:
        items:
        - key: credentials
          path: credentials
        secretName: boskos-credentials
    - name: ci-pull-credentials
      secret:
        secretName: ci-pull-credentials
    - name: cluster-profile
      projected:
        sources:
        - secret:
            name: cluster-secrets-aws
    - name: pull-secret
      secret:
        secretName: registry-pull-credentials
    - name: result-aggregator
      secret:
        secretName: result-aggregator
- agent: kubernetes
  cluster: build02
  cron: 0 0 */2 * *
  decorate: true
  decoration_config:
    skip_cloning: true
  extra_refs:
  - base_ref: master
    org: openshift
    repo: release
  labels:
    ci-operator.openshift.io/prowgen-controlled: "true"
    ci-operator.openshift.io/variant: ocp-4.5
    job-release: "4.5"
    pj-rehearse.openshift.io/can-be-rehearsed: "true"
  name: periodic-ci-openshift-release-master-ocp-4.5-e2e-aws-proxy
  spec:
    containers:
    - args:
      - --gcs-upload-secret=/secrets/gcs/service-account.json
      - --image-import-pull-secret=/etc/pull-secret/.dockerconfigjson
      - --lease-server-credentials-file=/etc/boskos/credentials
      - --report-credentials-file=/etc/report/credentials
      - --secret-dir=/secrets/ci-pull-credentials
      - --secret-dir=/usr/local/e2e-aws-proxy-cluster-profile
      - --target=e2e-aws-proxy
      - --variant=ocp-4.5
      command:
      - ci-operator
      image: ci-operator:latest
      imagePullPolicy: Always
      name: ""
      resources:
        requests:
          cpu: 10m
      volumeMounts:
      - mountPath: /etc/boskos
        name: boskos
        readOnly: true
      - mountPath: /secrets/ci-pull-credentials
        name: ci-pull-credentials
        readOnly: true
      - mountPath: /usr/local/e2e-aws-proxy-cluster-profile
        name: cluster-profile
      - mountPath: /secrets/gcs
        name: gcs-credentials
        readOnly: true
      - mountPath: /etc/pull-secret
        name: pull-secret
        readOnly: true
      - mountPath: /etc/report
        name: result-aggregator
        readOnly: true
    serviceAccountName: ci-operator
    volumes:
    - name: boskos
      secret:
        items:
        - key: credentials
          path: credentials
        secretName: boskos-credentials
    - name: ci-pull-credentials
      secret:
        secretName: ci-pull-credentials
    - name: cluster-profile
      projected:
        sources:
        - secret:
            name: cluster-secrets-aws
    - name: pull-secret
      secret:
        secretName: registry-pull-credentials
    - name: result-aggregator
      secret:
        secretName: result-aggregator
- agent: kubernetes
  cluster: build02
  cron: '@yearly'
  decorate: true
  decoration_config:
    skip_cloning: true
  extra_refs:
  - base_ref: master
    org: openshift
    repo: release
  labels:
    ci-operator.openshift.io/prowgen-controlled: "true"
    ci-operator.openshift.io/variant: ocp-4.5
    job-release: "4.5"
    pj-rehearse.openshift.io/can-be-rehearsed: "true"
  name: periodic-ci-openshift-release-master-ocp-4.5-e2e-azure-fips
  spec:
    containers:
    - args:
      - --gcs-upload-secret=/secrets/gcs/service-account.json
      - --image-import-pull-secret=/etc/pull-secret/.dockerconfigjson
      - --lease-server-credentials-file=/etc/boskos/credentials
      - --report-credentials-file=/etc/report/credentials
      - --secret-dir=/secrets/ci-pull-credentials
      - --secret-dir=/usr/local/e2e-azure-fips-cluster-profile
      - --target=e2e-azure-fips
      - --variant=ocp-4.5
      command:
      - ci-operator
      image: ci-operator:latest
      imagePullPolicy: Always
      name: ""
      resources:
        requests:
          cpu: 10m
      volumeMounts:
      - mountPath: /etc/boskos
        name: boskos
        readOnly: true
      - mountPath: /secrets/ci-pull-credentials
        name: ci-pull-credentials
        readOnly: true
      - mountPath: /usr/local/e2e-azure-fips-cluster-profile
        name: cluster-profile
      - mountPath: /secrets/gcs
        name: gcs-credentials
        readOnly: true
      - mountPath: /etc/pull-secret
        name: pull-secret
        readOnly: true
      - mountPath: /etc/report
        name: result-aggregator
        readOnly: true
    serviceAccountName: ci-operator
    volumes:
    - name: boskos
      secret:
        items:
        - key: credentials
          path: credentials
        secretName: boskos-credentials
    - name: ci-pull-credentials
      secret:
        secretName: ci-pull-credentials
    - name: cluster-profile
      projected:
        sources:
        - secret:
            name: cluster-secrets-azure4
    - name: pull-secret
      secret:
        secretName: registry-pull-credentials
    - name: result-aggregator
      secret:
        secretName: result-aggregator
- agent: kubernetes
  cluster: build02
  decorate: true
  decoration_config:
    skip_cloning: true
  extra_refs:
  - base_ref: master
    org: openshift
    repo: release
  interval: 12h
  labels:
    ci-operator.openshift.io/prowgen-controlled: "true"
    ci-operator.openshift.io/variant: ocp-4.5
    job-release: "4.5"
    pj-rehearse.openshift.io/can-be-rehearsed: "true"
  name: periodic-ci-openshift-release-master-ocp-4.5-e2e-gcp
  spec:
    containers:
    - args:
      - --gcs-upload-secret=/secrets/gcs/service-account.json
      - --image-import-pull-secret=/etc/pull-secret/.dockerconfigjson
      - --lease-server-credentials-file=/etc/boskos/credentials
      - --report-credentials-file=/etc/report/credentials
      - --secret-dir=/secrets/ci-pull-credentials
      - --secret-dir=/usr/local/e2e-gcp-cluster-profile
      - --target=e2e-gcp
      - --variant=ocp-4.5
      command:
      - ci-operator
      image: ci-operator:latest
      imagePullPolicy: Always
      name: ""
      resources:
        requests:
          cpu: 10m
      volumeMounts:
      - mountPath: /etc/boskos
        name: boskos
        readOnly: true
      - mountPath: /secrets/ci-pull-credentials
        name: ci-pull-credentials
        readOnly: true
      - mountPath: /usr/local/e2e-gcp-cluster-profile
        name: cluster-profile
      - mountPath: /secrets/gcs
        name: gcs-credentials
        readOnly: true
      - mountPath: /etc/pull-secret
        name: pull-secret
        readOnly: true
      - mountPath: /etc/report
        name: result-aggregator
        readOnly: true
    serviceAccountName: ci-operator
    volumes:
    - name: boskos
      secret:
        items:
        - key: credentials
          path: credentials
        secretName: boskos-credentials
    - name: ci-pull-credentials
      secret:
        secretName: ci-pull-credentials
    - name: cluster-profile
      projected:
        sources:
        - secret:
            name: cluster-secrets-gcp
        - configMap:
            name: cluster-profile-gcp
    - name: pull-secret
      secret:
        secretName: registry-pull-credentials
    - name: result-aggregator
      secret:
        secretName: result-aggregator
- agent: kubernetes
  cluster: build02
  cron: '@yearly'
  decorate: true
  decoration_config:
    skip_cloning: true
  extra_refs:
  - base_ref: master
    org: openshift
    repo: release
  labels:
    ci-operator.openshift.io/prowgen-controlled: "true"
    ci-operator.openshift.io/variant: ocp-4.5
    job-release: "4.5"
    pj-rehearse.openshift.io/can-be-rehearsed: "true"
  name: periodic-ci-openshift-release-master-ocp-4.5-e2e-gcp-fips
  spec:
    containers:
    - args:
      - --gcs-upload-secret=/secrets/gcs/service-account.json
      - --image-import-pull-secret=/etc/pull-secret/.dockerconfigjson
      - --lease-server-credentials-file=/etc/boskos/credentials
      - --report-credentials-file=/etc/report/credentials
      - --secret-dir=/secrets/ci-pull-credentials
      - --secret-dir=/usr/local/e2e-gcp-fips-cluster-profile
      - --target=e2e-gcp-fips
      - --variant=ocp-4.5
      command:
      - ci-operator
      image: ci-operator:latest
      imagePullPolicy: Always
      name: ""
      resources:
        requests:
          cpu: 10m
      volumeMounts:
      - mountPath: /etc/boskos
        name: boskos
        readOnly: true
      - mountPath: /secrets/ci-pull-credentials
        name: ci-pull-credentials
        readOnly: true
      - mountPath: /usr/local/e2e-gcp-fips-cluster-profile
        name: cluster-profile
      - mountPath: /secrets/gcs
        name: gcs-credentials
        readOnly: true
      - mountPath: /etc/pull-secret
        name: pull-secret
        readOnly: true
      - mountPath: /etc/report
        name: result-aggregator
        readOnly: true
    serviceAccountName: ci-operator
    volumes:
    - name: boskos
      secret:
        items:
        - key: credentials
          path: credentials
        secretName: boskos-credentials
    - name: ci-pull-credentials
      secret:
        secretName: ci-pull-credentials
    - name: cluster-profile
      projected:
        sources:
        - secret:
            name: cluster-secrets-gcp
        - configMap:
            name: cluster-profile-gcp
    - name: pull-secret
      secret:
        secretName: registry-pull-credentials
    - name: result-aggregator
      secret:
        secretName: result-aggregator
- agent: kubernetes
  cluster: build02
  cron: 0 0 * * 1
  decorate: true
  decoration_config:
    skip_cloning: true
  extra_refs:
  - base_ref: master
    org: openshift
    repo: release
  labels:
    ci-operator.openshift.io/prowgen-controlled: "true"
    ci-operator.openshift.io/variant: ocp-4.5
    job-release: "4.5"
    pj-rehearse.openshift.io/can-be-rehearsed: "true"
  name: periodic-ci-openshift-release-master-ocp-4.5-e2e-metal-ipi
  spec:
    containers:
    - args:
      - --gcs-upload-secret=/secrets/gcs/service-account.json
      - --image-import-pull-secret=/etc/pull-secret/.dockerconfigjson
      - --lease-server-credentials-file=/etc/boskos/credentials
      - --report-credentials-file=/etc/report/credentials
      - --secret-dir=/secrets/ci-pull-credentials
      - --secret-dir=/usr/local/e2e-metal-ipi-cluster-profile
      - --target=e2e-metal-ipi
      - --variant=ocp-4.5
      command:
      - ci-operator
      image: ci-operator:latest
      imagePullPolicy: Always
      name: ""
      resources:
        requests:
          cpu: 10m
      volumeMounts:
      - mountPath: /etc/boskos
        name: boskos
        readOnly: true
      - mountPath: /secrets/ci-pull-credentials
        name: ci-pull-credentials
        readOnly: true
      - mountPath: /usr/local/e2e-metal-ipi-cluster-profile
        name: cluster-profile
      - mountPath: /secrets/gcs
        name: gcs-credentials
        readOnly: true
      - mountPath: /etc/pull-secret
        name: pull-secret
        readOnly: true
      - mountPath: /etc/report
        name: result-aggregator
        readOnly: true
    serviceAccountName: ci-operator
    volumes:
    - name: boskos
      secret:
        items:
        - key: credentials
          path: credentials
        secretName: boskos-credentials
    - name: ci-pull-credentials
      secret:
        secretName: ci-pull-credentials
    - name: cluster-profile
      projected:
        sources:
        - secret:
            name: cluster-secrets-packet
        - configMap:
            name: cluster-profile-packet
    - name: pull-secret
      secret:
        secretName: registry-pull-credentials
    - name: result-aggregator
      secret:
        secretName: result-aggregator
- agent: kubernetes
  cluster: build02
  cron: 0 0 * * 1
  decorate: true
  decoration_config:
    skip_cloning: true
  extra_refs:
  - base_ref: master
    org: openshift
    repo: release
  labels:
    ci-operator.openshift.io/prowgen-controlled: "true"
    ci-operator.openshift.io/variant: ocp-4.5
    job-release: "4.5"
    pj-rehearse.openshift.io/can-be-rehearsed: "true"
  name: periodic-ci-openshift-release-master-ocp-4.5-e2e-metal-ipi-compact
  spec:
    containers:
    - args:
      - --gcs-upload-secret=/secrets/gcs/service-account.json
      - --image-import-pull-secret=/etc/pull-secret/.dockerconfigjson
      - --lease-server-credentials-file=/etc/boskos/credentials
      - --report-credentials-file=/etc/report/credentials
      - --secret-dir=/secrets/ci-pull-credentials
      - --secret-dir=/usr/local/e2e-metal-ipi-compact-cluster-profile
      - --target=e2e-metal-ipi-compact
      - --variant=ocp-4.5
      command:
      - ci-operator
      image: ci-operator:latest
      imagePullPolicy: Always
      name: ""
      resources:
        requests:
          cpu: 10m
      volumeMounts:
      - mountPath: /etc/boskos
        name: boskos
        readOnly: true
      - mountPath: /secrets/ci-pull-credentials
        name: ci-pull-credentials
        readOnly: true
      - mountPath: /usr/local/e2e-metal-ipi-compact-cluster-profile
        name: cluster-profile
      - mountPath: /secrets/gcs
        name: gcs-credentials
        readOnly: true
      - mountPath: /etc/pull-secret
        name: pull-secret
        readOnly: true
      - mountPath: /etc/report
        name: result-aggregator
        readOnly: true
    serviceAccountName: ci-operator
    volumes:
    - name: boskos
      secret:
        items:
        - key: credentials
          path: credentials
        secretName: boskos-credentials
    - name: ci-pull-credentials
      secret:
        secretName: ci-pull-credentials
    - name: cluster-profile
      projected:
        sources:
        - secret:
            name: cluster-secrets-packet
        - configMap:
            name: cluster-profile-packet
    - name: pull-secret
      secret:
        secretName: registry-pull-credentials
    - name: result-aggregator
      secret:
        secretName: result-aggregator
- agent: kubernetes
  cluster: build02
  cron: 0 0 * * 1
  decorate: true
  decoration_config:
    skip_cloning: true
  extra_refs:
  - base_ref: master
    org: openshift
    repo: release
  labels:
    ci-operator.openshift.io/prowgen-controlled: "true"
    ci-operator.openshift.io/variant: ocp-4.5
    job-release: "4.5"
    pj-rehearse.openshift.io/can-be-rehearsed: "true"
  name: periodic-ci-openshift-release-master-ocp-4.5-e2e-metal-ipi-ipv4
  spec:
    containers:
    - args:
      - --gcs-upload-secret=/secrets/gcs/service-account.json
      - --image-import-pull-secret=/etc/pull-secret/.dockerconfigjson
      - --lease-server-credentials-file=/etc/boskos/credentials
      - --report-credentials-file=/etc/report/credentials
      - --secret-dir=/secrets/ci-pull-credentials
      - --secret-dir=/usr/local/e2e-metal-ipi-ipv4-cluster-profile
      - --target=e2e-metal-ipi-ipv4
      - --variant=ocp-4.5
      command:
      - ci-operator
      image: ci-operator:latest
      imagePullPolicy: Always
      name: ""
      resources:
        requests:
          cpu: 10m
      volumeMounts:
      - mountPath: /etc/boskos
        name: boskos
        readOnly: true
      - mountPath: /secrets/ci-pull-credentials
        name: ci-pull-credentials
        readOnly: true
      - mountPath: /usr/local/e2e-metal-ipi-ipv4-cluster-profile
        name: cluster-profile
      - mountPath: /secrets/gcs
        name: gcs-credentials
        readOnly: true
      - mountPath: /etc/pull-secret
        name: pull-secret
        readOnly: true
      - mountPath: /etc/report
        name: result-aggregator
        readOnly: true
    serviceAccountName: ci-operator
    volumes:
    - name: boskos
      secret:
        items:
        - key: credentials
          path: credentials
        secretName: boskos-credentials
    - name: ci-pull-credentials
      secret:
        secretName: ci-pull-credentials
    - name: cluster-profile
      projected:
        sources:
        - secret:
            name: cluster-secrets-packet
        - configMap:
            name: cluster-profile-packet
    - name: pull-secret
      secret:
        secretName: registry-pull-credentials
    - name: result-aggregator
      secret:
        secretName: result-aggregator
- agent: kubernetes
  cluster: build02
  cron: 0 4,21 * * *
  decorate: true
  decoration_config:
    skip_cloning: true
  extra_refs:
  - base_ref: master
    org: openshift
    repo: release
  labels:
    ci-operator.openshift.io/prowgen-controlled: "true"
    ci-operator.openshift.io/variant: ocp-4.5
    job-release: "4.5"
    pj-rehearse.openshift.io/can-be-rehearsed: "true"
  name: periodic-ci-openshift-release-master-ocp-4.5-e2e-ovirt
  spec:
    containers:
    - args:
      - --gcs-upload-secret=/secrets/gcs/service-account.json
      - --image-import-pull-secret=/etc/pull-secret/.dockerconfigjson
      - --lease-server-credentials-file=/etc/boskos/credentials
      - --report-credentials-file=/etc/report/credentials
      - --secret-dir=/secrets/ci-pull-credentials
      - --secret-dir=/usr/local/e2e-ovirt-cluster-profile
      - --target=e2e-ovirt
      - --variant=ocp-4.5
      command:
      - ci-operator
      image: ci-operator:latest
      imagePullPolicy: Always
      name: ""
      resources:
        requests:
          cpu: 10m
      volumeMounts:
      - mountPath: /etc/boskos
        name: boskos
        readOnly: true
      - mountPath: /secrets/ci-pull-credentials
        name: ci-pull-credentials
        readOnly: true
      - mountPath: /usr/local/e2e-ovirt-cluster-profile
        name: cluster-profile
      - mountPath: /secrets/gcs
        name: gcs-credentials
        readOnly: true
      - mountPath: /etc/pull-secret
        name: pull-secret
        readOnly: true
      - mountPath: /etc/report
        name: result-aggregator
        readOnly: true
    serviceAccountName: ci-operator
    volumes:
    - name: boskos
      secret:
        items:
        - key: credentials
          path: credentials
        secretName: boskos-credentials
    - name: ci-pull-credentials
      secret:
        secretName: ci-pull-credentials
    - name: cluster-profile
      projected:
        sources:
        - secret:
            name: cluster-secrets-ovirt
        - configMap:
            name: cluster-profile-ovirt
    - name: pull-secret
      secret:
        secretName: registry-pull-credentials
    - name: result-aggregator
      secret:
        secretName: result-aggregator
- agent: kubernetes
  cluster: vsphere
  cron: 0 1,9,17 * * *
  decorate: true
  decoration_config:
    skip_cloning: true
  extra_refs:
  - base_ref: master
    org: openshift
    repo: release
  labels:
    ci-operator.openshift.io/prowgen-controlled: "true"
    ci-operator.openshift.io/variant: ocp-4.5
    job-release: "4.5"
    pj-rehearse.openshift.io/can-be-rehearsed: "true"
  name: periodic-ci-openshift-release-master-ocp-4.5-e2e-vsphere
  spec:
    containers:
    - args:
      - --gcs-upload-secret=/secrets/gcs/service-account.json
      - --image-import-pull-secret=/etc/pull-secret/.dockerconfigjson
      - --lease-server-credentials-file=/etc/boskos/credentials
      - --report-credentials-file=/etc/report/credentials
      - --secret-dir=/secrets/ci-pull-credentials
      - --secret-dir=/usr/local/e2e-vsphere-cluster-profile
      - --target=e2e-vsphere
      - --variant=ocp-4.5
      command:
      - ci-operator
      image: ci-operator:latest
      imagePullPolicy: Always
      name: ""
      resources:
        requests:
          cpu: 10m
      volumeMounts:
      - mountPath: /etc/boskos
        name: boskos
        readOnly: true
      - mountPath: /secrets/ci-pull-credentials
        name: ci-pull-credentials
        readOnly: true
      - mountPath: /usr/local/e2e-vsphere-cluster-profile
        name: cluster-profile
      - mountPath: /secrets/gcs
        name: gcs-credentials
        readOnly: true
      - mountPath: /etc/pull-secret
        name: pull-secret
        readOnly: true
      - mountPath: /etc/report
        name: result-aggregator
        readOnly: true
    serviceAccountName: ci-operator
    volumes:
    - name: boskos
      secret:
        items:
        - key: credentials
          path: credentials
        secretName: boskos-credentials
    - name: ci-pull-credentials
      secret:
        secretName: ci-pull-credentials
    - name: cluster-profile
      projected:
        sources:
        - secret:
            name: cluster-secrets-vsphere
    - name: pull-secret
      secret:
        secretName: registry-pull-credentials
    - name: result-aggregator
      secret:
        secretName: result-aggregator
- agent: kubernetes
  cluster: vsphere
  cron: 30 1,9,17 * * *
  decorate: true
  decoration_config:
    skip_cloning: true
  extra_refs:
  - base_ref: master
    org: openshift
    repo: release
  labels:
    ci-operator.openshift.io/prowgen-controlled: "true"
    ci-operator.openshift.io/variant: ocp-4.5
    job-release: "4.5"
    pj-rehearse.openshift.io/can-be-rehearsed: "true"
  name: periodic-ci-openshift-release-master-ocp-4.5-e2e-vsphere-serial
  spec:
    containers:
    - args:
      - --gcs-upload-secret=/secrets/gcs/service-account.json
      - --image-import-pull-secret=/etc/pull-secret/.dockerconfigjson
      - --lease-server-credentials-file=/etc/boskos/credentials
      - --report-credentials-file=/etc/report/credentials
      - --secret-dir=/secrets/ci-pull-credentials
      - --secret-dir=/usr/local/e2e-vsphere-serial-cluster-profile
      - --target=e2e-vsphere-serial
      - --variant=ocp-4.5
      command:
      - ci-operator
      image: ci-operator:latest
      imagePullPolicy: Always
      name: ""
      resources:
        requests:
          cpu: 10m
      volumeMounts:
      - mountPath: /etc/boskos
        name: boskos
        readOnly: true
      - mountPath: /secrets/ci-pull-credentials
        name: ci-pull-credentials
        readOnly: true
      - mountPath: /usr/local/e2e-vsphere-serial-cluster-profile
        name: cluster-profile
      - mountPath: /secrets/gcs
        name: gcs-credentials
        readOnly: true
      - mountPath: /etc/pull-secret
        name: pull-secret
        readOnly: true
      - mountPath: /etc/report
        name: result-aggregator
        readOnly: true
    serviceAccountName: ci-operator
    volumes:
    - name: boskos
      secret:
        items:
        - key: credentials
          path: credentials
        secretName: boskos-credentials
    - name: ci-pull-credentials
      secret:
        secretName: ci-pull-credentials
    - name: cluster-profile
      projected:
        sources:
        - secret:
            name: cluster-secrets-vsphere
    - name: pull-secret
      secret:
        secretName: registry-pull-credentials
    - name: result-aggregator
      secret:
        secretName: result-aggregator
- agent: kubernetes
  cluster: vsphere
  cron: 15 1,9,17 * * *
  decorate: true
  decoration_config:
    skip_cloning: true
  extra_refs:
  - base_ref: master
    org: openshift
    repo: release
  labels:
    ci-operator.openshift.io/prowgen-controlled: "true"
    ci-operator.openshift.io/variant: ocp-4.5
    job-release: "4.5"
    pj-rehearse.openshift.io/can-be-rehearsed: "true"
  name: periodic-ci-openshift-release-master-ocp-4.5-e2e-vsphere-upi
  spec:
    containers:
    - args:
      - --gcs-upload-secret=/secrets/gcs/service-account.json
      - --image-import-pull-secret=/etc/pull-secret/.dockerconfigjson
      - --lease-server-credentials-file=/etc/boskos/credentials
      - --report-credentials-file=/etc/report/credentials
      - --secret-dir=/secrets/ci-pull-credentials
      - --secret-dir=/usr/local/e2e-vsphere-upi-cluster-profile
      - --target=e2e-vsphere-upi
      - --variant=ocp-4.5
      command:
      - ci-operator
      image: ci-operator:latest
      imagePullPolicy: Always
      name: ""
      resources:
        requests:
          cpu: 10m
      volumeMounts:
      - mountPath: /etc/boskos
        name: boskos
        readOnly: true
      - mountPath: /secrets/ci-pull-credentials
        name: ci-pull-credentials
        readOnly: true
      - mountPath: /usr/local/e2e-vsphere-upi-cluster-profile
        name: cluster-profile
      - mountPath: /secrets/gcs
        name: gcs-credentials
        readOnly: true
      - mountPath: /etc/pull-secret
        name: pull-secret
        readOnly: true
      - mountPath: /etc/report
        name: result-aggregator
        readOnly: true
    serviceAccountName: ci-operator
    volumes:
    - name: boskos
      secret:
        items:
        - key: credentials
          path: credentials
        secretName: boskos-credentials
    - name: ci-pull-credentials
      secret:
        secretName: ci-pull-credentials
    - name: cluster-profile
      projected:
        sources:
        - secret:
            name: cluster-secrets-vsphere
    - name: pull-secret
      secret:
        secretName: registry-pull-credentials
    - name: result-aggregator
      secret:
        secretName: result-aggregator
- agent: kubernetes
  cluster: vsphere
  cron: 45 1,9,17 * * *
  decorate: true
  decoration_config:
    skip_cloning: true
  extra_refs:
  - base_ref: master
    org: openshift
    repo: release
  labels:
    ci-operator.openshift.io/prowgen-controlled: "true"
    ci-operator.openshift.io/variant: ocp-4.5
    job-release: "4.5"
    pj-rehearse.openshift.io/can-be-rehearsed: "true"
  name: periodic-ci-openshift-release-master-ocp-4.5-e2e-vsphere-upi-serial
  spec:
    containers:
    - args:
      - --gcs-upload-secret=/secrets/gcs/service-account.json
      - --image-import-pull-secret=/etc/pull-secret/.dockerconfigjson
      - --lease-server-credentials-file=/etc/boskos/credentials
      - --report-credentials-file=/etc/report/credentials
      - --secret-dir=/secrets/ci-pull-credentials
      - --secret-dir=/usr/local/e2e-vsphere-upi-serial-cluster-profile
      - --target=e2e-vsphere-upi-serial
      - --variant=ocp-4.5
      command:
      - ci-operator
      image: ci-operator:latest
      imagePullPolicy: Always
      name: ""
      resources:
        requests:
          cpu: 10m
      volumeMounts:
      - mountPath: /etc/boskos
        name: boskos
        readOnly: true
      - mountPath: /secrets/ci-pull-credentials
        name: ci-pull-credentials
        readOnly: true
      - mountPath: /usr/local/e2e-vsphere-upi-serial-cluster-profile
        name: cluster-profile
      - mountPath: /secrets/gcs
        name: gcs-credentials
        readOnly: true
      - mountPath: /etc/pull-secret
        name: pull-secret
        readOnly: true
      - mountPath: /etc/report
        name: result-aggregator
        readOnly: true
    serviceAccountName: ci-operator
    volumes:
    - name: boskos
      secret:
        items:
        - key: credentials
          path: credentials
        secretName: boskos-credentials
    - name: ci-pull-credentials
      secret:
        secretName: ci-pull-credentials
    - name: cluster-profile
      projected:
        sources:
        - secret:
            name: cluster-secrets-vsphere
    - name: pull-secret
      secret:
        secretName: registry-pull-credentials
    - name: result-aggregator
      secret:
        secretName: result-aggregator
- agent: kubernetes
  cluster: build02
  cron: 0 0,6,12,18 * * *
  decorate: true
  decoration_config:
    skip_cloning: true
  extra_refs:
  - base_ref: master
    org: openshift
    repo: release
  labels:
    ci-operator.openshift.io/prowgen-controlled: "true"
    ci-operator.openshift.io/variant: ocp-4.5
    job-release: "4.5"
    pj-rehearse.openshift.io/can-be-rehearsed: "true"
  name: periodic-ci-openshift-release-master-ocp-4.5-openshift-ipi-azure-arcconformance
  spec:
    containers:
    - args:
      - --gcs-upload-secret=/secrets/gcs/service-account.json
      - --image-import-pull-secret=/etc/pull-secret/.dockerconfigjson
      - --lease-server-credentials-file=/etc/boskos/credentials
      - --report-credentials-file=/etc/report/credentials
      - --secret-dir=/secrets/ci-pull-credentials
      - --secret-dir=/usr/local/openshift-ipi-azure-arcconformance-cluster-profile
      - --target=openshift-ipi-azure-arcconformance
      - --variant=ocp-4.5
      command:
      - ci-operator
      image: ci-operator:latest
      imagePullPolicy: Always
      name: ""
      resources:
        requests:
          cpu: 10m
      volumeMounts:
      - mountPath: /etc/boskos
        name: boskos
        readOnly: true
      - mountPath: /secrets/ci-pull-credentials
        name: ci-pull-credentials
        readOnly: true
      - mountPath: /usr/local/openshift-ipi-azure-arcconformance-cluster-profile
        name: cluster-profile
      - mountPath: /secrets/gcs
        name: gcs-credentials
        readOnly: true
      - mountPath: /etc/pull-secret
        name: pull-secret
        readOnly: true
      - mountPath: /etc/report
        name: result-aggregator
        readOnly: true
    serviceAccountName: ci-operator
    volumes:
    - name: boskos
      secret:
        items:
        - key: credentials
          path: credentials
        secretName: boskos-credentials
    - name: ci-pull-credentials
      secret:
        secretName: ci-pull-credentials
    - name: cluster-profile
      projected:
        sources:
        - secret:
            name: cluster-secrets-azure4
    - name: pull-secret
      secret:
        secretName: registry-pull-credentials
    - name: result-aggregator
      secret:
        secretName: result-aggregator
- agent: kubernetes
  cluster: build02
  decorate: true
  decoration_config:
    skip_cloning: true
  extra_refs:
  - base_ref: master
    org: openshift
    repo: release
  interval: 24h
  labels:
    ci-operator.openshift.io/prowgen-controlled: "true"
    ci-operator.openshift.io/variant: ocp-4.6
    job-release: "4.6"
    pj-rehearse.openshift.io/can-be-rehearsed: "true"
  name: periodic-ci-openshift-release-master-ocp-4.6-cluster-logging-operator-e2e
  spec:
    containers:
    - args:
      - --gcs-upload-secret=/secrets/gcs/service-account.json
      - --image-import-pull-secret=/etc/pull-secret/.dockerconfigjson
      - --lease-server-credentials-file=/etc/boskos/credentials
      - --report-credentials-file=/etc/report/credentials
      - --secret-dir=/secrets/ci-pull-credentials
      - --secret-dir=/usr/local/cluster-logging-operator-e2e-cluster-profile
      - --target=cluster-logging-operator-e2e
      - --variant=ocp-4.6
      command:
      - ci-operator
      image: ci-operator:latest
      imagePullPolicy: Always
      name: ""
      resources:
        requests:
          cpu: 10m
      volumeMounts:
      - mountPath: /etc/boskos
        name: boskos
        readOnly: true
      - mountPath: /secrets/ci-pull-credentials
        name: ci-pull-credentials
        readOnly: true
      - mountPath: /usr/local/cluster-logging-operator-e2e-cluster-profile
        name: cluster-profile
      - mountPath: /secrets/gcs
        name: gcs-credentials
        readOnly: true
      - mountPath: /etc/pull-secret
        name: pull-secret
        readOnly: true
      - mountPath: /etc/report
        name: result-aggregator
        readOnly: true
    serviceAccountName: ci-operator
    volumes:
    - name: boskos
      secret:
        items:
        - key: credentials
          path: credentials
        secretName: boskos-credentials
    - name: ci-pull-credentials
      secret:
        secretName: ci-pull-credentials
    - name: cluster-profile
      projected:
        sources:
        - secret:
            name: cluster-secrets-aws
    - name: pull-secret
      secret:
        secretName: registry-pull-credentials
    - name: result-aggregator
      secret:
        secretName: result-aggregator
- agent: kubernetes
  cluster: build02
  decorate: true
  decoration_config:
    skip_cloning: true
  extra_refs:
  - base_ref: master
    org: openshift
    repo: release
  interval: 48h
  labels:
    ci-operator.openshift.io/prowgen-controlled: "true"
    ci-operator.openshift.io/variant: ocp-4.6
    job-release: "4.6"
    pj-rehearse.openshift.io/can-be-rehearsed: "true"
  name: periodic-ci-openshift-release-master-ocp-4.6-console-aws
  spec:
    containers:
    - args:
      - --gcs-upload-secret=/secrets/gcs/service-account.json
      - --image-import-pull-secret=/etc/pull-secret/.dockerconfigjson
      - --lease-server-credentials-file=/etc/boskos/credentials
      - --report-credentials-file=/etc/report/credentials
      - --secret-dir=/secrets/ci-pull-credentials
      - --secret-dir=/usr/local/console-aws-cluster-profile
      - --target=console-aws
      - --variant=ocp-4.6
      command:
      - ci-operator
      image: ci-operator:latest
      imagePullPolicy: Always
      name: ""
      resources:
        requests:
          cpu: 10m
      volumeMounts:
      - mountPath: /etc/boskos
        name: boskos
        readOnly: true
      - mountPath: /secrets/ci-pull-credentials
        name: ci-pull-credentials
        readOnly: true
      - mountPath: /usr/local/console-aws-cluster-profile
        name: cluster-profile
      - mountPath: /secrets/gcs
        name: gcs-credentials
        readOnly: true
      - mountPath: /etc/pull-secret
        name: pull-secret
        readOnly: true
      - mountPath: /etc/report
        name: result-aggregator
        readOnly: true
    serviceAccountName: ci-operator
    volumes:
    - name: boskos
      secret:
        items:
        - key: credentials
          path: credentials
        secretName: boskos-credentials
    - name: ci-pull-credentials
      secret:
        secretName: ci-pull-credentials
    - name: cluster-profile
      projected:
        sources:
        - secret:
            name: cluster-secrets-aws
    - name: pull-secret
      secret:
        secretName: registry-pull-credentials
    - name: result-aggregator
      secret:
        secretName: result-aggregator
- agent: kubernetes
  cluster: build02
  decorate: true
  decoration_config:
    skip_cloning: true
  extra_refs:
  - base_ref: master
    org: openshift
    repo: release
  interval: 12h
  labels:
    ci-operator.openshift.io/prowgen-controlled: "true"
    ci-operator.openshift.io/variant: ocp-4.6
    job-release: "4.6"
    pj-rehearse.openshift.io/can-be-rehearsed: "true"
  name: periodic-ci-openshift-release-master-ocp-4.6-e2e-aws
  spec:
    containers:
    - args:
      - --gcs-upload-secret=/secrets/gcs/service-account.json
      - --image-import-pull-secret=/etc/pull-secret/.dockerconfigjson
      - --lease-server-credentials-file=/etc/boskos/credentials
      - --report-credentials-file=/etc/report/credentials
      - --secret-dir=/secrets/ci-pull-credentials
      - --secret-dir=/usr/local/e2e-aws-cluster-profile
      - --target=e2e-aws
      - --variant=ocp-4.6
      command:
      - ci-operator
      image: ci-operator:latest
      imagePullPolicy: Always
      name: ""
      resources:
        requests:
          cpu: 10m
      volumeMounts:
      - mountPath: /etc/boskos
        name: boskos
        readOnly: true
      - mountPath: /secrets/ci-pull-credentials
        name: ci-pull-credentials
        readOnly: true
      - mountPath: /usr/local/e2e-aws-cluster-profile
        name: cluster-profile
      - mountPath: /secrets/gcs
        name: gcs-credentials
        readOnly: true
      - mountPath: /etc/pull-secret
        name: pull-secret
        readOnly: true
      - mountPath: /etc/report
        name: result-aggregator
        readOnly: true
    serviceAccountName: ci-operator
    volumes:
    - name: boskos
      secret:
        items:
        - key: credentials
          path: credentials
        secretName: boskos-credentials
    - name: ci-pull-credentials
      secret:
        secretName: ci-pull-credentials
    - name: cluster-profile
      projected:
        sources:
        - secret:
            name: cluster-secrets-aws
    - name: pull-secret
      secret:
        secretName: registry-pull-credentials
    - name: result-aggregator
      secret:
        secretName: result-aggregator
- agent: kubernetes
  cluster: build02
  decorate: true
  decoration_config:
    skip_cloning: true
  extra_refs:
  - base_ref: master
    org: openshift
    repo: release
  interval: 48h
  labels:
    ci-operator.openshift.io/prowgen-controlled: "true"
    ci-operator.openshift.io/variant: ocp-4.6
    job-release: "4.6"
    pj-rehearse.openshift.io/can-be-rehearsed: "true"
  name: periodic-ci-openshift-release-master-ocp-4.6-e2e-aws-fips
  spec:
    containers:
    - args:
      - --gcs-upload-secret=/secrets/gcs/service-account.json
      - --image-import-pull-secret=/etc/pull-secret/.dockerconfigjson
      - --lease-server-credentials-file=/etc/boskos/credentials
      - --report-credentials-file=/etc/report/credentials
      - --secret-dir=/secrets/ci-pull-credentials
      - --secret-dir=/usr/local/e2e-aws-fips-cluster-profile
      - --target=e2e-aws-fips
      - --variant=ocp-4.6
      command:
      - ci-operator
      image: ci-operator:latest
      imagePullPolicy: Always
      name: ""
      resources:
        requests:
          cpu: 10m
      volumeMounts:
      - mountPath: /etc/boskos
        name: boskos
        readOnly: true
      - mountPath: /secrets/ci-pull-credentials
        name: ci-pull-credentials
        readOnly: true
      - mountPath: /usr/local/e2e-aws-fips-cluster-profile
        name: cluster-profile
      - mountPath: /secrets/gcs
        name: gcs-credentials
        readOnly: true
      - mountPath: /etc/pull-secret
        name: pull-secret
        readOnly: true
      - mountPath: /etc/report
        name: result-aggregator
        readOnly: true
    serviceAccountName: ci-operator
    volumes:
    - name: boskos
      secret:
        items:
        - key: credentials
          path: credentials
        secretName: boskos-credentials
    - name: ci-pull-credentials
      secret:
        secretName: ci-pull-credentials
    - name: cluster-profile
      projected:
        sources:
        - secret:
            name: cluster-secrets-aws
    - name: pull-secret
      secret:
        secretName: registry-pull-credentials
    - name: result-aggregator
      secret:
        secretName: result-aggregator
- agent: kubernetes
  cluster: build02
  cron: 0 0 */2 * *
  decorate: true
  decoration_config:
    skip_cloning: true
  extra_refs:
  - base_ref: master
    org: openshift
    repo: release
  labels:
    ci-operator.openshift.io/prowgen-controlled: "true"
    ci-operator.openshift.io/variant: ocp-4.6
    job-release: "4.6"
    pj-rehearse.openshift.io/can-be-rehearsed: "true"
  name: periodic-ci-openshift-release-master-ocp-4.6-e2e-aws-proxy
  spec:
    containers:
    - args:
      - --gcs-upload-secret=/secrets/gcs/service-account.json
      - --image-import-pull-secret=/etc/pull-secret/.dockerconfigjson
      - --lease-server-credentials-file=/etc/boskos/credentials
      - --report-credentials-file=/etc/report/credentials
      - --secret-dir=/secrets/ci-pull-credentials
      - --secret-dir=/usr/local/e2e-aws-proxy-cluster-profile
      - --target=e2e-aws-proxy
      - --variant=ocp-4.6
      command:
      - ci-operator
      image: ci-operator:latest
      imagePullPolicy: Always
      name: ""
      resources:
        requests:
          cpu: 10m
      volumeMounts:
      - mountPath: /etc/boskos
        name: boskos
        readOnly: true
      - mountPath: /secrets/ci-pull-credentials
        name: ci-pull-credentials
        readOnly: true
      - mountPath: /usr/local/e2e-aws-proxy-cluster-profile
        name: cluster-profile
      - mountPath: /secrets/gcs
        name: gcs-credentials
        readOnly: true
      - mountPath: /etc/pull-secret
        name: pull-secret
        readOnly: true
      - mountPath: /etc/report
        name: result-aggregator
        readOnly: true
    serviceAccountName: ci-operator
    volumes:
    - name: boskos
      secret:
        items:
        - key: credentials
          path: credentials
        secretName: boskos-credentials
    - name: ci-pull-credentials
      secret:
        secretName: ci-pull-credentials
    - name: cluster-profile
      projected:
        sources:
        - secret:
            name: cluster-secrets-aws
    - name: pull-secret
      secret:
        secretName: registry-pull-credentials
    - name: result-aggregator
      secret:
        secretName: result-aggregator
- agent: kubernetes
  cluster: build02
  cron: 30 */6 * * *
  decorate: true
  decoration_config:
    skip_cloning: true
  extra_refs:
  - base_ref: master
    org: openshift
    repo: release
  labels:
    ci-operator.openshift.io/prowgen-controlled: "true"
    ci-operator.openshift.io/variant: ocp-4.6
    job-release: "4.6"
    pj-rehearse.openshift.io/can-be-rehearsed: "true"
  name: periodic-ci-openshift-release-master-ocp-4.6-e2e-aws-workers-rhel7
  spec:
    containers:
    - args:
      - --gcs-upload-secret=/secrets/gcs/service-account.json
      - --image-import-pull-secret=/etc/pull-secret/.dockerconfigjson
      - --lease-server-credentials-file=/etc/boskos/credentials
      - --report-credentials-file=/etc/report/credentials
      - --secret-dir=/secrets/ci-pull-credentials
      - --secret-dir=/usr/local/e2e-aws-workers-rhel7-cluster-profile
      - --target=e2e-aws-workers-rhel7
      - --variant=ocp-4.6
      command:
      - ci-operator
      image: ci-operator:latest
      imagePullPolicy: Always
      name: ""
      resources:
        requests:
          cpu: 10m
      volumeMounts:
      - mountPath: /etc/boskos
        name: boskos
        readOnly: true
      - mountPath: /secrets/ci-pull-credentials
        name: ci-pull-credentials
        readOnly: true
      - mountPath: /usr/local/e2e-aws-workers-rhel7-cluster-profile
        name: cluster-profile
      - mountPath: /secrets/gcs
        name: gcs-credentials
        readOnly: true
      - mountPath: /etc/pull-secret
        name: pull-secret
        readOnly: true
      - mountPath: /etc/report
        name: result-aggregator
        readOnly: true
    serviceAccountName: ci-operator
    volumes:
    - name: boskos
      secret:
        items:
        - key: credentials
          path: credentials
        secretName: boskos-credentials
    - name: ci-pull-credentials
      secret:
        secretName: ci-pull-credentials
    - name: cluster-profile
      projected:
        sources:
        - secret:
            name: cluster-secrets-aws
    - name: pull-secret
      secret:
        secretName: registry-pull-credentials
    - name: result-aggregator
      secret:
        secretName: result-aggregator
- agent: kubernetes
  cluster: build02
  cron: '@yearly'
  decorate: true
  decoration_config:
    skip_cloning: true
  extra_refs:
  - base_ref: master
    org: openshift
    repo: release
  labels:
    ci-operator.openshift.io/prowgen-controlled: "true"
    ci-operator.openshift.io/variant: ocp-4.6
    job-release: "4.6"
    pj-rehearse.openshift.io/can-be-rehearsed: "true"
  name: periodic-ci-openshift-release-master-ocp-4.6-e2e-azure-fips
  spec:
    containers:
    - args:
      - --gcs-upload-secret=/secrets/gcs/service-account.json
      - --image-import-pull-secret=/etc/pull-secret/.dockerconfigjson
      - --lease-server-credentials-file=/etc/boskos/credentials
      - --report-credentials-file=/etc/report/credentials
      - --secret-dir=/secrets/ci-pull-credentials
      - --secret-dir=/usr/local/e2e-azure-fips-cluster-profile
      - --target=e2e-azure-fips
      - --variant=ocp-4.6
      command:
      - ci-operator
      image: ci-operator:latest
      imagePullPolicy: Always
      name: ""
      resources:
        requests:
          cpu: 10m
      volumeMounts:
      - mountPath: /etc/boskos
        name: boskos
        readOnly: true
      - mountPath: /secrets/ci-pull-credentials
        name: ci-pull-credentials
        readOnly: true
      - mountPath: /usr/local/e2e-azure-fips-cluster-profile
        name: cluster-profile
      - mountPath: /secrets/gcs
        name: gcs-credentials
        readOnly: true
      - mountPath: /etc/pull-secret
        name: pull-secret
        readOnly: true
      - mountPath: /etc/report
        name: result-aggregator
        readOnly: true
    serviceAccountName: ci-operator
    volumes:
    - name: boskos
      secret:
        items:
        - key: credentials
          path: credentials
        secretName: boskos-credentials
    - name: ci-pull-credentials
      secret:
        secretName: ci-pull-credentials
    - name: cluster-profile
      projected:
        sources:
        - secret:
            name: cluster-secrets-azure4
    - name: pull-secret
      secret:
        secretName: registry-pull-credentials
    - name: result-aggregator
      secret:
        secretName: result-aggregator
- agent: kubernetes
  cluster: build02
  decorate: true
  decoration_config:
    skip_cloning: true
  extra_refs:
  - base_ref: master
    org: openshift
    repo: release
  interval: 12h
  labels:
    ci-operator.openshift.io/prowgen-controlled: "true"
    ci-operator.openshift.io/variant: ocp-4.6
    job-release: "4.6"
    pj-rehearse.openshift.io/can-be-rehearsed: "true"
  name: periodic-ci-openshift-release-master-ocp-4.6-e2e-gcp
  spec:
    containers:
    - args:
      - --gcs-upload-secret=/secrets/gcs/service-account.json
      - --image-import-pull-secret=/etc/pull-secret/.dockerconfigjson
      - --lease-server-credentials-file=/etc/boskos/credentials
      - --report-credentials-file=/etc/report/credentials
      - --secret-dir=/secrets/ci-pull-credentials
      - --secret-dir=/usr/local/e2e-gcp-cluster-profile
      - --target=e2e-gcp
      - --variant=ocp-4.6
      command:
      - ci-operator
      image: ci-operator:latest
      imagePullPolicy: Always
      name: ""
      resources:
        requests:
          cpu: 10m
      volumeMounts:
      - mountPath: /etc/boskos
        name: boskos
        readOnly: true
      - mountPath: /secrets/ci-pull-credentials
        name: ci-pull-credentials
        readOnly: true
      - mountPath: /usr/local/e2e-gcp-cluster-profile
        name: cluster-profile
      - mountPath: /secrets/gcs
        name: gcs-credentials
        readOnly: true
      - mountPath: /etc/pull-secret
        name: pull-secret
        readOnly: true
      - mountPath: /etc/report
        name: result-aggregator
        readOnly: true
    serviceAccountName: ci-operator
    volumes:
    - name: boskos
      secret:
        items:
        - key: credentials
          path: credentials
        secretName: boskos-credentials
    - name: ci-pull-credentials
      secret:
        secretName: ci-pull-credentials
    - name: cluster-profile
      projected:
        sources:
        - secret:
            name: cluster-secrets-gcp
        - configMap:
            name: cluster-profile-gcp
    - name: pull-secret
      secret:
        secretName: registry-pull-credentials
    - name: result-aggregator
      secret:
        secretName: result-aggregator
- agent: kubernetes
  cluster: build02
  cron: '@yearly'
  decorate: true
  decoration_config:
    skip_cloning: true
  extra_refs:
  - base_ref: master
    org: openshift
    repo: release
  labels:
    ci-operator.openshift.io/prowgen-controlled: "true"
    ci-operator.openshift.io/variant: ocp-4.6
    job-release: "4.6"
    pj-rehearse.openshift.io/can-be-rehearsed: "true"
  name: periodic-ci-openshift-release-master-ocp-4.6-e2e-gcp-fips
  spec:
    containers:
    - args:
      - --gcs-upload-secret=/secrets/gcs/service-account.json
      - --image-import-pull-secret=/etc/pull-secret/.dockerconfigjson
      - --lease-server-credentials-file=/etc/boskos/credentials
      - --report-credentials-file=/etc/report/credentials
      - --secret-dir=/secrets/ci-pull-credentials
      - --secret-dir=/usr/local/e2e-gcp-fips-cluster-profile
      - --target=e2e-gcp-fips
      - --variant=ocp-4.6
      command:
      - ci-operator
      image: ci-operator:latest
      imagePullPolicy: Always
      name: ""
      resources:
        requests:
          cpu: 10m
      volumeMounts:
      - mountPath: /etc/boskos
        name: boskos
        readOnly: true
      - mountPath: /secrets/ci-pull-credentials
        name: ci-pull-credentials
        readOnly: true
      - mountPath: /usr/local/e2e-gcp-fips-cluster-profile
        name: cluster-profile
      - mountPath: /secrets/gcs
        name: gcs-credentials
        readOnly: true
      - mountPath: /etc/pull-secret
        name: pull-secret
        readOnly: true
      - mountPath: /etc/report
        name: result-aggregator
        readOnly: true
    serviceAccountName: ci-operator
    volumes:
    - name: boskos
      secret:
        items:
        - key: credentials
          path: credentials
        secretName: boskos-credentials
    - name: ci-pull-credentials
      secret:
        secretName: ci-pull-credentials
    - name: cluster-profile
      projected:
        sources:
        - secret:
            name: cluster-secrets-gcp
        - configMap:
            name: cluster-profile-gcp
    - name: pull-secret
      secret:
        secretName: registry-pull-credentials
    - name: result-aggregator
      secret:
        secretName: result-aggregator
- agent: kubernetes
<<<<<<< HEAD
  cluster: build01
  cron: 0 0 * * 1
=======
  cluster: build02
  cron: 0 9 * * 1,3,5
>>>>>>> 13673db8
  decorate: true
  decoration_config:
    skip_cloning: true
  extra_refs:
  - base_ref: master
    org: openshift
    repo: release
  labels:
    ci-operator.openshift.io/prowgen-controlled: "true"
    ci-operator.openshift.io/variant: ocp-4.6
    job-release: "4.6"
    pj-rehearse.openshift.io/can-be-rehearsed: "true"
<<<<<<< HEAD
  name: periodic-ci-openshift-release-master-ocp-4.7-e2e-metal-ipi-compact-parallel
=======
  name: periodic-ci-openshift-release-master-ocp-4.6-e2e-gcp-libvirt-cert-rotation
>>>>>>> 13673db8
  spec:
    containers:
    - args:
      - --gcs-upload-secret=/secrets/gcs/service-account.json
      - --image-import-pull-secret=/etc/pull-secret/.dockerconfigjson
      - --lease-server-credentials-file=/etc/boskos/credentials
      - --report-credentials-file=/etc/report/credentials
      - --secret-dir=/secrets/ci-pull-credentials
<<<<<<< HEAD
      - --secret-dir=/usr/local/e2e-metal-ipi-compact-parallel-cluster-profile
      - --target=e2e-metal-ipi-compact-parallel
      - --variant=ocp-4.7
=======
      - --secret-dir=/usr/local/e2e-gcp-libvirt-cert-rotation-cluster-profile
      - --target=e2e-gcp-libvirt-cert-rotation
      - --variant=ocp-4.6
>>>>>>> 13673db8
      command:
      - ci-operator
      image: ci-operator:latest
      imagePullPolicy: Always
      name: ""
      resources:
        requests:
          cpu: 10m
      volumeMounts:
      - mountPath: /etc/boskos
        name: boskos
        readOnly: true
      - mountPath: /secrets/ci-pull-credentials
        name: ci-pull-credentials
        readOnly: true
<<<<<<< HEAD
      - mountPath: /usr/local/e2e-metal-ipi-compact-parallel-cluster-profile
=======
      - mountPath: /usr/local/e2e-gcp-libvirt-cert-rotation-cluster-profile
>>>>>>> 13673db8
        name: cluster-profile
      - mountPath: /secrets/gcs
        name: gcs-credentials
        readOnly: true
      - mountPath: /etc/pull-secret
        name: pull-secret
        readOnly: true
      - mountPath: /etc/report
        name: result-aggregator
        readOnly: true
    serviceAccountName: ci-operator
    volumes:
    - name: boskos
      secret:
        items:
        - key: credentials
          path: credentials
        secretName: boskos-credentials
    - name: ci-pull-credentials
      secret:
        secretName: ci-pull-credentials
    - name: cluster-profile
      projected:
        sources:
        - secret:
            name: cluster-secrets-gcp
        - configMap:
            name: cluster-profile-gcp
    - name: pull-secret
      secret:
        secretName: registry-pull-credentials
    - name: result-aggregator
      secret:
        secretName: result-aggregator
- agent: kubernetes
  cluster: build02
  cron: 0 0 * * 1
  decorate: true
  decoration_config:
    skip_cloning: true
  extra_refs:
  - base_ref: master
    org: openshift
    repo: release
  labels:
    ci-operator.openshift.io/prowgen-controlled: "true"
    ci-operator.openshift.io/variant: ocp-4.6
    job-release: "4.6"
    pj-rehearse.openshift.io/can-be-rehearsed: "true"
  name: periodic-ci-openshift-release-master-ocp-4.6-e2e-metal-assisted
  reporter_config:
    slack:
      channel: '#assisted-deployment-ci'
      job_states_to_report:
      - failure
      - error
      report_template: '{{if eq .Status.State "success"}} :rainbow: Job *{{.Spec.Job}}* ended with *{{.Status.State}}*. <{{.Status.URL}}|View logs> :rainbow: {{else}} :volcano: Job *{{.Spec.Job}}* ended with *{{.Status.State}}*. <{{.Status.URL}}|View logs> :volcano: {{end}}'
  spec:
    containers:
    - args:
      - --gcs-upload-secret=/secrets/gcs/service-account.json
      - --image-import-pull-secret=/etc/pull-secret/.dockerconfigjson
      - --lease-server-credentials-file=/etc/boskos/credentials
      - --report-credentials-file=/etc/report/credentials
      - --secret-dir=/secrets/ci-pull-credentials
      - --secret-dir=/usr/local/e2e-metal-assisted-cluster-profile
      - --target=e2e-metal-assisted
      - --variant=ocp-4.6
      command:
      - ci-operator
      image: ci-operator:latest
      imagePullPolicy: Always
      name: ""
      resources:
        requests:
          cpu: 10m
      volumeMounts:
      - mountPath: /etc/boskos
        name: boskos
        readOnly: true
      - mountPath: /secrets/ci-pull-credentials
        name: ci-pull-credentials
        readOnly: true
      - mountPath: /usr/local/e2e-metal-assisted-cluster-profile
        name: cluster-profile
      - mountPath: /secrets/gcs
        name: gcs-credentials
        readOnly: true
      - mountPath: /etc/pull-secret
        name: pull-secret
        readOnly: true
      - mountPath: /etc/report
        name: result-aggregator
        readOnly: true
    serviceAccountName: ci-operator
    volumes:
    - name: boskos
      secret:
        items:
        - key: credentials
          path: credentials
        secretName: boskos-credentials
    - name: ci-pull-credentials
      secret:
        secretName: ci-pull-credentials
    - name: cluster-profile
      projected:
        sources:
        - secret:
            name: cluster-secrets-packet
        - configMap:
            name: cluster-profile-packet
    - name: pull-secret
      secret:
        secretName: registry-pull-credentials
    - name: result-aggregator
      secret:
        secretName: result-aggregator
- agent: kubernetes
  cluster: build02
  cron: 0 0 * * 1
  decorate: true
  decoration_config:
    skip_cloning: true
  extra_refs:
  - base_ref: master
    org: openshift
    repo: release
  labels:
    ci-operator.openshift.io/prowgen-controlled: "true"
    ci-operator.openshift.io/variant: ocp-4.6
    job-release: "4.6"
    pj-rehearse.openshift.io/can-be-rehearsed: "true"
  name: periodic-ci-openshift-release-master-ocp-4.6-e2e-metal-assisted-ipv6
  reporter_config:
    slack:
      channel: '#assisted-deployment-ci'
      job_states_to_report:
      - failure
      - error
      report_template: '{{if eq .Status.State "success"}} :rainbow: Job *{{.Spec.Job}}* ended with *{{.Status.State}}*. <{{.Status.URL}}|View logs> :rainbow: {{else}} :volcano: Job *{{.Spec.Job}}* ended with *{{.Status.State}}*. <{{.Status.URL}}|View logs> :volcano: {{end}}'
  spec:
    containers:
    - args:
      - --gcs-upload-secret=/secrets/gcs/service-account.json
      - --image-import-pull-secret=/etc/pull-secret/.dockerconfigjson
      - --lease-server-credentials-file=/etc/boskos/credentials
      - --report-credentials-file=/etc/report/credentials
      - --secret-dir=/secrets/ci-pull-credentials
      - --secret-dir=/usr/local/e2e-metal-assisted-ipv6-cluster-profile
      - --target=e2e-metal-assisted-ipv6
      - --variant=ocp-4.6
      command:
      - ci-operator
      image: ci-operator:latest
      imagePullPolicy: Always
      name: ""
      resources:
        requests:
          cpu: 10m
      volumeMounts:
      - mountPath: /etc/boskos
        name: boskos
        readOnly: true
      - mountPath: /secrets/ci-pull-credentials
        name: ci-pull-credentials
        readOnly: true
      - mountPath: /usr/local/e2e-metal-assisted-ipv6-cluster-profile
        name: cluster-profile
      - mountPath: /secrets/gcs
        name: gcs-credentials
        readOnly: true
      - mountPath: /etc/pull-secret
        name: pull-secret
        readOnly: true
      - mountPath: /etc/report
        name: result-aggregator
        readOnly: true
    serviceAccountName: ci-operator
    volumes:
    - name: boskos
      secret:
        items:
        - key: credentials
          path: credentials
        secretName: boskos-credentials
    - name: ci-pull-credentials
      secret:
        secretName: ci-pull-credentials
    - name: cluster-profile
      projected:
        sources:
        - secret:
            name: cluster-secrets-packet
        - configMap:
            name: cluster-profile-packet
    - name: pull-secret
      secret:
        secretName: registry-pull-credentials
    - name: result-aggregator
      secret:
        secretName: result-aggregator
- agent: kubernetes
  cluster: build02
  cron: 0 0 * * 1
  decorate: true
  decoration_config:
    skip_cloning: true
  extra_refs:
  - base_ref: master
    org: openshift
    repo: release
  labels:
    ci-operator.openshift.io/prowgen-controlled: "true"
    ci-operator.openshift.io/variant: ocp-4.6
    job-release: "4.6"
    pj-rehearse.openshift.io/can-be-rehearsed: "true"
  name: periodic-ci-openshift-release-master-ocp-4.6-e2e-metal-assisted-onprem
  reporter_config:
    slack:
      channel: '#assisted-deployment-ci'
      job_states_to_report:
      - failure
      - error
      report_template: '{{if eq .Status.State "success"}} :rainbow: Job *{{.Spec.Job}}* ended with *{{.Status.State}}*. <{{.Status.URL}}|View logs> :rainbow: {{else}} :volcano: Job *{{.Spec.Job}}* ended with *{{.Status.State}}*. <{{.Status.URL}}|View logs> :volcano: {{end}}'
  spec:
    containers:
    - args:
      - --gcs-upload-secret=/secrets/gcs/service-account.json
      - --image-import-pull-secret=/etc/pull-secret/.dockerconfigjson
      - --lease-server-credentials-file=/etc/boskos/credentials
      - --report-credentials-file=/etc/report/credentials
      - --secret-dir=/secrets/ci-pull-credentials
      - --secret-dir=/usr/local/e2e-metal-assisted-onprem-cluster-profile
      - --target=e2e-metal-assisted-onprem
      - --variant=ocp-4.6
      command:
      - ci-operator
      image: ci-operator:latest
      imagePullPolicy: Always
      name: ""
      resources:
        requests:
          cpu: 10m
      volumeMounts:
      - mountPath: /etc/boskos
        name: boskos
        readOnly: true
      - mountPath: /secrets/ci-pull-credentials
        name: ci-pull-credentials
        readOnly: true
      - mountPath: /usr/local/e2e-metal-assisted-onprem-cluster-profile
        name: cluster-profile
      - mountPath: /secrets/gcs
        name: gcs-credentials
        readOnly: true
      - mountPath: /etc/pull-secret
        name: pull-secret
        readOnly: true
      - mountPath: /etc/report
        name: result-aggregator
        readOnly: true
    serviceAccountName: ci-operator
    volumes:
    - name: boskos
      secret:
        items:
        - key: credentials
          path: credentials
        secretName: boskos-credentials
    - name: ci-pull-credentials
      secret:
        secretName: ci-pull-credentials
    - name: cluster-profile
      projected:
        sources:
        - secret:
            name: cluster-secrets-packet
        - configMap:
            name: cluster-profile-packet
    - name: pull-secret
      secret:
        secretName: registry-pull-credentials
    - name: result-aggregator
      secret:
        secretName: result-aggregator
- agent: kubernetes
  cluster: build02
  cron: 0 0 * * 1
  decorate: true
  decoration_config:
    skip_cloning: true
  extra_refs:
  - base_ref: master
    org: openshift
    repo: release
  labels:
    ci-operator.openshift.io/prowgen-controlled: "true"
    ci-operator.openshift.io/variant: ocp-4.6
    job-release: "4.6"
    pj-rehearse.openshift.io/can-be-rehearsed: "true"
  name: periodic-ci-openshift-release-master-ocp-4.6-e2e-metal-ipi
  spec:
    containers:
    - args:
      - --gcs-upload-secret=/secrets/gcs/service-account.json
      - --image-import-pull-secret=/etc/pull-secret/.dockerconfigjson
      - --lease-server-credentials-file=/etc/boskos/credentials
      - --report-credentials-file=/etc/report/credentials
      - --secret-dir=/secrets/ci-pull-credentials
      - --secret-dir=/usr/local/e2e-metal-ipi-cluster-profile
      - --target=e2e-metal-ipi
      - --variant=ocp-4.6
      command:
      - ci-operator
      image: ci-operator:latest
      imagePullPolicy: Always
      name: ""
      resources:
        requests:
          cpu: 10m
      volumeMounts:
      - mountPath: /etc/boskos
        name: boskos
        readOnly: true
      - mountPath: /secrets/ci-pull-credentials
        name: ci-pull-credentials
        readOnly: true
      - mountPath: /usr/local/e2e-metal-ipi-cluster-profile
        name: cluster-profile
      - mountPath: /secrets/gcs
        name: gcs-credentials
        readOnly: true
      - mountPath: /etc/pull-secret
        name: pull-secret
        readOnly: true
      - mountPath: /etc/report
        name: result-aggregator
        readOnly: true
    serviceAccountName: ci-operator
    volumes:
    - name: boskos
      secret:
        items:
        - key: credentials
          path: credentials
        secretName: boskos-credentials
    - name: ci-pull-credentials
      secret:
        secretName: ci-pull-credentials
    - name: cluster-profile
      projected:
        sources:
        - secret:
            name: cluster-secrets-packet
        - configMap:
            name: cluster-profile-packet
    - name: pull-secret
      secret:
        secretName: registry-pull-credentials
    - name: result-aggregator
      secret:
        secretName: result-aggregator
- agent: kubernetes
  cluster: build02
  cron: 0 0 * * 1
  decorate: true
  decoration_config:
    skip_cloning: true
  extra_refs:
  - base_ref: master
    org: openshift
    repo: release
  labels:
    ci-operator.openshift.io/prowgen-controlled: "true"
    ci-operator.openshift.io/variant: ocp-4.6
    job-release: "4.6"
    pj-rehearse.openshift.io/can-be-rehearsed: "true"
  name: periodic-ci-openshift-release-master-ocp-4.6-e2e-metal-ipi-compact
  spec:
    containers:
    - args:
      - --gcs-upload-secret=/secrets/gcs/service-account.json
      - --image-import-pull-secret=/etc/pull-secret/.dockerconfigjson
      - --lease-server-credentials-file=/etc/boskos/credentials
      - --report-credentials-file=/etc/report/credentials
      - --secret-dir=/secrets/ci-pull-credentials
      - --secret-dir=/usr/local/e2e-metal-ipi-compact-cluster-profile
      - --target=e2e-metal-ipi-compact
      - --variant=ocp-4.6
      command:
      - ci-operator
      image: ci-operator:latest
      imagePullPolicy: Always
      name: ""
      resources:
        requests:
          cpu: 10m
      volumeMounts:
      - mountPath: /etc/boskos
        name: boskos
        readOnly: true
      - mountPath: /secrets/ci-pull-credentials
        name: ci-pull-credentials
        readOnly: true
      - mountPath: /usr/local/e2e-metal-ipi-compact-cluster-profile
        name: cluster-profile
      - mountPath: /secrets/gcs
        name: gcs-credentials
        readOnly: true
      - mountPath: /etc/pull-secret
        name: pull-secret
        readOnly: true
      - mountPath: /etc/report
        name: result-aggregator
        readOnly: true
    serviceAccountName: ci-operator
    volumes:
    - name: boskos
      secret:
        items:
        - key: credentials
          path: credentials
        secretName: boskos-credentials
    - name: ci-pull-credentials
      secret:
        secretName: ci-pull-credentials
    - name: cluster-profile
      projected:
        sources:
        - secret:
            name: cluster-secrets-packet
        - configMap:
            name: cluster-profile-packet
    - name: pull-secret
      secret:
        secretName: registry-pull-credentials
    - name: result-aggregator
      secret:
        secretName: result-aggregator
- agent: kubernetes
  cluster: build02
  cron: 0 0 * * 1
  decorate: true
  decoration_config:
    skip_cloning: true
  extra_refs:
  - base_ref: master
    org: openshift
    repo: release
  labels:
    ci-operator.openshift.io/prowgen-controlled: "true"
    ci-operator.openshift.io/variant: ocp-4.6
    job-release: "4.6"
    pj-rehearse.openshift.io/can-be-rehearsed: "true"
  name: periodic-ci-openshift-release-master-ocp-4.6-e2e-metal-ipi-ipv4
  spec:
    containers:
    - args:
      - --gcs-upload-secret=/secrets/gcs/service-account.json
      - --image-import-pull-secret=/etc/pull-secret/.dockerconfigjson
      - --lease-server-credentials-file=/etc/boskos/credentials
      - --report-credentials-file=/etc/report/credentials
      - --secret-dir=/secrets/ci-pull-credentials
      - --secret-dir=/usr/local/e2e-metal-ipi-ipv4-cluster-profile
      - --target=e2e-metal-ipi-ipv4
      - --variant=ocp-4.6
      command:
      - ci-operator
      image: ci-operator:latest
      imagePullPolicy: Always
      name: ""
      resources:
        requests:
          cpu: 10m
      volumeMounts:
      - mountPath: /etc/boskos
        name: boskos
        readOnly: true
      - mountPath: /secrets/ci-pull-credentials
        name: ci-pull-credentials
        readOnly: true
      - mountPath: /usr/local/e2e-metal-ipi-ipv4-cluster-profile
        name: cluster-profile
      - mountPath: /secrets/gcs
        name: gcs-credentials
        readOnly: true
      - mountPath: /etc/pull-secret
        name: pull-secret
        readOnly: true
      - mountPath: /etc/report
        name: result-aggregator
        readOnly: true
    serviceAccountName: ci-operator
    volumes:
    - name: boskos
      secret:
        items:
        - key: credentials
          path: credentials
        secretName: boskos-credentials
    - name: ci-pull-credentials
      secret:
        secretName: ci-pull-credentials
    - name: cluster-profile
      projected:
        sources:
        - secret:
            name: cluster-secrets-packet
        - configMap:
            name: cluster-profile-packet
    - name: pull-secret
      secret:
        secretName: registry-pull-credentials
    - name: result-aggregator
      secret:
        secretName: result-aggregator
- agent: kubernetes
  cluster: build02
  cron: 0 0 1 1 *
  decorate: true
  decoration_config:
    skip_cloning: true
  extra_refs:
  - base_ref: master
    org: openshift
    repo: release
  labels:
    ci-operator.openshift.io/prowgen-controlled: "true"
    ci-operator.openshift.io/variant: ocp-4.6
    job-release: "4.6"
    pj-rehearse.openshift.io/can-be-rehearsed: "true"
  name: periodic-ci-openshift-release-master-ocp-4.6-e2e-metal-ipi-upgrade
  spec:
    containers:
    - args:
      - --gcs-upload-secret=/secrets/gcs/service-account.json
      - --image-import-pull-secret=/etc/pull-secret/.dockerconfigjson
      - --lease-server-credentials-file=/etc/boskos/credentials
      - --report-credentials-file=/etc/report/credentials
      - --secret-dir=/secrets/ci-pull-credentials
      - --secret-dir=/usr/local/e2e-metal-ipi-upgrade-cluster-profile
      - --target=e2e-metal-ipi-upgrade
      - --variant=ocp-4.6
      command:
      - ci-operator
      image: ci-operator:latest
      imagePullPolicy: Always
      name: ""
      resources:
        requests:
          cpu: 10m
      volumeMounts:
      - mountPath: /etc/boskos
        name: boskos
        readOnly: true
      - mountPath: /secrets/ci-pull-credentials
        name: ci-pull-credentials
        readOnly: true
      - mountPath: /usr/local/e2e-metal-ipi-upgrade-cluster-profile
        name: cluster-profile
      - mountPath: /secrets/gcs
        name: gcs-credentials
        readOnly: true
      - mountPath: /etc/pull-secret
        name: pull-secret
        readOnly: true
      - mountPath: /etc/report
        name: result-aggregator
        readOnly: true
    serviceAccountName: ci-operator
    volumes:
    - name: boskos
      secret:
        items:
        - key: credentials
          path: credentials
        secretName: boskos-credentials
    - name: ci-pull-credentials
      secret:
        secretName: ci-pull-credentials
    - name: cluster-profile
      projected:
        sources:
        - secret:
            name: cluster-secrets-packet
        - configMap:
            name: cluster-profile-packet
    - name: pull-secret
      secret:
        secretName: registry-pull-credentials
    - name: result-aggregator
      secret:
        secretName: result-aggregator
- agent: kubernetes
  cluster: build02
  cron: 0 0 * * 1
  decorate: true
  decoration_config:
    skip_cloning: true
  extra_refs:
  - base_ref: master
    org: openshift
    repo: release
  labels:
    ci-operator.openshift.io/prowgen-controlled: "true"
    ci-operator.openshift.io/variant: ocp-4.6
    job-release: "4.6"
    pj-rehearse.openshift.io/can-be-rehearsed: "true"
  name: periodic-ci-openshift-release-master-ocp-4.6-e2e-metal-ipi-virtualmedia
  spec:
    containers:
    - args:
      - --gcs-upload-secret=/secrets/gcs/service-account.json
      - --image-import-pull-secret=/etc/pull-secret/.dockerconfigjson
      - --lease-server-credentials-file=/etc/boskos/credentials
      - --report-credentials-file=/etc/report/credentials
      - --secret-dir=/secrets/ci-pull-credentials
      - --secret-dir=/usr/local/e2e-metal-ipi-virtualmedia-cluster-profile
      - --target=e2e-metal-ipi-virtualmedia
      - --variant=ocp-4.6
      command:
      - ci-operator
      image: ci-operator:latest
      imagePullPolicy: Always
      name: ""
      resources:
        requests:
          cpu: 10m
      volumeMounts:
      - mountPath: /etc/boskos
        name: boskos
        readOnly: true
      - mountPath: /secrets/ci-pull-credentials
        name: ci-pull-credentials
        readOnly: true
      - mountPath: /usr/local/e2e-metal-ipi-virtualmedia-cluster-profile
        name: cluster-profile
      - mountPath: /secrets/gcs
        name: gcs-credentials
        readOnly: true
      - mountPath: /etc/pull-secret
        name: pull-secret
        readOnly: true
      - mountPath: /etc/report
        name: result-aggregator
        readOnly: true
    serviceAccountName: ci-operator
    volumes:
    - name: boskos
      secret:
        items:
        - key: credentials
          path: credentials
        secretName: boskos-credentials
    - name: ci-pull-credentials
      secret:
        secretName: ci-pull-credentials
    - name: cluster-profile
      projected:
        sources:
        - secret:
            name: cluster-secrets-packet
        - configMap:
            name: cluster-profile-packet
    - name: pull-secret
      secret:
        secretName: registry-pull-credentials
    - name: result-aggregator
      secret:
        secretName: result-aggregator
- agent: kubernetes
  cluster: build02
  cron: 3 */6 * * *
  decorate: true
  decoration_config:
    skip_cloning: true
  extra_refs:
  - base_ref: master
    org: openshift
    repo: release
  labels:
    ci-operator.openshift.io/prowgen-controlled: "true"
    ci-operator.openshift.io/variant: ocp-4.6
    job-release: "4.6"
    pj-rehearse.openshift.io/can-be-rehearsed: "true"
  name: periodic-ci-openshift-release-master-ocp-4.6-e2e-ovirt
  spec:
    containers:
    - args:
      - --gcs-upload-secret=/secrets/gcs/service-account.json
      - --image-import-pull-secret=/etc/pull-secret/.dockerconfigjson
      - --lease-server-credentials-file=/etc/boskos/credentials
      - --report-credentials-file=/etc/report/credentials
      - --secret-dir=/secrets/ci-pull-credentials
      - --secret-dir=/usr/local/e2e-ovirt-cluster-profile
      - --target=e2e-ovirt
      - --variant=ocp-4.6
      command:
      - ci-operator
      image: ci-operator:latest
      imagePullPolicy: Always
      name: ""
      resources:
        requests:
          cpu: 10m
      volumeMounts:
      - mountPath: /etc/boskos
        name: boskos
        readOnly: true
      - mountPath: /secrets/ci-pull-credentials
        name: ci-pull-credentials
        readOnly: true
      - mountPath: /usr/local/e2e-ovirt-cluster-profile
        name: cluster-profile
      - mountPath: /secrets/gcs
        name: gcs-credentials
        readOnly: true
      - mountPath: /etc/pull-secret
        name: pull-secret
        readOnly: true
      - mountPath: /etc/report
        name: result-aggregator
        readOnly: true
    serviceAccountName: ci-operator
    volumes:
    - name: boskos
      secret:
        items:
        - key: credentials
          path: credentials
        secretName: boskos-credentials
    - name: ci-pull-credentials
      secret:
        secretName: ci-pull-credentials
    - name: cluster-profile
      projected:
        sources:
        - secret:
            name: cluster-secrets-ovirt
        - configMap:
            name: cluster-profile-ovirt
    - name: pull-secret
      secret:
        secretName: registry-pull-credentials
    - name: result-aggregator
      secret:
        secretName: result-aggregator
- agent: kubernetes
  cluster: vsphere
  cron: 0 2,8,14,20 * * *
  decorate: true
  decoration_config:
    skip_cloning: true
  extra_refs:
  - base_ref: master
    org: openshift
    repo: release
  labels:
    ci-operator.openshift.io/prowgen-controlled: "true"
    ci-operator.openshift.io/variant: ocp-4.6
    job-release: "4.6"
    pj-rehearse.openshift.io/can-be-rehearsed: "true"
  name: periodic-ci-openshift-release-master-ocp-4.6-e2e-vsphere
  spec:
    containers:
    - args:
      - --gcs-upload-secret=/secrets/gcs/service-account.json
      - --image-import-pull-secret=/etc/pull-secret/.dockerconfigjson
      - --lease-server-credentials-file=/etc/boskos/credentials
      - --report-credentials-file=/etc/report/credentials
      - --secret-dir=/secrets/ci-pull-credentials
      - --secret-dir=/usr/local/e2e-vsphere-cluster-profile
      - --target=e2e-vsphere
      - --variant=ocp-4.6
      command:
      - ci-operator
      image: ci-operator:latest
      imagePullPolicy: Always
      name: ""
      resources:
        requests:
          cpu: 10m
      volumeMounts:
      - mountPath: /etc/boskos
        name: boskos
        readOnly: true
      - mountPath: /secrets/ci-pull-credentials
        name: ci-pull-credentials
        readOnly: true
      - mountPath: /usr/local/e2e-vsphere-cluster-profile
        name: cluster-profile
      - mountPath: /secrets/gcs
        name: gcs-credentials
        readOnly: true
      - mountPath: /etc/pull-secret
        name: pull-secret
        readOnly: true
      - mountPath: /etc/report
        name: result-aggregator
        readOnly: true
    serviceAccountName: ci-operator
    volumes:
    - name: boskos
      secret:
        items:
        - key: credentials
          path: credentials
        secretName: boskos-credentials
    - name: ci-pull-credentials
      secret:
        secretName: ci-pull-credentials
    - name: cluster-profile
      projected:
        sources:
        - secret:
            name: cluster-secrets-vsphere
    - name: pull-secret
      secret:
        secretName: registry-pull-credentials
    - name: result-aggregator
      secret:
        secretName: result-aggregator
- agent: kubernetes
  cluster: vsphere
  cron: 30 2,8,14,20 */6 * * *
  decorate: true
  decoration_config:
    skip_cloning: true
  extra_refs:
  - base_ref: master
    org: openshift
    repo: release
  labels:
    ci-operator.openshift.io/prowgen-controlled: "true"
    ci-operator.openshift.io/variant: ocp-4.6
    job-release: "4.6"
    pj-rehearse.openshift.io/can-be-rehearsed: "true"
  name: periodic-ci-openshift-release-master-ocp-4.6-e2e-vsphere-serial
  spec:
    containers:
    - args:
      - --gcs-upload-secret=/secrets/gcs/service-account.json
      - --image-import-pull-secret=/etc/pull-secret/.dockerconfigjson
      - --lease-server-credentials-file=/etc/boskos/credentials
      - --report-credentials-file=/etc/report/credentials
      - --secret-dir=/secrets/ci-pull-credentials
      - --secret-dir=/usr/local/e2e-vsphere-serial-cluster-profile
      - --target=e2e-vsphere-serial
      - --variant=ocp-4.6
      command:
      - ci-operator
      image: ci-operator:latest
      imagePullPolicy: Always
      name: ""
      resources:
        requests:
          cpu: 10m
      volumeMounts:
      - mountPath: /etc/boskos
        name: boskos
        readOnly: true
      - mountPath: /secrets/ci-pull-credentials
        name: ci-pull-credentials
        readOnly: true
      - mountPath: /usr/local/e2e-vsphere-serial-cluster-profile
        name: cluster-profile
      - mountPath: /secrets/gcs
        name: gcs-credentials
        readOnly: true
      - mountPath: /etc/pull-secret
        name: pull-secret
        readOnly: true
      - mountPath: /etc/report
        name: result-aggregator
        readOnly: true
    serviceAccountName: ci-operator
    volumes:
    - name: boskos
      secret:
        items:
        - key: credentials
          path: credentials
        secretName: boskos-credentials
    - name: ci-pull-credentials
      secret:
        secretName: ci-pull-credentials
    - name: cluster-profile
      projected:
        sources:
        - secret:
            name: cluster-secrets-vsphere
    - name: pull-secret
      secret:
        secretName: registry-pull-credentials
    - name: result-aggregator
      secret:
        secretName: result-aggregator
- agent: kubernetes
  cluster: vsphere
  cron: 15 2,8,14,20 * * *
  decorate: true
  decoration_config:
    skip_cloning: true
  extra_refs:
  - base_ref: master
    org: openshift
    repo: release
  labels:
    ci-operator.openshift.io/prowgen-controlled: "true"
    ci-operator.openshift.io/variant: ocp-4.6
    job-release: "4.6"
    pj-rehearse.openshift.io/can-be-rehearsed: "true"
  name: periodic-ci-openshift-release-master-ocp-4.6-e2e-vsphere-upi
  spec:
    containers:
    - args:
      - --gcs-upload-secret=/secrets/gcs/service-account.json
      - --image-import-pull-secret=/etc/pull-secret/.dockerconfigjson
      - --lease-server-credentials-file=/etc/boskos/credentials
      - --report-credentials-file=/etc/report/credentials
      - --secret-dir=/secrets/ci-pull-credentials
      - --secret-dir=/usr/local/e2e-vsphere-upi-cluster-profile
      - --target=e2e-vsphere-upi
      - --variant=ocp-4.6
      command:
      - ci-operator
      image: ci-operator:latest
      imagePullPolicy: Always
      name: ""
      resources:
        requests:
          cpu: 10m
      volumeMounts:
      - mountPath: /etc/boskos
        name: boskos
        readOnly: true
      - mountPath: /secrets/ci-pull-credentials
        name: ci-pull-credentials
        readOnly: true
      - mountPath: /usr/local/e2e-vsphere-upi-cluster-profile
        name: cluster-profile
      - mountPath: /secrets/gcs
        name: gcs-credentials
        readOnly: true
      - mountPath: /etc/pull-secret
        name: pull-secret
        readOnly: true
      - mountPath: /etc/report
        name: result-aggregator
        readOnly: true
    serviceAccountName: ci-operator
    volumes:
    - name: boskos
      secret:
        items:
        - key: credentials
          path: credentials
        secretName: boskos-credentials
    - name: ci-pull-credentials
      secret:
        secretName: ci-pull-credentials
    - name: cluster-profile
      projected:
        sources:
        - secret:
            name: cluster-secrets-vsphere
    - name: pull-secret
      secret:
        secretName: registry-pull-credentials
    - name: result-aggregator
      secret:
        secretName: result-aggregator
- agent: kubernetes
  cluster: vsphere
  cron: 45 2,8,14,20 * * *
  decorate: true
  decoration_config:
    skip_cloning: true
  extra_refs:
  - base_ref: master
    org: openshift
    repo: release
  labels:
    ci-operator.openshift.io/prowgen-controlled: "true"
    ci-operator.openshift.io/variant: ocp-4.6
    job-release: "4.6"
    pj-rehearse.openshift.io/can-be-rehearsed: "true"
  name: periodic-ci-openshift-release-master-ocp-4.6-e2e-vsphere-upi-serial
  spec:
    containers:
    - args:
      - --gcs-upload-secret=/secrets/gcs/service-account.json
      - --image-import-pull-secret=/etc/pull-secret/.dockerconfigjson
      - --lease-server-credentials-file=/etc/boskos/credentials
      - --report-credentials-file=/etc/report/credentials
      - --secret-dir=/secrets/ci-pull-credentials
      - --secret-dir=/usr/local/e2e-vsphere-upi-serial-cluster-profile
      - --target=e2e-vsphere-upi-serial
      - --variant=ocp-4.6
      command:
      - ci-operator
      image: ci-operator:latest
      imagePullPolicy: Always
      name: ""
      resources:
        requests:
          cpu: 10m
      volumeMounts:
      - mountPath: /etc/boskos
        name: boskos
        readOnly: true
      - mountPath: /secrets/ci-pull-credentials
        name: ci-pull-credentials
        readOnly: true
      - mountPath: /usr/local/e2e-vsphere-upi-serial-cluster-profile
        name: cluster-profile
      - mountPath: /secrets/gcs
        name: gcs-credentials
        readOnly: true
      - mountPath: /etc/pull-secret
        name: pull-secret
        readOnly: true
      - mountPath: /etc/report
        name: result-aggregator
        readOnly: true
    serviceAccountName: ci-operator
    volumes:
    - name: boskos
      secret:
        items:
        - key: credentials
          path: credentials
        secretName: boskos-credentials
    - name: ci-pull-credentials
      secret:
        secretName: ci-pull-credentials
    - name: cluster-profile
      projected:
        sources:
        - secret:
            name: cluster-secrets-vsphere
    - name: pull-secret
      secret:
        secretName: registry-pull-credentials
    - name: result-aggregator
      secret:
        secretName: result-aggregator
- agent: kubernetes
  cluster: build02
  cron: 0 2,8,14,20 * * *
  decorate: true
  decoration_config:
    skip_cloning: true
  extra_refs:
  - base_ref: master
    org: openshift
    repo: release
  labels:
    ci-operator.openshift.io/prowgen-controlled: "true"
    ci-operator.openshift.io/variant: ocp-4.6
    job-release: "4.6"
    pj-rehearse.openshift.io/can-be-rehearsed: "true"
  name: periodic-ci-openshift-release-master-ocp-4.6-openshift-ipi-azure-arcconformance
  spec:
    containers:
    - args:
      - --gcs-upload-secret=/secrets/gcs/service-account.json
      - --image-import-pull-secret=/etc/pull-secret/.dockerconfigjson
      - --lease-server-credentials-file=/etc/boskos/credentials
      - --report-credentials-file=/etc/report/credentials
      - --secret-dir=/secrets/ci-pull-credentials
      - --secret-dir=/usr/local/openshift-ipi-azure-arcconformance-cluster-profile
      - --target=openshift-ipi-azure-arcconformance
      - --variant=ocp-4.6
      command:
      - ci-operator
      image: ci-operator:latest
      imagePullPolicy: Always
      name: ""
      resources:
        requests:
          cpu: 10m
      volumeMounts:
      - mountPath: /etc/boskos
        name: boskos
        readOnly: true
      - mountPath: /secrets/ci-pull-credentials
        name: ci-pull-credentials
        readOnly: true
      - mountPath: /usr/local/openshift-ipi-azure-arcconformance-cluster-profile
        name: cluster-profile
      - mountPath: /secrets/gcs
        name: gcs-credentials
        readOnly: true
      - mountPath: /etc/pull-secret
        name: pull-secret
        readOnly: true
      - mountPath: /etc/report
        name: result-aggregator
        readOnly: true
    serviceAccountName: ci-operator
    volumes:
    - name: boskos
      secret:
        items:
        - key: credentials
          path: credentials
        secretName: boskos-credentials
    - name: ci-pull-credentials
      secret:
        secretName: ci-pull-credentials
    - name: cluster-profile
      projected:
        sources:
        - secret:
            name: cluster-secrets-azure4
    - name: pull-secret
      secret:
        secretName: registry-pull-credentials
    - name: result-aggregator
      secret:
        secretName: result-aggregator
- agent: kubernetes
  cluster: build02
  cron: 0 0 */2 * *
  decorate: true
  decoration_config:
    skip_cloning: true
  extra_refs:
  - base_ref: master
    org: openshift
    repo: release
  labels:
    ci-operator.openshift.io/prowgen-controlled: "true"
    ci-operator.openshift.io/variant: ocp-4.7
    job-release: "4.7"
    pj-rehearse.openshift.io/can-be-rehearsed: "true"
  name: periodic-ci-openshift-release-master-ocp-4.7-e2e-aws-proxy
  spec:
    containers:
    - args:
      - --gcs-upload-secret=/secrets/gcs/service-account.json
      - --image-import-pull-secret=/etc/pull-secret/.dockerconfigjson
      - --lease-server-credentials-file=/etc/boskos/credentials
      - --report-credentials-file=/etc/report/credentials
      - --secret-dir=/secrets/ci-pull-credentials
      - --secret-dir=/usr/local/e2e-aws-proxy-cluster-profile
      - --target=e2e-aws-proxy
      - --variant=ocp-4.7
      command:
      - ci-operator
      image: ci-operator:latest
      imagePullPolicy: Always
      name: ""
      resources:
        requests:
          cpu: 10m
      volumeMounts:
      - mountPath: /etc/boskos
        name: boskos
        readOnly: true
      - mountPath: /secrets/ci-pull-credentials
        name: ci-pull-credentials
        readOnly: true
      - mountPath: /usr/local/e2e-aws-proxy-cluster-profile
        name: cluster-profile
      - mountPath: /secrets/gcs
        name: gcs-credentials
        readOnly: true
      - mountPath: /etc/pull-secret
        name: pull-secret
        readOnly: true
      - mountPath: /etc/report
        name: result-aggregator
        readOnly: true
    serviceAccountName: ci-operator
    volumes:
    - name: boskos
      secret:
        items:
        - key: credentials
          path: credentials
        secretName: boskos-credentials
    - name: ci-pull-credentials
      secret:
        secretName: ci-pull-credentials
    - name: cluster-profile
      projected:
        sources:
        - secret:
            name: cluster-secrets-aws
    - name: pull-secret
      secret:
        secretName: registry-pull-credentials
    - name: result-aggregator
      secret:
        secretName: result-aggregator
- agent: kubernetes
  cluster: build02
  cron: 30 */6 * * *
  decorate: true
  decoration_config:
    skip_cloning: true
  extra_refs:
  - base_ref: master
    org: openshift
    repo: release
  labels:
    ci-operator.openshift.io/prowgen-controlled: "true"
    ci-operator.openshift.io/variant: ocp-4.7
    job-release: "4.7"
    pj-rehearse.openshift.io/can-be-rehearsed: "true"
  name: periodic-ci-openshift-release-master-ocp-4.7-e2e-aws-workers-rhel7
  spec:
    containers:
    - args:
      - --gcs-upload-secret=/secrets/gcs/service-account.json
      - --image-import-pull-secret=/etc/pull-secret/.dockerconfigjson
      - --lease-server-credentials-file=/etc/boskos/credentials
      - --report-credentials-file=/etc/report/credentials
      - --secret-dir=/secrets/ci-pull-credentials
      - --secret-dir=/usr/local/e2e-aws-workers-rhel7-cluster-profile
      - --target=e2e-aws-workers-rhel7
      - --variant=ocp-4.7
      command:
      - ci-operator
      image: ci-operator:latest
      imagePullPolicy: Always
      name: ""
      resources:
        requests:
          cpu: 10m
      volumeMounts:
      - mountPath: /etc/boskos
        name: boskos
        readOnly: true
      - mountPath: /secrets/ci-pull-credentials
        name: ci-pull-credentials
        readOnly: true
      - mountPath: /usr/local/e2e-aws-workers-rhel7-cluster-profile
        name: cluster-profile
      - mountPath: /secrets/gcs
        name: gcs-credentials
        readOnly: true
      - mountPath: /etc/pull-secret
        name: pull-secret
        readOnly: true
      - mountPath: /etc/report
        name: result-aggregator
        readOnly: true
    serviceAccountName: ci-operator
    volumes:
    - name: boskos
      secret:
        items:
        - key: credentials
          path: credentials
        secretName: boskos-credentials
    - name: ci-pull-credentials
      secret:
        secretName: ci-pull-credentials
    - name: cluster-profile
      projected:
        sources:
        - secret:
            name: cluster-secrets-aws
    - name: pull-secret
      secret:
        secretName: registry-pull-credentials
    - name: result-aggregator
      secret:
        secretName: result-aggregator
- agent: kubernetes
  cluster: build02
  cron: 0 9 * * 1,3,5
  decorate: true
  decoration_config:
    skip_cloning: true
  extra_refs:
  - base_ref: master
    org: openshift
    repo: release
  labels:
    ci-operator.openshift.io/prowgen-controlled: "true"
    ci-operator.openshift.io/variant: ocp-4.7
    job-release: "4.7"
    pj-rehearse.openshift.io/can-be-rehearsed: "true"
  name: periodic-ci-openshift-release-master-ocp-4.7-e2e-gcp-libvirt-cert-rotation
  spec:
    containers:
    - args:
      - --gcs-upload-secret=/secrets/gcs/service-account.json
      - --image-import-pull-secret=/etc/pull-secret/.dockerconfigjson
      - --lease-server-credentials-file=/etc/boskos/credentials
      - --report-credentials-file=/etc/report/credentials
      - --secret-dir=/secrets/ci-pull-credentials
      - --secret-dir=/usr/local/e2e-gcp-libvirt-cert-rotation-cluster-profile
      - --target=e2e-gcp-libvirt-cert-rotation
      - --variant=ocp-4.7
      command:
      - ci-operator
      image: ci-operator:latest
      imagePullPolicy: Always
      name: ""
      resources:
        requests:
          cpu: 10m
      volumeMounts:
      - mountPath: /etc/boskos
        name: boskos
        readOnly: true
      - mountPath: /secrets/ci-pull-credentials
        name: ci-pull-credentials
        readOnly: true
      - mountPath: /usr/local/e2e-gcp-libvirt-cert-rotation-cluster-profile
        name: cluster-profile
      - mountPath: /secrets/gcs
        name: gcs-credentials
        readOnly: true
      - mountPath: /etc/pull-secret
        name: pull-secret
        readOnly: true
      - mountPath: /etc/report
        name: result-aggregator
        readOnly: true
    serviceAccountName: ci-operator
    volumes:
    - name: boskos
      secret:
        items:
        - key: credentials
          path: credentials
        secretName: boskos-credentials
    - name: ci-pull-credentials
      secret:
        secretName: ci-pull-credentials
    - name: cluster-profile
      projected:
        sources:
        - secret:
            name: cluster-secrets-gcp
        - configMap:
            name: cluster-profile-gcp
    - name: pull-secret
      secret:
        secretName: registry-pull-credentials
    - name: result-aggregator
      secret:
        secretName: result-aggregator
- agent: kubernetes
  cluster: build02
  cron: 0 0 * * 1
  decorate: true
  decoration_config:
    skip_cloning: true
  extra_refs:
  - base_ref: master
    org: openshift
    repo: release
  labels:
    ci-operator.openshift.io/prowgen-controlled: "true"
    ci-operator.openshift.io/variant: ocp-4.7
    job-release: "4.7"
    pj-rehearse.openshift.io/can-be-rehearsed: "true"
  name: periodic-ci-openshift-release-master-ocp-4.7-e2e-metal-assisted
  reporter_config:
    slack:
      channel: '#assisted-deployment-ci'
      job_states_to_report:
      - failure
      - error
      report_template: '{{if eq .Status.State "success"}} :rainbow: Job *{{.Spec.Job}}* ended with *{{.Status.State}}*. <{{.Status.URL}}|View logs> :rainbow: {{else}} :volcano: Job *{{.Spec.Job}}* ended with *{{.Status.State}}*. <{{.Status.URL}}|View logs> :volcano: {{end}}'
  spec:
    containers:
    - args:
      - --gcs-upload-secret=/secrets/gcs/service-account.json
      - --image-import-pull-secret=/etc/pull-secret/.dockerconfigjson
      - --lease-server-credentials-file=/etc/boskos/credentials
      - --report-credentials-file=/etc/report/credentials
      - --secret-dir=/secrets/ci-pull-credentials
      - --secret-dir=/usr/local/e2e-metal-assisted-cluster-profile
      - --target=e2e-metal-assisted
      - --variant=ocp-4.7
      command:
      - ci-operator
      image: ci-operator:latest
      imagePullPolicy: Always
      name: ""
      resources:
        requests:
          cpu: 10m
      volumeMounts:
      - mountPath: /etc/boskos
        name: boskos
        readOnly: true
      - mountPath: /secrets/ci-pull-credentials
        name: ci-pull-credentials
        readOnly: true
      - mountPath: /usr/local/e2e-metal-assisted-cluster-profile
        name: cluster-profile
      - mountPath: /secrets/gcs
        name: gcs-credentials
        readOnly: true
      - mountPath: /etc/pull-secret
        name: pull-secret
        readOnly: true
      - mountPath: /etc/report
        name: result-aggregator
        readOnly: true
    serviceAccountName: ci-operator
    volumes:
    - name: boskos
      secret:
        items:
        - key: credentials
          path: credentials
        secretName: boskos-credentials
    - name: ci-pull-credentials
      secret:
        secretName: ci-pull-credentials
    - name: cluster-profile
      projected:
        sources:
        - secret:
            name: cluster-secrets-packet
        - configMap:
            name: cluster-profile-packet
    - name: pull-secret
      secret:
        secretName: registry-pull-credentials
    - name: result-aggregator
      secret:
        secretName: result-aggregator
- agent: kubernetes
  cluster: build02
  cron: 0 0 * * 1
  decorate: true
  decoration_config:
    skip_cloning: true
  extra_refs:
  - base_ref: master
    org: openshift
    repo: release
  labels:
    ci-operator.openshift.io/prowgen-controlled: "true"
    ci-operator.openshift.io/variant: ocp-4.7
    job-release: "4.7"
    pj-rehearse.openshift.io/can-be-rehearsed: "true"
  name: periodic-ci-openshift-release-master-ocp-4.7-e2e-metal-assisted-ipv6
  reporter_config:
    slack:
      channel: '#assisted-deployment-ci'
      job_states_to_report:
      - failure
      - error
      report_template: '{{if eq .Status.State "success"}} :rainbow: Job *{{.Spec.Job}}* ended with *{{.Status.State}}*. <{{.Status.URL}}|View logs> :rainbow: {{else}} :volcano: Job *{{.Spec.Job}}* ended with *{{.Status.State}}*. <{{.Status.URL}}|View logs> :volcano: {{end}}'
  spec:
    containers:
    - args:
      - --gcs-upload-secret=/secrets/gcs/service-account.json
      - --image-import-pull-secret=/etc/pull-secret/.dockerconfigjson
      - --lease-server-credentials-file=/etc/boskos/credentials
      - --report-credentials-file=/etc/report/credentials
      - --secret-dir=/secrets/ci-pull-credentials
      - --secret-dir=/usr/local/e2e-metal-assisted-ipv6-cluster-profile
      - --target=e2e-metal-assisted-ipv6
      - --variant=ocp-4.7
      command:
      - ci-operator
      image: ci-operator:latest
      imagePullPolicy: Always
      name: ""
      resources:
        requests:
          cpu: 10m
      volumeMounts:
      - mountPath: /etc/boskos
        name: boskos
        readOnly: true
      - mountPath: /secrets/ci-pull-credentials
        name: ci-pull-credentials
        readOnly: true
      - mountPath: /usr/local/e2e-metal-assisted-ipv6-cluster-profile
        name: cluster-profile
      - mountPath: /secrets/gcs
        name: gcs-credentials
        readOnly: true
      - mountPath: /etc/pull-secret
        name: pull-secret
        readOnly: true
      - mountPath: /etc/report
        name: result-aggregator
        readOnly: true
    serviceAccountName: ci-operator
    volumes:
    - name: boskos
      secret:
        items:
        - key: credentials
          path: credentials
        secretName: boskos-credentials
    - name: ci-pull-credentials
      secret:
        secretName: ci-pull-credentials
    - name: cluster-profile
      projected:
        sources:
        - secret:
            name: cluster-secrets-packet
        - configMap:
            name: cluster-profile-packet
    - name: pull-secret
      secret:
        secretName: registry-pull-credentials
    - name: result-aggregator
      secret:
        secretName: result-aggregator
- agent: kubernetes
  cluster: build02
  cron: 0 0 * * 1
  decorate: true
  decoration_config:
    skip_cloning: true
  extra_refs:
  - base_ref: master
    org: openshift
    repo: release
  labels:
    ci-operator.openshift.io/prowgen-controlled: "true"
    ci-operator.openshift.io/variant: ocp-4.7
    job-release: "4.7"
    pj-rehearse.openshift.io/can-be-rehearsed: "true"
  name: periodic-ci-openshift-release-master-ocp-4.7-e2e-metal-assisted-onprem
  reporter_config:
    slack:
      channel: '#assisted-deployment-ci'
      job_states_to_report:
      - failure
      - error
      report_template: '{{if eq .Status.State "success"}} :rainbow: Job *{{.Spec.Job}}* ended with *{{.Status.State}}*. <{{.Status.URL}}|View logs> :rainbow: {{else}} :volcano: Job *{{.Spec.Job}}* ended with *{{.Status.State}}*. <{{.Status.URL}}|View logs> :volcano: {{end}}'
  spec:
    containers:
    - args:
      - --gcs-upload-secret=/secrets/gcs/service-account.json
      - --image-import-pull-secret=/etc/pull-secret/.dockerconfigjson
      - --lease-server-credentials-file=/etc/boskos/credentials
      - --report-credentials-file=/etc/report/credentials
      - --secret-dir=/secrets/ci-pull-credentials
      - --secret-dir=/usr/local/e2e-metal-assisted-onprem-cluster-profile
      - --target=e2e-metal-assisted-onprem
      - --variant=ocp-4.7
      command:
      - ci-operator
      image: ci-operator:latest
      imagePullPolicy: Always
      name: ""
      resources:
        requests:
          cpu: 10m
      volumeMounts:
      - mountPath: /etc/boskos
        name: boskos
        readOnly: true
      - mountPath: /secrets/ci-pull-credentials
        name: ci-pull-credentials
        readOnly: true
      - mountPath: /usr/local/e2e-metal-assisted-onprem-cluster-profile
        name: cluster-profile
      - mountPath: /secrets/gcs
        name: gcs-credentials
        readOnly: true
      - mountPath: /etc/pull-secret
        name: pull-secret
        readOnly: true
      - mountPath: /etc/report
        name: result-aggregator
        readOnly: true
    serviceAccountName: ci-operator
    volumes:
    - name: boskos
      secret:
        items:
        - key: credentials
          path: credentials
        secretName: boskos-credentials
    - name: ci-pull-credentials
      secret:
        secretName: ci-pull-credentials
    - name: cluster-profile
      projected:
        sources:
        - secret:
            name: cluster-secrets-packet
        - configMap:
            name: cluster-profile-packet
    - name: pull-secret
      secret:
        secretName: registry-pull-credentials
    - name: result-aggregator
      secret:
        secretName: result-aggregator
- agent: kubernetes
  cluster: build02
  cron: 0 0 1 1 *
  decorate: true
  decoration_config:
    skip_cloning: true
  extra_refs:
  - base_ref: master
    org: openshift
    repo: release
  labels:
    ci-operator.openshift.io/prowgen-controlled: "true"
    ci-operator.openshift.io/variant: ocp-4.7
    job-release: "4.7"
    pj-rehearse.openshift.io/can-be-rehearsed: "true"
  name: periodic-ci-openshift-release-master-ocp-4.7-e2e-metal-ipi
  spec:
    containers:
    - args:
      - --gcs-upload-secret=/secrets/gcs/service-account.json
      - --image-import-pull-secret=/etc/pull-secret/.dockerconfigjson
      - --lease-server-credentials-file=/etc/boskos/credentials
      - --report-credentials-file=/etc/report/credentials
      - --secret-dir=/secrets/ci-pull-credentials
      - --secret-dir=/usr/local/e2e-metal-ipi-cluster-profile
      - --target=e2e-metal-ipi
      - --variant=ocp-4.7
      command:
      - ci-operator
      image: ci-operator:latest
      imagePullPolicy: Always
      name: ""
      resources:
        requests:
          cpu: 10m
      volumeMounts:
      - mountPath: /etc/boskos
        name: boskos
        readOnly: true
      - mountPath: /secrets/ci-pull-credentials
        name: ci-pull-credentials
        readOnly: true
      - mountPath: /usr/local/e2e-metal-ipi-cluster-profile
        name: cluster-profile
      - mountPath: /secrets/gcs
        name: gcs-credentials
        readOnly: true
      - mountPath: /etc/pull-secret
        name: pull-secret
        readOnly: true
      - mountPath: /etc/report
        name: result-aggregator
        readOnly: true
    serviceAccountName: ci-operator
    volumes:
    - name: boskos
      secret:
        items:
        - key: credentials
          path: credentials
        secretName: boskos-credentials
    - name: ci-pull-credentials
      secret:
        secretName: ci-pull-credentials
    - name: cluster-profile
      projected:
        sources:
        - secret:
            name: cluster-secrets-packet
        - configMap:
            name: cluster-profile-packet
    - name: pull-secret
      secret:
        secretName: registry-pull-credentials
    - name: result-aggregator
      secret:
        secretName: result-aggregator
- agent: kubernetes
  cluster: build02
  cron: 0 0 * * 1
  decorate: true
  decoration_config:
    skip_cloning: true
  extra_refs:
  - base_ref: master
    org: openshift
    repo: release
  labels:
    ci-operator.openshift.io/prowgen-controlled: "true"
    ci-operator.openshift.io/variant: ocp-4.7
    job-release: "4.7"
    pj-rehearse.openshift.io/can-be-rehearsed: "true"
  name: periodic-ci-openshift-release-master-ocp-4.7-e2e-metal-ipi-compact
  spec:
    containers:
    - args:
      - --gcs-upload-secret=/secrets/gcs/service-account.json
      - --image-import-pull-secret=/etc/pull-secret/.dockerconfigjson
      - --lease-server-credentials-file=/etc/boskos/credentials
      - --report-credentials-file=/etc/report/credentials
      - --secret-dir=/secrets/ci-pull-credentials
      - --secret-dir=/usr/local/e2e-metal-ipi-compact-cluster-profile
      - --target=e2e-metal-ipi-compact
      - --variant=ocp-4.7
      command:
      - ci-operator
      image: ci-operator:latest
      imagePullPolicy: Always
      name: ""
      resources:
        requests:
          cpu: 10m
      volumeMounts:
      - mountPath: /etc/boskos
        name: boskos
        readOnly: true
      - mountPath: /secrets/ci-pull-credentials
        name: ci-pull-credentials
        readOnly: true
      - mountPath: /usr/local/e2e-metal-ipi-compact-cluster-profile
        name: cluster-profile
      - mountPath: /secrets/gcs
        name: gcs-credentials
        readOnly: true
      - mountPath: /etc/pull-secret
        name: pull-secret
        readOnly: true
      - mountPath: /etc/report
        name: result-aggregator
        readOnly: true
    serviceAccountName: ci-operator
    volumes:
    - name: boskos
      secret:
        items:
        - key: credentials
          path: credentials
        secretName: boskos-credentials
    - name: ci-pull-credentials
      secret:
        secretName: ci-pull-credentials
    - name: cluster-profile
      projected:
        sources:
        - secret:
            name: cluster-secrets-packet
        - configMap:
            name: cluster-profile-packet
    - name: pull-secret
      secret:
        secretName: registry-pull-credentials
    - name: result-aggregator
      secret:
        secretName: result-aggregator
- agent: kubernetes
  cluster: build02
  cron: 0 0 1 1 *
  decorate: true
  decoration_config:
    skip_cloning: true
  extra_refs:
  - base_ref: master
    org: openshift
    repo: release
  labels:
    ci-operator.openshift.io/prowgen-controlled: "true"
    ci-operator.openshift.io/variant: ocp-4.7
    job-release: "4.7"
    pj-rehearse.openshift.io/can-be-rehearsed: "true"
  name: periodic-ci-openshift-release-master-ocp-4.7-e2e-metal-ipi-ovn-dualstack
  spec:
    containers:
    - args:
      - --gcs-upload-secret=/secrets/gcs/service-account.json
      - --image-import-pull-secret=/etc/pull-secret/.dockerconfigjson
      - --lease-server-credentials-file=/etc/boskos/credentials
      - --report-credentials-file=/etc/report/credentials
      - --secret-dir=/secrets/ci-pull-credentials
      - --secret-dir=/usr/local/e2e-metal-ipi-ovn-dualstack-cluster-profile
      - --target=e2e-metal-ipi-ovn-dualstack
      - --variant=ocp-4.7
      command:
      - ci-operator
      image: ci-operator:latest
      imagePullPolicy: Always
      name: ""
      resources:
        requests:
          cpu: 10m
      volumeMounts:
      - mountPath: /etc/boskos
        name: boskos
        readOnly: true
      - mountPath: /secrets/ci-pull-credentials
        name: ci-pull-credentials
        readOnly: true
      - mountPath: /usr/local/e2e-metal-ipi-ovn-dualstack-cluster-profile
        name: cluster-profile
      - mountPath: /secrets/gcs
        name: gcs-credentials
        readOnly: true
      - mountPath: /etc/pull-secret
        name: pull-secret
        readOnly: true
      - mountPath: /etc/report
        name: result-aggregator
        readOnly: true
    serviceAccountName: ci-operator
    volumes:
    - name: boskos
      secret:
        items:
        - key: credentials
          path: credentials
        secretName: boskos-credentials
    - name: ci-pull-credentials
      secret:
        secretName: ci-pull-credentials
    - name: cluster-profile
      projected:
        sources:
        - secret:
            name: cluster-secrets-packet
        - configMap:
            name: cluster-profile-packet
    - name: pull-secret
      secret:
        secretName: registry-pull-credentials
    - name: result-aggregator
      secret:
        secretName: result-aggregator
- agent: kubernetes
  cluster: build02
  cron: 0 0 1 1 *
  decorate: true
  decoration_config:
    skip_cloning: true
  extra_refs:
  - base_ref: master
    org: openshift
    repo: release
  labels:
    ci-operator.openshift.io/prowgen-controlled: "true"
    ci-operator.openshift.io/variant: ocp-4.7
    job-release: "4.7"
    pj-rehearse.openshift.io/can-be-rehearsed: "true"
  name: periodic-ci-openshift-release-master-ocp-4.7-e2e-metal-ipi-ovn-ipv6
  spec:
    containers:
    - args:
      - --gcs-upload-secret=/secrets/gcs/service-account.json
      - --image-import-pull-secret=/etc/pull-secret/.dockerconfigjson
      - --lease-server-credentials-file=/etc/boskos/credentials
      - --report-credentials-file=/etc/report/credentials
      - --secret-dir=/secrets/ci-pull-credentials
      - --secret-dir=/usr/local/e2e-metal-ipi-ovn-ipv6-cluster-profile
      - --target=e2e-metal-ipi-ovn-ipv6
      - --variant=ocp-4.7
      command:
      - ci-operator
      image: ci-operator:latest
      imagePullPolicy: Always
      name: ""
      resources:
        requests:
          cpu: 10m
      volumeMounts:
      - mountPath: /etc/boskos
        name: boskos
        readOnly: true
      - mountPath: /secrets/ci-pull-credentials
        name: ci-pull-credentials
        readOnly: true
      - mountPath: /usr/local/e2e-metal-ipi-ovn-ipv6-cluster-profile
        name: cluster-profile
      - mountPath: /secrets/gcs
        name: gcs-credentials
        readOnly: true
      - mountPath: /etc/pull-secret
        name: pull-secret
        readOnly: true
      - mountPath: /etc/report
        name: result-aggregator
        readOnly: true
    serviceAccountName: ci-operator
    volumes:
    - name: boskos
      secret:
        items:
        - key: credentials
          path: credentials
        secretName: boskos-credentials
    - name: ci-pull-credentials
      secret:
        secretName: ci-pull-credentials
    - name: cluster-profile
      projected:
        sources:
        - secret:
            name: cluster-secrets-packet
        - configMap:
            name: cluster-profile-packet
    - name: pull-secret
      secret:
        secretName: registry-pull-credentials
    - name: result-aggregator
      secret:
        secretName: result-aggregator
- agent: kubernetes
  cluster: build02
  cron: 0 0 1 1 *
  decorate: true
  decoration_config:
    skip_cloning: true
  extra_refs:
  - base_ref: master
    org: openshift
    repo: release
  labels:
    ci-operator.openshift.io/prowgen-controlled: "true"
    ci-operator.openshift.io/variant: ocp-4.7
    job-release: "4.7"
    pj-rehearse.openshift.io/can-be-rehearsed: "true"
  name: periodic-ci-openshift-release-master-ocp-4.7-e2e-metal-ipi-upgrade
  spec:
    containers:
    - args:
      - --gcs-upload-secret=/secrets/gcs/service-account.json
      - --image-import-pull-secret=/etc/pull-secret/.dockerconfigjson
      - --lease-server-credentials-file=/etc/boskos/credentials
      - --report-credentials-file=/etc/report/credentials
      - --secret-dir=/secrets/ci-pull-credentials
      - --secret-dir=/usr/local/e2e-metal-ipi-upgrade-cluster-profile
      - --target=e2e-metal-ipi-upgrade
      - --variant=ocp-4.7
      command:
      - ci-operator
      image: ci-operator:latest
      imagePullPolicy: Always
      name: ""
      resources:
        requests:
          cpu: 10m
      volumeMounts:
      - mountPath: /etc/boskos
        name: boskos
        readOnly: true
      - mountPath: /secrets/ci-pull-credentials
        name: ci-pull-credentials
        readOnly: true
      - mountPath: /usr/local/e2e-metal-ipi-upgrade-cluster-profile
        name: cluster-profile
      - mountPath: /secrets/gcs
        name: gcs-credentials
        readOnly: true
      - mountPath: /etc/pull-secret
        name: pull-secret
        readOnly: true
      - mountPath: /etc/report
        name: result-aggregator
        readOnly: true
    serviceAccountName: ci-operator
    volumes:
    - name: boskos
      secret:
        items:
        - key: credentials
          path: credentials
        secretName: boskos-credentials
    - name: ci-pull-credentials
      secret:
        secretName: ci-pull-credentials
    - name: cluster-profile
      projected:
        sources:
        - secret:
            name: cluster-secrets-packet
        - configMap:
            name: cluster-profile-packet
    - name: pull-secret
      secret:
        secretName: registry-pull-credentials
    - name: result-aggregator
      secret:
        secretName: result-aggregator
- agent: kubernetes
  cluster: build02
  cron: 0 0 * * 1
  decorate: true
  decoration_config:
    skip_cloning: true
  extra_refs:
  - base_ref: master
    org: openshift
    repo: release
  labels:
    ci-operator.openshift.io/prowgen-controlled: "true"
    ci-operator.openshift.io/variant: ocp-4.7
    job-release: "4.7"
    pj-rehearse.openshift.io/can-be-rehearsed: "true"
  name: periodic-ci-openshift-release-master-ocp-4.7-e2e-metal-ipi-virtualmedia
  spec:
    containers:
    - args:
      - --gcs-upload-secret=/secrets/gcs/service-account.json
      - --image-import-pull-secret=/etc/pull-secret/.dockerconfigjson
      - --lease-server-credentials-file=/etc/boskos/credentials
      - --report-credentials-file=/etc/report/credentials
      - --secret-dir=/secrets/ci-pull-credentials
      - --secret-dir=/usr/local/e2e-metal-ipi-virtualmedia-cluster-profile
      - --target=e2e-metal-ipi-virtualmedia
      - --variant=ocp-4.7
      command:
      - ci-operator
      image: ci-operator:latest
      imagePullPolicy: Always
      name: ""
      resources:
        requests:
          cpu: 10m
      volumeMounts:
      - mountPath: /etc/boskos
        name: boskos
        readOnly: true
      - mountPath: /secrets/ci-pull-credentials
        name: ci-pull-credentials
        readOnly: true
      - mountPath: /usr/local/e2e-metal-ipi-virtualmedia-cluster-profile
        name: cluster-profile
      - mountPath: /secrets/gcs
        name: gcs-credentials
        readOnly: true
      - mountPath: /etc/pull-secret
        name: pull-secret
        readOnly: true
      - mountPath: /etc/report
        name: result-aggregator
        readOnly: true
    serviceAccountName: ci-operator
    volumes:
    - name: boskos
      secret:
        items:
        - key: credentials
          path: credentials
        secretName: boskos-credentials
    - name: ci-pull-credentials
      secret:
        secretName: ci-pull-credentials
    - name: cluster-profile
      projected:
        sources:
        - secret:
            name: cluster-secrets-packet
        - configMap:
            name: cluster-profile-packet
    - name: pull-secret
      secret:
        secretName: registry-pull-credentials
    - name: result-aggregator
      secret:
        secretName: result-aggregator
- agent: kubernetes
  cluster: build02
  cron: 0 */6 * * *
  decorate: true
  decoration_config:
    skip_cloning: true
  extra_refs:
  - base_ref: master
    org: openshift
    repo: release
  labels:
    ci-operator.openshift.io/prowgen-controlled: "true"
    ci-operator.openshift.io/variant: ocp-4.7
    job-release: "4.7"
    pj-rehearse.openshift.io/can-be-rehearsed: "true"
  name: periodic-ci-openshift-release-master-ocp-4.7-e2e-ovirt
  spec:
    containers:
    - args:
      - --gcs-upload-secret=/secrets/gcs/service-account.json
      - --image-import-pull-secret=/etc/pull-secret/.dockerconfigjson
      - --lease-server-credentials-file=/etc/boskos/credentials
      - --report-credentials-file=/etc/report/credentials
      - --secret-dir=/secrets/ci-pull-credentials
      - --secret-dir=/usr/local/e2e-ovirt-cluster-profile
      - --target=e2e-ovirt
      - --variant=ocp-4.7
      command:
      - ci-operator
      image: ci-operator:latest
      imagePullPolicy: Always
      name: ""
      resources:
        requests:
          cpu: 10m
      volumeMounts:
      - mountPath: /etc/boskos
        name: boskos
        readOnly: true
      - mountPath: /secrets/ci-pull-credentials
        name: ci-pull-credentials
        readOnly: true
      - mountPath: /usr/local/e2e-ovirt-cluster-profile
        name: cluster-profile
      - mountPath: /secrets/gcs
        name: gcs-credentials
        readOnly: true
      - mountPath: /etc/pull-secret
        name: pull-secret
        readOnly: true
      - mountPath: /etc/report
        name: result-aggregator
        readOnly: true
    serviceAccountName: ci-operator
    volumes:
    - name: boskos
      secret:
        items:
        - key: credentials
          path: credentials
        secretName: boskos-credentials
    - name: ci-pull-credentials
      secret:
        secretName: ci-pull-credentials
    - name: cluster-profile
      projected:
        sources:
        - secret:
            name: cluster-secrets-ovirt
        - configMap:
            name: cluster-profile-ovirt
    - name: pull-secret
      secret:
        secretName: registry-pull-credentials
    - name: result-aggregator
      secret:
        secretName: result-aggregator
- agent: kubernetes
  cluster: vsphere
  cron: 0 4,10,16,22 * * *
  decorate: true
  decoration_config:
    skip_cloning: true
  extra_refs:
  - base_ref: master
    org: openshift
    repo: release
  labels:
    ci-operator.openshift.io/prowgen-controlled: "true"
    ci-operator.openshift.io/variant: ocp-4.7
    job-release: "4.7"
    pj-rehearse.openshift.io/can-be-rehearsed: "true"
  name: periodic-ci-openshift-release-master-ocp-4.7-e2e-vsphere
  spec:
    containers:
    - args:
      - --gcs-upload-secret=/secrets/gcs/service-account.json
      - --image-import-pull-secret=/etc/pull-secret/.dockerconfigjson
      - --lease-server-credentials-file=/etc/boskos/credentials
      - --report-credentials-file=/etc/report/credentials
      - --secret-dir=/secrets/ci-pull-credentials
      - --secret-dir=/usr/local/e2e-vsphere-cluster-profile
      - --target=e2e-vsphere
      - --variant=ocp-4.7
      command:
      - ci-operator
      image: ci-operator:latest
      imagePullPolicy: Always
      name: ""
      resources:
        requests:
          cpu: 10m
      volumeMounts:
      - mountPath: /etc/boskos
        name: boskos
        readOnly: true
      - mountPath: /secrets/ci-pull-credentials
        name: ci-pull-credentials
        readOnly: true
      - mountPath: /usr/local/e2e-vsphere-cluster-profile
        name: cluster-profile
      - mountPath: /secrets/gcs
        name: gcs-credentials
        readOnly: true
      - mountPath: /etc/pull-secret
        name: pull-secret
        readOnly: true
      - mountPath: /etc/report
        name: result-aggregator
        readOnly: true
    serviceAccountName: ci-operator
    volumes:
    - name: boskos
      secret:
        items:
        - key: credentials
          path: credentials
        secretName: boskos-credentials
    - name: ci-pull-credentials
      secret:
        secretName: ci-pull-credentials
    - name: cluster-profile
      projected:
        sources:
        - secret:
            name: cluster-secrets-vsphere
    - name: pull-secret
      secret:
        secretName: registry-pull-credentials
    - name: result-aggregator
      secret:
        secretName: result-aggregator
- agent: kubernetes
  cluster: vsphere
  cron: 30 4,10,16,22 * * *
  decorate: true
  decoration_config:
    skip_cloning: true
  extra_refs:
  - base_ref: master
    org: openshift
    repo: release
  labels:
    ci-operator.openshift.io/prowgen-controlled: "true"
    ci-operator.openshift.io/variant: ocp-4.7
    job-release: "4.7"
    pj-rehearse.openshift.io/can-be-rehearsed: "true"
  name: periodic-ci-openshift-release-master-ocp-4.7-e2e-vsphere-serial
  spec:
    containers:
    - args:
      - --gcs-upload-secret=/secrets/gcs/service-account.json
      - --image-import-pull-secret=/etc/pull-secret/.dockerconfigjson
      - --lease-server-credentials-file=/etc/boskos/credentials
      - --report-credentials-file=/etc/report/credentials
      - --secret-dir=/secrets/ci-pull-credentials
      - --secret-dir=/usr/local/e2e-vsphere-serial-cluster-profile
      - --target=e2e-vsphere-serial
      - --variant=ocp-4.7
      command:
      - ci-operator
      image: ci-operator:latest
      imagePullPolicy: Always
      name: ""
      resources:
        requests:
          cpu: 10m
      volumeMounts:
      - mountPath: /etc/boskos
        name: boskos
        readOnly: true
      - mountPath: /secrets/ci-pull-credentials
        name: ci-pull-credentials
        readOnly: true
      - mountPath: /usr/local/e2e-vsphere-serial-cluster-profile
        name: cluster-profile
      - mountPath: /secrets/gcs
        name: gcs-credentials
        readOnly: true
      - mountPath: /etc/pull-secret
        name: pull-secret
        readOnly: true
      - mountPath: /etc/report
        name: result-aggregator
        readOnly: true
    serviceAccountName: ci-operator
    volumes:
    - name: boskos
      secret:
        items:
        - key: credentials
          path: credentials
        secretName: boskos-credentials
    - name: ci-pull-credentials
      secret:
        secretName: ci-pull-credentials
    - name: cluster-profile
      projected:
        sources:
        - secret:
            name: cluster-secrets-vsphere
    - name: pull-secret
      secret:
        secretName: registry-pull-credentials
    - name: result-aggregator
      secret:
        secretName: result-aggregator
- agent: kubernetes
  cluster: vsphere
  cron: 15 4,10,16,22 * * *
  decorate: true
  decoration_config:
    skip_cloning: true
  extra_refs:
  - base_ref: master
    org: openshift
    repo: release
  labels:
    ci-operator.openshift.io/prowgen-controlled: "true"
    ci-operator.openshift.io/variant: ocp-4.7
    job-release: "4.7"
    pj-rehearse.openshift.io/can-be-rehearsed: "true"
  name: periodic-ci-openshift-release-master-ocp-4.7-e2e-vsphere-upi
  spec:
    containers:
    - args:
      - --gcs-upload-secret=/secrets/gcs/service-account.json
      - --image-import-pull-secret=/etc/pull-secret/.dockerconfigjson
      - --lease-server-credentials-file=/etc/boskos/credentials
      - --report-credentials-file=/etc/report/credentials
      - --secret-dir=/secrets/ci-pull-credentials
      - --secret-dir=/usr/local/e2e-vsphere-upi-cluster-profile
      - --target=e2e-vsphere-upi
      - --variant=ocp-4.7
      command:
      - ci-operator
      image: ci-operator:latest
      imagePullPolicy: Always
      name: ""
      resources:
        requests:
          cpu: 10m
      volumeMounts:
      - mountPath: /etc/boskos
        name: boskos
        readOnly: true
      - mountPath: /secrets/ci-pull-credentials
        name: ci-pull-credentials
        readOnly: true
      - mountPath: /usr/local/e2e-vsphere-upi-cluster-profile
        name: cluster-profile
      - mountPath: /secrets/gcs
        name: gcs-credentials
        readOnly: true
      - mountPath: /etc/pull-secret
        name: pull-secret
        readOnly: true
      - mountPath: /etc/report
        name: result-aggregator
        readOnly: true
    serviceAccountName: ci-operator
    volumes:
    - name: boskos
      secret:
        items:
        - key: credentials
          path: credentials
        secretName: boskos-credentials
    - name: ci-pull-credentials
      secret:
        secretName: ci-pull-credentials
    - name: cluster-profile
      projected:
        sources:
        - secret:
            name: cluster-secrets-vsphere
    - name: pull-secret
      secret:
        secretName: registry-pull-credentials
    - name: result-aggregator
      secret:
        secretName: result-aggregator
- agent: kubernetes
  cluster: vsphere
  cron: 45 4,10,16,22 * * *
  decorate: true
  decoration_config:
    skip_cloning: true
  extra_refs:
  - base_ref: master
    org: openshift
    repo: release
  labels:
    ci-operator.openshift.io/prowgen-controlled: "true"
    ci-operator.openshift.io/variant: ocp-4.7
    job-release: "4.7"
    pj-rehearse.openshift.io/can-be-rehearsed: "true"
  name: periodic-ci-openshift-release-master-ocp-4.7-e2e-vsphere-upi-serial
  spec:
    containers:
    - args:
      - --gcs-upload-secret=/secrets/gcs/service-account.json
      - --image-import-pull-secret=/etc/pull-secret/.dockerconfigjson
      - --lease-server-credentials-file=/etc/boskos/credentials
      - --report-credentials-file=/etc/report/credentials
      - --secret-dir=/secrets/ci-pull-credentials
      - --secret-dir=/usr/local/e2e-vsphere-upi-serial-cluster-profile
      - --target=e2e-vsphere-upi-serial
      - --variant=ocp-4.7
      command:
      - ci-operator
      image: ci-operator:latest
      imagePullPolicy: Always
      name: ""
      resources:
        requests:
          cpu: 10m
      volumeMounts:
      - mountPath: /etc/boskos
        name: boskos
        readOnly: true
      - mountPath: /secrets/ci-pull-credentials
        name: ci-pull-credentials
        readOnly: true
      - mountPath: /usr/local/e2e-vsphere-upi-serial-cluster-profile
        name: cluster-profile
      - mountPath: /secrets/gcs
        name: gcs-credentials
        readOnly: true
      - mountPath: /etc/pull-secret
        name: pull-secret
        readOnly: true
      - mountPath: /etc/report
        name: result-aggregator
        readOnly: true
    serviceAccountName: ci-operator
    volumes:
    - name: boskos
      secret:
        items:
        - key: credentials
          path: credentials
        secretName: boskos-credentials
    - name: ci-pull-credentials
      secret:
        secretName: ci-pull-credentials
    - name: cluster-profile
      projected:
        sources:
        - secret:
            name: cluster-secrets-vsphere
    - name: pull-secret
      secret:
        secretName: registry-pull-credentials
    - name: result-aggregator
      secret:
        secretName: result-aggregator
- agent: kubernetes
  cluster: build02
  cron: 0 4,10,16,22 * * *
  decorate: true
  decoration_config:
    skip_cloning: true
  extra_refs:
  - base_ref: master
    org: openshift
    repo: release
  labels:
    ci-operator.openshift.io/prowgen-controlled: "true"
    ci-operator.openshift.io/variant: ocp-4.7
    job-release: "4.7"
    pj-rehearse.openshift.io/can-be-rehearsed: "true"
  name: periodic-ci-openshift-release-master-ocp-4.7-openshift-ipi-azure-arcconformance
  spec:
    containers:
    - args:
      - --gcs-upload-secret=/secrets/gcs/service-account.json
      - --image-import-pull-secret=/etc/pull-secret/.dockerconfigjson
      - --lease-server-credentials-file=/etc/boskos/credentials
      - --report-credentials-file=/etc/report/credentials
      - --secret-dir=/secrets/ci-pull-credentials
      - --secret-dir=/usr/local/openshift-ipi-azure-arcconformance-cluster-profile
      - --target=openshift-ipi-azure-arcconformance
      - --variant=ocp-4.7
      command:
      - ci-operator
      image: ci-operator:latest
      imagePullPolicy: Always
      name: ""
      resources:
        requests:
          cpu: 10m
      volumeMounts:
      - mountPath: /etc/boskos
        name: boskos
        readOnly: true
      - mountPath: /secrets/ci-pull-credentials
        name: ci-pull-credentials
        readOnly: true
      - mountPath: /usr/local/openshift-ipi-azure-arcconformance-cluster-profile
        name: cluster-profile
      - mountPath: /secrets/gcs
        name: gcs-credentials
        readOnly: true
      - mountPath: /etc/pull-secret
        name: pull-secret
        readOnly: true
      - mountPath: /etc/report
        name: result-aggregator
        readOnly: true
    serviceAccountName: ci-operator
    volumes:
    - name: boskos
      secret:
        items:
        - key: credentials
          path: credentials
        secretName: boskos-credentials
    - name: ci-pull-credentials
      secret:
        secretName: ci-pull-credentials
    - name: cluster-profile
      projected:
        sources:
        - secret:
            name: cluster-secrets-azure4
    - name: pull-secret
      secret:
        secretName: registry-pull-credentials
    - name: result-aggregator
      secret:
        secretName: result-aggregator
- agent: kubernetes
  cluster: build02
  cron: 0 0 */2 * *
  decorate: true
  decoration_config:
    skip_cloning: true
  extra_refs:
  - base_ref: master
    org: openshift
    repo: release
  labels:
    ci-operator.openshift.io/prowgen-controlled: "true"
    ci-operator.openshift.io/variant: ocp-4.8
    job-release: "4.8"
    pj-rehearse.openshift.io/can-be-rehearsed: "true"
  name: periodic-ci-openshift-release-master-ocp-4.8-e2e-aws-proxy
  spec:
    containers:
    - args:
      - --gcs-upload-secret=/secrets/gcs/service-account.json
      - --image-import-pull-secret=/etc/pull-secret/.dockerconfigjson
      - --lease-server-credentials-file=/etc/boskos/credentials
      - --report-credentials-file=/etc/report/credentials
      - --secret-dir=/secrets/ci-pull-credentials
      - --secret-dir=/usr/local/e2e-aws-proxy-cluster-profile
      - --target=e2e-aws-proxy
      - --variant=ocp-4.8
      command:
      - ci-operator
      image: ci-operator:latest
      imagePullPolicy: Always
      name: ""
      resources:
        requests:
          cpu: 10m
      volumeMounts:
      - mountPath: /etc/boskos
        name: boskos
        readOnly: true
      - mountPath: /secrets/ci-pull-credentials
        name: ci-pull-credentials
        readOnly: true
      - mountPath: /usr/local/e2e-aws-proxy-cluster-profile
        name: cluster-profile
      - mountPath: /secrets/gcs
        name: gcs-credentials
        readOnly: true
      - mountPath: /etc/pull-secret
        name: pull-secret
        readOnly: true
      - mountPath: /etc/report
        name: result-aggregator
        readOnly: true
    serviceAccountName: ci-operator
    volumes:
    - name: boskos
      secret:
        items:
        - key: credentials
          path: credentials
        secretName: boskos-credentials
    - name: ci-pull-credentials
      secret:
        secretName: ci-pull-credentials
    - name: cluster-profile
      projected:
        sources:
        - secret:
            name: cluster-secrets-aws
    - name: pull-secret
      secret:
        secretName: registry-pull-credentials
    - name: result-aggregator
      secret:
        secretName: result-aggregator
- agent: kubernetes
  cluster: build02
  cron: 30 */6 * * *
  decorate: true
  decoration_config:
    skip_cloning: true
  extra_refs:
  - base_ref: master
    org: openshift
    repo: release
  labels:
    ci-operator.openshift.io/prowgen-controlled: "true"
    ci-operator.openshift.io/variant: ocp-4.8
    job-release: "4.8"
    pj-rehearse.openshift.io/can-be-rehearsed: "true"
  name: periodic-ci-openshift-release-master-ocp-4.8-e2e-aws-workers-rhel7
  spec:
    containers:
    - args:
      - --gcs-upload-secret=/secrets/gcs/service-account.json
      - --image-import-pull-secret=/etc/pull-secret/.dockerconfigjson
      - --lease-server-credentials-file=/etc/boskos/credentials
      - --report-credentials-file=/etc/report/credentials
      - --secret-dir=/secrets/ci-pull-credentials
      - --secret-dir=/usr/local/e2e-aws-workers-rhel7-cluster-profile
      - --target=e2e-aws-workers-rhel7
      - --variant=ocp-4.8
      command:
      - ci-operator
      image: ci-operator:latest
      imagePullPolicy: Always
      name: ""
      resources:
        requests:
          cpu: 10m
      volumeMounts:
      - mountPath: /etc/boskos
        name: boskos
        readOnly: true
      - mountPath: /secrets/ci-pull-credentials
        name: ci-pull-credentials
        readOnly: true
      - mountPath: /usr/local/e2e-aws-workers-rhel7-cluster-profile
        name: cluster-profile
      - mountPath: /secrets/gcs
        name: gcs-credentials
        readOnly: true
      - mountPath: /etc/pull-secret
        name: pull-secret
        readOnly: true
      - mountPath: /etc/report
        name: result-aggregator
        readOnly: true
    serviceAccountName: ci-operator
    volumes:
    - name: boskos
      secret:
        items:
        - key: credentials
          path: credentials
        secretName: boskos-credentials
    - name: ci-pull-credentials
      secret:
        secretName: ci-pull-credentials
    - name: cluster-profile
      projected:
        sources:
        - secret:
            name: cluster-secrets-aws
    - name: pull-secret
      secret:
        secretName: registry-pull-credentials
    - name: result-aggregator
      secret:
        secretName: result-aggregator
- agent: kubernetes
  cluster: build02
  cron: '@daily'
  decorate: true
  decoration_config:
    skip_cloning: true
  extra_refs:
  - base_ref: master
    org: openshift
    repo: release
  labels:
    ci-operator.openshift.io/prowgen-controlled: "true"
    ci-operator.openshift.io/variant: ocp-4.8
    job-release: "4.8"
    pj-rehearse.openshift.io/can-be-rehearsed: "true"
  name: periodic-ci-openshift-release-master-ocp-4.8-e2e-gcp-libvirt-cert-rotation
  spec:
    containers:
    - args:
      - --gcs-upload-secret=/secrets/gcs/service-account.json
      - --image-import-pull-secret=/etc/pull-secret/.dockerconfigjson
      - --lease-server-credentials-file=/etc/boskos/credentials
      - --report-credentials-file=/etc/report/credentials
      - --secret-dir=/secrets/ci-pull-credentials
      - --secret-dir=/usr/local/e2e-gcp-libvirt-cert-rotation-cluster-profile
      - --target=e2e-gcp-libvirt-cert-rotation
      - --variant=ocp-4.8
      command:
      - ci-operator
      image: ci-operator:latest
      imagePullPolicy: Always
      name: ""
      resources:
        requests:
          cpu: 10m
      volumeMounts:
      - mountPath: /etc/boskos
        name: boskos
        readOnly: true
      - mountPath: /secrets/ci-pull-credentials
        name: ci-pull-credentials
        readOnly: true
      - mountPath: /usr/local/e2e-gcp-libvirt-cert-rotation-cluster-profile
        name: cluster-profile
      - mountPath: /secrets/gcs
        name: gcs-credentials
        readOnly: true
      - mountPath: /etc/pull-secret
        name: pull-secret
        readOnly: true
      - mountPath: /etc/report
        name: result-aggregator
        readOnly: true
    serviceAccountName: ci-operator
    volumes:
    - name: boskos
      secret:
        items:
        - key: credentials
          path: credentials
        secretName: boskos-credentials
    - name: ci-pull-credentials
      secret:
        secretName: ci-pull-credentials
    - name: cluster-profile
      projected:
        sources:
        - secret:
            name: cluster-secrets-gcp
        - configMap:
            name: cluster-profile-gcp
    - name: pull-secret
      secret:
        secretName: registry-pull-credentials
    - name: result-aggregator
      secret:
        secretName: result-aggregator
- agent: kubernetes
  cluster: build02
  cron: 0 0 * * 1
  decorate: true
  decoration_config:
    skip_cloning: true
  extra_refs:
  - base_ref: master
    org: openshift
    repo: release
  labels:
    ci-operator.openshift.io/prowgen-controlled: "true"
    ci-operator.openshift.io/variant: ocp-4.8
    job-release: "4.8"
    pj-rehearse.openshift.io/can-be-rehearsed: "true"
  name: periodic-ci-openshift-release-master-ocp-4.8-e2e-metal-assisted
  reporter_config:
    slack:
      channel: '#assisted-deployment-ci'
      job_states_to_report:
      - failure
      - error
      report_template: '{{if eq .Status.State "success"}} :rainbow: Job *{{.Spec.Job}}* ended with *{{.Status.State}}*. <{{.Status.URL}}|View logs> :rainbow: {{else}} :volcano: Job *{{.Spec.Job}}* ended with *{{.Status.State}}*. <{{.Status.URL}}|View logs> :volcano: {{end}}'
  spec:
    containers:
    - args:
      - --gcs-upload-secret=/secrets/gcs/service-account.json
      - --image-import-pull-secret=/etc/pull-secret/.dockerconfigjson
      - --lease-server-credentials-file=/etc/boskos/credentials
      - --report-credentials-file=/etc/report/credentials
      - --secret-dir=/secrets/ci-pull-credentials
      - --secret-dir=/usr/local/e2e-metal-assisted-cluster-profile
      - --target=e2e-metal-assisted
      - --variant=ocp-4.8
      command:
      - ci-operator
      image: ci-operator:latest
      imagePullPolicy: Always
      name: ""
      resources:
        requests:
          cpu: 10m
      volumeMounts:
      - mountPath: /etc/boskos
        name: boskos
        readOnly: true
      - mountPath: /secrets/ci-pull-credentials
        name: ci-pull-credentials
        readOnly: true
      - mountPath: /usr/local/e2e-metal-assisted-cluster-profile
        name: cluster-profile
      - mountPath: /secrets/gcs
        name: gcs-credentials
        readOnly: true
      - mountPath: /etc/pull-secret
        name: pull-secret
        readOnly: true
      - mountPath: /etc/report
        name: result-aggregator
        readOnly: true
    serviceAccountName: ci-operator
    volumes:
    - name: boskos
      secret:
        items:
        - key: credentials
          path: credentials
        secretName: boskos-credentials
    - name: ci-pull-credentials
      secret:
        secretName: ci-pull-credentials
    - name: cluster-profile
      projected:
        sources:
        - secret:
            name: cluster-secrets-packet
        - configMap:
            name: cluster-profile-packet
    - name: pull-secret
      secret:
        secretName: registry-pull-credentials
    - name: result-aggregator
      secret:
        secretName: result-aggregator
- agent: kubernetes
  cluster: build02
  cron: 0 0 * * 1
  decorate: true
  decoration_config:
    skip_cloning: true
  extra_refs:
  - base_ref: master
    org: openshift
    repo: release
  labels:
    ci-operator.openshift.io/prowgen-controlled: "true"
    ci-operator.openshift.io/variant: ocp-4.8
    job-release: "4.8"
    pj-rehearse.openshift.io/can-be-rehearsed: "true"
  name: periodic-ci-openshift-release-master-ocp-4.8-e2e-metal-assisted-ipv6
  reporter_config:
    slack:
      channel: '#assisted-deployment-ci'
      job_states_to_report:
      - failure
      - error
      report_template: '{{if eq .Status.State "success"}} :rainbow: Job *{{.Spec.Job}}* ended with *{{.Status.State}}*. <{{.Status.URL}}|View logs> :rainbow: {{else}} :volcano: Job *{{.Spec.Job}}* ended with *{{.Status.State}}*. <{{.Status.URL}}|View logs> :volcano: {{end}}'
  spec:
    containers:
    - args:
      - --gcs-upload-secret=/secrets/gcs/service-account.json
      - --image-import-pull-secret=/etc/pull-secret/.dockerconfigjson
      - --lease-server-credentials-file=/etc/boskos/credentials
      - --report-credentials-file=/etc/report/credentials
      - --secret-dir=/secrets/ci-pull-credentials
      - --secret-dir=/usr/local/e2e-metal-assisted-ipv6-cluster-profile
      - --target=e2e-metal-assisted-ipv6
      - --variant=ocp-4.8
      command:
      - ci-operator
      image: ci-operator:latest
      imagePullPolicy: Always
      name: ""
      resources:
        requests:
          cpu: 10m
      volumeMounts:
      - mountPath: /etc/boskos
        name: boskos
        readOnly: true
      - mountPath: /secrets/ci-pull-credentials
        name: ci-pull-credentials
        readOnly: true
      - mountPath: /usr/local/e2e-metal-assisted-ipv6-cluster-profile
        name: cluster-profile
      - mountPath: /secrets/gcs
        name: gcs-credentials
        readOnly: true
      - mountPath: /etc/pull-secret
        name: pull-secret
        readOnly: true
      - mountPath: /etc/report
        name: result-aggregator
        readOnly: true
    serviceAccountName: ci-operator
    volumes:
    - name: boskos
      secret:
        items:
        - key: credentials
          path: credentials
        secretName: boskos-credentials
    - name: ci-pull-credentials
      secret:
        secretName: ci-pull-credentials
    - name: cluster-profile
      projected:
        sources:
        - secret:
            name: cluster-secrets-packet
        - configMap:
            name: cluster-profile-packet
    - name: pull-secret
      secret:
        secretName: registry-pull-credentials
    - name: result-aggregator
      secret:
        secretName: result-aggregator
- agent: kubernetes
  cluster: build02
  cron: 0 0 * * 1
  decorate: true
  decoration_config:
    skip_cloning: true
  extra_refs:
  - base_ref: master
    org: openshift
    repo: release
  labels:
    ci-operator.openshift.io/prowgen-controlled: "true"
    ci-operator.openshift.io/variant: ocp-4.8
    job-release: "4.8"
    pj-rehearse.openshift.io/can-be-rehearsed: "true"
  name: periodic-ci-openshift-release-master-ocp-4.8-e2e-metal-assisted-onprem
  reporter_config:
    slack:
      channel: '#assisted-deployment-ci'
      job_states_to_report:
      - failure
      - error
      report_template: '{{if eq .Status.State "success"}} :rainbow: Job *{{.Spec.Job}}* ended with *{{.Status.State}}*. <{{.Status.URL}}|View logs> :rainbow: {{else}} :volcano: Job *{{.Spec.Job}}* ended with *{{.Status.State}}*. <{{.Status.URL}}|View logs> :volcano: {{end}}'
  spec:
    containers:
    - args:
      - --gcs-upload-secret=/secrets/gcs/service-account.json
      - --image-import-pull-secret=/etc/pull-secret/.dockerconfigjson
      - --lease-server-credentials-file=/etc/boskos/credentials
      - --report-credentials-file=/etc/report/credentials
      - --secret-dir=/secrets/ci-pull-credentials
      - --secret-dir=/usr/local/e2e-metal-assisted-onprem-cluster-profile
      - --target=e2e-metal-assisted-onprem
      - --variant=ocp-4.8
      command:
      - ci-operator
      image: ci-operator:latest
      imagePullPolicy: Always
      name: ""
      resources:
        requests:
          cpu: 10m
      volumeMounts:
      - mountPath: /etc/boskos
        name: boskos
        readOnly: true
      - mountPath: /secrets/ci-pull-credentials
        name: ci-pull-credentials
        readOnly: true
      - mountPath: /usr/local/e2e-metal-assisted-onprem-cluster-profile
        name: cluster-profile
      - mountPath: /secrets/gcs
        name: gcs-credentials
        readOnly: true
      - mountPath: /etc/pull-secret
        name: pull-secret
        readOnly: true
      - mountPath: /etc/report
        name: result-aggregator
        readOnly: true
    serviceAccountName: ci-operator
    volumes:
    - name: boskos
      secret:
        items:
        - key: credentials
          path: credentials
        secretName: boskos-credentials
    - name: ci-pull-credentials
      secret:
        secretName: ci-pull-credentials
    - name: cluster-profile
      projected:
        sources:
        - secret:
            name: cluster-secrets-packet
        - configMap:
            name: cluster-profile-packet
    - name: pull-secret
      secret:
        secretName: registry-pull-credentials
    - name: result-aggregator
      secret:
        secretName: result-aggregator
- agent: kubernetes
  cluster: build02
  cron: 0 0 1 1 *
  decorate: true
  decoration_config:
    skip_cloning: true
  extra_refs:
  - base_ref: master
    org: openshift
    repo: release
  labels:
    ci-operator.openshift.io/prowgen-controlled: "true"
    ci-operator.openshift.io/variant: ocp-4.8
    job-release: "4.8"
    pj-rehearse.openshift.io/can-be-rehearsed: "true"
  name: periodic-ci-openshift-release-master-ocp-4.8-e2e-metal-ipi
  spec:
    containers:
    - args:
      - --gcs-upload-secret=/secrets/gcs/service-account.json
      - --image-import-pull-secret=/etc/pull-secret/.dockerconfigjson
      - --lease-server-credentials-file=/etc/boskos/credentials
      - --report-credentials-file=/etc/report/credentials
      - --secret-dir=/secrets/ci-pull-credentials
      - --secret-dir=/usr/local/e2e-metal-ipi-cluster-profile
      - --target=e2e-metal-ipi
      - --variant=ocp-4.8
      command:
      - ci-operator
      image: ci-operator:latest
      imagePullPolicy: Always
      name: ""
      resources:
        requests:
          cpu: 10m
      volumeMounts:
      - mountPath: /etc/boskos
        name: boskos
        readOnly: true
      - mountPath: /secrets/ci-pull-credentials
        name: ci-pull-credentials
        readOnly: true
      - mountPath: /usr/local/e2e-metal-ipi-cluster-profile
        name: cluster-profile
      - mountPath: /secrets/gcs
        name: gcs-credentials
        readOnly: true
      - mountPath: /etc/pull-secret
        name: pull-secret
        readOnly: true
      - mountPath: /etc/report
        name: result-aggregator
        readOnly: true
    serviceAccountName: ci-operator
    volumes:
    - name: boskos
      secret:
        items:
        - key: credentials
          path: credentials
        secretName: boskos-credentials
    - name: ci-pull-credentials
      secret:
        secretName: ci-pull-credentials
    - name: cluster-profile
      projected:
        sources:
        - secret:
            name: cluster-secrets-packet
        - configMap:
            name: cluster-profile-packet
    - name: pull-secret
      secret:
        secretName: registry-pull-credentials
    - name: result-aggregator
      secret:
        secretName: result-aggregator
- agent: kubernetes
  cluster: build02
  cron: 0 0 * * 1
  decorate: true
  decoration_config:
    skip_cloning: true
  extra_refs:
  - base_ref: master
    org: openshift
    repo: release
  labels:
    ci-operator.openshift.io/prowgen-controlled: "true"
    ci-operator.openshift.io/variant: ocp-4.8
    job-release: "4.8"
    pj-rehearse.openshift.io/can-be-rehearsed: "true"
  name: periodic-ci-openshift-release-master-ocp-4.8-e2e-metal-ipi-compact
  spec:
    containers:
    - args:
      - --gcs-upload-secret=/secrets/gcs/service-account.json
      - --image-import-pull-secret=/etc/pull-secret/.dockerconfigjson
      - --lease-server-credentials-file=/etc/boskos/credentials
      - --report-credentials-file=/etc/report/credentials
      - --secret-dir=/secrets/ci-pull-credentials
      - --secret-dir=/usr/local/e2e-metal-ipi-compact-cluster-profile
      - --target=e2e-metal-ipi-compact
      - --variant=ocp-4.8
      command:
      - ci-operator
      image: ci-operator:latest
      imagePullPolicy: Always
      name: ""
      resources:
        requests:
          cpu: 10m
      volumeMounts:
      - mountPath: /etc/boskos
        name: boskos
        readOnly: true
      - mountPath: /secrets/ci-pull-credentials
        name: ci-pull-credentials
        readOnly: true
      - mountPath: /usr/local/e2e-metal-ipi-compact-cluster-profile
        name: cluster-profile
      - mountPath: /secrets/gcs
        name: gcs-credentials
        readOnly: true
      - mountPath: /etc/pull-secret
        name: pull-secret
        readOnly: true
      - mountPath: /etc/report
        name: result-aggregator
        readOnly: true
    serviceAccountName: ci-operator
    volumes:
    - name: boskos
      secret:
        items:
        - key: credentials
          path: credentials
        secretName: boskos-credentials
    - name: ci-pull-credentials
      secret:
        secretName: ci-pull-credentials
    - name: cluster-profile
      projected:
        sources:
        - secret:
            name: cluster-secrets-packet
        - configMap:
            name: cluster-profile-packet
    - name: pull-secret
      secret:
        secretName: registry-pull-credentials
    - name: result-aggregator
      secret:
        secretName: result-aggregator
- agent: kubernetes
  cluster: build02
  cron: 0 0 1 1 *
  decorate: true
  decoration_config:
    skip_cloning: true
  extra_refs:
  - base_ref: master
    org: openshift
    repo: release
  labels:
    ci-operator.openshift.io/prowgen-controlled: "true"
    ci-operator.openshift.io/variant: ocp-4.8
    job-release: "4.8"
    pj-rehearse.openshift.io/can-be-rehearsed: "true"
  name: periodic-ci-openshift-release-master-ocp-4.8-e2e-metal-ipi-ovn-dualstack
  spec:
    containers:
    - args:
      - --gcs-upload-secret=/secrets/gcs/service-account.json
      - --image-import-pull-secret=/etc/pull-secret/.dockerconfigjson
      - --lease-server-credentials-file=/etc/boskos/credentials
      - --report-credentials-file=/etc/report/credentials
      - --secret-dir=/secrets/ci-pull-credentials
      - --secret-dir=/usr/local/e2e-metal-ipi-ovn-dualstack-cluster-profile
      - --target=e2e-metal-ipi-ovn-dualstack
      - --variant=ocp-4.8
      command:
      - ci-operator
      image: ci-operator:latest
      imagePullPolicy: Always
      name: ""
      resources:
        requests:
          cpu: 10m
      volumeMounts:
      - mountPath: /etc/boskos
        name: boskos
        readOnly: true
      - mountPath: /secrets/ci-pull-credentials
        name: ci-pull-credentials
        readOnly: true
      - mountPath: /usr/local/e2e-metal-ipi-ovn-dualstack-cluster-profile
        name: cluster-profile
      - mountPath: /secrets/gcs
        name: gcs-credentials
        readOnly: true
      - mountPath: /etc/pull-secret
        name: pull-secret
        readOnly: true
      - mountPath: /etc/report
        name: result-aggregator
        readOnly: true
    serviceAccountName: ci-operator
    volumes:
    - name: boskos
      secret:
        items:
        - key: credentials
          path: credentials
        secretName: boskos-credentials
    - name: ci-pull-credentials
      secret:
        secretName: ci-pull-credentials
    - name: cluster-profile
      projected:
        sources:
        - secret:
            name: cluster-secrets-packet
        - configMap:
            name: cluster-profile-packet
    - name: pull-secret
      secret:
        secretName: registry-pull-credentials
    - name: result-aggregator
      secret:
        secretName: result-aggregator
- agent: kubernetes
  cluster: build02
  cron: 0 0 1 1 *
  decorate: true
  decoration_config:
    skip_cloning: true
  extra_refs:
  - base_ref: master
    org: openshift
    repo: release
  labels:
    ci-operator.openshift.io/prowgen-controlled: "true"
    ci-operator.openshift.io/variant: ocp-4.8
    job-release: "4.8"
    pj-rehearse.openshift.io/can-be-rehearsed: "true"
  name: periodic-ci-openshift-release-master-ocp-4.8-e2e-metal-ipi-ovn-ipv6
  spec:
    containers:
    - args:
      - --gcs-upload-secret=/secrets/gcs/service-account.json
      - --image-import-pull-secret=/etc/pull-secret/.dockerconfigjson
      - --lease-server-credentials-file=/etc/boskos/credentials
      - --report-credentials-file=/etc/report/credentials
      - --secret-dir=/secrets/ci-pull-credentials
      - --secret-dir=/usr/local/e2e-metal-ipi-ovn-ipv6-cluster-profile
      - --target=e2e-metal-ipi-ovn-ipv6
      - --variant=ocp-4.8
      command:
      - ci-operator
      image: ci-operator:latest
      imagePullPolicy: Always
      name: ""
      resources:
        requests:
          cpu: 10m
      volumeMounts:
      - mountPath: /etc/boskos
        name: boskos
        readOnly: true
      - mountPath: /secrets/ci-pull-credentials
        name: ci-pull-credentials
        readOnly: true
      - mountPath: /usr/local/e2e-metal-ipi-ovn-ipv6-cluster-profile
        name: cluster-profile
      - mountPath: /secrets/gcs
        name: gcs-credentials
        readOnly: true
      - mountPath: /etc/pull-secret
        name: pull-secret
        readOnly: true
      - mountPath: /etc/report
        name: result-aggregator
        readOnly: true
    serviceAccountName: ci-operator
    volumes:
    - name: boskos
      secret:
        items:
        - key: credentials
          path: credentials
        secretName: boskos-credentials
    - name: ci-pull-credentials
      secret:
        secretName: ci-pull-credentials
    - name: cluster-profile
      projected:
        sources:
        - secret:
            name: cluster-secrets-packet
        - configMap:
            name: cluster-profile-packet
    - name: pull-secret
      secret:
        secretName: registry-pull-credentials
    - name: result-aggregator
      secret:
        secretName: result-aggregator
- agent: kubernetes
  cluster: build02
  cron: 0 0 1 1 *
  decorate: true
  decoration_config:
    skip_cloning: true
  extra_refs:
  - base_ref: master
    org: openshift
    repo: release
  labels:
    ci-operator.openshift.io/prowgen-controlled: "true"
    ci-operator.openshift.io/variant: ocp-4.8
    job-release: "4.8"
    pj-rehearse.openshift.io/can-be-rehearsed: "true"
  name: periodic-ci-openshift-release-master-ocp-4.8-e2e-metal-ipi-upgrade
  spec:
    containers:
    - args:
      - --gcs-upload-secret=/secrets/gcs/service-account.json
      - --image-import-pull-secret=/etc/pull-secret/.dockerconfigjson
      - --lease-server-credentials-file=/etc/boskos/credentials
      - --report-credentials-file=/etc/report/credentials
      - --secret-dir=/secrets/ci-pull-credentials
      - --secret-dir=/usr/local/e2e-metal-ipi-upgrade-cluster-profile
      - --target=e2e-metal-ipi-upgrade
      - --variant=ocp-4.8
      command:
      - ci-operator
      image: ci-operator:latest
      imagePullPolicy: Always
      name: ""
      resources:
        requests:
          cpu: 10m
      volumeMounts:
      - mountPath: /etc/boskos
        name: boskos
        readOnly: true
      - mountPath: /secrets/ci-pull-credentials
        name: ci-pull-credentials
        readOnly: true
      - mountPath: /usr/local/e2e-metal-ipi-upgrade-cluster-profile
        name: cluster-profile
      - mountPath: /secrets/gcs
        name: gcs-credentials
        readOnly: true
      - mountPath: /etc/pull-secret
        name: pull-secret
        readOnly: true
      - mountPath: /etc/report
        name: result-aggregator
        readOnly: true
    serviceAccountName: ci-operator
    volumes:
    - name: boskos
      secret:
        items:
        - key: credentials
          path: credentials
        secretName: boskos-credentials
    - name: ci-pull-credentials
      secret:
        secretName: ci-pull-credentials
    - name: cluster-profile
      projected:
        sources:
        - secret:
            name: cluster-secrets-packet
        - configMap:
            name: cluster-profile-packet
    - name: pull-secret
      secret:
        secretName: registry-pull-credentials
    - name: result-aggregator
      secret:
        secretName: result-aggregator
- agent: kubernetes
  cluster: build02
  cron: 0 0 * * 1
  decorate: true
  decoration_config:
    skip_cloning: true
  extra_refs:
  - base_ref: master
    org: openshift
    repo: release
  labels:
    ci-operator.openshift.io/prowgen-controlled: "true"
    ci-operator.openshift.io/variant: ocp-4.8
    job-release: "4.8"
    pj-rehearse.openshift.io/can-be-rehearsed: "true"
  name: periodic-ci-openshift-release-master-ocp-4.8-e2e-metal-ipi-virtualmedia
  spec:
    containers:
    - args:
      - --gcs-upload-secret=/secrets/gcs/service-account.json
      - --image-import-pull-secret=/etc/pull-secret/.dockerconfigjson
      - --lease-server-credentials-file=/etc/boskos/credentials
      - --report-credentials-file=/etc/report/credentials
      - --secret-dir=/secrets/ci-pull-credentials
      - --secret-dir=/usr/local/e2e-metal-ipi-virtualmedia-cluster-profile
      - --target=e2e-metal-ipi-virtualmedia
      - --variant=ocp-4.8
      command:
      - ci-operator
      image: ci-operator:latest
      imagePullPolicy: Always
      name: ""
      resources:
        requests:
          cpu: 10m
      volumeMounts:
      - mountPath: /etc/boskos
        name: boskos
        readOnly: true
      - mountPath: /secrets/ci-pull-credentials
        name: ci-pull-credentials
        readOnly: true
      - mountPath: /usr/local/e2e-metal-ipi-virtualmedia-cluster-profile
        name: cluster-profile
      - mountPath: /secrets/gcs
        name: gcs-credentials
        readOnly: true
      - mountPath: /etc/pull-secret
        name: pull-secret
        readOnly: true
      - mountPath: /etc/report
        name: result-aggregator
        readOnly: true
    serviceAccountName: ci-operator
    volumes:
    - name: boskos
      secret:
        items:
        - key: credentials
          path: credentials
        secretName: boskos-credentials
    - name: ci-pull-credentials
      secret:
        secretName: ci-pull-credentials
    - name: cluster-profile
      projected:
        sources:
        - secret:
            name: cluster-secrets-packet
        - configMap:
            name: cluster-profile-packet
    - name: pull-secret
      secret:
        secretName: registry-pull-credentials
    - name: result-aggregator
      secret:
        secretName: result-aggregator
- agent: kubernetes
  cluster: build02
  cron: 0 */6 * * *
  decorate: true
  decoration_config:
    skip_cloning: true
  extra_refs:
  - base_ref: master
    org: openshift
    repo: release
  labels:
    ci-operator.openshift.io/prowgen-controlled: "true"
    ci-operator.openshift.io/variant: ocp-4.8
    job-release: "4.8"
    pj-rehearse.openshift.io/can-be-rehearsed: "true"
  name: periodic-ci-openshift-release-master-ocp-4.8-e2e-ovirt
  spec:
    containers:
    - args:
      - --gcs-upload-secret=/secrets/gcs/service-account.json
      - --image-import-pull-secret=/etc/pull-secret/.dockerconfigjson
      - --lease-server-credentials-file=/etc/boskos/credentials
      - --report-credentials-file=/etc/report/credentials
      - --secret-dir=/secrets/ci-pull-credentials
      - --secret-dir=/usr/local/e2e-ovirt-cluster-profile
      - --target=e2e-ovirt
      - --variant=ocp-4.8
      command:
      - ci-operator
      image: ci-operator:latest
      imagePullPolicy: Always
      name: ""
      resources:
        requests:
          cpu: 10m
      volumeMounts:
      - mountPath: /etc/boskos
        name: boskos
        readOnly: true
      - mountPath: /secrets/ci-pull-credentials
        name: ci-pull-credentials
        readOnly: true
      - mountPath: /usr/local/e2e-ovirt-cluster-profile
        name: cluster-profile
      - mountPath: /secrets/gcs
        name: gcs-credentials
        readOnly: true
      - mountPath: /etc/pull-secret
        name: pull-secret
        readOnly: true
      - mountPath: /etc/report
        name: result-aggregator
        readOnly: true
    serviceAccountName: ci-operator
    volumes:
    - name: boskos
      secret:
        items:
        - key: credentials
          path: credentials
        secretName: boskos-credentials
    - name: ci-pull-credentials
      secret:
        secretName: ci-pull-credentials
    - name: cluster-profile
      projected:
        sources:
        - secret:
            name: cluster-secrets-ovirt
        - configMap:
            name: cluster-profile-ovirt
    - name: pull-secret
      secret:
        secretName: registry-pull-credentials
    - name: result-aggregator
      secret:
        secretName: result-aggregator
- agent: kubernetes
  cluster: vsphere
  cron: 0 4,10,16,22 * * *
  decorate: true
  decoration_config:
    skip_cloning: true
  extra_refs:
  - base_ref: master
    org: openshift
    repo: release
  labels:
    ci-operator.openshift.io/prowgen-controlled: "true"
    ci-operator.openshift.io/variant: ocp-4.8
    job-release: "4.8"
    pj-rehearse.openshift.io/can-be-rehearsed: "true"
  name: periodic-ci-openshift-release-master-ocp-4.8-e2e-vsphere
  spec:
    containers:
    - args:
      - --gcs-upload-secret=/secrets/gcs/service-account.json
      - --image-import-pull-secret=/etc/pull-secret/.dockerconfigjson
      - --lease-server-credentials-file=/etc/boskos/credentials
      - --report-credentials-file=/etc/report/credentials
      - --secret-dir=/secrets/ci-pull-credentials
      - --secret-dir=/usr/local/e2e-vsphere-cluster-profile
      - --target=e2e-vsphere
      - --variant=ocp-4.8
      command:
      - ci-operator
      image: ci-operator:latest
      imagePullPolicy: Always
      name: ""
      resources:
        requests:
          cpu: 10m
      volumeMounts:
      - mountPath: /etc/boskos
        name: boskos
        readOnly: true
      - mountPath: /secrets/ci-pull-credentials
        name: ci-pull-credentials
        readOnly: true
      - mountPath: /usr/local/e2e-vsphere-cluster-profile
        name: cluster-profile
      - mountPath: /secrets/gcs
        name: gcs-credentials
        readOnly: true
      - mountPath: /etc/pull-secret
        name: pull-secret
        readOnly: true
      - mountPath: /etc/report
        name: result-aggregator
        readOnly: true
    serviceAccountName: ci-operator
    volumes:
    - name: boskos
      secret:
        items:
        - key: credentials
          path: credentials
        secretName: boskos-credentials
    - name: ci-pull-credentials
      secret:
        secretName: ci-pull-credentials
    - name: cluster-profile
      projected:
        sources:
        - secret:
            name: cluster-secrets-vsphere
    - name: pull-secret
      secret:
        secretName: registry-pull-credentials
    - name: result-aggregator
      secret:
        secretName: result-aggregator
- agent: kubernetes
  cluster: vsphere
  cron: 30 4,10,16,22 * * *
  decorate: true
  decoration_config:
    skip_cloning: true
  extra_refs:
  - base_ref: master
    org: openshift
    repo: release
  labels:
    ci-operator.openshift.io/prowgen-controlled: "true"
    ci-operator.openshift.io/variant: ocp-4.8
    job-release: "4.8"
    pj-rehearse.openshift.io/can-be-rehearsed: "true"
  name: periodic-ci-openshift-release-master-ocp-4.8-e2e-vsphere-serial
  spec:
    containers:
    - args:
      - --gcs-upload-secret=/secrets/gcs/service-account.json
      - --image-import-pull-secret=/etc/pull-secret/.dockerconfigjson
      - --lease-server-credentials-file=/etc/boskos/credentials
      - --report-credentials-file=/etc/report/credentials
      - --secret-dir=/secrets/ci-pull-credentials
      - --secret-dir=/usr/local/e2e-vsphere-serial-cluster-profile
      - --target=e2e-vsphere-serial
      - --variant=ocp-4.8
      command:
      - ci-operator
      image: ci-operator:latest
      imagePullPolicy: Always
      name: ""
      resources:
        requests:
          cpu: 10m
      volumeMounts:
      - mountPath: /etc/boskos
        name: boskos
        readOnly: true
      - mountPath: /secrets/ci-pull-credentials
        name: ci-pull-credentials
        readOnly: true
      - mountPath: /usr/local/e2e-vsphere-serial-cluster-profile
        name: cluster-profile
      - mountPath: /secrets/gcs
        name: gcs-credentials
        readOnly: true
      - mountPath: /etc/pull-secret
        name: pull-secret
        readOnly: true
      - mountPath: /etc/report
        name: result-aggregator
        readOnly: true
    serviceAccountName: ci-operator
    volumes:
    - name: boskos
      secret:
        items:
        - key: credentials
          path: credentials
        secretName: boskos-credentials
    - name: ci-pull-credentials
      secret:
        secretName: ci-pull-credentials
    - name: cluster-profile
      projected:
        sources:
        - secret:
            name: cluster-secrets-vsphere
    - name: pull-secret
      secret:
        secretName: registry-pull-credentials
    - name: result-aggregator
      secret:
        secretName: result-aggregator
- agent: kubernetes
  cluster: vsphere
  cron: 15 4,10,16,22 * * *
  decorate: true
  decoration_config:
    skip_cloning: true
  extra_refs:
  - base_ref: master
    org: openshift
    repo: release
  labels:
    ci-operator.openshift.io/prowgen-controlled: "true"
    ci-operator.openshift.io/variant: ocp-4.8
    job-release: "4.8"
    pj-rehearse.openshift.io/can-be-rehearsed: "true"
  name: periodic-ci-openshift-release-master-ocp-4.8-e2e-vsphere-upi
  spec:
    containers:
    - args:
      - --gcs-upload-secret=/secrets/gcs/service-account.json
      - --image-import-pull-secret=/etc/pull-secret/.dockerconfigjson
      - --lease-server-credentials-file=/etc/boskos/credentials
      - --report-credentials-file=/etc/report/credentials
      - --secret-dir=/secrets/ci-pull-credentials
      - --secret-dir=/usr/local/e2e-vsphere-upi-cluster-profile
      - --target=e2e-vsphere-upi
      - --variant=ocp-4.8
      command:
      - ci-operator
      image: ci-operator:latest
      imagePullPolicy: Always
      name: ""
      resources:
        requests:
          cpu: 10m
      volumeMounts:
      - mountPath: /etc/boskos
        name: boskos
        readOnly: true
      - mountPath: /secrets/ci-pull-credentials
        name: ci-pull-credentials
        readOnly: true
      - mountPath: /usr/local/e2e-vsphere-upi-cluster-profile
        name: cluster-profile
      - mountPath: /secrets/gcs
        name: gcs-credentials
        readOnly: true
      - mountPath: /etc/pull-secret
        name: pull-secret
        readOnly: true
      - mountPath: /etc/report
        name: result-aggregator
        readOnly: true
    serviceAccountName: ci-operator
    volumes:
    - name: boskos
      secret:
        items:
        - key: credentials
          path: credentials
        secretName: boskos-credentials
    - name: ci-pull-credentials
      secret:
        secretName: ci-pull-credentials
    - name: cluster-profile
      projected:
        sources:
        - secret:
            name: cluster-secrets-vsphere
    - name: pull-secret
      secret:
        secretName: registry-pull-credentials
    - name: result-aggregator
      secret:
        secretName: result-aggregator
- agent: kubernetes
  cluster: vsphere
  cron: 45 4,10,16,22 * * *
  decorate: true
  decoration_config:
    skip_cloning: true
  extra_refs:
  - base_ref: master
    org: openshift
    repo: release
  labels:
    ci-operator.openshift.io/prowgen-controlled: "true"
    ci-operator.openshift.io/variant: ocp-4.8
    job-release: "4.8"
    pj-rehearse.openshift.io/can-be-rehearsed: "true"
  name: periodic-ci-openshift-release-master-ocp-4.8-e2e-vsphere-upi-serial
  spec:
    containers:
    - args:
      - --gcs-upload-secret=/secrets/gcs/service-account.json
      - --image-import-pull-secret=/etc/pull-secret/.dockerconfigjson
      - --lease-server-credentials-file=/etc/boskos/credentials
      - --report-credentials-file=/etc/report/credentials
      - --secret-dir=/secrets/ci-pull-credentials
      - --secret-dir=/usr/local/e2e-vsphere-upi-serial-cluster-profile
      - --target=e2e-vsphere-upi-serial
      - --variant=ocp-4.8
      command:
      - ci-operator
      image: ci-operator:latest
      imagePullPolicy: Always
      name: ""
      resources:
        requests:
          cpu: 10m
      volumeMounts:
      - mountPath: /etc/boskos
        name: boskos
        readOnly: true
      - mountPath: /secrets/ci-pull-credentials
        name: ci-pull-credentials
        readOnly: true
      - mountPath: /usr/local/e2e-vsphere-upi-serial-cluster-profile
        name: cluster-profile
      - mountPath: /secrets/gcs
        name: gcs-credentials
        readOnly: true
      - mountPath: /etc/pull-secret
        name: pull-secret
        readOnly: true
      - mountPath: /etc/report
        name: result-aggregator
        readOnly: true
    serviceAccountName: ci-operator
    volumes:
    - name: boskos
      secret:
        items:
        - key: credentials
          path: credentials
        secretName: boskos-credentials
    - name: ci-pull-credentials
      secret:
        secretName: ci-pull-credentials
    - name: cluster-profile
      projected:
        sources:
        - secret:
            name: cluster-secrets-vsphere
    - name: pull-secret
      secret:
        secretName: registry-pull-credentials
    - name: result-aggregator
      secret:
        secretName: result-aggregator
- agent: kubernetes
  cluster: build02
  cron: 0 4,10,16,22 * * *
  decorate: true
  decoration_config:
    skip_cloning: true
  extra_refs:
  - base_ref: master
    org: openshift
    repo: release
  labels:
    ci-operator.openshift.io/prowgen-controlled: "true"
    ci-operator.openshift.io/variant: ocp-4.8
    job-release: "4.8"
    pj-rehearse.openshift.io/can-be-rehearsed: "true"
  name: periodic-ci-openshift-release-master-ocp-4.8-openshift-ipi-azure-arcconformance
  spec:
    containers:
    - args:
      - --gcs-upload-secret=/secrets/gcs/service-account.json
      - --image-import-pull-secret=/etc/pull-secret/.dockerconfigjson
      - --lease-server-credentials-file=/etc/boskos/credentials
      - --report-credentials-file=/etc/report/credentials
      - --secret-dir=/secrets/ci-pull-credentials
      - --secret-dir=/usr/local/openshift-ipi-azure-arcconformance-cluster-profile
      - --target=openshift-ipi-azure-arcconformance
      - --variant=ocp-4.8
      command:
      - ci-operator
      image: ci-operator:latest
      imagePullPolicy: Always
      name: ""
      resources:
        requests:
          cpu: 10m
      volumeMounts:
      - mountPath: /etc/boskos
        name: boskos
        readOnly: true
      - mountPath: /secrets/ci-pull-credentials
        name: ci-pull-credentials
        readOnly: true
      - mountPath: /usr/local/openshift-ipi-azure-arcconformance-cluster-profile
        name: cluster-profile
      - mountPath: /secrets/gcs
        name: gcs-credentials
        readOnly: true
      - mountPath: /etc/pull-secret
        name: pull-secret
        readOnly: true
      - mountPath: /etc/report
        name: result-aggregator
        readOnly: true
    serviceAccountName: ci-operator
    volumes:
    - name: boskos
      secret:
        items:
        - key: credentials
          path: credentials
        secretName: boskos-credentials
    - name: ci-pull-credentials
      secret:
        secretName: ci-pull-credentials
    - name: cluster-profile
      projected:
        sources:
        - secret:
            name: cluster-secrets-azure4
    - name: pull-secret
      secret:
        secretName: registry-pull-credentials
    - name: result-aggregator
      secret:
        secretName: result-aggregator
- agent: kubernetes
  cluster: build02
  cron: 0 0 */2 * *
  decorate: true
  decoration_config:
    skip_cloning: true
  extra_refs:
  - base_ref: master
    org: openshift
    repo: release
  labels:
    ci-operator.openshift.io/prowgen-controlled: "true"
    ci-operator.openshift.io/variant: ocp-4.9
    job-release: "4.9"
    pj-rehearse.openshift.io/can-be-rehearsed: "true"
  name: periodic-ci-openshift-release-master-ocp-4.9-e2e-aws-proxy
  spec:
    containers:
    - args:
      - --gcs-upload-secret=/secrets/gcs/service-account.json
      - --image-import-pull-secret=/etc/pull-secret/.dockerconfigjson
      - --lease-server-credentials-file=/etc/boskos/credentials
      - --report-credentials-file=/etc/report/credentials
      - --secret-dir=/secrets/ci-pull-credentials
      - --secret-dir=/usr/local/e2e-aws-proxy-cluster-profile
      - --target=e2e-aws-proxy
      - --variant=ocp-4.9
      command:
      - ci-operator
      image: ci-operator:latest
      imagePullPolicy: Always
      name: ""
      resources:
        requests:
          cpu: 10m
      volumeMounts:
      - mountPath: /etc/boskos
        name: boskos
        readOnly: true
      - mountPath: /secrets/ci-pull-credentials
        name: ci-pull-credentials
        readOnly: true
      - mountPath: /usr/local/e2e-aws-proxy-cluster-profile
        name: cluster-profile
      - mountPath: /secrets/gcs
        name: gcs-credentials
        readOnly: true
      - mountPath: /etc/pull-secret
        name: pull-secret
        readOnly: true
      - mountPath: /etc/report
        name: result-aggregator
        readOnly: true
    serviceAccountName: ci-operator
    volumes:
    - name: boskos
      secret:
        items:
        - key: credentials
          path: credentials
        secretName: boskos-credentials
    - name: ci-pull-credentials
      secret:
        secretName: ci-pull-credentials
    - name: cluster-profile
      projected:
        sources:
        - secret:
            name: cluster-secrets-aws
    - name: pull-secret
      secret:
        secretName: registry-pull-credentials
    - name: result-aggregator
      secret:
        secretName: result-aggregator
- agent: kubernetes
  cluster: build02
  cron: 30 */6 * * *
  decorate: true
  decoration_config:
    skip_cloning: true
  extra_refs:
  - base_ref: master
    org: openshift
    repo: release
  labels:
    ci-operator.openshift.io/prowgen-controlled: "true"
    ci-operator.openshift.io/variant: ocp-4.9
    job-release: "4.9"
    pj-rehearse.openshift.io/can-be-rehearsed: "true"
  name: periodic-ci-openshift-release-master-ocp-4.9-e2e-aws-workers-rhel7
  spec:
    containers:
    - args:
      - --gcs-upload-secret=/secrets/gcs/service-account.json
      - --image-import-pull-secret=/etc/pull-secret/.dockerconfigjson
      - --lease-server-credentials-file=/etc/boskos/credentials
      - --report-credentials-file=/etc/report/credentials
      - --secret-dir=/secrets/ci-pull-credentials
      - --secret-dir=/usr/local/e2e-aws-workers-rhel7-cluster-profile
      - --target=e2e-aws-workers-rhel7
      - --variant=ocp-4.9
      command:
      - ci-operator
      image: ci-operator:latest
      imagePullPolicy: Always
      name: ""
      resources:
        requests:
          cpu: 10m
      volumeMounts:
      - mountPath: /etc/boskos
        name: boskos
        readOnly: true
      - mountPath: /secrets/ci-pull-credentials
        name: ci-pull-credentials
        readOnly: true
      - mountPath: /usr/local/e2e-aws-workers-rhel7-cluster-profile
        name: cluster-profile
      - mountPath: /secrets/gcs
        name: gcs-credentials
        readOnly: true
      - mountPath: /etc/pull-secret
        name: pull-secret
        readOnly: true
      - mountPath: /etc/report
        name: result-aggregator
        readOnly: true
    serviceAccountName: ci-operator
    volumes:
    - name: boskos
      secret:
        items:
        - key: credentials
          path: credentials
        secretName: boskos-credentials
    - name: ci-pull-credentials
      secret:
        secretName: ci-pull-credentials
    - name: cluster-profile
      projected:
        sources:
        - secret:
            name: cluster-secrets-aws
    - name: pull-secret
      secret:
        secretName: registry-pull-credentials
    - name: result-aggregator
      secret:
        secretName: result-aggregator
- agent: kubernetes
  cluster: build02
  cron: '@daily'
  decorate: true
  decoration_config:
    skip_cloning: true
  extra_refs:
  - base_ref: master
    org: openshift
    repo: release
  labels:
    ci-operator.openshift.io/prowgen-controlled: "true"
    ci-operator.openshift.io/variant: ocp-4.9
    job-release: "4.9"
    pj-rehearse.openshift.io/can-be-rehearsed: "true"
<<<<<<< HEAD
  name: periodic-ci-openshift-release-master-ocp-4.8-e2e-metal-ipi-compact-parallel
=======
  name: periodic-ci-openshift-release-master-ocp-4.9-e2e-gcp-libvirt-cert-rotation
>>>>>>> 13673db8
  spec:
    containers:
    - args:
      - --gcs-upload-secret=/secrets/gcs/service-account.json
      - --image-import-pull-secret=/etc/pull-secret/.dockerconfigjson
      - --lease-server-credentials-file=/etc/boskos/credentials
      - --report-credentials-file=/etc/report/credentials
      - --secret-dir=/secrets/ci-pull-credentials
<<<<<<< HEAD
      - --secret-dir=/usr/local/e2e-metal-ipi-compact-parallel-cluster-profile
      - --target=e2e-metal-ipi-compact-parallel
      - --variant=ocp-4.8
=======
      - --secret-dir=/usr/local/e2e-gcp-libvirt-cert-rotation-cluster-profile
      - --target=e2e-gcp-libvirt-cert-rotation
      - --variant=ocp-4.9
>>>>>>> 13673db8
      command:
      - ci-operator
      image: ci-operator:latest
      imagePullPolicy: Always
      name: ""
      resources:
        requests:
          cpu: 10m
      volumeMounts:
      - mountPath: /etc/boskos
        name: boskos
        readOnly: true
      - mountPath: /secrets/ci-pull-credentials
        name: ci-pull-credentials
        readOnly: true
<<<<<<< HEAD
      - mountPath: /usr/local/e2e-metal-ipi-compact-parallel-cluster-profile
=======
      - mountPath: /usr/local/e2e-gcp-libvirt-cert-rotation-cluster-profile
>>>>>>> 13673db8
        name: cluster-profile
      - mountPath: /secrets/gcs
        name: gcs-credentials
        readOnly: true
      - mountPath: /etc/pull-secret
        name: pull-secret
        readOnly: true
      - mountPath: /etc/report
        name: result-aggregator
        readOnly: true
    serviceAccountName: ci-operator
    volumes:
    - name: boskos
      secret:
        items:
        - key: credentials
          path: credentials
        secretName: boskos-credentials
    - name: ci-pull-credentials
      secret:
        secretName: ci-pull-credentials
    - name: cluster-profile
      projected:
        sources:
        - secret:
            name: cluster-secrets-gcp
        - configMap:
            name: cluster-profile-gcp
    - name: pull-secret
      secret:
        secretName: registry-pull-credentials
    - name: result-aggregator
      secret:
        secretName: result-aggregator
- agent: kubernetes
  cluster: build02
  cron: 0 0 * * 1
  decorate: true
  decoration_config:
    skip_cloning: true
  extra_refs:
  - base_ref: master
    org: openshift
    repo: release
  labels:
    ci-operator.openshift.io/prowgen-controlled: "true"
    ci-operator.openshift.io/variant: ocp-4.9
    job-release: "4.9"
    pj-rehearse.openshift.io/can-be-rehearsed: "true"
  name: periodic-ci-openshift-release-master-ocp-4.9-e2e-metal-assisted
  spec:
    containers:
    - args:
      - --gcs-upload-secret=/secrets/gcs/service-account.json
      - --image-import-pull-secret=/etc/pull-secret/.dockerconfigjson
      - --lease-server-credentials-file=/etc/boskos/credentials
      - --report-credentials-file=/etc/report/credentials
      - --secret-dir=/secrets/ci-pull-credentials
      - --secret-dir=/usr/local/e2e-metal-assisted-cluster-profile
      - --target=e2e-metal-assisted
      - --variant=ocp-4.9
      command:
      - ci-operator
      image: ci-operator:latest
      imagePullPolicy: Always
      name: ""
      resources:
        requests:
          cpu: 10m
      volumeMounts:
      - mountPath: /etc/boskos
        name: boskos
        readOnly: true
      - mountPath: /secrets/ci-pull-credentials
        name: ci-pull-credentials
        readOnly: true
      - mountPath: /usr/local/e2e-metal-assisted-cluster-profile
        name: cluster-profile
      - mountPath: /secrets/gcs
        name: gcs-credentials
        readOnly: true
      - mountPath: /etc/pull-secret
        name: pull-secret
        readOnly: true
      - mountPath: /etc/report
        name: result-aggregator
        readOnly: true
    serviceAccountName: ci-operator
    volumes:
    - name: boskos
      secret:
        items:
        - key: credentials
          path: credentials
        secretName: boskos-credentials
    - name: ci-pull-credentials
      secret:
        secretName: ci-pull-credentials
    - name: cluster-profile
      projected:
        sources:
        - secret:
            name: cluster-secrets-packet
        - configMap:
            name: cluster-profile-packet
    - name: pull-secret
      secret:
        secretName: registry-pull-credentials
    - name: result-aggregator
      secret:
        secretName: result-aggregator
- agent: kubernetes
  cluster: build02
  cron: 0 0 * * 1
  decorate: true
  decoration_config:
    skip_cloning: true
  extra_refs:
  - base_ref: master
    org: openshift
    repo: release
  labels:
    ci-operator.openshift.io/prowgen-controlled: "true"
    ci-operator.openshift.io/variant: ocp-4.9
    job-release: "4.9"
    pj-rehearse.openshift.io/can-be-rehearsed: "true"
  name: periodic-ci-openshift-release-master-ocp-4.9-e2e-metal-assisted-ipv6
  spec:
    containers:
    - args:
      - --gcs-upload-secret=/secrets/gcs/service-account.json
      - --image-import-pull-secret=/etc/pull-secret/.dockerconfigjson
      - --lease-server-credentials-file=/etc/boskos/credentials
      - --report-credentials-file=/etc/report/credentials
      - --secret-dir=/secrets/ci-pull-credentials
      - --secret-dir=/usr/local/e2e-metal-assisted-ipv6-cluster-profile
      - --target=e2e-metal-assisted-ipv6
      - --variant=ocp-4.9
      command:
      - ci-operator
      image: ci-operator:latest
      imagePullPolicy: Always
      name: ""
      resources:
        requests:
          cpu: 10m
      volumeMounts:
      - mountPath: /etc/boskos
        name: boskos
        readOnly: true
      - mountPath: /secrets/ci-pull-credentials
        name: ci-pull-credentials
        readOnly: true
      - mountPath: /usr/local/e2e-metal-assisted-ipv6-cluster-profile
        name: cluster-profile
      - mountPath: /secrets/gcs
        name: gcs-credentials
        readOnly: true
      - mountPath: /etc/pull-secret
        name: pull-secret
        readOnly: true
      - mountPath: /etc/report
        name: result-aggregator
        readOnly: true
    serviceAccountName: ci-operator
    volumes:
    - name: boskos
      secret:
        items:
        - key: credentials
          path: credentials
        secretName: boskos-credentials
    - name: ci-pull-credentials
      secret:
        secretName: ci-pull-credentials
    - name: cluster-profile
      projected:
        sources:
        - secret:
            name: cluster-secrets-packet
        - configMap:
            name: cluster-profile-packet
    - name: pull-secret
      secret:
        secretName: registry-pull-credentials
    - name: result-aggregator
      secret:
        secretName: result-aggregator
- agent: kubernetes
  cluster: build02
  cron: 0 0 * * 1
  decorate: true
  decoration_config:
    skip_cloning: true
  extra_refs:
  - base_ref: master
    org: openshift
    repo: release
  labels:
    ci-operator.openshift.io/prowgen-controlled: "true"
    ci-operator.openshift.io/variant: ocp-4.9
    job-release: "4.9"
    pj-rehearse.openshift.io/can-be-rehearsed: "true"
  name: periodic-ci-openshift-release-master-ocp-4.9-e2e-metal-assisted-onprem
  spec:
    containers:
    - args:
      - --gcs-upload-secret=/secrets/gcs/service-account.json
      - --image-import-pull-secret=/etc/pull-secret/.dockerconfigjson
      - --lease-server-credentials-file=/etc/boskos/credentials
      - --report-credentials-file=/etc/report/credentials
      - --secret-dir=/secrets/ci-pull-credentials
      - --secret-dir=/usr/local/e2e-metal-assisted-onprem-cluster-profile
      - --target=e2e-metal-assisted-onprem
      - --variant=ocp-4.9
      command:
      - ci-operator
      image: ci-operator:latest
      imagePullPolicy: Always
      name: ""
      resources:
        requests:
          cpu: 10m
      volumeMounts:
      - mountPath: /etc/boskos
        name: boskos
        readOnly: true
      - mountPath: /secrets/ci-pull-credentials
        name: ci-pull-credentials
        readOnly: true
      - mountPath: /usr/local/e2e-metal-assisted-onprem-cluster-profile
        name: cluster-profile
      - mountPath: /secrets/gcs
        name: gcs-credentials
        readOnly: true
      - mountPath: /etc/pull-secret
        name: pull-secret
        readOnly: true
      - mountPath: /etc/report
        name: result-aggregator
        readOnly: true
    serviceAccountName: ci-operator
    volumes:
    - name: boskos
      secret:
        items:
        - key: credentials
          path: credentials
        secretName: boskos-credentials
    - name: ci-pull-credentials
      secret:
        secretName: ci-pull-credentials
    - name: cluster-profile
      projected:
        sources:
        - secret:
            name: cluster-secrets-packet
        - configMap:
            name: cluster-profile-packet
    - name: pull-secret
      secret:
        secretName: registry-pull-credentials
    - name: result-aggregator
      secret:
        secretName: result-aggregator
- agent: kubernetes
  cluster: build02
  cron: 0 0 1 1 *
  decorate: true
  decoration_config:
    skip_cloning: true
  extra_refs:
  - base_ref: master
    org: openshift
    repo: release
  labels:
    ci-operator.openshift.io/prowgen-controlled: "true"
    ci-operator.openshift.io/variant: ocp-4.9
    job-release: "4.9"
    pj-rehearse.openshift.io/can-be-rehearsed: "true"
  name: periodic-ci-openshift-release-master-ocp-4.9-e2e-metal-ipi
  spec:
    containers:
    - args:
      - --gcs-upload-secret=/secrets/gcs/service-account.json
      - --image-import-pull-secret=/etc/pull-secret/.dockerconfigjson
      - --lease-server-credentials-file=/etc/boskos/credentials
      - --report-credentials-file=/etc/report/credentials
      - --secret-dir=/secrets/ci-pull-credentials
      - --secret-dir=/usr/local/e2e-metal-ipi-cluster-profile
      - --target=e2e-metal-ipi
      - --variant=ocp-4.9
      command:
      - ci-operator
      image: ci-operator:latest
      imagePullPolicy: Always
      name: ""
      resources:
        requests:
          cpu: 10m
      volumeMounts:
      - mountPath: /etc/boskos
        name: boskos
        readOnly: true
      - mountPath: /secrets/ci-pull-credentials
        name: ci-pull-credentials
        readOnly: true
      - mountPath: /usr/local/e2e-metal-ipi-cluster-profile
        name: cluster-profile
      - mountPath: /secrets/gcs
        name: gcs-credentials
        readOnly: true
      - mountPath: /etc/pull-secret
        name: pull-secret
        readOnly: true
      - mountPath: /etc/report
        name: result-aggregator
        readOnly: true
    serviceAccountName: ci-operator
    volumes:
    - name: boskos
      secret:
        items:
        - key: credentials
          path: credentials
        secretName: boskos-credentials
    - name: ci-pull-credentials
      secret:
        secretName: ci-pull-credentials
    - name: cluster-profile
      projected:
        sources:
        - secret:
            name: cluster-secrets-packet
        - configMap:
            name: cluster-profile-packet
    - name: pull-secret
      secret:
        secretName: registry-pull-credentials
    - name: result-aggregator
      secret:
        secretName: result-aggregator
- agent: kubernetes
  cluster: build02
  cron: 0 0 * * 1
  decorate: true
  decoration_config:
    skip_cloning: true
  extra_refs:
  - base_ref: master
    org: openshift
    repo: release
  labels:
    ci-operator.openshift.io/prowgen-controlled: "true"
    ci-operator.openshift.io/variant: ocp-4.9
    job-release: "4.9"
    pj-rehearse.openshift.io/can-be-rehearsed: "true"
  name: periodic-ci-openshift-release-master-ocp-4.9-e2e-metal-ipi-compact
  spec:
    containers:
    - args:
      - --gcs-upload-secret=/secrets/gcs/service-account.json
      - --image-import-pull-secret=/etc/pull-secret/.dockerconfigjson
      - --lease-server-credentials-file=/etc/boskos/credentials
      - --report-credentials-file=/etc/report/credentials
      - --secret-dir=/secrets/ci-pull-credentials
      - --secret-dir=/usr/local/e2e-metal-ipi-compact-cluster-profile
      - --target=e2e-metal-ipi-compact
      - --variant=ocp-4.9
      command:
      - ci-operator
      image: ci-operator:latest
      imagePullPolicy: Always
      name: ""
      resources:
        requests:
          cpu: 10m
      volumeMounts:
      - mountPath: /etc/boskos
        name: boskos
        readOnly: true
      - mountPath: /secrets/ci-pull-credentials
        name: ci-pull-credentials
        readOnly: true
      - mountPath: /usr/local/e2e-metal-ipi-compact-cluster-profile
        name: cluster-profile
      - mountPath: /secrets/gcs
        name: gcs-credentials
        readOnly: true
      - mountPath: /etc/pull-secret
        name: pull-secret
        readOnly: true
      - mountPath: /etc/report
        name: result-aggregator
        readOnly: true
    serviceAccountName: ci-operator
    volumes:
    - name: boskos
      secret:
        items:
        - key: credentials
          path: credentials
        secretName: boskos-credentials
    - name: ci-pull-credentials
      secret:
        secretName: ci-pull-credentials
    - name: cluster-profile
      projected:
        sources:
        - secret:
            name: cluster-secrets-packet
        - configMap:
            name: cluster-profile-packet
    - name: pull-secret
      secret:
        secretName: registry-pull-credentials
    - name: result-aggregator
      secret:
        secretName: result-aggregator
- agent: kubernetes
  cluster: build02
  cron: 0 0 1 1 *
  decorate: true
  decoration_config:
    skip_cloning: true
  extra_refs:
  - base_ref: master
    org: openshift
    repo: release
  labels:
    ci-operator.openshift.io/prowgen-controlled: "true"
    ci-operator.openshift.io/variant: ocp-4.9
    job-release: "4.9"
    pj-rehearse.openshift.io/can-be-rehearsed: "true"
  name: periodic-ci-openshift-release-master-ocp-4.9-e2e-metal-ipi-ovn-dualstack
  spec:
    containers:
    - args:
      - --gcs-upload-secret=/secrets/gcs/service-account.json
      - --image-import-pull-secret=/etc/pull-secret/.dockerconfigjson
      - --lease-server-credentials-file=/etc/boskos/credentials
      - --report-credentials-file=/etc/report/credentials
      - --secret-dir=/secrets/ci-pull-credentials
      - --secret-dir=/usr/local/e2e-metal-ipi-ovn-dualstack-cluster-profile
      - --target=e2e-metal-ipi-ovn-dualstack
      - --variant=ocp-4.9
      command:
      - ci-operator
      image: ci-operator:latest
      imagePullPolicy: Always
      name: ""
      resources:
        requests:
          cpu: 10m
      volumeMounts:
      - mountPath: /etc/boskos
        name: boskos
        readOnly: true
      - mountPath: /secrets/ci-pull-credentials
        name: ci-pull-credentials
        readOnly: true
      - mountPath: /usr/local/e2e-metal-ipi-ovn-dualstack-cluster-profile
        name: cluster-profile
      - mountPath: /secrets/gcs
        name: gcs-credentials
        readOnly: true
      - mountPath: /etc/pull-secret
        name: pull-secret
        readOnly: true
      - mountPath: /etc/report
        name: result-aggregator
        readOnly: true
    serviceAccountName: ci-operator
    volumes:
    - name: boskos
      secret:
        items:
        - key: credentials
          path: credentials
        secretName: boskos-credentials
    - name: ci-pull-credentials
      secret:
        secretName: ci-pull-credentials
    - name: cluster-profile
      projected:
        sources:
        - secret:
            name: cluster-secrets-packet
        - configMap:
            name: cluster-profile-packet
    - name: pull-secret
      secret:
        secretName: registry-pull-credentials
    - name: result-aggregator
      secret:
        secretName: result-aggregator
- agent: kubernetes
  cluster: build02
  cron: 0 0 1 1 *
  decorate: true
  decoration_config:
    skip_cloning: true
  extra_refs:
  - base_ref: master
    org: openshift
    repo: release
  labels:
    ci-operator.openshift.io/prowgen-controlled: "true"
    ci-operator.openshift.io/variant: ocp-4.9
    job-release: "4.9"
    pj-rehearse.openshift.io/can-be-rehearsed: "true"
  name: periodic-ci-openshift-release-master-ocp-4.9-e2e-metal-ipi-ovn-ipv6
  spec:
    containers:
    - args:
      - --gcs-upload-secret=/secrets/gcs/service-account.json
      - --image-import-pull-secret=/etc/pull-secret/.dockerconfigjson
      - --lease-server-credentials-file=/etc/boskos/credentials
      - --report-credentials-file=/etc/report/credentials
      - --secret-dir=/secrets/ci-pull-credentials
      - --secret-dir=/usr/local/e2e-metal-ipi-ovn-ipv6-cluster-profile
      - --target=e2e-metal-ipi-ovn-ipv6
      - --variant=ocp-4.9
      command:
      - ci-operator
      image: ci-operator:latest
      imagePullPolicy: Always
      name: ""
      resources:
        requests:
          cpu: 10m
      volumeMounts:
      - mountPath: /etc/boskos
        name: boskos
        readOnly: true
      - mountPath: /secrets/ci-pull-credentials
        name: ci-pull-credentials
        readOnly: true
      - mountPath: /usr/local/e2e-metal-ipi-ovn-ipv6-cluster-profile
        name: cluster-profile
      - mountPath: /secrets/gcs
        name: gcs-credentials
        readOnly: true
      - mountPath: /etc/pull-secret
        name: pull-secret
        readOnly: true
      - mountPath: /etc/report
        name: result-aggregator
        readOnly: true
    serviceAccountName: ci-operator
    volumes:
    - name: boskos
      secret:
        items:
        - key: credentials
          path: credentials
        secretName: boskos-credentials
    - name: ci-pull-credentials
      secret:
        secretName: ci-pull-credentials
    - name: cluster-profile
      projected:
        sources:
        - secret:
            name: cluster-secrets-packet
        - configMap:
            name: cluster-profile-packet
    - name: pull-secret
      secret:
        secretName: registry-pull-credentials
    - name: result-aggregator
      secret:
        secretName: result-aggregator
- agent: kubernetes
  cluster: build02
  cron: 0 0 1 1 *
  decorate: true
  decoration_config:
    skip_cloning: true
  extra_refs:
  - base_ref: master
    org: openshift
    repo: release
  labels:
    ci-operator.openshift.io/prowgen-controlled: "true"
    ci-operator.openshift.io/variant: ocp-4.9
    job-release: "4.9"
    pj-rehearse.openshift.io/can-be-rehearsed: "true"
  name: periodic-ci-openshift-release-master-ocp-4.9-e2e-metal-ipi-upgrade
  spec:
    containers:
    - args:
      - --gcs-upload-secret=/secrets/gcs/service-account.json
      - --image-import-pull-secret=/etc/pull-secret/.dockerconfigjson
      - --lease-server-credentials-file=/etc/boskos/credentials
      - --report-credentials-file=/etc/report/credentials
      - --secret-dir=/secrets/ci-pull-credentials
      - --secret-dir=/usr/local/e2e-metal-ipi-upgrade-cluster-profile
      - --target=e2e-metal-ipi-upgrade
      - --variant=ocp-4.9
      command:
      - ci-operator
      image: ci-operator:latest
      imagePullPolicy: Always
      name: ""
      resources:
        requests:
          cpu: 10m
      volumeMounts:
      - mountPath: /etc/boskos
        name: boskos
        readOnly: true
      - mountPath: /secrets/ci-pull-credentials
        name: ci-pull-credentials
        readOnly: true
      - mountPath: /usr/local/e2e-metal-ipi-upgrade-cluster-profile
        name: cluster-profile
      - mountPath: /secrets/gcs
        name: gcs-credentials
        readOnly: true
      - mountPath: /etc/pull-secret
        name: pull-secret
        readOnly: true
      - mountPath: /etc/report
        name: result-aggregator
        readOnly: true
    serviceAccountName: ci-operator
    volumes:
    - name: boskos
      secret:
        items:
        - key: credentials
          path: credentials
        secretName: boskos-credentials
    - name: ci-pull-credentials
      secret:
        secretName: ci-pull-credentials
    - name: cluster-profile
      projected:
        sources:
        - secret:
            name: cluster-secrets-packet
        - configMap:
            name: cluster-profile-packet
    - name: pull-secret
      secret:
        secretName: registry-pull-credentials
    - name: result-aggregator
      secret:
        secretName: result-aggregator
- agent: kubernetes
  cluster: build02
  cron: 0 0 * * 1
  decorate: true
  decoration_config:
    skip_cloning: true
  extra_refs:
  - base_ref: master
    org: openshift
    repo: release
  labels:
    ci-operator.openshift.io/prowgen-controlled: "true"
    ci-operator.openshift.io/variant: ocp-4.9
    job-release: "4.9"
    pj-rehearse.openshift.io/can-be-rehearsed: "true"
  name: periodic-ci-openshift-release-master-ocp-4.9-e2e-metal-ipi-virtualmedia
  spec:
    containers:
    - args:
      - --gcs-upload-secret=/secrets/gcs/service-account.json
      - --image-import-pull-secret=/etc/pull-secret/.dockerconfigjson
      - --lease-server-credentials-file=/etc/boskos/credentials
      - --report-credentials-file=/etc/report/credentials
      - --secret-dir=/secrets/ci-pull-credentials
      - --secret-dir=/usr/local/e2e-metal-ipi-virtualmedia-cluster-profile
      - --target=e2e-metal-ipi-virtualmedia
      - --variant=ocp-4.9
      command:
      - ci-operator
      image: ci-operator:latest
      imagePullPolicy: Always
      name: ""
      resources:
        requests:
          cpu: 10m
      volumeMounts:
      - mountPath: /etc/boskos
        name: boskos
        readOnly: true
      - mountPath: /secrets/ci-pull-credentials
        name: ci-pull-credentials
        readOnly: true
      - mountPath: /usr/local/e2e-metal-ipi-virtualmedia-cluster-profile
        name: cluster-profile
      - mountPath: /secrets/gcs
        name: gcs-credentials
        readOnly: true
      - mountPath: /etc/pull-secret
        name: pull-secret
        readOnly: true
      - mountPath: /etc/report
        name: result-aggregator
        readOnly: true
    serviceAccountName: ci-operator
    volumes:
    - name: boskos
      secret:
        items:
        - key: credentials
          path: credentials
        secretName: boskos-credentials
    - name: ci-pull-credentials
      secret:
        secretName: ci-pull-credentials
    - name: cluster-profile
      projected:
        sources:
        - secret:
            name: cluster-secrets-packet
        - configMap:
            name: cluster-profile-packet
    - name: pull-secret
      secret:
        secretName: registry-pull-credentials
    - name: result-aggregator
      secret:
        secretName: result-aggregator
- agent: kubernetes
  cluster: build02
  cron: 0 */6 * * *
  decorate: true
  decoration_config:
    skip_cloning: true
  extra_refs:
  - base_ref: master
    org: openshift
    repo: release
  labels:
    ci-operator.openshift.io/prowgen-controlled: "true"
    ci-operator.openshift.io/variant: ocp-4.9
    job-release: "4.9"
    pj-rehearse.openshift.io/can-be-rehearsed: "true"
  name: periodic-ci-openshift-release-master-ocp-4.9-e2e-ovirt
  spec:
    containers:
    - args:
      - --gcs-upload-secret=/secrets/gcs/service-account.json
      - --image-import-pull-secret=/etc/pull-secret/.dockerconfigjson
      - --lease-server-credentials-file=/etc/boskos/credentials
      - --report-credentials-file=/etc/report/credentials
      - --secret-dir=/secrets/ci-pull-credentials
      - --secret-dir=/usr/local/e2e-ovirt-cluster-profile
      - --target=e2e-ovirt
      - --variant=ocp-4.9
      command:
      - ci-operator
      image: ci-operator:latest
      imagePullPolicy: Always
      name: ""
      resources:
        requests:
          cpu: 10m
      volumeMounts:
      - mountPath: /etc/boskos
        name: boskos
        readOnly: true
      - mountPath: /secrets/ci-pull-credentials
        name: ci-pull-credentials
        readOnly: true
      - mountPath: /usr/local/e2e-ovirt-cluster-profile
        name: cluster-profile
      - mountPath: /secrets/gcs
        name: gcs-credentials
        readOnly: true
      - mountPath: /etc/pull-secret
        name: pull-secret
        readOnly: true
      - mountPath: /etc/report
        name: result-aggregator
        readOnly: true
    serviceAccountName: ci-operator
    volumes:
    - name: boskos
      secret:
        items:
        - key: credentials
          path: credentials
        secretName: boskos-credentials
    - name: ci-pull-credentials
      secret:
        secretName: ci-pull-credentials
    - name: cluster-profile
      projected:
        sources:
        - secret:
            name: cluster-secrets-ovirt
        - configMap:
            name: cluster-profile-ovirt
    - name: pull-secret
      secret:
        secretName: registry-pull-credentials
    - name: result-aggregator
      secret:
        secretName: result-aggregator
- agent: kubernetes
  cluster: vsphere
  cron: 0 4,10,16,22 * * *
  decorate: true
  decoration_config:
    skip_cloning: true
  extra_refs:
  - base_ref: master
    org: openshift
    repo: release
  labels:
    ci-operator.openshift.io/prowgen-controlled: "true"
    ci-operator.openshift.io/variant: ocp-4.9
    job-release: "4.9"
    pj-rehearse.openshift.io/can-be-rehearsed: "true"
  name: periodic-ci-openshift-release-master-ocp-4.9-e2e-vsphere
  spec:
    containers:
    - args:
      - --gcs-upload-secret=/secrets/gcs/service-account.json
      - --image-import-pull-secret=/etc/pull-secret/.dockerconfigjson
      - --lease-server-credentials-file=/etc/boskos/credentials
      - --report-credentials-file=/etc/report/credentials
      - --secret-dir=/secrets/ci-pull-credentials
      - --secret-dir=/usr/local/e2e-vsphere-cluster-profile
      - --target=e2e-vsphere
      - --variant=ocp-4.9
      command:
      - ci-operator
      image: ci-operator:latest
      imagePullPolicy: Always
      name: ""
      resources:
        requests:
          cpu: 10m
      volumeMounts:
      - mountPath: /etc/boskos
        name: boskos
        readOnly: true
      - mountPath: /secrets/ci-pull-credentials
        name: ci-pull-credentials
        readOnly: true
      - mountPath: /usr/local/e2e-vsphere-cluster-profile
        name: cluster-profile
      - mountPath: /secrets/gcs
        name: gcs-credentials
        readOnly: true
      - mountPath: /etc/pull-secret
        name: pull-secret
        readOnly: true
      - mountPath: /etc/report
        name: result-aggregator
        readOnly: true
    serviceAccountName: ci-operator
    volumes:
    - name: boskos
      secret:
        items:
        - key: credentials
          path: credentials
        secretName: boskos-credentials
    - name: ci-pull-credentials
      secret:
        secretName: ci-pull-credentials
    - name: cluster-profile
      projected:
        sources:
        - secret:
            name: cluster-secrets-vsphere
    - name: pull-secret
      secret:
        secretName: registry-pull-credentials
    - name: result-aggregator
      secret:
        secretName: result-aggregator
- agent: kubernetes
  cluster: vsphere
  cron: 30 4,10,16,22 * * *
  decorate: true
  decoration_config:
    skip_cloning: true
  extra_refs:
  - base_ref: master
    org: openshift
    repo: release
  labels:
    ci-operator.openshift.io/prowgen-controlled: "true"
    ci-operator.openshift.io/variant: ocp-4.9
    job-release: "4.9"
    pj-rehearse.openshift.io/can-be-rehearsed: "true"
  name: periodic-ci-openshift-release-master-ocp-4.9-e2e-vsphere-serial
  spec:
    containers:
    - args:
      - --gcs-upload-secret=/secrets/gcs/service-account.json
      - --image-import-pull-secret=/etc/pull-secret/.dockerconfigjson
      - --lease-server-credentials-file=/etc/boskos/credentials
      - --report-credentials-file=/etc/report/credentials
      - --secret-dir=/secrets/ci-pull-credentials
      - --secret-dir=/usr/local/e2e-vsphere-serial-cluster-profile
      - --target=e2e-vsphere-serial
      - --variant=ocp-4.9
      command:
      - ci-operator
      image: ci-operator:latest
      imagePullPolicy: Always
      name: ""
      resources:
        requests:
          cpu: 10m
      volumeMounts:
      - mountPath: /etc/boskos
        name: boskos
        readOnly: true
      - mountPath: /secrets/ci-pull-credentials
        name: ci-pull-credentials
        readOnly: true
      - mountPath: /usr/local/e2e-vsphere-serial-cluster-profile
        name: cluster-profile
      - mountPath: /secrets/gcs
        name: gcs-credentials
        readOnly: true
      - mountPath: /etc/pull-secret
        name: pull-secret
        readOnly: true
      - mountPath: /etc/report
        name: result-aggregator
        readOnly: true
    serviceAccountName: ci-operator
    volumes:
    - name: boskos
      secret:
        items:
        - key: credentials
          path: credentials
        secretName: boskos-credentials
    - name: ci-pull-credentials
      secret:
        secretName: ci-pull-credentials
    - name: cluster-profile
      projected:
        sources:
        - secret:
            name: cluster-secrets-vsphere
    - name: pull-secret
      secret:
        secretName: registry-pull-credentials
    - name: result-aggregator
      secret:
        secretName: result-aggregator
- agent: kubernetes
  cluster: vsphere
  cron: 15 4,10,16,22 * * *
  decorate: true
  decoration_config:
    skip_cloning: true
  extra_refs:
  - base_ref: master
    org: openshift
    repo: release
  labels:
    ci-operator.openshift.io/prowgen-controlled: "true"
    ci-operator.openshift.io/variant: ocp-4.9
    job-release: "4.9"
    pj-rehearse.openshift.io/can-be-rehearsed: "true"
  name: periodic-ci-openshift-release-master-ocp-4.9-e2e-vsphere-upi
  spec:
    containers:
    - args:
      - --gcs-upload-secret=/secrets/gcs/service-account.json
      - --image-import-pull-secret=/etc/pull-secret/.dockerconfigjson
      - --lease-server-credentials-file=/etc/boskos/credentials
      - --report-credentials-file=/etc/report/credentials
      - --secret-dir=/secrets/ci-pull-credentials
      - --secret-dir=/usr/local/e2e-vsphere-upi-cluster-profile
      - --target=e2e-vsphere-upi
      - --variant=ocp-4.9
      command:
      - ci-operator
      image: ci-operator:latest
      imagePullPolicy: Always
      name: ""
      resources:
        requests:
          cpu: 10m
      volumeMounts:
      - mountPath: /etc/boskos
        name: boskos
        readOnly: true
      - mountPath: /secrets/ci-pull-credentials
        name: ci-pull-credentials
        readOnly: true
      - mountPath: /usr/local/e2e-vsphere-upi-cluster-profile
        name: cluster-profile
      - mountPath: /secrets/gcs
        name: gcs-credentials
        readOnly: true
      - mountPath: /etc/pull-secret
        name: pull-secret
        readOnly: true
      - mountPath: /etc/report
        name: result-aggregator
        readOnly: true
    serviceAccountName: ci-operator
    volumes:
    - name: boskos
      secret:
        items:
        - key: credentials
          path: credentials
        secretName: boskos-credentials
    - name: ci-pull-credentials
      secret:
        secretName: ci-pull-credentials
    - name: cluster-profile
      projected:
        sources:
        - secret:
            name: cluster-secrets-vsphere
    - name: pull-secret
      secret:
        secretName: registry-pull-credentials
    - name: result-aggregator
      secret:
        secretName: result-aggregator
- agent: kubernetes
  cluster: vsphere
  cron: 45 4,10,16,22 * * *
  decorate: true
  decoration_config:
    skip_cloning: true
  extra_refs:
  - base_ref: master
    org: openshift
    repo: release
  labels:
    ci-operator.openshift.io/prowgen-controlled: "true"
    ci-operator.openshift.io/variant: ocp-4.9
    job-release: "4.9"
    pj-rehearse.openshift.io/can-be-rehearsed: "true"
  name: periodic-ci-openshift-release-master-ocp-4.9-e2e-vsphere-upi-serial
  spec:
    containers:
    - args:
      - --gcs-upload-secret=/secrets/gcs/service-account.json
      - --image-import-pull-secret=/etc/pull-secret/.dockerconfigjson
      - --lease-server-credentials-file=/etc/boskos/credentials
      - --report-credentials-file=/etc/report/credentials
      - --secret-dir=/secrets/ci-pull-credentials
      - --secret-dir=/usr/local/e2e-vsphere-upi-serial-cluster-profile
      - --target=e2e-vsphere-upi-serial
      - --variant=ocp-4.9
      command:
      - ci-operator
      image: ci-operator:latest
      imagePullPolicy: Always
      name: ""
      resources:
        requests:
          cpu: 10m
      volumeMounts:
      - mountPath: /etc/boskos
        name: boskos
        readOnly: true
      - mountPath: /secrets/ci-pull-credentials
        name: ci-pull-credentials
        readOnly: true
      - mountPath: /usr/local/e2e-vsphere-upi-serial-cluster-profile
        name: cluster-profile
      - mountPath: /secrets/gcs
        name: gcs-credentials
        readOnly: true
      - mountPath: /etc/pull-secret
        name: pull-secret
        readOnly: true
      - mountPath: /etc/report
        name: result-aggregator
        readOnly: true
    serviceAccountName: ci-operator
    volumes:
    - name: boskos
      secret:
        items:
        - key: credentials
          path: credentials
        secretName: boskos-credentials
    - name: ci-pull-credentials
      secret:
        secretName: ci-pull-credentials
    - name: cluster-profile
      projected:
        sources:
        - secret:
            name: cluster-secrets-vsphere
    - name: pull-secret
      secret:
        secretName: registry-pull-credentials
    - name: result-aggregator
      secret:
        secretName: result-aggregator
- agent: kubernetes
  cluster: build02
  cron: 0 4,10,16,22 * * *
  decorate: true
  decoration_config:
    skip_cloning: true
  extra_refs:
  - base_ref: master
    org: openshift
    repo: release
  labels:
    ci-operator.openshift.io/prowgen-controlled: "true"
    ci-operator.openshift.io/variant: ocp-4.9
    job-release: "4.9"
    pj-rehearse.openshift.io/can-be-rehearsed: "true"
  name: periodic-ci-openshift-release-master-ocp-4.9-openshift-ipi-azure-arcconformance
  spec:
    containers:
    - args:
      - --gcs-upload-secret=/secrets/gcs/service-account.json
      - --image-import-pull-secret=/etc/pull-secret/.dockerconfigjson
      - --lease-server-credentials-file=/etc/boskos/credentials
      - --report-credentials-file=/etc/report/credentials
      - --secret-dir=/secrets/ci-pull-credentials
      - --secret-dir=/usr/local/openshift-ipi-azure-arcconformance-cluster-profile
      - --target=openshift-ipi-azure-arcconformance
      - --variant=ocp-4.9
      command:
      - ci-operator
      image: ci-operator:latest
      imagePullPolicy: Always
      name: ""
      resources:
        requests:
          cpu: 10m
      volumeMounts:
      - mountPath: /etc/boskos
        name: boskos
        readOnly: true
      - mountPath: /secrets/ci-pull-credentials
        name: ci-pull-credentials
        readOnly: true
      - mountPath: /usr/local/openshift-ipi-azure-arcconformance-cluster-profile
        name: cluster-profile
      - mountPath: /secrets/gcs
        name: gcs-credentials
        readOnly: true
      - mountPath: /etc/pull-secret
        name: pull-secret
        readOnly: true
      - mountPath: /etc/report
        name: result-aggregator
        readOnly: true
    serviceAccountName: ci-operator
    volumes:
    - name: boskos
      secret:
        items:
        - key: credentials
          path: credentials
        secretName: boskos-credentials
    - name: ci-pull-credentials
      secret:
        secretName: ci-pull-credentials
    - name: cluster-profile
      projected:
        sources:
        - secret:
            name: cluster-secrets-azure4
    - name: pull-secret
      secret:
        secretName: registry-pull-credentials
    - name: result-aggregator
      secret:
        secretName: result-aggregator
- agent: kubernetes
  cluster: build02
  decorate: true
  decoration_config:
    skip_cloning: true
  extra_refs:
  - base_ref: master
    org: openshift
    repo: release
  interval: 24h
  labels:
    ci-operator.openshift.io/prowgen-controlled: "true"
    ci-operator.openshift.io/variant: okd-4.4
    job-release: "4.4"
    pj-rehearse.openshift.io/can-be-rehearsed: "true"
  name: periodic-ci-openshift-release-master-okd-4.4-e2e-aws
  spec:
    containers:
    - args:
      - --gcs-upload-secret=/secrets/gcs/service-account.json
      - --image-import-pull-secret=/etc/pull-secret/.dockerconfigjson
      - --lease-server-credentials-file=/etc/boskos/credentials
      - --report-credentials-file=/etc/report/credentials
      - --secret-dir=/secrets/ci-pull-credentials
      - --secret-dir=/usr/local/e2e-aws-cluster-profile
      - --target=e2e-aws
      - --variant=okd-4.4
      command:
      - ci-operator
      image: ci-operator:latest
      imagePullPolicy: Always
      name: ""
      resources:
        requests:
          cpu: 10m
      volumeMounts:
      - mountPath: /etc/boskos
        name: boskos
        readOnly: true
      - mountPath: /secrets/ci-pull-credentials
        name: ci-pull-credentials
        readOnly: true
      - mountPath: /usr/local/e2e-aws-cluster-profile
        name: cluster-profile
      - mountPath: /secrets/gcs
        name: gcs-credentials
        readOnly: true
      - mountPath: /etc/pull-secret
        name: pull-secret
        readOnly: true
      - mountPath: /etc/report
        name: result-aggregator
        readOnly: true
    serviceAccountName: ci-operator
    volumes:
    - name: boskos
      secret:
        items:
        - key: credentials
          path: credentials
        secretName: boskos-credentials
    - name: ci-pull-credentials
      secret:
        secretName: ci-pull-credentials
    - name: cluster-profile
      projected:
        sources:
        - secret:
            name: cluster-secrets-aws
    - name: pull-secret
      secret:
        secretName: registry-pull-credentials
    - name: result-aggregator
      secret:
        secretName: result-aggregator
- agent: kubernetes
  cluster: build02
  decorate: true
  decoration_config:
    skip_cloning: true
  extra_refs:
  - base_ref: master
    org: openshift
    repo: release
  interval: 48h
  labels:
    ci-operator.openshift.io/prowgen-controlled: "true"
    ci-operator.openshift.io/variant: okd-4.5
    job-release: "4.5"
    pj-rehearse.openshift.io/can-be-rehearsed: "true"
  name: periodic-ci-openshift-release-master-okd-4.5-e2e-aws
  spec:
    containers:
    - args:
      - --gcs-upload-secret=/secrets/gcs/service-account.json
      - --image-import-pull-secret=/etc/pull-secret/.dockerconfigjson
      - --lease-server-credentials-file=/etc/boskos/credentials
      - --report-credentials-file=/etc/report/credentials
      - --secret-dir=/secrets/ci-pull-credentials
      - --secret-dir=/usr/local/e2e-aws-cluster-profile
      - --target=e2e-aws
      - --variant=okd-4.5
      command:
      - ci-operator
      image: ci-operator:latest
      imagePullPolicy: Always
      name: ""
      resources:
        requests:
          cpu: 10m
      volumeMounts:
      - mountPath: /etc/boskos
        name: boskos
        readOnly: true
      - mountPath: /secrets/ci-pull-credentials
        name: ci-pull-credentials
        readOnly: true
      - mountPath: /usr/local/e2e-aws-cluster-profile
        name: cluster-profile
      - mountPath: /secrets/gcs
        name: gcs-credentials
        readOnly: true
      - mountPath: /etc/pull-secret
        name: pull-secret
        readOnly: true
      - mountPath: /etc/report
        name: result-aggregator
        readOnly: true
    serviceAccountName: ci-operator
    volumes:
    - name: boskos
      secret:
        items:
        - key: credentials
          path: credentials
        secretName: boskos-credentials
    - name: ci-pull-credentials
      secret:
        secretName: ci-pull-credentials
    - name: cluster-profile
      projected:
        sources:
        - secret:
            name: cluster-secrets-aws
    - name: pull-secret
      secret:
        secretName: registry-pull-credentials
    - name: result-aggregator
      secret:
        secretName: result-aggregator
- agent: kubernetes
  cluster: build02
  decorate: true
  decoration_config:
    skip_cloning: true
  extra_refs:
  - base_ref: master
    org: openshift
    repo: release
  interval: 48h
  labels:
    ci-operator.openshift.io/prowgen-controlled: "true"
    ci-operator.openshift.io/variant: okd-4.6
    job-release: "4.6"
    pj-rehearse.openshift.io/can-be-rehearsed: "true"
  name: periodic-ci-openshift-release-master-okd-4.6-e2e-aws
  spec:
    containers:
    - args:
      - --gcs-upload-secret=/secrets/gcs/service-account.json
      - --image-import-pull-secret=/etc/pull-secret/.dockerconfigjson
      - --lease-server-credentials-file=/etc/boskos/credentials
      - --report-credentials-file=/etc/report/credentials
      - --secret-dir=/secrets/ci-pull-credentials
      - --secret-dir=/usr/local/e2e-aws-cluster-profile
      - --target=e2e-aws
      - --variant=okd-4.6
      command:
      - ci-operator
      image: ci-operator:latest
      imagePullPolicy: Always
      name: ""
      resources:
        requests:
          cpu: 10m
      volumeMounts:
      - mountPath: /etc/boskos
        name: boskos
        readOnly: true
      - mountPath: /secrets/ci-pull-credentials
        name: ci-pull-credentials
        readOnly: true
      - mountPath: /usr/local/e2e-aws-cluster-profile
        name: cluster-profile
      - mountPath: /secrets/gcs
        name: gcs-credentials
        readOnly: true
      - mountPath: /etc/pull-secret
        name: pull-secret
        readOnly: true
      - mountPath: /etc/report
        name: result-aggregator
        readOnly: true
    serviceAccountName: ci-operator
    volumes:
    - name: boskos
      secret:
        items:
        - key: credentials
          path: credentials
        secretName: boskos-credentials
    - name: ci-pull-credentials
      secret:
        secretName: ci-pull-credentials
    - name: cluster-profile
      projected:
        sources:
        - secret:
            name: cluster-secrets-aws
    - name: pull-secret
      secret:
        secretName: registry-pull-credentials
    - name: result-aggregator
      secret:
        secretName: result-aggregator
- agent: kubernetes
  cluster: build02
  decorate: true
  decoration_config:
    skip_cloning: true
  extra_refs:
  - base_ref: master
    org: openshift
    repo: release
  interval: 48h
  labels:
    ci-operator.openshift.io/prowgen-controlled: "true"
    ci-operator.openshift.io/variant: okd-4.7
    job-release: "4.7"
    pj-rehearse.openshift.io/can-be-rehearsed: "true"
  name: periodic-ci-openshift-release-master-okd-4.7-e2e-aws
  spec:
    containers:
    - args:
      - --gcs-upload-secret=/secrets/gcs/service-account.json
      - --image-import-pull-secret=/etc/pull-secret/.dockerconfigjson
      - --lease-server-credentials-file=/etc/boskos/credentials
      - --report-credentials-file=/etc/report/credentials
      - --secret-dir=/secrets/ci-pull-credentials
      - --secret-dir=/usr/local/e2e-aws-cluster-profile
      - --target=e2e-aws
      - --variant=okd-4.7
      command:
      - ci-operator
      image: ci-operator:latest
      imagePullPolicy: Always
      name: ""
      resources:
        requests:
          cpu: 10m
      volumeMounts:
      - mountPath: /etc/boskos
        name: boskos
        readOnly: true
      - mountPath: /secrets/ci-pull-credentials
        name: ci-pull-credentials
        readOnly: true
      - mountPath: /usr/local/e2e-aws-cluster-profile
        name: cluster-profile
      - mountPath: /secrets/gcs
        name: gcs-credentials
        readOnly: true
      - mountPath: /etc/pull-secret
        name: pull-secret
        readOnly: true
      - mountPath: /etc/report
        name: result-aggregator
        readOnly: true
    serviceAccountName: ci-operator
    volumes:
    - name: boskos
      secret:
        items:
        - key: credentials
          path: credentials
        secretName: boskos-credentials
    - name: ci-pull-credentials
      secret:
        secretName: ci-pull-credentials
    - name: cluster-profile
      projected:
        sources:
        - secret:
            name: cluster-secrets-aws
    - name: pull-secret
      secret:
        secretName: registry-pull-credentials
    - name: result-aggregator
      secret:
        secretName: result-aggregator
- agent: kubernetes
  cluster: build02
  decorate: true
  decoration_config:
    skip_cloning: true
  extra_refs:
  - base_ref: master
    org: openshift
    repo: release
  interval: 48h
  labels:
    ci-operator.openshift.io/prowgen-controlled: "true"
    ci-operator.openshift.io/variant: okd-4.8
    job-release: "4.8"
    pj-rehearse.openshift.io/can-be-rehearsed: "true"
  name: periodic-ci-openshift-release-master-okd-4.8-e2e-aws
  spec:
    containers:
    - args:
      - --gcs-upload-secret=/secrets/gcs/service-account.json
      - --image-import-pull-secret=/etc/pull-secret/.dockerconfigjson
      - --lease-server-credentials-file=/etc/boskos/credentials
      - --report-credentials-file=/etc/report/credentials
      - --secret-dir=/secrets/ci-pull-credentials
      - --secret-dir=/usr/local/e2e-aws-cluster-profile
      - --target=e2e-aws
      - --variant=okd-4.8
      command:
      - ci-operator
      image: ci-operator:latest
      imagePullPolicy: Always
      name: ""
      resources:
        requests:
          cpu: 10m
      volumeMounts:
      - mountPath: /etc/boskos
        name: boskos
        readOnly: true
      - mountPath: /secrets/ci-pull-credentials
        name: ci-pull-credentials
        readOnly: true
      - mountPath: /usr/local/e2e-aws-cluster-profile
        name: cluster-profile
      - mountPath: /secrets/gcs
        name: gcs-credentials
        readOnly: true
      - mountPath: /etc/pull-secret
        name: pull-secret
        readOnly: true
      - mountPath: /etc/report
        name: result-aggregator
        readOnly: true
    serviceAccountName: ci-operator
    volumes:
    - name: boskos
      secret:
        items:
        - key: credentials
          path: credentials
        secretName: boskos-credentials
    - name: ci-pull-credentials
      secret:
        secretName: ci-pull-credentials
    - name: cluster-profile
      projected:
        sources:
        - secret:
            name: cluster-secrets-aws
    - name: pull-secret
      secret:
        secretName: registry-pull-credentials
    - name: result-aggregator
      secret:
        secretName: result-aggregator
- agent: kubernetes
  cluster: build02
  decorate: true
  decoration_config:
    skip_cloning: true
  extra_refs:
  - base_ref: master
    org: openshift
    repo: release
  interval: 24h
  labels:
    ci-operator.openshift.io/prowgen-controlled: "true"
    ci-operator.openshift.io/variant: origin-4.4
    job-release: "4.4"
    pj-rehearse.openshift.io/can-be-rehearsed: "true"
  name: periodic-ci-openshift-release-master-origin-4.4-e2e-aws
  spec:
    containers:
    - args:
      - --gcs-upload-secret=/secrets/gcs/service-account.json
      - --image-import-pull-secret=/etc/pull-secret/.dockerconfigjson
      - --lease-server-credentials-file=/etc/boskos/credentials
      - --report-credentials-file=/etc/report/credentials
      - --secret-dir=/secrets/ci-pull-credentials
      - --secret-dir=/usr/local/e2e-aws-cluster-profile
      - --target=e2e-aws
      - --variant=origin-4.4
      command:
      - ci-operator
      image: ci-operator:latest
      imagePullPolicy: Always
      name: ""
      resources:
        requests:
          cpu: 10m
      volumeMounts:
      - mountPath: /etc/boskos
        name: boskos
        readOnly: true
      - mountPath: /secrets/ci-pull-credentials
        name: ci-pull-credentials
        readOnly: true
      - mountPath: /usr/local/e2e-aws-cluster-profile
        name: cluster-profile
      - mountPath: /secrets/gcs
        name: gcs-credentials
        readOnly: true
      - mountPath: /etc/pull-secret
        name: pull-secret
        readOnly: true
      - mountPath: /etc/report
        name: result-aggregator
        readOnly: true
    serviceAccountName: ci-operator
    volumes:
    - name: boskos
      secret:
        items:
        - key: credentials
          path: credentials
        secretName: boskos-credentials
    - name: ci-pull-credentials
      secret:
        secretName: ci-pull-credentials
    - name: cluster-profile
      projected:
        sources:
        - secret:
            name: cluster-secrets-aws
    - name: pull-secret
      secret:
        secretName: registry-pull-credentials
    - name: result-aggregator
      secret:
        secretName: result-aggregator
- agent: kubernetes
  cluster: build02
  cron: '@yearly'
  decorate: true
  decoration_config:
    skip_cloning: true
  extra_refs:
  - base_ref: master
    org: openshift
    repo: release
  labels:
    ci-operator.openshift.io/prowgen-controlled: "true"
    ci-operator.openshift.io/variant: origin-4.4
    job-release: "4.4"
    pj-rehearse.openshift.io/can-be-rehearsed: "true"
  name: periodic-ci-openshift-release-master-origin-4.4-e2e-aws-upgrade-rollback
  spec:
    containers:
    - args:
      - --gcs-upload-secret=/secrets/gcs/service-account.json
      - --image-import-pull-secret=/etc/pull-secret/.dockerconfigjson
      - --lease-server-credentials-file=/etc/boskos/credentials
      - --report-credentials-file=/etc/report/credentials
      - --secret-dir=/secrets/ci-pull-credentials
      - --secret-dir=/usr/local/e2e-aws-upgrade-rollback-cluster-profile
      - --target=e2e-aws-upgrade-rollback
      - --variant=origin-4.4
      command:
      - ci-operator
      image: ci-operator:latest
      imagePullPolicy: Always
      name: ""
      resources:
        requests:
          cpu: 10m
      volumeMounts:
      - mountPath: /etc/boskos
        name: boskos
        readOnly: true
      - mountPath: /secrets/ci-pull-credentials
        name: ci-pull-credentials
        readOnly: true
      - mountPath: /usr/local/e2e-aws-upgrade-rollback-cluster-profile
        name: cluster-profile
      - mountPath: /secrets/gcs
        name: gcs-credentials
        readOnly: true
      - mountPath: /etc/pull-secret
        name: pull-secret
        readOnly: true
      - mountPath: /etc/report
        name: result-aggregator
        readOnly: true
    serviceAccountName: ci-operator
    volumes:
    - name: boskos
      secret:
        items:
        - key: credentials
          path: credentials
        secretName: boskos-credentials
    - name: ci-pull-credentials
      secret:
        secretName: ci-pull-credentials
    - name: cluster-profile
      projected:
        sources:
        - secret:
            name: cluster-secrets-aws
    - name: pull-secret
      secret:
        secretName: registry-pull-credentials
    - name: result-aggregator
      secret:
        secretName: result-aggregator
- agent: kubernetes
  cluster: build02
  cron: '@yearly'
  decorate: true
  decoration_config:
    skip_cloning: true
  extra_refs:
  - base_ref: master
    org: openshift
    repo: release
  labels:
    ci-operator.openshift.io/prowgen-controlled: "true"
    ci-operator.openshift.io/variant: origin-4.4
    job-release: "4.4"
    pj-rehearse.openshift.io/can-be-rehearsed: "true"
  name: periodic-ci-openshift-release-master-origin-4.4-e2e-azure-upgrade
  spec:
    containers:
    - args:
      - --gcs-upload-secret=/secrets/gcs/service-account.json
      - --image-import-pull-secret=/etc/pull-secret/.dockerconfigjson
      - --lease-server-credentials-file=/etc/boskos/credentials
      - --report-credentials-file=/etc/report/credentials
      - --secret-dir=/secrets/ci-pull-credentials
      - --secret-dir=/usr/local/e2e-azure-upgrade-cluster-profile
      - --target=e2e-azure-upgrade
      - --variant=origin-4.4
      command:
      - ci-operator
      image: ci-operator:latest
      imagePullPolicy: Always
      name: ""
      resources:
        requests:
          cpu: 10m
      volumeMounts:
      - mountPath: /etc/boskos
        name: boskos
        readOnly: true
      - mountPath: /secrets/ci-pull-credentials
        name: ci-pull-credentials
        readOnly: true
      - mountPath: /usr/local/e2e-azure-upgrade-cluster-profile
        name: cluster-profile
      - mountPath: /secrets/gcs
        name: gcs-credentials
        readOnly: true
      - mountPath: /etc/pull-secret
        name: pull-secret
        readOnly: true
      - mountPath: /etc/report
        name: result-aggregator
        readOnly: true
    serviceAccountName: ci-operator
    volumes:
    - name: boskos
      secret:
        items:
        - key: credentials
          path: credentials
        secretName: boskos-credentials
    - name: ci-pull-credentials
      secret:
        secretName: ci-pull-credentials
    - name: cluster-profile
      projected:
        sources:
        - secret:
            name: cluster-secrets-azure4
    - name: pull-secret
      secret:
        secretName: registry-pull-credentials
    - name: result-aggregator
      secret:
        secretName: result-aggregator
- agent: kubernetes
  cluster: build02
  decorate: true
  decoration_config:
    skip_cloning: true
  extra_refs:
  - base_ref: master
    org: openshift
    repo: release
  interval: 24h
  labels:
    ci-operator.openshift.io/prowgen-controlled: "true"
    ci-operator.openshift.io/variant: origin-4.4
    job-release: "4.4"
    pj-rehearse.openshift.io/can-be-rehearsed: "true"
  name: periodic-ci-openshift-release-master-origin-4.4-e2e-gcp
  spec:
    containers:
    - args:
      - --gcs-upload-secret=/secrets/gcs/service-account.json
      - --image-import-pull-secret=/etc/pull-secret/.dockerconfigjson
      - --lease-server-credentials-file=/etc/boskos/credentials
      - --report-credentials-file=/etc/report/credentials
      - --secret-dir=/secrets/ci-pull-credentials
      - --secret-dir=/usr/local/e2e-gcp-cluster-profile
      - --target=e2e-gcp
      - --variant=origin-4.4
      command:
      - ci-operator
      image: ci-operator:latest
      imagePullPolicy: Always
      name: ""
      resources:
        requests:
          cpu: 10m
      volumeMounts:
      - mountPath: /etc/boskos
        name: boskos
        readOnly: true
      - mountPath: /secrets/ci-pull-credentials
        name: ci-pull-credentials
        readOnly: true
      - mountPath: /usr/local/e2e-gcp-cluster-profile
        name: cluster-profile
      - mountPath: /secrets/gcs
        name: gcs-credentials
        readOnly: true
      - mountPath: /etc/pull-secret
        name: pull-secret
        readOnly: true
      - mountPath: /etc/report
        name: result-aggregator
        readOnly: true
    serviceAccountName: ci-operator
    volumes:
    - name: boskos
      secret:
        items:
        - key: credentials
          path: credentials
        secretName: boskos-credentials
    - name: ci-pull-credentials
      secret:
        secretName: ci-pull-credentials
    - name: cluster-profile
      projected:
        sources:
        - secret:
            name: cluster-secrets-gcp
        - configMap:
            name: cluster-profile-gcp
    - name: pull-secret
      secret:
        secretName: registry-pull-credentials
    - name: result-aggregator
      secret:
        secretName: result-aggregator
- agent: kubernetes
  cluster: build02
  cron: '@yearly'
  decorate: true
  decoration_config:
    skip_cloning: true
  extra_refs:
  - base_ref: master
    org: openshift
    repo: release
  labels:
    ci-operator.openshift.io/prowgen-controlled: "true"
    ci-operator.openshift.io/variant: origin-4.4
    job-release: "4.4"
    pj-rehearse.openshift.io/can-be-rehearsed: "true"
  name: periodic-ci-openshift-release-master-origin-4.4-e2e-gcp-upgrade
  spec:
    containers:
    - args:
      - --gcs-upload-secret=/secrets/gcs/service-account.json
      - --image-import-pull-secret=/etc/pull-secret/.dockerconfigjson
      - --lease-server-credentials-file=/etc/boskos/credentials
      - --report-credentials-file=/etc/report/credentials
      - --secret-dir=/secrets/ci-pull-credentials
      - --secret-dir=/usr/local/e2e-gcp-upgrade-cluster-profile
      - --target=e2e-gcp-upgrade
      - --variant=origin-4.4
      command:
      - ci-operator
      image: ci-operator:latest
      imagePullPolicy: Always
      name: ""
      resources:
        requests:
          cpu: 10m
      volumeMounts:
      - mountPath: /etc/boskos
        name: boskos
        readOnly: true
      - mountPath: /secrets/ci-pull-credentials
        name: ci-pull-credentials
        readOnly: true
      - mountPath: /usr/local/e2e-gcp-upgrade-cluster-profile
        name: cluster-profile
      - mountPath: /secrets/gcs
        name: gcs-credentials
        readOnly: true
      - mountPath: /etc/pull-secret
        name: pull-secret
        readOnly: true
      - mountPath: /etc/report
        name: result-aggregator
        readOnly: true
    serviceAccountName: ci-operator
    volumes:
    - name: boskos
      secret:
        items:
        - key: credentials
          path: credentials
        secretName: boskos-credentials
    - name: ci-pull-credentials
      secret:
        secretName: ci-pull-credentials
    - name: cluster-profile
      projected:
        sources:
        - secret:
            name: cluster-secrets-gcp
        - configMap:
            name: cluster-profile-gcp
    - name: pull-secret
      secret:
        secretName: registry-pull-credentials
    - name: result-aggregator
      secret:
        secretName: result-aggregator
- agent: kubernetes
  cluster: build02
  cron: '@yearly'
  decorate: true
  decoration_config:
    skip_cloning: true
  extra_refs:
  - base_ref: master
    org: openshift
    repo: release
  labels:
    ci-operator.openshift.io/prowgen-controlled: "true"
    ci-operator.openshift.io/variant: origin-4.4-nightly-to-4.4-nightly
    job-release: "4.4"
    pj-rehearse.openshift.io/can-be-rehearsed: "true"
  name: periodic-ci-openshift-release-master-origin-4.4-nightly-to-4.4-nightly-e2e-aws-upgrade
  spec:
    containers:
    - args:
      - --gcs-upload-secret=/secrets/gcs/service-account.json
      - --image-import-pull-secret=/etc/pull-secret/.dockerconfigjson
      - --lease-server-credentials-file=/etc/boskos/credentials
      - --report-credentials-file=/etc/report/credentials
      - --secret-dir=/secrets/ci-pull-credentials
      - --secret-dir=/usr/local/e2e-aws-upgrade-cluster-profile
      - --target=e2e-aws-upgrade
      - --variant=origin-4.4-nightly-to-4.4-nightly
      command:
      - ci-operator
      image: ci-operator:latest
      imagePullPolicy: Always
      name: ""
      resources:
        requests:
          cpu: 10m
      volumeMounts:
      - mountPath: /etc/boskos
        name: boskos
        readOnly: true
      - mountPath: /secrets/ci-pull-credentials
        name: ci-pull-credentials
        readOnly: true
      - mountPath: /usr/local/e2e-aws-upgrade-cluster-profile
        name: cluster-profile
      - mountPath: /secrets/gcs
        name: gcs-credentials
        readOnly: true
      - mountPath: /etc/pull-secret
        name: pull-secret
        readOnly: true
      - mountPath: /etc/report
        name: result-aggregator
        readOnly: true
    serviceAccountName: ci-operator
    volumes:
    - name: boskos
      secret:
        items:
        - key: credentials
          path: credentials
        secretName: boskos-credentials
    - name: ci-pull-credentials
      secret:
        secretName: ci-pull-credentials
    - name: cluster-profile
      projected:
        sources:
        - secret:
            name: cluster-secrets-aws
    - name: pull-secret
      secret:
        secretName: registry-pull-credentials
    - name: result-aggregator
      secret:
        secretName: result-aggregator
- agent: kubernetes
  cluster: build02
  cron: '@yearly'
  decorate: true
  decoration_config:
    skip_cloning: true
  extra_refs:
  - base_ref: master
    org: openshift
    repo: release
  labels:
    ci-operator.openshift.io/prowgen-controlled: "true"
    ci-operator.openshift.io/variant: origin-4.4-stable-to-4.4-ci
    job-release: "4.4"
    pj-rehearse.openshift.io/can-be-rehearsed: "true"
  name: periodic-ci-openshift-release-master-origin-4.4-stable-to-4.4-ci-e2e-aws-upgrade
  spec:
    containers:
    - args:
      - --gcs-upload-secret=/secrets/gcs/service-account.json
      - --image-import-pull-secret=/etc/pull-secret/.dockerconfigjson
      - --lease-server-credentials-file=/etc/boskos/credentials
      - --report-credentials-file=/etc/report/credentials
      - --secret-dir=/secrets/ci-pull-credentials
      - --secret-dir=/usr/local/e2e-aws-upgrade-cluster-profile
      - --target=e2e-aws-upgrade
      - --variant=origin-4.4-stable-to-4.4-ci
      command:
      - ci-operator
      image: ci-operator:latest
      imagePullPolicy: Always
      name: ""
      resources:
        requests:
          cpu: 10m
      volumeMounts:
      - mountPath: /etc/boskos
        name: boskos
        readOnly: true
      - mountPath: /secrets/ci-pull-credentials
        name: ci-pull-credentials
        readOnly: true
      - mountPath: /usr/local/e2e-aws-upgrade-cluster-profile
        name: cluster-profile
      - mountPath: /secrets/gcs
        name: gcs-credentials
        readOnly: true
      - mountPath: /etc/pull-secret
        name: pull-secret
        readOnly: true
      - mountPath: /etc/report
        name: result-aggregator
        readOnly: true
    serviceAccountName: ci-operator
    volumes:
    - name: boskos
      secret:
        items:
        - key: credentials
          path: credentials
        secretName: boskos-credentials
    - name: ci-pull-credentials
      secret:
        secretName: ci-pull-credentials
    - name: cluster-profile
      projected:
        sources:
        - secret:
            name: cluster-secrets-aws
    - name: pull-secret
      secret:
        secretName: registry-pull-credentials
    - name: result-aggregator
      secret:
        secretName: result-aggregator
- agent: kubernetes
  cluster: build02
  cron: '@yearly'
  decorate: true
  decoration_config:
    skip_cloning: true
  extra_refs:
  - base_ref: master
    org: openshift
    repo: release
  labels:
    ci-operator.openshift.io/prowgen-controlled: "true"
    ci-operator.openshift.io/variant: origin-4.4-stable-to-4.5-ci
    job-release: "4.5"
    pj-rehearse.openshift.io/can-be-rehearsed: "true"
  name: periodic-ci-openshift-release-master-origin-4.4-stable-to-4.5-ci-e2e-aws-ovn-upgrade
  spec:
    containers:
    - args:
      - --gcs-upload-secret=/secrets/gcs/service-account.json
      - --image-import-pull-secret=/etc/pull-secret/.dockerconfigjson
      - --lease-server-credentials-file=/etc/boskos/credentials
      - --report-credentials-file=/etc/report/credentials
      - --secret-dir=/secrets/ci-pull-credentials
      - --secret-dir=/usr/local/e2e-aws-ovn-upgrade-cluster-profile
      - --target=e2e-aws-ovn-upgrade
      - --variant=origin-4.4-stable-to-4.5-ci
      command:
      - ci-operator
      image: ci-operator:latest
      imagePullPolicy: Always
      name: ""
      resources:
        requests:
          cpu: 10m
      volumeMounts:
      - mountPath: /etc/boskos
        name: boskos
        readOnly: true
      - mountPath: /secrets/ci-pull-credentials
        name: ci-pull-credentials
        readOnly: true
      - mountPath: /usr/local/e2e-aws-ovn-upgrade-cluster-profile
        name: cluster-profile
      - mountPath: /secrets/gcs
        name: gcs-credentials
        readOnly: true
      - mountPath: /etc/pull-secret
        name: pull-secret
        readOnly: true
      - mountPath: /etc/report
        name: result-aggregator
        readOnly: true
    serviceAccountName: ci-operator
    volumes:
    - name: boskos
      secret:
        items:
        - key: credentials
          path: credentials
        secretName: boskos-credentials
    - name: ci-pull-credentials
      secret:
        secretName: ci-pull-credentials
    - name: cluster-profile
      projected:
        sources:
        - secret:
            name: cluster-secrets-aws
    - name: pull-secret
      secret:
        secretName: registry-pull-credentials
    - name: result-aggregator
      secret:
        secretName: result-aggregator
- agent: kubernetes
  cluster: build02
  cron: '@yearly'
  decorate: true
  decoration_config:
    skip_cloning: true
  extra_refs:
  - base_ref: master
    org: openshift
    repo: release
  labels:
    ci-operator.openshift.io/prowgen-controlled: "true"
    ci-operator.openshift.io/variant: origin-4.4-stable-to-4.5-ci
    job-release: "4.5"
    pj-rehearse.openshift.io/can-be-rehearsed: "true"
  name: periodic-ci-openshift-release-master-origin-4.4-stable-to-4.5-ci-e2e-aws-upgrade
  spec:
    containers:
    - args:
      - --gcs-upload-secret=/secrets/gcs/service-account.json
      - --image-import-pull-secret=/etc/pull-secret/.dockerconfigjson
      - --lease-server-credentials-file=/etc/boskos/credentials
      - --report-credentials-file=/etc/report/credentials
      - --secret-dir=/secrets/ci-pull-credentials
      - --secret-dir=/usr/local/e2e-aws-upgrade-cluster-profile
      - --target=e2e-aws-upgrade
      - --variant=origin-4.4-stable-to-4.5-ci
      command:
      - ci-operator
      image: ci-operator:latest
      imagePullPolicy: Always
      name: ""
      resources:
        requests:
          cpu: 10m
      volumeMounts:
      - mountPath: /etc/boskos
        name: boskos
        readOnly: true
      - mountPath: /secrets/ci-pull-credentials
        name: ci-pull-credentials
        readOnly: true
      - mountPath: /usr/local/e2e-aws-upgrade-cluster-profile
        name: cluster-profile
      - mountPath: /secrets/gcs
        name: gcs-credentials
        readOnly: true
      - mountPath: /etc/pull-secret
        name: pull-secret
        readOnly: true
      - mountPath: /etc/report
        name: result-aggregator
        readOnly: true
    serviceAccountName: ci-operator
    volumes:
    - name: boskos
      secret:
        items:
        - key: credentials
          path: credentials
        secretName: boskos-credentials
    - name: ci-pull-credentials
      secret:
        secretName: ci-pull-credentials
    - name: cluster-profile
      projected:
        sources:
        - secret:
            name: cluster-secrets-aws
    - name: pull-secret
      secret:
        secretName: registry-pull-credentials
    - name: result-aggregator
      secret:
        secretName: result-aggregator
- agent: kubernetes
  cluster: build02
  cron: '@yearly'
  decorate: true
  decoration_config:
    skip_cloning: true
  extra_refs:
  - base_ref: master
    org: openshift
    repo: release
  labels:
    ci-operator.openshift.io/prowgen-controlled: "true"
    ci-operator.openshift.io/variant: origin-4.4-stable-to-4.5-ci
    job-release: "4.5"
    pj-rehearse.openshift.io/can-be-rehearsed: "true"
  name: periodic-ci-openshift-release-master-origin-4.4-stable-to-4.5-ci-e2e-azure-ovn-upgrade
  spec:
    containers:
    - args:
      - --gcs-upload-secret=/secrets/gcs/service-account.json
      - --image-import-pull-secret=/etc/pull-secret/.dockerconfigjson
      - --lease-server-credentials-file=/etc/boskos/credentials
      - --report-credentials-file=/etc/report/credentials
      - --secret-dir=/secrets/ci-pull-credentials
      - --secret-dir=/usr/local/e2e-azure-ovn-upgrade-cluster-profile
      - --target=e2e-azure-ovn-upgrade
      - --variant=origin-4.4-stable-to-4.5-ci
      command:
      - ci-operator
      image: ci-operator:latest
      imagePullPolicy: Always
      name: ""
      resources:
        requests:
          cpu: 10m
      volumeMounts:
      - mountPath: /etc/boskos
        name: boskos
        readOnly: true
      - mountPath: /secrets/ci-pull-credentials
        name: ci-pull-credentials
        readOnly: true
      - mountPath: /usr/local/e2e-azure-ovn-upgrade-cluster-profile
        name: cluster-profile
      - mountPath: /secrets/gcs
        name: gcs-credentials
        readOnly: true
      - mountPath: /etc/pull-secret
        name: pull-secret
        readOnly: true
      - mountPath: /etc/report
        name: result-aggregator
        readOnly: true
    serviceAccountName: ci-operator
    volumes:
    - name: boskos
      secret:
        items:
        - key: credentials
          path: credentials
        secretName: boskos-credentials
    - name: ci-pull-credentials
      secret:
        secretName: ci-pull-credentials
    - name: cluster-profile
      projected:
        sources:
        - secret:
            name: cluster-secrets-azure4
    - name: pull-secret
      secret:
        secretName: registry-pull-credentials
    - name: result-aggregator
      secret:
        secretName: result-aggregator
- agent: kubernetes
  cluster: build02
  cron: '@yearly'
  decorate: true
  decoration_config:
    skip_cloning: true
  extra_refs:
  - base_ref: master
    org: openshift
    repo: release
  labels:
    ci-operator.openshift.io/prowgen-controlled: "true"
    ci-operator.openshift.io/variant: origin-4.4-stable-to-4.5-ci
    job-release: "4.5"
    pj-rehearse.openshift.io/can-be-rehearsed: "true"
  name: periodic-ci-openshift-release-master-origin-4.4-stable-to-4.5-ci-e2e-azure-upgrade
  spec:
    containers:
    - args:
      - --gcs-upload-secret=/secrets/gcs/service-account.json
      - --image-import-pull-secret=/etc/pull-secret/.dockerconfigjson
      - --lease-server-credentials-file=/etc/boskos/credentials
      - --report-credentials-file=/etc/report/credentials
      - --secret-dir=/secrets/ci-pull-credentials
      - --secret-dir=/usr/local/e2e-azure-upgrade-cluster-profile
      - --target=e2e-azure-upgrade
      - --variant=origin-4.4-stable-to-4.5-ci
      command:
      - ci-operator
      image: ci-operator:latest
      imagePullPolicy: Always
      name: ""
      resources:
        requests:
          cpu: 10m
      volumeMounts:
      - mountPath: /etc/boskos
        name: boskos
        readOnly: true
      - mountPath: /secrets/ci-pull-credentials
        name: ci-pull-credentials
        readOnly: true
      - mountPath: /usr/local/e2e-azure-upgrade-cluster-profile
        name: cluster-profile
      - mountPath: /secrets/gcs
        name: gcs-credentials
        readOnly: true
      - mountPath: /etc/pull-secret
        name: pull-secret
        readOnly: true
      - mountPath: /etc/report
        name: result-aggregator
        readOnly: true
    serviceAccountName: ci-operator
    volumes:
    - name: boskos
      secret:
        items:
        - key: credentials
          path: credentials
        secretName: boskos-credentials
    - name: ci-pull-credentials
      secret:
        secretName: ci-pull-credentials
    - name: cluster-profile
      projected:
        sources:
        - secret:
            name: cluster-secrets-azure4
    - name: pull-secret
      secret:
        secretName: registry-pull-credentials
    - name: result-aggregator
      secret:
        secretName: result-aggregator
- agent: kubernetes
  cluster: build02
  cron: '@yearly'
  decorate: true
  decoration_config:
    skip_cloning: true
  extra_refs:
  - base_ref: master
    org: openshift
    repo: release
  labels:
    ci-operator.openshift.io/prowgen-controlled: "true"
    ci-operator.openshift.io/variant: origin-4.4-stable-to-4.5-ci
    job-release: "4.5"
    pj-rehearse.openshift.io/can-be-rehearsed: "true"
  name: periodic-ci-openshift-release-master-origin-4.4-stable-to-4.5-ci-e2e-gcp-ovn-upgrade
  spec:
    containers:
    - args:
      - --gcs-upload-secret=/secrets/gcs/service-account.json
      - --image-import-pull-secret=/etc/pull-secret/.dockerconfigjson
      - --lease-server-credentials-file=/etc/boskos/credentials
      - --report-credentials-file=/etc/report/credentials
      - --secret-dir=/secrets/ci-pull-credentials
      - --secret-dir=/usr/local/e2e-gcp-ovn-upgrade-cluster-profile
      - --target=e2e-gcp-ovn-upgrade
      - --variant=origin-4.4-stable-to-4.5-ci
      command:
      - ci-operator
      image: ci-operator:latest
      imagePullPolicy: Always
      name: ""
      resources:
        requests:
          cpu: 10m
      volumeMounts:
      - mountPath: /etc/boskos
        name: boskos
        readOnly: true
      - mountPath: /secrets/ci-pull-credentials
        name: ci-pull-credentials
        readOnly: true
      - mountPath: /usr/local/e2e-gcp-ovn-upgrade-cluster-profile
        name: cluster-profile
      - mountPath: /secrets/gcs
        name: gcs-credentials
        readOnly: true
      - mountPath: /etc/pull-secret
        name: pull-secret
        readOnly: true
      - mountPath: /etc/report
        name: result-aggregator
        readOnly: true
    serviceAccountName: ci-operator
    volumes:
    - name: boskos
      secret:
        items:
        - key: credentials
          path: credentials
        secretName: boskos-credentials
    - name: ci-pull-credentials
      secret:
        secretName: ci-pull-credentials
    - name: cluster-profile
      projected:
        sources:
        - secret:
            name: cluster-secrets-gcp
        - configMap:
            name: cluster-profile-gcp
    - name: pull-secret
      secret:
        secretName: registry-pull-credentials
    - name: result-aggregator
      secret:
        secretName: result-aggregator
- agent: kubernetes
  cluster: build02
  cron: '@yearly'
  decorate: true
  decoration_config:
    skip_cloning: true
  extra_refs:
  - base_ref: master
    org: openshift
    repo: release
  labels:
    ci-operator.openshift.io/prowgen-controlled: "true"
    ci-operator.openshift.io/variant: origin-4.4-stable-to-4.5-ci
    job-release: "4.5"
    pj-rehearse.openshift.io/can-be-rehearsed: "true"
  name: periodic-ci-openshift-release-master-origin-4.4-stable-to-4.5-ci-e2e-gcp-upgrade
  spec:
    containers:
    - args:
      - --gcs-upload-secret=/secrets/gcs/service-account.json
      - --image-import-pull-secret=/etc/pull-secret/.dockerconfigjson
      - --lease-server-credentials-file=/etc/boskos/credentials
      - --report-credentials-file=/etc/report/credentials
      - --secret-dir=/secrets/ci-pull-credentials
      - --secret-dir=/usr/local/e2e-gcp-upgrade-cluster-profile
      - --target=e2e-gcp-upgrade
      - --variant=origin-4.4-stable-to-4.5-ci
      command:
      - ci-operator
      image: ci-operator:latest
      imagePullPolicy: Always
      name: ""
      resources:
        requests:
          cpu: 10m
      volumeMounts:
      - mountPath: /etc/boskos
        name: boskos
        readOnly: true
      - mountPath: /secrets/ci-pull-credentials
        name: ci-pull-credentials
        readOnly: true
      - mountPath: /usr/local/e2e-gcp-upgrade-cluster-profile
        name: cluster-profile
      - mountPath: /secrets/gcs
        name: gcs-credentials
        readOnly: true
      - mountPath: /etc/pull-secret
        name: pull-secret
        readOnly: true
      - mountPath: /etc/report
        name: result-aggregator
        readOnly: true
    serviceAccountName: ci-operator
    volumes:
    - name: boskos
      secret:
        items:
        - key: credentials
          path: credentials
        secretName: boskos-credentials
    - name: ci-pull-credentials
      secret:
        secretName: ci-pull-credentials
    - name: cluster-profile
      projected:
        sources:
        - secret:
            name: cluster-secrets-gcp
        - configMap:
            name: cluster-profile-gcp
    - name: pull-secret
      secret:
        secretName: registry-pull-credentials
    - name: result-aggregator
      secret:
        secretName: result-aggregator
- agent: kubernetes
  cluster: build02
  cron: 0 9 * * *
  decorate: true
  decoration_config:
    skip_cloning: true
  extra_refs:
  - base_ref: master
    org: openshift
    repo: release
  labels:
    ci-operator.openshift.io/prowgen-controlled: "true"
    ci-operator.openshift.io/variant: origin-4.4-stable-to-4.5-ci
    job-release: "4.5"
    pj-rehearse.openshift.io/can-be-rehearsed: "true"
  name: periodic-ci-openshift-release-master-origin-4.4-stable-to-4.5-ci-e2e-ovirt-upgrade
  spec:
    containers:
    - args:
      - --gcs-upload-secret=/secrets/gcs/service-account.json
      - --image-import-pull-secret=/etc/pull-secret/.dockerconfigjson
      - --lease-server-credentials-file=/etc/boskos/credentials
      - --report-credentials-file=/etc/report/credentials
      - --secret-dir=/secrets/ci-pull-credentials
      - --secret-dir=/usr/local/e2e-ovirt-upgrade-cluster-profile
      - --target=e2e-ovirt-upgrade
      - --variant=origin-4.4-stable-to-4.5-ci
      command:
      - ci-operator
      image: ci-operator:latest
      imagePullPolicy: Always
      name: ""
      resources:
        requests:
          cpu: 10m
      volumeMounts:
      - mountPath: /etc/boskos
        name: boskos
        readOnly: true
      - mountPath: /secrets/ci-pull-credentials
        name: ci-pull-credentials
        readOnly: true
      - mountPath: /usr/local/e2e-ovirt-upgrade-cluster-profile
        name: cluster-profile
      - mountPath: /secrets/gcs
        name: gcs-credentials
        readOnly: true
      - mountPath: /etc/pull-secret
        name: pull-secret
        readOnly: true
      - mountPath: /etc/report
        name: result-aggregator
        readOnly: true
    serviceAccountName: ci-operator
    volumes:
    - name: boskos
      secret:
        items:
        - key: credentials
          path: credentials
        secretName: boskos-credentials
    - name: ci-pull-credentials
      secret:
        secretName: ci-pull-credentials
    - name: cluster-profile
      projected:
        sources:
        - secret:
            name: cluster-secrets-ovirt
        - configMap:
            name: cluster-profile-ovirt
    - name: pull-secret
      secret:
        secretName: registry-pull-credentials
    - name: result-aggregator
      secret:
        secretName: result-aggregator
- agent: kubernetes
  cluster: build02
  cron: '@yearly'
  decorate: true
  decoration_config:
    skip_cloning: true
  extra_refs:
  - base_ref: master
    org: openshift
    repo: release
  labels:
    ci-operator.openshift.io/prowgen-controlled: "true"
    ci-operator.openshift.io/variant: origin-4.4-to-4.4
    job-release: "4.4"
    pj-rehearse.openshift.io/can-be-rehearsed: "true"
  name: periodic-ci-openshift-release-master-origin-4.4-to-4.4-e2e-aws-upgrade-rollback
  spec:
    containers:
    - args:
      - --gcs-upload-secret=/secrets/gcs/service-account.json
      - --image-import-pull-secret=/etc/pull-secret/.dockerconfigjson
      - --lease-server-credentials-file=/etc/boskos/credentials
      - --report-credentials-file=/etc/report/credentials
      - --secret-dir=/secrets/ci-pull-credentials
      - --secret-dir=/usr/local/e2e-aws-upgrade-rollback-cluster-profile
      - --target=e2e-aws-upgrade-rollback
      - --variant=origin-4.4-to-4.4
      command:
      - ci-operator
      image: ci-operator:latest
      imagePullPolicy: Always
      name: ""
      resources:
        requests:
          cpu: 10m
      volumeMounts:
      - mountPath: /etc/boskos
        name: boskos
        readOnly: true
      - mountPath: /secrets/ci-pull-credentials
        name: ci-pull-credentials
        readOnly: true
      - mountPath: /usr/local/e2e-aws-upgrade-rollback-cluster-profile
        name: cluster-profile
      - mountPath: /secrets/gcs
        name: gcs-credentials
        readOnly: true
      - mountPath: /etc/pull-secret
        name: pull-secret
        readOnly: true
      - mountPath: /etc/report
        name: result-aggregator
        readOnly: true
    serviceAccountName: ci-operator
    volumes:
    - name: boskos
      secret:
        items:
        - key: credentials
          path: credentials
        secretName: boskos-credentials
    - name: ci-pull-credentials
      secret:
        secretName: ci-pull-credentials
    - name: cluster-profile
      projected:
        sources:
        - secret:
            name: cluster-secrets-aws
    - name: pull-secret
      secret:
        secretName: registry-pull-credentials
    - name: result-aggregator
      secret:
        secretName: result-aggregator
- agent: kubernetes
  cluster: build02
  cron: '@yearly'
  decorate: true
  decoration_config:
    skip_cloning: true
  extra_refs:
  - base_ref: master
    org: openshift
    repo: release
  labels:
    ci-operator.openshift.io/prowgen-controlled: "true"
    ci-operator.openshift.io/variant: origin-4.4-to-4.5
    job-release: "4.5"
    pj-rehearse.openshift.io/can-be-rehearsed: "true"
  name: periodic-ci-openshift-release-master-origin-4.4-to-4.5-e2e-aws-upgrade-rollback
  spec:
    containers:
    - args:
      - --gcs-upload-secret=/secrets/gcs/service-account.json
      - --image-import-pull-secret=/etc/pull-secret/.dockerconfigjson
      - --lease-server-credentials-file=/etc/boskos/credentials
      - --report-credentials-file=/etc/report/credentials
      - --secret-dir=/secrets/ci-pull-credentials
      - --secret-dir=/usr/local/e2e-aws-upgrade-rollback-cluster-profile
      - --target=e2e-aws-upgrade-rollback
      - --variant=origin-4.4-to-4.5
      command:
      - ci-operator
      image: ci-operator:latest
      imagePullPolicy: Always
      name: ""
      resources:
        requests:
          cpu: 10m
      volumeMounts:
      - mountPath: /etc/boskos
        name: boskos
        readOnly: true
      - mountPath: /secrets/ci-pull-credentials
        name: ci-pull-credentials
        readOnly: true
      - mountPath: /usr/local/e2e-aws-upgrade-rollback-cluster-profile
        name: cluster-profile
      - mountPath: /secrets/gcs
        name: gcs-credentials
        readOnly: true
      - mountPath: /etc/pull-secret
        name: pull-secret
        readOnly: true
      - mountPath: /etc/report
        name: result-aggregator
        readOnly: true
    serviceAccountName: ci-operator
    volumes:
    - name: boskos
      secret:
        items:
        - key: credentials
          path: credentials
        secretName: boskos-credentials
    - name: ci-pull-credentials
      secret:
        secretName: ci-pull-credentials
    - name: cluster-profile
      projected:
        sources:
        - secret:
            name: cluster-secrets-aws
    - name: pull-secret
      secret:
        secretName: registry-pull-credentials
    - name: result-aggregator
      secret:
        secretName: result-aggregator
- agent: kubernetes
  cluster: build02
  decorate: true
  decoration_config:
    skip_cloning: true
  extra_refs:
  - base_ref: master
    org: openshift
    repo: release
  interval: 48h
  labels:
    ci-operator.openshift.io/prowgen-controlled: "true"
    ci-operator.openshift.io/variant: origin-4.5
    job-release: "4.5"
    pj-rehearse.openshift.io/can-be-rehearsed: "true"
  name: periodic-ci-openshift-release-master-origin-4.5-e2e-aws
  spec:
    containers:
    - args:
      - --gcs-upload-secret=/secrets/gcs/service-account.json
      - --image-import-pull-secret=/etc/pull-secret/.dockerconfigjson
      - --lease-server-credentials-file=/etc/boskos/credentials
      - --report-credentials-file=/etc/report/credentials
      - --secret-dir=/secrets/ci-pull-credentials
      - --secret-dir=/usr/local/e2e-aws-cluster-profile
      - --target=e2e-aws
      - --variant=origin-4.5
      command:
      - ci-operator
      image: ci-operator:latest
      imagePullPolicy: Always
      name: ""
      resources:
        requests:
          cpu: 10m
      volumeMounts:
      - mountPath: /etc/boskos
        name: boskos
        readOnly: true
      - mountPath: /secrets/ci-pull-credentials
        name: ci-pull-credentials
        readOnly: true
      - mountPath: /usr/local/e2e-aws-cluster-profile
        name: cluster-profile
      - mountPath: /secrets/gcs
        name: gcs-credentials
        readOnly: true
      - mountPath: /etc/pull-secret
        name: pull-secret
        readOnly: true
      - mountPath: /etc/report
        name: result-aggregator
        readOnly: true
    serviceAccountName: ci-operator
    volumes:
    - name: boskos
      secret:
        items:
        - key: credentials
          path: credentials
        secretName: boskos-credentials
    - name: ci-pull-credentials
      secret:
        secretName: ci-pull-credentials
    - name: cluster-profile
      projected:
        sources:
        - secret:
            name: cluster-secrets-aws
    - name: pull-secret
      secret:
        secretName: registry-pull-credentials
    - name: result-aggregator
      secret:
        secretName: result-aggregator
- agent: kubernetes
  cluster: build02
  cron: '@yearly'
  decorate: true
  decoration_config:
    skip_cloning: true
  extra_refs:
  - base_ref: master
    org: openshift
    repo: release
  labels:
    ci-operator.openshift.io/prowgen-controlled: "true"
    ci-operator.openshift.io/variant: origin-4.5
    job-release: "4.5"
    pj-rehearse.openshift.io/can-be-rehearsed: "true"
  name: periodic-ci-openshift-release-master-origin-4.5-e2e-aws-upgrade-rollback
  spec:
    containers:
    - args:
      - --gcs-upload-secret=/secrets/gcs/service-account.json
      - --image-import-pull-secret=/etc/pull-secret/.dockerconfigjson
      - --lease-server-credentials-file=/etc/boskos/credentials
      - --report-credentials-file=/etc/report/credentials
      - --secret-dir=/secrets/ci-pull-credentials
      - --secret-dir=/usr/local/e2e-aws-upgrade-rollback-cluster-profile
      - --target=e2e-aws-upgrade-rollback
      - --variant=origin-4.5
      command:
      - ci-operator
      image: ci-operator:latest
      imagePullPolicy: Always
      name: ""
      resources:
        requests:
          cpu: 10m
      volumeMounts:
      - mountPath: /etc/boskos
        name: boskos
        readOnly: true
      - mountPath: /secrets/ci-pull-credentials
        name: ci-pull-credentials
        readOnly: true
      - mountPath: /usr/local/e2e-aws-upgrade-rollback-cluster-profile
        name: cluster-profile
      - mountPath: /secrets/gcs
        name: gcs-credentials
        readOnly: true
      - mountPath: /etc/pull-secret
        name: pull-secret
        readOnly: true
      - mountPath: /etc/report
        name: result-aggregator
        readOnly: true
    serviceAccountName: ci-operator
    volumes:
    - name: boskos
      secret:
        items:
        - key: credentials
          path: credentials
        secretName: boskos-credentials
    - name: ci-pull-credentials
      secret:
        secretName: ci-pull-credentials
    - name: cluster-profile
      projected:
        sources:
        - secret:
            name: cluster-secrets-aws
    - name: pull-secret
      secret:
        secretName: registry-pull-credentials
    - name: result-aggregator
      secret:
        secretName: result-aggregator
- agent: kubernetes
  cluster: build02
  cron: '@yearly'
  decorate: true
  decoration_config:
    skip_cloning: true
  extra_refs:
  - base_ref: master
    org: openshift
    repo: release
  labels:
    ci-operator.openshift.io/prowgen-controlled: "true"
    ci-operator.openshift.io/variant: origin-4.5
    job-release: "4.5"
    pj-rehearse.openshift.io/can-be-rehearsed: "true"
  name: periodic-ci-openshift-release-master-origin-4.5-e2e-azure-upgrade
  spec:
    containers:
    - args:
      - --gcs-upload-secret=/secrets/gcs/service-account.json
      - --image-import-pull-secret=/etc/pull-secret/.dockerconfigjson
      - --lease-server-credentials-file=/etc/boskos/credentials
      - --report-credentials-file=/etc/report/credentials
      - --secret-dir=/secrets/ci-pull-credentials
      - --secret-dir=/usr/local/e2e-azure-upgrade-cluster-profile
      - --target=e2e-azure-upgrade
      - --variant=origin-4.5
      command:
      - ci-operator
      image: ci-operator:latest
      imagePullPolicy: Always
      name: ""
      resources:
        requests:
          cpu: 10m
      volumeMounts:
      - mountPath: /etc/boskos
        name: boskos
        readOnly: true
      - mountPath: /secrets/ci-pull-credentials
        name: ci-pull-credentials
        readOnly: true
      - mountPath: /usr/local/e2e-azure-upgrade-cluster-profile
        name: cluster-profile
      - mountPath: /secrets/gcs
        name: gcs-credentials
        readOnly: true
      - mountPath: /etc/pull-secret
        name: pull-secret
        readOnly: true
      - mountPath: /etc/report
        name: result-aggregator
        readOnly: true
    serviceAccountName: ci-operator
    volumes:
    - name: boskos
      secret:
        items:
        - key: credentials
          path: credentials
        secretName: boskos-credentials
    - name: ci-pull-credentials
      secret:
        secretName: ci-pull-credentials
    - name: cluster-profile
      projected:
        sources:
        - secret:
            name: cluster-secrets-azure4
    - name: pull-secret
      secret:
        secretName: registry-pull-credentials
    - name: result-aggregator
      secret:
        secretName: result-aggregator
- agent: kubernetes
  cluster: build02
  decorate: true
  decoration_config:
    skip_cloning: true
  extra_refs:
  - base_ref: master
    org: openshift
    repo: release
  interval: 48h
  labels:
    ci-operator.openshift.io/prowgen-controlled: "true"
    ci-operator.openshift.io/variant: origin-4.5
    job-release: "4.5"
    pj-rehearse.openshift.io/can-be-rehearsed: "true"
  name: periodic-ci-openshift-release-master-origin-4.5-e2e-gcp
  spec:
    containers:
    - args:
      - --gcs-upload-secret=/secrets/gcs/service-account.json
      - --image-import-pull-secret=/etc/pull-secret/.dockerconfigjson
      - --lease-server-credentials-file=/etc/boskos/credentials
      - --report-credentials-file=/etc/report/credentials
      - --secret-dir=/secrets/ci-pull-credentials
      - --secret-dir=/usr/local/e2e-gcp-cluster-profile
      - --target=e2e-gcp
      - --variant=origin-4.5
      command:
      - ci-operator
      image: ci-operator:latest
      imagePullPolicy: Always
      name: ""
      resources:
        requests:
          cpu: 10m
      volumeMounts:
      - mountPath: /etc/boskos
        name: boskos
        readOnly: true
      - mountPath: /secrets/ci-pull-credentials
        name: ci-pull-credentials
        readOnly: true
      - mountPath: /usr/local/e2e-gcp-cluster-profile
        name: cluster-profile
      - mountPath: /secrets/gcs
        name: gcs-credentials
        readOnly: true
      - mountPath: /etc/pull-secret
        name: pull-secret
        readOnly: true
      - mountPath: /etc/report
        name: result-aggregator
        readOnly: true
    serviceAccountName: ci-operator
    volumes:
    - name: boskos
      secret:
        items:
        - key: credentials
          path: credentials
        secretName: boskos-credentials
    - name: ci-pull-credentials
      secret:
        secretName: ci-pull-credentials
    - name: cluster-profile
      projected:
        sources:
        - secret:
            name: cluster-secrets-gcp
        - configMap:
            name: cluster-profile-gcp
    - name: pull-secret
      secret:
        secretName: registry-pull-credentials
    - name: result-aggregator
      secret:
        secretName: result-aggregator
- agent: kubernetes
  cluster: build02
  cron: '@yearly'
  decorate: true
  decoration_config:
    skip_cloning: true
  extra_refs:
  - base_ref: master
    org: openshift
    repo: release
  labels:
    ci-operator.openshift.io/prowgen-controlled: "true"
    ci-operator.openshift.io/variant: origin-4.5
    job-release: "4.5"
    pj-rehearse.openshift.io/can-be-rehearsed: "true"
  name: periodic-ci-openshift-release-master-origin-4.5-e2e-gcp-upgrade
  spec:
    containers:
    - args:
      - --gcs-upload-secret=/secrets/gcs/service-account.json
      - --image-import-pull-secret=/etc/pull-secret/.dockerconfigjson
      - --lease-server-credentials-file=/etc/boskos/credentials
      - --report-credentials-file=/etc/report/credentials
      - --secret-dir=/secrets/ci-pull-credentials
      - --secret-dir=/usr/local/e2e-gcp-upgrade-cluster-profile
      - --target=e2e-gcp-upgrade
      - --variant=origin-4.5
      command:
      - ci-operator
      image: ci-operator:latest
      imagePullPolicy: Always
      name: ""
      resources:
        requests:
          cpu: 10m
      volumeMounts:
      - mountPath: /etc/boskos
        name: boskos
        readOnly: true
      - mountPath: /secrets/ci-pull-credentials
        name: ci-pull-credentials
        readOnly: true
      - mountPath: /usr/local/e2e-gcp-upgrade-cluster-profile
        name: cluster-profile
      - mountPath: /secrets/gcs
        name: gcs-credentials
        readOnly: true
      - mountPath: /etc/pull-secret
        name: pull-secret
        readOnly: true
      - mountPath: /etc/report
        name: result-aggregator
        readOnly: true
    serviceAccountName: ci-operator
    volumes:
    - name: boskos
      secret:
        items:
        - key: credentials
          path: credentials
        secretName: boskos-credentials
    - name: ci-pull-credentials
      secret:
        secretName: ci-pull-credentials
    - name: cluster-profile
      projected:
        sources:
        - secret:
            name: cluster-secrets-gcp
        - configMap:
            name: cluster-profile-gcp
    - name: pull-secret
      secret:
        secretName: registry-pull-credentials
    - name: result-aggregator
      secret:
        secretName: result-aggregator
- agent: kubernetes
  cluster: build02
  decorate: true
  decoration_config:
    skip_cloning: true
  extra_refs:
  - base_ref: master
    org: openshift
    repo: release
  interval: 12h
  labels:
    ci-operator.openshift.io/prowgen-controlled: "true"
    ci-operator.openshift.io/variant: origin-4.5-stable-to-4.6-ci
    job-release: "4.6"
    pj-rehearse.openshift.io/can-be-rehearsed: "true"
  name: periodic-ci-openshift-release-master-origin-4.5-stable-to-4.6-ci-e2e-aws-ovn-upgrade
  spec:
    containers:
    - args:
      - --gcs-upload-secret=/secrets/gcs/service-account.json
      - --image-import-pull-secret=/etc/pull-secret/.dockerconfigjson
      - --lease-server-credentials-file=/etc/boskos/credentials
      - --report-credentials-file=/etc/report/credentials
      - --secret-dir=/secrets/ci-pull-credentials
      - --secret-dir=/usr/local/e2e-aws-ovn-upgrade-cluster-profile
      - --target=e2e-aws-ovn-upgrade
      - --variant=origin-4.5-stable-to-4.6-ci
      command:
      - ci-operator
      image: ci-operator:latest
      imagePullPolicy: Always
      name: ""
      resources:
        requests:
          cpu: 10m
      volumeMounts:
      - mountPath: /etc/boskos
        name: boskos
        readOnly: true
      - mountPath: /secrets/ci-pull-credentials
        name: ci-pull-credentials
        readOnly: true
      - mountPath: /usr/local/e2e-aws-ovn-upgrade-cluster-profile
        name: cluster-profile
      - mountPath: /secrets/gcs
        name: gcs-credentials
        readOnly: true
      - mountPath: /etc/pull-secret
        name: pull-secret
        readOnly: true
      - mountPath: /etc/report
        name: result-aggregator
        readOnly: true
    serviceAccountName: ci-operator
    volumes:
    - name: boskos
      secret:
        items:
        - key: credentials
          path: credentials
        secretName: boskos-credentials
    - name: ci-pull-credentials
      secret:
        secretName: ci-pull-credentials
    - name: cluster-profile
      projected:
        sources:
        - secret:
            name: cluster-secrets-aws
    - name: pull-secret
      secret:
        secretName: registry-pull-credentials
    - name: result-aggregator
      secret:
        secretName: result-aggregator
- agent: kubernetes
  cluster: build02
  decorate: true
  decoration_config:
    skip_cloning: true
  extra_refs:
  - base_ref: master
    org: openshift
    repo: release
  interval: 12h
  labels:
    ci-operator.openshift.io/prowgen-controlled: "true"
    ci-operator.openshift.io/variant: origin-4.5-stable-to-4.6-ci
    job-release: "4.6"
    pj-rehearse.openshift.io/can-be-rehearsed: "true"
  name: periodic-ci-openshift-release-master-origin-4.5-stable-to-4.6-ci-e2e-aws-upgrade
  spec:
    containers:
    - args:
      - --gcs-upload-secret=/secrets/gcs/service-account.json
      - --image-import-pull-secret=/etc/pull-secret/.dockerconfigjson
      - --lease-server-credentials-file=/etc/boskos/credentials
      - --report-credentials-file=/etc/report/credentials
      - --secret-dir=/secrets/ci-pull-credentials
      - --secret-dir=/usr/local/e2e-aws-upgrade-cluster-profile
      - --target=e2e-aws-upgrade
      - --variant=origin-4.5-stable-to-4.6-ci
      command:
      - ci-operator
      image: ci-operator:latest
      imagePullPolicy: Always
      name: ""
      resources:
        requests:
          cpu: 10m
      volumeMounts:
      - mountPath: /etc/boskos
        name: boskos
        readOnly: true
      - mountPath: /secrets/ci-pull-credentials
        name: ci-pull-credentials
        readOnly: true
      - mountPath: /usr/local/e2e-aws-upgrade-cluster-profile
        name: cluster-profile
      - mountPath: /secrets/gcs
        name: gcs-credentials
        readOnly: true
      - mountPath: /etc/pull-secret
        name: pull-secret
        readOnly: true
      - mountPath: /etc/report
        name: result-aggregator
        readOnly: true
    serviceAccountName: ci-operator
    volumes:
    - name: boskos
      secret:
        items:
        - key: credentials
          path: credentials
        secretName: boskos-credentials
    - name: ci-pull-credentials
      secret:
        secretName: ci-pull-credentials
    - name: cluster-profile
      projected:
        sources:
        - secret:
            name: cluster-secrets-aws
    - name: pull-secret
      secret:
        secretName: registry-pull-credentials
    - name: result-aggregator
      secret:
        secretName: result-aggregator
- agent: kubernetes
  cluster: build02
  decorate: true
  decoration_config:
    skip_cloning: true
  extra_refs:
  - base_ref: master
    org: openshift
    repo: release
  interval: 12h
  labels:
    ci-operator.openshift.io/prowgen-controlled: "true"
    ci-operator.openshift.io/variant: origin-4.5-stable-to-4.6-ci
    job-release: "4.6"
    pj-rehearse.openshift.io/can-be-rehearsed: "true"
  name: periodic-ci-openshift-release-master-origin-4.5-stable-to-4.6-ci-e2e-azure-ovn-upgrade
  spec:
    containers:
    - args:
      - --gcs-upload-secret=/secrets/gcs/service-account.json
      - --image-import-pull-secret=/etc/pull-secret/.dockerconfigjson
      - --lease-server-credentials-file=/etc/boskos/credentials
      - --report-credentials-file=/etc/report/credentials
      - --secret-dir=/secrets/ci-pull-credentials
      - --secret-dir=/usr/local/e2e-azure-ovn-upgrade-cluster-profile
      - --target=e2e-azure-ovn-upgrade
      - --variant=origin-4.5-stable-to-4.6-ci
      command:
      - ci-operator
      image: ci-operator:latest
      imagePullPolicy: Always
      name: ""
      resources:
        requests:
          cpu: 10m
      volumeMounts:
      - mountPath: /etc/boskos
        name: boskos
        readOnly: true
      - mountPath: /secrets/ci-pull-credentials
        name: ci-pull-credentials
        readOnly: true
      - mountPath: /usr/local/e2e-azure-ovn-upgrade-cluster-profile
        name: cluster-profile
      - mountPath: /secrets/gcs
        name: gcs-credentials
        readOnly: true
      - mountPath: /etc/pull-secret
        name: pull-secret
        readOnly: true
      - mountPath: /etc/report
        name: result-aggregator
        readOnly: true
    serviceAccountName: ci-operator
    volumes:
    - name: boskos
      secret:
        items:
        - key: credentials
          path: credentials
        secretName: boskos-credentials
    - name: ci-pull-credentials
      secret:
        secretName: ci-pull-credentials
    - name: cluster-profile
      projected:
        sources:
        - secret:
            name: cluster-secrets-azure4
    - name: pull-secret
      secret:
        secretName: registry-pull-credentials
    - name: result-aggregator
      secret:
        secretName: result-aggregator
- agent: kubernetes
  cluster: build02
  decorate: true
  decoration_config:
    skip_cloning: true
  extra_refs:
  - base_ref: master
    org: openshift
    repo: release
  interval: 12h
  labels:
    ci-operator.openshift.io/prowgen-controlled: "true"
    ci-operator.openshift.io/variant: origin-4.5-stable-to-4.6-ci
    job-release: "4.6"
    pj-rehearse.openshift.io/can-be-rehearsed: "true"
  name: periodic-ci-openshift-release-master-origin-4.5-stable-to-4.6-ci-e2e-azure-upgrade
  spec:
    containers:
    - args:
      - --gcs-upload-secret=/secrets/gcs/service-account.json
      - --image-import-pull-secret=/etc/pull-secret/.dockerconfigjson
      - --lease-server-credentials-file=/etc/boskos/credentials
      - --report-credentials-file=/etc/report/credentials
      - --secret-dir=/secrets/ci-pull-credentials
      - --secret-dir=/usr/local/e2e-azure-upgrade-cluster-profile
      - --target=e2e-azure-upgrade
      - --variant=origin-4.5-stable-to-4.6-ci
      command:
      - ci-operator
      image: ci-operator:latest
      imagePullPolicy: Always
      name: ""
      resources:
        requests:
          cpu: 10m
      volumeMounts:
      - mountPath: /etc/boskos
        name: boskos
        readOnly: true
      - mountPath: /secrets/ci-pull-credentials
        name: ci-pull-credentials
        readOnly: true
      - mountPath: /usr/local/e2e-azure-upgrade-cluster-profile
        name: cluster-profile
      - mountPath: /secrets/gcs
        name: gcs-credentials
        readOnly: true
      - mountPath: /etc/pull-secret
        name: pull-secret
        readOnly: true
      - mountPath: /etc/report
        name: result-aggregator
        readOnly: true
    serviceAccountName: ci-operator
    volumes:
    - name: boskos
      secret:
        items:
        - key: credentials
          path: credentials
        secretName: boskos-credentials
    - name: ci-pull-credentials
      secret:
        secretName: ci-pull-credentials
    - name: cluster-profile
      projected:
        sources:
        - secret:
            name: cluster-secrets-azure4
    - name: pull-secret
      secret:
        secretName: registry-pull-credentials
    - name: result-aggregator
      secret:
        secretName: result-aggregator
- agent: kubernetes
  cluster: build02
  decorate: true
  decoration_config:
    skip_cloning: true
  extra_refs:
  - base_ref: master
    org: openshift
    repo: release
  interval: 12h
  labels:
    ci-operator.openshift.io/prowgen-controlled: "true"
    ci-operator.openshift.io/variant: origin-4.5-stable-to-4.6-ci
    job-release: "4.6"
    pj-rehearse.openshift.io/can-be-rehearsed: "true"
  name: periodic-ci-openshift-release-master-origin-4.5-stable-to-4.6-ci-e2e-gcp-ovn-upgrade
  spec:
    containers:
    - args:
      - --gcs-upload-secret=/secrets/gcs/service-account.json
      - --image-import-pull-secret=/etc/pull-secret/.dockerconfigjson
      - --lease-server-credentials-file=/etc/boskos/credentials
      - --report-credentials-file=/etc/report/credentials
      - --secret-dir=/secrets/ci-pull-credentials
      - --secret-dir=/usr/local/e2e-gcp-ovn-upgrade-cluster-profile
      - --target=e2e-gcp-ovn-upgrade
      - --variant=origin-4.5-stable-to-4.6-ci
      command:
      - ci-operator
      image: ci-operator:latest
      imagePullPolicy: Always
      name: ""
      resources:
        requests:
          cpu: 10m
      volumeMounts:
      - mountPath: /etc/boskos
        name: boskos
        readOnly: true
      - mountPath: /secrets/ci-pull-credentials
        name: ci-pull-credentials
        readOnly: true
      - mountPath: /usr/local/e2e-gcp-ovn-upgrade-cluster-profile
        name: cluster-profile
      - mountPath: /secrets/gcs
        name: gcs-credentials
        readOnly: true
      - mountPath: /etc/pull-secret
        name: pull-secret
        readOnly: true
      - mountPath: /etc/report
        name: result-aggregator
        readOnly: true
    serviceAccountName: ci-operator
    volumes:
    - name: boskos
      secret:
        items:
        - key: credentials
          path: credentials
        secretName: boskos-credentials
    - name: ci-pull-credentials
      secret:
        secretName: ci-pull-credentials
    - name: cluster-profile
      projected:
        sources:
        - secret:
            name: cluster-secrets-gcp
        - configMap:
            name: cluster-profile-gcp
    - name: pull-secret
      secret:
        secretName: registry-pull-credentials
    - name: result-aggregator
      secret:
        secretName: result-aggregator
- agent: kubernetes
  cluster: build02
  decorate: true
  decoration_config:
    skip_cloning: true
  extra_refs:
  - base_ref: master
    org: openshift
    repo: release
  interval: 12h
  labels:
    ci-operator.openshift.io/prowgen-controlled: "true"
    ci-operator.openshift.io/variant: origin-4.5-stable-to-4.6-ci
    job-release: "4.6"
    pj-rehearse.openshift.io/can-be-rehearsed: "true"
  name: periodic-ci-openshift-release-master-origin-4.5-stable-to-4.6-ci-e2e-gcp-upgrade
  spec:
    containers:
    - args:
      - --gcs-upload-secret=/secrets/gcs/service-account.json
      - --image-import-pull-secret=/etc/pull-secret/.dockerconfigjson
      - --lease-server-credentials-file=/etc/boskos/credentials
      - --report-credentials-file=/etc/report/credentials
      - --secret-dir=/secrets/ci-pull-credentials
      - --secret-dir=/usr/local/e2e-gcp-upgrade-cluster-profile
      - --target=e2e-gcp-upgrade
      - --variant=origin-4.5-stable-to-4.6-ci
      command:
      - ci-operator
      image: ci-operator:latest
      imagePullPolicy: Always
      name: ""
      resources:
        requests:
          cpu: 10m
      volumeMounts:
      - mountPath: /etc/boskos
        name: boskos
        readOnly: true
      - mountPath: /secrets/ci-pull-credentials
        name: ci-pull-credentials
        readOnly: true
      - mountPath: /usr/local/e2e-gcp-upgrade-cluster-profile
        name: cluster-profile
      - mountPath: /secrets/gcs
        name: gcs-credentials
        readOnly: true
      - mountPath: /etc/pull-secret
        name: pull-secret
        readOnly: true
      - mountPath: /etc/report
        name: result-aggregator
        readOnly: true
    serviceAccountName: ci-operator
    volumes:
    - name: boskos
      secret:
        items:
        - key: credentials
          path: credentials
        secretName: boskos-credentials
    - name: ci-pull-credentials
      secret:
        secretName: ci-pull-credentials
    - name: cluster-profile
      projected:
        sources:
        - secret:
            name: cluster-secrets-gcp
        - configMap:
            name: cluster-profile-gcp
    - name: pull-secret
      secret:
        secretName: registry-pull-credentials
    - name: result-aggregator
      secret:
        secretName: result-aggregator
- agent: kubernetes
  cluster: build02
  cron: 0 6,19 * * *
  decorate: true
  decoration_config:
    skip_cloning: true
  extra_refs:
  - base_ref: master
    org: openshift
    repo: release
  labels:
    ci-operator.openshift.io/prowgen-controlled: "true"
    ci-operator.openshift.io/variant: origin-4.5-stable-to-4.6-ci
    job-release: "4.6"
    pj-rehearse.openshift.io/can-be-rehearsed: "true"
  name: periodic-ci-openshift-release-master-origin-4.5-stable-to-4.6-ci-e2e-ovirt-upgrade
  spec:
    containers:
    - args:
      - --gcs-upload-secret=/secrets/gcs/service-account.json
      - --image-import-pull-secret=/etc/pull-secret/.dockerconfigjson
      - --lease-server-credentials-file=/etc/boskos/credentials
      - --report-credentials-file=/etc/report/credentials
      - --secret-dir=/secrets/ci-pull-credentials
      - --secret-dir=/usr/local/e2e-ovirt-upgrade-cluster-profile
      - --target=e2e-ovirt-upgrade
      - --variant=origin-4.5-stable-to-4.6-ci
      command:
      - ci-operator
      image: ci-operator:latest
      imagePullPolicy: Always
      name: ""
      resources:
        requests:
          cpu: 10m
      volumeMounts:
      - mountPath: /etc/boskos
        name: boskos
        readOnly: true
      - mountPath: /secrets/ci-pull-credentials
        name: ci-pull-credentials
        readOnly: true
      - mountPath: /usr/local/e2e-ovirt-upgrade-cluster-profile
        name: cluster-profile
      - mountPath: /secrets/gcs
        name: gcs-credentials
        readOnly: true
      - mountPath: /etc/pull-secret
        name: pull-secret
        readOnly: true
      - mountPath: /etc/report
        name: result-aggregator
        readOnly: true
    serviceAccountName: ci-operator
    volumes:
    - name: boskos
      secret:
        items:
        - key: credentials
          path: credentials
        secretName: boskos-credentials
    - name: ci-pull-credentials
      secret:
        secretName: ci-pull-credentials
    - name: cluster-profile
      projected:
        sources:
        - secret:
            name: cluster-secrets-ovirt
        - configMap:
            name: cluster-profile-ovirt
    - name: pull-secret
      secret:
        secretName: registry-pull-credentials
    - name: result-aggregator
      secret:
        secretName: result-aggregator
- agent: kubernetes
  cluster: build02
  cron: '@yearly'
  decorate: true
  decoration_config:
    skip_cloning: true
  extra_refs:
  - base_ref: master
    org: openshift
    repo: release
  labels:
    ci-operator.openshift.io/prowgen-controlled: "true"
    ci-operator.openshift.io/variant: origin-4.5-to-4.6
    job-release: "4.6"
    pj-rehearse.openshift.io/can-be-rehearsed: "true"
  name: periodic-ci-openshift-release-master-origin-4.5-to-4.6-e2e-aws-upgrade-rollback
  spec:
    containers:
    - args:
      - --gcs-upload-secret=/secrets/gcs/service-account.json
      - --image-import-pull-secret=/etc/pull-secret/.dockerconfigjson
      - --lease-server-credentials-file=/etc/boskos/credentials
      - --report-credentials-file=/etc/report/credentials
      - --secret-dir=/secrets/ci-pull-credentials
      - --secret-dir=/usr/local/e2e-aws-upgrade-rollback-cluster-profile
      - --target=e2e-aws-upgrade-rollback
      - --variant=origin-4.5-to-4.6
      command:
      - ci-operator
      image: ci-operator:latest
      imagePullPolicy: Always
      name: ""
      resources:
        requests:
          cpu: 10m
      volumeMounts:
      - mountPath: /etc/boskos
        name: boskos
        readOnly: true
      - mountPath: /secrets/ci-pull-credentials
        name: ci-pull-credentials
        readOnly: true
      - mountPath: /usr/local/e2e-aws-upgrade-rollback-cluster-profile
        name: cluster-profile
      - mountPath: /secrets/gcs
        name: gcs-credentials
        readOnly: true
      - mountPath: /etc/pull-secret
        name: pull-secret
        readOnly: true
      - mountPath: /etc/report
        name: result-aggregator
        readOnly: true
    serviceAccountName: ci-operator
    volumes:
    - name: boskos
      secret:
        items:
        - key: credentials
          path: credentials
        secretName: boskos-credentials
    - name: ci-pull-credentials
      secret:
        secretName: ci-pull-credentials
    - name: cluster-profile
      projected:
        sources:
        - secret:
            name: cluster-secrets-aws
    - name: pull-secret
      secret:
        secretName: registry-pull-credentials
    - name: result-aggregator
      secret:
        secretName: result-aggregator
- agent: kubernetes
  cluster: build02
  decorate: true
  decoration_config:
    skip_cloning: true
  extra_refs:
  - base_ref: master
    org: openshift
    repo: release
  interval: 48h
  labels:
    ci-operator.openshift.io/prowgen-controlled: "true"
    ci-operator.openshift.io/variant: origin-4.6
    job-release: "4.6"
    pj-rehearse.openshift.io/can-be-rehearsed: "true"
  name: periodic-ci-openshift-release-master-origin-4.6-e2e-aws
  spec:
    containers:
    - args:
      - --gcs-upload-secret=/secrets/gcs/service-account.json
      - --image-import-pull-secret=/etc/pull-secret/.dockerconfigjson
      - --lease-server-credentials-file=/etc/boskos/credentials
      - --report-credentials-file=/etc/report/credentials
      - --secret-dir=/secrets/ci-pull-credentials
      - --secret-dir=/usr/local/e2e-aws-cluster-profile
      - --target=e2e-aws
      - --variant=origin-4.6
      command:
      - ci-operator
      image: ci-operator:latest
      imagePullPolicy: Always
      name: ""
      resources:
        requests:
          cpu: 10m
      volumeMounts:
      - mountPath: /etc/boskos
        name: boskos
        readOnly: true
      - mountPath: /secrets/ci-pull-credentials
        name: ci-pull-credentials
        readOnly: true
      - mountPath: /usr/local/e2e-aws-cluster-profile
        name: cluster-profile
      - mountPath: /secrets/gcs
        name: gcs-credentials
        readOnly: true
      - mountPath: /etc/pull-secret
        name: pull-secret
        readOnly: true
      - mountPath: /etc/report
        name: result-aggregator
        readOnly: true
    serviceAccountName: ci-operator
    volumes:
    - name: boskos
      secret:
        items:
        - key: credentials
          path: credentials
        secretName: boskos-credentials
    - name: ci-pull-credentials
      secret:
        secretName: ci-pull-credentials
    - name: cluster-profile
      projected:
        sources:
        - secret:
            name: cluster-secrets-aws
    - name: pull-secret
      secret:
        secretName: registry-pull-credentials
    - name: result-aggregator
      secret:
        secretName: result-aggregator
- agent: kubernetes
  cluster: build02
  cron: '@yearly'
  decorate: true
  decoration_config:
    skip_cloning: true
  extra_refs:
  - base_ref: master
    org: openshift
    repo: release
  labels:
    ci-operator.openshift.io/prowgen-controlled: "true"
    ci-operator.openshift.io/variant: origin-4.6
    job-release: "4.6"
    pj-rehearse.openshift.io/can-be-rehearsed: "true"
  name: periodic-ci-openshift-release-master-origin-4.6-e2e-aws-upgrade-rollback
  spec:
    containers:
    - args:
      - --gcs-upload-secret=/secrets/gcs/service-account.json
      - --image-import-pull-secret=/etc/pull-secret/.dockerconfigjson
      - --lease-server-credentials-file=/etc/boskos/credentials
      - --report-credentials-file=/etc/report/credentials
      - --secret-dir=/secrets/ci-pull-credentials
      - --secret-dir=/usr/local/e2e-aws-upgrade-rollback-cluster-profile
      - --target=e2e-aws-upgrade-rollback
      - --variant=origin-4.6
      command:
      - ci-operator
      image: ci-operator:latest
      imagePullPolicy: Always
      name: ""
      resources:
        requests:
          cpu: 10m
      volumeMounts:
      - mountPath: /etc/boskos
        name: boskos
        readOnly: true
      - mountPath: /secrets/ci-pull-credentials
        name: ci-pull-credentials
        readOnly: true
      - mountPath: /usr/local/e2e-aws-upgrade-rollback-cluster-profile
        name: cluster-profile
      - mountPath: /secrets/gcs
        name: gcs-credentials
        readOnly: true
      - mountPath: /etc/pull-secret
        name: pull-secret
        readOnly: true
      - mountPath: /etc/report
        name: result-aggregator
        readOnly: true
    serviceAccountName: ci-operator
    volumes:
    - name: boskos
      secret:
        items:
        - key: credentials
          path: credentials
        secretName: boskos-credentials
    - name: ci-pull-credentials
      secret:
        secretName: ci-pull-credentials
    - name: cluster-profile
      projected:
        sources:
        - secret:
            name: cluster-secrets-aws
    - name: pull-secret
      secret:
        secretName: registry-pull-credentials
    - name: result-aggregator
      secret:
        secretName: result-aggregator
- agent: kubernetes
  cluster: build02
  cron: '@yearly'
  decorate: true
  decoration_config:
    skip_cloning: true
  extra_refs:
  - base_ref: master
    org: openshift
    repo: release
  labels:
    ci-operator.openshift.io/prowgen-controlled: "true"
    ci-operator.openshift.io/variant: origin-4.6
    job-release: "4.6"
    pj-rehearse.openshift.io/can-be-rehearsed: "true"
  name: periodic-ci-openshift-release-master-origin-4.6-e2e-azure-upgrade
  spec:
    containers:
    - args:
      - --gcs-upload-secret=/secrets/gcs/service-account.json
      - --image-import-pull-secret=/etc/pull-secret/.dockerconfigjson
      - --lease-server-credentials-file=/etc/boskos/credentials
      - --report-credentials-file=/etc/report/credentials
      - --secret-dir=/secrets/ci-pull-credentials
      - --secret-dir=/usr/local/e2e-azure-upgrade-cluster-profile
      - --target=e2e-azure-upgrade
      - --variant=origin-4.6
      command:
      - ci-operator
      image: ci-operator:latest
      imagePullPolicy: Always
      name: ""
      resources:
        requests:
          cpu: 10m
      volumeMounts:
      - mountPath: /etc/boskos
        name: boskos
        readOnly: true
      - mountPath: /secrets/ci-pull-credentials
        name: ci-pull-credentials
        readOnly: true
      - mountPath: /usr/local/e2e-azure-upgrade-cluster-profile
        name: cluster-profile
      - mountPath: /secrets/gcs
        name: gcs-credentials
        readOnly: true
      - mountPath: /etc/pull-secret
        name: pull-secret
        readOnly: true
      - mountPath: /etc/report
        name: result-aggregator
        readOnly: true
    serviceAccountName: ci-operator
    volumes:
    - name: boskos
      secret:
        items:
        - key: credentials
          path: credentials
        secretName: boskos-credentials
    - name: ci-pull-credentials
      secret:
        secretName: ci-pull-credentials
    - name: cluster-profile
      projected:
        sources:
        - secret:
            name: cluster-secrets-azure4
    - name: pull-secret
      secret:
        secretName: registry-pull-credentials
    - name: result-aggregator
      secret:
        secretName: result-aggregator
- agent: kubernetes
  cluster: build02
  decorate: true
  decoration_config:
    skip_cloning: true
  extra_refs:
  - base_ref: master
    org: openshift
    repo: release
  interval: 48h
  labels:
    ci-operator.openshift.io/prowgen-controlled: "true"
    ci-operator.openshift.io/variant: origin-4.6
    job-release: "4.6"
    pj-rehearse.openshift.io/can-be-rehearsed: "true"
  name: periodic-ci-openshift-release-master-origin-4.6-e2e-gcp
  spec:
    containers:
    - args:
      - --gcs-upload-secret=/secrets/gcs/service-account.json
      - --image-import-pull-secret=/etc/pull-secret/.dockerconfigjson
      - --lease-server-credentials-file=/etc/boskos/credentials
      - --report-credentials-file=/etc/report/credentials
      - --secret-dir=/secrets/ci-pull-credentials
      - --secret-dir=/usr/local/e2e-gcp-cluster-profile
      - --target=e2e-gcp
      - --variant=origin-4.6
      command:
      - ci-operator
      image: ci-operator:latest
      imagePullPolicy: Always
      name: ""
      resources:
        requests:
          cpu: 10m
      volumeMounts:
      - mountPath: /etc/boskos
        name: boskos
        readOnly: true
      - mountPath: /secrets/ci-pull-credentials
        name: ci-pull-credentials
        readOnly: true
      - mountPath: /usr/local/e2e-gcp-cluster-profile
        name: cluster-profile
      - mountPath: /secrets/gcs
        name: gcs-credentials
        readOnly: true
      - mountPath: /etc/pull-secret
        name: pull-secret
        readOnly: true
      - mountPath: /etc/report
        name: result-aggregator
        readOnly: true
    serviceAccountName: ci-operator
    volumes:
    - name: boskos
      secret:
        items:
        - key: credentials
          path: credentials
        secretName: boskos-credentials
    - name: ci-pull-credentials
      secret:
        secretName: ci-pull-credentials
    - name: cluster-profile
      projected:
        sources:
        - secret:
            name: cluster-secrets-gcp
        - configMap:
            name: cluster-profile-gcp
    - name: pull-secret
      secret:
        secretName: registry-pull-credentials
    - name: result-aggregator
      secret:
        secretName: result-aggregator
- agent: kubernetes
  cluster: build02
  cron: '@yearly'
  decorate: true
  decoration_config:
    skip_cloning: true
  extra_refs:
  - base_ref: master
    org: openshift
    repo: release
  labels:
    ci-operator.openshift.io/prowgen-controlled: "true"
    ci-operator.openshift.io/variant: origin-4.6
    job-release: "4.6"
    pj-rehearse.openshift.io/can-be-rehearsed: "true"
  name: periodic-ci-openshift-release-master-origin-4.6-e2e-gcp-upgrade
  spec:
    containers:
    - args:
      - --gcs-upload-secret=/secrets/gcs/service-account.json
      - --image-import-pull-secret=/etc/pull-secret/.dockerconfigjson
      - --lease-server-credentials-file=/etc/boskos/credentials
      - --report-credentials-file=/etc/report/credentials
      - --secret-dir=/secrets/ci-pull-credentials
      - --secret-dir=/usr/local/e2e-gcp-upgrade-cluster-profile
      - --target=e2e-gcp-upgrade
      - --variant=origin-4.6
      command:
      - ci-operator
      image: ci-operator:latest
      imagePullPolicy: Always
      name: ""
      resources:
        requests:
          cpu: 10m
      volumeMounts:
      - mountPath: /etc/boskos
        name: boskos
        readOnly: true
      - mountPath: /secrets/ci-pull-credentials
        name: ci-pull-credentials
        readOnly: true
      - mountPath: /usr/local/e2e-gcp-upgrade-cluster-profile
        name: cluster-profile
      - mountPath: /secrets/gcs
        name: gcs-credentials
        readOnly: true
      - mountPath: /etc/pull-secret
        name: pull-secret
        readOnly: true
      - mountPath: /etc/report
        name: result-aggregator
        readOnly: true
    serviceAccountName: ci-operator
    volumes:
    - name: boskos
      secret:
        items:
        - key: credentials
          path: credentials
        secretName: boskos-credentials
    - name: ci-pull-credentials
      secret:
        secretName: ci-pull-credentials
    - name: cluster-profile
      projected:
        sources:
        - secret:
            name: cluster-secrets-gcp
        - configMap:
            name: cluster-profile-gcp
    - name: pull-secret
      secret:
        secretName: registry-pull-credentials
    - name: result-aggregator
      secret:
        secretName: result-aggregator
- agent: kubernetes
  cluster: build02
  decorate: true
  decoration_config:
    skip_cloning: true
  extra_refs:
  - base_ref: master
    org: openshift
    repo: release
  interval: 12h
  labels:
    ci-operator.openshift.io/prowgen-controlled: "true"
    ci-operator.openshift.io/variant: origin-4.6-stable-to-4.7-ci
    job-release: "4.7"
    pj-rehearse.openshift.io/can-be-rehearsed: "true"
  name: periodic-ci-openshift-release-master-origin-4.6-stable-to-4.7-ci-e2e-aws-ovn-upgrade
  spec:
    containers:
    - args:
      - --gcs-upload-secret=/secrets/gcs/service-account.json
      - --image-import-pull-secret=/etc/pull-secret/.dockerconfigjson
      - --lease-server-credentials-file=/etc/boskos/credentials
      - --report-credentials-file=/etc/report/credentials
      - --secret-dir=/secrets/ci-pull-credentials
      - --secret-dir=/usr/local/e2e-aws-ovn-upgrade-cluster-profile
      - --target=e2e-aws-ovn-upgrade
      - --variant=origin-4.6-stable-to-4.7-ci
      command:
      - ci-operator
      image: ci-operator:latest
      imagePullPolicy: Always
      name: ""
      resources:
        requests:
          cpu: 10m
      volumeMounts:
      - mountPath: /etc/boskos
        name: boskos
        readOnly: true
      - mountPath: /secrets/ci-pull-credentials
        name: ci-pull-credentials
        readOnly: true
      - mountPath: /usr/local/e2e-aws-ovn-upgrade-cluster-profile
        name: cluster-profile
      - mountPath: /secrets/gcs
        name: gcs-credentials
        readOnly: true
      - mountPath: /etc/pull-secret
        name: pull-secret
        readOnly: true
      - mountPath: /etc/report
        name: result-aggregator
        readOnly: true
    serviceAccountName: ci-operator
    volumes:
    - name: boskos
      secret:
        items:
        - key: credentials
          path: credentials
        secretName: boskos-credentials
    - name: ci-pull-credentials
      secret:
        secretName: ci-pull-credentials
    - name: cluster-profile
      projected:
        sources:
        - secret:
            name: cluster-secrets-aws
    - name: pull-secret
      secret:
        secretName: registry-pull-credentials
    - name: result-aggregator
      secret:
        secretName: result-aggregator
- agent: kubernetes
  cluster: build02
  decorate: true
  decoration_config:
    skip_cloning: true
  extra_refs:
  - base_ref: master
    org: openshift
    repo: release
  interval: 12h
  labels:
    ci-operator.openshift.io/prowgen-controlled: "true"
    ci-operator.openshift.io/variant: origin-4.6-stable-to-4.7-ci
    job-release: "4.7"
    pj-rehearse.openshift.io/can-be-rehearsed: "true"
  name: periodic-ci-openshift-release-master-origin-4.6-stable-to-4.7-ci-e2e-aws-upgrade
  spec:
    containers:
    - args:
      - --gcs-upload-secret=/secrets/gcs/service-account.json
      - --image-import-pull-secret=/etc/pull-secret/.dockerconfigjson
      - --lease-server-credentials-file=/etc/boskos/credentials
      - --report-credentials-file=/etc/report/credentials
      - --secret-dir=/secrets/ci-pull-credentials
      - --secret-dir=/usr/local/e2e-aws-upgrade-cluster-profile
      - --target=e2e-aws-upgrade
      - --variant=origin-4.6-stable-to-4.7-ci
      command:
      - ci-operator
      image: ci-operator:latest
      imagePullPolicy: Always
      name: ""
      resources:
        requests:
          cpu: 10m
      volumeMounts:
      - mountPath: /etc/boskos
        name: boskos
        readOnly: true
      - mountPath: /secrets/ci-pull-credentials
        name: ci-pull-credentials
        readOnly: true
      - mountPath: /usr/local/e2e-aws-upgrade-cluster-profile
        name: cluster-profile
      - mountPath: /secrets/gcs
        name: gcs-credentials
        readOnly: true
      - mountPath: /etc/pull-secret
        name: pull-secret
        readOnly: true
      - mountPath: /etc/report
        name: result-aggregator
        readOnly: true
    serviceAccountName: ci-operator
    volumes:
    - name: boskos
      secret:
        items:
        - key: credentials
          path: credentials
        secretName: boskos-credentials
    - name: ci-pull-credentials
      secret:
        secretName: ci-pull-credentials
    - name: cluster-profile
      projected:
        sources:
        - secret:
            name: cluster-secrets-aws
    - name: pull-secret
      secret:
        secretName: registry-pull-credentials
    - name: result-aggregator
      secret:
        secretName: result-aggregator
- agent: kubernetes
  cluster: build02
  decorate: true
  decoration_config:
    skip_cloning: true
  extra_refs:
  - base_ref: master
    org: openshift
    repo: release
  interval: 12h
  labels:
    ci-operator.openshift.io/prowgen-controlled: "true"
    ci-operator.openshift.io/variant: origin-4.6-stable-to-4.7-ci
    job-release: "4.7"
    pj-rehearse.openshift.io/can-be-rehearsed: "true"
  name: periodic-ci-openshift-release-master-origin-4.6-stable-to-4.7-ci-e2e-azure-ovn-upgrade
  spec:
    containers:
    - args:
      - --gcs-upload-secret=/secrets/gcs/service-account.json
      - --image-import-pull-secret=/etc/pull-secret/.dockerconfigjson
      - --lease-server-credentials-file=/etc/boskos/credentials
      - --report-credentials-file=/etc/report/credentials
      - --secret-dir=/secrets/ci-pull-credentials
      - --secret-dir=/usr/local/e2e-azure-ovn-upgrade-cluster-profile
      - --target=e2e-azure-ovn-upgrade
      - --variant=origin-4.6-stable-to-4.7-ci
      command:
      - ci-operator
      image: ci-operator:latest
      imagePullPolicy: Always
      name: ""
      resources:
        requests:
          cpu: 10m
      volumeMounts:
      - mountPath: /etc/boskos
        name: boskos
        readOnly: true
      - mountPath: /secrets/ci-pull-credentials
        name: ci-pull-credentials
        readOnly: true
      - mountPath: /usr/local/e2e-azure-ovn-upgrade-cluster-profile
        name: cluster-profile
      - mountPath: /secrets/gcs
        name: gcs-credentials
        readOnly: true
      - mountPath: /etc/pull-secret
        name: pull-secret
        readOnly: true
      - mountPath: /etc/report
        name: result-aggregator
        readOnly: true
    serviceAccountName: ci-operator
    volumes:
    - name: boskos
      secret:
        items:
        - key: credentials
          path: credentials
        secretName: boskos-credentials
    - name: ci-pull-credentials
      secret:
        secretName: ci-pull-credentials
    - name: cluster-profile
      projected:
        sources:
        - secret:
            name: cluster-secrets-azure4
    - name: pull-secret
      secret:
        secretName: registry-pull-credentials
    - name: result-aggregator
      secret:
        secretName: result-aggregator
- agent: kubernetes
  cluster: build02
  decorate: true
  decoration_config:
    skip_cloning: true
  extra_refs:
  - base_ref: master
    org: openshift
    repo: release
  interval: 12h
  labels:
    ci-operator.openshift.io/prowgen-controlled: "true"
    ci-operator.openshift.io/variant: origin-4.6-stable-to-4.7-ci
    job-release: "4.7"
    pj-rehearse.openshift.io/can-be-rehearsed: "true"
  name: periodic-ci-openshift-release-master-origin-4.6-stable-to-4.7-ci-e2e-azure-upgrade
  spec:
    containers:
    - args:
      - --gcs-upload-secret=/secrets/gcs/service-account.json
      - --image-import-pull-secret=/etc/pull-secret/.dockerconfigjson
      - --lease-server-credentials-file=/etc/boskos/credentials
      - --report-credentials-file=/etc/report/credentials
      - --secret-dir=/secrets/ci-pull-credentials
      - --secret-dir=/usr/local/e2e-azure-upgrade-cluster-profile
      - --target=e2e-azure-upgrade
      - --variant=origin-4.6-stable-to-4.7-ci
      command:
      - ci-operator
      image: ci-operator:latest
      imagePullPolicy: Always
      name: ""
      resources:
        requests:
          cpu: 10m
      volumeMounts:
      - mountPath: /etc/boskos
        name: boskos
        readOnly: true
      - mountPath: /secrets/ci-pull-credentials
        name: ci-pull-credentials
        readOnly: true
      - mountPath: /usr/local/e2e-azure-upgrade-cluster-profile
        name: cluster-profile
      - mountPath: /secrets/gcs
        name: gcs-credentials
        readOnly: true
      - mountPath: /etc/pull-secret
        name: pull-secret
        readOnly: true
      - mountPath: /etc/report
        name: result-aggregator
        readOnly: true
    serviceAccountName: ci-operator
    volumes:
    - name: boskos
      secret:
        items:
        - key: credentials
          path: credentials
        secretName: boskos-credentials
    - name: ci-pull-credentials
      secret:
        secretName: ci-pull-credentials
    - name: cluster-profile
      projected:
        sources:
        - secret:
            name: cluster-secrets-azure4
    - name: pull-secret
      secret:
        secretName: registry-pull-credentials
    - name: result-aggregator
      secret:
        secretName: result-aggregator
- agent: kubernetes
  cluster: build02
  decorate: true
  decoration_config:
    skip_cloning: true
  extra_refs:
  - base_ref: master
    org: openshift
    repo: release
  interval: 12h
  labels:
    ci-operator.openshift.io/prowgen-controlled: "true"
    ci-operator.openshift.io/variant: origin-4.6-stable-to-4.7-ci
    job-release: "4.7"
    pj-rehearse.openshift.io/can-be-rehearsed: "true"
  name: periodic-ci-openshift-release-master-origin-4.6-stable-to-4.7-ci-e2e-gcp-ovn-upgrade
  spec:
    containers:
    - args:
      - --gcs-upload-secret=/secrets/gcs/service-account.json
      - --image-import-pull-secret=/etc/pull-secret/.dockerconfigjson
      - --lease-server-credentials-file=/etc/boskos/credentials
      - --report-credentials-file=/etc/report/credentials
      - --secret-dir=/secrets/ci-pull-credentials
      - --secret-dir=/usr/local/e2e-gcp-ovn-upgrade-cluster-profile
      - --target=e2e-gcp-ovn-upgrade
      - --variant=origin-4.6-stable-to-4.7-ci
      command:
      - ci-operator
      image: ci-operator:latest
      imagePullPolicy: Always
      name: ""
      resources:
        requests:
          cpu: 10m
      volumeMounts:
      - mountPath: /etc/boskos
        name: boskos
        readOnly: true
      - mountPath: /secrets/ci-pull-credentials
        name: ci-pull-credentials
        readOnly: true
      - mountPath: /usr/local/e2e-gcp-ovn-upgrade-cluster-profile
        name: cluster-profile
      - mountPath: /secrets/gcs
        name: gcs-credentials
        readOnly: true
      - mountPath: /etc/pull-secret
        name: pull-secret
        readOnly: true
      - mountPath: /etc/report
        name: result-aggregator
        readOnly: true
    serviceAccountName: ci-operator
    volumes:
    - name: boskos
      secret:
        items:
        - key: credentials
          path: credentials
        secretName: boskos-credentials
    - name: ci-pull-credentials
      secret:
        secretName: ci-pull-credentials
    - name: cluster-profile
      projected:
        sources:
        - secret:
            name: cluster-secrets-gcp
        - configMap:
            name: cluster-profile-gcp
    - name: pull-secret
      secret:
        secretName: registry-pull-credentials
    - name: result-aggregator
      secret:
        secretName: result-aggregator
- agent: kubernetes
  cluster: build02
  decorate: true
  decoration_config:
    skip_cloning: true
  extra_refs:
  - base_ref: master
    org: openshift
    repo: release
  interval: 12h
  labels:
    ci-operator.openshift.io/prowgen-controlled: "true"
    ci-operator.openshift.io/variant: origin-4.6-stable-to-4.7-ci
    job-release: "4.7"
    pj-rehearse.openshift.io/can-be-rehearsed: "true"
  name: periodic-ci-openshift-release-master-origin-4.6-stable-to-4.7-ci-e2e-gcp-upgrade
  spec:
    containers:
    - args:
      - --gcs-upload-secret=/secrets/gcs/service-account.json
      - --image-import-pull-secret=/etc/pull-secret/.dockerconfigjson
      - --lease-server-credentials-file=/etc/boskos/credentials
      - --report-credentials-file=/etc/report/credentials
      - --secret-dir=/secrets/ci-pull-credentials
      - --secret-dir=/usr/local/e2e-gcp-upgrade-cluster-profile
      - --target=e2e-gcp-upgrade
      - --variant=origin-4.6-stable-to-4.7-ci
      command:
      - ci-operator
      image: ci-operator:latest
      imagePullPolicy: Always
      name: ""
      resources:
        requests:
          cpu: 10m
      volumeMounts:
      - mountPath: /etc/boskos
        name: boskos
        readOnly: true
      - mountPath: /secrets/ci-pull-credentials
        name: ci-pull-credentials
        readOnly: true
      - mountPath: /usr/local/e2e-gcp-upgrade-cluster-profile
        name: cluster-profile
      - mountPath: /secrets/gcs
        name: gcs-credentials
        readOnly: true
      - mountPath: /etc/pull-secret
        name: pull-secret
        readOnly: true
      - mountPath: /etc/report
        name: result-aggregator
        readOnly: true
    serviceAccountName: ci-operator
    volumes:
    - name: boskos
      secret:
        items:
        - key: credentials
          path: credentials
        secretName: boskos-credentials
    - name: ci-pull-credentials
      secret:
        secretName: ci-pull-credentials
    - name: cluster-profile
      projected:
        sources:
        - secret:
            name: cluster-secrets-gcp
        - configMap:
            name: cluster-profile-gcp
    - name: pull-secret
      secret:
        secretName: registry-pull-credentials
    - name: result-aggregator
      secret:
        secretName: result-aggregator
- agent: kubernetes
  cluster: build02
  cron: 0 3,16 * * *
  decorate: true
  decoration_config:
    skip_cloning: true
  extra_refs:
  - base_ref: master
    org: openshift
    repo: release
  labels:
    ci-operator.openshift.io/prowgen-controlled: "true"
    ci-operator.openshift.io/variant: origin-4.6-stable-to-4.7-ci
    job-release: "4.7"
    pj-rehearse.openshift.io/can-be-rehearsed: "true"
  name: periodic-ci-openshift-release-master-origin-4.6-stable-to-4.7-ci-e2e-ovirt-upgrade
  spec:
    containers:
    - args:
      - --gcs-upload-secret=/secrets/gcs/service-account.json
      - --image-import-pull-secret=/etc/pull-secret/.dockerconfigjson
      - --lease-server-credentials-file=/etc/boskos/credentials
      - --report-credentials-file=/etc/report/credentials
      - --secret-dir=/secrets/ci-pull-credentials
      - --secret-dir=/usr/local/e2e-ovirt-upgrade-cluster-profile
      - --target=e2e-ovirt-upgrade
      - --variant=origin-4.6-stable-to-4.7-ci
      command:
      - ci-operator
      image: ci-operator:latest
      imagePullPolicy: Always
      name: ""
      resources:
        requests:
          cpu: 10m
      volumeMounts:
      - mountPath: /etc/boskos
        name: boskos
        readOnly: true
      - mountPath: /secrets/ci-pull-credentials
        name: ci-pull-credentials
        readOnly: true
      - mountPath: /usr/local/e2e-ovirt-upgrade-cluster-profile
        name: cluster-profile
      - mountPath: /secrets/gcs
        name: gcs-credentials
        readOnly: true
      - mountPath: /etc/pull-secret
        name: pull-secret
        readOnly: true
      - mountPath: /etc/report
        name: result-aggregator
        readOnly: true
    serviceAccountName: ci-operator
    volumes:
    - name: boskos
      secret:
        items:
        - key: credentials
          path: credentials
        secretName: boskos-credentials
    - name: ci-pull-credentials
      secret:
        secretName: ci-pull-credentials
    - name: cluster-profile
      projected:
        sources:
        - secret:
            name: cluster-secrets-ovirt
        - configMap:
            name: cluster-profile-ovirt
    - name: pull-secret
      secret:
        secretName: registry-pull-credentials
    - name: result-aggregator
      secret:
        secretName: result-aggregator
- agent: kubernetes
  cluster: build02
  decorate: true
  decoration_config:
    skip_cloning: true
  extra_refs:
  - base_ref: master
    org: openshift
    repo: release
  interval: 24h
  labels:
    ci-operator.openshift.io/prowgen-controlled: "true"
    ci-operator.openshift.io/variant: origin-4.7-stable-to-4.8-ci
    job-release: "4.8"
    pj-rehearse.openshift.io/can-be-rehearsed: "true"
  name: periodic-ci-openshift-release-master-origin-4.7-stable-to-4.8-ci-e2e-aws-ovn-upgrade
  spec:
    containers:
    - args:
      - --gcs-upload-secret=/secrets/gcs/service-account.json
      - --image-import-pull-secret=/etc/pull-secret/.dockerconfigjson
      - --lease-server-credentials-file=/etc/boskos/credentials
      - --report-credentials-file=/etc/report/credentials
      - --secret-dir=/secrets/ci-pull-credentials
      - --secret-dir=/usr/local/e2e-aws-ovn-upgrade-cluster-profile
      - --target=e2e-aws-ovn-upgrade
      - --variant=origin-4.7-stable-to-4.8-ci
      command:
      - ci-operator
      image: ci-operator:latest
      imagePullPolicy: Always
      name: ""
      resources:
        requests:
          cpu: 10m
      volumeMounts:
      - mountPath: /etc/boskos
        name: boskos
        readOnly: true
      - mountPath: /secrets/ci-pull-credentials
        name: ci-pull-credentials
        readOnly: true
      - mountPath: /usr/local/e2e-aws-ovn-upgrade-cluster-profile
        name: cluster-profile
      - mountPath: /secrets/gcs
        name: gcs-credentials
        readOnly: true
      - mountPath: /etc/pull-secret
        name: pull-secret
        readOnly: true
      - mountPath: /etc/report
        name: result-aggregator
        readOnly: true
    serviceAccountName: ci-operator
    volumes:
    - name: boskos
      secret:
        items:
        - key: credentials
          path: credentials
        secretName: boskos-credentials
    - name: ci-pull-credentials
      secret:
        secretName: ci-pull-credentials
    - name: cluster-profile
      projected:
        sources:
        - secret:
            name: cluster-secrets-aws
    - name: pull-secret
      secret:
        secretName: registry-pull-credentials
    - name: result-aggregator
      secret:
        secretName: result-aggregator
- agent: kubernetes
  cluster: build02
  decorate: true
  decoration_config:
    skip_cloning: true
  extra_refs:
  - base_ref: master
    org: openshift
    repo: release
  interval: 24h
  labels:
    ci-operator.openshift.io/prowgen-controlled: "true"
    ci-operator.openshift.io/variant: origin-4.7-stable-to-4.8-ci
    job-release: "4.8"
    pj-rehearse.openshift.io/can-be-rehearsed: "true"
  name: periodic-ci-openshift-release-master-origin-4.7-stable-to-4.8-ci-e2e-aws-upgrade
  spec:
    containers:
    - args:
      - --gcs-upload-secret=/secrets/gcs/service-account.json
      - --image-import-pull-secret=/etc/pull-secret/.dockerconfigjson
      - --lease-server-credentials-file=/etc/boskos/credentials
      - --report-credentials-file=/etc/report/credentials
      - --secret-dir=/secrets/ci-pull-credentials
      - --secret-dir=/usr/local/e2e-aws-upgrade-cluster-profile
      - --target=e2e-aws-upgrade
      - --variant=origin-4.7-stable-to-4.8-ci
      command:
      - ci-operator
      image: ci-operator:latest
      imagePullPolicy: Always
      name: ""
      resources:
        requests:
          cpu: 10m
      volumeMounts:
      - mountPath: /etc/boskos
        name: boskos
        readOnly: true
      - mountPath: /secrets/ci-pull-credentials
        name: ci-pull-credentials
        readOnly: true
      - mountPath: /usr/local/e2e-aws-upgrade-cluster-profile
        name: cluster-profile
      - mountPath: /secrets/gcs
        name: gcs-credentials
        readOnly: true
      - mountPath: /etc/pull-secret
        name: pull-secret
        readOnly: true
      - mountPath: /etc/report
        name: result-aggregator
        readOnly: true
    serviceAccountName: ci-operator
    volumes:
    - name: boskos
      secret:
        items:
        - key: credentials
          path: credentials
        secretName: boskos-credentials
    - name: ci-pull-credentials
      secret:
        secretName: ci-pull-credentials
    - name: cluster-profile
      projected:
        sources:
        - secret:
            name: cluster-secrets-aws
    - name: pull-secret
      secret:
        secretName: registry-pull-credentials
    - name: result-aggregator
      secret:
        secretName: result-aggregator
- agent: kubernetes
  cluster: build02
  decorate: true
  decoration_config:
    skip_cloning: true
  extra_refs:
  - base_ref: master
    org: openshift
    repo: release
  interval: 24h
  labels:
    ci-operator.openshift.io/prowgen-controlled: "true"
    ci-operator.openshift.io/variant: origin-4.7-stable-to-4.8-ci
    job-release: "4.8"
    pj-rehearse.openshift.io/can-be-rehearsed: "true"
  name: periodic-ci-openshift-release-master-origin-4.7-stable-to-4.8-ci-e2e-azure-ovn-upgrade
  spec:
    containers:
    - args:
      - --gcs-upload-secret=/secrets/gcs/service-account.json
      - --image-import-pull-secret=/etc/pull-secret/.dockerconfigjson
      - --lease-server-credentials-file=/etc/boskos/credentials
      - --report-credentials-file=/etc/report/credentials
      - --secret-dir=/secrets/ci-pull-credentials
      - --secret-dir=/usr/local/e2e-azure-ovn-upgrade-cluster-profile
      - --target=e2e-azure-ovn-upgrade
      - --variant=origin-4.7-stable-to-4.8-ci
      command:
      - ci-operator
      image: ci-operator:latest
      imagePullPolicy: Always
      name: ""
      resources:
        requests:
          cpu: 10m
      volumeMounts:
      - mountPath: /etc/boskos
        name: boskos
        readOnly: true
      - mountPath: /secrets/ci-pull-credentials
        name: ci-pull-credentials
        readOnly: true
      - mountPath: /usr/local/e2e-azure-ovn-upgrade-cluster-profile
        name: cluster-profile
      - mountPath: /secrets/gcs
        name: gcs-credentials
        readOnly: true
      - mountPath: /etc/pull-secret
        name: pull-secret
        readOnly: true
      - mountPath: /etc/report
        name: result-aggregator
        readOnly: true
    serviceAccountName: ci-operator
    volumes:
    - name: boskos
      secret:
        items:
        - key: credentials
          path: credentials
        secretName: boskos-credentials
    - name: ci-pull-credentials
      secret:
        secretName: ci-pull-credentials
    - name: cluster-profile
      projected:
        sources:
        - secret:
            name: cluster-secrets-azure4
    - name: pull-secret
      secret:
        secretName: registry-pull-credentials
    - name: result-aggregator
      secret:
        secretName: result-aggregator
- agent: kubernetes
  cluster: build02
  decorate: true
  decoration_config:
    skip_cloning: true
  extra_refs:
  - base_ref: master
    org: openshift
    repo: release
  interval: 24h
  labels:
    ci-operator.openshift.io/prowgen-controlled: "true"
    ci-operator.openshift.io/variant: origin-4.7-stable-to-4.8-ci
    job-release: "4.8"
    pj-rehearse.openshift.io/can-be-rehearsed: "true"
  name: periodic-ci-openshift-release-master-origin-4.7-stable-to-4.8-ci-e2e-azure-upgrade
  spec:
    containers:
    - args:
      - --gcs-upload-secret=/secrets/gcs/service-account.json
      - --image-import-pull-secret=/etc/pull-secret/.dockerconfigjson
      - --lease-server-credentials-file=/etc/boskos/credentials
      - --report-credentials-file=/etc/report/credentials
      - --secret-dir=/secrets/ci-pull-credentials
      - --secret-dir=/usr/local/e2e-azure-upgrade-cluster-profile
      - --target=e2e-azure-upgrade
      - --variant=origin-4.7-stable-to-4.8-ci
      command:
      - ci-operator
      image: ci-operator:latest
      imagePullPolicy: Always
      name: ""
      resources:
        requests:
          cpu: 10m
      volumeMounts:
      - mountPath: /etc/boskos
        name: boskos
        readOnly: true
      - mountPath: /secrets/ci-pull-credentials
        name: ci-pull-credentials
        readOnly: true
      - mountPath: /usr/local/e2e-azure-upgrade-cluster-profile
        name: cluster-profile
      - mountPath: /secrets/gcs
        name: gcs-credentials
        readOnly: true
      - mountPath: /etc/pull-secret
        name: pull-secret
        readOnly: true
      - mountPath: /etc/report
        name: result-aggregator
        readOnly: true
    serviceAccountName: ci-operator
    volumes:
    - name: boskos
      secret:
        items:
        - key: credentials
          path: credentials
        secretName: boskos-credentials
    - name: ci-pull-credentials
      secret:
        secretName: ci-pull-credentials
    - name: cluster-profile
      projected:
        sources:
        - secret:
            name: cluster-secrets-azure4
    - name: pull-secret
      secret:
        secretName: registry-pull-credentials
    - name: result-aggregator
      secret:
        secretName: result-aggregator
- agent: kubernetes
  cluster: build02
  decorate: true
  decoration_config:
    skip_cloning: true
  extra_refs:
  - base_ref: master
    org: openshift
    repo: release
  interval: 24h
  labels:
    ci-operator.openshift.io/prowgen-controlled: "true"
    ci-operator.openshift.io/variant: origin-4.7-stable-to-4.8-ci
    job-release: "4.8"
    pj-rehearse.openshift.io/can-be-rehearsed: "true"
  name: periodic-ci-openshift-release-master-origin-4.7-stable-to-4.8-ci-e2e-gcp-ovn-upgrade
  spec:
    containers:
    - args:
      - --gcs-upload-secret=/secrets/gcs/service-account.json
      - --image-import-pull-secret=/etc/pull-secret/.dockerconfigjson
      - --lease-server-credentials-file=/etc/boskos/credentials
      - --report-credentials-file=/etc/report/credentials
      - --secret-dir=/secrets/ci-pull-credentials
      - --secret-dir=/usr/local/e2e-gcp-ovn-upgrade-cluster-profile
      - --target=e2e-gcp-ovn-upgrade
      - --variant=origin-4.7-stable-to-4.8-ci
      command:
      - ci-operator
      image: ci-operator:latest
      imagePullPolicy: Always
      name: ""
      resources:
        requests:
          cpu: 10m
      volumeMounts:
      - mountPath: /etc/boskos
        name: boskos
        readOnly: true
      - mountPath: /secrets/ci-pull-credentials
        name: ci-pull-credentials
        readOnly: true
      - mountPath: /usr/local/e2e-gcp-ovn-upgrade-cluster-profile
        name: cluster-profile
      - mountPath: /secrets/gcs
        name: gcs-credentials
        readOnly: true
      - mountPath: /etc/pull-secret
        name: pull-secret
        readOnly: true
      - mountPath: /etc/report
        name: result-aggregator
        readOnly: true
    serviceAccountName: ci-operator
    volumes:
    - name: boskos
      secret:
        items:
        - key: credentials
          path: credentials
        secretName: boskos-credentials
    - name: ci-pull-credentials
      secret:
        secretName: ci-pull-credentials
    - name: cluster-profile
      projected:
        sources:
        - secret:
            name: cluster-secrets-gcp
        - configMap:
            name: cluster-profile-gcp
    - name: pull-secret
      secret:
        secretName: registry-pull-credentials
    - name: result-aggregator
      secret:
        secretName: result-aggregator
- agent: kubernetes
  cluster: build02
  decorate: true
  decoration_config:
    skip_cloning: true
  extra_refs:
  - base_ref: master
    org: openshift
    repo: release
  interval: 24h
  labels:
    ci-operator.openshift.io/prowgen-controlled: "true"
    ci-operator.openshift.io/variant: origin-4.7-stable-to-4.8-ci
    job-release: "4.8"
    pj-rehearse.openshift.io/can-be-rehearsed: "true"
  name: periodic-ci-openshift-release-master-origin-4.7-stable-to-4.8-ci-e2e-gcp-upgrade
  spec:
    containers:
    - args:
      - --gcs-upload-secret=/secrets/gcs/service-account.json
      - --image-import-pull-secret=/etc/pull-secret/.dockerconfigjson
      - --lease-server-credentials-file=/etc/boskos/credentials
      - --report-credentials-file=/etc/report/credentials
      - --secret-dir=/secrets/ci-pull-credentials
      - --secret-dir=/usr/local/e2e-gcp-upgrade-cluster-profile
      - --target=e2e-gcp-upgrade
      - --variant=origin-4.7-stable-to-4.8-ci
      command:
      - ci-operator
      image: ci-operator:latest
      imagePullPolicy: Always
      name: ""
      resources:
        requests:
          cpu: 10m
      volumeMounts:
      - mountPath: /etc/boskos
        name: boskos
        readOnly: true
      - mountPath: /secrets/ci-pull-credentials
        name: ci-pull-credentials
        readOnly: true
      - mountPath: /usr/local/e2e-gcp-upgrade-cluster-profile
        name: cluster-profile
      - mountPath: /secrets/gcs
        name: gcs-credentials
        readOnly: true
      - mountPath: /etc/pull-secret
        name: pull-secret
        readOnly: true
      - mountPath: /etc/report
        name: result-aggregator
        readOnly: true
    serviceAccountName: ci-operator
    volumes:
    - name: boskos
      secret:
        items:
        - key: credentials
          path: credentials
        secretName: boskos-credentials
    - name: ci-pull-credentials
      secret:
        secretName: ci-pull-credentials
    - name: cluster-profile
      projected:
        sources:
        - secret:
            name: cluster-secrets-gcp
        - configMap:
            name: cluster-profile-gcp
    - name: pull-secret
      secret:
        secretName: registry-pull-credentials
    - name: result-aggregator
      secret:
        secretName: result-aggregator
- agent: kubernetes
  cluster: build02
  cron: 0 0,13,22 * * *
  decorate: true
  decoration_config:
    skip_cloning: true
  extra_refs:
  - base_ref: master
    org: openshift
    repo: release
  labels:
    ci-operator.openshift.io/prowgen-controlled: "true"
    ci-operator.openshift.io/variant: origin-4.7-stable-to-4.8-ci
    job-release: "4.8"
    pj-rehearse.openshift.io/can-be-rehearsed: "true"
  name: periodic-ci-openshift-release-master-origin-4.7-stable-to-4.8-ci-e2e-ovirt-upgrade
  spec:
    containers:
    - args:
      - --gcs-upload-secret=/secrets/gcs/service-account.json
      - --image-import-pull-secret=/etc/pull-secret/.dockerconfigjson
      - --lease-server-credentials-file=/etc/boskos/credentials
      - --report-credentials-file=/etc/report/credentials
      - --secret-dir=/secrets/ci-pull-credentials
      - --secret-dir=/usr/local/e2e-ovirt-upgrade-cluster-profile
      - --target=e2e-ovirt-upgrade
      - --variant=origin-4.7-stable-to-4.8-ci
      command:
      - ci-operator
      image: ci-operator:latest
      imagePullPolicy: Always
      name: ""
      resources:
        requests:
          cpu: 10m
      volumeMounts:
      - mountPath: /etc/boskos
        name: boskos
        readOnly: true
      - mountPath: /secrets/ci-pull-credentials
        name: ci-pull-credentials
        readOnly: true
      - mountPath: /usr/local/e2e-ovirt-upgrade-cluster-profile
        name: cluster-profile
      - mountPath: /secrets/gcs
        name: gcs-credentials
        readOnly: true
      - mountPath: /etc/pull-secret
        name: pull-secret
        readOnly: true
      - mountPath: /etc/report
        name: result-aggregator
        readOnly: true
    serviceAccountName: ci-operator
    volumes:
    - name: boskos
      secret:
        items:
        - key: credentials
          path: credentials
        secretName: boskos-credentials
    - name: ci-pull-credentials
      secret:
        secretName: ci-pull-credentials
    - name: cluster-profile
      projected:
        sources:
        - secret:
            name: cluster-secrets-ovirt
        - configMap:
            name: cluster-profile-ovirt
    - name: pull-secret
      secret:
        secretName: registry-pull-credentials
    - name: result-aggregator
      secret:
        secretName: result-aggregator
- agent: kubernetes
  cluster: build02
  cron: 0 0,13,22 * * *
  decorate: true
  decoration_config:
    skip_cloning: true
  extra_refs:
  - base_ref: master
    org: openshift
    repo: release
  labels:
    ci-operator.openshift.io/prowgen-controlled: "true"
    ci-operator.openshift.io/variant: origin-4.8-stable-to-4.9-ci
    job-release: "4.9"
    pj-rehearse.openshift.io/can-be-rehearsed: "true"
  name: periodic-ci-openshift-release-master-origin-4.8-stable-to-4.9-ci-e2e-ovirt-upgrade
  spec:
    containers:
    - args:
      - --gcs-upload-secret=/secrets/gcs/service-account.json
      - --image-import-pull-secret=/etc/pull-secret/.dockerconfigjson
      - --lease-server-credentials-file=/etc/boskos/credentials
      - --report-credentials-file=/etc/report/credentials
      - --secret-dir=/secrets/ci-pull-credentials
      - --secret-dir=/usr/local/e2e-ovirt-upgrade-cluster-profile
      - --target=e2e-ovirt-upgrade
      - --variant=origin-4.8-stable-to-4.9-ci
      command:
      - ci-operator
      image: ci-operator:latest
      imagePullPolicy: Always
      name: ""
      resources:
        requests:
          cpu: 10m
      volumeMounts:
      - mountPath: /etc/boskos
        name: boskos
        readOnly: true
      - mountPath: /secrets/ci-pull-credentials
        name: ci-pull-credentials
        readOnly: true
      - mountPath: /usr/local/e2e-ovirt-upgrade-cluster-profile
        name: cluster-profile
      - mountPath: /secrets/gcs
        name: gcs-credentials
        readOnly: true
      - mountPath: /etc/pull-secret
        name: pull-secret
        readOnly: true
      - mountPath: /etc/report
        name: result-aggregator
        readOnly: true
    serviceAccountName: ci-operator
    volumes:
    - name: boskos
      secret:
        items:
        - key: credentials
          path: credentials
        secretName: boskos-credentials
    - name: ci-pull-credentials
      secret:
        secretName: ci-pull-credentials
    - name: cluster-profile
      projected:
        sources:
        - secret:
            name: cluster-secrets-ovirt
        - configMap:
            name: cluster-profile-ovirt
    - name: pull-secret
      secret:
        secretName: registry-pull-credentials
    - name: result-aggregator
      secret:
        secretName: result-aggregator<|MERGE_RESOLUTION|>--- conflicted
+++ resolved
@@ -3251,13 +3251,8 @@
       secret:
         secretName: result-aggregator
 - agent: kubernetes
-<<<<<<< HEAD
-  cluster: build01
-  cron: 0 0 * * 1
-=======
   cluster: build02
   cron: 0 9 * * 1,3,5
->>>>>>> 13673db8
   decorate: true
   decoration_config:
     skip_cloning: true
@@ -3270,48 +3265,34 @@
     ci-operator.openshift.io/variant: ocp-4.6
     job-release: "4.6"
     pj-rehearse.openshift.io/can-be-rehearsed: "true"
-<<<<<<< HEAD
-  name: periodic-ci-openshift-release-master-ocp-4.7-e2e-metal-ipi-compact-parallel
-=======
   name: periodic-ci-openshift-release-master-ocp-4.6-e2e-gcp-libvirt-cert-rotation
->>>>>>> 13673db8
-  spec:
-    containers:
-    - args:
-      - --gcs-upload-secret=/secrets/gcs/service-account.json
-      - --image-import-pull-secret=/etc/pull-secret/.dockerconfigjson
-      - --lease-server-credentials-file=/etc/boskos/credentials
-      - --report-credentials-file=/etc/report/credentials
-      - --secret-dir=/secrets/ci-pull-credentials
-<<<<<<< HEAD
-      - --secret-dir=/usr/local/e2e-metal-ipi-compact-parallel-cluster-profile
-      - --target=e2e-metal-ipi-compact-parallel
-      - --variant=ocp-4.7
-=======
+  spec:
+    containers:
+    - args:
+      - --gcs-upload-secret=/secrets/gcs/service-account.json
+      - --image-import-pull-secret=/etc/pull-secret/.dockerconfigjson
+      - --lease-server-credentials-file=/etc/boskos/credentials
+      - --report-credentials-file=/etc/report/credentials
+      - --secret-dir=/secrets/ci-pull-credentials
       - --secret-dir=/usr/local/e2e-gcp-libvirt-cert-rotation-cluster-profile
       - --target=e2e-gcp-libvirt-cert-rotation
       - --variant=ocp-4.6
->>>>>>> 13673db8
-      command:
-      - ci-operator
-      image: ci-operator:latest
-      imagePullPolicy: Always
-      name: ""
-      resources:
-        requests:
-          cpu: 10m
-      volumeMounts:
-      - mountPath: /etc/boskos
-        name: boskos
-        readOnly: true
-      - mountPath: /secrets/ci-pull-credentials
-        name: ci-pull-credentials
-        readOnly: true
-<<<<<<< HEAD
-      - mountPath: /usr/local/e2e-metal-ipi-compact-parallel-cluster-profile
-=======
+      command:
+      - ci-operator
+      image: ci-operator:latest
+      imagePullPolicy: Always
+      name: ""
+      resources:
+        requests:
+          cpu: 10m
+      volumeMounts:
+      - mountPath: /etc/boskos
+        name: boskos
+        readOnly: true
+      - mountPath: /secrets/ci-pull-credentials
+        name: ci-pull-credentials
+        readOnly: true
       - mountPath: /usr/local/e2e-gcp-libvirt-cert-rotation-cluster-profile
->>>>>>> 13673db8
         name: cluster-profile
       - mountPath: /secrets/gcs
         name: gcs-credentials
@@ -7386,48 +7367,34 @@
     ci-operator.openshift.io/variant: ocp-4.9
     job-release: "4.9"
     pj-rehearse.openshift.io/can-be-rehearsed: "true"
-<<<<<<< HEAD
-  name: periodic-ci-openshift-release-master-ocp-4.8-e2e-metal-ipi-compact-parallel
-=======
   name: periodic-ci-openshift-release-master-ocp-4.9-e2e-gcp-libvirt-cert-rotation
->>>>>>> 13673db8
-  spec:
-    containers:
-    - args:
-      - --gcs-upload-secret=/secrets/gcs/service-account.json
-      - --image-import-pull-secret=/etc/pull-secret/.dockerconfigjson
-      - --lease-server-credentials-file=/etc/boskos/credentials
-      - --report-credentials-file=/etc/report/credentials
-      - --secret-dir=/secrets/ci-pull-credentials
-<<<<<<< HEAD
-      - --secret-dir=/usr/local/e2e-metal-ipi-compact-parallel-cluster-profile
-      - --target=e2e-metal-ipi-compact-parallel
-      - --variant=ocp-4.8
-=======
+  spec:
+    containers:
+    - args:
+      - --gcs-upload-secret=/secrets/gcs/service-account.json
+      - --image-import-pull-secret=/etc/pull-secret/.dockerconfigjson
+      - --lease-server-credentials-file=/etc/boskos/credentials
+      - --report-credentials-file=/etc/report/credentials
+      - --secret-dir=/secrets/ci-pull-credentials
       - --secret-dir=/usr/local/e2e-gcp-libvirt-cert-rotation-cluster-profile
       - --target=e2e-gcp-libvirt-cert-rotation
       - --variant=ocp-4.9
->>>>>>> 13673db8
-      command:
-      - ci-operator
-      image: ci-operator:latest
-      imagePullPolicy: Always
-      name: ""
-      resources:
-        requests:
-          cpu: 10m
-      volumeMounts:
-      - mountPath: /etc/boskos
-        name: boskos
-        readOnly: true
-      - mountPath: /secrets/ci-pull-credentials
-        name: ci-pull-credentials
-        readOnly: true
-<<<<<<< HEAD
-      - mountPath: /usr/local/e2e-metal-ipi-compact-parallel-cluster-profile
-=======
+      command:
+      - ci-operator
+      image: ci-operator:latest
+      imagePullPolicy: Always
+      name: ""
+      resources:
+        requests:
+          cpu: 10m
+      volumeMounts:
+      - mountPath: /etc/boskos
+        name: boskos
+        readOnly: true
+      - mountPath: /secrets/ci-pull-credentials
+        name: ci-pull-credentials
+        readOnly: true
       - mountPath: /usr/local/e2e-gcp-libvirt-cert-rotation-cluster-profile
->>>>>>> 13673db8
         name: cluster-profile
       - mountPath: /secrets/gcs
         name: gcs-credentials
