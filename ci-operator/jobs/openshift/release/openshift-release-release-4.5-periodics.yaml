--- conflicted
+++ resolved
@@ -1,10 +1,6 @@
 periodics:
 - agent: kubernetes
-<<<<<<< HEAD
-  cluster: build11
-=======
   cluster: build03
->>>>>>> 635a2bef
   decorate: true
   interval: 24h
   labels:
@@ -68,11 +64,7 @@
       secret:
         secretName: ci-pull-credentials
 - agent: kubernetes
-<<<<<<< HEAD
-  cluster: build11
-=======
   cluster: build03
->>>>>>> 635a2bef
   decorate: true
   interval: 24h
   labels:
@@ -139,11 +131,7 @@
       secret:
         secretName: ci-pull-credentials
 - agent: kubernetes
-<<<<<<< HEAD
-  cluster: build11
-=======
   cluster: build03
->>>>>>> 635a2bef
   decorate: true
   decoration_config:
     skip_cloning: true
