periodics:
- agent: kubernetes
  cluster: build10
  decorate: true
  interval: 15m
  labels:
    job-release: "4.10"
  name: promote-release-openshift-machine-os-content-e2e-aws-4.10-s390x
  spec:
    containers:
    - command:
      - /bin/bash
      - -c
      - |
        #!/bin/bash
        set -euo pipefail

        # prow doesn't allow init containers or a second container
        export PATH=$PATH:/tmp/bin
        mkdir /tmp/bin
        curl -L --fail -v https://mirror.openshift.com/pub/openshift-v4/$(uname -m)/clients/ocp/stable/openshift-client-linux.tar.gz | tar xvzf - -C /tmp/bin/ oc
        chmod ug+x /tmp/bin/oc
        sha256sum /tmp/bin/oc

        # if the source and destination are identical, do nothing
        from=$( oc get istag -n "${TAG_NS}" "${TAG_SOURCE}" -o template='{{ .image.metadata.name }}' )
        to=$( oc get istag --ignore-not-found -n ocp-${ARCH} "${BRANCH}-art-latest-${ARCH}:${TAG}" -o template='{{ .image.metadata.name }}' )
        if [[ "${from}" == "${to}" ]]; then
          echo "info: ${TAG_NS}/${TAG_SOURCE} already in ${BRANCH}-art-latest-${ARCH}:${TAG}"
          exit 0
        fi
        echo "Will promote ${from}, current is ${to}"

        # error out if the image isn't on quay
        to_quay="quay.io/openshift-release-dev/ocp-v4.0-art-dev@${from}"
        if ! oc image info -a "/usr/local/pull-secret/.dockerconfigjson" "${to_quay}"; then
          echo "error: The source image has not been pushed to quay ${from}"
          exit 1
        fi

        # TODO: Enable e2e testing when arch specific CI is available
      env:
      - name: TAG_NS
        value: rhcos
      - name: TAG
        value: machine-os-content
      - name: BRANCH
        value: "4.10"
      - name: ARCH
        value: s390x
      - name: TAG_SOURCE
        value: machine-os-content:$(BRANCH)-legacy-$(ARCH)
      image: ci-operator:latest
      imagePullPolicy: Always
      name: ""
      resources:
        requests:
          cpu: 10m
      volumeMounts:
      - mountPath: /usr/local/pull-secret
        name: release-pull-secret
    serviceAccountName: ci-operator
    volumes:
    - name: release-pull-secret
      secret:
        secretName: ci-pull-credentials
- agent: kubernetes
  cluster: build10
  decorate: true
  interval: 15m
  labels:
    job-release: "4.10"
  name: promote-release-openshift-machine-os-content-e2e-aws-4.10-ppc64le
  spec:
    containers:
    - command:
      - /bin/bash
      - -c
      - |
        #!/bin/bash
        set -euo pipefail

        # prow doesn't allow init containers or a second container
        export PATH=$PATH:/tmp/bin
        mkdir /tmp/bin
        curl -L --fail -v https://mirror.openshift.com/pub/openshift-v4/$(uname -m)/clients/ocp/stable/openshift-client-linux.tar.gz | tar xvzf - -C /tmp/bin/ oc
        chmod ug+x /tmp/bin/oc
        sha256sum /tmp/bin/oc

        # if the source and destination are identical, do nothing
        from=$( oc get istag -n "${TAG_NS}" "${TAG_SOURCE}" -o template='{{ .image.metadata.name }}' )
        to=$( oc get istag --ignore-not-found -n ocp-${ARCH} "${BRANCH}-art-latest-${ARCH}:${TAG}" -o template='{{ .image.metadata.name }}' )
        if [[ "${from}" == "${to}" ]]; then
          echo "info: ${TAG_NS}/${TAG_SOURCE} already in ${BRANCH}-art-latest-${ARCH}:${TAG}"
          exit 0
        fi
        echo "Will promote ${from}, current is ${to}"

        # error out if the image isn't on quay
        to_quay="quay.io/openshift-release-dev/ocp-v4.0-art-dev@${from}"
        if ! oc image info -a "/usr/local/pull-secret/.dockerconfigjson" "${to_quay}"; then
          echo "error: The source image has not been pushed to quay ${from}"
          exit 1
        fi

        # TODO: Enable e2e testing when arch specific CI is available
      env:
      - name: TAG_NS
        value: rhcos
      - name: TAG
        value: machine-os-content
      - name: BRANCH
        value: "4.10"
      - name: ARCH
        value: ppc64le
      - name: TAG_SOURCE
        value: machine-os-content:$(BRANCH)-legacy-$(ARCH)
      image: ci-operator:latest
      imagePullPolicy: Always
      name: ""
      resources:
        requests:
          cpu: 10m
      volumeMounts:
      - mountPath: /usr/local/pull-secret
        name: release-pull-secret
    serviceAccountName: ci-operator
    volumes:
    - name: release-pull-secret
      secret:
        secretName: ci-pull-credentials
- agent: kubernetes
<<<<<<< HEAD
  cluster: build06
=======
  cluster: build10
>>>>>>> 635a2bef
  cron: 13 5 10,25 * *
  decorate: true
  decoration_config:
    timeout: 8h0m0s
  labels:
    job-env: aws
    job-release: "4.10"
    job-test: e2e
    pj-rehearse.openshift.io/can-be-rehearsed: "true"
    release.openshift.io/verify: "true"
  name: release-openshift-origin-installer-e2e-aws-upgrade-4.7-to-4.8-to-4.9-to-4.10-ci
  spec:
    containers:
    - args:
      - --secret-dir=/usr/local/pull-secret
      - --secret-dir=/usr/local/e2e-$(CLUSTER_TYPE)-upgrade-cluster-profile
      - --target=e2e-$(CLUSTER_TYPE)-upgrade
      - --input-hash=$(BUILD_ID)
      - --input-hash=$(JOB_NAME)
      - --image-import-pull-secret=/etc/pull-secret/.dockerconfigjson
      - --gcs-upload-secret=/secrets/gcs/service-account.json
      - --lease-server-credentials-file=/etc/boskos/credentials
      command:
      - /bin/bash
      - -c
      - |
        #!/bin/bash
        set -exuo pipefail

        data=$(ARTIFACTS)/release.json

        if ! curl --fail -X GET -G --location https://amd64.ocp.releases.ci.openshift.org/api/v1/releasestream/4-stable/latest --data-urlencode 'in=>4.7.0 <4.8.0-0' > ${data}; then
          echo "error: Could not find an initial version"
          exit 1
        fi
        export RELEASE_IMAGE_INITIAL=$( python -c 'from __future__ import print_function; import json,sys; print(json.load(open(sys.argv[1], "r"))["pullSpec"])' "${data}" )

        if ! curl --fail -X GET -G --location https://amd64.ocp.releases.ci.openshift.org/api/v1/releasestream/4-stable/latest --data-urlencode 'in=>4.8.0 <4.9.0-0' > ${data}; then
          echo "error: Could not find a middle version"
          exit 1
        fi
        next_0=$( python -c 'from __future__ import print_function; import json,sys; print(json.load(open(sys.argv[1], "r"))["pullSpec"])' "${data}" )

        if ! curl --fail -X GET -G --location https://amd64.ocp.releases.ci.openshift.org/api/v1/releasestream/4.9.0-0.nightly/latest > ${data}; then
          echo "error: Could not find newest version"
          exit 1
        fi
        next_1=$( python -c 'from __future__ import print_function; import json,sys; print(json.load(open(sys.argv[1], "r"))["pullSpec"])' "${data}" )

        if ! curl --fail -X GET -G --location https://amd64.ocp.releases.ci.openshift.org/api/v1/releasestream/4.10.0-0.ci/latest > ${data}; then
          echo "error: Could not find newest version"
          exit 1
        fi
        next_2=$( python -c 'from __future__ import print_function; import json,sys; print(json.load(open(sys.argv[1], "r"))["pullSpec"])' "${data}" )

        export RELEASE_IMAGE_LATEST=${next_2}
        export CONFIG_SPEC="${CONFIG_SPEC/RELEASE_IMAGES/$next_0,$next_1,$next_2}"

        ci-operator $@
      - ""
      env:
      - name: BRANCH
        value: "4.7"
      - name: CLUSTER_TYPE
        value: aws
      - name: CONFIG_SPEC
        value: |
          tag_specification:
            name: "$(BRANCH)"
            namespace: ocp
          resources:
            '*':
              limits:
                memory: 6Gi
              requests:
                cpu: 100m
                memory: 200Mi
          tests:
          - as: e2e-$(CLUSTER_TYPE)
            commands: TEST_SUITE=openshift/conformance/parallel run-tests
            openshift_installer:
              cluster_profile: "$(CLUSTER_TYPE)"
          - as: e2e-$(CLUSTER_TYPE)-serial
            commands: TEST_SUITE=openshift/conformance/serial run-tests
            openshift_installer:
              cluster_profile: "$(CLUSTER_TYPE)"
          - as: e2e-$(CLUSTER_TYPE)-upgrade
            commands: |
              TEST_SUITE=all IMAGE=RELEASE_IMAGES run-upgrade-tests
              TEST_SUITE=openshift/conformance/parallel run-tests
            openshift_installer:
              cluster_profile: "$(CLUSTER_TYPE)"
              upgrade: true
          - as: launch-$(CLUSTER_TYPE)
            commands: sleep 9000 & wait
            openshift_installer:
              cluster_profile: "$(CLUSTER_TYPE)"
      image: ci-operator:latest
      imagePullPolicy: Always
      name: ""
      resources:
        requests:
          cpu: 10m
      volumeMounts:
      - mountPath: /etc/boskos
        name: boskos
        readOnly: true
      - mountPath: /usr/local/e2e-aws-upgrade-cluster-profile
        name: cluster-profile
      - mountPath: /secrets/gcs
        name: gcs-credentials
        readOnly: true
      - mountPath: /etc/pull-secret
        name: pull-secret
        readOnly: true
      - mountPath: /usr/local/pull-secret
        name: release-pull-secret
    serviceAccountName: ci-operator
    volumes:
    - name: boskos
      secret:
        items:
        - key: credentials
          path: credentials
        secretName: boskos-credentials
    - name: cluster-profile
      projected:
        sources:
        - secret:
            name: cluster-secrets-aws
    - name: pull-secret
      secret:
        secretName: registry-pull-credentials
    - name: release-pull-secret
      secret:
        secretName: ci-pull-credentials<|MERGE_RESOLUTION|>--- conflicted
+++ resolved
@@ -130,11 +130,7 @@
       secret:
         secretName: ci-pull-credentials
 - agent: kubernetes
-<<<<<<< HEAD
-  cluster: build06
-=======
   cluster: build10
->>>>>>> 635a2bef
   cron: 13 5 10,25 * *
   decorate: true
   decoration_config:
