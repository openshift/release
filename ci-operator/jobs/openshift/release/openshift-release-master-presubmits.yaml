--- conflicted
+++ resolved
@@ -180,30 +180,6 @@
     always_run: true
     branches:
     - master
-    cluster: build02
-    context: ci/prow/build-clusters
-    decorate: true
-    labels:
-      pj-rehearse.openshift.io/can-be-rehearsed: "true"
-    name: pull-ci-openshift-release-master-build-clusters
-    rerun_command: /test build-clusters
-    spec:
-      containers:
-      - args:
-        - ./
-        command:
-        - hack/validate-ci-build-clusters.sh
-        image: registry.ci.openshift.org/ci/cluster-init:latest
-        imagePullPolicy: Always
-        name: ""
-        resources:
-          requests:
-            cpu: 10m
-    trigger: ((?m)^/test build-clusters,?(\s+|$))
-  - agent: kubernetes
-    always_run: true
-    branches:
-    - master
     cluster: app.ci
     context: ci/build-farm/build01-dry
     decorate: true
@@ -404,6 +380,30 @@
             cpu: 10m
     trigger: (?m)^/test( | .* )ci-operator-registry,?($|\s.*)
   - agent: kubernetes
+    always_run: true
+    branches:
+    - master
+    cluster: build02
+    context: ci/prow/ci-secret-generator-config
+    decorate: true
+    labels:
+      pj-rehearse.openshift.io/can-be-rehearsed: "true"
+    name: pull-ci-openshift-release-master-ci-secret-generator-config
+    rerun_command: /test ci-secret-generator-config
+    spec:
+      containers:
+      - args:
+        - ./
+        command:
+        - hack/validate-ci-secret-bootstrap-config.sh
+        image: registry.ci.openshift.org/ci/python-validation
+        imagePullPolicy: Always
+        name: ""
+        resources:
+          requests:
+            cpu: 10m
+    trigger: (?m)^/test( | .* )ci-secret-generator-config,?($|\s.*)
+  - agent: kubernetes
     always_run: false
     branches:
     - master
@@ -473,11 +473,7 @@
             secretKeyRef:
               key: appid
               name: openshift-prow-github-app
-<<<<<<< HEAD
-        image: gcr.io/k8s-prow/checkconfig:v20210920-bd8073b837
-=======
         image: gcr.io/k8s-prow/checkconfig:v20210921-ce880de448
->>>>>>> c690268e
         imagePullPolicy: IfNotPresent
         name: ""
         resources:
