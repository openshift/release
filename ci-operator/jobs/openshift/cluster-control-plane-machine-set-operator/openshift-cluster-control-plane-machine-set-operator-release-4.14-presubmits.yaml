--- conflicted
+++ resolved
@@ -58,11 +58,7 @@
     branches:
     - ^release-4\.14$
     - ^release-4\.14-
-<<<<<<< HEAD
-    cluster: build06
-=======
-    cluster: build05
->>>>>>> 635a2bef
+    cluster: build05
     context: ci/prow/e2e-aws-operator
     decorate: true
     labels:
@@ -135,11 +131,7 @@
     branches:
     - ^release-4\.14$
     - ^release-4\.14-
-<<<<<<< HEAD
-    cluster: build06
-=======
-    cluster: build05
->>>>>>> 635a2bef
+    cluster: build05
     context: ci/prow/e2e-aws-ovn
     decorate: true
     labels:
@@ -212,11 +204,7 @@
     branches:
     - ^release-4\.14$
     - ^release-4\.14-
-<<<<<<< HEAD
-    cluster: build06
-=======
-    cluster: build05
->>>>>>> 635a2bef
+    cluster: build05
     context: ci/prow/e2e-aws-ovn-etcd-scaling
     decorate: true
     labels:
@@ -289,11 +277,7 @@
     branches:
     - ^release-4\.14$
     - ^release-4\.14-
-<<<<<<< HEAD
-    cluster: build06
-=======
-    cluster: build05
->>>>>>> 635a2bef
+    cluster: build05
     context: ci/prow/e2e-aws-ovn-serial
     decorate: true
     labels:
@@ -366,11 +350,7 @@
     branches:
     - ^release-4\.14$
     - ^release-4\.14-
-<<<<<<< HEAD
-    cluster: build06
-=======
-    cluster: build05
->>>>>>> 635a2bef
+    cluster: build05
     context: ci/prow/e2e-aws-ovn-upgrade
     decorate: true
     labels:
@@ -443,11 +423,7 @@
     branches:
     - ^release-4\.14$
     - ^release-4\.14-
-<<<<<<< HEAD
-    cluster: build06
-=======
-    cluster: build05
->>>>>>> 635a2bef
+    cluster: build05
     context: ci/prow/e2e-aws-periodic-pre
     decorate: true
     labels:
@@ -892,11 +868,7 @@
     branches:
     - ^release-4\.14$
     - ^release-4\.14-
-<<<<<<< HEAD
-    cluster: build06
-=======
-    cluster: build05
->>>>>>> 635a2bef
+    cluster: build05
     context: ci/prow/e2e-openstack-operator
     decorate: true
     labels:
