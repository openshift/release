--- conflicted
+++ resolved
@@ -5,11 +5,7 @@
     branches:
     - ^release-4\.9$
     - ^release-4\.9-
-<<<<<<< HEAD
-    cluster: build06
-=======
     cluster: build03
->>>>>>> 635a2bef
     context: ci/prow/e2e-aws
     decorate: true
     labels:
@@ -82,11 +78,7 @@
     branches:
     - ^release-4\.9$
     - ^release-4\.9-
-<<<<<<< HEAD
-    cluster: build06
-=======
     cluster: build03
->>>>>>> 635a2bef
     context: ci/prow/e2e-aws-builds
     decorate: true
     labels:
@@ -159,11 +151,7 @@
     branches:
     - ^release-4\.9$
     - ^release-4\.9-
-<<<<<<< HEAD
-    cluster: build06
-=======
     cluster: build03
->>>>>>> 635a2bef
     context: ci/prow/e2e-aws-serial
     decorate: true
     labels:
@@ -236,11 +224,7 @@
     branches:
     - ^release-4\.9$
     - ^release-4\.9-
-<<<<<<< HEAD
-    cluster: build06
-=======
     cluster: build03
->>>>>>> 635a2bef
     context: ci/prow/e2e-aws-upgrade
     decorate: true
     labels:
@@ -313,11 +297,7 @@
     branches:
     - ^release-4\.9$
     - ^release-4\.9-
-<<<<<<< HEAD
-    cluster: build06
-=======
     cluster: build03
->>>>>>> 635a2bef
     context: ci/prow/e2e-cmd
     decorate: true
     labels:
@@ -391,7 +371,7 @@
     branches:
     - ^release-4\.9$
     - ^release-4\.9-
-    cluster: build11
+    cluster: build10
     context: ci/prow/images
     decorate: true
     labels:
@@ -445,7 +425,7 @@
     branches:
     - ^release-4\.9$
     - ^release-4\.9-
-    cluster: build11
+    cluster: build10
     context: ci/prow/unit
     decorate: true
     labels:
@@ -499,7 +479,7 @@
     branches:
     - ^release-4\.9$
     - ^release-4\.9-
-    cluster: build11
+    cluster: build10
     context: ci/prow/verify
     decorate: true
     labels:
@@ -553,7 +533,7 @@
     branches:
     - ^release-4\.9$
     - ^release-4\.9-
-    cluster: build11
+    cluster: build10
     context: ci/prow/verify-deps
     decorate: true
     labels:
