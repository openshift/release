presubmits:
  openshift/cluster-monitoring-operator:
  - agent: kubernetes
    always_run: true
    branches:
    - ^release-4\.18$
    - ^release-4\.18-
    cluster: build01
    context: ci/prow/e2e-agnostic-operator
    decorate: true
    labels:
      ci-operator.openshift.io/cloud: aws
      ci-operator.openshift.io/cloud-cluster-profile: aws
      ci.openshift.io/generator: prowgen
      pj-rehearse.openshift.io/can-be-rehearsed: "true"
    name: pull-ci-openshift-cluster-monitoring-operator-release-4.18-e2e-agnostic-operator
    rerun_command: /test e2e-agnostic-operator
    spec:
      containers:
      - args:
        - --gcs-upload-secret=/secrets/gcs/service-account.json
        - --image-import-pull-secret=/etc/pull-secret/.dockerconfigjson
        - --lease-server-credentials-file=/etc/boskos/credentials
        - --report-credentials-file=/etc/report/credentials
        - --secret-dir=/secrets/ci-pull-credentials
        - --target=e2e-agnostic-operator
        command:
        - ci-operator
        image: ci-operator:latest
        imagePullPolicy: Always
        name: ""
        resources:
          requests:
            cpu: 10m
        volumeMounts:
        - mountPath: /etc/boskos
          name: boskos
          readOnly: true
        - mountPath: /secrets/ci-pull-credentials
          name: ci-pull-credentials
          readOnly: true
        - mountPath: /secrets/gcs
          name: gcs-credentials
          readOnly: true
        - mountPath: /secrets/manifest-tool
          name: manifest-tool-local-pusher
          readOnly: true
        - mountPath: /etc/pull-secret
          name: pull-secret
          readOnly: true
        - mountPath: /etc/report
          name: result-aggregator
          readOnly: true
      serviceAccountName: ci-operator
      volumes:
      - name: boskos
        secret:
          items:
          - key: credentials
            path: credentials
          secretName: boskos-credentials
      - name: ci-pull-credentials
        secret:
          secretName: ci-pull-credentials
      - name: manifest-tool-local-pusher
        secret:
          secretName: manifest-tool-local-pusher
      - name: pull-secret
        secret:
          secretName: registry-pull-credentials
      - name: result-aggregator
        secret:
          secretName: result-aggregator
    trigger: (?m)^/test( | .* )e2e-agnostic-operator,?($|\s.*)
  - agent: kubernetes
    always_run: true
    branches:
    - ^release-4\.18$
    - ^release-4\.18-
    cluster: build01
    context: ci/prow/e2e-aws-ovn
    decorate: true
    labels:
      ci-operator.openshift.io/cloud: aws
      ci-operator.openshift.io/cloud-cluster-profile: aws
      ci.openshift.io/generator: prowgen
      pj-rehearse.openshift.io/can-be-rehearsed: "true"
    name: pull-ci-openshift-cluster-monitoring-operator-release-4.18-e2e-aws-ovn
    rerun_command: /test e2e-aws-ovn
    spec:
      containers:
      - args:
        - --gcs-upload-secret=/secrets/gcs/service-account.json
        - --image-import-pull-secret=/etc/pull-secret/.dockerconfigjson
        - --lease-server-credentials-file=/etc/boskos/credentials
        - --report-credentials-file=/etc/report/credentials
        - --secret-dir=/secrets/ci-pull-credentials
        - --target=e2e-aws-ovn
        command:
        - ci-operator
        image: ci-operator:latest
        imagePullPolicy: Always
        name: ""
        resources:
          requests:
            cpu: 10m
        volumeMounts:
        - mountPath: /etc/boskos
          name: boskos
          readOnly: true
        - mountPath: /secrets/ci-pull-credentials
          name: ci-pull-credentials
          readOnly: true
        - mountPath: /secrets/gcs
          name: gcs-credentials
          readOnly: true
        - mountPath: /secrets/manifest-tool
          name: manifest-tool-local-pusher
          readOnly: true
        - mountPath: /etc/pull-secret
          name: pull-secret
          readOnly: true
        - mountPath: /etc/report
          name: result-aggregator
          readOnly: true
      serviceAccountName: ci-operator
      volumes:
      - name: boskos
        secret:
          items:
          - key: credentials
            path: credentials
          secretName: boskos-credentials
      - name: ci-pull-credentials
        secret:
          secretName: ci-pull-credentials
      - name: manifest-tool-local-pusher
        secret:
          secretName: manifest-tool-local-pusher
      - name: pull-secret
        secret:
          secretName: registry-pull-credentials
      - name: result-aggregator
        secret:
          secretName: result-aggregator
    trigger: (?m)^/test( | .* )e2e-aws-ovn,?($|\s.*)
  - agent: kubernetes
    always_run: true
    branches:
    - ^release-4\.18$
    - ^release-4\.18-
    cluster: build01
    context: ci/prow/e2e-aws-ovn-single-node
    decorate: true
    labels:
      ci-operator.openshift.io/cloud: aws
      ci-operator.openshift.io/cloud-cluster-profile: aws
      ci.openshift.io/generator: prowgen
      pj-rehearse.openshift.io/can-be-rehearsed: "true"
    name: pull-ci-openshift-cluster-monitoring-operator-release-4.18-e2e-aws-ovn-single-node
    optional: true
    rerun_command: /test e2e-aws-ovn-single-node
    spec:
      containers:
      - args:
        - --gcs-upload-secret=/secrets/gcs/service-account.json
        - --image-import-pull-secret=/etc/pull-secret/.dockerconfigjson
        - --lease-server-credentials-file=/etc/boskos/credentials
        - --report-credentials-file=/etc/report/credentials
        - --secret-dir=/secrets/ci-pull-credentials
        - --target=e2e-aws-ovn-single-node
        command:
        - ci-operator
        image: ci-operator:latest
        imagePullPolicy: Always
        name: ""
        resources:
          requests:
            cpu: 10m
        volumeMounts:
        - mountPath: /etc/boskos
          name: boskos
          readOnly: true
        - mountPath: /secrets/ci-pull-credentials
          name: ci-pull-credentials
          readOnly: true
        - mountPath: /secrets/gcs
          name: gcs-credentials
          readOnly: true
        - mountPath: /secrets/manifest-tool
          name: manifest-tool-local-pusher
          readOnly: true
        - mountPath: /etc/pull-secret
          name: pull-secret
          readOnly: true
        - mountPath: /etc/report
          name: result-aggregator
          readOnly: true
      serviceAccountName: ci-operator
      volumes:
      - name: boskos
        secret:
          items:
          - key: credentials
            path: credentials
          secretName: boskos-credentials
      - name: ci-pull-credentials
        secret:
          secretName: ci-pull-credentials
      - name: manifest-tool-local-pusher
        secret:
          secretName: manifest-tool-local-pusher
      - name: pull-secret
        secret:
          secretName: registry-pull-credentials
      - name: result-aggregator
        secret:
          secretName: result-aggregator
    trigger: (?m)^/test( | .* )e2e-aws-ovn-single-node,?($|\s.*)
  - agent: kubernetes
    always_run: true
    branches:
    - ^release-4\.18$
    - ^release-4\.18-
    cluster: build01
    context: ci/prow/e2e-aws-ovn-techpreview
    decorate: true
    labels:
      ci-operator.openshift.io/cloud: aws
      ci-operator.openshift.io/cloud-cluster-profile: aws
      ci.openshift.io/generator: prowgen
      pj-rehearse.openshift.io/can-be-rehearsed: "true"
    name: pull-ci-openshift-cluster-monitoring-operator-release-4.18-e2e-aws-ovn-techpreview
    rerun_command: /test e2e-aws-ovn-techpreview
    spec:
      containers:
      - args:
        - --gcs-upload-secret=/secrets/gcs/service-account.json
        - --image-import-pull-secret=/etc/pull-secret/.dockerconfigjson
        - --lease-server-credentials-file=/etc/boskos/credentials
        - --report-credentials-file=/etc/report/credentials
        - --secret-dir=/secrets/ci-pull-credentials
        - --target=e2e-aws-ovn-techpreview
        command:
        - ci-operator
        image: ci-operator:latest
        imagePullPolicy: Always
        name: ""
        resources:
          requests:
            cpu: 10m
        volumeMounts:
        - mountPath: /etc/boskos
          name: boskos
          readOnly: true
        - mountPath: /secrets/ci-pull-credentials
          name: ci-pull-credentials
          readOnly: true
        - mountPath: /secrets/gcs
          name: gcs-credentials
          readOnly: true
        - mountPath: /secrets/manifest-tool
          name: manifest-tool-local-pusher
          readOnly: true
        - mountPath: /etc/pull-secret
          name: pull-secret
          readOnly: true
        - mountPath: /etc/report
          name: result-aggregator
          readOnly: true
      serviceAccountName: ci-operator
      volumes:
      - name: boskos
        secret:
          items:
          - key: credentials
            path: credentials
          secretName: boskos-credentials
      - name: ci-pull-credentials
        secret:
          secretName: ci-pull-credentials
      - name: manifest-tool-local-pusher
        secret:
          secretName: manifest-tool-local-pusher
      - name: pull-secret
        secret:
          secretName: registry-pull-credentials
      - name: result-aggregator
        secret:
          secretName: result-aggregator
    trigger: (?m)^/test( | .* )e2e-aws-ovn-techpreview,?($|\s.*)
  - agent: kubernetes
    always_run: true
    branches:
    - ^release-4\.18$
    - ^release-4\.18-
    cluster: build01
    context: ci/prow/e2e-aws-ovn-upgrade
    decorate: true
    labels:
      ci-operator.openshift.io/cloud: aws
      ci-operator.openshift.io/cloud-cluster-profile: aws
      ci.openshift.io/generator: prowgen
      pj-rehearse.openshift.io/can-be-rehearsed: "true"
    name: pull-ci-openshift-cluster-monitoring-operator-release-4.18-e2e-aws-ovn-upgrade
    rerun_command: /test e2e-aws-ovn-upgrade
    spec:
      containers:
      - args:
        - --gcs-upload-secret=/secrets/gcs/service-account.json
        - --image-import-pull-secret=/etc/pull-secret/.dockerconfigjson
        - --lease-server-credentials-file=/etc/boskos/credentials
        - --report-credentials-file=/etc/report/credentials
        - --secret-dir=/secrets/ci-pull-credentials
        - --target=e2e-aws-ovn-upgrade
        command:
        - ci-operator
        image: ci-operator:latest
        imagePullPolicy: Always
        name: ""
        resources:
          requests:
            cpu: 10m
        volumeMounts:
        - mountPath: /etc/boskos
          name: boskos
          readOnly: true
        - mountPath: /secrets/ci-pull-credentials
          name: ci-pull-credentials
          readOnly: true
        - mountPath: /secrets/gcs
          name: gcs-credentials
          readOnly: true
        - mountPath: /secrets/manifest-tool
          name: manifest-tool-local-pusher
          readOnly: true
        - mountPath: /etc/pull-secret
          name: pull-secret
          readOnly: true
        - mountPath: /etc/report
          name: result-aggregator
          readOnly: true
      serviceAccountName: ci-operator
      volumes:
      - name: boskos
        secret:
          items:
          - key: credentials
            path: credentials
          secretName: boskos-credentials
      - name: ci-pull-credentials
        secret:
          secretName: ci-pull-credentials
      - name: manifest-tool-local-pusher
        secret:
          secretName: manifest-tool-local-pusher
      - name: pull-secret
        secret:
          secretName: registry-pull-credentials
      - name: result-aggregator
        secret:
          secretName: result-aggregator
    trigger: (?m)^/test( | .* )e2e-aws-ovn-upgrade,?($|\s.*)
  - agent: kubernetes
    always_run: true
    branches:
    - ^release-4\.18$
    - ^release-4\.18-
<<<<<<< HEAD
    cluster: build06
=======
    cluster: build03
>>>>>>> 635a2bef
    context: ci/prow/e2e-hypershift-conformance
    decorate: true
    labels:
      ci-operator.openshift.io/cloud: hypershift
      ci-operator.openshift.io/cloud-cluster-profile: hypershift
      ci.openshift.io/generator: prowgen
      pj-rehearse.openshift.io/can-be-rehearsed: "true"
    name: pull-ci-openshift-cluster-monitoring-operator-release-4.18-e2e-hypershift-conformance
    rerun_command: /test e2e-hypershift-conformance
    spec:
      containers:
      - args:
        - --gcs-upload-secret=/secrets/gcs/service-account.json
        - --image-import-pull-secret=/etc/pull-secret/.dockerconfigjson
        - --lease-server-credentials-file=/etc/boskos/credentials
        - --report-credentials-file=/etc/report/credentials
        - --secret-dir=/secrets/ci-pull-credentials
        - --target=e2e-hypershift-conformance
        command:
        - ci-operator
        image: ci-operator:latest
        imagePullPolicy: Always
        name: ""
        resources:
          requests:
            cpu: 10m
        volumeMounts:
        - mountPath: /etc/boskos
          name: boskos
          readOnly: true
        - mountPath: /secrets/ci-pull-credentials
          name: ci-pull-credentials
          readOnly: true
        - mountPath: /secrets/gcs
          name: gcs-credentials
          readOnly: true
        - mountPath: /secrets/manifest-tool
          name: manifest-tool-local-pusher
          readOnly: true
        - mountPath: /etc/pull-secret
          name: pull-secret
          readOnly: true
        - mountPath: /etc/report
          name: result-aggregator
          readOnly: true
      serviceAccountName: ci-operator
      volumes:
      - name: boskos
        secret:
          items:
          - key: credentials
            path: credentials
          secretName: boskos-credentials
      - name: ci-pull-credentials
        secret:
          secretName: ci-pull-credentials
      - name: manifest-tool-local-pusher
        secret:
          secretName: manifest-tool-local-pusher
      - name: pull-secret
        secret:
          secretName: registry-pull-credentials
      - name: result-aggregator
        secret:
          secretName: result-aggregator
    trigger: (?m)^/test( | .* )e2e-hypershift-conformance,?($|\s.*)
  - agent: kubernetes
    always_run: true
    branches:
    - ^release-4\.18$
    - ^release-4\.18-
<<<<<<< HEAD
    cluster: build06
=======
    cluster: build03
>>>>>>> 635a2bef
    context: ci/prow/generate
    decorate: true
    labels:
      ci.openshift.io/generator: prowgen
      pj-rehearse.openshift.io/can-be-rehearsed: "true"
    name: pull-ci-openshift-cluster-monitoring-operator-release-4.18-generate
    rerun_command: /test generate
    spec:
      containers:
      - args:
        - --gcs-upload-secret=/secrets/gcs/service-account.json
        - --image-import-pull-secret=/etc/pull-secret/.dockerconfigjson
        - --report-credentials-file=/etc/report/credentials
        - --target=generate
        command:
        - ci-operator
        image: ci-operator:latest
        imagePullPolicy: Always
        name: ""
        resources:
          requests:
            cpu: 10m
        volumeMounts:
        - mountPath: /secrets/gcs
          name: gcs-credentials
          readOnly: true
        - mountPath: /secrets/manifest-tool
          name: manifest-tool-local-pusher
          readOnly: true
        - mountPath: /etc/pull-secret
          name: pull-secret
          readOnly: true
        - mountPath: /etc/report
          name: result-aggregator
          readOnly: true
      serviceAccountName: ci-operator
      volumes:
      - name: manifest-tool-local-pusher
        secret:
          secretName: manifest-tool-local-pusher
      - name: pull-secret
        secret:
          secretName: registry-pull-credentials
      - name: result-aggregator
        secret:
          secretName: result-aggregator
    trigger: (?m)^/test( | .* )generate,?($|\s.*)
  - agent: kubernetes
    always_run: true
    branches:
    - ^release-4\.18$
    - ^release-4\.18-
<<<<<<< HEAD
    cluster: build06
=======
    cluster: build03
>>>>>>> 635a2bef
    context: ci/prow/go-fmt
    decorate: true
    labels:
      ci.openshift.io/generator: prowgen
      pj-rehearse.openshift.io/can-be-rehearsed: "true"
    name: pull-ci-openshift-cluster-monitoring-operator-release-4.18-go-fmt
    rerun_command: /test go-fmt
    spec:
      containers:
      - args:
        - --gcs-upload-secret=/secrets/gcs/service-account.json
        - --image-import-pull-secret=/etc/pull-secret/.dockerconfigjson
        - --report-credentials-file=/etc/report/credentials
        - --target=go-fmt
        command:
        - ci-operator
        image: ci-operator:latest
        imagePullPolicy: Always
        name: ""
        resources:
          requests:
            cpu: 10m
        volumeMounts:
        - mountPath: /secrets/gcs
          name: gcs-credentials
          readOnly: true
        - mountPath: /secrets/manifest-tool
          name: manifest-tool-local-pusher
          readOnly: true
        - mountPath: /etc/pull-secret
          name: pull-secret
          readOnly: true
        - mountPath: /etc/report
          name: result-aggregator
          readOnly: true
      serviceAccountName: ci-operator
      volumes:
      - name: manifest-tool-local-pusher
        secret:
          secretName: manifest-tool-local-pusher
      - name: pull-secret
        secret:
          secretName: registry-pull-credentials
      - name: result-aggregator
        secret:
          secretName: result-aggregator
    trigger: (?m)^/test( | .* )go-fmt,?($|\s.*)
  - agent: kubernetes
    always_run: true
    branches:
    - ^release-4\.18$
    - ^release-4\.18-
<<<<<<< HEAD
    cluster: build06
=======
    cluster: build03
>>>>>>> 635a2bef
    context: ci/prow/golangci-lint
    decorate: true
    labels:
      ci.openshift.io/generator: prowgen
      pj-rehearse.openshift.io/can-be-rehearsed: "true"
    name: pull-ci-openshift-cluster-monitoring-operator-release-4.18-golangci-lint
    rerun_command: /test golangci-lint
    spec:
      containers:
      - args:
        - --gcs-upload-secret=/secrets/gcs/service-account.json
        - --image-import-pull-secret=/etc/pull-secret/.dockerconfigjson
        - --report-credentials-file=/etc/report/credentials
        - --target=golangci-lint
        command:
        - ci-operator
        image: ci-operator:latest
        imagePullPolicy: Always
        name: ""
        resources:
          requests:
            cpu: 10m
        volumeMounts:
        - mountPath: /secrets/gcs
          name: gcs-credentials
          readOnly: true
        - mountPath: /secrets/manifest-tool
          name: manifest-tool-local-pusher
          readOnly: true
        - mountPath: /etc/pull-secret
          name: pull-secret
          readOnly: true
        - mountPath: /etc/report
          name: result-aggregator
          readOnly: true
      serviceAccountName: ci-operator
      volumes:
      - name: manifest-tool-local-pusher
        secret:
          secretName: manifest-tool-local-pusher
      - name: pull-secret
        secret:
          secretName: registry-pull-credentials
      - name: result-aggregator
        secret:
          secretName: result-aggregator
    trigger: (?m)^/test( | .* )golangci-lint,?($|\s.*)
  - agent: kubernetes
    always_run: true
    branches:
    - ^release-4\.18$
    - ^release-4\.18-
<<<<<<< HEAD
    cluster: build06
=======
    cluster: build03
>>>>>>> 635a2bef
    context: ci/prow/images
    decorate: true
    labels:
      ci.openshift.io/generator: prowgen
      pj-rehearse.openshift.io/can-be-rehearsed: "true"
    name: pull-ci-openshift-cluster-monitoring-operator-release-4.18-images
    rerun_command: /test images
    spec:
      containers:
      - args:
        - --gcs-upload-secret=/secrets/gcs/service-account.json
        - --image-import-pull-secret=/etc/pull-secret/.dockerconfigjson
        - --report-credentials-file=/etc/report/credentials
        - --target=[images]
        - --target=[release:latest]
        command:
        - ci-operator
        image: ci-operator:latest
        imagePullPolicy: Always
        name: ""
        resources:
          requests:
            cpu: 10m
        volumeMounts:
        - mountPath: /secrets/gcs
          name: gcs-credentials
          readOnly: true
        - mountPath: /secrets/manifest-tool
          name: manifest-tool-local-pusher
          readOnly: true
        - mountPath: /etc/pull-secret
          name: pull-secret
          readOnly: true
        - mountPath: /etc/report
          name: result-aggregator
          readOnly: true
      serviceAccountName: ci-operator
      volumes:
      - name: manifest-tool-local-pusher
        secret:
          secretName: manifest-tool-local-pusher
      - name: pull-secret
        secret:
          secretName: registry-pull-credentials
      - name: result-aggregator
        secret:
          secretName: result-aggregator
    trigger: (?m)^/test( | .* )images,?($|\s.*)
  - agent: kubernetes
    always_run: true
    branches:
    - ^release-4\.18$
    - ^release-4\.18-
<<<<<<< HEAD
    cluster: build06
=======
    cluster: build03
>>>>>>> 635a2bef
    context: ci/prow/jsonnet-fmt
    decorate: true
    labels:
      ci.openshift.io/generator: prowgen
      pj-rehearse.openshift.io/can-be-rehearsed: "true"
    name: pull-ci-openshift-cluster-monitoring-operator-release-4.18-jsonnet-fmt
    rerun_command: /test jsonnet-fmt
    spec:
      containers:
      - args:
        - --gcs-upload-secret=/secrets/gcs/service-account.json
        - --image-import-pull-secret=/etc/pull-secret/.dockerconfigjson
        - --report-credentials-file=/etc/report/credentials
        - --target=jsonnet-fmt
        command:
        - ci-operator
        image: ci-operator:latest
        imagePullPolicy: Always
        name: ""
        resources:
          requests:
            cpu: 10m
        volumeMounts:
        - mountPath: /secrets/gcs
          name: gcs-credentials
          readOnly: true
        - mountPath: /secrets/manifest-tool
          name: manifest-tool-local-pusher
          readOnly: true
        - mountPath: /etc/pull-secret
          name: pull-secret
          readOnly: true
        - mountPath: /etc/report
          name: result-aggregator
          readOnly: true
      serviceAccountName: ci-operator
      volumes:
      - name: manifest-tool-local-pusher
        secret:
          secretName: manifest-tool-local-pusher
      - name: pull-secret
        secret:
          secretName: registry-pull-credentials
      - name: result-aggregator
        secret:
          secretName: result-aggregator
    trigger: (?m)^/test( | .* )jsonnet-fmt,?($|\s.*)
  - agent: kubernetes
    always_run: false
    branches:
    - ^release-4\.18$
    - ^release-4\.18-
    cluster: build01
    context: ci/prow/okd-scos-e2e-aws-ovn
    decorate: true
    decoration_config:
      skip_cloning: true
    labels:
      ci-operator.openshift.io/cloud: aws
      ci-operator.openshift.io/cloud-cluster-profile: aws
      ci-operator.openshift.io/variant: okd-scos
      ci.openshift.io/generator: prowgen
      pj-rehearse.openshift.io/can-be-rehearsed: "true"
    name: pull-ci-openshift-cluster-monitoring-operator-release-4.18-okd-scos-e2e-aws-ovn
    optional: true
    rerun_command: /test okd-scos-e2e-aws-ovn
    skip_if_only_changed: ^docs/|\.md$|^(?:.*/)?(?:\.gitignore|OWNERS|PROJECT|LICENSE)$
    spec:
      containers:
      - args:
        - --gcs-upload-secret=/secrets/gcs/service-account.json
        - --image-import-pull-secret=/etc/pull-secret/.dockerconfigjson
        - --lease-server-credentials-file=/etc/boskos/credentials
        - --report-credentials-file=/etc/report/credentials
        - --secret-dir=/secrets/ci-pull-credentials
        - --target=e2e-aws-ovn
        - --variant=okd-scos
        command:
        - ci-operator
        image: ci-operator:latest
        imagePullPolicy: Always
        name: ""
        resources:
          requests:
            cpu: 10m
        volumeMounts:
        - mountPath: /etc/boskos
          name: boskos
          readOnly: true
        - mountPath: /secrets/ci-pull-credentials
          name: ci-pull-credentials
          readOnly: true
        - mountPath: /secrets/gcs
          name: gcs-credentials
          readOnly: true
        - mountPath: /secrets/manifest-tool
          name: manifest-tool-local-pusher
          readOnly: true
        - mountPath: /etc/pull-secret
          name: pull-secret
          readOnly: true
        - mountPath: /etc/report
          name: result-aggregator
          readOnly: true
      serviceAccountName: ci-operator
      volumes:
      - name: boskos
        secret:
          items:
          - key: credentials
            path: credentials
          secretName: boskos-credentials
      - name: ci-pull-credentials
        secret:
          secretName: ci-pull-credentials
      - name: manifest-tool-local-pusher
        secret:
          secretName: manifest-tool-local-pusher
      - name: pull-secret
        secret:
          secretName: registry-pull-credentials
      - name: result-aggregator
        secret:
          secretName: result-aggregator
    trigger: (?m)^/test( | .* )okd-scos-e2e-aws-ovn,?($|\s.*)
  - agent: kubernetes
    always_run: true
    branches:
    - ^release-4\.18$
    - ^release-4\.18-
<<<<<<< HEAD
    cluster: build06
=======
    cluster: build03
>>>>>>> 635a2bef
    context: ci/prow/okd-scos-images
    decorate: true
    decoration_config:
      skip_cloning: true
    labels:
      ci-operator.openshift.io/variant: okd-scos
      ci.openshift.io/generator: prowgen
      pj-rehearse.openshift.io/can-be-rehearsed: "true"
    name: pull-ci-openshift-cluster-monitoring-operator-release-4.18-okd-scos-images
    rerun_command: /test okd-scos-images
    spec:
      containers:
      - args:
        - --gcs-upload-secret=/secrets/gcs/service-account.json
        - --image-import-pull-secret=/etc/pull-secret/.dockerconfigjson
        - --report-credentials-file=/etc/report/credentials
        - --target=[images]
        - --target=[release:latest]
        - --variant=okd-scos
        command:
        - ci-operator
        image: ci-operator:latest
        imagePullPolicy: Always
        name: ""
        resources:
          requests:
            cpu: 10m
        volumeMounts:
        - mountPath: /secrets/gcs
          name: gcs-credentials
          readOnly: true
        - mountPath: /secrets/manifest-tool
          name: manifest-tool-local-pusher
          readOnly: true
        - mountPath: /etc/pull-secret
          name: pull-secret
          readOnly: true
        - mountPath: /etc/report
          name: result-aggregator
          readOnly: true
      serviceAccountName: ci-operator
      volumes:
      - name: manifest-tool-local-pusher
        secret:
          secretName: manifest-tool-local-pusher
      - name: pull-secret
        secret:
          secretName: registry-pull-credentials
      - name: result-aggregator
        secret:
          secretName: result-aggregator
    trigger: (?m)^/test( | .* )okd-scos-images,?($|\s.*)
  - agent: kubernetes
    always_run: true
    branches:
    - ^release-4\.18$
    - ^release-4\.18-
<<<<<<< HEAD
    cluster: build06
=======
    cluster: build03
>>>>>>> 635a2bef
    context: ci/prow/rules
    decorate: true
    labels:
      ci.openshift.io/generator: prowgen
      pj-rehearse.openshift.io/can-be-rehearsed: "true"
    name: pull-ci-openshift-cluster-monitoring-operator-release-4.18-rules
    rerun_command: /test rules
    spec:
      containers:
      - args:
        - --gcs-upload-secret=/secrets/gcs/service-account.json
        - --image-import-pull-secret=/etc/pull-secret/.dockerconfigjson
        - --report-credentials-file=/etc/report/credentials
        - --target=rules
        command:
        - ci-operator
        image: ci-operator:latest
        imagePullPolicy: Always
        name: ""
        resources:
          requests:
            cpu: 10m
        volumeMounts:
        - mountPath: /secrets/gcs
          name: gcs-credentials
          readOnly: true
        - mountPath: /secrets/manifest-tool
          name: manifest-tool-local-pusher
          readOnly: true
        - mountPath: /etc/pull-secret
          name: pull-secret
          readOnly: true
        - mountPath: /etc/report
          name: result-aggregator
          readOnly: true
      serviceAccountName: ci-operator
      volumes:
      - name: manifest-tool-local-pusher
        secret:
          secretName: manifest-tool-local-pusher
      - name: pull-secret
        secret:
          secretName: registry-pull-credentials
      - name: result-aggregator
        secret:
          secretName: result-aggregator
    trigger: (?m)^/test( | .* )rules,?($|\s.*)
  - agent: kubernetes
    always_run: true
    branches:
    - ^release-4\.18$
    - ^release-4\.18-
<<<<<<< HEAD
    cluster: build06
=======
    cluster: build03
>>>>>>> 635a2bef
    context: ci/prow/shellcheck
    decorate: true
    labels:
      ci.openshift.io/generator: prowgen
      pj-rehearse.openshift.io/can-be-rehearsed: "true"
    name: pull-ci-openshift-cluster-monitoring-operator-release-4.18-shellcheck
    rerun_command: /test shellcheck
    spec:
      containers:
      - args:
        - --gcs-upload-secret=/secrets/gcs/service-account.json
        - --image-import-pull-secret=/etc/pull-secret/.dockerconfigjson
        - --report-credentials-file=/etc/report/credentials
        - --target=shellcheck
        command:
        - ci-operator
        image: ci-operator:latest
        imagePullPolicy: Always
        name: ""
        resources:
          requests:
            cpu: 10m
        volumeMounts:
        - mountPath: /secrets/gcs
          name: gcs-credentials
          readOnly: true
        - mountPath: /secrets/manifest-tool
          name: manifest-tool-local-pusher
          readOnly: true
        - mountPath: /etc/pull-secret
          name: pull-secret
          readOnly: true
        - mountPath: /etc/report
          name: result-aggregator
          readOnly: true
      serviceAccountName: ci-operator
      volumes:
      - name: manifest-tool-local-pusher
        secret:
          secretName: manifest-tool-local-pusher
      - name: pull-secret
        secret:
          secretName: registry-pull-credentials
      - name: result-aggregator
        secret:
          secretName: result-aggregator
    trigger: (?m)^/test( | .* )shellcheck,?($|\s.*)
  - agent: kubernetes
    always_run: true
    branches:
    - ^release-4\.18$
    - ^release-4\.18-
<<<<<<< HEAD
    cluster: build06
=======
    cluster: build03
>>>>>>> 635a2bef
    context: ci/prow/unit
    decorate: true
    labels:
      ci.openshift.io/generator: prowgen
      pj-rehearse.openshift.io/can-be-rehearsed: "true"
    name: pull-ci-openshift-cluster-monitoring-operator-release-4.18-unit
    rerun_command: /test unit
    spec:
      containers:
      - args:
        - --gcs-upload-secret=/secrets/gcs/service-account.json
        - --image-import-pull-secret=/etc/pull-secret/.dockerconfigjson
        - --report-credentials-file=/etc/report/credentials
        - --target=unit
        command:
        - ci-operator
        image: ci-operator:latest
        imagePullPolicy: Always
        name: ""
        resources:
          requests:
            cpu: 10m
        volumeMounts:
        - mountPath: /secrets/gcs
          name: gcs-credentials
          readOnly: true
        - mountPath: /secrets/manifest-tool
          name: manifest-tool-local-pusher
          readOnly: true
        - mountPath: /etc/pull-secret
          name: pull-secret
          readOnly: true
        - mountPath: /etc/report
          name: result-aggregator
          readOnly: true
      serviceAccountName: ci-operator
      volumes:
      - name: manifest-tool-local-pusher
        secret:
          secretName: manifest-tool-local-pusher
      - name: pull-secret
        secret:
          secretName: registry-pull-credentials
      - name: result-aggregator
        secret:
          secretName: result-aggregator
    trigger: (?m)^/test( | .* )unit,?($|\s.*)
  - agent: kubernetes
    always_run: true
    branches:
    - ^release-4\.18$
    - ^release-4\.18-
<<<<<<< HEAD
    cluster: build06
=======
    cluster: build03
>>>>>>> 635a2bef
    context: ci/prow/vendor
    decorate: true
    labels:
      ci.openshift.io/generator: prowgen
      pj-rehearse.openshift.io/can-be-rehearsed: "true"
    name: pull-ci-openshift-cluster-monitoring-operator-release-4.18-vendor
    rerun_command: /test vendor
    spec:
      containers:
      - args:
        - --gcs-upload-secret=/secrets/gcs/service-account.json
        - --image-import-pull-secret=/etc/pull-secret/.dockerconfigjson
        - --report-credentials-file=/etc/report/credentials
        - --target=vendor
        command:
        - ci-operator
        image: ci-operator:latest
        imagePullPolicy: Always
        name: ""
        resources:
          requests:
            cpu: 10m
        volumeMounts:
        - mountPath: /secrets/gcs
          name: gcs-credentials
          readOnly: true
        - mountPath: /secrets/manifest-tool
          name: manifest-tool-local-pusher
          readOnly: true
        - mountPath: /etc/pull-secret
          name: pull-secret
          readOnly: true
        - mountPath: /etc/report
          name: result-aggregator
          readOnly: true
      serviceAccountName: ci-operator
      volumes:
      - name: manifest-tool-local-pusher
        secret:
          secretName: manifest-tool-local-pusher
      - name: pull-secret
        secret:
          secretName: registry-pull-credentials
      - name: result-aggregator
        secret:
          secretName: result-aggregator
    trigger: (?m)^/test( | .* )vendor,?($|\s.*)
  - agent: kubernetes
    always_run: true
    branches:
    - ^release-4\.18$
    - ^release-4\.18-
<<<<<<< HEAD
    cluster: build06
=======
    cluster: build03
>>>>>>> 635a2bef
    context: ci/prow/verify
    decorate: true
    labels:
      ci.openshift.io/generator: prowgen
      pj-rehearse.openshift.io/can-be-rehearsed: "true"
    name: pull-ci-openshift-cluster-monitoring-operator-release-4.18-verify
    rerun_command: /test verify
    spec:
      containers:
      - args:
        - --gcs-upload-secret=/secrets/gcs/service-account.json
        - --image-import-pull-secret=/etc/pull-secret/.dockerconfigjson
        - --report-credentials-file=/etc/report/credentials
        - --target=verify
        command:
        - ci-operator
        image: ci-operator:latest
        imagePullPolicy: Always
        name: ""
        resources:
          requests:
            cpu: 10m
        volumeMounts:
        - mountPath: /secrets/gcs
          name: gcs-credentials
          readOnly: true
        - mountPath: /secrets/manifest-tool
          name: manifest-tool-local-pusher
          readOnly: true
        - mountPath: /etc/pull-secret
          name: pull-secret
          readOnly: true
        - mountPath: /etc/report
          name: result-aggregator
          readOnly: true
      serviceAccountName: ci-operator
      volumes:
      - name: manifest-tool-local-pusher
        secret:
          secretName: manifest-tool-local-pusher
      - name: pull-secret
        secret:
          secretName: registry-pull-credentials
      - name: result-aggregator
        secret:
          secretName: result-aggregator
    trigger: (?m)^/test( | .* )verify,?($|\s.*)
  - agent: kubernetes
    always_run: true
    branches:
    - ^release-4\.18$
    - ^release-4\.18-
<<<<<<< HEAD
    cluster: build06
=======
    cluster: build03
>>>>>>> 635a2bef
    context: ci/prow/versions
    decorate: true
    labels:
      ci.openshift.io/generator: prowgen
      pj-rehearse.openshift.io/can-be-rehearsed: "true"
    name: pull-ci-openshift-cluster-monitoring-operator-release-4.18-versions
    optional: true
    rerun_command: /test versions
    spec:
      containers:
      - args:
        - --gcs-upload-secret=/secrets/gcs/service-account.json
        - --image-import-pull-secret=/etc/pull-secret/.dockerconfigjson
        - --report-credentials-file=/etc/report/credentials
        - --target=versions
        command:
        - ci-operator
        image: ci-operator:latest
        imagePullPolicy: Always
        name: ""
        resources:
          requests:
            cpu: 10m
        volumeMounts:
        - mountPath: /secrets/gcs
          name: gcs-credentials
          readOnly: true
        - mountPath: /secrets/manifest-tool
          name: manifest-tool-local-pusher
          readOnly: true
        - mountPath: /etc/pull-secret
          name: pull-secret
          readOnly: true
        - mountPath: /etc/report
          name: result-aggregator
          readOnly: true
      serviceAccountName: ci-operator
      volumes:
      - name: manifest-tool-local-pusher
        secret:
          secretName: manifest-tool-local-pusher
      - name: pull-secret
        secret:
          secretName: registry-pull-credentials
      - name: result-aggregator
        secret:
          secretName: result-aggregator
    trigger: (?m)^/test( | .* )versions,?($|\s.*)<|MERGE_RESOLUTION|>--- conflicted
+++ resolved
@@ -366,11 +366,7 @@
     branches:
     - ^release-4\.18$
     - ^release-4\.18-
-<<<<<<< HEAD
-    cluster: build06
-=======
-    cluster: build03
->>>>>>> 635a2bef
+    cluster: build03
     context: ci/prow/e2e-hypershift-conformance
     decorate: true
     labels:
@@ -442,11 +438,7 @@
     branches:
     - ^release-4\.18$
     - ^release-4\.18-
-<<<<<<< HEAD
-    cluster: build06
-=======
-    cluster: build03
->>>>>>> 635a2bef
+    cluster: build03
     context: ci/prow/generate
     decorate: true
     labels:
@@ -499,11 +491,7 @@
     branches:
     - ^release-4\.18$
     - ^release-4\.18-
-<<<<<<< HEAD
-    cluster: build06
-=======
-    cluster: build03
->>>>>>> 635a2bef
+    cluster: build03
     context: ci/prow/go-fmt
     decorate: true
     labels:
@@ -556,11 +544,7 @@
     branches:
     - ^release-4\.18$
     - ^release-4\.18-
-<<<<<<< HEAD
-    cluster: build06
-=======
-    cluster: build03
->>>>>>> 635a2bef
+    cluster: build03
     context: ci/prow/golangci-lint
     decorate: true
     labels:
@@ -613,11 +597,7 @@
     branches:
     - ^release-4\.18$
     - ^release-4\.18-
-<<<<<<< HEAD
-    cluster: build06
-=======
-    cluster: build03
->>>>>>> 635a2bef
+    cluster: build03
     context: ci/prow/images
     decorate: true
     labels:
@@ -671,11 +651,7 @@
     branches:
     - ^release-4\.18$
     - ^release-4\.18-
-<<<<<<< HEAD
-    cluster: build06
-=======
-    cluster: build03
->>>>>>> 635a2bef
+    cluster: build03
     context: ci/prow/jsonnet-fmt
     decorate: true
     labels:
@@ -806,11 +782,7 @@
     branches:
     - ^release-4\.18$
     - ^release-4\.18-
-<<<<<<< HEAD
-    cluster: build06
-=======
-    cluster: build03
->>>>>>> 635a2bef
+    cluster: build03
     context: ci/prow/okd-scos-images
     decorate: true
     decoration_config:
@@ -868,11 +840,7 @@
     branches:
     - ^release-4\.18$
     - ^release-4\.18-
-<<<<<<< HEAD
-    cluster: build06
-=======
-    cluster: build03
->>>>>>> 635a2bef
+    cluster: build03
     context: ci/prow/rules
     decorate: true
     labels:
@@ -925,11 +893,7 @@
     branches:
     - ^release-4\.18$
     - ^release-4\.18-
-<<<<<<< HEAD
-    cluster: build06
-=======
-    cluster: build03
->>>>>>> 635a2bef
+    cluster: build03
     context: ci/prow/shellcheck
     decorate: true
     labels:
@@ -982,11 +946,7 @@
     branches:
     - ^release-4\.18$
     - ^release-4\.18-
-<<<<<<< HEAD
-    cluster: build06
-=======
-    cluster: build03
->>>>>>> 635a2bef
+    cluster: build03
     context: ci/prow/unit
     decorate: true
     labels:
@@ -1039,11 +999,7 @@
     branches:
     - ^release-4\.18$
     - ^release-4\.18-
-<<<<<<< HEAD
-    cluster: build06
-=======
-    cluster: build03
->>>>>>> 635a2bef
+    cluster: build03
     context: ci/prow/vendor
     decorate: true
     labels:
@@ -1096,11 +1052,7 @@
     branches:
     - ^release-4\.18$
     - ^release-4\.18-
-<<<<<<< HEAD
-    cluster: build06
-=======
-    cluster: build03
->>>>>>> 635a2bef
+    cluster: build03
     context: ci/prow/verify
     decorate: true
     labels:
@@ -1153,11 +1105,7 @@
     branches:
     - ^release-4\.18$
     - ^release-4\.18-
-<<<<<<< HEAD
-    cluster: build06
-=======
-    cluster: build03
->>>>>>> 635a2bef
+    cluster: build03
     context: ci/prow/versions
     decorate: true
     labels:
