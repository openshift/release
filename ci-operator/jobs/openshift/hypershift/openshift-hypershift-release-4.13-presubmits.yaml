--- conflicted
+++ resolved
@@ -282,7 +282,6 @@
     branches:
     - ^release-4\.13$
     - ^release-4\.13-
-<<<<<<< HEAD
     cluster: build02
     context: ci/prow/hypershift-none-s390x
     decorate: true
@@ -339,9 +338,7 @@
     - ^release-4\.13$
     - ^release-4\.13-
     cluster: build02
-=======
-    cluster: build04
->>>>>>> a770f149
+    cluster: build04
     context: ci/prow/images
     decorate: true
     labels:
