periodics:
- agent: kubernetes
  cluster: build01
  cron: 25 7 14,16 * *
  decorate: true
  decoration_config:
    skip_cloning: true
  extra_refs:
  - base_ref: release-4.18
    org: openshift
    repo: hypershift
  labels:
    ci-operator.openshift.io/cloud: hypershift
    ci-operator.openshift.io/cloud-cluster-profile: hypershift
    ci-operator.openshift.io/variant: periodics
    ci.openshift.io/generator: prowgen
    job-release: "4.18"
    pj-rehearse.openshift.io/can-be-rehearsed: "true"
  name: periodic-ci-openshift-hypershift-release-4.18-periodics-e2e-aws-multi
  spec:
    containers:
    - args:
      - --gcs-upload-secret=/secrets/gcs/service-account.json
      - --image-import-pull-secret=/etc/pull-secret/.dockerconfigjson
      - --lease-server-credentials-file=/etc/boskos/credentials
      - --report-credentials-file=/etc/report/credentials
      - --secret-dir=/secrets/ci-pull-credentials
      - --target=e2e-aws-multi
      - --variant=periodics
      command:
      - ci-operator
      image: ci-operator:latest
      imagePullPolicy: Always
      name: ""
      resources:
        requests:
          cpu: 10m
      volumeMounts:
      - mountPath: /etc/boskos
        name: boskos
        readOnly: true
      - mountPath: /secrets/ci-pull-credentials
        name: ci-pull-credentials
        readOnly: true
      - mountPath: /secrets/gcs
        name: gcs-credentials
        readOnly: true
      - mountPath: /secrets/manifest-tool
        name: manifest-tool-local-pusher
        readOnly: true
      - mountPath: /etc/pull-secret
        name: pull-secret
        readOnly: true
      - mountPath: /etc/report
        name: result-aggregator
        readOnly: true
    serviceAccountName: ci-operator
    volumes:
    - name: boskos
      secret:
        items:
        - key: credentials
          path: credentials
        secretName: boskos-credentials
    - name: ci-pull-credentials
      secret:
        secretName: ci-pull-credentials
    - name: manifest-tool-local-pusher
      secret:
        secretName: manifest-tool-local-pusher
    - name: pull-secret
      secret:
        secretName: registry-pull-credentials
    - name: result-aggregator
      secret:
        secretName: result-aggregator
- agent: kubernetes
  cluster: build01
  cron: 0 0 1 1 *
  decorate: true
  decoration_config:
    skip_cloning: true
  extra_refs:
  - base_ref: release-4.18
    org: openshift
    repo: hypershift
  labels:
    ci-operator.openshift.io/cloud: hypershift
    ci-operator.openshift.io/cloud-cluster-profile: hypershift
    ci-operator.openshift.io/variant: periodics
    ci.openshift.io/generator: prowgen
    job-release: "4.18"
    pj-rehearse.openshift.io/can-be-rehearsed: "true"
  name: periodic-ci-openshift-hypershift-release-4.18-periodics-e2e-aws-ovn
  spec:
    containers:
    - args:
      - --gcs-upload-secret=/secrets/gcs/service-account.json
      - --image-import-pull-secret=/etc/pull-secret/.dockerconfigjson
      - --lease-server-credentials-file=/etc/boskos/credentials
      - --report-credentials-file=/etc/report/credentials
      - --secret-dir=/secrets/ci-pull-credentials
      - --target=e2e-aws-ovn
      - --variant=periodics
      command:
      - ci-operator
      image: ci-operator:latest
      imagePullPolicy: Always
      name: ""
      resources:
        requests:
          cpu: 10m
      volumeMounts:
      - mountPath: /etc/boskos
        name: boskos
        readOnly: true
      - mountPath: /secrets/ci-pull-credentials
        name: ci-pull-credentials
        readOnly: true
      - mountPath: /secrets/gcs
        name: gcs-credentials
        readOnly: true
      - mountPath: /secrets/manifest-tool
        name: manifest-tool-local-pusher
        readOnly: true
      - mountPath: /etc/pull-secret
        name: pull-secret
        readOnly: true
      - mountPath: /etc/report
        name: result-aggregator
        readOnly: true
    serviceAccountName: ci-operator
    volumes:
    - name: boskos
      secret:
        items:
        - key: credentials
          path: credentials
        secretName: boskos-credentials
    - name: ci-pull-credentials
      secret:
        secretName: ci-pull-credentials
    - name: manifest-tool-local-pusher
      secret:
        secretName: manifest-tool-local-pusher
    - name: pull-secret
      secret:
        secretName: registry-pull-credentials
    - name: result-aggregator
      secret:
        secretName: result-aggregator
- agent: kubernetes
  cluster: build01
  cron: 29 14 8,15 * *
  decorate: true
  decoration_config:
    skip_cloning: true
  extra_refs:
  - base_ref: release-4.18
    org: openshift
    repo: hypershift
  labels:
    ci-operator.openshift.io/cloud: hypershift
    ci-operator.openshift.io/cloud-cluster-profile: hypershift
    ci-operator.openshift.io/variant: periodics
    ci.openshift.io/generator: prowgen
    job-release: "4.18"
    pj-rehearse.openshift.io/can-be-rehearsed: "true"
  name: periodic-ci-openshift-hypershift-release-4.18-periodics-e2e-aws-ovn-conformance
  spec:
    containers:
    - args:
      - --gcs-upload-secret=/secrets/gcs/service-account.json
      - --image-import-pull-secret=/etc/pull-secret/.dockerconfigjson
      - --lease-server-credentials-file=/etc/boskos/credentials
      - --report-credentials-file=/etc/report/credentials
      - --secret-dir=/secrets/ci-pull-credentials
      - --target=e2e-aws-ovn-conformance
      - --variant=periodics
      command:
      - ci-operator
      image: ci-operator:latest
      imagePullPolicy: Always
      name: ""
      resources:
        requests:
          cpu: 10m
      volumeMounts:
      - mountPath: /etc/boskos
        name: boskos
        readOnly: true
      - mountPath: /secrets/ci-pull-credentials
        name: ci-pull-credentials
        readOnly: true
      - mountPath: /secrets/gcs
        name: gcs-credentials
        readOnly: true
      - mountPath: /secrets/manifest-tool
        name: manifest-tool-local-pusher
        readOnly: true
      - mountPath: /etc/pull-secret
        name: pull-secret
        readOnly: true
      - mountPath: /etc/report
        name: result-aggregator
        readOnly: true
    serviceAccountName: ci-operator
    volumes:
    - name: boskos
      secret:
        items:
        - key: credentials
          path: credentials
        secretName: boskos-credentials
    - name: ci-pull-credentials
      secret:
        secretName: ci-pull-credentials
    - name: manifest-tool-local-pusher
      secret:
        secretName: manifest-tool-local-pusher
    - name: pull-secret
      secret:
        secretName: registry-pull-credentials
    - name: result-aggregator
      secret:
        secretName: result-aggregator
- agent: kubernetes
  cluster: build01
  cron: 11 8 14,28 * *
  decorate: true
  decoration_config:
    skip_cloning: true
  extra_refs:
  - base_ref: release-4.18
    org: openshift
    repo: hypershift
  labels:
    ci-operator.openshift.io/cloud: hypershift
    ci-operator.openshift.io/cloud-cluster-profile: hypershift
    ci-operator.openshift.io/variant: periodics
    ci.openshift.io/generator: prowgen
    job-release: "4.18"
    pj-rehearse.openshift.io/can-be-rehearsed: "true"
  name: periodic-ci-openshift-hypershift-release-4.18-periodics-e2e-aws-ovn-conformance-serial
  spec:
    containers:
    - args:
      - --gcs-upload-secret=/secrets/gcs/service-account.json
      - --image-import-pull-secret=/etc/pull-secret/.dockerconfigjson
      - --lease-server-credentials-file=/etc/boskos/credentials
      - --report-credentials-file=/etc/report/credentials
      - --secret-dir=/secrets/ci-pull-credentials
      - --target=e2e-aws-ovn-conformance-serial
      - --variant=periodics
      command:
      - ci-operator
      image: ci-operator:latest
      imagePullPolicy: Always
      name: ""
      resources:
        requests:
          cpu: 10m
      volumeMounts:
      - mountPath: /etc/boskos
        name: boskos
        readOnly: true
      - mountPath: /secrets/ci-pull-credentials
        name: ci-pull-credentials
        readOnly: true
      - mountPath: /secrets/gcs
        name: gcs-credentials
        readOnly: true
      - mountPath: /secrets/manifest-tool
        name: manifest-tool-local-pusher
        readOnly: true
      - mountPath: /etc/pull-secret
        name: pull-secret
        readOnly: true
      - mountPath: /etc/report
        name: result-aggregator
        readOnly: true
    serviceAccountName: ci-operator
    volumes:
    - name: boskos
      secret:
        items:
        - key: credentials
          path: credentials
        secretName: boskos-credentials
    - name: ci-pull-credentials
      secret:
        secretName: ci-pull-credentials
    - name: manifest-tool-local-pusher
      secret:
        secretName: manifest-tool-local-pusher
    - name: pull-secret
      secret:
        secretName: registry-pull-credentials
    - name: result-aggregator
      secret:
        secretName: result-aggregator
- agent: kubernetes
  cluster: build01
  cron: 4 23 13,20 * *
  decorate: true
  decoration_config:
    skip_cloning: true
  extra_refs:
  - base_ref: release-4.18
    org: openshift
    repo: hypershift
  labels:
    ci-operator.openshift.io/cloud: hypershift
    ci-operator.openshift.io/cloud-cluster-profile: hypershift
    ci-operator.openshift.io/variant: periodics
    ci.openshift.io/generator: prowgen
    job-release: "4.18"
    pj-rehearse.openshift.io/can-be-rehearsed: "true"
  name: periodic-ci-openshift-hypershift-release-4.18-periodics-e2e-aws-ovn-proxy-conformance
  spec:
    containers:
    - args:
      - --gcs-upload-secret=/secrets/gcs/service-account.json
      - --image-import-pull-secret=/etc/pull-secret/.dockerconfigjson
      - --lease-server-credentials-file=/etc/boskos/credentials
      - --report-credentials-file=/etc/report/credentials
      - --secret-dir=/secrets/ci-pull-credentials
      - --target=e2e-aws-ovn-proxy-conformance
      - --variant=periodics
      command:
      - ci-operator
      image: ci-operator:latest
      imagePullPolicy: Always
      name: ""
      resources:
        requests:
          cpu: 10m
      volumeMounts:
      - mountPath: /etc/boskos
        name: boskos
        readOnly: true
      - mountPath: /secrets/ci-pull-credentials
        name: ci-pull-credentials
        readOnly: true
      - mountPath: /secrets/gcs
        name: gcs-credentials
        readOnly: true
      - mountPath: /secrets/manifest-tool
        name: manifest-tool-local-pusher
        readOnly: true
      - mountPath: /etc/pull-secret
        name: pull-secret
        readOnly: true
      - mountPath: /etc/report
        name: result-aggregator
        readOnly: true
    serviceAccountName: ci-operator
    volumes:
    - name: boskos
      secret:
        items:
        - key: credentials
          path: credentials
        secretName: boskos-credentials
    - name: ci-pull-credentials
      secret:
        secretName: ci-pull-credentials
    - name: manifest-tool-local-pusher
      secret:
        secretName: manifest-tool-local-pusher
    - name: pull-secret
      secret:
        secretName: registry-pull-credentials
    - name: result-aggregator
      secret:
        secretName: result-aggregator
- agent: kubernetes
  cluster: build01
  cron: 51 8 14,19 * *
  decorate: true
  decoration_config:
    skip_cloning: true
  extra_refs:
  - base_ref: release-4.18
    org: openshift
    repo: hypershift
  labels:
    ci-operator.openshift.io/cloud: hypershift
    ci-operator.openshift.io/cloud-cluster-profile: hypershift
    ci-operator.openshift.io/variant: periodics
    ci.openshift.io/generator: prowgen
    job-release: "4.18"
    pj-rehearse.openshift.io/can-be-rehearsed: "true"
  name: periodic-ci-openshift-hypershift-release-4.18-periodics-e2e-aws-upgrade
  spec:
    containers:
    - args:
      - --gcs-upload-secret=/secrets/gcs/service-account.json
      - --image-import-pull-secret=/etc/pull-secret/.dockerconfigjson
      - --lease-server-credentials-file=/etc/boskos/credentials
      - --report-credentials-file=/etc/report/credentials
      - --secret-dir=/secrets/ci-pull-credentials
      - --target=e2e-aws-upgrade
      - --variant=periodics
      command:
      - ci-operator
      image: ci-operator:latest
      imagePullPolicy: Always
      name: ""
      resources:
        requests:
          cpu: 10m
      volumeMounts:
      - mountPath: /etc/boskos
        name: boskos
        readOnly: true
      - mountPath: /secrets/ci-pull-credentials
        name: ci-pull-credentials
        readOnly: true
      - mountPath: /secrets/gcs
        name: gcs-credentials
        readOnly: true
      - mountPath: /secrets/manifest-tool
        name: manifest-tool-local-pusher
        readOnly: true
      - mountPath: /etc/pull-secret
        name: pull-secret
        readOnly: true
      - mountPath: /etc/report
        name: result-aggregator
        readOnly: true
    serviceAccountName: ci-operator
    volumes:
    - name: boskos
      secret:
        items:
        - key: credentials
          path: credentials
        secretName: boskos-credentials
    - name: ci-pull-credentials
      secret:
        secretName: ci-pull-credentials
    - name: manifest-tool-local-pusher
      secret:
        secretName: manifest-tool-local-pusher
    - name: pull-secret
      secret:
        secretName: registry-pull-credentials
    - name: result-aggregator
      secret:
        secretName: result-aggregator
- agent: kubernetes
  cluster: build01
  cron: 36 0 10,17 * *
  decorate: true
  decoration_config:
    skip_cloning: true
  extra_refs:
  - base_ref: release-4.18
    org: openshift
    repo: hypershift
  labels:
    ci-operator.openshift.io/cloud: azure4
    ci-operator.openshift.io/cloud-cluster-profile: azure4
    ci-operator.openshift.io/variant: periodics
    ci.openshift.io/generator: prowgen
    job-release: "4.18"
    pj-rehearse.openshift.io/can-be-rehearsed: "true"
  name: periodic-ci-openshift-hypershift-release-4.18-periodics-e2e-azure-kubevirt-ovn
  spec:
    containers:
    - args:
      - --gcs-upload-secret=/secrets/gcs/service-account.json
      - --image-import-pull-secret=/etc/pull-secret/.dockerconfigjson
      - --lease-server-credentials-file=/etc/boskos/credentials
      - --report-credentials-file=/etc/report/credentials
      - --secret-dir=/secrets/ci-pull-credentials
      - --target=e2e-azure-kubevirt-ovn
      - --variant=periodics
      command:
      - ci-operator
      image: ci-operator:latest
      imagePullPolicy: Always
      name: ""
      resources:
        requests:
          cpu: 10m
      volumeMounts:
      - mountPath: /etc/boskos
        name: boskos
        readOnly: true
      - mountPath: /secrets/ci-pull-credentials
        name: ci-pull-credentials
        readOnly: true
      - mountPath: /secrets/gcs
        name: gcs-credentials
        readOnly: true
      - mountPath: /secrets/manifest-tool
        name: manifest-tool-local-pusher
        readOnly: true
      - mountPath: /etc/pull-secret
        name: pull-secret
        readOnly: true
      - mountPath: /etc/report
        name: result-aggregator
        readOnly: true
    serviceAccountName: ci-operator
    volumes:
    - name: boskos
      secret:
        items:
        - key: credentials
          path: credentials
        secretName: boskos-credentials
    - name: ci-pull-credentials
      secret:
        secretName: ci-pull-credentials
    - name: manifest-tool-local-pusher
      secret:
        secretName: manifest-tool-local-pusher
    - name: pull-secret
      secret:
        secretName: registry-pull-credentials
    - name: result-aggregator
      secret:
        secretName: result-aggregator
- agent: kubernetes
  cluster: build01
  cron: 10 7 6,20 * *
  decorate: true
  decoration_config:
    skip_cloning: true
  extra_refs:
  - base_ref: release-4.18
    org: openshift
    repo: hypershift
  labels:
    ci-operator.openshift.io/variant: periodics
    ci.openshift.io/generator: prowgen
    job-release: "4.18"
    pj-rehearse.openshift.io/can-be-rehearsed: "true"
  name: periodic-ci-openshift-hypershift-release-4.18-periodics-e2e-ibmcloud-ovn-iks
  spec:
    containers:
    - args:
      - --gcs-upload-secret=/secrets/gcs/service-account.json
      - --image-import-pull-secret=/etc/pull-secret/.dockerconfigjson
      - --report-credentials-file=/etc/report/credentials
      - --secret-dir=/secrets/ci-pull-credentials
      - --target=e2e-ibmcloud-ovn-iks
      - --variant=periodics
      command:
      - ci-operator
      image: ci-operator:latest
      imagePullPolicy: Always
      name: ""
      resources:
        requests:
          cpu: 10m
      volumeMounts:
      - mountPath: /secrets/ci-pull-credentials
        name: ci-pull-credentials
        readOnly: true
      - mountPath: /secrets/gcs
        name: gcs-credentials
        readOnly: true
      - mountPath: /secrets/manifest-tool
        name: manifest-tool-local-pusher
        readOnly: true
      - mountPath: /etc/pull-secret
        name: pull-secret
        readOnly: true
      - mountPath: /etc/report
        name: result-aggregator
        readOnly: true
    serviceAccountName: ci-operator
    volumes:
    - name: ci-pull-credentials
      secret:
        secretName: ci-pull-credentials
    - name: manifest-tool-local-pusher
      secret:
        secretName: manifest-tool-local-pusher
    - name: pull-secret
      secret:
        secretName: registry-pull-credentials
    - name: result-aggregator
      secret:
        secretName: result-aggregator
- agent: kubernetes
  cluster: build01
  cron: 7 16 11,23 * *
  decorate: true
  decoration_config:
    skip_cloning: true
  extra_refs:
  - base_ref: release-4.18
    org: openshift
    repo: hypershift
  labels:
    ci-operator.openshift.io/variant: periodics
    ci.openshift.io/generator: prowgen
    job-release: "4.18"
    pj-rehearse.openshift.io/can-be-rehearsed: "true"
  name: periodic-ci-openshift-hypershift-release-4.18-periodics-e2e-ibmcloud-ovn-roks
  spec:
    containers:
    - args:
      - --gcs-upload-secret=/secrets/gcs/service-account.json
      - --image-import-pull-secret=/etc/pull-secret/.dockerconfigjson
      - --report-credentials-file=/etc/report/credentials
      - --secret-dir=/secrets/ci-pull-credentials
      - --target=e2e-ibmcloud-ovn-roks
      - --variant=periodics
      command:
      - ci-operator
      image: ci-operator:latest
      imagePullPolicy: Always
      name: ""
      resources:
        requests:
          cpu: 10m
      volumeMounts:
      - mountPath: /secrets/ci-pull-credentials
        name: ci-pull-credentials
        readOnly: true
      - mountPath: /secrets/gcs
        name: gcs-credentials
        readOnly: true
      - mountPath: /secrets/manifest-tool
        name: manifest-tool-local-pusher
        readOnly: true
      - mountPath: /etc/pull-secret
        name: pull-secret
        readOnly: true
      - mountPath: /etc/report
        name: result-aggregator
        readOnly: true
    serviceAccountName: ci-operator
    volumes:
    - name: ci-pull-credentials
      secret:
        secretName: ci-pull-credentials
    - name: manifest-tool-local-pusher
      secret:
        secretName: manifest-tool-local-pusher
    - name: pull-secret
      secret:
        secretName: registry-pull-credentials
    - name: result-aggregator
      secret:
        secretName: result-aggregator
- agent: kubernetes
  cluster: build01
  cron: 35 4 5,22 * *
  decorate: true
  decoration_config:
    skip_cloning: true
  extra_refs:
  - base_ref: release-4.18
    org: openshift
    repo: hypershift
  labels:
    ci-operator.openshift.io/cloud: aws
    ci-operator.openshift.io/cloud-cluster-profile: aws
    ci-operator.openshift.io/variant: periodics
    ci.openshift.io/generator: prowgen
    job-release: "4.18"
    pj-rehearse.openshift.io/can-be-rehearsed: "true"
  name: periodic-ci-openshift-hypershift-release-4.18-periodics-e2e-kubevirt-aws-ovn
  spec:
    containers:
    - args:
      - --gcs-upload-secret=/secrets/gcs/service-account.json
      - --image-import-pull-secret=/etc/pull-secret/.dockerconfigjson
      - --lease-server-credentials-file=/etc/boskos/credentials
      - --report-credentials-file=/etc/report/credentials
      - --secret-dir=/secrets/ci-pull-credentials
      - --target=e2e-kubevirt-aws-ovn
      - --variant=periodics
      command:
      - ci-operator
      image: ci-operator:latest
      imagePullPolicy: Always
      name: ""
      resources:
        requests:
          cpu: 10m
      volumeMounts:
      - mountPath: /etc/boskos
        name: boskos
        readOnly: true
      - mountPath: /secrets/ci-pull-credentials
        name: ci-pull-credentials
        readOnly: true
      - mountPath: /secrets/gcs
        name: gcs-credentials
        readOnly: true
      - mountPath: /secrets/manifest-tool
        name: manifest-tool-local-pusher
        readOnly: true
      - mountPath: /etc/pull-secret
        name: pull-secret
        readOnly: true
      - mountPath: /etc/report
        name: result-aggregator
        readOnly: true
    serviceAccountName: ci-operator
    volumes:
    - name: boskos
      secret:
        items:
        - key: credentials
          path: credentials
        secretName: boskos-credentials
    - name: ci-pull-credentials
      secret:
        secretName: ci-pull-credentials
    - name: manifest-tool-local-pusher
      secret:
        secretName: manifest-tool-local-pusher
    - name: pull-secret
      secret:
        secretName: registry-pull-credentials
    - name: result-aggregator
      secret:
        secretName: result-aggregator
- agent: kubernetes
  cluster: build01
  cron: 0 4 1 1 *
  decorate: true
  decoration_config:
    skip_cloning: true
  extra_refs:
  - base_ref: release-4.18
    org: openshift
    repo: hypershift
  labels:
    ci-operator.openshift.io/cloud: aws
    ci-operator.openshift.io/cloud-cluster-profile: aws-2
    ci-operator.openshift.io/variant: periodics
    ci.openshift.io/generator: prowgen
    job-release: "4.18"
    pj-rehearse.openshift.io/can-be-rehearsed: "true"
  name: periodic-ci-openshift-hypershift-release-4.18-periodics-e2e-kubevirt-aws-ovn-conformance
  spec:
    containers:
    - args:
      - --gcs-upload-secret=/secrets/gcs/service-account.json
      - --image-import-pull-secret=/etc/pull-secret/.dockerconfigjson
      - --lease-server-credentials-file=/etc/boskos/credentials
      - --report-credentials-file=/etc/report/credentials
      - --secret-dir=/secrets/ci-pull-credentials
      - --target=e2e-kubevirt-aws-ovn-conformance
      - --variant=periodics
      command:
      - ci-operator
      image: ci-operator:latest
      imagePullPolicy: Always
      name: ""
      resources:
        requests:
          cpu: 10m
      volumeMounts:
      - mountPath: /etc/boskos
        name: boskos
        readOnly: true
      - mountPath: /secrets/ci-pull-credentials
        name: ci-pull-credentials
        readOnly: true
      - mountPath: /secrets/gcs
        name: gcs-credentials
        readOnly: true
      - mountPath: /secrets/manifest-tool
        name: manifest-tool-local-pusher
        readOnly: true
      - mountPath: /etc/pull-secret
        name: pull-secret
        readOnly: true
      - mountPath: /etc/report
        name: result-aggregator
        readOnly: true
    serviceAccountName: ci-operator
    volumes:
    - name: boskos
      secret:
        items:
        - key: credentials
          path: credentials
        secretName: boskos-credentials
    - name: ci-pull-credentials
      secret:
        secretName: ci-pull-credentials
    - name: manifest-tool-local-pusher
      secret:
        secretName: manifest-tool-local-pusher
    - name: pull-secret
      secret:
        secretName: registry-pull-credentials
    - name: result-aggregator
      secret:
        secretName: result-aggregator
- agent: kubernetes
  cluster: build01
  cron: 13 10 13,16 * *
  decorate: true
  decoration_config:
    skip_cloning: true
  extra_refs:
  - base_ref: release-4.18
    org: openshift
    repo: hypershift
  labels:
    ci-operator.openshift.io/cloud: aws
    ci-operator.openshift.io/cloud-cluster-profile: aws
    ci-operator.openshift.io/variant: periodics
    ci.openshift.io/generator: prowgen
    job-release: "4.18"
    pj-rehearse.openshift.io/can-be-rehearsed: "true"
  name: periodic-ci-openshift-hypershift-release-4.18-periodics-e2e-kubevirt-aws-ovn-csi
  spec:
    containers:
    - args:
      - --gcs-upload-secret=/secrets/gcs/service-account.json
      - --image-import-pull-secret=/etc/pull-secret/.dockerconfigjson
      - --lease-server-credentials-file=/etc/boskos/credentials
      - --report-credentials-file=/etc/report/credentials
      - --secret-dir=/secrets/ci-pull-credentials
      - --target=e2e-kubevirt-aws-ovn-csi
      - --variant=periodics
      command:
      - ci-operator
      image: ci-operator:latest
      imagePullPolicy: Always
      name: ""
      resources:
        requests:
          cpu: 10m
      volumeMounts:
      - mountPath: /etc/boskos
        name: boskos
        readOnly: true
      - mountPath: /secrets/ci-pull-credentials
        name: ci-pull-credentials
        readOnly: true
      - mountPath: /secrets/gcs
        name: gcs-credentials
        readOnly: true
      - mountPath: /secrets/manifest-tool
        name: manifest-tool-local-pusher
        readOnly: true
      - mountPath: /etc/pull-secret
        name: pull-secret
        readOnly: true
      - mountPath: /etc/report
        name: result-aggregator
        readOnly: true
    serviceAccountName: ci-operator
    volumes:
    - name: boskos
      secret:
        items:
        - key: credentials
          path: credentials
        secretName: boskos-credentials
    - name: ci-pull-credentials
      secret:
        secretName: ci-pull-credentials
    - name: manifest-tool-local-pusher
      secret:
        secretName: manifest-tool-local-pusher
    - name: pull-secret
      secret:
        secretName: registry-pull-credentials
    - name: result-aggregator
      secret:
        secretName: result-aggregator
- agent: kubernetes
  cluster: build01
  cron: 0 8 7,20 * *
  decorate: true
  decoration_config:
    skip_cloning: true
  extra_refs:
  - base_ref: release-4.18
    org: openshift
    repo: hypershift
  labels:
    ci-operator.openshift.io/cloud: equinix-ocp-metal
    ci-operator.openshift.io/cloud-cluster-profile: equinix-ocp-hcp
    ci-operator.openshift.io/variant: periodics
    ci.openshift.io/generator: prowgen
    job-release: "4.18"
    pj-rehearse.openshift.io/can-be-rehearsed: "true"
  name: periodic-ci-openshift-hypershift-release-4.18-periodics-e2e-kubevirt-metal-ovn
  spec:
    containers:
    - args:
      - --gcs-upload-secret=/secrets/gcs/service-account.json
      - --image-import-pull-secret=/etc/pull-secret/.dockerconfigjson
      - --lease-server-credentials-file=/etc/boskos/credentials
      - --report-credentials-file=/etc/report/credentials
      - --secret-dir=/secrets/ci-pull-credentials
      - --target=e2e-kubevirt-metal-ovn
      - --variant=periodics
      command:
      - ci-operator
      image: ci-operator:latest
      imagePullPolicy: Always
      name: ""
      resources:
        requests:
          cpu: 10m
      volumeMounts:
      - mountPath: /etc/boskos
        name: boskos
        readOnly: true
      - mountPath: /secrets/ci-pull-credentials
        name: ci-pull-credentials
        readOnly: true
      - mountPath: /secrets/gcs
        name: gcs-credentials
        readOnly: true
      - mountPath: /secrets/manifest-tool
        name: manifest-tool-local-pusher
        readOnly: true
      - mountPath: /etc/pull-secret
        name: pull-secret
        readOnly: true
      - mountPath: /etc/report
        name: result-aggregator
        readOnly: true
    serviceAccountName: ci-operator
    volumes:
    - name: boskos
      secret:
        items:
        - key: credentials
          path: credentials
        secretName: boskos-credentials
    - name: ci-pull-credentials
      secret:
        secretName: ci-pull-credentials
    - name: manifest-tool-local-pusher
      secret:
        secretName: manifest-tool-local-pusher
    - name: pull-secret
      secret:
        secretName: registry-pull-credentials
    - name: result-aggregator
      secret:
        secretName: result-aggregator
- agent: kubernetes
  cluster: build01
  cron: 58 7 8,22 * *
  decorate: true
  decoration_config:
    skip_cloning: true
  extra_refs:
  - base_ref: release-4.18
    org: openshift
    repo: hypershift
  labels:
    ci-operator.openshift.io/cloud: equinix-ocp-metal
    ci-operator.openshift.io/cloud-cluster-profile: equinix-ocp-hcp
    ci-operator.openshift.io/variant: periodics
    ci.openshift.io/generator: prowgen
    job-release: "4.18"
    pj-rehearse.openshift.io/can-be-rehearsed: "true"
  name: periodic-ci-openshift-hypershift-release-4.18-periodics-e2e-kubevirt-metal-ovn-disconnected
  spec:
    containers:
    - args:
      - --gcs-upload-secret=/secrets/gcs/service-account.json
      - --image-import-pull-secret=/etc/pull-secret/.dockerconfigjson
      - --lease-server-credentials-file=/etc/boskos/credentials
      - --report-credentials-file=/etc/report/credentials
      - --secret-dir=/secrets/ci-pull-credentials
      - --target=e2e-kubevirt-metal-ovn-disconnected
      - --variant=periodics
      command:
      - ci-operator
      image: ci-operator:latest
      imagePullPolicy: Always
      name: ""
      resources:
        requests:
          cpu: 10m
      volumeMounts:
      - mountPath: /etc/boskos
        name: boskos
        readOnly: true
      - mountPath: /secrets/ci-pull-credentials
        name: ci-pull-credentials
        readOnly: true
      - mountPath: /secrets/gcs
        name: gcs-credentials
        readOnly: true
      - mountPath: /secrets/manifest-tool
        name: manifest-tool-local-pusher
        readOnly: true
      - mountPath: /etc/pull-secret
        name: pull-secret
        readOnly: true
      - mountPath: /etc/report
        name: result-aggregator
        readOnly: true
    serviceAccountName: ci-operator
    volumes:
    - name: boskos
      secret:
        items:
        - key: credentials
          path: credentials
        secretName: boskos-credentials
    - name: ci-pull-credentials
      secret:
        secretName: ci-pull-credentials
    - name: manifest-tool-local-pusher
      secret:
        secretName: manifest-tool-local-pusher
    - name: pull-secret
      secret:
        secretName: registry-pull-credentials
    - name: result-aggregator
      secret:
        secretName: result-aggregator
- agent: kubernetes
  cluster: build01
  cron: 9 21 11,22 * *
  decorate: true
  decoration_config:
    skip_cloning: true
  extra_refs:
  - base_ref: release-4.18
    org: openshift
    repo: hypershift
  labels:
    ci-operator.openshift.io/cloud: hypershift
    ci-operator.openshift.io/cloud-cluster-profile: hypershift
    ci-operator.openshift.io/variant: periodics
    ci.openshift.io/generator: prowgen
    job-release: "4.18"
    pj-rehearse.openshift.io/can-be-rehearsed: "true"
  name: periodic-ci-openshift-hypershift-release-4.18-periodics-e2e-openstack-aws
  spec:
    containers:
    - args:
      - --gcs-upload-secret=/secrets/gcs/service-account.json
      - --image-import-pull-secret=/etc/pull-secret/.dockerconfigjson
      - --lease-server-credentials-file=/etc/boskos/credentials
      - --report-credentials-file=/etc/report/credentials
      - --secret-dir=/secrets/ci-pull-credentials
      - --target=e2e-openstack-aws
      - --variant=periodics
      command:
      - ci-operator
      image: ci-operator:latest
      imagePullPolicy: Always
      name: ""
      resources:
        requests:
          cpu: 10m
      volumeMounts:
      - mountPath: /etc/boskos
        name: boskos
        readOnly: true
      - mountPath: /secrets/ci-pull-credentials
        name: ci-pull-credentials
        readOnly: true
      - mountPath: /secrets/gcs
        name: gcs-credentials
        readOnly: true
      - mountPath: /secrets/manifest-tool
        name: manifest-tool-local-pusher
        readOnly: true
      - mountPath: /etc/pull-secret
        name: pull-secret
        readOnly: true
      - mountPath: /etc/report
        name: result-aggregator
        readOnly: true
    serviceAccountName: ci-operator
    volumes:
    - name: boskos
      secret:
        items:
        - key: credentials
          path: credentials
        secretName: boskos-credentials
    - name: ci-pull-credentials
      secret:
        secretName: ci-pull-credentials
    - name: manifest-tool-local-pusher
      secret:
        secretName: manifest-tool-local-pusher
    - name: pull-secret
      secret:
        secretName: registry-pull-credentials
    - name: result-aggregator
      secret:
        secretName: result-aggregator
- agent: kubernetes
  cluster: build01
  decorate: true
  decoration_config:
    skip_cloning: true
  extra_refs:
  - base_ref: release-4.18
    org: openshift
    repo: hypershift
  labels:
    ci-operator.openshift.io/cloud: hypershift
    ci-operator.openshift.io/cloud-cluster-profile: hypershift
    ci-operator.openshift.io/variant: periodics
    ci.openshift.io/generator: prowgen
    job-release: "4.18"
    pj-rehearse.openshift.io/can-be-rehearsed: "true"
  minimum_interval: 72h
  name: periodic-ci-openshift-hypershift-release-4.18-periodics-e2e-openstack-aws-conformance
  spec:
    containers:
    - args:
      - --gcs-upload-secret=/secrets/gcs/service-account.json
      - --image-import-pull-secret=/etc/pull-secret/.dockerconfigjson
      - --lease-server-credentials-file=/etc/boskos/credentials
      - --report-credentials-file=/etc/report/credentials
      - --secret-dir=/secrets/ci-pull-credentials
      - --target=e2e-openstack-aws-conformance
      - --variant=periodics
      command:
      - ci-operator
      image: ci-operator:latest
      imagePullPolicy: Always
      name: ""
      resources:
        requests:
          cpu: 10m
      volumeMounts:
      - mountPath: /etc/boskos
        name: boskos
        readOnly: true
      - mountPath: /secrets/ci-pull-credentials
        name: ci-pull-credentials
        readOnly: true
      - mountPath: /secrets/gcs
        name: gcs-credentials
        readOnly: true
      - mountPath: /secrets/manifest-tool
        name: manifest-tool-local-pusher
        readOnly: true
      - mountPath: /etc/pull-secret
        name: pull-secret
        readOnly: true
      - mountPath: /etc/report
        name: result-aggregator
        readOnly: true
    serviceAccountName: ci-operator
    volumes:
    - name: boskos
      secret:
        items:
        - key: credentials
          path: credentials
        secretName: boskos-credentials
    - name: ci-pull-credentials
      secret:
        secretName: ci-pull-credentials
    - name: manifest-tool-local-pusher
      secret:
        secretName: manifest-tool-local-pusher
    - name: pull-secret
      secret:
        secretName: registry-pull-credentials
    - name: result-aggregator
      secret:
        secretName: result-aggregator
- agent: kubernetes
  cluster: build01
  decorate: true
  decoration_config:
    skip_cloning: true
  extra_refs:
  - base_ref: release-4.18
    org: openshift
    repo: hypershift
  labels:
    ci-operator.openshift.io/cloud: hypershift
    ci-operator.openshift.io/cloud-cluster-profile: hypershift
    ci-operator.openshift.io/variant: periodics
    ci.openshift.io/generator: prowgen
    job-release: "4.18"
    pj-rehearse.openshift.io/can-be-rehearsed: "true"
  minimum_interval: 72h
  name: periodic-ci-openshift-hypershift-release-4.18-periodics-e2e-openstack-aws-csi-cinder
  spec:
    containers:
    - args:
      - --gcs-upload-secret=/secrets/gcs/service-account.json
      - --image-import-pull-secret=/etc/pull-secret/.dockerconfigjson
      - --lease-server-credentials-file=/etc/boskos/credentials
      - --report-credentials-file=/etc/report/credentials
      - --secret-dir=/secrets/ci-pull-credentials
      - --target=e2e-openstack-aws-csi-cinder
      - --variant=periodics
      command:
      - ci-operator
      image: ci-operator:latest
      imagePullPolicy: Always
      name: ""
      resources:
        requests:
          cpu: 10m
      volumeMounts:
      - mountPath: /etc/boskos
        name: boskos
        readOnly: true
      - mountPath: /secrets/ci-pull-credentials
        name: ci-pull-credentials
        readOnly: true
      - mountPath: /secrets/gcs
        name: gcs-credentials
        readOnly: true
      - mountPath: /secrets/manifest-tool
        name: manifest-tool-local-pusher
        readOnly: true
      - mountPath: /etc/pull-secret
        name: pull-secret
        readOnly: true
      - mountPath: /etc/report
        name: result-aggregator
        readOnly: true
    serviceAccountName: ci-operator
    volumes:
    - name: boskos
      secret:
        items:
        - key: credentials
          path: credentials
        secretName: boskos-credentials
    - name: ci-pull-credentials
      secret:
        secretName: ci-pull-credentials
    - name: manifest-tool-local-pusher
      secret:
        secretName: manifest-tool-local-pusher
    - name: pull-secret
      secret:
        secretName: registry-pull-credentials
    - name: result-aggregator
      secret:
        secretName: result-aggregator
- agent: kubernetes
  cluster: build01
  decorate: true
  decoration_config:
    skip_cloning: true
  extra_refs:
  - base_ref: release-4.18
    org: openshift
    repo: hypershift
  labels:
    ci-operator.openshift.io/cloud: hypershift
    ci-operator.openshift.io/cloud-cluster-profile: hypershift
    ci-operator.openshift.io/variant: periodics
    ci.openshift.io/generator: prowgen
    job-release: "4.18"
    pj-rehearse.openshift.io/can-be-rehearsed: "true"
  minimum_interval: 72h
  name: periodic-ci-openshift-hypershift-release-4.18-periodics-e2e-openstack-aws-csi-manila
  spec:
    containers:
    - args:
      - --gcs-upload-secret=/secrets/gcs/service-account.json
      - --image-import-pull-secret=/etc/pull-secret/.dockerconfigjson
      - --lease-server-credentials-file=/etc/boskos/credentials
      - --report-credentials-file=/etc/report/credentials
      - --secret-dir=/secrets/ci-pull-credentials
      - --target=e2e-openstack-aws-csi-manila
      - --variant=periodics
      command:
      - ci-operator
      image: ci-operator:latest
      imagePullPolicy: Always
      name: ""
      resources:
        requests:
          cpu: 10m
      volumeMounts:
      - mountPath: /etc/boskos
        name: boskos
        readOnly: true
      - mountPath: /secrets/ci-pull-credentials
        name: ci-pull-credentials
        readOnly: true
      - mountPath: /secrets/gcs
        name: gcs-credentials
        readOnly: true
      - mountPath: /secrets/manifest-tool
        name: manifest-tool-local-pusher
        readOnly: true
      - mountPath: /etc/pull-secret
        name: pull-secret
        readOnly: true
      - mountPath: /etc/report
        name: result-aggregator
        readOnly: true
    serviceAccountName: ci-operator
    volumes:
    - name: boskos
      secret:
        items:
        - key: credentials
          path: credentials
        secretName: boskos-credentials
    - name: ci-pull-credentials
      secret:
        secretName: ci-pull-credentials
    - name: manifest-tool-local-pusher
      secret:
        secretName: manifest-tool-local-pusher
    - name: pull-secret
      secret:
        secretName: registry-pull-credentials
    - name: result-aggregator
      secret:
        secretName: result-aggregator
- agent: kubernetes
  cluster: build01
  decorate: true
  decoration_config:
    skip_cloning: true
  extra_refs:
  - base_ref: release-4.18
    org: openshift
    repo: hypershift
  labels:
    ci-operator.openshift.io/cloud: hypershift
    ci-operator.openshift.io/cloud-cluster-profile: hypershift
    ci-operator.openshift.io/variant: periodics
    ci.openshift.io/generator: prowgen
    job-release: "4.18"
    pj-rehearse.openshift.io/can-be-rehearsed: "true"
  minimum_interval: 96h
  name: periodic-ci-openshift-hypershift-release-4.18-periodics-e2e-openstack-aws-nfv
  spec:
    containers:
    - args:
      - --gcs-upload-secret=/secrets/gcs/service-account.json
      - --image-import-pull-secret=/etc/pull-secret/.dockerconfigjson
      - --lease-server-credentials-file=/etc/boskos/credentials
      - --report-credentials-file=/etc/report/credentials
      - --secret-dir=/secrets/ci-pull-credentials
      - --target=e2e-openstack-aws-nfv
      - --variant=periodics
      command:
      - ci-operator
      image: ci-operator:latest
      imagePullPolicy: Always
      name: ""
      resources:
        requests:
          cpu: 10m
      volumeMounts:
      - mountPath: /etc/boskos
        name: boskos
        readOnly: true
      - mountPath: /secrets/ci-pull-credentials
        name: ci-pull-credentials
        readOnly: true
      - mountPath: /secrets/gcs
        name: gcs-credentials
        readOnly: true
      - mountPath: /secrets/manifest-tool
        name: manifest-tool-local-pusher
        readOnly: true
      - mountPath: /etc/pull-secret
        name: pull-secret
        readOnly: true
      - mountPath: /etc/report
        name: result-aggregator
        readOnly: true
    serviceAccountName: ci-operator
    volumes:
    - name: boskos
      secret:
        items:
        - key: credentials
          path: credentials
        secretName: boskos-credentials
    - name: ci-pull-credentials
      secret:
        secretName: ci-pull-credentials
    - name: manifest-tool-local-pusher
      secret:
        secretName: manifest-tool-local-pusher
    - name: pull-secret
      secret:
        secretName: registry-pull-credentials
    - name: result-aggregator
      secret:
        secretName: result-aggregator
- agent: kubernetes
  cluster: build01
  cron: 48 23 5,27 * *
  decorate: true
  decoration_config:
    skip_cloning: true
  extra_refs:
  - base_ref: release-4.18
    org: openshift
    repo: hypershift
  labels:
    ci-operator.openshift.io/cloud: hypershift-powervs
    ci-operator.openshift.io/cloud-cluster-profile: hypershift-powervs
    ci-operator.openshift.io/variant: periodics
    ci.openshift.io/generator: prowgen
    job-release: "4.18"
    pj-rehearse.openshift.io/can-be-rehearsed: "true"
  name: periodic-ci-openshift-hypershift-release-4.18-periodics-e2e-powervs-ovn
  spec:
    containers:
    - args:
      - --gcs-upload-secret=/secrets/gcs/service-account.json
      - --image-import-pull-secret=/etc/pull-secret/.dockerconfigjson
      - --lease-server-credentials-file=/etc/boskos/credentials
      - --report-credentials-file=/etc/report/credentials
      - --secret-dir=/secrets/ci-pull-credentials
      - --target=e2e-powervs-ovn
      - --variant=periodics
      command:
      - ci-operator
      image: ci-operator:latest
      imagePullPolicy: Always
      name: ""
      resources:
        requests:
          cpu: 10m
      volumeMounts:
      - mountPath: /etc/boskos
        name: boskos
        readOnly: true
      - mountPath: /secrets/ci-pull-credentials
        name: ci-pull-credentials
        readOnly: true
      - mountPath: /secrets/gcs
        name: gcs-credentials
        readOnly: true
      - mountPath: /secrets/manifest-tool
        name: manifest-tool-local-pusher
        readOnly: true
      - mountPath: /etc/pull-secret
        name: pull-secret
        readOnly: true
      - mountPath: /etc/report
        name: result-aggregator
        readOnly: true
    serviceAccountName: ci-operator
    volumes:
    - name: boskos
      secret:
        items:
        - key: credentials
          path: credentials
        secretName: boskos-credentials
    - name: ci-pull-credentials
      secret:
        secretName: ci-pull-credentials
    - name: manifest-tool-local-pusher
      secret:
        secretName: manifest-tool-local-pusher
    - name: pull-secret
      secret:
        secretName: registry-pull-credentials
    - name: result-aggregator
      secret:
        secretName: result-aggregator
- agent: kubernetes
  cluster: build01
<<<<<<< HEAD
  cron: 0 4 * * *
  decorate: true
  decoration_config:
    skip_cloning: true
  extra_refs:
  - base_ref: release-4.18
    org: openshift
    repo: hypershift
  labels:
    ci-operator.openshift.io/cloud: hypershift-powervs-cb
    ci-operator.openshift.io/cloud-cluster-profile: hypershift-powervs-cb
    ci-operator.openshift.io/variant: periodics
    ci.openshift.io/generator: prowgen
    job-release: "4.18"
    pj-rehearse.openshift.io/can-be-rehearsed: "true"
  name: periodic-ci-openshift-hypershift-release-4.18-periodics-hypershift-hostedcluster-powervc-test-e2e
  spec:
    containers:
    - args:
      - --gcs-upload-secret=/secrets/gcs/service-account.json
      - --image-import-pull-secret=/etc/pull-secret/.dockerconfigjson
      - --lease-server-credentials-file=/etc/boskos/credentials
      - --report-credentials-file=/etc/report/credentials
      - --secret-dir=/secrets/ci-pull-credentials
      - --target=hypershift-hostedcluster-powervc-test-e2e
      - --variant=periodics
      command:
      - ci-operator
      image: ci-operator:latest
      imagePullPolicy: Always
      name: ""
      resources:
        requests:
          cpu: 10m
      volumeMounts:
      - mountPath: /etc/boskos
        name: boskos
        readOnly: true
      - mountPath: /secrets/ci-pull-credentials
        name: ci-pull-credentials
        readOnly: true
      - mountPath: /secrets/gcs
        name: gcs-credentials
        readOnly: true
      - mountPath: /secrets/manifest-tool
        name: manifest-tool-local-pusher
        readOnly: true
      - mountPath: /etc/pull-secret
        name: pull-secret
        readOnly: true
      - mountPath: /etc/report
        name: result-aggregator
        readOnly: true
    serviceAccountName: ci-operator
    volumes:
    - name: boskos
      secret:
        items:
        - key: credentials
          path: credentials
        secretName: boskos-credentials
    - name: ci-pull-credentials
      secret:
        secretName: ci-pull-credentials
    - name: manifest-tool-local-pusher
      secret:
        secretName: manifest-tool-local-pusher
    - name: pull-secret
      secret:
        secretName: registry-pull-credentials
    - name: result-aggregator
      secret:
        secretName: result-aggregator
- agent: kubernetes
  cluster: build11
=======
>>>>>>> 2839bd66
  decorate: true
  decoration_config:
    skip_cloning: true
  extra_refs:
  - base_ref: release-4.18
    org: openshift
    repo: hypershift
  labels:
    ci-operator.openshift.io/cloud: equinix-ocp-metal
    ci-operator.openshift.io/cloud-cluster-profile: equinix-ocp-hcp
    ci-operator.openshift.io/variant: periodics-mce
    ci.openshift.io/generator: prowgen
    job-release: "4.18"
    pj-rehearse.openshift.io/can-be-rehearsed: "true"
  minimum_interval: 168h
  name: periodic-ci-openshift-hypershift-release-4.18-periodics-mce-e2e-agent-connected-calico-ipv4-metal-conformance
  spec:
    containers:
    - args:
      - --gcs-upload-secret=/secrets/gcs/service-account.json
      - --image-import-pull-secret=/etc/pull-secret/.dockerconfigjson
      - --lease-server-credentials-file=/etc/boskos/credentials
      - --report-credentials-file=/etc/report/credentials
      - --secret-dir=/secrets/ci-pull-credentials
      - --target=e2e-agent-connected-calico-ipv4-metal-conformance
      - --variant=periodics-mce
      command:
      - ci-operator
      image: ci-operator:latest
      imagePullPolicy: Always
      name: ""
      resources:
        requests:
          cpu: 10m
      volumeMounts:
      - mountPath: /etc/boskos
        name: boskos
        readOnly: true
      - mountPath: /secrets/ci-pull-credentials
        name: ci-pull-credentials
        readOnly: true
      - mountPath: /secrets/gcs
        name: gcs-credentials
        readOnly: true
      - mountPath: /secrets/manifest-tool
        name: manifest-tool-local-pusher
        readOnly: true
      - mountPath: /etc/pull-secret
        name: pull-secret
        readOnly: true
      - mountPath: /etc/report
        name: result-aggregator
        readOnly: true
    serviceAccountName: ci-operator
    volumes:
    - name: boskos
      secret:
        items:
        - key: credentials
          path: credentials
        secretName: boskos-credentials
    - name: ci-pull-credentials
      secret:
        secretName: ci-pull-credentials
    - name: manifest-tool-local-pusher
      secret:
        secretName: manifest-tool-local-pusher
    - name: pull-secret
      secret:
        secretName: registry-pull-credentials
    - name: result-aggregator
      secret:
        secretName: result-aggregator
- agent: kubernetes
  cluster: build01
  decorate: true
  decoration_config:
    skip_cloning: true
  extra_refs:
  - base_ref: release-4.18
    org: openshift
    repo: hypershift
  labels:
    ci-operator.openshift.io/cloud: equinix-ocp-metal
    ci-operator.openshift.io/cloud-cluster-profile: equinix-ocp-hcp
    ci-operator.openshift.io/variant: periodics-mce
    ci.openshift.io/generator: prowgen
    job-release: "4.18"
    pj-rehearse.openshift.io/can-be-rehearsed: "true"
  minimum_interval: 168h
  name: periodic-ci-openshift-hypershift-release-4.18-periodics-mce-e2e-agent-connected-cilium-ipv4-metal-conformance
  spec:
    containers:
    - args:
      - --gcs-upload-secret=/secrets/gcs/service-account.json
      - --image-import-pull-secret=/etc/pull-secret/.dockerconfigjson
      - --lease-server-credentials-file=/etc/boskos/credentials
      - --report-credentials-file=/etc/report/credentials
      - --secret-dir=/secrets/ci-pull-credentials
      - --target=e2e-agent-connected-cilium-ipv4-metal-conformance
      - --variant=periodics-mce
      command:
      - ci-operator
      image: ci-operator:latest
      imagePullPolicy: Always
      name: ""
      resources:
        requests:
          cpu: 10m
      volumeMounts:
      - mountPath: /etc/boskos
        name: boskos
        readOnly: true
      - mountPath: /secrets/ci-pull-credentials
        name: ci-pull-credentials
        readOnly: true
      - mountPath: /secrets/gcs
        name: gcs-credentials
        readOnly: true
      - mountPath: /secrets/manifest-tool
        name: manifest-tool-local-pusher
        readOnly: true
      - mountPath: /etc/pull-secret
        name: pull-secret
        readOnly: true
      - mountPath: /etc/report
        name: result-aggregator
        readOnly: true
    serviceAccountName: ci-operator
    volumes:
    - name: boskos
      secret:
        items:
        - key: credentials
          path: credentials
        secretName: boskos-credentials
    - name: ci-pull-credentials
      secret:
        secretName: ci-pull-credentials
    - name: manifest-tool-local-pusher
      secret:
        secretName: manifest-tool-local-pusher
    - name: pull-secret
      secret:
        secretName: registry-pull-credentials
    - name: result-aggregator
      secret:
        secretName: result-aggregator
- agent: kubernetes
  cluster: build01
  cron: 23 21 10,24 * *
  decorate: true
  decoration_config:
    skip_cloning: true
  extra_refs:
  - base_ref: release-4.18
    org: openshift
    repo: hypershift
  labels:
    ci-operator.openshift.io/cloud: equinix-ocp-metal
    ci-operator.openshift.io/cloud-cluster-profile: equinix-ocp-hcp
    ci-operator.openshift.io/variant: periodics-mce
    ci.openshift.io/generator: prowgen
    job-release: "4.18"
    pj-rehearse.openshift.io/can-be-rehearsed: "true"
  name: periodic-ci-openshift-hypershift-release-4.18-periodics-mce-e2e-agent-connected-ovn-dualstack-metal-conformance
  spec:
    containers:
    - args:
      - --gcs-upload-secret=/secrets/gcs/service-account.json
      - --image-import-pull-secret=/etc/pull-secret/.dockerconfigjson
      - --lease-server-credentials-file=/etc/boskos/credentials
      - --report-credentials-file=/etc/report/credentials
      - --secret-dir=/secrets/ci-pull-credentials
      - --target=e2e-agent-connected-ovn-dualstack-metal-conformance
      - --variant=periodics-mce
      command:
      - ci-operator
      image: ci-operator:latest
      imagePullPolicy: Always
      name: ""
      resources:
        requests:
          cpu: 10m
      volumeMounts:
      - mountPath: /etc/boskos
        name: boskos
        readOnly: true
      - mountPath: /secrets/ci-pull-credentials
        name: ci-pull-credentials
        readOnly: true
      - mountPath: /secrets/gcs
        name: gcs-credentials
        readOnly: true
      - mountPath: /secrets/manifest-tool
        name: manifest-tool-local-pusher
        readOnly: true
      - mountPath: /etc/pull-secret
        name: pull-secret
        readOnly: true
      - mountPath: /etc/report
        name: result-aggregator
        readOnly: true
    serviceAccountName: ci-operator
    volumes:
    - name: boskos
      secret:
        items:
        - key: credentials
          path: credentials
        secretName: boskos-credentials
    - name: ci-pull-credentials
      secret:
        secretName: ci-pull-credentials
    - name: manifest-tool-local-pusher
      secret:
        secretName: manifest-tool-local-pusher
    - name: pull-secret
      secret:
        secretName: registry-pull-credentials
    - name: result-aggregator
      secret:
        secretName: result-aggregator
- agent: kubernetes
  cluster: build01
  cron: 57 7 7,20 * *
  decorate: true
  decoration_config:
    skip_cloning: true
  extra_refs:
  - base_ref: release-4.18
    org: openshift
    repo: hypershift
  labels:
    ci-operator.openshift.io/cloud: equinix-ocp-metal
    ci-operator.openshift.io/cloud-cluster-profile: equinix-ocp-hcp
    ci-operator.openshift.io/variant: periodics-mce
    ci.openshift.io/generator: prowgen
    job-release: "4.18"
    pj-rehearse.openshift.io/can-be-rehearsed: "true"
  name: periodic-ci-openshift-hypershift-release-4.18-periodics-mce-e2e-agent-connected-ovn-ipv4-manual-conformance
  spec:
    containers:
    - args:
      - --gcs-upload-secret=/secrets/gcs/service-account.json
      - --image-import-pull-secret=/etc/pull-secret/.dockerconfigjson
      - --lease-server-credentials-file=/etc/boskos/credentials
      - --report-credentials-file=/etc/report/credentials
      - --secret-dir=/secrets/ci-pull-credentials
      - --target=e2e-agent-connected-ovn-ipv4-manual-conformance
      - --variant=periodics-mce
      command:
      - ci-operator
      image: ci-operator:latest
      imagePullPolicy: Always
      name: ""
      resources:
        requests:
          cpu: 10m
      volumeMounts:
      - mountPath: /etc/boskos
        name: boskos
        readOnly: true
      - mountPath: /secrets/ci-pull-credentials
        name: ci-pull-credentials
        readOnly: true
      - mountPath: /secrets/gcs
        name: gcs-credentials
        readOnly: true
      - mountPath: /secrets/manifest-tool
        name: manifest-tool-local-pusher
        readOnly: true
      - mountPath: /etc/pull-secret
        name: pull-secret
        readOnly: true
      - mountPath: /etc/report
        name: result-aggregator
        readOnly: true
    serviceAccountName: ci-operator
    volumes:
    - name: boskos
      secret:
        items:
        - key: credentials
          path: credentials
        secretName: boskos-credentials
    - name: ci-pull-credentials
      secret:
        secretName: ci-pull-credentials
    - name: manifest-tool-local-pusher
      secret:
        secretName: manifest-tool-local-pusher
    - name: pull-secret
      secret:
        secretName: registry-pull-credentials
    - name: result-aggregator
      secret:
        secretName: result-aggregator
- agent: kubernetes
  cluster: build01
  cron: 24 2 11,24 * *
  decorate: true
  decoration_config:
    skip_cloning: true
  extra_refs:
  - base_ref: release-4.18
    org: openshift
    repo: hypershift
  labels:
    ci-operator.openshift.io/cloud: equinix-ocp-metal
    ci-operator.openshift.io/cloud-cluster-profile: equinix-ocp-hcp
    ci-operator.openshift.io/variant: periodics-mce
    ci.openshift.io/generator: prowgen
    job-release: "4.18"
    pj-rehearse.openshift.io/can-be-rehearsed: "true"
  name: periodic-ci-openshift-hypershift-release-4.18-periodics-mce-e2e-agent-connected-ovn-ipv4-metal-compact-conformance
  spec:
    containers:
    - args:
      - --gcs-upload-secret=/secrets/gcs/service-account.json
      - --image-import-pull-secret=/etc/pull-secret/.dockerconfigjson
      - --lease-server-credentials-file=/etc/boskos/credentials
      - --report-credentials-file=/etc/report/credentials
      - --secret-dir=/secrets/ci-pull-credentials
      - --target=e2e-agent-connected-ovn-ipv4-metal-compact-conformance
      - --variant=periodics-mce
      command:
      - ci-operator
      image: ci-operator:latest
      imagePullPolicy: Always
      name: ""
      resources:
        requests:
          cpu: 10m
      volumeMounts:
      - mountPath: /etc/boskos
        name: boskos
        readOnly: true
      - mountPath: /secrets/ci-pull-credentials
        name: ci-pull-credentials
        readOnly: true
      - mountPath: /secrets/gcs
        name: gcs-credentials
        readOnly: true
      - mountPath: /secrets/manifest-tool
        name: manifest-tool-local-pusher
        readOnly: true
      - mountPath: /etc/pull-secret
        name: pull-secret
        readOnly: true
      - mountPath: /etc/report
        name: result-aggregator
        readOnly: true
    serviceAccountName: ci-operator
    volumes:
    - name: boskos
      secret:
        items:
        - key: credentials
          path: credentials
        secretName: boskos-credentials
    - name: ci-pull-credentials
      secret:
        secretName: ci-pull-credentials
    - name: manifest-tool-local-pusher
      secret:
        secretName: manifest-tool-local-pusher
    - name: pull-secret
      secret:
        secretName: registry-pull-credentials
    - name: result-aggregator
      secret:
        secretName: result-aggregator
- agent: kubernetes
  cluster: build01
  cron: 58 9 7,17 * *
  decorate: true
  decoration_config:
    skip_cloning: true
  extra_refs:
  - base_ref: release-4.18
    org: openshift
    repo: hypershift
  labels:
    ci-operator.openshift.io/cloud: equinix-ocp-metal
    ci-operator.openshift.io/cloud-cluster-profile: equinix-ocp-hcp
    ci-operator.openshift.io/variant: periodics-mce
    ci.openshift.io/generator: prowgen
    job-release: "4.18"
    pj-rehearse.openshift.io/can-be-rehearsed: "true"
  name: periodic-ci-openshift-hypershift-release-4.18-periodics-mce-e2e-agent-connected-ovn-ipv4-metal-conformance
  spec:
    containers:
    - args:
      - --gcs-upload-secret=/secrets/gcs/service-account.json
      - --image-import-pull-secret=/etc/pull-secret/.dockerconfigjson
      - --lease-server-credentials-file=/etc/boskos/credentials
      - --report-credentials-file=/etc/report/credentials
      - --secret-dir=/secrets/ci-pull-credentials
      - --target=e2e-agent-connected-ovn-ipv4-metal-conformance
      - --variant=periodics-mce
      command:
      - ci-operator
      image: ci-operator:latest
      imagePullPolicy: Always
      name: ""
      resources:
        requests:
          cpu: 10m
      volumeMounts:
      - mountPath: /etc/boskos
        name: boskos
        readOnly: true
      - mountPath: /secrets/ci-pull-credentials
        name: ci-pull-credentials
        readOnly: true
      - mountPath: /secrets/gcs
        name: gcs-credentials
        readOnly: true
      - mountPath: /secrets/manifest-tool
        name: manifest-tool-local-pusher
        readOnly: true
      - mountPath: /etc/pull-secret
        name: pull-secret
        readOnly: true
      - mountPath: /etc/report
        name: result-aggregator
        readOnly: true
    serviceAccountName: ci-operator
    volumes:
    - name: boskos
      secret:
        items:
        - key: credentials
          path: credentials
        secretName: boskos-credentials
    - name: ci-pull-credentials
      secret:
        secretName: ci-pull-credentials
    - name: manifest-tool-local-pusher
      secret:
        secretName: manifest-tool-local-pusher
    - name: pull-secret
      secret:
        secretName: registry-pull-credentials
    - name: result-aggregator
      secret:
        secretName: result-aggregator
- agent: kubernetes
  cluster: build01
  cron: 23 12 8,22 * *
  decorate: true
  decoration_config:
    skip_cloning: true
  extra_refs:
  - base_ref: release-4.18
    org: openshift
    repo: hypershift
  labels:
    ci-operator.openshift.io/cloud: equinix-ocp-metal
    ci-operator.openshift.io/cloud-cluster-profile: equinix-ocp-hcp
    ci-operator.openshift.io/variant: periodics-mce
    ci.openshift.io/generator: prowgen
    job-release: "4.18"
    pj-rehearse.openshift.io/can-be-rehearsed: "true"
  name: periodic-ci-openshift-hypershift-release-4.18-periodics-mce-e2e-agent-connected-ovn-ipv4-metal-oadp
  spec:
    containers:
    - args:
      - --gcs-upload-secret=/secrets/gcs/service-account.json
      - --image-import-pull-secret=/etc/pull-secret/.dockerconfigjson
      - --lease-server-credentials-file=/etc/boskos/credentials
      - --report-credentials-file=/etc/report/credentials
      - --secret-dir=/secrets/ci-pull-credentials
      - --target=e2e-agent-connected-ovn-ipv4-metal-oadp
      - --variant=periodics-mce
      command:
      - ci-operator
      image: ci-operator:latest
      imagePullPolicy: Always
      name: ""
      resources:
        requests:
          cpu: 10m
      volumeMounts:
      - mountPath: /etc/boskos
        name: boskos
        readOnly: true
      - mountPath: /secrets/ci-pull-credentials
        name: ci-pull-credentials
        readOnly: true
      - mountPath: /secrets/gcs
        name: gcs-credentials
        readOnly: true
      - mountPath: /secrets/manifest-tool
        name: manifest-tool-local-pusher
        readOnly: true
      - mountPath: /etc/pull-secret
        name: pull-secret
        readOnly: true
      - mountPath: /etc/report
        name: result-aggregator
        readOnly: true
    serviceAccountName: ci-operator
    volumes:
    - name: boskos
      secret:
        items:
        - key: credentials
          path: credentials
        secretName: boskos-credentials
    - name: ci-pull-credentials
      secret:
        secretName: ci-pull-credentials
    - name: manifest-tool-local-pusher
      secret:
        secretName: manifest-tool-local-pusher
    - name: pull-secret
      secret:
        secretName: registry-pull-credentials
    - name: result-aggregator
      secret:
        secretName: result-aggregator
- agent: kubernetes
  cluster: build01
  cron: 0 0 29 2 *
  decorate: true
  decoration_config:
    skip_cloning: true
  extra_refs:
  - base_ref: release-4.18
    org: openshift
    repo: hypershift
  labels:
    ci-operator.openshift.io/cloud: equinix-ocp-metal
    ci-operator.openshift.io/cloud-cluster-profile: equinix-ocp-hcp
    ci-operator.openshift.io/variant: periodics-mce
    ci.openshift.io/generator: prowgen
    job-release: "4.18"
    pj-rehearse.openshift.io/can-be-rehearsed: "true"
  name: periodic-ci-openshift-hypershift-release-4.18-periodics-mce-e2e-agent-critical
  spec:
    containers:
    - args:
      - --gcs-upload-secret=/secrets/gcs/service-account.json
      - --image-import-pull-secret=/etc/pull-secret/.dockerconfigjson
      - --lease-server-credentials-file=/etc/boskos/credentials
      - --report-credentials-file=/etc/report/credentials
      - --secret-dir=/secrets/ci-pull-credentials
      - --target=e2e-agent-critical
      - --variant=periodics-mce
      command:
      - ci-operator
      image: ci-operator:latest
      imagePullPolicy: Always
      name: ""
      resources:
        requests:
          cpu: 10m
      volumeMounts:
      - mountPath: /etc/boskos
        name: boskos
        readOnly: true
      - mountPath: /secrets/ci-pull-credentials
        name: ci-pull-credentials
        readOnly: true
      - mountPath: /secrets/gcs
        name: gcs-credentials
        readOnly: true
      - mountPath: /secrets/manifest-tool
        name: manifest-tool-local-pusher
        readOnly: true
      - mountPath: /etc/pull-secret
        name: pull-secret
        readOnly: true
      - mountPath: /etc/report
        name: result-aggregator
        readOnly: true
    serviceAccountName: ci-operator
    volumes:
    - name: boskos
      secret:
        items:
        - key: credentials
          path: credentials
        secretName: boskos-credentials
    - name: ci-pull-credentials
      secret:
        secretName: ci-pull-credentials
    - name: manifest-tool-local-pusher
      secret:
        secretName: manifest-tool-local-pusher
    - name: pull-secret
      secret:
        secretName: registry-pull-credentials
    - name: result-aggregator
      secret:
        secretName: result-aggregator
- agent: kubernetes
  cluster: build01
  cron: 58 22 10,24 * *
  decorate: true
  decoration_config:
    skip_cloning: true
  extra_refs:
  - base_ref: release-4.18
    org: openshift
    repo: hypershift
  labels:
    ci-operator.openshift.io/cloud: equinix-ocp-metal
    ci-operator.openshift.io/cloud-cluster-profile: equinix-ocp-hcp
    ci-operator.openshift.io/variant: periodics-mce
    ci.openshift.io/generator: prowgen
    job-release: "4.18"
    pj-rehearse.openshift.io/can-be-rehearsed: "true"
  name: periodic-ci-openshift-hypershift-release-4.18-periodics-mce-e2e-agent-disconnected-ovn-dualstack-metal-conformance
  spec:
    containers:
    - args:
      - --gcs-upload-secret=/secrets/gcs/service-account.json
      - --image-import-pull-secret=/etc/pull-secret/.dockerconfigjson
      - --lease-server-credentials-file=/etc/boskos/credentials
      - --report-credentials-file=/etc/report/credentials
      - --secret-dir=/secrets/ci-pull-credentials
      - --target=e2e-agent-disconnected-ovn-dualstack-metal-conformance
      - --variant=periodics-mce
      command:
      - ci-operator
      image: ci-operator:latest
      imagePullPolicy: Always
      name: ""
      resources:
        requests:
          cpu: 10m
      volumeMounts:
      - mountPath: /etc/boskos
        name: boskos
        readOnly: true
      - mountPath: /secrets/ci-pull-credentials
        name: ci-pull-credentials
        readOnly: true
      - mountPath: /secrets/gcs
        name: gcs-credentials
        readOnly: true
      - mountPath: /secrets/manifest-tool
        name: manifest-tool-local-pusher
        readOnly: true
      - mountPath: /etc/pull-secret
        name: pull-secret
        readOnly: true
      - mountPath: /etc/report
        name: result-aggregator
        readOnly: true
    serviceAccountName: ci-operator
    volumes:
    - name: boskos
      secret:
        items:
        - key: credentials
          path: credentials
        secretName: boskos-credentials
    - name: ci-pull-credentials
      secret:
        secretName: ci-pull-credentials
    - name: manifest-tool-local-pusher
      secret:
        secretName: manifest-tool-local-pusher
    - name: pull-secret
      secret:
        secretName: registry-pull-credentials
    - name: result-aggregator
      secret:
        secretName: result-aggregator
- agent: kubernetes
  cluster: build01
  cron: 1 18 12,18 * *
  decorate: true
  decoration_config:
    skip_cloning: true
  extra_refs:
  - base_ref: release-4.18
    org: openshift
    repo: hypershift
  labels:
    ci-operator.openshift.io/cloud: equinix-ocp-metal
    ci-operator.openshift.io/cloud-cluster-profile: equinix-ocp-hcp
    ci-operator.openshift.io/variant: periodics-mce
    ci.openshift.io/generator: prowgen
    job-release: "4.18"
    pj-rehearse.openshift.io/can-be-rehearsed: "true"
  name: periodic-ci-openshift-hypershift-release-4.18-periodics-mce-e2e-agent-disconnected-ovn-ipv6-metal-conformance
  spec:
    containers:
    - args:
      - --gcs-upload-secret=/secrets/gcs/service-account.json
      - --image-import-pull-secret=/etc/pull-secret/.dockerconfigjson
      - --lease-server-credentials-file=/etc/boskos/credentials
      - --report-credentials-file=/etc/report/credentials
      - --secret-dir=/secrets/ci-pull-credentials
      - --target=e2e-agent-disconnected-ovn-ipv6-metal-conformance
      - --variant=periodics-mce
      command:
      - ci-operator
      image: ci-operator:latest
      imagePullPolicy: Always
      name: ""
      resources:
        requests:
          cpu: 10m
      volumeMounts:
      - mountPath: /etc/boskos
        name: boskos
        readOnly: true
      - mountPath: /secrets/ci-pull-credentials
        name: ci-pull-credentials
        readOnly: true
      - mountPath: /secrets/gcs
        name: gcs-credentials
        readOnly: true
      - mountPath: /secrets/manifest-tool
        name: manifest-tool-local-pusher
        readOnly: true
      - mountPath: /etc/pull-secret
        name: pull-secret
        readOnly: true
      - mountPath: /etc/report
        name: result-aggregator
        readOnly: true
    serviceAccountName: ci-operator
    volumes:
    - name: boskos
      secret:
        items:
        - key: credentials
          path: credentials
        secretName: boskos-credentials
    - name: ci-pull-credentials
      secret:
        secretName: ci-pull-credentials
    - name: manifest-tool-local-pusher
      secret:
        secretName: manifest-tool-local-pusher
    - name: pull-secret
      secret:
        secretName: registry-pull-credentials
    - name: result-aggregator
      secret:
        secretName: result-aggregator
- agent: kubernetes
  cluster: build01
  cron: 0 0 29 2 *
  decorate: true
  decoration_config:
    skip_cloning: true
  extra_refs:
  - base_ref: release-4.18
    org: openshift
    repo: hypershift
  labels:
    ci-operator.openshift.io/cloud: aws
    ci-operator.openshift.io/cloud-cluster-profile: aws
    ci-operator.openshift.io/variant: periodics-mce
    ci.openshift.io/generator: prowgen
    job-release: "4.18"
    pj-rehearse.openshift.io/can-be-rehearsed: "true"
  name: periodic-ci-openshift-hypershift-release-4.18-periodics-mce-e2e-aws-critical
  spec:
    containers:
    - args:
      - --gcs-upload-secret=/secrets/gcs/service-account.json
      - --image-import-pull-secret=/etc/pull-secret/.dockerconfigjson
      - --lease-server-credentials-file=/etc/boskos/credentials
      - --report-credentials-file=/etc/report/credentials
      - --secret-dir=/secrets/ci-pull-credentials
      - --target=e2e-aws-critical
      - --variant=periodics-mce
      command:
      - ci-operator
      image: ci-operator:latest
      imagePullPolicy: Always
      name: ""
      resources:
        requests:
          cpu: 10m
      volumeMounts:
      - mountPath: /etc/boskos
        name: boskos
        readOnly: true
      - mountPath: /secrets/ci-pull-credentials
        name: ci-pull-credentials
        readOnly: true
      - mountPath: /secrets/gcs
        name: gcs-credentials
        readOnly: true
      - mountPath: /secrets/manifest-tool
        name: manifest-tool-local-pusher
        readOnly: true
      - mountPath: /etc/pull-secret
        name: pull-secret
        readOnly: true
      - mountPath: /etc/report
        name: result-aggregator
        readOnly: true
    serviceAccountName: ci-operator
    volumes:
    - name: boskos
      secret:
        items:
        - key: credentials
          path: credentials
        secretName: boskos-credentials
    - name: ci-pull-credentials
      secret:
        secretName: ci-pull-credentials
    - name: manifest-tool-local-pusher
      secret:
        secretName: manifest-tool-local-pusher
    - name: pull-secret
      secret:
        secretName: registry-pull-credentials
    - name: result-aggregator
      secret:
        secretName: result-aggregator
- agent: kubernetes
  cluster: build01
  cron: 59 23 12,15 * *
  decorate: true
  decoration_config:
    skip_cloning: true
  extra_refs:
  - base_ref: release-4.18
    org: openshift
    repo: hypershift
  labels:
    ci-operator.openshift.io/cloud: aws
    ci-operator.openshift.io/cloud-cluster-profile: aws-3
    ci-operator.openshift.io/variant: periodics-mce
    ci.openshift.io/generator: prowgen
    job-release: "4.18"
    pj-rehearse.openshift.io/can-be-rehearsed: "true"
  name: periodic-ci-openshift-hypershift-release-4.18-periodics-mce-e2e-aws-ovn-conformance
  spec:
    containers:
    - args:
      - --gcs-upload-secret=/secrets/gcs/service-account.json
      - --image-import-pull-secret=/etc/pull-secret/.dockerconfigjson
      - --lease-server-credentials-file=/etc/boskos/credentials
      - --report-credentials-file=/etc/report/credentials
      - --secret-dir=/secrets/ci-pull-credentials
      - --target=e2e-aws-ovn-conformance
      - --variant=periodics-mce
      command:
      - ci-operator
      image: ci-operator:latest
      imagePullPolicy: Always
      name: ""
      resources:
        requests:
          cpu: 10m
      volumeMounts:
      - mountPath: /etc/boskos
        name: boskos
        readOnly: true
      - mountPath: /secrets/ci-pull-credentials
        name: ci-pull-credentials
        readOnly: true
      - mountPath: /secrets/gcs
        name: gcs-credentials
        readOnly: true
      - mountPath: /secrets/manifest-tool
        name: manifest-tool-local-pusher
        readOnly: true
      - mountPath: /etc/pull-secret
        name: pull-secret
        readOnly: true
      - mountPath: /etc/report
        name: result-aggregator
        readOnly: true
    serviceAccountName: ci-operator
    volumes:
    - name: boskos
      secret:
        items:
        - key: credentials
          path: credentials
        secretName: boskos-credentials
    - name: ci-pull-credentials
      secret:
        secretName: ci-pull-credentials
    - name: manifest-tool-local-pusher
      secret:
        secretName: manifest-tool-local-pusher
    - name: pull-secret
      secret:
        secretName: registry-pull-credentials
    - name: result-aggregator
      secret:
        secretName: result-aggregator
- agent: kubernetes
  cluster: build01
  cron: 49 6 5,26 * *
  decorate: true
  decoration_config:
    skip_cloning: true
  extra_refs:
  - base_ref: release-4.18
    org: openshift
    repo: hypershift
  labels:
    ci-operator.openshift.io/cloud: aws
    ci-operator.openshift.io/cloud-cluster-profile: aws-2
    ci-operator.openshift.io/variant: periodics-mce
    ci.openshift.io/generator: prowgen
    job-release: "4.18"
    pj-rehearse.openshift.io/can-be-rehearsed: "true"
  name: periodic-ci-openshift-hypershift-release-4.18-periodics-mce-e2e-ibmz-ovn-conformance
  spec:
    containers:
    - args:
      - --gcs-upload-secret=/secrets/gcs/service-account.json
      - --image-import-pull-secret=/etc/pull-secret/.dockerconfigjson
      - --lease-server-credentials-file=/etc/boskos/credentials
      - --report-credentials-file=/etc/report/credentials
      - --secret-dir=/secrets/ci-pull-credentials
      - --target=e2e-ibmz-ovn-conformance
      - --variant=periodics-mce
      command:
      - ci-operator
      image: ci-operator:latest
      imagePullPolicy: Always
      name: ""
      resources:
        requests:
          cpu: 10m
      volumeMounts:
      - mountPath: /etc/boskos
        name: boskos
        readOnly: true
      - mountPath: /secrets/ci-pull-credentials
        name: ci-pull-credentials
        readOnly: true
      - mountPath: /secrets/gcs
        name: gcs-credentials
        readOnly: true
      - mountPath: /secrets/manifest-tool
        name: manifest-tool-local-pusher
        readOnly: true
      - mountPath: /etc/pull-secret
        name: pull-secret
        readOnly: true
      - mountPath: /etc/report
        name: result-aggregator
        readOnly: true
    serviceAccountName: ci-operator
    volumes:
    - name: boskos
      secret:
        items:
        - key: credentials
          path: credentials
        secretName: boskos-credentials
    - name: ci-pull-credentials
      secret:
        secretName: ci-pull-credentials
    - name: manifest-tool-local-pusher
      secret:
        secretName: manifest-tool-local-pusher
    - name: pull-secret
      secret:
        secretName: registry-pull-credentials
    - name: result-aggregator
      secret:
        secretName: result-aggregator
- agent: kubernetes
  cluster: build01
  cron: 3 10 5,28 * *
  decorate: true
  decoration_config:
    skip_cloning: true
  extra_refs:
  - base_ref: release-4.18
    org: openshift
    repo: hypershift
  labels:
    ci-operator.openshift.io/cloud: aws
    ci-operator.openshift.io/cloud-cluster-profile: aws-kubevirt
    ci-operator.openshift.io/variant: periodics-mce
    ci.openshift.io/generator: prowgen
    job-release: "4.18"
    pj-rehearse.openshift.io/can-be-rehearsed: "true"
  name: periodic-ci-openshift-hypershift-release-4.18-periodics-mce-e2e-kubevirt-aws-ovn-gpu
  spec:
    containers:
    - args:
      - --gcs-upload-secret=/secrets/gcs/service-account.json
      - --image-import-pull-secret=/etc/pull-secret/.dockerconfigjson
      - --lease-server-credentials-file=/etc/boskos/credentials
      - --report-credentials-file=/etc/report/credentials
      - --secret-dir=/secrets/ci-pull-credentials
      - --target=e2e-kubevirt-aws-ovn-gpu
      - --variant=periodics-mce
      command:
      - ci-operator
      image: ci-operator:latest
      imagePullPolicy: Always
      name: ""
      resources:
        requests:
          cpu: 10m
      volumeMounts:
      - mountPath: /etc/boskos
        name: boskos
        readOnly: true
      - mountPath: /secrets/ci-pull-credentials
        name: ci-pull-credentials
        readOnly: true
      - mountPath: /secrets/gcs
        name: gcs-credentials
        readOnly: true
      - mountPath: /secrets/manifest-tool
        name: manifest-tool-local-pusher
        readOnly: true
      - mountPath: /etc/pull-secret
        name: pull-secret
        readOnly: true
      - mountPath: /etc/report
        name: result-aggregator
        readOnly: true
    serviceAccountName: ci-operator
    volumes:
    - name: boskos
      secret:
        items:
        - key: credentials
          path: credentials
        secretName: boskos-credentials
    - name: ci-pull-credentials
      secret:
        secretName: ci-pull-credentials
    - name: manifest-tool-local-pusher
      secret:
        secretName: manifest-tool-local-pusher
    - name: pull-secret
      secret:
        secretName: registry-pull-credentials
    - name: result-aggregator
      secret:
        secretName: result-aggregator
- agent: kubernetes
  cluster: build01
  cron: 38 15 7,16 * *
  decorate: true
  decoration_config:
    skip_cloning: true
  extra_refs:
  - base_ref: release-4.18
    org: openshift
    repo: hypershift
  labels:
    ci-operator.openshift.io/cloud: azure4
    ci-operator.openshift.io/cloud-cluster-profile: azure4
    ci-operator.openshift.io/variant: periodics-mce
    ci.openshift.io/generator: prowgen
    job-release: "4.18"
    pj-rehearse.openshift.io/can-be-rehearsed: "true"
  name: periodic-ci-openshift-hypershift-release-4.18-periodics-mce-e2e-kubevirt-azure-ovn
  spec:
    containers:
    - args:
      - --gcs-upload-secret=/secrets/gcs/service-account.json
      - --image-import-pull-secret=/etc/pull-secret/.dockerconfigjson
      - --lease-server-credentials-file=/etc/boskos/credentials
      - --report-credentials-file=/etc/report/credentials
      - --secret-dir=/secrets/ci-pull-credentials
      - --target=e2e-kubevirt-azure-ovn
      - --variant=periodics-mce
      command:
      - ci-operator
      image: ci-operator:latest
      imagePullPolicy: Always
      name: ""
      resources:
        requests:
          cpu: 10m
      volumeMounts:
      - mountPath: /etc/boskos
        name: boskos
        readOnly: true
      - mountPath: /secrets/ci-pull-credentials
        name: ci-pull-credentials
        readOnly: true
      - mountPath: /secrets/gcs
        name: gcs-credentials
        readOnly: true
      - mountPath: /secrets/manifest-tool
        name: manifest-tool-local-pusher
        readOnly: true
      - mountPath: /etc/pull-secret
        name: pull-secret
        readOnly: true
      - mountPath: /etc/report
        name: result-aggregator
        readOnly: true
    serviceAccountName: ci-operator
    volumes:
    - name: boskos
      secret:
        items:
        - key: credentials
          path: credentials
        secretName: boskos-credentials
    - name: ci-pull-credentials
      secret:
        secretName: ci-pull-credentials
    - name: manifest-tool-local-pusher
      secret:
        secretName: manifest-tool-local-pusher
    - name: pull-secret
      secret:
        secretName: registry-pull-credentials
    - name: result-aggregator
      secret:
        secretName: result-aggregator
- agent: kubernetes
  cluster: build01
  cron: 0 4 1 1 *
  decorate: true
  decoration_config:
    skip_cloning: true
  extra_refs:
  - base_ref: release-4.18
    org: openshift
    repo: hypershift
  labels:
    ci-operator.openshift.io/cloud: equinix-ocp-metal
    ci-operator.openshift.io/cloud-cluster-profile: equinix-ocp-hcp
    ci-operator.openshift.io/variant: periodics-mce
    ci.openshift.io/generator: prowgen
    job-release: "4.18"
    pj-rehearse.openshift.io/can-be-rehearsed: "true"
  name: periodic-ci-openshift-hypershift-release-4.18-periodics-mce-e2e-kubevirt-metal-ovn
  spec:
    containers:
    - args:
      - --gcs-upload-secret=/secrets/gcs/service-account.json
      - --image-import-pull-secret=/etc/pull-secret/.dockerconfigjson
      - --lease-server-credentials-file=/etc/boskos/credentials
      - --report-credentials-file=/etc/report/credentials
      - --secret-dir=/secrets/ci-pull-credentials
      - --target=e2e-kubevirt-metal-ovn
      - --variant=periodics-mce
      command:
      - ci-operator
      image: ci-operator:latest
      imagePullPolicy: Always
      name: ""
      resources:
        requests:
          cpu: 10m
      volumeMounts:
      - mountPath: /etc/boskos
        name: boskos
        readOnly: true
      - mountPath: /secrets/ci-pull-credentials
        name: ci-pull-credentials
        readOnly: true
      - mountPath: /secrets/gcs
        name: gcs-credentials
        readOnly: true
      - mountPath: /secrets/manifest-tool
        name: manifest-tool-local-pusher
        readOnly: true
      - mountPath: /etc/pull-secret
        name: pull-secret
        readOnly: true
      - mountPath: /etc/report
        name: result-aggregator
        readOnly: true
    serviceAccountName: ci-operator
    volumes:
    - name: boskos
      secret:
        items:
        - key: credentials
          path: credentials
        secretName: boskos-credentials
    - name: ci-pull-credentials
      secret:
        secretName: ci-pull-credentials
    - name: manifest-tool-local-pusher
      secret:
        secretName: manifest-tool-local-pusher
    - name: pull-secret
      secret:
        secretName: registry-pull-credentials
    - name: result-aggregator
      secret:
        secretName: result-aggregator
- agent: kubernetes
  cluster: build01
  cron: 31 7 9,17 * *
  decorate: true
  decoration_config:
    skip_cloning: true
  extra_refs:
  - base_ref: release-4.18
    org: openshift
    repo: hypershift
  labels:
    ci-operator.openshift.io/cloud: equinix-ocp-metal
    ci-operator.openshift.io/cloud-cluster-profile: equinix-ocp-hcp
    ci-operator.openshift.io/variant: periodics-mce
    ci.openshift.io/generator: prowgen
    job-release: "4.18"
    pj-rehearse.openshift.io/can-be-rehearsed: "true"
  name: periodic-ci-openshift-hypershift-release-4.18-periodics-mce-e2e-kubevirt-metal-ovn-multinet
  spec:
    containers:
    - args:
      - --gcs-upload-secret=/secrets/gcs/service-account.json
      - --image-import-pull-secret=/etc/pull-secret/.dockerconfigjson
      - --lease-server-credentials-file=/etc/boskos/credentials
      - --report-credentials-file=/etc/report/credentials
      - --secret-dir=/secrets/ci-pull-credentials
      - --target=e2e-kubevirt-metal-ovn-multinet
      - --variant=periodics-mce
      command:
      - ci-operator
      image: ci-operator:latest
      imagePullPolicy: Always
      name: ""
      resources:
        requests:
          cpu: 10m
      volumeMounts:
      - mountPath: /etc/boskos
        name: boskos
        readOnly: true
      - mountPath: /secrets/ci-pull-credentials
        name: ci-pull-credentials
        readOnly: true
      - mountPath: /secrets/gcs
        name: gcs-credentials
        readOnly: true
      - mountPath: /secrets/manifest-tool
        name: manifest-tool-local-pusher
        readOnly: true
      - mountPath: /etc/pull-secret
        name: pull-secret
        readOnly: true
      - mountPath: /etc/report
        name: result-aggregator
        readOnly: true
    serviceAccountName: ci-operator
    volumes:
    - name: boskos
      secret:
        items:
        - key: credentials
          path: credentials
        secretName: boskos-credentials
    - name: ci-pull-credentials
      secret:
        secretName: ci-pull-credentials
    - name: manifest-tool-local-pusher
      secret:
        secretName: manifest-tool-local-pusher
    - name: pull-secret
      secret:
        secretName: registry-pull-credentials
    - name: result-aggregator
      secret:
        secretName: result-aggregator
- agent: kubernetes
  cluster: build01
  cron: 22 3 14,18 * *
  decorate: true
  decoration_config:
    skip_cloning: true
  extra_refs:
  - base_ref: release-4.18
    org: openshift
    repo: hypershift
  labels:
    ci-operator.openshift.io/cloud: equinix-ocp-metal
    ci-operator.openshift.io/cloud-cluster-profile: equinix-ocp-hcp
    ci-operator.openshift.io/variant: periodics-mce
    ci.openshift.io/generator: prowgen
    job-release: "4.18"
    pj-rehearse.openshift.io/can-be-rehearsed: "true"
  name: periodic-ci-openshift-hypershift-release-4.18-periodics-mce-e2e-kubevirt-metal-ovn-multinet-default-net
  spec:
    containers:
    - args:
      - --gcs-upload-secret=/secrets/gcs/service-account.json
      - --image-import-pull-secret=/etc/pull-secret/.dockerconfigjson
      - --lease-server-credentials-file=/etc/boskos/credentials
      - --report-credentials-file=/etc/report/credentials
      - --secret-dir=/secrets/ci-pull-credentials
      - --target=e2e-kubevirt-metal-ovn-multinet-default-net
      - --variant=periodics-mce
      command:
      - ci-operator
      image: ci-operator:latest
      imagePullPolicy: Always
      name: ""
      resources:
        requests:
          cpu: 10m
      volumeMounts:
      - mountPath: /etc/boskos
        name: boskos
        readOnly: true
      - mountPath: /secrets/ci-pull-credentials
        name: ci-pull-credentials
        readOnly: true
      - mountPath: /secrets/gcs
        name: gcs-credentials
        readOnly: true
      - mountPath: /secrets/manifest-tool
        name: manifest-tool-local-pusher
        readOnly: true
      - mountPath: /etc/pull-secret
        name: pull-secret
        readOnly: true
      - mountPath: /etc/report
        name: result-aggregator
        readOnly: true
    serviceAccountName: ci-operator
    volumes:
    - name: boskos
      secret:
        items:
        - key: credentials
          path: credentials
        secretName: boskos-credentials
    - name: ci-pull-credentials
      secret:
        secretName: ci-pull-credentials
    - name: manifest-tool-local-pusher
      secret:
        secretName: manifest-tool-local-pusher
    - name: pull-secret
      secret:
        secretName: registry-pull-credentials
    - name: result-aggregator
      secret:
        secretName: result-aggregator
- agent: kubernetes
  cluster: build01
  cron: 0 8 * * *
  decorate: true
  decoration_config:
    skip_cloning: true
  extra_refs:
  - base_ref: release-4.18
    org: openshift
    repo: hypershift
  labels:
    ci-operator.openshift.io/cloud: aws
    ci-operator.openshift.io/cloud-cluster-profile: aws-2
    ci-operator.openshift.io/variant: periodics-mce
    ci.openshift.io/generator: prowgen
    job-release: "4.18"
    pj-rehearse.openshift.io/can-be-rehearsed: "true"
  name: periodic-ci-openshift-hypershift-release-4.18-periodics-mce-e2e-power-ovn-conformance
  spec:
    containers:
    - args:
      - --gcs-upload-secret=/secrets/gcs/service-account.json
      - --image-import-pull-secret=/etc/pull-secret/.dockerconfigjson
      - --lease-server-credentials-file=/etc/boskos/credentials
      - --report-credentials-file=/etc/report/credentials
      - --secret-dir=/secrets/ci-pull-credentials
      - --target=e2e-power-ovn-conformance
      - --variant=periodics-mce
      command:
      - ci-operator
      image: ci-operator:latest
      imagePullPolicy: Always
      name: ""
      resources:
        requests:
          cpu: 10m
      volumeMounts:
      - mountPath: /etc/boskos
        name: boskos
        readOnly: true
      - mountPath: /secrets/ci-pull-credentials
        name: ci-pull-credentials
        readOnly: true
      - mountPath: /secrets/gcs
        name: gcs-credentials
        readOnly: true
      - mountPath: /secrets/manifest-tool
        name: manifest-tool-local-pusher
        readOnly: true
      - mountPath: /etc/pull-secret
        name: pull-secret
        readOnly: true
      - mountPath: /etc/report
        name: result-aggregator
        readOnly: true
    serviceAccountName: ci-operator
    volumes:
    - name: boskos
      secret:
        items:
        - key: credentials
          path: credentials
        secretName: boskos-credentials
    - name: ci-pull-credentials
      secret:
        secretName: ci-pull-credentials
    - name: manifest-tool-local-pusher
      secret:
        secretName: manifest-tool-local-pusher
    - name: pull-secret
      secret:
        secretName: registry-pull-credentials
    - name: result-aggregator
      secret:
        secretName: result-aggregator
- agent: kubernetes
  cluster: build01
  cron: 0 8 * * *
  decorate: true
  decoration_config:
    skip_cloning: true
  extra_refs:
  - base_ref: release-4.18
    org: openshift
    repo: hypershift
  labels:
    ci-operator.openshift.io/cloud: aws
    ci-operator.openshift.io/cloud-cluster-profile: aws
    ci-operator.openshift.io/variant: periodics-mce
    ci.openshift.io/generator: prowgen
    job-release: "4.18"
    pj-rehearse.openshift.io/can-be-rehearsed: "true"
  name: periodic-ci-openshift-hypershift-release-4.18-periodics-mce-e2e-x86-power-heterogeneous-conformance
  spec:
    containers:
    - args:
      - --gcs-upload-secret=/secrets/gcs/service-account.json
      - --image-import-pull-secret=/etc/pull-secret/.dockerconfigjson
      - --lease-server-credentials-file=/etc/boskos/credentials
      - --report-credentials-file=/etc/report/credentials
      - --secret-dir=/secrets/ci-pull-credentials
      - --target=e2e-x86-power-heterogeneous-conformance
      - --variant=periodics-mce
      command:
      - ci-operator
      image: ci-operator:latest
      imagePullPolicy: Always
      name: ""
      resources:
        requests:
          cpu: 10m
      volumeMounts:
      - mountPath: /etc/boskos
        name: boskos
        readOnly: true
      - mountPath: /secrets/ci-pull-credentials
        name: ci-pull-credentials
        readOnly: true
      - mountPath: /secrets/gcs
        name: gcs-credentials
        readOnly: true
      - mountPath: /secrets/manifest-tool
        name: manifest-tool-local-pusher
        readOnly: true
      - mountPath: /etc/pull-secret
        name: pull-secret
        readOnly: true
      - mountPath: /etc/report
        name: result-aggregator
        readOnly: true
    serviceAccountName: ci-operator
    volumes:
    - name: boskos
      secret:
        items:
        - key: credentials
          path: credentials
        secretName: boskos-credentials
    - name: ci-pull-credentials
      secret:
        secretName: ci-pull-credentials
    - name: manifest-tool-local-pusher
      secret:
        secretName: manifest-tool-local-pusher
    - name: pull-secret
      secret:
        secretName: registry-pull-credentials
    - name: result-aggregator
      secret:
        secretName: result-aggregator<|MERGE_RESOLUTION|>--- conflicted
+++ resolved
@@ -1477,7 +1477,6 @@
         secretName: result-aggregator
 - agent: kubernetes
   cluster: build01
-<<<<<<< HEAD
   cron: 0 4 * * *
   decorate: true
   decoration_config:
@@ -1553,8 +1552,6 @@
         secretName: result-aggregator
 - agent: kubernetes
   cluster: build11
-=======
->>>>>>> 2839bd66
   decorate: true
   decoration_config:
     skip_cloning: true
