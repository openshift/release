periodics:
- agent: kubernetes
  cluster: build09
  cron: 0 4 * * *
  decorate: true
  decoration_config:
    skip_cloning: true
  extra_refs:
  - base_ref: release-4.17
    org: openshift
    repo: hypershift
  labels:
    ci-operator.openshift.io/cloud: hypershift
    ci-operator.openshift.io/cloud-cluster-profile: hypershift
    ci-operator.openshift.io/variant: periodics
    ci.openshift.io/generator: prowgen
    job-release: "4.17"
    pj-rehearse.openshift.io/can-be-rehearsed: "true"
  name: periodic-ci-openshift-hypershift-release-4.17-periodics-e2e-aks
  spec:
    containers:
    - args:
      - --gcs-upload-secret=/secrets/gcs/service-account.json
      - --image-import-pull-secret=/etc/pull-secret/.dockerconfigjson
      - --lease-server-credentials-file=/etc/boskos/credentials
      - --report-credentials-file=/etc/report/credentials
      - --secret-dir=/secrets/ci-pull-credentials
      - --target=e2e-aks
      - --variant=periodics
      command:
      - ci-operator
      image: ci-operator:latest
      imagePullPolicy: Always
      name: ""
      resources:
        requests:
          cpu: 10m
      volumeMounts:
      - mountPath: /etc/boskos
        name: boskos
        readOnly: true
      - mountPath: /secrets/ci-pull-credentials
        name: ci-pull-credentials
        readOnly: true
      - mountPath: /secrets/gcs
        name: gcs-credentials
        readOnly: true
      - mountPath: /secrets/manifest-tool
        name: manifest-tool-local-pusher
        readOnly: true
      - mountPath: /etc/pull-secret
        name: pull-secret
        readOnly: true
      - mountPath: /etc/report
        name: result-aggregator
        readOnly: true
    serviceAccountName: ci-operator
    volumes:
    - name: boskos
      secret:
        items:
        - key: credentials
          path: credentials
        secretName: boskos-credentials
    - name: ci-pull-credentials
      secret:
        secretName: ci-pull-credentials
    - name: manifest-tool-local-pusher
      secret:
        secretName: manifest-tool-local-pusher
    - name: pull-secret
      secret:
        secretName: registry-pull-credentials
    - name: result-aggregator
      secret:
        secretName: result-aggregator
- agent: kubernetes
  cluster: build09
  cron: 0 2 * * *
  decorate: true
  decoration_config:
    skip_cloning: true
  extra_refs:
  - base_ref: release-4.17
    org: openshift
    repo: hypershift
  labels:
    ci-operator.openshift.io/cloud: hypershift
    ci-operator.openshift.io/cloud-cluster-profile: hypershift
    ci-operator.openshift.io/variant: periodics
    ci.openshift.io/generator: prowgen
    job-release: "4.17"
    pj-rehearse.openshift.io/can-be-rehearsed: "true"
  name: periodic-ci-openshift-hypershift-release-4.17-periodics-e2e-aws-multi
  spec:
    containers:
    - args:
      - --gcs-upload-secret=/secrets/gcs/service-account.json
      - --image-import-pull-secret=/etc/pull-secret/.dockerconfigjson
      - --lease-server-credentials-file=/etc/boskos/credentials
      - --report-credentials-file=/etc/report/credentials
      - --secret-dir=/secrets/ci-pull-credentials
      - --target=e2e-aws-multi
      - --variant=periodics
      command:
      - ci-operator
      image: ci-operator:latest
      imagePullPolicy: Always
      name: ""
      resources:
        requests:
          cpu: 10m
      volumeMounts:
      - mountPath: /etc/boskos
        name: boskos
        readOnly: true
      - mountPath: /secrets/ci-pull-credentials
        name: ci-pull-credentials
        readOnly: true
      - mountPath: /secrets/gcs
        name: gcs-credentials
        readOnly: true
      - mountPath: /secrets/manifest-tool
        name: manifest-tool-local-pusher
        readOnly: true
      - mountPath: /etc/pull-secret
        name: pull-secret
        readOnly: true
      - mountPath: /etc/report
        name: result-aggregator
        readOnly: true
    serviceAccountName: ci-operator
    volumes:
    - name: boskos
      secret:
        items:
        - key: credentials
          path: credentials
        secretName: boskos-credentials
    - name: ci-pull-credentials
      secret:
        secretName: ci-pull-credentials
    - name: manifest-tool-local-pusher
      secret:
        secretName: manifest-tool-local-pusher
    - name: pull-secret
      secret:
        secretName: registry-pull-credentials
    - name: result-aggregator
      secret:
        secretName: result-aggregator
- agent: kubernetes
  cluster: build09
  cron: 0 */6 * * *
  decorate: true
  decoration_config:
    skip_cloning: true
  extra_refs:
  - base_ref: release-4.17
    org: openshift
    repo: hypershift
  labels:
    ci-operator.openshift.io/cloud: hypershift
    ci-operator.openshift.io/cloud-cluster-profile: hypershift
    ci-operator.openshift.io/variant: periodics
    ci.openshift.io/generator: prowgen
    job-release: "4.17"
    pj-rehearse.openshift.io/can-be-rehearsed: "true"
  name: periodic-ci-openshift-hypershift-release-4.17-periodics-e2e-aws-ovn
  spec:
    containers:
    - args:
      - --gcs-upload-secret=/secrets/gcs/service-account.json
      - --image-import-pull-secret=/etc/pull-secret/.dockerconfigjson
      - --lease-server-credentials-file=/etc/boskos/credentials
      - --report-credentials-file=/etc/report/credentials
      - --secret-dir=/secrets/ci-pull-credentials
      - --target=e2e-aws-ovn
      - --variant=periodics
      command:
      - ci-operator
      image: ci-operator:latest
      imagePullPolicy: Always
      name: ""
      resources:
        requests:
          cpu: 10m
      volumeMounts:
      - mountPath: /etc/boskos
        name: boskos
        readOnly: true
      - mountPath: /secrets/ci-pull-credentials
        name: ci-pull-credentials
        readOnly: true
      - mountPath: /secrets/gcs
        name: gcs-credentials
        readOnly: true
      - mountPath: /secrets/manifest-tool
        name: manifest-tool-local-pusher
        readOnly: true
      - mountPath: /etc/pull-secret
        name: pull-secret
        readOnly: true
      - mountPath: /etc/report
        name: result-aggregator
        readOnly: true
    serviceAccountName: ci-operator
    volumes:
    - name: boskos
      secret:
        items:
        - key: credentials
          path: credentials
        secretName: boskos-credentials
    - name: ci-pull-credentials
      secret:
        secretName: ci-pull-credentials
    - name: manifest-tool-local-pusher
      secret:
        secretName: manifest-tool-local-pusher
    - name: pull-secret
      secret:
        secretName: registry-pull-credentials
    - name: result-aggregator
      secret:
        secretName: result-aggregator
- agent: kubernetes
  cluster: build09
  cron: 0 2 * * *
  decorate: true
  decoration_config:
    skip_cloning: true
  extra_refs:
  - base_ref: release-4.17
    org: openshift
    repo: hypershift
  labels:
    ci-operator.openshift.io/cloud: hypershift
    ci-operator.openshift.io/cloud-cluster-profile: hypershift
    ci-operator.openshift.io/variant: periodics
    ci.openshift.io/generator: prowgen
    job-release: "4.17"
    pj-rehearse.openshift.io/can-be-rehearsed: "true"
  name: periodic-ci-openshift-hypershift-release-4.17-periodics-e2e-aws-ovn-conformance
  spec:
    containers:
    - args:
      - --gcs-upload-secret=/secrets/gcs/service-account.json
      - --image-import-pull-secret=/etc/pull-secret/.dockerconfigjson
      - --lease-server-credentials-file=/etc/boskos/credentials
      - --report-credentials-file=/etc/report/credentials
      - --secret-dir=/secrets/ci-pull-credentials
      - --target=e2e-aws-ovn-conformance
      - --variant=periodics
      command:
      - ci-operator
      image: ci-operator:latest
      imagePullPolicy: Always
      name: ""
      resources:
        requests:
          cpu: 10m
      volumeMounts:
      - mountPath: /etc/boskos
        name: boskos
        readOnly: true
      - mountPath: /secrets/ci-pull-credentials
        name: ci-pull-credentials
        readOnly: true
      - mountPath: /secrets/gcs
        name: gcs-credentials
        readOnly: true
      - mountPath: /secrets/manifest-tool
        name: manifest-tool-local-pusher
        readOnly: true
      - mountPath: /etc/pull-secret
        name: pull-secret
        readOnly: true
      - mountPath: /etc/report
        name: result-aggregator
        readOnly: true
    serviceAccountName: ci-operator
    volumes:
    - name: boskos
      secret:
        items:
        - key: credentials
          path: credentials
        secretName: boskos-credentials
    - name: ci-pull-credentials
      secret:
        secretName: ci-pull-credentials
    - name: manifest-tool-local-pusher
      secret:
        secretName: manifest-tool-local-pusher
    - name: pull-secret
      secret:
        secretName: registry-pull-credentials
    - name: result-aggregator
      secret:
        secretName: result-aggregator
- agent: kubernetes
  cluster: build09
  cron: 0 1 * * *
  decorate: true
  decoration_config:
    skip_cloning: true
  extra_refs:
  - base_ref: release-4.17
    org: openshift
    repo: hypershift
  labels:
    ci-operator.openshift.io/cloud: hypershift
    ci-operator.openshift.io/cloud-cluster-profile: hypershift
    ci-operator.openshift.io/variant: periodics
    ci.openshift.io/generator: prowgen
    job-release: "4.17"
    pj-rehearse.openshift.io/can-be-rehearsed: "true"
  name: periodic-ci-openshift-hypershift-release-4.17-periodics-e2e-aws-ovn-conformance-serial
  spec:
    containers:
    - args:
      - --gcs-upload-secret=/secrets/gcs/service-account.json
      - --image-import-pull-secret=/etc/pull-secret/.dockerconfigjson
      - --lease-server-credentials-file=/etc/boskos/credentials
      - --report-credentials-file=/etc/report/credentials
      - --secret-dir=/secrets/ci-pull-credentials
      - --target=e2e-aws-ovn-conformance-serial
      - --variant=periodics
      command:
      - ci-operator
      image: ci-operator:latest
      imagePullPolicy: Always
      name: ""
      resources:
        requests:
          cpu: 10m
      volumeMounts:
      - mountPath: /etc/boskos
        name: boskos
        readOnly: true
      - mountPath: /secrets/ci-pull-credentials
        name: ci-pull-credentials
        readOnly: true
      - mountPath: /secrets/gcs
        name: gcs-credentials
        readOnly: true
      - mountPath: /secrets/manifest-tool
        name: manifest-tool-local-pusher
        readOnly: true
      - mountPath: /etc/pull-secret
        name: pull-secret
        readOnly: true
      - mountPath: /etc/report
        name: result-aggregator
        readOnly: true
    serviceAccountName: ci-operator
    volumes:
    - name: boskos
      secret:
        items:
        - key: credentials
          path: credentials
        secretName: boskos-credentials
    - name: ci-pull-credentials
      secret:
        secretName: ci-pull-credentials
    - name: manifest-tool-local-pusher
      secret:
        secretName: manifest-tool-local-pusher
    - name: pull-secret
      secret:
        secretName: registry-pull-credentials
    - name: result-aggregator
      secret:
        secretName: result-aggregator
- agent: kubernetes
  cluster: build09
  cron: 0 3 * * *
  decorate: true
  decoration_config:
    skip_cloning: true
  extra_refs:
  - base_ref: release-4.17
    org: openshift
    repo: hypershift
  labels:
    ci-operator.openshift.io/cloud: hypershift
    ci-operator.openshift.io/cloud-cluster-profile: hypershift
    ci-operator.openshift.io/variant: periodics
    ci.openshift.io/generator: prowgen
    job-release: "4.17"
    pj-rehearse.openshift.io/can-be-rehearsed: "true"
  name: periodic-ci-openshift-hypershift-release-4.17-periodics-e2e-aws-ovn-proxy-conformance
  spec:
    containers:
    - args:
      - --gcs-upload-secret=/secrets/gcs/service-account.json
      - --image-import-pull-secret=/etc/pull-secret/.dockerconfigjson
      - --lease-server-credentials-file=/etc/boskos/credentials
      - --report-credentials-file=/etc/report/credentials
      - --secret-dir=/secrets/ci-pull-credentials
      - --target=e2e-aws-ovn-proxy-conformance
      - --variant=periodics
      command:
      - ci-operator
      image: ci-operator:latest
      imagePullPolicy: Always
      name: ""
      resources:
        requests:
          cpu: 10m
      volumeMounts:
      - mountPath: /etc/boskos
        name: boskos
        readOnly: true
      - mountPath: /secrets/ci-pull-credentials
        name: ci-pull-credentials
        readOnly: true
      - mountPath: /secrets/gcs
        name: gcs-credentials
        readOnly: true
      - mountPath: /secrets/manifest-tool
        name: manifest-tool-local-pusher
        readOnly: true
      - mountPath: /etc/pull-secret
        name: pull-secret
        readOnly: true
      - mountPath: /etc/report
        name: result-aggregator
        readOnly: true
    serviceAccountName: ci-operator
    volumes:
    - name: boskos
      secret:
        items:
        - key: credentials
          path: credentials
        secretName: boskos-credentials
    - name: ci-pull-credentials
      secret:
        secretName: ci-pull-credentials
    - name: manifest-tool-local-pusher
      secret:
        secretName: manifest-tool-local-pusher
    - name: pull-secret
      secret:
        secretName: registry-pull-credentials
    - name: result-aggregator
      secret:
        secretName: result-aggregator
- agent: kubernetes
  cluster: build09
  cron: 0 2 * * *
  decorate: true
  decoration_config:
    skip_cloning: true
  extra_refs:
  - base_ref: release-4.17
    org: openshift
    repo: hypershift
  labels:
    ci-operator.openshift.io/cloud: hypershift
    ci-operator.openshift.io/cloud-cluster-profile: hypershift
    ci-operator.openshift.io/variant: periodics
    ci.openshift.io/generator: prowgen
    job-release: "4.17"
    pj-rehearse.openshift.io/can-be-rehearsed: "true"
  name: periodic-ci-openshift-hypershift-release-4.17-periodics-e2e-azure-aks-ovn-conformance
  spec:
    containers:
    - args:
      - --gcs-upload-secret=/secrets/gcs/service-account.json
      - --image-import-pull-secret=/etc/pull-secret/.dockerconfigjson
      - --lease-server-credentials-file=/etc/boskos/credentials
      - --report-credentials-file=/etc/report/credentials
      - --secret-dir=/secrets/ci-pull-credentials
      - --target=e2e-azure-aks-ovn-conformance
      - --variant=periodics
      command:
      - ci-operator
      image: ci-operator:latest
      imagePullPolicy: Always
      name: ""
      resources:
        requests:
          cpu: 10m
      volumeMounts:
      - mountPath: /etc/boskos
        name: boskos
        readOnly: true
      - mountPath: /secrets/ci-pull-credentials
        name: ci-pull-credentials
        readOnly: true
      - mountPath: /secrets/gcs
        name: gcs-credentials
        readOnly: true
      - mountPath: /secrets/manifest-tool
        name: manifest-tool-local-pusher
        readOnly: true
      - mountPath: /etc/pull-secret
        name: pull-secret
        readOnly: true
      - mountPath: /etc/report
        name: result-aggregator
        readOnly: true
    serviceAccountName: ci-operator
    volumes:
    - name: boskos
      secret:
        items:
        - key: credentials
          path: credentials
        secretName: boskos-credentials
    - name: ci-pull-credentials
      secret:
        secretName: ci-pull-credentials
    - name: manifest-tool-local-pusher
      secret:
        secretName: manifest-tool-local-pusher
    - name: pull-secret
      secret:
        secretName: registry-pull-credentials
    - name: result-aggregator
      secret:
        secretName: result-aggregator
- agent: kubernetes
  cluster: build09
  cron: 0 0,6,12,18 * * *
  decorate: true
  decoration_config:
    skip_cloning: true
  extra_refs:
  - base_ref: release-4.17
    org: openshift
    repo: hypershift
  labels:
    ci-operator.openshift.io/cloud: aws
    ci-operator.openshift.io/cloud-cluster-profile: aws
    ci-operator.openshift.io/variant: periodics
    ci.openshift.io/generator: prowgen
    job-release: "4.17"
    pj-rehearse.openshift.io/can-be-rehearsed: "true"
  name: periodic-ci-openshift-hypershift-release-4.17-periodics-e2e-kubevirt-aws-ovn
  spec:
    containers:
    - args:
      - --gcs-upload-secret=/secrets/gcs/service-account.json
      - --image-import-pull-secret=/etc/pull-secret/.dockerconfigjson
      - --lease-server-credentials-file=/etc/boskos/credentials
      - --report-credentials-file=/etc/report/credentials
      - --secret-dir=/secrets/ci-pull-credentials
      - --target=e2e-kubevirt-aws-ovn
      - --variant=periodics
      command:
      - ci-operator
      image: ci-operator:latest
      imagePullPolicy: Always
      name: ""
      resources:
        requests:
          cpu: 10m
      volumeMounts:
      - mountPath: /etc/boskos
        name: boskos
        readOnly: true
      - mountPath: /secrets/ci-pull-credentials
        name: ci-pull-credentials
        readOnly: true
      - mountPath: /secrets/gcs
        name: gcs-credentials
        readOnly: true
      - mountPath: /secrets/manifest-tool
        name: manifest-tool-local-pusher
        readOnly: true
      - mountPath: /etc/pull-secret
        name: pull-secret
        readOnly: true
      - mountPath: /etc/report
        name: result-aggregator
        readOnly: true
    serviceAccountName: ci-operator
    volumes:
    - name: boskos
      secret:
        items:
        - key: credentials
          path: credentials
        secretName: boskos-credentials
    - name: ci-pull-credentials
      secret:
        secretName: ci-pull-credentials
    - name: manifest-tool-local-pusher
      secret:
        secretName: manifest-tool-local-pusher
    - name: pull-secret
      secret:
        secretName: registry-pull-credentials
    - name: result-aggregator
      secret:
        secretName: result-aggregator
- agent: kubernetes
  cluster: build09
  cron: 0 4 * * *
  decorate: true
  decoration_config:
    skip_cloning: true
  extra_refs:
  - base_ref: release-4.17
    org: openshift
    repo: hypershift
  labels:
    ci-operator.openshift.io/cloud: aws
    ci-operator.openshift.io/cloud-cluster-profile: aws
    ci-operator.openshift.io/variant: periodics
    ci.openshift.io/generator: prowgen
    job-release: "4.17"
    pj-rehearse.openshift.io/can-be-rehearsed: "true"
  name: periodic-ci-openshift-hypershift-release-4.17-periodics-e2e-kubevirt-aws-ovn-csi
  spec:
    containers:
    - args:
      - --gcs-upload-secret=/secrets/gcs/service-account.json
      - --image-import-pull-secret=/etc/pull-secret/.dockerconfigjson
      - --lease-server-credentials-file=/etc/boskos/credentials
      - --report-credentials-file=/etc/report/credentials
      - --secret-dir=/secrets/ci-pull-credentials
      - --target=e2e-kubevirt-aws-ovn-csi
      - --variant=periodics
      command:
      - ci-operator
      image: ci-operator:latest
      imagePullPolicy: Always
      name: ""
      resources:
        requests:
          cpu: 10m
      volumeMounts:
      - mountPath: /etc/boskos
        name: boskos
        readOnly: true
      - mountPath: /secrets/ci-pull-credentials
        name: ci-pull-credentials
        readOnly: true
      - mountPath: /secrets/gcs
        name: gcs-credentials
        readOnly: true
      - mountPath: /secrets/manifest-tool
        name: manifest-tool-local-pusher
        readOnly: true
      - mountPath: /etc/pull-secret
        name: pull-secret
        readOnly: true
      - mountPath: /etc/report
        name: result-aggregator
        readOnly: true
    serviceAccountName: ci-operator
    volumes:
    - name: boskos
      secret:
        items:
        - key: credentials
          path: credentials
        secretName: boskos-credentials
    - name: ci-pull-credentials
      secret:
        secretName: ci-pull-credentials
    - name: manifest-tool-local-pusher
      secret:
        secretName: manifest-tool-local-pusher
    - name: pull-secret
      secret:
        secretName: registry-pull-credentials
    - name: result-aggregator
      secret:
        secretName: result-aggregator
- agent: kubernetes
  cluster: build09
  cron: 0 4 * * *
  decorate: true
  decoration_config:
    skip_cloning: true
  extra_refs:
  - base_ref: release-4.17
    org: openshift
    repo: hypershift
  labels:
    ci-operator.openshift.io/cloud: azure4
    ci-operator.openshift.io/cloud-cluster-profile: azure4
    ci-operator.openshift.io/variant: periodics
    ci.openshift.io/generator: prowgen
    job-release: "4.17"
    pj-rehearse.openshift.io/can-be-rehearsed: "true"
  name: periodic-ci-openshift-hypershift-release-4.17-periodics-e2e-kubevirt-azure
  spec:
    containers:
    - args:
      - --gcs-upload-secret=/secrets/gcs/service-account.json
      - --image-import-pull-secret=/etc/pull-secret/.dockerconfigjson
      - --lease-server-credentials-file=/etc/boskos/credentials
      - --report-credentials-file=/etc/report/credentials
      - --secret-dir=/secrets/ci-pull-credentials
      - --target=e2e-kubevirt-azure
      - --variant=periodics
      command:
      - ci-operator
      image: ci-operator:latest
      imagePullPolicy: Always
      name: ""
      resources:
        requests:
          cpu: 10m
      volumeMounts:
      - mountPath: /etc/boskos
        name: boskos
        readOnly: true
      - mountPath: /secrets/ci-pull-credentials
        name: ci-pull-credentials
        readOnly: true
      - mountPath: /secrets/gcs
        name: gcs-credentials
        readOnly: true
      - mountPath: /secrets/manifest-tool
        name: manifest-tool-local-pusher
        readOnly: true
      - mountPath: /etc/pull-secret
        name: pull-secret
        readOnly: true
      - mountPath: /etc/report
        name: result-aggregator
        readOnly: true
    serviceAccountName: ci-operator
    volumes:
    - name: boskos
      secret:
        items:
        - key: credentials
          path: credentials
        secretName: boskos-credentials
    - name: ci-pull-credentials
      secret:
        secretName: ci-pull-credentials
    - name: manifest-tool-local-pusher
      secret:
        secretName: manifest-tool-local-pusher
    - name: pull-secret
      secret:
        secretName: registry-pull-credentials
    - name: result-aggregator
      secret:
        secretName: result-aggregator
- agent: kubernetes
  cluster: build09
  cron: 0 4 * * *
  decorate: true
  decoration_config:
    skip_cloning: true
  extra_refs:
  - base_ref: release-4.17
    org: openshift
    repo: hypershift
  labels:
    ci-operator.openshift.io/cloud: equinix-ocp-metal
    ci-operator.openshift.io/cloud-cluster-profile: equinix-ocp-metal
    ci-operator.openshift.io/variant: periodics
    ci.openshift.io/generator: prowgen
    job-release: "4.17"
    pj-rehearse.openshift.io/can-be-rehearsed: "true"
  name: periodic-ci-openshift-hypershift-release-4.17-periodics-e2e-kubevirt-metal-ovn
  spec:
    containers:
    - args:
      - --gcs-upload-secret=/secrets/gcs/service-account.json
      - --image-import-pull-secret=/etc/pull-secret/.dockerconfigjson
      - --lease-server-credentials-file=/etc/boskos/credentials
      - --report-credentials-file=/etc/report/credentials
      - --secret-dir=/secrets/ci-pull-credentials
      - --target=e2e-kubevirt-metal-ovn
      - --variant=periodics
      command:
      - ci-operator
      image: ci-operator:latest
      imagePullPolicy: Always
      name: ""
      resources:
        requests:
          cpu: 10m
      volumeMounts:
      - mountPath: /etc/boskos
        name: boskos
        readOnly: true
      - mountPath: /secrets/ci-pull-credentials
        name: ci-pull-credentials
        readOnly: true
      - mountPath: /secrets/gcs
        name: gcs-credentials
        readOnly: true
      - mountPath: /secrets/manifest-tool
        name: manifest-tool-local-pusher
        readOnly: true
      - mountPath: /etc/pull-secret
        name: pull-secret
        readOnly: true
      - mountPath: /etc/report
        name: result-aggregator
        readOnly: true
    serviceAccountName: ci-operator
    volumes:
    - name: boskos
      secret:
        items:
        - key: credentials
          path: credentials
        secretName: boskos-credentials
    - name: ci-pull-credentials
      secret:
        secretName: ci-pull-credentials
    - name: manifest-tool-local-pusher
      secret:
        secretName: manifest-tool-local-pusher
    - name: pull-secret
      secret:
        secretName: registry-pull-credentials
    - name: result-aggregator
      secret:
        secretName: result-aggregator
- agent: kubernetes
  cluster: build09
  cron: 0 8 * * *
  decorate: true
  decoration_config:
    skip_cloning: true
  extra_refs:
  - base_ref: release-4.17
    org: openshift
    repo: hypershift
  labels:
    ci-operator.openshift.io/cloud: equinix-ocp-metal
    ci-operator.openshift.io/cloud-cluster-profile: equinix-ocp-hcp
    ci-operator.openshift.io/variant: periodics
    ci.openshift.io/generator: prowgen
    job-release: "4.17"
    pj-rehearse.openshift.io/can-be-rehearsed: "true"
  name: periodic-ci-openshift-hypershift-release-4.17-periodics-e2e-kubevirt-metal-ovn-disconnected
  spec:
    containers:
    - args:
      - --gcs-upload-secret=/secrets/gcs/service-account.json
      - --image-import-pull-secret=/etc/pull-secret/.dockerconfigjson
      - --lease-server-credentials-file=/etc/boskos/credentials
      - --report-credentials-file=/etc/report/credentials
      - --secret-dir=/secrets/ci-pull-credentials
      - --target=e2e-kubevirt-metal-ovn-disconnected
      - --variant=periodics
      command:
      - ci-operator
      image: ci-operator:latest
      imagePullPolicy: Always
      name: ""
      resources:
        requests:
          cpu: 10m
      volumeMounts:
      - mountPath: /etc/boskos
        name: boskos
        readOnly: true
      - mountPath: /secrets/ci-pull-credentials
        name: ci-pull-credentials
        readOnly: true
      - mountPath: /secrets/gcs
        name: gcs-credentials
        readOnly: true
      - mountPath: /secrets/manifest-tool
        name: manifest-tool-local-pusher
        readOnly: true
      - mountPath: /etc/pull-secret
        name: pull-secret
        readOnly: true
      - mountPath: /etc/report
        name: result-aggregator
        readOnly: true
    serviceAccountName: ci-operator
    volumes:
    - name: boskos
      secret:
        items:
        - key: credentials
          path: credentials
        secretName: boskos-credentials
    - name: ci-pull-credentials
      secret:
        secretName: ci-pull-credentials
    - name: manifest-tool-local-pusher
      secret:
        secretName: manifest-tool-local-pusher
    - name: pull-secret
      secret:
        secretName: registry-pull-credentials
    - name: result-aggregator
      secret:
        secretName: result-aggregator
- agent: kubernetes
  cluster: build09
  cron: 0 10 * * *
  decorate: true
  decoration_config:
    skip_cloning: true
  extra_refs:
  - base_ref: release-4.17
    org: openshift
    repo: hypershift
  labels:
    ci-operator.openshift.io/cloud: hypershift
    ci-operator.openshift.io/cloud-cluster-profile: hypershift
    ci-operator.openshift.io/variant: periodics
    ci.openshift.io/generator: prowgen
    job-release: "4.17"
    pj-rehearse.openshift.io/can-be-rehearsed: "true"
  name: periodic-ci-openshift-hypershift-release-4.17-periodics-e2e-openstack
  reporter_config:
    slack:
      channel: '#shiftstack-bot'
      job_states_to_report:
      - failure
      - error
      report_template: ':volcano: Job *{{.Spec.Job}}* ended with *{{.Status.State}}*.
        <{{.Status.URL}}|View logs> :volcano:'
  spec:
    containers:
    - args:
      - --gcs-upload-secret=/secrets/gcs/service-account.json
      - --image-import-pull-secret=/etc/pull-secret/.dockerconfigjson
      - --lease-server-credentials-file=/etc/boskos/credentials
      - --report-credentials-file=/etc/report/credentials
      - --secret-dir=/secrets/ci-pull-credentials
      - --target=e2e-openstack
      - --variant=periodics
      command:
      - ci-operator
      image: ci-operator:latest
      imagePullPolicy: Always
      name: ""
      resources:
        requests:
          cpu: 10m
      volumeMounts:
      - mountPath: /etc/boskos
        name: boskos
        readOnly: true
      - mountPath: /secrets/ci-pull-credentials
        name: ci-pull-credentials
        readOnly: true
      - mountPath: /secrets/gcs
        name: gcs-credentials
        readOnly: true
      - mountPath: /secrets/manifest-tool
        name: manifest-tool-local-pusher
        readOnly: true
      - mountPath: /etc/pull-secret
        name: pull-secret
        readOnly: true
      - mountPath: /etc/report
        name: result-aggregator
        readOnly: true
    serviceAccountName: ci-operator
    volumes:
    - name: boskos
      secret:
        items:
        - key: credentials
          path: credentials
        secretName: boskos-credentials
    - name: ci-pull-credentials
      secret:
        secretName: ci-pull-credentials
    - name: manifest-tool-local-pusher
      secret:
        secretName: manifest-tool-local-pusher
    - name: pull-secret
      secret:
        secretName: registry-pull-credentials
    - name: result-aggregator
      secret:
        secretName: result-aggregator
- agent: kubernetes
  cluster: build09
  cron: 0 8 * * *
  decorate: true
  decoration_config:
    skip_cloning: true
  extra_refs:
  - base_ref: release-4.17
    org: openshift
    repo: hypershift
  labels:
    ci-operator.openshift.io/cloud: hypershift-powervs
    ci-operator.openshift.io/cloud-cluster-profile: hypershift-powervs
    ci-operator.openshift.io/variant: periodics
    ci.openshift.io/generator: prowgen
    job-release: "4.17"
    pj-rehearse.openshift.io/can-be-rehearsed: "true"
  name: periodic-ci-openshift-hypershift-release-4.17-periodics-e2e-powervs-ovn
  spec:
    containers:
    - args:
      - --gcs-upload-secret=/secrets/gcs/service-account.json
      - --image-import-pull-secret=/etc/pull-secret/.dockerconfigjson
      - --lease-server-credentials-file=/etc/boskos/credentials
      - --report-credentials-file=/etc/report/credentials
      - --secret-dir=/secrets/ci-pull-credentials
      - --target=e2e-powervs-ovn
      - --variant=periodics
      command:
      - ci-operator
      image: ci-operator:latest
      imagePullPolicy: Always
      name: ""
      resources:
        requests:
          cpu: 10m
      volumeMounts:
      - mountPath: /etc/boskos
        name: boskos
        readOnly: true
      - mountPath: /secrets/ci-pull-credentials
        name: ci-pull-credentials
        readOnly: true
      - mountPath: /secrets/gcs
        name: gcs-credentials
        readOnly: true
      - mountPath: /secrets/manifest-tool
        name: manifest-tool-local-pusher
        readOnly: true
      - mountPath: /etc/pull-secret
        name: pull-secret
        readOnly: true
      - mountPath: /etc/report
        name: result-aggregator
        readOnly: true
    serviceAccountName: ci-operator
    volumes:
    - name: boskos
      secret:
        items:
        - key: credentials
          path: credentials
        secretName: boskos-credentials
    - name: ci-pull-credentials
      secret:
        secretName: ci-pull-credentials
    - name: manifest-tool-local-pusher
      secret:
        secretName: manifest-tool-local-pusher
    - name: pull-secret
      secret:
        secretName: registry-pull-credentials
    - name: result-aggregator
      secret:
        secretName: result-aggregator
- agent: kubernetes
  cluster: build09
  cron: 0 8 * * *
  decorate: true
  decoration_config:
    skip_cloning: true
  extra_refs:
  - base_ref: release-4.17
    org: openshift
    repo: hypershift
  labels:
    ci-operator.openshift.io/cloud: equinix-ocp-metal
    ci-operator.openshift.io/cloud-cluster-profile: equinix-ocp-hcp
    ci-operator.openshift.io/variant: periodics-mce
    ci.openshift.io/generator: prowgen
    job-release: "4.17"
    pj-rehearse.openshift.io/can-be-rehearsed: "true"
  name: periodic-ci-openshift-hypershift-release-4.17-periodics-mce-e2e-agent-connected-ovn-dualstack-metal3-conformance
  spec:
    containers:
    - args:
      - --gcs-upload-secret=/secrets/gcs/service-account.json
      - --image-import-pull-secret=/etc/pull-secret/.dockerconfigjson
      - --lease-server-credentials-file=/etc/boskos/credentials
      - --report-credentials-file=/etc/report/credentials
      - --secret-dir=/secrets/ci-pull-credentials
      - --target=e2e-agent-connected-ovn-dualstack-metal3-conformance
      - --variant=periodics-mce
      command:
      - ci-operator
      image: ci-operator:latest
      imagePullPolicy: Always
      name: ""
      resources:
        requests:
          cpu: 10m
      volumeMounts:
      - mountPath: /etc/boskos
        name: boskos
        readOnly: true
      - mountPath: /secrets/ci-pull-credentials
        name: ci-pull-credentials
        readOnly: true
      - mountPath: /secrets/gcs
        name: gcs-credentials
        readOnly: true
      - mountPath: /secrets/manifest-tool
        name: manifest-tool-local-pusher
        readOnly: true
      - mountPath: /etc/pull-secret
        name: pull-secret
        readOnly: true
      - mountPath: /etc/report
        name: result-aggregator
        readOnly: true
    serviceAccountName: ci-operator
    volumes:
    - name: boskos
      secret:
        items:
        - key: credentials
          path: credentials
        secretName: boskos-credentials
    - name: ci-pull-credentials
      secret:
        secretName: ci-pull-credentials
    - name: manifest-tool-local-pusher
      secret:
        secretName: manifest-tool-local-pusher
    - name: pull-secret
      secret:
        secretName: registry-pull-credentials
    - name: result-aggregator
      secret:
        secretName: result-aggregator
- agent: kubernetes
  cluster: build09
  cron: 0 0 * * *
  decorate: true
  decoration_config:
    skip_cloning: true
  extra_refs:
  - base_ref: release-4.17
    org: openshift
    repo: hypershift
  labels:
    ci-operator.openshift.io/cloud: equinix-ocp-metal
    ci-operator.openshift.io/cloud-cluster-profile: equinix-ocp-hcp
    ci-operator.openshift.io/variant: periodics-mce
    ci.openshift.io/generator: prowgen
    job-release: "4.17"
    pj-rehearse.openshift.io/can-be-rehearsed: "true"
  name: periodic-ci-openshift-hypershift-release-4.17-periodics-mce-e2e-agent-connected-ovn-ipv4-manual-conformance
  spec:
    containers:
    - args:
      - --gcs-upload-secret=/secrets/gcs/service-account.json
      - --image-import-pull-secret=/etc/pull-secret/.dockerconfigjson
      - --lease-server-credentials-file=/etc/boskos/credentials
      - --report-credentials-file=/etc/report/credentials
      - --secret-dir=/secrets/ci-pull-credentials
      - --target=e2e-agent-connected-ovn-ipv4-manual-conformance
      - --variant=periodics-mce
      command:
      - ci-operator
      image: ci-operator:latest
      imagePullPolicy: Always
      name: ""
      resources:
        requests:
          cpu: 10m
      volumeMounts:
      - mountPath: /etc/boskos
        name: boskos
        readOnly: true
      - mountPath: /secrets/ci-pull-credentials
        name: ci-pull-credentials
        readOnly: true
      - mountPath: /secrets/gcs
        name: gcs-credentials
        readOnly: true
      - mountPath: /secrets/manifest-tool
        name: manifest-tool-local-pusher
        readOnly: true
      - mountPath: /etc/pull-secret
        name: pull-secret
        readOnly: true
      - mountPath: /etc/report
        name: result-aggregator
        readOnly: true
    serviceAccountName: ci-operator
    volumes:
    - name: boskos
      secret:
        items:
        - key: credentials
          path: credentials
        secretName: boskos-credentials
    - name: ci-pull-credentials
      secret:
        secretName: ci-pull-credentials
    - name: manifest-tool-local-pusher
      secret:
        secretName: manifest-tool-local-pusher
    - name: pull-secret
      secret:
        secretName: registry-pull-credentials
    - name: result-aggregator
      secret:
        secretName: result-aggregator
- agent: kubernetes
  cluster: build09
  cron: 0 12 * * *
  decorate: true
  decoration_config:
    skip_cloning: true
  extra_refs:
  - base_ref: release-4.17
    org: openshift
    repo: hypershift
  labels:
    ci-operator.openshift.io/cloud: equinix-ocp-metal
    ci-operator.openshift.io/cloud-cluster-profile: equinix-ocp-hcp
    ci-operator.openshift.io/variant: periodics-mce
    ci.openshift.io/generator: prowgen
    job-release: "4.17"
    pj-rehearse.openshift.io/can-be-rehearsed: "true"
  name: periodic-ci-openshift-hypershift-release-4.17-periodics-mce-e2e-agent-connected-ovn-ipv4-metal3-compact-conformance
  spec:
    containers:
    - args:
      - --gcs-upload-secret=/secrets/gcs/service-account.json
      - --image-import-pull-secret=/etc/pull-secret/.dockerconfigjson
      - --lease-server-credentials-file=/etc/boskos/credentials
      - --report-credentials-file=/etc/report/credentials
      - --secret-dir=/secrets/ci-pull-credentials
      - --target=e2e-agent-connected-ovn-ipv4-metal3-compact-conformance
      - --variant=periodics-mce
      command:
      - ci-operator
      image: ci-operator:latest
      imagePullPolicy: Always
      name: ""
      resources:
        requests:
          cpu: 10m
      volumeMounts:
      - mountPath: /etc/boskos
        name: boskos
        readOnly: true
      - mountPath: /secrets/ci-pull-credentials
        name: ci-pull-credentials
        readOnly: true
      - mountPath: /secrets/gcs
        name: gcs-credentials
        readOnly: true
      - mountPath: /secrets/manifest-tool
        name: manifest-tool-local-pusher
        readOnly: true
      - mountPath: /etc/pull-secret
        name: pull-secret
        readOnly: true
      - mountPath: /etc/report
        name: result-aggregator
        readOnly: true
    serviceAccountName: ci-operator
    volumes:
    - name: boskos
      secret:
        items:
        - key: credentials
          path: credentials
        secretName: boskos-credentials
    - name: ci-pull-credentials
      secret:
        secretName: ci-pull-credentials
    - name: manifest-tool-local-pusher
      secret:
        secretName: manifest-tool-local-pusher
    - name: pull-secret
      secret:
        secretName: registry-pull-credentials
    - name: result-aggregator
      secret:
        secretName: result-aggregator
- agent: kubernetes
  cluster: build09
  cron: 0 4 * * *
  decorate: true
  decoration_config:
    skip_cloning: true
  extra_refs:
  - base_ref: release-4.17
    org: openshift
    repo: hypershift
  labels:
    ci-operator.openshift.io/cloud: equinix-ocp-metal
    ci-operator.openshift.io/cloud-cluster-profile: equinix-ocp-hcp
    ci-operator.openshift.io/variant: periodics-mce
    ci.openshift.io/generator: prowgen
    job-release: "4.17"
    pj-rehearse.openshift.io/can-be-rehearsed: "true"
  name: periodic-ci-openshift-hypershift-release-4.17-periodics-mce-e2e-agent-connected-ovn-ipv4-metal3-conformance
  spec:
    containers:
    - args:
      - --gcs-upload-secret=/secrets/gcs/service-account.json
      - --image-import-pull-secret=/etc/pull-secret/.dockerconfigjson
      - --lease-server-credentials-file=/etc/boskos/credentials
      - --report-credentials-file=/etc/report/credentials
      - --secret-dir=/secrets/ci-pull-credentials
      - --target=e2e-agent-connected-ovn-ipv4-metal3-conformance
      - --variant=periodics-mce
      command:
      - ci-operator
      image: ci-operator:latest
      imagePullPolicy: Always
      name: ""
      resources:
        requests:
          cpu: 10m
      volumeMounts:
      - mountPath: /etc/boskos
        name: boskos
        readOnly: true
      - mountPath: /secrets/ci-pull-credentials
        name: ci-pull-credentials
        readOnly: true
      - mountPath: /secrets/gcs
        name: gcs-credentials
        readOnly: true
      - mountPath: /secrets/manifest-tool
        name: manifest-tool-local-pusher
        readOnly: true
      - mountPath: /etc/pull-secret
        name: pull-secret
        readOnly: true
      - mountPath: /etc/report
        name: result-aggregator
        readOnly: true
    serviceAccountName: ci-operator
    volumes:
    - name: boskos
      secret:
        items:
        - key: credentials
          path: credentials
        secretName: boskos-credentials
    - name: ci-pull-credentials
      secret:
        secretName: ci-pull-credentials
<<<<<<< HEAD
=======
    - name: manifest-tool-local-pusher
      secret:
        secretName: manifest-tool-local-pusher
    - name: pull-secret
      secret:
        secretName: registry-pull-credentials
    - name: result-aggregator
      secret:
        secretName: result-aggregator
- agent: kubernetes
  cluster: build09
  cron: 0 4 * * *
  decorate: true
  decoration_config:
    skip_cloning: true
  extra_refs:
  - base_ref: release-4.17
    org: openshift
    repo: hypershift
  labels:
    ci-operator.openshift.io/cloud: equinix-ocp-metal
    ci-operator.openshift.io/cloud-cluster-profile: equinix-ocp-hcp
    ci-operator.openshift.io/variant: periodics-mce
    ci.openshift.io/generator: prowgen
    job-release: "4.17"
    pj-rehearse.openshift.io/can-be-rehearsed: "true"
  name: periodic-ci-openshift-hypershift-release-4.17-periodics-mce-e2e-agent-connected-ovn-ipv4-metal3-oadp
  spec:
    containers:
    - args:
      - --gcs-upload-secret=/secrets/gcs/service-account.json
      - --image-import-pull-secret=/etc/pull-secret/.dockerconfigjson
      - --lease-server-credentials-file=/etc/boskos/credentials
      - --report-credentials-file=/etc/report/credentials
      - --secret-dir=/secrets/ci-pull-credentials
      - --target=e2e-agent-connected-ovn-ipv4-metal3-oadp
      - --variant=periodics-mce
      command:
      - ci-operator
      image: ci-operator:latest
      imagePullPolicy: Always
      name: ""
      resources:
        requests:
          cpu: 10m
      volumeMounts:
      - mountPath: /etc/boskos
        name: boskos
        readOnly: true
      - mountPath: /secrets/ci-pull-credentials
        name: ci-pull-credentials
        readOnly: true
      - mountPath: /secrets/gcs
        name: gcs-credentials
        readOnly: true
      - mountPath: /secrets/manifest-tool
        name: manifest-tool-local-pusher
        readOnly: true
      - mountPath: /etc/pull-secret
        name: pull-secret
        readOnly: true
      - mountPath: /etc/report
        name: result-aggregator
        readOnly: true
    serviceAccountName: ci-operator
    volumes:
    - name: boskos
      secret:
        items:
        - key: credentials
          path: credentials
        secretName: boskos-credentials
    - name: ci-pull-credentials
      secret:
        secretName: ci-pull-credentials
>>>>>>> 12603352
    - name: manifest-tool-local-pusher
      secret:
        secretName: manifest-tool-local-pusher
    - name: pull-secret
      secret:
        secretName: registry-pull-credentials
    - name: result-aggregator
      secret:
        secretName: result-aggregator
- agent: kubernetes
  cluster: build09
  cron: 0 20 * * *
  decorate: true
  decoration_config:
    skip_cloning: true
  extra_refs:
  - base_ref: release-4.17
    org: openshift
    repo: hypershift
  labels:
    ci-operator.openshift.io/cloud: equinix-ocp-metal
    ci-operator.openshift.io/cloud-cluster-profile: equinix-ocp-hcp
    ci-operator.openshift.io/variant: periodics-mce
    ci.openshift.io/generator: prowgen
    job-release: "4.17"
    pj-rehearse.openshift.io/can-be-rehearsed: "true"
  name: periodic-ci-openshift-hypershift-release-4.17-periodics-mce-e2e-agent-disconnected-ovn-dualstack-metal3-conformance
  spec:
    containers:
    - args:
      - --gcs-upload-secret=/secrets/gcs/service-account.json
      - --image-import-pull-secret=/etc/pull-secret/.dockerconfigjson
      - --lease-server-credentials-file=/etc/boskos/credentials
      - --report-credentials-file=/etc/report/credentials
      - --secret-dir=/secrets/ci-pull-credentials
      - --target=e2e-agent-disconnected-ovn-dualstack-metal3-conformance
      - --variant=periodics-mce
      command:
      - ci-operator
      image: ci-operator:latest
      imagePullPolicy: Always
      name: ""
      resources:
        requests:
          cpu: 10m
      volumeMounts:
      - mountPath: /etc/boskos
        name: boskos
        readOnly: true
      - mountPath: /secrets/ci-pull-credentials
        name: ci-pull-credentials
        readOnly: true
      - mountPath: /secrets/gcs
        name: gcs-credentials
        readOnly: true
      - mountPath: /secrets/manifest-tool
        name: manifest-tool-local-pusher
        readOnly: true
      - mountPath: /etc/pull-secret
        name: pull-secret
        readOnly: true
      - mountPath: /etc/report
        name: result-aggregator
        readOnly: true
    serviceAccountName: ci-operator
    volumes:
    - name: boskos
      secret:
        items:
        - key: credentials
          path: credentials
        secretName: boskos-credentials
    - name: ci-pull-credentials
      secret:
        secretName: ci-pull-credentials
    - name: manifest-tool-local-pusher
      secret:
        secretName: manifest-tool-local-pusher
    - name: pull-secret
      secret:
        secretName: registry-pull-credentials
    - name: result-aggregator
      secret:
        secretName: result-aggregator
- agent: kubernetes
  cluster: build09
  cron: 0 16 * * *
  decorate: true
  decoration_config:
    skip_cloning: true
  extra_refs:
  - base_ref: release-4.17
    org: openshift
    repo: hypershift
  labels:
    ci-operator.openshift.io/cloud: equinix-ocp-metal
    ci-operator.openshift.io/cloud-cluster-profile: equinix-ocp-hcp
    ci-operator.openshift.io/variant: periodics-mce
    ci.openshift.io/generator: prowgen
    job-release: "4.17"
    pj-rehearse.openshift.io/can-be-rehearsed: "true"
  name: periodic-ci-openshift-hypershift-release-4.17-periodics-mce-e2e-agent-disconnected-ovn-ipv6-metal3-conformance
  spec:
    containers:
    - args:
      - --gcs-upload-secret=/secrets/gcs/service-account.json
      - --image-import-pull-secret=/etc/pull-secret/.dockerconfigjson
      - --lease-server-credentials-file=/etc/boskos/credentials
      - --report-credentials-file=/etc/report/credentials
      - --secret-dir=/secrets/ci-pull-credentials
      - --target=e2e-agent-disconnected-ovn-ipv6-metal3-conformance
      - --variant=periodics-mce
      command:
      - ci-operator
      image: ci-operator:latest
      imagePullPolicy: Always
      name: ""
      resources:
        requests:
          cpu: 10m
      volumeMounts:
      - mountPath: /etc/boskos
        name: boskos
        readOnly: true
      - mountPath: /secrets/ci-pull-credentials
        name: ci-pull-credentials
        readOnly: true
      - mountPath: /secrets/gcs
        name: gcs-credentials
        readOnly: true
      - mountPath: /secrets/manifest-tool
        name: manifest-tool-local-pusher
        readOnly: true
      - mountPath: /etc/pull-secret
        name: pull-secret
        readOnly: true
      - mountPath: /etc/report
        name: result-aggregator
        readOnly: true
    serviceAccountName: ci-operator
    volumes:
    - name: boskos
      secret:
        items:
        - key: credentials
          path: credentials
        secretName: boskos-credentials
    - name: ci-pull-credentials
      secret:
        secretName: ci-pull-credentials
    - name: manifest-tool-local-pusher
      secret:
        secretName: manifest-tool-local-pusher
    - name: pull-secret
      secret:
        secretName: registry-pull-credentials
    - name: result-aggregator
      secret:
        secretName: result-aggregator
- agent: kubernetes
  cluster: build09
  cron: 0 4 * * *
  decorate: true
  decoration_config:
    skip_cloning: true
  extra_refs:
  - base_ref: release-4.17
    org: openshift
    repo: hypershift
  labels:
    ci-operator.openshift.io/cloud: aws
    ci-operator.openshift.io/cloud-cluster-profile: aws
    ci-operator.openshift.io/variant: periodics-mce
    ci.openshift.io/generator: prowgen
    job-release: "4.17"
    pj-rehearse.openshift.io/can-be-rehearsed: "true"
  name: periodic-ci-openshift-hypershift-release-4.17-periodics-mce-e2e-aws-ovn-conformance
  spec:
    containers:
    - args:
      - --gcs-upload-secret=/secrets/gcs/service-account.json
      - --image-import-pull-secret=/etc/pull-secret/.dockerconfigjson
      - --lease-server-credentials-file=/etc/boskos/credentials
      - --report-credentials-file=/etc/report/credentials
      - --secret-dir=/secrets/ci-pull-credentials
      - --target=e2e-aws-ovn-conformance
      - --variant=periodics-mce
      command:
      - ci-operator
      image: ci-operator:latest
      imagePullPolicy: Always
      name: ""
      resources:
        requests:
          cpu: 10m
      volumeMounts:
      - mountPath: /etc/boskos
        name: boskos
        readOnly: true
      - mountPath: /secrets/ci-pull-credentials
        name: ci-pull-credentials
        readOnly: true
      - mountPath: /secrets/gcs
        name: gcs-credentials
        readOnly: true
      - mountPath: /secrets/manifest-tool
        name: manifest-tool-local-pusher
        readOnly: true
      - mountPath: /etc/pull-secret
        name: pull-secret
        readOnly: true
      - mountPath: /etc/report
        name: result-aggregator
        readOnly: true
    serviceAccountName: ci-operator
    volumes:
    - name: boskos
      secret:
        items:
        - key: credentials
          path: credentials
        secretName: boskos-credentials
    - name: ci-pull-credentials
      secret:
        secretName: ci-pull-credentials
    - name: manifest-tool-local-pusher
      secret:
        secretName: manifest-tool-local-pusher
    - name: pull-secret
      secret:
        secretName: registry-pull-credentials
    - name: result-aggregator
      secret:
        secretName: result-aggregator
- agent: kubernetes
  cluster: build09
  cron: 0 4 * * *
  decorate: true
  decoration_config:
    skip_cloning: true
  extra_refs:
  - base_ref: release-4.17
    org: openshift
    repo: hypershift
  labels:
    ci-operator.openshift.io/cloud: aws
    ci-operator.openshift.io/cloud-cluster-profile: aws
    ci-operator.openshift.io/variant: periodics-mce
    ci.openshift.io/generator: prowgen
    job-release: "4.17"
    pj-rehearse.openshift.io/can-be-rehearsed: "true"
  name: periodic-ci-openshift-hypershift-release-4.17-periodics-mce-e2e-ibmz-ovn-conformance
  spec:
    containers:
    - args:
      - --gcs-upload-secret=/secrets/gcs/service-account.json
      - --image-import-pull-secret=/etc/pull-secret/.dockerconfigjson
      - --lease-server-credentials-file=/etc/boskos/credentials
      - --report-credentials-file=/etc/report/credentials
      - --secret-dir=/secrets/ci-pull-credentials
      - --target=e2e-ibmz-ovn-conformance
      - --variant=periodics-mce
      command:
      - ci-operator
      image: ci-operator:latest
      imagePullPolicy: Always
      name: ""
      resources:
        requests:
          cpu: 10m
      volumeMounts:
      - mountPath: /etc/boskos
        name: boskos
        readOnly: true
      - mountPath: /secrets/ci-pull-credentials
        name: ci-pull-credentials
        readOnly: true
      - mountPath: /secrets/gcs
        name: gcs-credentials
        readOnly: true
      - mountPath: /secrets/manifest-tool
        name: manifest-tool-local-pusher
        readOnly: true
      - mountPath: /etc/pull-secret
        name: pull-secret
        readOnly: true
      - mountPath: /etc/report
        name: result-aggregator
        readOnly: true
    serviceAccountName: ci-operator
    volumes:
    - name: boskos
      secret:
        items:
        - key: credentials
          path: credentials
        secretName: boskos-credentials
    - name: ci-pull-credentials
      secret:
        secretName: ci-pull-credentials
    - name: manifest-tool-local-pusher
      secret:
        secretName: manifest-tool-local-pusher
    - name: pull-secret
      secret:
        secretName: registry-pull-credentials
    - name: result-aggregator
      secret:
        secretName: result-aggregator
- agent: kubernetes
  cluster: build09
  cron: 0 0 1,7,13,19 * *
  decorate: true
  decoration_config:
    skip_cloning: true
  extra_refs:
  - base_ref: release-4.17
    org: openshift
    repo: hypershift
  labels:
    ci-operator.openshift.io/cloud: aws
    ci-operator.openshift.io/cloud-cluster-profile: aws-kubevirt
    ci-operator.openshift.io/variant: periodics-mce
    ci.openshift.io/generator: prowgen
    job-release: "4.17"
    pj-rehearse.openshift.io/can-be-rehearsed: "true"
  name: periodic-ci-openshift-hypershift-release-4.17-periodics-mce-e2e-kubevirt-aws-ovn-gpu
  spec:
    containers:
    - args:
      - --gcs-upload-secret=/secrets/gcs/service-account.json
      - --image-import-pull-secret=/etc/pull-secret/.dockerconfigjson
      - --lease-server-credentials-file=/etc/boskos/credentials
      - --report-credentials-file=/etc/report/credentials
      - --secret-dir=/secrets/ci-pull-credentials
      - --target=e2e-kubevirt-aws-ovn-gpu
      - --variant=periodics-mce
      command:
      - ci-operator
      image: ci-operator:latest
      imagePullPolicy: Always
      name: ""
      resources:
        requests:
          cpu: 10m
      volumeMounts:
      - mountPath: /etc/boskos
        name: boskos
        readOnly: true
      - mountPath: /secrets/ci-pull-credentials
        name: ci-pull-credentials
        readOnly: true
      - mountPath: /secrets/gcs
        name: gcs-credentials
        readOnly: true
      - mountPath: /secrets/manifest-tool
        name: manifest-tool-local-pusher
        readOnly: true
      - mountPath: /etc/pull-secret
        name: pull-secret
        readOnly: true
      - mountPath: /etc/report
        name: result-aggregator
        readOnly: true
    serviceAccountName: ci-operator
    volumes:
    - name: boskos
      secret:
        items:
        - key: credentials
          path: credentials
        secretName: boskos-credentials
    - name: ci-pull-credentials
      secret:
        secretName: ci-pull-credentials
    - name: manifest-tool-local-pusher
      secret:
        secretName: manifest-tool-local-pusher
    - name: pull-secret
      secret:
        secretName: registry-pull-credentials
    - name: result-aggregator
      secret:
        secretName: result-aggregator
- agent: kubernetes
  cluster: build09
  cron: 0 4 * * *
  decorate: true
  decoration_config:
    skip_cloning: true
  extra_refs:
  - base_ref: release-4.17
    org: openshift
    repo: hypershift
  labels:
    ci-operator.openshift.io/cloud: equinix-ocp-metal
    ci-operator.openshift.io/cloud-cluster-profile: equinix-ocp-metal
    ci-operator.openshift.io/variant: periodics-mce
    ci.openshift.io/generator: prowgen
    job-release: "4.17"
    pj-rehearse.openshift.io/can-be-rehearsed: "true"
  name: periodic-ci-openshift-hypershift-release-4.17-periodics-mce-e2e-kubevirt-metal-ovn
  spec:
    containers:
    - args:
      - --gcs-upload-secret=/secrets/gcs/service-account.json
      - --image-import-pull-secret=/etc/pull-secret/.dockerconfigjson
      - --lease-server-credentials-file=/etc/boskos/credentials
      - --report-credentials-file=/etc/report/credentials
      - --secret-dir=/secrets/ci-pull-credentials
      - --target=e2e-kubevirt-metal-ovn
      - --variant=periodics-mce
      command:
      - ci-operator
      image: ci-operator:latest
      imagePullPolicy: Always
      name: ""
      resources:
        requests:
          cpu: 10m
      volumeMounts:
      - mountPath: /etc/boskos
        name: boskos
        readOnly: true
      - mountPath: /secrets/ci-pull-credentials
        name: ci-pull-credentials
        readOnly: true
      - mountPath: /secrets/gcs
        name: gcs-credentials
        readOnly: true
      - mountPath: /secrets/manifest-tool
        name: manifest-tool-local-pusher
        readOnly: true
      - mountPath: /etc/pull-secret
        name: pull-secret
        readOnly: true
      - mountPath: /etc/report
        name: result-aggregator
        readOnly: true
    serviceAccountName: ci-operator
    volumes:
    - name: boskos
      secret:
        items:
        - key: credentials
          path: credentials
        secretName: boskos-credentials
    - name: ci-pull-credentials
      secret:
        secretName: ci-pull-credentials
    - name: manifest-tool-local-pusher
      secret:
        secretName: manifest-tool-local-pusher
    - name: pull-secret
      secret:
        secretName: registry-pull-credentials
    - name: result-aggregator
      secret:
        secretName: result-aggregator
- agent: kubernetes
  cluster: build09
  cron: 0 8 * * *
  decorate: true
  decoration_config:
    skip_cloning: true
  extra_refs:
  - base_ref: release-4.17
    org: openshift
    repo: hypershift
  labels:
    ci-operator.openshift.io/cloud: aws
    ci-operator.openshift.io/cloud-cluster-profile: aws
    ci-operator.openshift.io/variant: periodics-mce
    ci.openshift.io/generator: prowgen
    job-release: "4.17"
    pj-rehearse.openshift.io/can-be-rehearsed: "true"
  name: periodic-ci-openshift-hypershift-release-4.17-periodics-mce-e2e-power-ovn-conformance
  spec:
    containers:
    - args:
      - --gcs-upload-secret=/secrets/gcs/service-account.json
      - --image-import-pull-secret=/etc/pull-secret/.dockerconfigjson
      - --lease-server-credentials-file=/etc/boskos/credentials
      - --report-credentials-file=/etc/report/credentials
      - --secret-dir=/secrets/ci-pull-credentials
      - --target=e2e-power-ovn-conformance
      - --variant=periodics-mce
      command:
      - ci-operator
      image: ci-operator:latest
      imagePullPolicy: Always
      name: ""
      resources:
        requests:
          cpu: 10m
      volumeMounts:
      - mountPath: /etc/boskos
        name: boskos
        readOnly: true
      - mountPath: /secrets/ci-pull-credentials
        name: ci-pull-credentials
        readOnly: true
      - mountPath: /secrets/gcs
        name: gcs-credentials
        readOnly: true
      - mountPath: /secrets/manifest-tool
        name: manifest-tool-local-pusher
        readOnly: true
      - mountPath: /etc/pull-secret
        name: pull-secret
        readOnly: true
      - mountPath: /etc/report
        name: result-aggregator
        readOnly: true
    serviceAccountName: ci-operator
    volumes:
    - name: boskos
      secret:
        items:
        - key: credentials
          path: credentials
        secretName: boskos-credentials
    - name: ci-pull-credentials
      secret:
        secretName: ci-pull-credentials
    - name: manifest-tool-local-pusher
      secret:
        secretName: manifest-tool-local-pusher
    - name: pull-secret
      secret:
        secretName: registry-pull-credentials
    - name: result-aggregator
      secret:
        secretName: result-aggregator<|MERGE_RESOLUTION|>--- conflicted
+++ resolved
@@ -1348,8 +1348,6 @@
     - name: ci-pull-credentials
       secret:
         secretName: ci-pull-credentials
-<<<<<<< HEAD
-=======
     - name: manifest-tool-local-pusher
       secret:
         secretName: manifest-tool-local-pusher
@@ -1425,7 +1423,6 @@
     - name: ci-pull-credentials
       secret:
         secretName: ci-pull-credentials
->>>>>>> 12603352
     - name: manifest-tool-local-pusher
       secret:
         secretName: manifest-tool-local-pusher
