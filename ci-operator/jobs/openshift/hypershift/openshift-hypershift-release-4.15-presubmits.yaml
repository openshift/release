--- conflicted
+++ resolved
@@ -658,8 +658,7 @@
     branches:
     - ^release-4\.15$
     - ^release-4\.15-
-<<<<<<< HEAD
-    cluster: build05
+    cluster: build04
     context: ci/prow/mce-images
     decorate: true
     decoration_config:
@@ -717,10 +716,7 @@
     branches:
     - ^release-4\.15$
     - ^release-4\.15-
-    cluster: build05
-=======
-    cluster: build04
->>>>>>> f09105b2
+    cluster: build04
     context: ci/prow/unit
     decorate: true
     labels:
