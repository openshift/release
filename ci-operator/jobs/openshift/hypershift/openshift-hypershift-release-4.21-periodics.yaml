periodics:
- agent: kubernetes
  cluster: build08
  cron: 0 */2 * * *
  decorate: true
  decoration_config:
    skip_cloning: true
  extra_refs:
  - base_ref: release-4.21
    org: openshift
    repo: hypershift
  labels:
    ci-operator.openshift.io/cloud: hypershift
    ci-operator.openshift.io/cloud-cluster-profile: hypershift
    ci-operator.openshift.io/variant: periodics
    ci.openshift.io/generator: prowgen
    job-release: "4.21"
    pj-rehearse.openshift.io/can-be-rehearsed: "true"
  name: periodic-ci-openshift-hypershift-release-4.21-periodics-e2e-aks
  spec:
    containers:
    - args:
      - --gcs-upload-secret=/secrets/gcs/service-account.json
      - --image-import-pull-secret=/etc/pull-secret/.dockerconfigjson
      - --lease-server-credentials-file=/etc/boskos/credentials
      - --report-credentials-file=/etc/report/credentials
      - --secret-dir=/secrets/ci-pull-credentials
      - --target=e2e-aks
      - --variant=periodics
      command:
      - ci-operator
      image: quay-proxy.ci.openshift.org/openshift/ci:ci_ci-operator_latest
      imagePullPolicy: Always
      name: ""
      resources:
        requests:
          cpu: 10m
      volumeMounts:
      - mountPath: /etc/boskos
        name: boskos
        readOnly: true
      - mountPath: /secrets/ci-pull-credentials
        name: ci-pull-credentials
        readOnly: true
      - mountPath: /secrets/gcs
        name: gcs-credentials
        readOnly: true
      - mountPath: /secrets/manifest-tool
        name: manifest-tool-local-pusher
        readOnly: true
      - mountPath: /etc/pull-secret
        name: pull-secret
        readOnly: true
      - mountPath: /etc/report
        name: result-aggregator
        readOnly: true
    serviceAccountName: ci-operator
    volumes:
    - name: boskos
      secret:
        items:
        - key: credentials
          path: credentials
        secretName: boskos-credentials
    - name: ci-pull-credentials
      secret:
        secretName: ci-pull-credentials
    - name: manifest-tool-local-pusher
      secret:
        secretName: manifest-tool-local-pusher
    - name: pull-secret
      secret:
        secretName: registry-pull-credentials
    - name: result-aggregator
      secret:
        secretName: result-aggregator
- agent: kubernetes
  cluster: build08
  cron: 0 2 * * *
  decorate: true
  decoration_config:
    skip_cloning: true
  extra_refs:
  - base_ref: release-4.21
    org: openshift
    repo: hypershift
  labels:
    ci-operator.openshift.io/cloud: hypershift
    ci-operator.openshift.io/cloud-cluster-profile: hypershift
    ci-operator.openshift.io/variant: periodics
    ci.openshift.io/generator: prowgen
    job-release: "4.21"
    pj-rehearse.openshift.io/can-be-rehearsed: "true"
  name: periodic-ci-openshift-hypershift-release-4.21-periodics-e2e-aks-multi-x-ax
  spec:
    containers:
    - args:
      - --gcs-upload-secret=/secrets/gcs/service-account.json
      - --image-import-pull-secret=/etc/pull-secret/.dockerconfigjson
      - --lease-server-credentials-file=/etc/boskos/credentials
      - --report-credentials-file=/etc/report/credentials
      - --secret-dir=/secrets/ci-pull-credentials
      - --target=e2e-aks-multi-x-ax
      - --variant=periodics
      command:
      - ci-operator
      image: quay-proxy.ci.openshift.org/openshift/ci:ci_ci-operator_latest
      imagePullPolicy: Always
      name: ""
      resources:
        requests:
          cpu: 10m
      volumeMounts:
      - mountPath: /etc/boskos
        name: boskos
        readOnly: true
      - mountPath: /secrets/ci-pull-credentials
        name: ci-pull-credentials
        readOnly: true
      - mountPath: /secrets/gcs
        name: gcs-credentials
        readOnly: true
      - mountPath: /secrets/manifest-tool
        name: manifest-tool-local-pusher
        readOnly: true
      - mountPath: /etc/pull-secret
        name: pull-secret
        readOnly: true
      - mountPath: /etc/report
        name: result-aggregator
        readOnly: true
    serviceAccountName: ci-operator
    volumes:
    - name: boskos
      secret:
        items:
        - key: credentials
          path: credentials
        secretName: boskos-credentials
    - name: ci-pull-credentials
      secret:
        secretName: ci-pull-credentials
    - name: manifest-tool-local-pusher
      secret:
        secretName: manifest-tool-local-pusher
    - name: pull-secret
      secret:
        secretName: registry-pull-credentials
    - name: result-aggregator
      secret:
        secretName: result-aggregator
- agent: kubernetes
  cluster: build08
  decorate: true
  decoration_config:
    skip_cloning: true
  extra_refs:
  - base_ref: release-4.21
    org: openshift
    repo: hypershift
  labels:
    ci-operator.openshift.io/cloud: hypershift
    ci-operator.openshift.io/cloud-cluster-profile: hypershift
    ci-operator.openshift.io/variant: periodics
    ci.openshift.io/generator: prowgen
    job-release: "4.21"
    pj-rehearse.openshift.io/can-be-rehearsed: "true"
  minimum_interval: 168h
  name: periodic-ci-openshift-hypershift-release-4.21-periodics-e2e-aws-conformance-cilium
  spec:
    containers:
    - args:
      - --gcs-upload-secret=/secrets/gcs/service-account.json
      - --image-import-pull-secret=/etc/pull-secret/.dockerconfigjson
      - --lease-server-credentials-file=/etc/boskos/credentials
      - --report-credentials-file=/etc/report/credentials
      - --secret-dir=/secrets/ci-pull-credentials
      - --target=e2e-aws-conformance-cilium
      - --variant=periodics
      command:
      - ci-operator
      image: quay-proxy.ci.openshift.org/openshift/ci:ci_ci-operator_latest
      imagePullPolicy: Always
      name: ""
      resources:
        requests:
          cpu: 10m
      volumeMounts:
      - mountPath: /etc/boskos
        name: boskos
        readOnly: true
      - mountPath: /secrets/ci-pull-credentials
        name: ci-pull-credentials
        readOnly: true
      - mountPath: /secrets/gcs
        name: gcs-credentials
        readOnly: true
      - mountPath: /secrets/manifest-tool
        name: manifest-tool-local-pusher
        readOnly: true
      - mountPath: /etc/pull-secret
        name: pull-secret
        readOnly: true
      - mountPath: /etc/report
        name: result-aggregator
        readOnly: true
    serviceAccountName: ci-operator
    volumes:
    - name: boskos
      secret:
        items:
        - key: credentials
          path: credentials
        secretName: boskos-credentials
    - name: ci-pull-credentials
      secret:
        secretName: ci-pull-credentials
    - name: manifest-tool-local-pusher
      secret:
        secretName: manifest-tool-local-pusher
    - name: pull-secret
      secret:
        secretName: registry-pull-credentials
    - name: result-aggregator
      secret:
        secretName: result-aggregator
- agent: kubernetes
  cluster: build08
  decorate: true
  decoration_config:
    skip_cloning: true
  extra_refs:
  - base_ref: release-4.21
    org: openshift
    repo: hypershift
  labels:
    ci-operator.openshift.io/cloud: hypershift
    ci-operator.openshift.io/cloud-cluster-profile: hypershift
    ci-operator.openshift.io/variant: periodics
    ci.openshift.io/generator: prowgen
    job-release: "4.21"
    pj-rehearse.openshift.io/can-be-rehearsed: "true"
  minimum_interval: 12h
  name: periodic-ci-openshift-hypershift-release-4.21-periodics-e2e-aws-external-oidc
  spec:
    containers:
    - args:
      - --gcs-upload-secret=/secrets/gcs/service-account.json
      - --image-import-pull-secret=/etc/pull-secret/.dockerconfigjson
      - --lease-server-credentials-file=/etc/boskos/credentials
      - --report-credentials-file=/etc/report/credentials
      - --secret-dir=/secrets/ci-pull-credentials
      - --target=e2e-aws-external-oidc
      - --variant=periodics
      command:
      - ci-operator
      image: quay-proxy.ci.openshift.org/openshift/ci:ci_ci-operator_latest
      imagePullPolicy: Always
      name: ""
      resources:
        requests:
          cpu: 10m
      volumeMounts:
      - mountPath: /etc/boskos
        name: boskos
        readOnly: true
      - mountPath: /secrets/ci-pull-credentials
        name: ci-pull-credentials
        readOnly: true
      - mountPath: /secrets/gcs
        name: gcs-credentials
        readOnly: true
      - mountPath: /secrets/manifest-tool
        name: manifest-tool-local-pusher
        readOnly: true
      - mountPath: /etc/pull-secret
        name: pull-secret
        readOnly: true
      - mountPath: /etc/report
        name: result-aggregator
        readOnly: true
    serviceAccountName: ci-operator
    volumes:
    - name: boskos
      secret:
        items:
        - key: credentials
          path: credentials
        secretName: boskos-credentials
    - name: ci-pull-credentials
      secret:
        secretName: ci-pull-credentials
    - name: manifest-tool-local-pusher
      secret:
        secretName: manifest-tool-local-pusher
    - name: pull-secret
      secret:
        secretName: registry-pull-credentials
    - name: result-aggregator
      secret:
        secretName: result-aggregator
- agent: kubernetes
  cluster: build08
  decorate: true
  decoration_config:
    skip_cloning: true
  extra_refs:
  - base_ref: release-4.21
    org: openshift
    repo: hypershift
  labels:
    ci-operator.openshift.io/cloud: hypershift
    ci-operator.openshift.io/cloud-cluster-profile: hypershift
    ci-operator.openshift.io/variant: periodics
    ci.openshift.io/generator: prowgen
    job-release: "4.21"
    pj-rehearse.openshift.io/can-be-rehearsed: "true"
  minimum_interval: 12h
  name: periodic-ci-openshift-hypershift-release-4.21-periodics-e2e-aws-external-oidc-techpreview
  spec:
    containers:
    - args:
      - --gcs-upload-secret=/secrets/gcs/service-account.json
      - --image-import-pull-secret=/etc/pull-secret/.dockerconfigjson
      - --lease-server-credentials-file=/etc/boskos/credentials
      - --report-credentials-file=/etc/report/credentials
      - --secret-dir=/secrets/ci-pull-credentials
      - --target=e2e-aws-external-oidc-techpreview
      - --variant=periodics
      command:
      - ci-operator
      image: quay-proxy.ci.openshift.org/openshift/ci:ci_ci-operator_latest
      imagePullPolicy: Always
      name: ""
      resources:
        requests:
          cpu: 10m
      volumeMounts:
      - mountPath: /etc/boskos
        name: boskos
        readOnly: true
      - mountPath: /secrets/ci-pull-credentials
        name: ci-pull-credentials
        readOnly: true
      - mountPath: /secrets/gcs
        name: gcs-credentials
        readOnly: true
      - mountPath: /secrets/manifest-tool
        name: manifest-tool-local-pusher
        readOnly: true
      - mountPath: /etc/pull-secret
        name: pull-secret
        readOnly: true
      - mountPath: /etc/report
        name: result-aggregator
        readOnly: true
    serviceAccountName: ci-operator
    volumes:
    - name: boskos
      secret:
        items:
        - key: credentials
          path: credentials
        secretName: boskos-credentials
    - name: ci-pull-credentials
      secret:
        secretName: ci-pull-credentials
    - name: manifest-tool-local-pusher
      secret:
        secretName: manifest-tool-local-pusher
    - name: pull-secret
      secret:
        secretName: registry-pull-credentials
    - name: result-aggregator
      secret:
        secretName: result-aggregator
- agent: kubernetes
  cluster: build08
  cron: 0 2 * * *
  decorate: true
  decoration_config:
    skip_cloning: true
  extra_refs:
  - base_ref: release-4.21
    org: openshift
    repo: hypershift
  labels:
    ci-operator.openshift.io/cloud: hypershift
    ci-operator.openshift.io/cloud-cluster-profile: hypershift
    ci-operator.openshift.io/variant: periodics
    ci.openshift.io/generator: prowgen
    job-release: "4.21"
    pj-rehearse.openshift.io/can-be-rehearsed: "true"
  name: periodic-ci-openshift-hypershift-release-4.21-periodics-e2e-aws-multi
  spec:
    containers:
    - args:
      - --gcs-upload-secret=/secrets/gcs/service-account.json
      - --image-import-pull-secret=/etc/pull-secret/.dockerconfigjson
      - --lease-server-credentials-file=/etc/boskos/credentials
      - --report-credentials-file=/etc/report/credentials
      - --secret-dir=/secrets/ci-pull-credentials
      - --target=e2e-aws-multi
      - --variant=periodics
      command:
      - ci-operator
      image: quay-proxy.ci.openshift.org/openshift/ci:ci_ci-operator_latest
      imagePullPolicy: Always
      name: ""
      resources:
        requests:
          cpu: 10m
      volumeMounts:
      - mountPath: /etc/boskos
        name: boskos
        readOnly: true
      - mountPath: /secrets/ci-pull-credentials
        name: ci-pull-credentials
        readOnly: true
      - mountPath: /secrets/gcs
        name: gcs-credentials
        readOnly: true
      - mountPath: /secrets/manifest-tool
        name: manifest-tool-local-pusher
        readOnly: true
      - mountPath: /etc/pull-secret
        name: pull-secret
        readOnly: true
      - mountPath: /etc/report
        name: result-aggregator
        readOnly: true
    serviceAccountName: ci-operator
    volumes:
    - name: boskos
      secret:
        items:
        - key: credentials
          path: credentials
        secretName: boskos-credentials
    - name: ci-pull-credentials
      secret:
        secretName: ci-pull-credentials
    - name: manifest-tool-local-pusher
      secret:
        secretName: manifest-tool-local-pusher
    - name: pull-secret
      secret:
        secretName: registry-pull-credentials
    - name: result-aggregator
      secret:
        secretName: result-aggregator
- agent: kubernetes
  cluster: build01
  cron: 0 0 1 1 *
  decorate: true
  decoration_config:
    skip_cloning: true
  extra_refs:
  - base_ref: release-4.21
    org: openshift
    repo: hypershift
  labels:
    capability/build-tmpfs: build-tmpfs
    ci-operator.openshift.io/cloud: hypershift
    ci-operator.openshift.io/cloud-cluster-profile: hypershift
    ci-operator.openshift.io/variant: periodics
    ci.openshift.io/generator: prowgen
    job-release: "4.21"
    pj-rehearse.openshift.io/can-be-rehearsed: "true"
  name: periodic-ci-openshift-hypershift-release-4.21-periodics-e2e-aws-ovn
  spec:
    containers:
    - args:
      - --gcs-upload-secret=/secrets/gcs/service-account.json
      - --image-import-pull-secret=/etc/pull-secret/.dockerconfigjson
      - --lease-server-credentials-file=/etc/boskos/credentials
      - --report-credentials-file=/etc/report/credentials
      - --secret-dir=/secrets/ci-pull-credentials
      - --target=e2e-aws-ovn
      - --variant=periodics
      command:
      - ci-operator
      image: quay-proxy.ci.openshift.org/openshift/ci:ci_ci-operator_latest
      imagePullPolicy: Always
      name: ""
      resources:
        requests:
          cpu: 10m
      volumeMounts:
      - mountPath: /etc/boskos
        name: boskos
        readOnly: true
      - mountPath: /secrets/ci-pull-credentials
        name: ci-pull-credentials
        readOnly: true
      - mountPath: /secrets/gcs
        name: gcs-credentials
        readOnly: true
      - mountPath: /secrets/manifest-tool
        name: manifest-tool-local-pusher
        readOnly: true
      - mountPath: /etc/pull-secret
        name: pull-secret
        readOnly: true
      - mountPath: /etc/report
        name: result-aggregator
        readOnly: true
    serviceAccountName: ci-operator
    volumes:
    - name: boskos
      secret:
        items:
        - key: credentials
          path: credentials
        secretName: boskos-credentials
    - name: ci-pull-credentials
      secret:
        secretName: ci-pull-credentials
    - name: manifest-tool-local-pusher
      secret:
        secretName: manifest-tool-local-pusher
    - name: pull-secret
      secret:
        secretName: registry-pull-credentials
    - name: result-aggregator
      secret:
        secretName: result-aggregator
- agent: kubernetes
  cluster: build08
  cron: 0 2 * * *
  decorate: true
  decoration_config:
    skip_cloning: true
  extra_refs:
  - base_ref: release-4.21
    org: openshift
    repo: hypershift
  labels:
    ci-operator.openshift.io/cloud: hypershift
    ci-operator.openshift.io/cloud-cluster-profile: hypershift
    ci-operator.openshift.io/variant: periodics
    ci.openshift.io/generator: prowgen
    job-release: "4.21"
    pj-rehearse.openshift.io/can-be-rehearsed: "true"
  name: periodic-ci-openshift-hypershift-release-4.21-periodics-e2e-aws-ovn-conformance
  spec:
    containers:
    - args:
      - --gcs-upload-secret=/secrets/gcs/service-account.json
      - --image-import-pull-secret=/etc/pull-secret/.dockerconfigjson
      - --lease-server-credentials-file=/etc/boskos/credentials
      - --report-credentials-file=/etc/report/credentials
      - --secret-dir=/secrets/ci-pull-credentials
      - --target=e2e-aws-ovn-conformance
      - --variant=periodics
      command:
      - ci-operator
      image: quay-proxy.ci.openshift.org/openshift/ci:ci_ci-operator_latest
      imagePullPolicy: Always
      name: ""
      resources:
        requests:
          cpu: 10m
      volumeMounts:
      - mountPath: /etc/boskos
        name: boskos
        readOnly: true
      - mountPath: /secrets/ci-pull-credentials
        name: ci-pull-credentials
        readOnly: true
      - mountPath: /secrets/gcs
        name: gcs-credentials
        readOnly: true
      - mountPath: /secrets/manifest-tool
        name: manifest-tool-local-pusher
        readOnly: true
      - mountPath: /etc/pull-secret
        name: pull-secret
        readOnly: true
      - mountPath: /etc/report
        name: result-aggregator
        readOnly: true
    serviceAccountName: ci-operator
    volumes:
    - name: boskos
      secret:
        items:
        - key: credentials
          path: credentials
        secretName: boskos-credentials
    - name: ci-pull-credentials
      secret:
        secretName: ci-pull-credentials
    - name: manifest-tool-local-pusher
      secret:
        secretName: manifest-tool-local-pusher
    - name: pull-secret
      secret:
        secretName: registry-pull-credentials
    - name: result-aggregator
      secret:
        secretName: result-aggregator
- agent: kubernetes
  cluster: build08
  cron: 0 1 * * *
  decorate: true
  decoration_config:
    skip_cloning: true
  extra_refs:
  - base_ref: release-4.21
    org: openshift
    repo: hypershift
  labels:
    ci-operator.openshift.io/cloud: hypershift
    ci-operator.openshift.io/cloud-cluster-profile: hypershift
    ci-operator.openshift.io/variant: periodics
    ci.openshift.io/generator: prowgen
    job-release: "4.21"
    pj-rehearse.openshift.io/can-be-rehearsed: "true"
  name: periodic-ci-openshift-hypershift-release-4.21-periodics-e2e-aws-ovn-conformance-serial
  spec:
    containers:
    - args:
      - --gcs-upload-secret=/secrets/gcs/service-account.json
      - --image-import-pull-secret=/etc/pull-secret/.dockerconfigjson
      - --lease-server-credentials-file=/etc/boskos/credentials
      - --report-credentials-file=/etc/report/credentials
      - --secret-dir=/secrets/ci-pull-credentials
      - --target=e2e-aws-ovn-conformance-serial
      - --variant=periodics
      command:
      - ci-operator
      image: quay-proxy.ci.openshift.org/openshift/ci:ci_ci-operator_latest
      imagePullPolicy: Always
      name: ""
      resources:
        requests:
          cpu: 10m
      volumeMounts:
      - mountPath: /etc/boskos
        name: boskos
        readOnly: true
      - mountPath: /secrets/ci-pull-credentials
        name: ci-pull-credentials
        readOnly: true
      - mountPath: /secrets/gcs
        name: gcs-credentials
        readOnly: true
      - mountPath: /secrets/manifest-tool
        name: manifest-tool-local-pusher
        readOnly: true
      - mountPath: /etc/pull-secret
        name: pull-secret
        readOnly: true
      - mountPath: /etc/report
        name: result-aggregator
        readOnly: true
    serviceAccountName: ci-operator
    volumes:
    - name: boskos
      secret:
        items:
        - key: credentials
          path: credentials
        secretName: boskos-credentials
    - name: ci-pull-credentials
      secret:
        secretName: ci-pull-credentials
    - name: manifest-tool-local-pusher
      secret:
        secretName: manifest-tool-local-pusher
    - name: pull-secret
      secret:
        secretName: registry-pull-credentials
    - name: result-aggregator
      secret:
        secretName: result-aggregator
- agent: kubernetes
  cluster: build08
  cron: 0 3 * * *
  decorate: true
  decoration_config:
    skip_cloning: true
  extra_refs:
  - base_ref: release-4.21
    org: openshift
    repo: hypershift
  labels:
    ci-operator.openshift.io/cloud: hypershift
    ci-operator.openshift.io/cloud-cluster-profile: hypershift
    ci-operator.openshift.io/variant: periodics
    ci.openshift.io/generator: prowgen
    job-release: "4.21"
    pj-rehearse.openshift.io/can-be-rehearsed: "true"
  name: periodic-ci-openshift-hypershift-release-4.21-periodics-e2e-aws-ovn-proxy-conformance
  spec:
    containers:
    - args:
      - --gcs-upload-secret=/secrets/gcs/service-account.json
      - --image-import-pull-secret=/etc/pull-secret/.dockerconfigjson
      - --lease-server-credentials-file=/etc/boskos/credentials
      - --report-credentials-file=/etc/report/credentials
      - --secret-dir=/secrets/ci-pull-credentials
      - --target=e2e-aws-ovn-proxy-conformance
      - --variant=periodics
      command:
      - ci-operator
      image: quay-proxy.ci.openshift.org/openshift/ci:ci_ci-operator_latest
      imagePullPolicy: Always
      name: ""
      resources:
        requests:
          cpu: 10m
      volumeMounts:
      - mountPath: /etc/boskos
        name: boskos
        readOnly: true
      - mountPath: /secrets/ci-pull-credentials
        name: ci-pull-credentials
        readOnly: true
      - mountPath: /secrets/gcs
        name: gcs-credentials
        readOnly: true
      - mountPath: /secrets/manifest-tool
        name: manifest-tool-local-pusher
        readOnly: true
      - mountPath: /etc/pull-secret
        name: pull-secret
        readOnly: true
      - mountPath: /etc/report
        name: result-aggregator
        readOnly: true
    serviceAccountName: ci-operator
    volumes:
    - name: boskos
      secret:
        items:
        - key: credentials
          path: credentials
        secretName: boskos-credentials
    - name: ci-pull-credentials
      secret:
        secretName: ci-pull-credentials
    - name: manifest-tool-local-pusher
      secret:
        secretName: manifest-tool-local-pusher
    - name: pull-secret
      secret:
        secretName: registry-pull-credentials
    - name: result-aggregator
      secret:
        secretName: result-aggregator
- agent: kubernetes
  cluster: build08
  cron: 0 */12 * * *
  decorate: true
  decoration_config:
    skip_cloning: true
  extra_refs:
  - base_ref: release-4.21
    org: openshift
    repo: hypershift
  labels:
    ci-operator.openshift.io/cloud: hypershift
    ci-operator.openshift.io/cloud-cluster-profile: hypershift
    ci-operator.openshift.io/variant: periodics
    ci.openshift.io/generator: prowgen
    job-release: "4.21"
    pj-rehearse.openshift.io/can-be-rehearsed: "true"
  name: periodic-ci-openshift-hypershift-release-4.21-periodics-e2e-aws-upgrade
  spec:
    containers:
    - args:
      - --gcs-upload-secret=/secrets/gcs/service-account.json
      - --image-import-pull-secret=/etc/pull-secret/.dockerconfigjson
      - --lease-server-credentials-file=/etc/boskos/credentials
      - --report-credentials-file=/etc/report/credentials
      - --secret-dir=/secrets/ci-pull-credentials
      - --target=e2e-aws-upgrade
      - --variant=periodics
      command:
      - ci-operator
      image: quay-proxy.ci.openshift.org/openshift/ci:ci_ci-operator_latest
      imagePullPolicy: Always
      name: ""
      resources:
        requests:
          cpu: 10m
      volumeMounts:
      - mountPath: /etc/boskos
        name: boskos
        readOnly: true
      - mountPath: /secrets/ci-pull-credentials
        name: ci-pull-credentials
        readOnly: true
      - mountPath: /secrets/gcs
        name: gcs-credentials
        readOnly: true
      - mountPath: /secrets/manifest-tool
        name: manifest-tool-local-pusher
        readOnly: true
      - mountPath: /etc/pull-secret
        name: pull-secret
        readOnly: true
      - mountPath: /etc/report
        name: result-aggregator
        readOnly: true
    serviceAccountName: ci-operator
    volumes:
    - name: boskos
      secret:
        items:
        - key: credentials
          path: credentials
        secretName: boskos-credentials
    - name: ci-pull-credentials
      secret:
        secretName: ci-pull-credentials
    - name: manifest-tool-local-pusher
      secret:
        secretName: manifest-tool-local-pusher
    - name: pull-secret
      secret:
        secretName: registry-pull-credentials
    - name: result-aggregator
      secret:
        secretName: result-aggregator
- agent: kubernetes
  cluster: build08
  cron: 0 */2 * * *
  decorate: true
  decoration_config:
    skip_cloning: true
  extra_refs:
  - base_ref: release-4.21
    org: openshift
    repo: hypershift
  labels:
    ci-operator.openshift.io/cloud: hypershift
    ci-operator.openshift.io/cloud-cluster-profile: hypershift
    ci-operator.openshift.io/variant: periodics
    ci.openshift.io/generator: prowgen
    job-release: "4.21"
    pj-rehearse.openshift.io/can-be-rehearsed: "true"
  name: periodic-ci-openshift-hypershift-release-4.21-periodics-e2e-azure-aks-ovn-conformance
  spec:
    containers:
    - args:
      - --gcs-upload-secret=/secrets/gcs/service-account.json
      - --image-import-pull-secret=/etc/pull-secret/.dockerconfigjson
      - --lease-server-credentials-file=/etc/boskos/credentials
      - --report-credentials-file=/etc/report/credentials
      - --secret-dir=/secrets/ci-pull-credentials
      - --target=e2e-azure-aks-ovn-conformance
      - --variant=periodics
      command:
      - ci-operator
      image: quay-proxy.ci.openshift.org/openshift/ci:ci_ci-operator_latest
      imagePullPolicy: Always
      name: ""
      resources:
        requests:
          cpu: 10m
      volumeMounts:
      - mountPath: /etc/boskos
        name: boskos
        readOnly: true
      - mountPath: /secrets/ci-pull-credentials
        name: ci-pull-credentials
        readOnly: true
      - mountPath: /secrets/gcs
        name: gcs-credentials
        readOnly: true
      - mountPath: /secrets/manifest-tool
        name: manifest-tool-local-pusher
        readOnly: true
      - mountPath: /etc/pull-secret
        name: pull-secret
        readOnly: true
      - mountPath: /etc/report
        name: result-aggregator
        readOnly: true
    serviceAccountName: ci-operator
    volumes:
    - name: boskos
      secret:
        items:
        - key: credentials
          path: credentials
        secretName: boskos-credentials
    - name: ci-pull-credentials
      secret:
        secretName: ci-pull-credentials
    - name: manifest-tool-local-pusher
      secret:
        secretName: manifest-tool-local-pusher
    - name: pull-secret
      secret:
        secretName: registry-pull-credentials
    - name: result-aggregator
      secret:
        secretName: result-aggregator
- agent: kubernetes
  cluster: build08
  cron: 0 4 * * *
  decorate: true
  decoration_config:
    skip_cloning: true
  extra_refs:
  - base_ref: release-4.21
    org: openshift
    repo: hypershift
  labels:
    ci-operator.openshift.io/cloud: azure4
    ci-operator.openshift.io/cloud-cluster-profile: azure4
    ci-operator.openshift.io/variant: periodics
    ci.openshift.io/generator: prowgen
    job-release: "4.21"
    pj-rehearse.openshift.io/can-be-rehearsed: "true"
  name: periodic-ci-openshift-hypershift-release-4.21-periodics-e2e-azure-kubevirt-ovn
  spec:
    containers:
    - args:
      - --gcs-upload-secret=/secrets/gcs/service-account.json
      - --image-import-pull-secret=/etc/pull-secret/.dockerconfigjson
      - --lease-server-credentials-file=/etc/boskos/credentials
      - --report-credentials-file=/etc/report/credentials
      - --secret-dir=/secrets/ci-pull-credentials
      - --target=e2e-azure-kubevirt-ovn
      - --variant=periodics
      command:
      - ci-operator
      image: quay-proxy.ci.openshift.org/openshift/ci:ci_ci-operator_latest
      imagePullPolicy: Always
      name: ""
      resources:
        requests:
          cpu: 10m
      volumeMounts:
      - mountPath: /etc/boskos
        name: boskos
        readOnly: true
      - mountPath: /secrets/ci-pull-credentials
        name: ci-pull-credentials
        readOnly: true
      - mountPath: /secrets/gcs
        name: gcs-credentials
        readOnly: true
      - mountPath: /secrets/manifest-tool
        name: manifest-tool-local-pusher
        readOnly: true
      - mountPath: /etc/pull-secret
        name: pull-secret
        readOnly: true
      - mountPath: /etc/report
        name: result-aggregator
        readOnly: true
    serviceAccountName: ci-operator
    volumes:
    - name: boskos
      secret:
        items:
        - key: credentials
          path: credentials
        secretName: boskos-credentials
    - name: ci-pull-credentials
      secret:
        secretName: ci-pull-credentials
    - name: manifest-tool-local-pusher
      secret:
        secretName: manifest-tool-local-pusher
    - name: pull-secret
      secret:
        secretName: registry-pull-credentials
    - name: result-aggregator
      secret:
        secretName: result-aggregator
- agent: kubernetes
  cluster: build08
  cron: 0 4 * * *
  decorate: true
  decoration_config:
    skip_cloning: true
  extra_refs:
  - base_ref: release-4.21
    org: openshift
    repo: hypershift
  labels:
    ci-operator.openshift.io/variant: periodics
    ci.openshift.io/generator: prowgen
    job-release: "4.21"
    pj-rehearse.openshift.io/can-be-rehearsed: "true"
  name: periodic-ci-openshift-hypershift-release-4.21-periodics-e2e-ibmcloud-ovn-iks
  spec:
    containers:
    - args:
      - --gcs-upload-secret=/secrets/gcs/service-account.json
      - --image-import-pull-secret=/etc/pull-secret/.dockerconfigjson
      - --report-credentials-file=/etc/report/credentials
      - --secret-dir=/secrets/ci-pull-credentials
      - --target=e2e-ibmcloud-ovn-iks
      - --variant=periodics
      command:
      - ci-operator
      image: quay-proxy.ci.openshift.org/openshift/ci:ci_ci-operator_latest
      imagePullPolicy: Always
      name: ""
      resources:
        requests:
          cpu: 10m
      volumeMounts:
      - mountPath: /secrets/ci-pull-credentials
        name: ci-pull-credentials
        readOnly: true
      - mountPath: /secrets/gcs
        name: gcs-credentials
        readOnly: true
      - mountPath: /secrets/manifest-tool
        name: manifest-tool-local-pusher
        readOnly: true
      - mountPath: /etc/pull-secret
        name: pull-secret
        readOnly: true
      - mountPath: /etc/report
        name: result-aggregator
        readOnly: true
    serviceAccountName: ci-operator
    volumes:
    - name: ci-pull-credentials
      secret:
        secretName: ci-pull-credentials
    - name: manifest-tool-local-pusher
      secret:
        secretName: manifest-tool-local-pusher
    - name: pull-secret
      secret:
        secretName: registry-pull-credentials
    - name: result-aggregator
      secret:
        secretName: result-aggregator
- agent: kubernetes
  cluster: build08
  cron: 0 4 * * *
  decorate: true
  decoration_config:
    skip_cloning: true
  extra_refs:
  - base_ref: release-4.21
    org: openshift
    repo: hypershift
  labels:
    ci-operator.openshift.io/variant: periodics
    ci.openshift.io/generator: prowgen
    job-release: "4.21"
    pj-rehearse.openshift.io/can-be-rehearsed: "true"
  name: periodic-ci-openshift-hypershift-release-4.21-periodics-e2e-ibmcloud-ovn-roks
  spec:
    containers:
    - args:
      - --gcs-upload-secret=/secrets/gcs/service-account.json
      - --image-import-pull-secret=/etc/pull-secret/.dockerconfigjson
      - --report-credentials-file=/etc/report/credentials
      - --secret-dir=/secrets/ci-pull-credentials
      - --target=e2e-ibmcloud-ovn-roks
      - --variant=periodics
      command:
      - ci-operator
      image: quay-proxy.ci.openshift.org/openshift/ci:ci_ci-operator_latest
      imagePullPolicy: Always
      name: ""
      resources:
        requests:
          cpu: 10m
      volumeMounts:
      - mountPath: /secrets/ci-pull-credentials
        name: ci-pull-credentials
        readOnly: true
      - mountPath: /secrets/gcs
        name: gcs-credentials
        readOnly: true
      - mountPath: /secrets/manifest-tool
        name: manifest-tool-local-pusher
        readOnly: true
      - mountPath: /etc/pull-secret
        name: pull-secret
        readOnly: true
      - mountPath: /etc/report
        name: result-aggregator
        readOnly: true
    serviceAccountName: ci-operator
    volumes:
    - name: ci-pull-credentials
      secret:
        secretName: ci-pull-credentials
    - name: manifest-tool-local-pusher
      secret:
        secretName: manifest-tool-local-pusher
    - name: pull-secret
      secret:
        secretName: registry-pull-credentials
    - name: result-aggregator
      secret:
        secretName: result-aggregator
- agent: kubernetes
  cluster: build01
<<<<<<< HEAD
  cron: 0 4 * * *
  decorate: true
  decoration_config:
    skip_cloning: true
  extra_refs:
  - base_ref: release-4.21
    org: openshift
    repo: hypershift
  labels:
    ci-operator.openshift.io/cluster: build01
    ci-operator.openshift.io/variant: periodics
    ci.openshift.io/generator: prowgen
    job-release: "4.21"
    pj-rehearse.openshift.io/can-be-rehearsed: "true"
  name: periodic-ci-openshift-hypershift-release-4.21-periodics-e2e-ibmz-s390x-mgmt-ovn-conformance-virt
  spec:
    containers:
    - args:
      - --gcs-upload-secret=/secrets/gcs/service-account.json
      - --image-import-pull-secret=/etc/pull-secret/.dockerconfigjson
      - --report-credentials-file=/etc/report/credentials
      - --secret-dir=/secrets/ci-pull-credentials
      - --target=e2e-ibmz-s390x-mgmt-ovn-conformance-virt
      - --variant=periodics
      command:
      - ci-operator
      image: quay-proxy.ci.openshift.org/openshift/ci:ci_ci-operator_latest
      imagePullPolicy: Always
      name: ""
      resources:
        requests:
          cpu: 10m
      volumeMounts:
      - mountPath: /secrets/ci-pull-credentials
        name: ci-pull-credentials
        readOnly: true
      - mountPath: /secrets/gcs
        name: gcs-credentials
        readOnly: true
      - mountPath: /secrets/manifest-tool
        name: manifest-tool-local-pusher
        readOnly: true
      - mountPath: /etc/pull-secret
        name: pull-secret
        readOnly: true
      - mountPath: /etc/report
        name: result-aggregator
        readOnly: true
    serviceAccountName: ci-operator
    volumes:
    - name: ci-pull-credentials
      secret:
        secretName: ci-pull-credentials
    - name: manifest-tool-local-pusher
      secret:
        secretName: manifest-tool-local-pusher
    - name: pull-secret
      secret:
        secretName: registry-pull-credentials
    - name: result-aggregator
      secret:
        secretName: result-aggregator
- agent: kubernetes
  cluster: build11
=======
>>>>>>> b4faa6c9
  cron: 0 0,6,12,18 * * *
  decorate: true
  decoration_config:
    skip_cloning: true
  extra_refs:
  - base_ref: release-4.21
    org: openshift
    repo: hypershift
  labels:
    ci-operator.openshift.io/cloud: aws
    ci-operator.openshift.io/cloud-cluster-profile: aws-3
    ci-operator.openshift.io/variant: periodics
    ci.openshift.io/generator: prowgen
    job-release: "4.21"
    pj-rehearse.openshift.io/can-be-rehearsed: "true"
  name: periodic-ci-openshift-hypershift-release-4.21-periodics-e2e-kubevirt-aws-ovn
  spec:
    containers:
    - args:
      - --gcs-upload-secret=/secrets/gcs/service-account.json
      - --image-import-pull-secret=/etc/pull-secret/.dockerconfigjson
      - --lease-server-credentials-file=/etc/boskos/credentials
      - --report-credentials-file=/etc/report/credentials
      - --secret-dir=/secrets/ci-pull-credentials
      - --target=e2e-kubevirt-aws-ovn
      - --variant=periodics
      command:
      - ci-operator
      image: quay-proxy.ci.openshift.org/openshift/ci:ci_ci-operator_latest
      imagePullPolicy: Always
      name: ""
      resources:
        requests:
          cpu: 10m
      volumeMounts:
      - mountPath: /etc/boskos
        name: boskos
        readOnly: true
      - mountPath: /secrets/ci-pull-credentials
        name: ci-pull-credentials
        readOnly: true
      - mountPath: /secrets/gcs
        name: gcs-credentials
        readOnly: true
      - mountPath: /secrets/manifest-tool
        name: manifest-tool-local-pusher
        readOnly: true
      - mountPath: /etc/pull-secret
        name: pull-secret
        readOnly: true
      - mountPath: /etc/report
        name: result-aggregator
        readOnly: true
    serviceAccountName: ci-operator
    volumes:
    - name: boskos
      secret:
        items:
        - key: credentials
          path: credentials
        secretName: boskos-credentials
    - name: ci-pull-credentials
      secret:
        secretName: ci-pull-credentials
    - name: manifest-tool-local-pusher
      secret:
        secretName: manifest-tool-local-pusher
    - name: pull-secret
      secret:
        secretName: registry-pull-credentials
    - name: result-aggregator
      secret:
        secretName: result-aggregator
- agent: kubernetes
  cluster: build01
  cron: 0 4 * * *
  decorate: true
  decoration_config:
    skip_cloning: true
  extra_refs:
  - base_ref: release-4.21
    org: openshift
    repo: hypershift
  labels:
    ci-operator.openshift.io/cloud: aws
    ci-operator.openshift.io/cloud-cluster-profile: aws-3
    ci-operator.openshift.io/variant: periodics
    ci.openshift.io/generator: prowgen
    job-release: "4.21"
    pj-rehearse.openshift.io/can-be-rehearsed: "true"
  name: periodic-ci-openshift-hypershift-release-4.21-periodics-e2e-kubevirt-aws-ovn-csi
  spec:
    containers:
    - args:
      - --gcs-upload-secret=/secrets/gcs/service-account.json
      - --image-import-pull-secret=/etc/pull-secret/.dockerconfigjson
      - --lease-server-credentials-file=/etc/boskos/credentials
      - --report-credentials-file=/etc/report/credentials
      - --secret-dir=/secrets/ci-pull-credentials
      - --target=e2e-kubevirt-aws-ovn-csi
      - --variant=periodics
      command:
      - ci-operator
      image: quay-proxy.ci.openshift.org/openshift/ci:ci_ci-operator_latest
      imagePullPolicy: Always
      name: ""
      resources:
        requests:
          cpu: 10m
      volumeMounts:
      - mountPath: /etc/boskos
        name: boskos
        readOnly: true
      - mountPath: /secrets/ci-pull-credentials
        name: ci-pull-credentials
        readOnly: true
      - mountPath: /secrets/gcs
        name: gcs-credentials
        readOnly: true
      - mountPath: /secrets/manifest-tool
        name: manifest-tool-local-pusher
        readOnly: true
      - mountPath: /etc/pull-secret
        name: pull-secret
        readOnly: true
      - mountPath: /etc/report
        name: result-aggregator
        readOnly: true
    serviceAccountName: ci-operator
    volumes:
    - name: boskos
      secret:
        items:
        - key: credentials
          path: credentials
        secretName: boskos-credentials
    - name: ci-pull-credentials
      secret:
        secretName: ci-pull-credentials
    - name: manifest-tool-local-pusher
      secret:
        secretName: manifest-tool-local-pusher
    - name: pull-secret
      secret:
        secretName: registry-pull-credentials
    - name: result-aggregator
      secret:
        secretName: result-aggregator
- agent: kubernetes
  cluster: build08
  cron: 0 0 1 1 *
  decorate: true
  decoration_config:
    skip_cloning: true
  extra_refs:
  - base_ref: release-4.21
    org: openshift
    repo: hypershift
  labels:
    ci-operator.openshift.io/cloud: azure4
    ci-operator.openshift.io/cloud-cluster-profile: azure4
    ci-operator.openshift.io/variant: periodics
    ci.openshift.io/generator: prowgen
    job-release: "4.21"
    pj-rehearse.openshift.io/can-be-rehearsed: "true"
  name: periodic-ci-openshift-hypershift-release-4.21-periodics-e2e-kubevirt-azure
  spec:
    containers:
    - args:
      - --gcs-upload-secret=/secrets/gcs/service-account.json
      - --image-import-pull-secret=/etc/pull-secret/.dockerconfigjson
      - --lease-server-credentials-file=/etc/boskos/credentials
      - --report-credentials-file=/etc/report/credentials
      - --secret-dir=/secrets/ci-pull-credentials
      - --target=e2e-kubevirt-azure
      - --variant=periodics
      command:
      - ci-operator
      image: quay-proxy.ci.openshift.org/openshift/ci:ci_ci-operator_latest
      imagePullPolicy: Always
      name: ""
      resources:
        requests:
          cpu: 10m
      volumeMounts:
      - mountPath: /etc/boskos
        name: boskos
        readOnly: true
      - mountPath: /secrets/ci-pull-credentials
        name: ci-pull-credentials
        readOnly: true
      - mountPath: /secrets/gcs
        name: gcs-credentials
        readOnly: true
      - mountPath: /secrets/manifest-tool
        name: manifest-tool-local-pusher
        readOnly: true
      - mountPath: /etc/pull-secret
        name: pull-secret
        readOnly: true
      - mountPath: /etc/report
        name: result-aggregator
        readOnly: true
    serviceAccountName: ci-operator
    volumes:
    - name: boskos
      secret:
        items:
        - key: credentials
          path: credentials
        secretName: boskos-credentials
    - name: ci-pull-credentials
      secret:
        secretName: ci-pull-credentials
    - name: manifest-tool-local-pusher
      secret:
        secretName: manifest-tool-local-pusher
    - name: pull-secret
      secret:
        secretName: registry-pull-credentials
    - name: result-aggregator
      secret:
        secretName: result-aggregator
- agent: kubernetes
  cluster: build01
  cron: 0 4 * * *
  decorate: true
  decoration_config:
    skip_cloning: true
  extra_refs:
  - base_ref: release-4.21
    org: openshift
    repo: hypershift
  labels:
    ci-operator.openshift.io/cloud: equinix-ocp-metal
    ci-operator.openshift.io/cloud-cluster-profile: equinix-ocp-hcp
    ci-operator.openshift.io/variant: periodics
    ci.openshift.io/generator: prowgen
    job-release: "4.21"
    pj-rehearse.openshift.io/can-be-rehearsed: "true"
  name: periodic-ci-openshift-hypershift-release-4.21-periodics-e2e-kubevirt-metal-ovn
  spec:
    containers:
    - args:
      - --gcs-upload-secret=/secrets/gcs/service-account.json
      - --image-import-pull-secret=/etc/pull-secret/.dockerconfigjson
      - --lease-server-credentials-file=/etc/boskos/credentials
      - --report-credentials-file=/etc/report/credentials
      - --secret-dir=/secrets/ci-pull-credentials
      - --target=e2e-kubevirt-metal-ovn
      - --variant=periodics
      command:
      - ci-operator
      image: quay-proxy.ci.openshift.org/openshift/ci:ci_ci-operator_latest
      imagePullPolicy: Always
      name: ""
      resources:
        requests:
          cpu: 10m
      volumeMounts:
      - mountPath: /etc/boskos
        name: boskos
        readOnly: true
      - mountPath: /secrets/ci-pull-credentials
        name: ci-pull-credentials
        readOnly: true
      - mountPath: /secrets/gcs
        name: gcs-credentials
        readOnly: true
      - mountPath: /secrets/manifest-tool
        name: manifest-tool-local-pusher
        readOnly: true
      - mountPath: /etc/pull-secret
        name: pull-secret
        readOnly: true
      - mountPath: /etc/report
        name: result-aggregator
        readOnly: true
    serviceAccountName: ci-operator
    volumes:
    - name: boskos
      secret:
        items:
        - key: credentials
          path: credentials
        secretName: boskos-credentials
    - name: ci-pull-credentials
      secret:
        secretName: ci-pull-credentials
    - name: manifest-tool-local-pusher
      secret:
        secretName: manifest-tool-local-pusher
    - name: pull-secret
      secret:
        secretName: registry-pull-credentials
    - name: result-aggregator
      secret:
        secretName: result-aggregator
- agent: kubernetes
  cluster: build01
  cron: 0 8 * * *
  decorate: true
  decoration_config:
    skip_cloning: true
  extra_refs:
  - base_ref: release-4.21
    org: openshift
    repo: hypershift
  labels:
    ci-operator.openshift.io/cloud: equinix-ocp-metal
    ci-operator.openshift.io/cloud-cluster-profile: equinix-ocp-hcp
    ci-operator.openshift.io/variant: periodics
    ci.openshift.io/generator: prowgen
    job-release: "4.21"
    pj-rehearse.openshift.io/can-be-rehearsed: "true"
  name: periodic-ci-openshift-hypershift-release-4.21-periodics-e2e-kubevirt-metal-ovn-disconnected
  spec:
    containers:
    - args:
      - --gcs-upload-secret=/secrets/gcs/service-account.json
      - --image-import-pull-secret=/etc/pull-secret/.dockerconfigjson
      - --lease-server-credentials-file=/etc/boskos/credentials
      - --report-credentials-file=/etc/report/credentials
      - --secret-dir=/secrets/ci-pull-credentials
      - --target=e2e-kubevirt-metal-ovn-disconnected
      - --variant=periodics
      command:
      - ci-operator
      image: quay-proxy.ci.openshift.org/openshift/ci:ci_ci-operator_latest
      imagePullPolicy: Always
      name: ""
      resources:
        requests:
          cpu: 10m
      volumeMounts:
      - mountPath: /etc/boskos
        name: boskos
        readOnly: true
      - mountPath: /secrets/ci-pull-credentials
        name: ci-pull-credentials
        readOnly: true
      - mountPath: /secrets/gcs
        name: gcs-credentials
        readOnly: true
      - mountPath: /secrets/manifest-tool
        name: manifest-tool-local-pusher
        readOnly: true
      - mountPath: /etc/pull-secret
        name: pull-secret
        readOnly: true
      - mountPath: /etc/report
        name: result-aggregator
        readOnly: true
    serviceAccountName: ci-operator
    volumes:
    - name: boskos
      secret:
        items:
        - key: credentials
          path: credentials
        secretName: boskos-credentials
    - name: ci-pull-credentials
      secret:
        secretName: ci-pull-credentials
    - name: manifest-tool-local-pusher
      secret:
        secretName: manifest-tool-local-pusher
    - name: pull-secret
      secret:
        secretName: registry-pull-credentials
    - name: result-aggregator
      secret:
        secretName: result-aggregator
- agent: kubernetes
  cluster: build08
  cron: 0 10 * * *
  decorate: true
  decoration_config:
    skip_cloning: true
  extra_refs:
  - base_ref: release-4.21
    org: openshift
    repo: hypershift
  labels:
    ci-operator.openshift.io/cloud: hypershift
    ci-operator.openshift.io/cloud-cluster-profile: hypershift
    ci-operator.openshift.io/variant: periodics
    ci.openshift.io/generator: prowgen
    job-release: "4.21"
    pj-rehearse.openshift.io/can-be-rehearsed: "true"
  name: periodic-ci-openshift-hypershift-release-4.21-periodics-e2e-openstack-aws
  spec:
    containers:
    - args:
      - --gcs-upload-secret=/secrets/gcs/service-account.json
      - --image-import-pull-secret=/etc/pull-secret/.dockerconfigjson
      - --lease-server-credentials-file=/etc/boskos/credentials
      - --report-credentials-file=/etc/report/credentials
      - --secret-dir=/secrets/ci-pull-credentials
      - --target=e2e-openstack-aws
      - --variant=periodics
      command:
      - ci-operator
      image: quay-proxy.ci.openshift.org/openshift/ci:ci_ci-operator_latest
      imagePullPolicy: Always
      name: ""
      resources:
        requests:
          cpu: 10m
      volumeMounts:
      - mountPath: /etc/boskos
        name: boskos
        readOnly: true
      - mountPath: /secrets/ci-pull-credentials
        name: ci-pull-credentials
        readOnly: true
      - mountPath: /secrets/gcs
        name: gcs-credentials
        readOnly: true
      - mountPath: /secrets/manifest-tool
        name: manifest-tool-local-pusher
        readOnly: true
      - mountPath: /etc/pull-secret
        name: pull-secret
        readOnly: true
      - mountPath: /etc/report
        name: result-aggregator
        readOnly: true
    serviceAccountName: ci-operator
    volumes:
    - name: boskos
      secret:
        items:
        - key: credentials
          path: credentials
        secretName: boskos-credentials
    - name: ci-pull-credentials
      secret:
        secretName: ci-pull-credentials
    - name: manifest-tool-local-pusher
      secret:
        secretName: manifest-tool-local-pusher
    - name: pull-secret
      secret:
        secretName: registry-pull-credentials
    - name: result-aggregator
      secret:
        secretName: result-aggregator
- agent: kubernetes
  cluster: build08
  decorate: true
  decoration_config:
    skip_cloning: true
  extra_refs:
  - base_ref: release-4.21
    org: openshift
    repo: hypershift
  labels:
    ci-operator.openshift.io/cloud: hypershift
    ci-operator.openshift.io/cloud-cluster-profile: hypershift
    ci-operator.openshift.io/variant: periodics
    ci.openshift.io/generator: prowgen
    job-release: "4.21"
    pj-rehearse.openshift.io/can-be-rehearsed: "true"
  minimum_interval: 72h
  name: periodic-ci-openshift-hypershift-release-4.21-periodics-e2e-openstack-aws-conformance
  spec:
    containers:
    - args:
      - --gcs-upload-secret=/secrets/gcs/service-account.json
      - --image-import-pull-secret=/etc/pull-secret/.dockerconfigjson
      - --lease-server-credentials-file=/etc/boskos/credentials
      - --report-credentials-file=/etc/report/credentials
      - --secret-dir=/secrets/ci-pull-credentials
      - --target=e2e-openstack-aws-conformance
      - --variant=periodics
      command:
      - ci-operator
      image: quay-proxy.ci.openshift.org/openshift/ci:ci_ci-operator_latest
      imagePullPolicy: Always
      name: ""
      resources:
        requests:
          cpu: 10m
      volumeMounts:
      - mountPath: /etc/boskos
        name: boskos
        readOnly: true
      - mountPath: /secrets/ci-pull-credentials
        name: ci-pull-credentials
        readOnly: true
      - mountPath: /secrets/gcs
        name: gcs-credentials
        readOnly: true
      - mountPath: /secrets/manifest-tool
        name: manifest-tool-local-pusher
        readOnly: true
      - mountPath: /etc/pull-secret
        name: pull-secret
        readOnly: true
      - mountPath: /etc/report
        name: result-aggregator
        readOnly: true
    serviceAccountName: ci-operator
    volumes:
    - name: boskos
      secret:
        items:
        - key: credentials
          path: credentials
        secretName: boskos-credentials
    - name: ci-pull-credentials
      secret:
        secretName: ci-pull-credentials
    - name: manifest-tool-local-pusher
      secret:
        secretName: manifest-tool-local-pusher
    - name: pull-secret
      secret:
        secretName: registry-pull-credentials
    - name: result-aggregator
      secret:
        secretName: result-aggregator
- agent: kubernetes
  cluster: build08
  decorate: true
  decoration_config:
    skip_cloning: true
  extra_refs:
  - base_ref: release-4.21
    org: openshift
    repo: hypershift
  labels:
    ci-operator.openshift.io/cloud: hypershift
    ci-operator.openshift.io/cloud-cluster-profile: hypershift
    ci-operator.openshift.io/variant: periodics
    ci.openshift.io/generator: prowgen
    job-release: "4.21"
    pj-rehearse.openshift.io/can-be-rehearsed: "true"
  minimum_interval: 72h
  name: periodic-ci-openshift-hypershift-release-4.21-periodics-e2e-openstack-aws-csi-cinder
  spec:
    containers:
    - args:
      - --gcs-upload-secret=/secrets/gcs/service-account.json
      - --image-import-pull-secret=/etc/pull-secret/.dockerconfigjson
      - --lease-server-credentials-file=/etc/boskos/credentials
      - --report-credentials-file=/etc/report/credentials
      - --secret-dir=/secrets/ci-pull-credentials
      - --target=e2e-openstack-aws-csi-cinder
      - --variant=periodics
      command:
      - ci-operator
      image: quay-proxy.ci.openshift.org/openshift/ci:ci_ci-operator_latest
      imagePullPolicy: Always
      name: ""
      resources:
        requests:
          cpu: 10m
      volumeMounts:
      - mountPath: /etc/boskos
        name: boskos
        readOnly: true
      - mountPath: /secrets/ci-pull-credentials
        name: ci-pull-credentials
        readOnly: true
      - mountPath: /secrets/gcs
        name: gcs-credentials
        readOnly: true
      - mountPath: /secrets/manifest-tool
        name: manifest-tool-local-pusher
        readOnly: true
      - mountPath: /etc/pull-secret
        name: pull-secret
        readOnly: true
      - mountPath: /etc/report
        name: result-aggregator
        readOnly: true
    serviceAccountName: ci-operator
    volumes:
    - name: boskos
      secret:
        items:
        - key: credentials
          path: credentials
        secretName: boskos-credentials
    - name: ci-pull-credentials
      secret:
        secretName: ci-pull-credentials
    - name: manifest-tool-local-pusher
      secret:
        secretName: manifest-tool-local-pusher
    - name: pull-secret
      secret:
        secretName: registry-pull-credentials
    - name: result-aggregator
      secret:
        secretName: result-aggregator
- agent: kubernetes
  cluster: build08
  decorate: true
  decoration_config:
    skip_cloning: true
  extra_refs:
  - base_ref: release-4.21
    org: openshift
    repo: hypershift
  labels:
    ci-operator.openshift.io/cloud: hypershift
    ci-operator.openshift.io/cloud-cluster-profile: hypershift
    ci-operator.openshift.io/variant: periodics
    ci.openshift.io/generator: prowgen
    job-release: "4.21"
    pj-rehearse.openshift.io/can-be-rehearsed: "true"
  minimum_interval: 72h
  name: periodic-ci-openshift-hypershift-release-4.21-periodics-e2e-openstack-aws-csi-manila
  spec:
    containers:
    - args:
      - --gcs-upload-secret=/secrets/gcs/service-account.json
      - --image-import-pull-secret=/etc/pull-secret/.dockerconfigjson
      - --lease-server-credentials-file=/etc/boskos/credentials
      - --report-credentials-file=/etc/report/credentials
      - --secret-dir=/secrets/ci-pull-credentials
      - --target=e2e-openstack-aws-csi-manila
      - --variant=periodics
      command:
      - ci-operator
      image: quay-proxy.ci.openshift.org/openshift/ci:ci_ci-operator_latest
      imagePullPolicy: Always
      name: ""
      resources:
        requests:
          cpu: 10m
      volumeMounts:
      - mountPath: /etc/boskos
        name: boskos
        readOnly: true
      - mountPath: /secrets/ci-pull-credentials
        name: ci-pull-credentials
        readOnly: true
      - mountPath: /secrets/gcs
        name: gcs-credentials
        readOnly: true
      - mountPath: /secrets/manifest-tool
        name: manifest-tool-local-pusher
        readOnly: true
      - mountPath: /etc/pull-secret
        name: pull-secret
        readOnly: true
      - mountPath: /etc/report
        name: result-aggregator
        readOnly: true
    serviceAccountName: ci-operator
    volumes:
    - name: boskos
      secret:
        items:
        - key: credentials
          path: credentials
        secretName: boskos-credentials
    - name: ci-pull-credentials
      secret:
        secretName: ci-pull-credentials
    - name: manifest-tool-local-pusher
      secret:
        secretName: manifest-tool-local-pusher
    - name: pull-secret
      secret:
        secretName: registry-pull-credentials
    - name: result-aggregator
      secret:
        secretName: result-aggregator
- agent: kubernetes
  cluster: build08
  decorate: true
  decoration_config:
    skip_cloning: true
  extra_refs:
  - base_ref: release-4.21
    org: openshift
    repo: hypershift
  labels:
    ci-operator.openshift.io/cloud: hypershift
    ci-operator.openshift.io/cloud-cluster-profile: hypershift
    ci-operator.openshift.io/variant: periodics
    ci.openshift.io/generator: prowgen
    job-release: "4.21"
    pj-rehearse.openshift.io/can-be-rehearsed: "true"
  minimum_interval: 96h
  name: periodic-ci-openshift-hypershift-release-4.21-periodics-e2e-openstack-aws-nfv
  spec:
    containers:
    - args:
      - --gcs-upload-secret=/secrets/gcs/service-account.json
      - --image-import-pull-secret=/etc/pull-secret/.dockerconfigjson
      - --lease-server-credentials-file=/etc/boskos/credentials
      - --report-credentials-file=/etc/report/credentials
      - --secret-dir=/secrets/ci-pull-credentials
      - --target=e2e-openstack-aws-nfv
      - --variant=periodics
      command:
      - ci-operator
      image: quay-proxy.ci.openshift.org/openshift/ci:ci_ci-operator_latest
      imagePullPolicy: Always
      name: ""
      resources:
        requests:
          cpu: 10m
      volumeMounts:
      - mountPath: /etc/boskos
        name: boskos
        readOnly: true
      - mountPath: /secrets/ci-pull-credentials
        name: ci-pull-credentials
        readOnly: true
      - mountPath: /secrets/gcs
        name: gcs-credentials
        readOnly: true
      - mountPath: /secrets/manifest-tool
        name: manifest-tool-local-pusher
        readOnly: true
      - mountPath: /etc/pull-secret
        name: pull-secret
        readOnly: true
      - mountPath: /etc/report
        name: result-aggregator
        readOnly: true
    serviceAccountName: ci-operator
    volumes:
    - name: boskos
      secret:
        items:
        - key: credentials
          path: credentials
        secretName: boskos-credentials
    - name: ci-pull-credentials
      secret:
        secretName: ci-pull-credentials
    - name: manifest-tool-local-pusher
      secret:
        secretName: manifest-tool-local-pusher
    - name: pull-secret
      secret:
        secretName: registry-pull-credentials
    - name: result-aggregator
      secret:
        secretName: result-aggregator
- agent: kubernetes
  cluster: build01
  decorate: true
  decoration_config:
    skip_cloning: true
  extra_refs:
  - base_ref: release-4.21
    org: openshift
    repo: hypershift
  labels:
    ci-operator.openshift.io/cloud: openstack-vexxhost
    ci-operator.openshift.io/cloud-cluster-profile: openstack-vexxhost
    ci-operator.openshift.io/variant: periodics
    ci.openshift.io/generator: prowgen
    job-release: "4.21"
    pj-rehearse.openshift.io/can-be-rehearsed: "true"
  minimum_interval: 240h
  name: periodic-ci-openshift-hypershift-release-4.21-periodics-e2e-openstack-nested-conformance
  spec:
    containers:
    - args:
      - --gcs-upload-secret=/secrets/gcs/service-account.json
      - --image-import-pull-secret=/etc/pull-secret/.dockerconfigjson
      - --lease-server-credentials-file=/etc/boskos/credentials
      - --report-credentials-file=/etc/report/credentials
      - --secret-dir=/secrets/ci-pull-credentials
      - --target=e2e-openstack-nested-conformance
      - --variant=periodics
      command:
      - ci-operator
      image: quay-proxy.ci.openshift.org/openshift/ci:ci_ci-operator_latest
      imagePullPolicy: Always
      name: ""
      resources:
        requests:
          cpu: 10m
      volumeMounts:
      - mountPath: /etc/boskos
        name: boskos
        readOnly: true
      - mountPath: /secrets/ci-pull-credentials
        name: ci-pull-credentials
        readOnly: true
      - mountPath: /secrets/gcs
        name: gcs-credentials
        readOnly: true
      - mountPath: /secrets/manifest-tool
        name: manifest-tool-local-pusher
        readOnly: true
      - mountPath: /etc/pull-secret
        name: pull-secret
        readOnly: true
      - mountPath: /etc/report
        name: result-aggregator
        readOnly: true
    serviceAccountName: ci-operator
    volumes:
    - name: boskos
      secret:
        items:
        - key: credentials
          path: credentials
        secretName: boskos-credentials
    - name: ci-pull-credentials
      secret:
        secretName: ci-pull-credentials
    - name: manifest-tool-local-pusher
      secret:
        secretName: manifest-tool-local-pusher
    - name: pull-secret
      secret:
        secretName: registry-pull-credentials
    - name: result-aggregator
      secret:
        secretName: result-aggregator
- agent: kubernetes
  cluster: build08
  cron: 0 8 * * *
  decorate: true
  decoration_config:
    skip_cloning: true
  extra_refs:
  - base_ref: release-4.21
    org: openshift
    repo: hypershift
  labels:
    ci-operator.openshift.io/cloud: hypershift-powervs
    ci-operator.openshift.io/cloud-cluster-profile: hypershift-powervs
    ci-operator.openshift.io/variant: periodics
    ci.openshift.io/generator: prowgen
    job-release: "4.21"
    pj-rehearse.openshift.io/can-be-rehearsed: "true"
  name: periodic-ci-openshift-hypershift-release-4.21-periodics-e2e-powervs-ovn
  spec:
    containers:
    - args:
      - --gcs-upload-secret=/secrets/gcs/service-account.json
      - --image-import-pull-secret=/etc/pull-secret/.dockerconfigjson
      - --lease-server-credentials-file=/etc/boskos/credentials
      - --report-credentials-file=/etc/report/credentials
      - --secret-dir=/secrets/ci-pull-credentials
      - --target=e2e-powervs-ovn
      - --variant=periodics
      command:
      - ci-operator
      image: quay-proxy.ci.openshift.org/openshift/ci:ci_ci-operator_latest
      imagePullPolicy: Always
      name: ""
      resources:
        requests:
          cpu: 10m
      volumeMounts:
      - mountPath: /etc/boskos
        name: boskos
        readOnly: true
      - mountPath: /secrets/ci-pull-credentials
        name: ci-pull-credentials
        readOnly: true
      - mountPath: /secrets/gcs
        name: gcs-credentials
        readOnly: true
      - mountPath: /secrets/manifest-tool
        name: manifest-tool-local-pusher
        readOnly: true
      - mountPath: /etc/pull-secret
        name: pull-secret
        readOnly: true
      - mountPath: /etc/report
        name: result-aggregator
        readOnly: true
    serviceAccountName: ci-operator
    volumes:
    - name: boskos
      secret:
        items:
        - key: credentials
          path: credentials
        secretName: boskos-credentials
    - name: ci-pull-credentials
      secret:
        secretName: ci-pull-credentials
    - name: manifest-tool-local-pusher
      secret:
        secretName: manifest-tool-local-pusher
    - name: pull-secret
      secret:
        secretName: registry-pull-credentials
    - name: result-aggregator
      secret:
        secretName: result-aggregator<|MERGE_RESOLUTION|>--- conflicted
+++ resolved
@@ -1103,7 +1103,6 @@
         secretName: result-aggregator
 - agent: kubernetes
   cluster: build01
-<<<<<<< HEAD
   cron: 0 4 * * *
   decorate: true
   decoration_config:
@@ -1168,8 +1167,6 @@
         secretName: result-aggregator
 - agent: kubernetes
   cluster: build11
-=======
->>>>>>> b4faa6c9
   cron: 0 0,6,12,18 * * *
   decorate: true
   decoration_config:
