periodics:
- agent: kubernetes
  cluster: build08
  cron: 0 */2 * * *
  decorate: true
  decoration_config:
    skip_cloning: true
  extra_refs:
  - base_ref: release-4.21
    org: openshift
    repo: hypershift
  labels:
    ci-operator.openshift.io/cloud: hypershift
    ci-operator.openshift.io/cloud-cluster-profile: hypershift
    ci-operator.openshift.io/variant: periodics
    ci.openshift.io/generator: prowgen
    job-release: "4.21"
    pj-rehearse.openshift.io/can-be-rehearsed: "true"
  name: periodic-ci-openshift-hypershift-release-4.21-periodics-e2e-aks
  spec:
    containers:
    - args:
      - --gcs-upload-secret=/secrets/gcs/service-account.json
      - --image-import-pull-secret=/etc/pull-secret/.dockerconfigjson
      - --lease-server-credentials-file=/etc/boskos/credentials
      - --report-credentials-file=/etc/report/credentials
      - --secret-dir=/secrets/ci-pull-credentials
      - --target=e2e-aks
      - --variant=periodics
      command:
      - ci-operator
      image: quay-proxy.ci.openshift.org/openshift/ci:ci_ci-operator_latest
      imagePullPolicy: Always
      name: ""
      resources:
        requests:
          cpu: 10m
      volumeMounts:
      - mountPath: /etc/boskos
        name: boskos
        readOnly: true
      - mountPath: /secrets/ci-pull-credentials
        name: ci-pull-credentials
        readOnly: true
      - mountPath: /secrets/gcs
        name: gcs-credentials
        readOnly: true
      - mountPath: /secrets/manifest-tool
        name: manifest-tool-local-pusher
        readOnly: true
      - mountPath: /etc/pull-secret
        name: pull-secret
        readOnly: true
      - mountPath: /etc/report
        name: result-aggregator
        readOnly: true
    serviceAccountName: ci-operator
    volumes:
    - name: boskos
      secret:
        items:
        - key: credentials
          path: credentials
        secretName: boskos-credentials
    - name: ci-pull-credentials
      secret:
        secretName: ci-pull-credentials
    - name: manifest-tool-local-pusher
      secret:
        secretName: manifest-tool-local-pusher
    - name: pull-secret
      secret:
        secretName: registry-pull-credentials
    - name: result-aggregator
      secret:
        secretName: result-aggregator
- agent: kubernetes
  cluster: build08
  cron: 0 2 * * *
  decorate: true
  decoration_config:
    skip_cloning: true
  extra_refs:
  - base_ref: release-4.21
    org: openshift
    repo: hypershift
  labels:
    ci-operator.openshift.io/cloud: hypershift
    ci-operator.openshift.io/cloud-cluster-profile: hypershift
    ci-operator.openshift.io/variant: periodics
    ci.openshift.io/generator: prowgen
    job-release: "4.21"
    pj-rehearse.openshift.io/can-be-rehearsed: "true"
  name: periodic-ci-openshift-hypershift-release-4.21-periodics-e2e-aks-multi-x-ax
  spec:
    containers:
    - args:
      - --gcs-upload-secret=/secrets/gcs/service-account.json
      - --image-import-pull-secret=/etc/pull-secret/.dockerconfigjson
      - --lease-server-credentials-file=/etc/boskos/credentials
      - --report-credentials-file=/etc/report/credentials
      - --secret-dir=/secrets/ci-pull-credentials
      - --target=e2e-aks-multi-x-ax
      - --variant=periodics
      command:
      - ci-operator
      image: quay-proxy.ci.openshift.org/openshift/ci:ci_ci-operator_latest
      imagePullPolicy: Always
      name: ""
      resources:
        requests:
          cpu: 10m
      volumeMounts:
      - mountPath: /etc/boskos
        name: boskos
        readOnly: true
      - mountPath: /secrets/ci-pull-credentials
        name: ci-pull-credentials
        readOnly: true
      - mountPath: /secrets/gcs
        name: gcs-credentials
        readOnly: true
      - mountPath: /secrets/manifest-tool
        name: manifest-tool-local-pusher
        readOnly: true
      - mountPath: /etc/pull-secret
        name: pull-secret
        readOnly: true
      - mountPath: /etc/report
        name: result-aggregator
        readOnly: true
    serviceAccountName: ci-operator
    volumes:
    - name: boskos
      secret:
        items:
        - key: credentials
          path: credentials
        secretName: boskos-credentials
    - name: ci-pull-credentials
      secret:
        secretName: ci-pull-credentials
    - name: manifest-tool-local-pusher
      secret:
        secretName: manifest-tool-local-pusher
    - name: pull-secret
      secret:
        secretName: registry-pull-credentials
    - name: result-aggregator
      secret:
        secretName: result-aggregator
- agent: kubernetes
  cluster: build08
  decorate: true
  decoration_config:
    skip_cloning: true
  extra_refs:
  - base_ref: release-4.21
    org: openshift
    repo: hypershift
  labels:
    ci-operator.openshift.io/cloud: hypershift
    ci-operator.openshift.io/cloud-cluster-profile: hypershift
    ci-operator.openshift.io/variant: periodics
    ci.openshift.io/generator: prowgen
    job-release: "4.21"
    pj-rehearse.openshift.io/can-be-rehearsed: "true"
  minimum_interval: 12h
  name: periodic-ci-openshift-hypershift-release-4.21-periodics-e2e-aws-external-oidc
  spec:
    containers:
    - args:
      - --gcs-upload-secret=/secrets/gcs/service-account.json
      - --image-import-pull-secret=/etc/pull-secret/.dockerconfigjson
      - --lease-server-credentials-file=/etc/boskos/credentials
      - --report-credentials-file=/etc/report/credentials
      - --secret-dir=/secrets/ci-pull-credentials
      - --target=e2e-aws-external-oidc
      - --variant=periodics
      command:
      - ci-operator
      image: quay-proxy.ci.openshift.org/openshift/ci:ci_ci-operator_latest
      imagePullPolicy: Always
      name: ""
      resources:
        requests:
          cpu: 10m
      volumeMounts:
      - mountPath: /etc/boskos
        name: boskos
        readOnly: true
      - mountPath: /secrets/ci-pull-credentials
        name: ci-pull-credentials
        readOnly: true
      - mountPath: /secrets/gcs
        name: gcs-credentials
        readOnly: true
      - mountPath: /secrets/manifest-tool
        name: manifest-tool-local-pusher
        readOnly: true
      - mountPath: /etc/pull-secret
        name: pull-secret
        readOnly: true
      - mountPath: /etc/report
        name: result-aggregator
        readOnly: true
    serviceAccountName: ci-operator
    volumes:
    - name: boskos
      secret:
        items:
        - key: credentials
          path: credentials
        secretName: boskos-credentials
    - name: ci-pull-credentials
      secret:
        secretName: ci-pull-credentials
    - name: manifest-tool-local-pusher
      secret:
        secretName: manifest-tool-local-pusher
    - name: pull-secret
      secret:
        secretName: registry-pull-credentials
    - name: result-aggregator
      secret:
        secretName: result-aggregator
- agent: kubernetes
  cluster: build08
  decorate: true
  decoration_config:
    skip_cloning: true
  extra_refs:
  - base_ref: release-4.21
    org: openshift
    repo: hypershift
  labels:
    ci-operator.openshift.io/cloud: hypershift
    ci-operator.openshift.io/cloud-cluster-profile: hypershift
    ci-operator.openshift.io/variant: periodics
    ci.openshift.io/generator: prowgen
    job-release: "4.21"
    pj-rehearse.openshift.io/can-be-rehearsed: "true"
  minimum_interval: 12h
  name: periodic-ci-openshift-hypershift-release-4.21-periodics-e2e-aws-external-oidc-techpreview
  spec:
    containers:
    - args:
      - --gcs-upload-secret=/secrets/gcs/service-account.json
      - --image-import-pull-secret=/etc/pull-secret/.dockerconfigjson
      - --lease-server-credentials-file=/etc/boskos/credentials
      - --report-credentials-file=/etc/report/credentials
      - --secret-dir=/secrets/ci-pull-credentials
      - --target=e2e-aws-external-oidc-techpreview
      - --variant=periodics
      command:
      - ci-operator
      image: quay-proxy.ci.openshift.org/openshift/ci:ci_ci-operator_latest
      imagePullPolicy: Always
      name: ""
      resources:
        requests:
          cpu: 10m
      volumeMounts:
      - mountPath: /etc/boskos
        name: boskos
        readOnly: true
      - mountPath: /secrets/ci-pull-credentials
        name: ci-pull-credentials
        readOnly: true
      - mountPath: /secrets/gcs
        name: gcs-credentials
        readOnly: true
      - mountPath: /secrets/manifest-tool
        name: manifest-tool-local-pusher
        readOnly: true
      - mountPath: /etc/pull-secret
        name: pull-secret
        readOnly: true
      - mountPath: /etc/report
        name: result-aggregator
        readOnly: true
    serviceAccountName: ci-operator
    volumes:
    - name: boskos
      secret:
        items:
        - key: credentials
          path: credentials
        secretName: boskos-credentials
    - name: ci-pull-credentials
      secret:
        secretName: ci-pull-credentials
    - name: manifest-tool-local-pusher
      secret:
        secretName: manifest-tool-local-pusher
    - name: pull-secret
      secret:
        secretName: registry-pull-credentials
    - name: result-aggregator
      secret:
        secretName: result-aggregator
- agent: kubernetes
  cluster: build08
  cron: 0 2 * * *
  decorate: true
  decoration_config:
    skip_cloning: true
  extra_refs:
  - base_ref: release-4.21
    org: openshift
    repo: hypershift
  labels:
    ci-operator.openshift.io/cloud: hypershift
    ci-operator.openshift.io/cloud-cluster-profile: hypershift
    ci-operator.openshift.io/variant: periodics
    ci.openshift.io/generator: prowgen
    job-release: "4.21"
    pj-rehearse.openshift.io/can-be-rehearsed: "true"
  name: periodic-ci-openshift-hypershift-release-4.21-periodics-e2e-aws-multi
  spec:
    containers:
    - args:
      - --gcs-upload-secret=/secrets/gcs/service-account.json
      - --image-import-pull-secret=/etc/pull-secret/.dockerconfigjson
      - --lease-server-credentials-file=/etc/boskos/credentials
      - --report-credentials-file=/etc/report/credentials
      - --secret-dir=/secrets/ci-pull-credentials
      - --target=e2e-aws-multi
      - --variant=periodics
      command:
      - ci-operator
      image: quay-proxy.ci.openshift.org/openshift/ci:ci_ci-operator_latest
      imagePullPolicy: Always
      name: ""
      resources:
        requests:
          cpu: 10m
      volumeMounts:
      - mountPath: /etc/boskos
        name: boskos
        readOnly: true
      - mountPath: /secrets/ci-pull-credentials
        name: ci-pull-credentials
        readOnly: true
      - mountPath: /secrets/gcs
        name: gcs-credentials
        readOnly: true
      - mountPath: /secrets/manifest-tool
        name: manifest-tool-local-pusher
        readOnly: true
      - mountPath: /etc/pull-secret
        name: pull-secret
        readOnly: true
      - mountPath: /etc/report
        name: result-aggregator
        readOnly: true
    serviceAccountName: ci-operator
    volumes:
    - name: boskos
      secret:
        items:
        - key: credentials
          path: credentials
        secretName: boskos-credentials
    - name: ci-pull-credentials
      secret:
        secretName: ci-pull-credentials
    - name: manifest-tool-local-pusher
      secret:
        secretName: manifest-tool-local-pusher
    - name: pull-secret
      secret:
        secretName: registry-pull-credentials
    - name: result-aggregator
      secret:
        secretName: result-aggregator
- agent: kubernetes
  cluster: build01
  cron: 0 0 1 1 *
  decorate: true
  decoration_config:
    skip_cloning: true
  extra_refs:
  - base_ref: release-4.21
    org: openshift
    repo: hypershift
  labels:
    capability/build-tmpfs: build-tmpfs
    ci-operator.openshift.io/cloud: hypershift
    ci-operator.openshift.io/cloud-cluster-profile: hypershift
    ci-operator.openshift.io/variant: periodics
    ci.openshift.io/generator: prowgen
    job-release: "4.21"
    pj-rehearse.openshift.io/can-be-rehearsed: "true"
  name: periodic-ci-openshift-hypershift-release-4.21-periodics-e2e-aws-ovn
  spec:
    containers:
    - args:
      - --gcs-upload-secret=/secrets/gcs/service-account.json
      - --image-import-pull-secret=/etc/pull-secret/.dockerconfigjson
      - --lease-server-credentials-file=/etc/boskos/credentials
      - --report-credentials-file=/etc/report/credentials
      - --secret-dir=/secrets/ci-pull-credentials
      - --target=e2e-aws-ovn
      - --variant=periodics
      command:
      - ci-operator
      image: quay-proxy.ci.openshift.org/openshift/ci:ci_ci-operator_latest
      imagePullPolicy: Always
      name: ""
      resources:
        requests:
          cpu: 10m
      volumeMounts:
      - mountPath: /etc/boskos
        name: boskos
        readOnly: true
      - mountPath: /secrets/ci-pull-credentials
        name: ci-pull-credentials
        readOnly: true
      - mountPath: /secrets/gcs
        name: gcs-credentials
        readOnly: true
      - mountPath: /secrets/manifest-tool
        name: manifest-tool-local-pusher
        readOnly: true
      - mountPath: /etc/pull-secret
        name: pull-secret
        readOnly: true
      - mountPath: /etc/report
        name: result-aggregator
        readOnly: true
    serviceAccountName: ci-operator
    volumes:
    - name: boskos
      secret:
        items:
        - key: credentials
          path: credentials
        secretName: boskos-credentials
    - name: ci-pull-credentials
      secret:
        secretName: ci-pull-credentials
    - name: manifest-tool-local-pusher
      secret:
        secretName: manifest-tool-local-pusher
    - name: pull-secret
      secret:
        secretName: registry-pull-credentials
    - name: result-aggregator
      secret:
        secretName: result-aggregator
- agent: kubernetes
  cluster: build08
  cron: 0 2 * * *
  decorate: true
  decoration_config:
    skip_cloning: true
  extra_refs:
  - base_ref: release-4.21
    org: openshift
    repo: hypershift
  labels:
    ci-operator.openshift.io/cloud: hypershift
    ci-operator.openshift.io/cloud-cluster-profile: hypershift
    ci-operator.openshift.io/variant: periodics
    ci.openshift.io/generator: prowgen
    job-release: "4.21"
    pj-rehearse.openshift.io/can-be-rehearsed: "true"
  name: periodic-ci-openshift-hypershift-release-4.21-periodics-e2e-aws-ovn-conformance
  spec:
    containers:
    - args:
      - --gcs-upload-secret=/secrets/gcs/service-account.json
      - --image-import-pull-secret=/etc/pull-secret/.dockerconfigjson
      - --lease-server-credentials-file=/etc/boskos/credentials
      - --report-credentials-file=/etc/report/credentials
      - --secret-dir=/secrets/ci-pull-credentials
      - --target=e2e-aws-ovn-conformance
      - --variant=periodics
      command:
      - ci-operator
      image: quay-proxy.ci.openshift.org/openshift/ci:ci_ci-operator_latest
      imagePullPolicy: Always
      name: ""
      resources:
        requests:
          cpu: 10m
      volumeMounts:
      - mountPath: /etc/boskos
        name: boskos
        readOnly: true
      - mountPath: /secrets/ci-pull-credentials
        name: ci-pull-credentials
        readOnly: true
      - mountPath: /secrets/gcs
        name: gcs-credentials
        readOnly: true
      - mountPath: /secrets/manifest-tool
        name: manifest-tool-local-pusher
        readOnly: true
      - mountPath: /etc/pull-secret
        name: pull-secret
        readOnly: true
      - mountPath: /etc/report
        name: result-aggregator
        readOnly: true
    serviceAccountName: ci-operator
    volumes:
    - name: boskos
      secret:
        items:
        - key: credentials
          path: credentials
        secretName: boskos-credentials
    - name: ci-pull-credentials
      secret:
        secretName: ci-pull-credentials
    - name: manifest-tool-local-pusher
      secret:
        secretName: manifest-tool-local-pusher
    - name: pull-secret
      secret:
        secretName: registry-pull-credentials
    - name: result-aggregator
      secret:
        secretName: result-aggregator
- agent: kubernetes
  cluster: build08
  cron: 0 1 * * *
  decorate: true
  decoration_config:
    skip_cloning: true
  extra_refs:
  - base_ref: release-4.21
    org: openshift
    repo: hypershift
  labels:
    ci-operator.openshift.io/cloud: hypershift
    ci-operator.openshift.io/cloud-cluster-profile: hypershift
    ci-operator.openshift.io/variant: periodics
    ci.openshift.io/generator: prowgen
    job-release: "4.21"
    pj-rehearse.openshift.io/can-be-rehearsed: "true"
  name: periodic-ci-openshift-hypershift-release-4.21-periodics-e2e-aws-ovn-conformance-serial
  spec:
    containers:
    - args:
      - --gcs-upload-secret=/secrets/gcs/service-account.json
      - --image-import-pull-secret=/etc/pull-secret/.dockerconfigjson
      - --lease-server-credentials-file=/etc/boskos/credentials
      - --report-credentials-file=/etc/report/credentials
      - --secret-dir=/secrets/ci-pull-credentials
      - --target=e2e-aws-ovn-conformance-serial
      - --variant=periodics
      command:
      - ci-operator
      image: quay-proxy.ci.openshift.org/openshift/ci:ci_ci-operator_latest
      imagePullPolicy: Always
      name: ""
      resources:
        requests:
          cpu: 10m
      volumeMounts:
      - mountPath: /etc/boskos
        name: boskos
        readOnly: true
      - mountPath: /secrets/ci-pull-credentials
        name: ci-pull-credentials
        readOnly: true
      - mountPath: /secrets/gcs
        name: gcs-credentials
        readOnly: true
      - mountPath: /secrets/manifest-tool
        name: manifest-tool-local-pusher
        readOnly: true
      - mountPath: /etc/pull-secret
        name: pull-secret
        readOnly: true
      - mountPath: /etc/report
        name: result-aggregator
        readOnly: true
    serviceAccountName: ci-operator
    volumes:
    - name: boskos
      secret:
        items:
        - key: credentials
          path: credentials
        secretName: boskos-credentials
    - name: ci-pull-credentials
      secret:
        secretName: ci-pull-credentials
    - name: manifest-tool-local-pusher
      secret:
        secretName: manifest-tool-local-pusher
    - name: pull-secret
      secret:
        secretName: registry-pull-credentials
    - name: result-aggregator
      secret:
        secretName: result-aggregator
- agent: kubernetes
  cluster: build08
  cron: 0 3 * * *
  decorate: true
  decoration_config:
    skip_cloning: true
  extra_refs:
  - base_ref: release-4.21
    org: openshift
    repo: hypershift
  labels:
    ci-operator.openshift.io/cloud: hypershift
    ci-operator.openshift.io/cloud-cluster-profile: hypershift
    ci-operator.openshift.io/variant: periodics
    ci.openshift.io/generator: prowgen
    job-release: "4.21"
    pj-rehearse.openshift.io/can-be-rehearsed: "true"
  name: periodic-ci-openshift-hypershift-release-4.21-periodics-e2e-aws-ovn-proxy-conformance
  spec:
    containers:
    - args:
      - --gcs-upload-secret=/secrets/gcs/service-account.json
      - --image-import-pull-secret=/etc/pull-secret/.dockerconfigjson
      - --lease-server-credentials-file=/etc/boskos/credentials
      - --report-credentials-file=/etc/report/credentials
      - --secret-dir=/secrets/ci-pull-credentials
      - --target=e2e-aws-ovn-proxy-conformance
      - --variant=periodics
      command:
      - ci-operator
      image: quay-proxy.ci.openshift.org/openshift/ci:ci_ci-operator_latest
      imagePullPolicy: Always
      name: ""
      resources:
        requests:
          cpu: 10m
      volumeMounts:
      - mountPath: /etc/boskos
        name: boskos
        readOnly: true
      - mountPath: /secrets/ci-pull-credentials
        name: ci-pull-credentials
        readOnly: true
      - mountPath: /secrets/gcs
        name: gcs-credentials
        readOnly: true
      - mountPath: /secrets/manifest-tool
        name: manifest-tool-local-pusher
        readOnly: true
      - mountPath: /etc/pull-secret
        name: pull-secret
        readOnly: true
      - mountPath: /etc/report
        name: result-aggregator
        readOnly: true
    serviceAccountName: ci-operator
    volumes:
    - name: boskos
      secret:
        items:
        - key: credentials
          path: credentials
        secretName: boskos-credentials
    - name: ci-pull-credentials
      secret:
        secretName: ci-pull-credentials
    - name: manifest-tool-local-pusher
      secret:
        secretName: manifest-tool-local-pusher
    - name: pull-secret
      secret:
        secretName: registry-pull-credentials
    - name: result-aggregator
      secret:
        secretName: result-aggregator
- agent: kubernetes
  cluster: build08
  cron: 0 */12 * * *
  decorate: true
  decoration_config:
    skip_cloning: true
  extra_refs:
  - base_ref: release-4.21
    org: openshift
    repo: hypershift
  labels:
    ci-operator.openshift.io/cloud: hypershift
    ci-operator.openshift.io/cloud-cluster-profile: hypershift
    ci-operator.openshift.io/variant: periodics
    ci.openshift.io/generator: prowgen
    job-release: "4.21"
    pj-rehearse.openshift.io/can-be-rehearsed: "true"
  name: periodic-ci-openshift-hypershift-release-4.21-periodics-e2e-aws-upgrade
  spec:
    containers:
    - args:
      - --gcs-upload-secret=/secrets/gcs/service-account.json
      - --image-import-pull-secret=/etc/pull-secret/.dockerconfigjson
      - --lease-server-credentials-file=/etc/boskos/credentials
      - --report-credentials-file=/etc/report/credentials
      - --secret-dir=/secrets/ci-pull-credentials
      - --target=e2e-aws-upgrade
      - --variant=periodics
      command:
      - ci-operator
      image: quay-proxy.ci.openshift.org/openshift/ci:ci_ci-operator_latest
      imagePullPolicy: Always
      name: ""
      resources:
        requests:
          cpu: 10m
      volumeMounts:
      - mountPath: /etc/boskos
        name: boskos
        readOnly: true
      - mountPath: /secrets/ci-pull-credentials
        name: ci-pull-credentials
        readOnly: true
      - mountPath: /secrets/gcs
        name: gcs-credentials
        readOnly: true
      - mountPath: /secrets/manifest-tool
        name: manifest-tool-local-pusher
        readOnly: true
      - mountPath: /etc/pull-secret
        name: pull-secret
        readOnly: true
      - mountPath: /etc/report
        name: result-aggregator
        readOnly: true
    serviceAccountName: ci-operator
    volumes:
    - name: boskos
      secret:
        items:
        - key: credentials
          path: credentials
        secretName: boskos-credentials
    - name: ci-pull-credentials
      secret:
        secretName: ci-pull-credentials
    - name: manifest-tool-local-pusher
      secret:
        secretName: manifest-tool-local-pusher
    - name: pull-secret
      secret:
        secretName: registry-pull-credentials
    - name: result-aggregator
      secret:
        secretName: result-aggregator
- agent: kubernetes
  cluster: build08
  cron: 0 9 * * *
  decorate: true
  decoration_config:
    skip_cloning: true
  extra_refs:
  - base_ref: release-4.21
    org: openshift
    repo: hypershift
  labels:
    ci-operator.openshift.io/cloud: hypershift
    ci-operator.openshift.io/cloud-cluster-profile: hypershift
    ci-operator.openshift.io/variant: periodics
    ci.openshift.io/generator: prowgen
    job-release: "4.21"
    pj-rehearse.openshift.io/can-be-rehearsed: "true"
  name: periodic-ci-openshift-hypershift-release-4.21-periodics-e2e-azure-aks-external-oidc
  spec:
    containers:
    - args:
      - --gcs-upload-secret=/secrets/gcs/service-account.json
      - --image-import-pull-secret=/etc/pull-secret/.dockerconfigjson
      - --lease-server-credentials-file=/etc/boskos/credentials
      - --report-credentials-file=/etc/report/credentials
      - --secret-dir=/secrets/ci-pull-credentials
      - --target=e2e-azure-aks-external-oidc
      - --variant=periodics
      command:
      - ci-operator
      image: quay-proxy.ci.openshift.org/openshift/ci:ci_ci-operator_latest
      imagePullPolicy: Always
      name: ""
      resources:
        requests:
          cpu: 10m
      volumeMounts:
      - mountPath: /etc/boskos
        name: boskos
        readOnly: true
      - mountPath: /secrets/ci-pull-credentials
        name: ci-pull-credentials
        readOnly: true
      - mountPath: /secrets/gcs
        name: gcs-credentials
        readOnly: true
      - mountPath: /secrets/manifest-tool
        name: manifest-tool-local-pusher
        readOnly: true
      - mountPath: /etc/pull-secret
        name: pull-secret
        readOnly: true
      - mountPath: /etc/report
        name: result-aggregator
        readOnly: true
    serviceAccountName: ci-operator
    volumes:
    - name: boskos
      secret:
        items:
        - key: credentials
          path: credentials
        secretName: boskos-credentials
    - name: ci-pull-credentials
      secret:
        secretName: ci-pull-credentials
    - name: manifest-tool-local-pusher
      secret:
        secretName: manifest-tool-local-pusher
    - name: pull-secret
      secret:
        secretName: registry-pull-credentials
    - name: result-aggregator
      secret:
        secretName: result-aggregator
- agent: kubernetes
  cluster: build08
  cron: 0 20 9,18,25 * *
  decorate: true
  decoration_config:
    skip_cloning: true
  extra_refs:
  - base_ref: release-4.21
    org: openshift
    repo: hypershift
  labels:
    ci-operator.openshift.io/cloud: hypershift
    ci-operator.openshift.io/cloud-cluster-profile: hypershift
    ci-operator.openshift.io/variant: periodics
    ci.openshift.io/generator: prowgen
    job-release: "4.21"
    pj-rehearse.openshift.io/can-be-rehearsed: "true"
  name: periodic-ci-openshift-hypershift-release-4.21-periodics-e2e-azure-aks-external-oidc-techpreview
  spec:
    containers:
    - args:
      - --gcs-upload-secret=/secrets/gcs/service-account.json
      - --image-import-pull-secret=/etc/pull-secret/.dockerconfigjson
      - --lease-server-credentials-file=/etc/boskos/credentials
      - --report-credentials-file=/etc/report/credentials
      - --secret-dir=/secrets/ci-pull-credentials
      - --target=e2e-azure-aks-external-oidc-techpreview
      - --variant=periodics
      command:
      - ci-operator
      image: quay-proxy.ci.openshift.org/openshift/ci:ci_ci-operator_latest
      imagePullPolicy: Always
      name: ""
      resources:
        requests:
          cpu: 10m
      volumeMounts:
      - mountPath: /etc/boskos
        name: boskos
        readOnly: true
      - mountPath: /secrets/ci-pull-credentials
        name: ci-pull-credentials
        readOnly: true
      - mountPath: /secrets/gcs
        name: gcs-credentials
        readOnly: true
      - mountPath: /secrets/manifest-tool
        name: manifest-tool-local-pusher
        readOnly: true
      - mountPath: /etc/pull-secret
        name: pull-secret
        readOnly: true
      - mountPath: /etc/report
        name: result-aggregator
        readOnly: true
    serviceAccountName: ci-operator
    volumes:
    - name: boskos
      secret:
        items:
        - key: credentials
          path: credentials
        secretName: boskos-credentials
    - name: ci-pull-credentials
      secret:
        secretName: ci-pull-credentials
    - name: manifest-tool-local-pusher
      secret:
        secretName: manifest-tool-local-pusher
    - name: pull-secret
      secret:
        secretName: registry-pull-credentials
    - name: result-aggregator
      secret:
        secretName: result-aggregator
- agent: kubernetes
  cluster: build08
  cron: 0 */2 * * *
  decorate: true
  decoration_config:
    skip_cloning: true
  extra_refs:
  - base_ref: release-4.21
    org: openshift
    repo: hypershift
  labels:
    ci-operator.openshift.io/cloud: hypershift
    ci-operator.openshift.io/cloud-cluster-profile: hypershift
    ci-operator.openshift.io/variant: periodics
    ci.openshift.io/generator: prowgen
    job-release: "4.21"
    pj-rehearse.openshift.io/can-be-rehearsed: "true"
  name: periodic-ci-openshift-hypershift-release-4.21-periodics-e2e-azure-aks-ovn-conformance
  spec:
    containers:
    - args:
      - --gcs-upload-secret=/secrets/gcs/service-account.json
      - --image-import-pull-secret=/etc/pull-secret/.dockerconfigjson
      - --lease-server-credentials-file=/etc/boskos/credentials
      - --report-credentials-file=/etc/report/credentials
      - --secret-dir=/secrets/ci-pull-credentials
      - --target=e2e-azure-aks-ovn-conformance
      - --variant=periodics
      command:
      - ci-operator
      image: quay-proxy.ci.openshift.org/openshift/ci:ci_ci-operator_latest
      imagePullPolicy: Always
      name: ""
      resources:
        requests:
          cpu: 10m
      volumeMounts:
      - mountPath: /etc/boskos
        name: boskos
        readOnly: true
      - mountPath: /secrets/ci-pull-credentials
        name: ci-pull-credentials
        readOnly: true
      - mountPath: /secrets/gcs
        name: gcs-credentials
        readOnly: true
      - mountPath: /secrets/manifest-tool
        name: manifest-tool-local-pusher
        readOnly: true
      - mountPath: /etc/pull-secret
        name: pull-secret
        readOnly: true
      - mountPath: /etc/report
        name: result-aggregator
        readOnly: true
    serviceAccountName: ci-operator
    volumes:
    - name: boskos
      secret:
        items:
        - key: credentials
          path: credentials
        secretName: boskos-credentials
    - name: ci-pull-credentials
      secret:
        secretName: ci-pull-credentials
    - name: manifest-tool-local-pusher
      secret:
        secretName: manifest-tool-local-pusher
    - name: pull-secret
      secret:
        secretName: registry-pull-credentials
    - name: result-aggregator
      secret:
        secretName: result-aggregator
- agent: kubernetes
  cluster: build08
  cron: 0 4 * * *
  decorate: true
  decoration_config:
    skip_cloning: true
  extra_refs:
  - base_ref: release-4.21
    org: openshift
    repo: hypershift
  labels:
    ci-operator.openshift.io/cloud: azure4
    ci-operator.openshift.io/cloud-cluster-profile: azure4
    ci-operator.openshift.io/variant: periodics
    ci.openshift.io/generator: prowgen
    job-release: "4.21"
    pj-rehearse.openshift.io/can-be-rehearsed: "true"
  name: periodic-ci-openshift-hypershift-release-4.21-periodics-e2e-azure-kubevirt-ovn
  spec:
    containers:
    - args:
      - --gcs-upload-secret=/secrets/gcs/service-account.json
      - --image-import-pull-secret=/etc/pull-secret/.dockerconfigjson
      - --lease-server-credentials-file=/etc/boskos/credentials
      - --report-credentials-file=/etc/report/credentials
      - --secret-dir=/secrets/ci-pull-credentials
      - --target=e2e-azure-kubevirt-ovn
      - --variant=periodics
      command:
      - ci-operator
      image: quay-proxy.ci.openshift.org/openshift/ci:ci_ci-operator_latest
      imagePullPolicy: Always
      name: ""
      resources:
        requests:
          cpu: 10m
      volumeMounts:
      - mountPath: /etc/boskos
        name: boskos
        readOnly: true
      - mountPath: /secrets/ci-pull-credentials
        name: ci-pull-credentials
        readOnly: true
      - mountPath: /secrets/gcs
        name: gcs-credentials
        readOnly: true
      - mountPath: /secrets/manifest-tool
        name: manifest-tool-local-pusher
        readOnly: true
      - mountPath: /etc/pull-secret
        name: pull-secret
        readOnly: true
      - mountPath: /etc/report
        name: result-aggregator
        readOnly: true
    serviceAccountName: ci-operator
    volumes:
    - name: boskos
      secret:
        items:
        - key: credentials
          path: credentials
        secretName: boskos-credentials
    - name: ci-pull-credentials
      secret:
        secretName: ci-pull-credentials
    - name: manifest-tool-local-pusher
      secret:
        secretName: manifest-tool-local-pusher
    - name: pull-secret
      secret:
        secretName: registry-pull-credentials
    - name: result-aggregator
      secret:
        secretName: result-aggregator
- agent: kubernetes
  cluster: build08
  cron: 0 4 * * *
  decorate: true
  decoration_config:
    skip_cloning: true
  extra_refs:
  - base_ref: release-4.21
    org: openshift
    repo: hypershift
  labels:
    ci-operator.openshift.io/variant: periodics
    ci.openshift.io/generator: prowgen
    job-release: "4.21"
    pj-rehearse.openshift.io/can-be-rehearsed: "true"
  name: periodic-ci-openshift-hypershift-release-4.21-periodics-e2e-ibmcloud-ovn-iks
  spec:
    containers:
    - args:
      - --gcs-upload-secret=/secrets/gcs/service-account.json
      - --image-import-pull-secret=/etc/pull-secret/.dockerconfigjson
      - --report-credentials-file=/etc/report/credentials
      - --secret-dir=/secrets/ci-pull-credentials
      - --target=e2e-ibmcloud-ovn-iks
      - --variant=periodics
      command:
      - ci-operator
      image: quay-proxy.ci.openshift.org/openshift/ci:ci_ci-operator_latest
      imagePullPolicy: Always
      name: ""
      resources:
        requests:
          cpu: 10m
      volumeMounts:
      - mountPath: /secrets/ci-pull-credentials
        name: ci-pull-credentials
        readOnly: true
      - mountPath: /secrets/gcs
        name: gcs-credentials
        readOnly: true
      - mountPath: /secrets/manifest-tool
        name: manifest-tool-local-pusher
        readOnly: true
      - mountPath: /etc/pull-secret
        name: pull-secret
        readOnly: true
      - mountPath: /etc/report
        name: result-aggregator
        readOnly: true
    serviceAccountName: ci-operator
    volumes:
    - name: ci-pull-credentials
      secret:
        secretName: ci-pull-credentials
    - name: manifest-tool-local-pusher
      secret:
        secretName: manifest-tool-local-pusher
    - name: pull-secret
      secret:
        secretName: registry-pull-credentials
    - name: result-aggregator
      secret:
        secretName: result-aggregator
- agent: kubernetes
  cluster: build08
  cron: 0 4 * * *
  decorate: true
  decoration_config:
    skip_cloning: true
  extra_refs:
  - base_ref: release-4.21
    org: openshift
    repo: hypershift
  labels:
    ci-operator.openshift.io/variant: periodics
    ci.openshift.io/generator: prowgen
    job-release: "4.21"
    pj-rehearse.openshift.io/can-be-rehearsed: "true"
  name: periodic-ci-openshift-hypershift-release-4.21-periodics-e2e-ibmcloud-ovn-roks
  spec:
    containers:
    - args:
      - --gcs-upload-secret=/secrets/gcs/service-account.json
      - --image-import-pull-secret=/etc/pull-secret/.dockerconfigjson
      - --report-credentials-file=/etc/report/credentials
      - --secret-dir=/secrets/ci-pull-credentials
      - --target=e2e-ibmcloud-ovn-roks
      - --variant=periodics
      command:
      - ci-operator
      image: quay-proxy.ci.openshift.org/openshift/ci:ci_ci-operator_latest
      imagePullPolicy: Always
      name: ""
      resources:
        requests:
          cpu: 10m
      volumeMounts:
      - mountPath: /secrets/ci-pull-credentials
        name: ci-pull-credentials
        readOnly: true
      - mountPath: /secrets/gcs
        name: gcs-credentials
        readOnly: true
      - mountPath: /secrets/manifest-tool
        name: manifest-tool-local-pusher
        readOnly: true
      - mountPath: /etc/pull-secret
        name: pull-secret
        readOnly: true
      - mountPath: /etc/report
        name: result-aggregator
        readOnly: true
    serviceAccountName: ci-operator
    volumes:
    - name: ci-pull-credentials
      secret:
        secretName: ci-pull-credentials
    - name: manifest-tool-local-pusher
      secret:
        secretName: manifest-tool-local-pusher
    - name: pull-secret
      secret:
        secretName: registry-pull-credentials
    - name: result-aggregator
      secret:
        secretName: result-aggregator
- agent: kubernetes
<<<<<<< HEAD
  cluster: build01
  cron: 0 4 * * *
  decorate: true
  decoration_config:
    skip_cloning: true
  extra_refs:
  - base_ref: release-4.21
    org: openshift
    repo: hypershift
  labels:
    ci-operator.openshift.io/cluster: build01
    ci-operator.openshift.io/variant: periodics
    ci.openshift.io/generator: prowgen
    job-release: "4.21"
    pj-rehearse.openshift.io/can-be-rehearsed: "true"
  name: periodic-ci-openshift-hypershift-release-4.21-periodics-e2e-ibmz-s390x-mgmt-ovn-conformance-virt
  spec:
    containers:
    - args:
      - --gcs-upload-secret=/secrets/gcs/service-account.json
      - --image-import-pull-secret=/etc/pull-secret/.dockerconfigjson
      - --report-credentials-file=/etc/report/credentials
      - --secret-dir=/secrets/ci-pull-credentials
      - --target=e2e-ibmz-s390x-mgmt-ovn-conformance-virt
      - --variant=periodics
      command:
      - ci-operator
      image: quay-proxy.ci.openshift.org/openshift/ci:ci_ci-operator_latest
      imagePullPolicy: Always
      name: ""
      resources:
        requests:
          cpu: 10m
      volumeMounts:
      - mountPath: /secrets/ci-pull-credentials
        name: ci-pull-credentials
        readOnly: true
      - mountPath: /secrets/gcs
        name: gcs-credentials
        readOnly: true
      - mountPath: /secrets/manifest-tool
        name: manifest-tool-local-pusher
        readOnly: true
      - mountPath: /etc/pull-secret
        name: pull-secret
        readOnly: true
      - mountPath: /etc/report
        name: result-aggregator
        readOnly: true
    serviceAccountName: ci-operator
    volumes:
    - name: ci-pull-credentials
      secret:
        secretName: ci-pull-credentials
    - name: manifest-tool-local-pusher
      secret:
        secretName: manifest-tool-local-pusher
    - name: pull-secret
      secret:
        secretName: registry-pull-credentials
    - name: result-aggregator
      secret:
        secretName: result-aggregator
- agent: kubernetes
  cluster: build01
=======
  cluster: build10
>>>>>>> 6536b64a
  cron: 0 0,6,12,18 * * *
  decorate: true
  decoration_config:
    skip_cloning: true
  extra_refs:
  - base_ref: release-4.21
    org: openshift
    repo: hypershift
  labels:
    ci-operator.openshift.io/cloud: aws
    ci-operator.openshift.io/cloud-cluster-profile: aws-3
    ci-operator.openshift.io/variant: periodics
    ci.openshift.io/generator: prowgen
    job-release: "4.21"
    pj-rehearse.openshift.io/can-be-rehearsed: "true"
  name: periodic-ci-openshift-hypershift-release-4.21-periodics-e2e-kubevirt-aws-ovn
  spec:
    containers:
    - args:
      - --gcs-upload-secret=/secrets/gcs/service-account.json
      - --image-import-pull-secret=/etc/pull-secret/.dockerconfigjson
      - --lease-server-credentials-file=/etc/boskos/credentials
      - --report-credentials-file=/etc/report/credentials
      - --secret-dir=/secrets/ci-pull-credentials
      - --target=e2e-kubevirt-aws-ovn
      - --variant=periodics
      command:
      - ci-operator
      image: quay-proxy.ci.openshift.org/openshift/ci:ci_ci-operator_latest
      imagePullPolicy: Always
      name: ""
      resources:
        requests:
          cpu: 10m
      volumeMounts:
      - mountPath: /etc/boskos
        name: boskos
        readOnly: true
      - mountPath: /secrets/ci-pull-credentials
        name: ci-pull-credentials
        readOnly: true
      - mountPath: /secrets/gcs
        name: gcs-credentials
        readOnly: true
      - mountPath: /secrets/manifest-tool
        name: manifest-tool-local-pusher
        readOnly: true
      - mountPath: /etc/pull-secret
        name: pull-secret
        readOnly: true
      - mountPath: /etc/report
        name: result-aggregator
        readOnly: true
    serviceAccountName: ci-operator
    volumes:
    - name: boskos
      secret:
        items:
        - key: credentials
          path: credentials
        secretName: boskos-credentials
    - name: ci-pull-credentials
      secret:
        secretName: ci-pull-credentials
    - name: manifest-tool-local-pusher
      secret:
        secretName: manifest-tool-local-pusher
    - name: pull-secret
      secret:
        secretName: registry-pull-credentials
    - name: result-aggregator
      secret:
        secretName: result-aggregator
- agent: kubernetes
  cluster: build10
  cron: 0 4 * * *
  decorate: true
  decoration_config:
    skip_cloning: true
  extra_refs:
  - base_ref: release-4.21
    org: openshift
    repo: hypershift
  labels:
    ci-operator.openshift.io/cloud: aws
    ci-operator.openshift.io/cloud-cluster-profile: aws-3
    ci-operator.openshift.io/variant: periodics
    ci.openshift.io/generator: prowgen
    job-release: "4.21"
    pj-rehearse.openshift.io/can-be-rehearsed: "true"
  name: periodic-ci-openshift-hypershift-release-4.21-periodics-e2e-kubevirt-aws-ovn-csi
  spec:
    containers:
    - args:
      - --gcs-upload-secret=/secrets/gcs/service-account.json
      - --image-import-pull-secret=/etc/pull-secret/.dockerconfigjson
      - --lease-server-credentials-file=/etc/boskos/credentials
      - --report-credentials-file=/etc/report/credentials
      - --secret-dir=/secrets/ci-pull-credentials
      - --target=e2e-kubevirt-aws-ovn-csi
      - --variant=periodics
      command:
      - ci-operator
      image: quay-proxy.ci.openshift.org/openshift/ci:ci_ci-operator_latest
      imagePullPolicy: Always
      name: ""
      resources:
        requests:
          cpu: 10m
      volumeMounts:
      - mountPath: /etc/boskos
        name: boskos
        readOnly: true
      - mountPath: /secrets/ci-pull-credentials
        name: ci-pull-credentials
        readOnly: true
      - mountPath: /secrets/gcs
        name: gcs-credentials
        readOnly: true
      - mountPath: /secrets/manifest-tool
        name: manifest-tool-local-pusher
        readOnly: true
      - mountPath: /etc/pull-secret
        name: pull-secret
        readOnly: true
      - mountPath: /etc/report
        name: result-aggregator
        readOnly: true
    serviceAccountName: ci-operator
    volumes:
    - name: boskos
      secret:
        items:
        - key: credentials
          path: credentials
        secretName: boskos-credentials
    - name: ci-pull-credentials
      secret:
        secretName: ci-pull-credentials
    - name: manifest-tool-local-pusher
      secret:
        secretName: manifest-tool-local-pusher
    - name: pull-secret
      secret:
        secretName: registry-pull-credentials
    - name: result-aggregator
      secret:
        secretName: result-aggregator
- agent: kubernetes
  cluster: build08
  cron: 0 0 1 1 *
  decorate: true
  decoration_config:
    skip_cloning: true
  extra_refs:
  - base_ref: release-4.21
    org: openshift
    repo: hypershift
  labels:
    ci-operator.openshift.io/cloud: azure4
    ci-operator.openshift.io/cloud-cluster-profile: azure4
    ci-operator.openshift.io/variant: periodics
    ci.openshift.io/generator: prowgen
    job-release: "4.21"
    pj-rehearse.openshift.io/can-be-rehearsed: "true"
  name: periodic-ci-openshift-hypershift-release-4.21-periodics-e2e-kubevirt-azure
  spec:
    containers:
    - args:
      - --gcs-upload-secret=/secrets/gcs/service-account.json
      - --image-import-pull-secret=/etc/pull-secret/.dockerconfigjson
      - --lease-server-credentials-file=/etc/boskos/credentials
      - --report-credentials-file=/etc/report/credentials
      - --secret-dir=/secrets/ci-pull-credentials
      - --target=e2e-kubevirt-azure
      - --variant=periodics
      command:
      - ci-operator
      image: quay-proxy.ci.openshift.org/openshift/ci:ci_ci-operator_latest
      imagePullPolicy: Always
      name: ""
      resources:
        requests:
          cpu: 10m
      volumeMounts:
      - mountPath: /etc/boskos
        name: boskos
        readOnly: true
      - mountPath: /secrets/ci-pull-credentials
        name: ci-pull-credentials
        readOnly: true
      - mountPath: /secrets/gcs
        name: gcs-credentials
        readOnly: true
      - mountPath: /secrets/manifest-tool
        name: manifest-tool-local-pusher
        readOnly: true
      - mountPath: /etc/pull-secret
        name: pull-secret
        readOnly: true
      - mountPath: /etc/report
        name: result-aggregator
        readOnly: true
    serviceAccountName: ci-operator
    volumes:
    - name: boskos
      secret:
        items:
        - key: credentials
          path: credentials
        secretName: boskos-credentials
    - name: ci-pull-credentials
      secret:
        secretName: ci-pull-credentials
    - name: manifest-tool-local-pusher
      secret:
        secretName: manifest-tool-local-pusher
    - name: pull-secret
      secret:
        secretName: registry-pull-credentials
    - name: result-aggregator
      secret:
        secretName: result-aggregator
- agent: kubernetes
  cluster: build10
  cron: 0 4 * * *
  decorate: true
  decoration_config:
    skip_cloning: true
  extra_refs:
  - base_ref: release-4.21
    org: openshift
    repo: hypershift
  labels:
    ci-operator.openshift.io/cloud: equinix-ocp-metal
    ci-operator.openshift.io/cloud-cluster-profile: equinix-ocp-hcp
    ci-operator.openshift.io/variant: periodics
    ci.openshift.io/generator: prowgen
    job-release: "4.21"
    pj-rehearse.openshift.io/can-be-rehearsed: "true"
  name: periodic-ci-openshift-hypershift-release-4.21-periodics-e2e-kubevirt-metal-ovn
  spec:
    containers:
    - args:
      - --gcs-upload-secret=/secrets/gcs/service-account.json
      - --image-import-pull-secret=/etc/pull-secret/.dockerconfigjson
      - --lease-server-credentials-file=/etc/boskos/credentials
      - --report-credentials-file=/etc/report/credentials
      - --secret-dir=/secrets/ci-pull-credentials
      - --target=e2e-kubevirt-metal-ovn
      - --variant=periodics
      command:
      - ci-operator
      image: quay-proxy.ci.openshift.org/openshift/ci:ci_ci-operator_latest
      imagePullPolicy: Always
      name: ""
      resources:
        requests:
          cpu: 10m
      volumeMounts:
      - mountPath: /etc/boskos
        name: boskos
        readOnly: true
      - mountPath: /secrets/ci-pull-credentials
        name: ci-pull-credentials
        readOnly: true
      - mountPath: /secrets/gcs
        name: gcs-credentials
        readOnly: true
      - mountPath: /secrets/manifest-tool
        name: manifest-tool-local-pusher
        readOnly: true
      - mountPath: /etc/pull-secret
        name: pull-secret
        readOnly: true
      - mountPath: /etc/report
        name: result-aggregator
        readOnly: true
    serviceAccountName: ci-operator
    volumes:
    - name: boskos
      secret:
        items:
        - key: credentials
          path: credentials
        secretName: boskos-credentials
    - name: ci-pull-credentials
      secret:
        secretName: ci-pull-credentials
    - name: manifest-tool-local-pusher
      secret:
        secretName: manifest-tool-local-pusher
    - name: pull-secret
      secret:
        secretName: registry-pull-credentials
    - name: result-aggregator
      secret:
        secretName: result-aggregator
- agent: kubernetes
  cluster: build10
  cron: 0 8 * * *
  decorate: true
  decoration_config:
    skip_cloning: true
  extra_refs:
  - base_ref: release-4.21
    org: openshift
    repo: hypershift
  labels:
    ci-operator.openshift.io/cloud: equinix-ocp-metal
    ci-operator.openshift.io/cloud-cluster-profile: equinix-ocp-hcp
    ci-operator.openshift.io/variant: periodics
    ci.openshift.io/generator: prowgen
    job-release: "4.21"
    pj-rehearse.openshift.io/can-be-rehearsed: "true"
  name: periodic-ci-openshift-hypershift-release-4.21-periodics-e2e-kubevirt-metal-ovn-disconnected
  spec:
    containers:
    - args:
      - --gcs-upload-secret=/secrets/gcs/service-account.json
      - --image-import-pull-secret=/etc/pull-secret/.dockerconfigjson
      - --lease-server-credentials-file=/etc/boskos/credentials
      - --report-credentials-file=/etc/report/credentials
      - --secret-dir=/secrets/ci-pull-credentials
      - --target=e2e-kubevirt-metal-ovn-disconnected
      - --variant=periodics
      command:
      - ci-operator
      image: quay-proxy.ci.openshift.org/openshift/ci:ci_ci-operator_latest
      imagePullPolicy: Always
      name: ""
      resources:
        requests:
          cpu: 10m
      volumeMounts:
      - mountPath: /etc/boskos
        name: boskos
        readOnly: true
      - mountPath: /secrets/ci-pull-credentials
        name: ci-pull-credentials
        readOnly: true
      - mountPath: /secrets/gcs
        name: gcs-credentials
        readOnly: true
      - mountPath: /secrets/manifest-tool
        name: manifest-tool-local-pusher
        readOnly: true
      - mountPath: /etc/pull-secret
        name: pull-secret
        readOnly: true
      - mountPath: /etc/report
        name: result-aggregator
        readOnly: true
    serviceAccountName: ci-operator
    volumes:
    - name: boskos
      secret:
        items:
        - key: credentials
          path: credentials
        secretName: boskos-credentials
    - name: ci-pull-credentials
      secret:
        secretName: ci-pull-credentials
    - name: manifest-tool-local-pusher
      secret:
        secretName: manifest-tool-local-pusher
    - name: pull-secret
      secret:
        secretName: registry-pull-credentials
    - name: result-aggregator
      secret:
        secretName: result-aggregator
- agent: kubernetes
  cluster: build08
  cron: 0 10 * * *
  decorate: true
  decoration_config:
    skip_cloning: true
  extra_refs:
  - base_ref: release-4.21
    org: openshift
    repo: hypershift
  labels:
    ci-operator.openshift.io/cloud: hypershift
    ci-operator.openshift.io/cloud-cluster-profile: hypershift
    ci-operator.openshift.io/variant: periodics
    ci.openshift.io/generator: prowgen
    job-release: "4.21"
    pj-rehearse.openshift.io/can-be-rehearsed: "true"
  name: periodic-ci-openshift-hypershift-release-4.21-periodics-e2e-openstack-aws
  spec:
    containers:
    - args:
      - --gcs-upload-secret=/secrets/gcs/service-account.json
      - --image-import-pull-secret=/etc/pull-secret/.dockerconfigjson
      - --lease-server-credentials-file=/etc/boskos/credentials
      - --report-credentials-file=/etc/report/credentials
      - --secret-dir=/secrets/ci-pull-credentials
      - --target=e2e-openstack-aws
      - --variant=periodics
      command:
      - ci-operator
      image: quay-proxy.ci.openshift.org/openshift/ci:ci_ci-operator_latest
      imagePullPolicy: Always
      name: ""
      resources:
        requests:
          cpu: 10m
      volumeMounts:
      - mountPath: /etc/boskos
        name: boskos
        readOnly: true
      - mountPath: /secrets/ci-pull-credentials
        name: ci-pull-credentials
        readOnly: true
      - mountPath: /secrets/gcs
        name: gcs-credentials
        readOnly: true
      - mountPath: /secrets/manifest-tool
        name: manifest-tool-local-pusher
        readOnly: true
      - mountPath: /etc/pull-secret
        name: pull-secret
        readOnly: true
      - mountPath: /etc/report
        name: result-aggregator
        readOnly: true
    serviceAccountName: ci-operator
    volumes:
    - name: boskos
      secret:
        items:
        - key: credentials
          path: credentials
        secretName: boskos-credentials
    - name: ci-pull-credentials
      secret:
        secretName: ci-pull-credentials
    - name: manifest-tool-local-pusher
      secret:
        secretName: manifest-tool-local-pusher
    - name: pull-secret
      secret:
        secretName: registry-pull-credentials
    - name: result-aggregator
      secret:
        secretName: result-aggregator
- agent: kubernetes
  cluster: build08
  decorate: true
  decoration_config:
    skip_cloning: true
  extra_refs:
  - base_ref: release-4.21
    org: openshift
    repo: hypershift
  labels:
    ci-operator.openshift.io/cloud: hypershift
    ci-operator.openshift.io/cloud-cluster-profile: hypershift
    ci-operator.openshift.io/variant: periodics
    ci.openshift.io/generator: prowgen
    job-release: "4.21"
    pj-rehearse.openshift.io/can-be-rehearsed: "true"
  minimum_interval: 72h
  name: periodic-ci-openshift-hypershift-release-4.21-periodics-e2e-openstack-aws-conformance
  spec:
    containers:
    - args:
      - --gcs-upload-secret=/secrets/gcs/service-account.json
      - --image-import-pull-secret=/etc/pull-secret/.dockerconfigjson
      - --lease-server-credentials-file=/etc/boskos/credentials
      - --report-credentials-file=/etc/report/credentials
      - --secret-dir=/secrets/ci-pull-credentials
      - --target=e2e-openstack-aws-conformance
      - --variant=periodics
      command:
      - ci-operator
      image: quay-proxy.ci.openshift.org/openshift/ci:ci_ci-operator_latest
      imagePullPolicy: Always
      name: ""
      resources:
        requests:
          cpu: 10m
      volumeMounts:
      - mountPath: /etc/boskos
        name: boskos
        readOnly: true
      - mountPath: /secrets/ci-pull-credentials
        name: ci-pull-credentials
        readOnly: true
      - mountPath: /secrets/gcs
        name: gcs-credentials
        readOnly: true
      - mountPath: /secrets/manifest-tool
        name: manifest-tool-local-pusher
        readOnly: true
      - mountPath: /etc/pull-secret
        name: pull-secret
        readOnly: true
      - mountPath: /etc/report
        name: result-aggregator
        readOnly: true
    serviceAccountName: ci-operator
    volumes:
    - name: boskos
      secret:
        items:
        - key: credentials
          path: credentials
        secretName: boskos-credentials
    - name: ci-pull-credentials
      secret:
        secretName: ci-pull-credentials
    - name: manifest-tool-local-pusher
      secret:
        secretName: manifest-tool-local-pusher
    - name: pull-secret
      secret:
        secretName: registry-pull-credentials
    - name: result-aggregator
      secret:
        secretName: result-aggregator
- agent: kubernetes
  cluster: build08
  decorate: true
  decoration_config:
    skip_cloning: true
  extra_refs:
  - base_ref: release-4.21
    org: openshift
    repo: hypershift
  labels:
    ci-operator.openshift.io/cloud: hypershift
    ci-operator.openshift.io/cloud-cluster-profile: hypershift
    ci-operator.openshift.io/variant: periodics
    ci.openshift.io/generator: prowgen
    job-release: "4.21"
    pj-rehearse.openshift.io/can-be-rehearsed: "true"
  minimum_interval: 72h
  name: periodic-ci-openshift-hypershift-release-4.21-periodics-e2e-openstack-aws-csi-cinder
  spec:
    containers:
    - args:
      - --gcs-upload-secret=/secrets/gcs/service-account.json
      - --image-import-pull-secret=/etc/pull-secret/.dockerconfigjson
      - --lease-server-credentials-file=/etc/boskos/credentials
      - --report-credentials-file=/etc/report/credentials
      - --secret-dir=/secrets/ci-pull-credentials
      - --target=e2e-openstack-aws-csi-cinder
      - --variant=periodics
      command:
      - ci-operator
      image: quay-proxy.ci.openshift.org/openshift/ci:ci_ci-operator_latest
      imagePullPolicy: Always
      name: ""
      resources:
        requests:
          cpu: 10m
      volumeMounts:
      - mountPath: /etc/boskos
        name: boskos
        readOnly: true
      - mountPath: /secrets/ci-pull-credentials
        name: ci-pull-credentials
        readOnly: true
      - mountPath: /secrets/gcs
        name: gcs-credentials
        readOnly: true
      - mountPath: /secrets/manifest-tool
        name: manifest-tool-local-pusher
        readOnly: true
      - mountPath: /etc/pull-secret
        name: pull-secret
        readOnly: true
      - mountPath: /etc/report
        name: result-aggregator
        readOnly: true
    serviceAccountName: ci-operator
    volumes:
    - name: boskos
      secret:
        items:
        - key: credentials
          path: credentials
        secretName: boskos-credentials
    - name: ci-pull-credentials
      secret:
        secretName: ci-pull-credentials
    - name: manifest-tool-local-pusher
      secret:
        secretName: manifest-tool-local-pusher
    - name: pull-secret
      secret:
        secretName: registry-pull-credentials
    - name: result-aggregator
      secret:
        secretName: result-aggregator
- agent: kubernetes
  cluster: build08
  decorate: true
  decoration_config:
    skip_cloning: true
  extra_refs:
  - base_ref: release-4.21
    org: openshift
    repo: hypershift
  labels:
    ci-operator.openshift.io/cloud: hypershift
    ci-operator.openshift.io/cloud-cluster-profile: hypershift
    ci-operator.openshift.io/variant: periodics
    ci.openshift.io/generator: prowgen
    job-release: "4.21"
    pj-rehearse.openshift.io/can-be-rehearsed: "true"
  minimum_interval: 72h
  name: periodic-ci-openshift-hypershift-release-4.21-periodics-e2e-openstack-aws-csi-manila
  spec:
    containers:
    - args:
      - --gcs-upload-secret=/secrets/gcs/service-account.json
      - --image-import-pull-secret=/etc/pull-secret/.dockerconfigjson
      - --lease-server-credentials-file=/etc/boskos/credentials
      - --report-credentials-file=/etc/report/credentials
      - --secret-dir=/secrets/ci-pull-credentials
      - --target=e2e-openstack-aws-csi-manila
      - --variant=periodics
      command:
      - ci-operator
      image: quay-proxy.ci.openshift.org/openshift/ci:ci_ci-operator_latest
      imagePullPolicy: Always
      name: ""
      resources:
        requests:
          cpu: 10m
      volumeMounts:
      - mountPath: /etc/boskos
        name: boskos
        readOnly: true
      - mountPath: /secrets/ci-pull-credentials
        name: ci-pull-credentials
        readOnly: true
      - mountPath: /secrets/gcs
        name: gcs-credentials
        readOnly: true
      - mountPath: /secrets/manifest-tool
        name: manifest-tool-local-pusher
        readOnly: true
      - mountPath: /etc/pull-secret
        name: pull-secret
        readOnly: true
      - mountPath: /etc/report
        name: result-aggregator
        readOnly: true
    serviceAccountName: ci-operator
    volumes:
    - name: boskos
      secret:
        items:
        - key: credentials
          path: credentials
        secretName: boskos-credentials
    - name: ci-pull-credentials
      secret:
        secretName: ci-pull-credentials
    - name: manifest-tool-local-pusher
      secret:
        secretName: manifest-tool-local-pusher
    - name: pull-secret
      secret:
        secretName: registry-pull-credentials
    - name: result-aggregator
      secret:
        secretName: result-aggregator
- agent: kubernetes
  cluster: build08
  decorate: true
  decoration_config:
    skip_cloning: true
  extra_refs:
  - base_ref: release-4.21
    org: openshift
    repo: hypershift
  labels:
    ci-operator.openshift.io/cloud: hypershift
    ci-operator.openshift.io/cloud-cluster-profile: hypershift
    ci-operator.openshift.io/variant: periodics
    ci.openshift.io/generator: prowgen
    job-release: "4.21"
    pj-rehearse.openshift.io/can-be-rehearsed: "true"
  minimum_interval: 96h
  name: periodic-ci-openshift-hypershift-release-4.21-periodics-e2e-openstack-aws-nfv
  spec:
    containers:
    - args:
      - --gcs-upload-secret=/secrets/gcs/service-account.json
      - --image-import-pull-secret=/etc/pull-secret/.dockerconfigjson
      - --lease-server-credentials-file=/etc/boskos/credentials
      - --report-credentials-file=/etc/report/credentials
      - --secret-dir=/secrets/ci-pull-credentials
      - --target=e2e-openstack-aws-nfv
      - --variant=periodics
      command:
      - ci-operator
      image: quay-proxy.ci.openshift.org/openshift/ci:ci_ci-operator_latest
      imagePullPolicy: Always
      name: ""
      resources:
        requests:
          cpu: 10m
      volumeMounts:
      - mountPath: /etc/boskos
        name: boskos
        readOnly: true
      - mountPath: /secrets/ci-pull-credentials
        name: ci-pull-credentials
        readOnly: true
      - mountPath: /secrets/gcs
        name: gcs-credentials
        readOnly: true
      - mountPath: /secrets/manifest-tool
        name: manifest-tool-local-pusher
        readOnly: true
      - mountPath: /etc/pull-secret
        name: pull-secret
        readOnly: true
      - mountPath: /etc/report
        name: result-aggregator
        readOnly: true
    serviceAccountName: ci-operator
    volumes:
    - name: boskos
      secret:
        items:
        - key: credentials
          path: credentials
        secretName: boskos-credentials
    - name: ci-pull-credentials
      secret:
        secretName: ci-pull-credentials
    - name: manifest-tool-local-pusher
      secret:
        secretName: manifest-tool-local-pusher
    - name: pull-secret
      secret:
        secretName: registry-pull-credentials
    - name: result-aggregator
      secret:
        secretName: result-aggregator
- agent: kubernetes
  cluster: build10
  decorate: true
  decoration_config:
    skip_cloning: true
  extra_refs:
  - base_ref: release-4.21
    org: openshift
    repo: hypershift
  labels:
    ci-operator.openshift.io/cloud: openstack-vexxhost
    ci-operator.openshift.io/cloud-cluster-profile: openstack-vexxhost
    ci-operator.openshift.io/variant: periodics
    ci.openshift.io/generator: prowgen
    job-release: "4.21"
    pj-rehearse.openshift.io/can-be-rehearsed: "true"
  minimum_interval: 240h
  name: periodic-ci-openshift-hypershift-release-4.21-periodics-e2e-openstack-nested-conformance
  spec:
    containers:
    - args:
      - --gcs-upload-secret=/secrets/gcs/service-account.json
      - --image-import-pull-secret=/etc/pull-secret/.dockerconfigjson
      - --lease-server-credentials-file=/etc/boskos/credentials
      - --report-credentials-file=/etc/report/credentials
      - --secret-dir=/secrets/ci-pull-credentials
      - --target=e2e-openstack-nested-conformance
      - --variant=periodics
      command:
      - ci-operator
      image: quay-proxy.ci.openshift.org/openshift/ci:ci_ci-operator_latest
      imagePullPolicy: Always
      name: ""
      resources:
        requests:
          cpu: 10m
      volumeMounts:
      - mountPath: /etc/boskos
        name: boskos
        readOnly: true
      - mountPath: /secrets/ci-pull-credentials
        name: ci-pull-credentials
        readOnly: true
      - mountPath: /secrets/gcs
        name: gcs-credentials
        readOnly: true
      - mountPath: /secrets/manifest-tool
        name: manifest-tool-local-pusher
        readOnly: true
      - mountPath: /etc/pull-secret
        name: pull-secret
        readOnly: true
      - mountPath: /etc/report
        name: result-aggregator
        readOnly: true
    serviceAccountName: ci-operator
    volumes:
    - name: boskos
      secret:
        items:
        - key: credentials
          path: credentials
        secretName: boskos-credentials
    - name: ci-pull-credentials
      secret:
        secretName: ci-pull-credentials
    - name: manifest-tool-local-pusher
      secret:
        secretName: manifest-tool-local-pusher
    - name: pull-secret
      secret:
        secretName: registry-pull-credentials
    - name: result-aggregator
      secret:
        secretName: result-aggregator
- agent: kubernetes
  cluster: build08
  cron: 0 8 * * *
  decorate: true
  decoration_config:
    skip_cloning: true
  extra_refs:
  - base_ref: release-4.21
    org: openshift
    repo: hypershift
  labels:
    ci-operator.openshift.io/cloud: hypershift-powervs
    ci-operator.openshift.io/cloud-cluster-profile: hypershift-powervs
    ci-operator.openshift.io/variant: periodics
    ci.openshift.io/generator: prowgen
    job-release: "4.21"
    pj-rehearse.openshift.io/can-be-rehearsed: "true"
  name: periodic-ci-openshift-hypershift-release-4.21-periodics-e2e-powervs-ovn
  spec:
    containers:
    - args:
      - --gcs-upload-secret=/secrets/gcs/service-account.json
      - --image-import-pull-secret=/etc/pull-secret/.dockerconfigjson
      - --lease-server-credentials-file=/etc/boskos/credentials
      - --report-credentials-file=/etc/report/credentials
      - --secret-dir=/secrets/ci-pull-credentials
      - --target=e2e-powervs-ovn
      - --variant=periodics
      command:
      - ci-operator
      image: quay-proxy.ci.openshift.org/openshift/ci:ci_ci-operator_latest
      imagePullPolicy: Always
      name: ""
      resources:
        requests:
          cpu: 10m
      volumeMounts:
      - mountPath: /etc/boskos
        name: boskos
        readOnly: true
      - mountPath: /secrets/ci-pull-credentials
        name: ci-pull-credentials
        readOnly: true
      - mountPath: /secrets/gcs
        name: gcs-credentials
        readOnly: true
      - mountPath: /secrets/manifest-tool
        name: manifest-tool-local-pusher
        readOnly: true
      - mountPath: /etc/pull-secret
        name: pull-secret
        readOnly: true
      - mountPath: /etc/report
        name: result-aggregator
        readOnly: true
    serviceAccountName: ci-operator
    volumes:
    - name: boskos
      secret:
        items:
        - key: credentials
          path: credentials
        secretName: boskos-credentials
    - name: ci-pull-credentials
      secret:
        secretName: ci-pull-credentials
    - name: manifest-tool-local-pusher
      secret:
        secretName: manifest-tool-local-pusher
    - name: pull-secret
      secret:
        secretName: registry-pull-credentials
    - name: result-aggregator
      secret:
        secretName: result-aggregator
- agent: kubernetes
  cluster: build10
  decorate: true
  decoration_config:
    skip_cloning: true
  extra_refs:
  - base_ref: release-4.21
    org: openshift
    repo: hypershift
  labels:
    ci-operator.openshift.io/cloud: equinix-ocp-metal
    ci-operator.openshift.io/cloud-cluster-profile: equinix-ocp-hcp
    ci-operator.openshift.io/variant: periodics-mce
    ci.openshift.io/generator: prowgen
    job-release: "4.21"
    pj-rehearse.openshift.io/can-be-rehearsed: "true"
  minimum_interval: 72h
  name: periodic-ci-openshift-hypershift-release-4.21-periodics-mce-e2e-agent-connected-ovn-dualstack-metal-conformance
  spec:
    containers:
    - args:
      - --gcs-upload-secret=/secrets/gcs/service-account.json
      - --image-import-pull-secret=/etc/pull-secret/.dockerconfigjson
      - --lease-server-credentials-file=/etc/boskos/credentials
      - --report-credentials-file=/etc/report/credentials
      - --secret-dir=/secrets/ci-pull-credentials
      - --target=e2e-agent-connected-ovn-dualstack-metal-conformance
      - --variant=periodics-mce
      command:
      - ci-operator
      image: quay-proxy.ci.openshift.org/openshift/ci:ci_ci-operator_latest
      imagePullPolicy: Always
      name: ""
      resources:
        requests:
          cpu: 10m
      volumeMounts:
      - mountPath: /etc/boskos
        name: boskos
        readOnly: true
      - mountPath: /secrets/ci-pull-credentials
        name: ci-pull-credentials
        readOnly: true
      - mountPath: /secrets/gcs
        name: gcs-credentials
        readOnly: true
      - mountPath: /secrets/manifest-tool
        name: manifest-tool-local-pusher
        readOnly: true
      - mountPath: /etc/pull-secret
        name: pull-secret
        readOnly: true
      - mountPath: /etc/report
        name: result-aggregator
        readOnly: true
    serviceAccountName: ci-operator
    volumes:
    - name: boskos
      secret:
        items:
        - key: credentials
          path: credentials
        secretName: boskos-credentials
    - name: ci-pull-credentials
      secret:
        secretName: ci-pull-credentials
    - name: manifest-tool-local-pusher
      secret:
        secretName: manifest-tool-local-pusher
    - name: pull-secret
      secret:
        secretName: registry-pull-credentials
    - name: result-aggregator
      secret:
        secretName: result-aggregator
- agent: kubernetes
  cluster: build10
  decorate: true
  decoration_config:
    skip_cloning: true
  extra_refs:
  - base_ref: release-4.21
    org: openshift
    repo: hypershift
  labels:
    ci-operator.openshift.io/cloud: equinix-ocp-metal
    ci-operator.openshift.io/cloud-cluster-profile: equinix-ocp-hcp
    ci-operator.openshift.io/variant: periodics-mce
    ci.openshift.io/generator: prowgen
    job-release: "4.21"
    pj-rehearse.openshift.io/can-be-rehearsed: "true"
  minimum_interval: 168h
  name: periodic-ci-openshift-hypershift-release-4.21-periodics-mce-e2e-agent-connected-ovn-ipv4-manual-conformance
  spec:
    containers:
    - args:
      - --gcs-upload-secret=/secrets/gcs/service-account.json
      - --image-import-pull-secret=/etc/pull-secret/.dockerconfigjson
      - --lease-server-credentials-file=/etc/boskos/credentials
      - --report-credentials-file=/etc/report/credentials
      - --secret-dir=/secrets/ci-pull-credentials
      - --target=e2e-agent-connected-ovn-ipv4-manual-conformance
      - --variant=periodics-mce
      command:
      - ci-operator
      image: quay-proxy.ci.openshift.org/openshift/ci:ci_ci-operator_latest
      imagePullPolicy: Always
      name: ""
      resources:
        requests:
          cpu: 10m
      volumeMounts:
      - mountPath: /etc/boskos
        name: boskos
        readOnly: true
      - mountPath: /secrets/ci-pull-credentials
        name: ci-pull-credentials
        readOnly: true
      - mountPath: /secrets/gcs
        name: gcs-credentials
        readOnly: true
      - mountPath: /secrets/manifest-tool
        name: manifest-tool-local-pusher
        readOnly: true
      - mountPath: /etc/pull-secret
        name: pull-secret
        readOnly: true
      - mountPath: /etc/report
        name: result-aggregator
        readOnly: true
    serviceAccountName: ci-operator
    volumes:
    - name: boskos
      secret:
        items:
        - key: credentials
          path: credentials
        secretName: boskos-credentials
    - name: ci-pull-credentials
      secret:
        secretName: ci-pull-credentials
    - name: manifest-tool-local-pusher
      secret:
        secretName: manifest-tool-local-pusher
    - name: pull-secret
      secret:
        secretName: registry-pull-credentials
    - name: result-aggregator
      secret:
        secretName: result-aggregator
- agent: kubernetes
  cluster: build10
  decorate: true
  decoration_config:
    skip_cloning: true
  extra_refs:
  - base_ref: release-4.21
    org: openshift
    repo: hypershift
  labels:
    ci-operator.openshift.io/cloud: equinix-ocp-metal
    ci-operator.openshift.io/cloud-cluster-profile: equinix-ocp-hcp
    ci-operator.openshift.io/variant: periodics-mce
    ci.openshift.io/generator: prowgen
    job-release: "4.21"
    pj-rehearse.openshift.io/can-be-rehearsed: "true"
  minimum_interval: 72h
  name: periodic-ci-openshift-hypershift-release-4.21-periodics-mce-e2e-agent-connected-ovn-ipv4-metal-compact-conformance
  spec:
    containers:
    - args:
      - --gcs-upload-secret=/secrets/gcs/service-account.json
      - --image-import-pull-secret=/etc/pull-secret/.dockerconfigjson
      - --lease-server-credentials-file=/etc/boskos/credentials
      - --report-credentials-file=/etc/report/credentials
      - --secret-dir=/secrets/ci-pull-credentials
      - --target=e2e-agent-connected-ovn-ipv4-metal-compact-conformance
      - --variant=periodics-mce
      command:
      - ci-operator
      image: quay-proxy.ci.openshift.org/openshift/ci:ci_ci-operator_latest
      imagePullPolicy: Always
      name: ""
      resources:
        requests:
          cpu: 10m
      volumeMounts:
      - mountPath: /etc/boskos
        name: boskos
        readOnly: true
      - mountPath: /secrets/ci-pull-credentials
        name: ci-pull-credentials
        readOnly: true
      - mountPath: /secrets/gcs
        name: gcs-credentials
        readOnly: true
      - mountPath: /secrets/manifest-tool
        name: manifest-tool-local-pusher
        readOnly: true
      - mountPath: /etc/pull-secret
        name: pull-secret
        readOnly: true
      - mountPath: /etc/report
        name: result-aggregator
        readOnly: true
    serviceAccountName: ci-operator
    volumes:
    - name: boskos
      secret:
        items:
        - key: credentials
          path: credentials
        secretName: boskos-credentials
    - name: ci-pull-credentials
      secret:
        secretName: ci-pull-credentials
    - name: manifest-tool-local-pusher
      secret:
        secretName: manifest-tool-local-pusher
    - name: pull-secret
      secret:
        secretName: registry-pull-credentials
    - name: result-aggregator
      secret:
        secretName: result-aggregator
- agent: kubernetes
  cluster: build10
  decorate: true
  decoration_config:
    skip_cloning: true
  extra_refs:
  - base_ref: release-4.21
    org: openshift
    repo: hypershift
  labels:
    ci-operator.openshift.io/cloud: equinix-ocp-metal
    ci-operator.openshift.io/cloud-cluster-profile: equinix-ocp-hcp
    ci-operator.openshift.io/variant: periodics-mce
    ci.openshift.io/generator: prowgen
    job-release: "4.21"
    pj-rehearse.openshift.io/can-be-rehearsed: "true"
  minimum_interval: 72h
  name: periodic-ci-openshift-hypershift-release-4.21-periodics-mce-e2e-agent-connected-ovn-ipv4-metal-conformance
  spec:
    containers:
    - args:
      - --gcs-upload-secret=/secrets/gcs/service-account.json
      - --image-import-pull-secret=/etc/pull-secret/.dockerconfigjson
      - --lease-server-credentials-file=/etc/boskos/credentials
      - --report-credentials-file=/etc/report/credentials
      - --secret-dir=/secrets/ci-pull-credentials
      - --target=e2e-agent-connected-ovn-ipv4-metal-conformance
      - --variant=periodics-mce
      command:
      - ci-operator
      image: quay-proxy.ci.openshift.org/openshift/ci:ci_ci-operator_latest
      imagePullPolicy: Always
      name: ""
      resources:
        requests:
          cpu: 10m
      volumeMounts:
      - mountPath: /etc/boskos
        name: boskos
        readOnly: true
      - mountPath: /secrets/ci-pull-credentials
        name: ci-pull-credentials
        readOnly: true
      - mountPath: /secrets/gcs
        name: gcs-credentials
        readOnly: true
      - mountPath: /secrets/manifest-tool
        name: manifest-tool-local-pusher
        readOnly: true
      - mountPath: /etc/pull-secret
        name: pull-secret
        readOnly: true
      - mountPath: /etc/report
        name: result-aggregator
        readOnly: true
    serviceAccountName: ci-operator
    volumes:
    - name: boskos
      secret:
        items:
        - key: credentials
          path: credentials
        secretName: boskos-credentials
    - name: ci-pull-credentials
      secret:
        secretName: ci-pull-credentials
    - name: manifest-tool-local-pusher
      secret:
        secretName: manifest-tool-local-pusher
    - name: pull-secret
      secret:
        secretName: registry-pull-credentials
    - name: result-aggregator
      secret:
        secretName: result-aggregator
- agent: kubernetes
  cluster: build10
  decorate: true
  decoration_config:
    skip_cloning: true
  extra_refs:
  - base_ref: release-4.21
    org: openshift
    repo: hypershift
  labels:
    ci-operator.openshift.io/cloud: equinix-ocp-metal
    ci-operator.openshift.io/cloud-cluster-profile: equinix-ocp-hcp
    ci-operator.openshift.io/variant: periodics-mce
    ci.openshift.io/generator: prowgen
    job-release: "4.21"
    pj-rehearse.openshift.io/can-be-rehearsed: "true"
  minimum_interval: 72h
  name: periodic-ci-openshift-hypershift-release-4.21-periodics-mce-e2e-agent-connected-ovn-ipv4-metal-oadp
  spec:
    containers:
    - args:
      - --gcs-upload-secret=/secrets/gcs/service-account.json
      - --image-import-pull-secret=/etc/pull-secret/.dockerconfigjson
      - --lease-server-credentials-file=/etc/boskos/credentials
      - --report-credentials-file=/etc/report/credentials
      - --secret-dir=/secrets/ci-pull-credentials
      - --target=e2e-agent-connected-ovn-ipv4-metal-oadp
      - --variant=periodics-mce
      command:
      - ci-operator
      image: quay-proxy.ci.openshift.org/openshift/ci:ci_ci-operator_latest
      imagePullPolicy: Always
      name: ""
      resources:
        requests:
          cpu: 10m
      volumeMounts:
      - mountPath: /etc/boskos
        name: boskos
        readOnly: true
      - mountPath: /secrets/ci-pull-credentials
        name: ci-pull-credentials
        readOnly: true
      - mountPath: /secrets/gcs
        name: gcs-credentials
        readOnly: true
      - mountPath: /secrets/manifest-tool
        name: manifest-tool-local-pusher
        readOnly: true
      - mountPath: /etc/pull-secret
        name: pull-secret
        readOnly: true
      - mountPath: /etc/report
        name: result-aggregator
        readOnly: true
    serviceAccountName: ci-operator
    volumes:
    - name: boskos
      secret:
        items:
        - key: credentials
          path: credentials
        secretName: boskos-credentials
    - name: ci-pull-credentials
      secret:
        secretName: ci-pull-credentials
    - name: manifest-tool-local-pusher
      secret:
        secretName: manifest-tool-local-pusher
    - name: pull-secret
      secret:
        secretName: registry-pull-credentials
    - name: result-aggregator
      secret:
        secretName: result-aggregator
- agent: kubernetes
  cluster: build10
  cron: 0 0 29 2 *
  decorate: true
  decoration_config:
    skip_cloning: true
  extra_refs:
  - base_ref: release-4.21
    org: openshift
    repo: hypershift
  labels:
    ci-operator.openshift.io/cloud: equinix-ocp-metal
    ci-operator.openshift.io/cloud-cluster-profile: equinix-ocp-hcp
    ci-operator.openshift.io/variant: periodics-mce
    ci.openshift.io/generator: prowgen
    job-release: "4.21"
    pj-rehearse.openshift.io/can-be-rehearsed: "true"
  name: periodic-ci-openshift-hypershift-release-4.21-periodics-mce-e2e-agent-critical
  spec:
    containers:
    - args:
      - --gcs-upload-secret=/secrets/gcs/service-account.json
      - --image-import-pull-secret=/etc/pull-secret/.dockerconfigjson
      - --lease-server-credentials-file=/etc/boskos/credentials
      - --report-credentials-file=/etc/report/credentials
      - --secret-dir=/secrets/ci-pull-credentials
      - --target=e2e-agent-critical
      - --variant=periodics-mce
      command:
      - ci-operator
      image: quay-proxy.ci.openshift.org/openshift/ci:ci_ci-operator_latest
      imagePullPolicy: Always
      name: ""
      resources:
        requests:
          cpu: 10m
      volumeMounts:
      - mountPath: /etc/boskos
        name: boskos
        readOnly: true
      - mountPath: /secrets/ci-pull-credentials
        name: ci-pull-credentials
        readOnly: true
      - mountPath: /secrets/gcs
        name: gcs-credentials
        readOnly: true
      - mountPath: /secrets/manifest-tool
        name: manifest-tool-local-pusher
        readOnly: true
      - mountPath: /etc/pull-secret
        name: pull-secret
        readOnly: true
      - mountPath: /etc/report
        name: result-aggregator
        readOnly: true
    serviceAccountName: ci-operator
    volumes:
    - name: boskos
      secret:
        items:
        - key: credentials
          path: credentials
        secretName: boskos-credentials
    - name: ci-pull-credentials
      secret:
        secretName: ci-pull-credentials
    - name: manifest-tool-local-pusher
      secret:
        secretName: manifest-tool-local-pusher
    - name: pull-secret
      secret:
        secretName: registry-pull-credentials
    - name: result-aggregator
      secret:
        secretName: result-aggregator
- agent: kubernetes
  cluster: build10
  decorate: true
  decoration_config:
    skip_cloning: true
  extra_refs:
  - base_ref: release-4.21
    org: openshift
    repo: hypershift
  labels:
    ci-operator.openshift.io/cloud: equinix-ocp-metal
    ci-operator.openshift.io/cloud-cluster-profile: equinix-ocp-hcp
    ci-operator.openshift.io/variant: periodics-mce
    ci.openshift.io/generator: prowgen
    job-release: "4.21"
    pj-rehearse.openshift.io/can-be-rehearsed: "true"
  minimum_interval: 72h
  name: periodic-ci-openshift-hypershift-release-4.21-periodics-mce-e2e-agent-disconnected-ovn-dualstack-metal-conformance
  spec:
    containers:
    - args:
      - --gcs-upload-secret=/secrets/gcs/service-account.json
      - --image-import-pull-secret=/etc/pull-secret/.dockerconfigjson
      - --lease-server-credentials-file=/etc/boskos/credentials
      - --report-credentials-file=/etc/report/credentials
      - --secret-dir=/secrets/ci-pull-credentials
      - --target=e2e-agent-disconnected-ovn-dualstack-metal-conformance
      - --variant=periodics-mce
      command:
      - ci-operator
      image: quay-proxy.ci.openshift.org/openshift/ci:ci_ci-operator_latest
      imagePullPolicy: Always
      name: ""
      resources:
        requests:
          cpu: 10m
      volumeMounts:
      - mountPath: /etc/boskos
        name: boskos
        readOnly: true
      - mountPath: /secrets/ci-pull-credentials
        name: ci-pull-credentials
        readOnly: true
      - mountPath: /secrets/gcs
        name: gcs-credentials
        readOnly: true
      - mountPath: /secrets/manifest-tool
        name: manifest-tool-local-pusher
        readOnly: true
      - mountPath: /etc/pull-secret
        name: pull-secret
        readOnly: true
      - mountPath: /etc/report
        name: result-aggregator
        readOnly: true
    serviceAccountName: ci-operator
    volumes:
    - name: boskos
      secret:
        items:
        - key: credentials
          path: credentials
        secretName: boskos-credentials
    - name: ci-pull-credentials
      secret:
        secretName: ci-pull-credentials
    - name: manifest-tool-local-pusher
      secret:
        secretName: manifest-tool-local-pusher
    - name: pull-secret
      secret:
        secretName: registry-pull-credentials
    - name: result-aggregator
      secret:
        secretName: result-aggregator
- agent: kubernetes
  cluster: build10
  decorate: true
  decoration_config:
    skip_cloning: true
  extra_refs:
  - base_ref: release-4.21
    org: openshift
    repo: hypershift
  labels:
    ci-operator.openshift.io/cloud: equinix-ocp-metal
    ci-operator.openshift.io/cloud-cluster-profile: equinix-ocp-hcp
    ci-operator.openshift.io/variant: periodics-mce
    ci.openshift.io/generator: prowgen
    job-release: "4.21"
    pj-rehearse.openshift.io/can-be-rehearsed: "true"
  minimum_interval: 72h
  name: periodic-ci-openshift-hypershift-release-4.21-periodics-mce-e2e-agent-disconnected-ovn-ipv6-metal-conformance
  spec:
    containers:
    - args:
      - --gcs-upload-secret=/secrets/gcs/service-account.json
      - --image-import-pull-secret=/etc/pull-secret/.dockerconfigjson
      - --lease-server-credentials-file=/etc/boskos/credentials
      - --report-credentials-file=/etc/report/credentials
      - --secret-dir=/secrets/ci-pull-credentials
      - --target=e2e-agent-disconnected-ovn-ipv6-metal-conformance
      - --variant=periodics-mce
      command:
      - ci-operator
      image: quay-proxy.ci.openshift.org/openshift/ci:ci_ci-operator_latest
      imagePullPolicy: Always
      name: ""
      resources:
        requests:
          cpu: 10m
      volumeMounts:
      - mountPath: /etc/boskos
        name: boskos
        readOnly: true
      - mountPath: /secrets/ci-pull-credentials
        name: ci-pull-credentials
        readOnly: true
      - mountPath: /secrets/gcs
        name: gcs-credentials
        readOnly: true
      - mountPath: /secrets/manifest-tool
        name: manifest-tool-local-pusher
        readOnly: true
      - mountPath: /etc/pull-secret
        name: pull-secret
        readOnly: true
      - mountPath: /etc/report
        name: result-aggregator
        readOnly: true
    serviceAccountName: ci-operator
    volumes:
    - name: boskos
      secret:
        items:
        - key: credentials
          path: credentials
        secretName: boskos-credentials
    - name: ci-pull-credentials
      secret:
        secretName: ci-pull-credentials
    - name: manifest-tool-local-pusher
      secret:
        secretName: manifest-tool-local-pusher
    - name: pull-secret
      secret:
        secretName: registry-pull-credentials
    - name: result-aggregator
      secret:
        secretName: result-aggregator
- agent: kubernetes
  cluster: build10
  cron: 0 0 29 2 *
  decorate: true
  decoration_config:
    skip_cloning: true
  extra_refs:
  - base_ref: release-4.21
    org: openshift
    repo: hypershift
  labels:
    ci-operator.openshift.io/cloud: aws
    ci-operator.openshift.io/cloud-cluster-profile: aws-2
    ci-operator.openshift.io/variant: periodics-mce
    ci.openshift.io/generator: prowgen
    job-release: "4.21"
    pj-rehearse.openshift.io/can-be-rehearsed: "true"
  name: periodic-ci-openshift-hypershift-release-4.21-periodics-mce-e2e-aws-critical
  spec:
    containers:
    - args:
      - --gcs-upload-secret=/secrets/gcs/service-account.json
      - --image-import-pull-secret=/etc/pull-secret/.dockerconfigjson
      - --lease-server-credentials-file=/etc/boskos/credentials
      - --report-credentials-file=/etc/report/credentials
      - --secret-dir=/secrets/ci-pull-credentials
      - --target=e2e-aws-critical
      - --variant=periodics-mce
      command:
      - ci-operator
      image: quay-proxy.ci.openshift.org/openshift/ci:ci_ci-operator_latest
      imagePullPolicy: Always
      name: ""
      resources:
        requests:
          cpu: 10m
      volumeMounts:
      - mountPath: /etc/boskos
        name: boskos
        readOnly: true
      - mountPath: /secrets/ci-pull-credentials
        name: ci-pull-credentials
        readOnly: true
      - mountPath: /secrets/gcs
        name: gcs-credentials
        readOnly: true
      - mountPath: /secrets/manifest-tool
        name: manifest-tool-local-pusher
        readOnly: true
      - mountPath: /etc/pull-secret
        name: pull-secret
        readOnly: true
      - mountPath: /etc/report
        name: result-aggregator
        readOnly: true
    serviceAccountName: ci-operator
    volumes:
    - name: boskos
      secret:
        items:
        - key: credentials
          path: credentials
        secretName: boskos-credentials
    - name: ci-pull-credentials
      secret:
        secretName: ci-pull-credentials
    - name: manifest-tool-local-pusher
      secret:
        secretName: manifest-tool-local-pusher
    - name: pull-secret
      secret:
        secretName: registry-pull-credentials
    - name: result-aggregator
      secret:
        secretName: result-aggregator
- agent: kubernetes
  cluster: build10
  decorate: true
  decoration_config:
    skip_cloning: true
  extra_refs:
  - base_ref: release-4.21
    org: openshift
    repo: hypershift
  labels:
    ci-operator.openshift.io/cloud: aws
    ci-operator.openshift.io/cloud-cluster-profile: aws-2
    ci-operator.openshift.io/variant: periodics-mce
    ci.openshift.io/generator: prowgen
    job-release: "4.21"
    pj-rehearse.openshift.io/can-be-rehearsed: "true"
  minimum_interval: 72h
  name: periodic-ci-openshift-hypershift-release-4.21-periodics-mce-e2e-aws-ovn-conformance
  spec:
    containers:
    - args:
      - --gcs-upload-secret=/secrets/gcs/service-account.json
      - --image-import-pull-secret=/etc/pull-secret/.dockerconfigjson
      - --lease-server-credentials-file=/etc/boskos/credentials
      - --report-credentials-file=/etc/report/credentials
      - --secret-dir=/secrets/ci-pull-credentials
      - --target=e2e-aws-ovn-conformance
      - --variant=periodics-mce
      command:
      - ci-operator
      image: quay-proxy.ci.openshift.org/openshift/ci:ci_ci-operator_latest
      imagePullPolicy: Always
      name: ""
      resources:
        requests:
          cpu: 10m
      volumeMounts:
      - mountPath: /etc/boskos
        name: boskos
        readOnly: true
      - mountPath: /secrets/ci-pull-credentials
        name: ci-pull-credentials
        readOnly: true
      - mountPath: /secrets/gcs
        name: gcs-credentials
        readOnly: true
      - mountPath: /secrets/manifest-tool
        name: manifest-tool-local-pusher
        readOnly: true
      - mountPath: /etc/pull-secret
        name: pull-secret
        readOnly: true
      - mountPath: /etc/report
        name: result-aggregator
        readOnly: true
    serviceAccountName: ci-operator
    volumes:
    - name: boskos
      secret:
        items:
        - key: credentials
          path: credentials
        secretName: boskos-credentials
    - name: ci-pull-credentials
      secret:
        secretName: ci-pull-credentials
    - name: manifest-tool-local-pusher
      secret:
        secretName: manifest-tool-local-pusher
    - name: pull-secret
      secret:
        secretName: registry-pull-credentials
    - name: result-aggregator
      secret:
        secretName: result-aggregator
- agent: kubernetes
  cluster: build10
  decorate: true
  decoration_config:
    skip_cloning: true
  extra_refs:
  - base_ref: release-4.21
    org: openshift
    repo: hypershift
  labels:
    ci-operator.openshift.io/cloud: aws
    ci-operator.openshift.io/cloud-cluster-profile: aws-2
    ci-operator.openshift.io/variant: periodics-mce
    ci.openshift.io/generator: prowgen
    job-release: "4.21"
    pj-rehearse.openshift.io/can-be-rehearsed: "true"
  minimum_interval: 168h
  name: periodic-ci-openshift-hypershift-release-4.21-periodics-mce-e2e-ibmz-ovn-conformance
  spec:
    containers:
    - args:
      - --gcs-upload-secret=/secrets/gcs/service-account.json
      - --image-import-pull-secret=/etc/pull-secret/.dockerconfigjson
      - --lease-server-credentials-file=/etc/boskos/credentials
      - --report-credentials-file=/etc/report/credentials
      - --secret-dir=/secrets/ci-pull-credentials
      - --target=e2e-ibmz-ovn-conformance
      - --variant=periodics-mce
      command:
      - ci-operator
      image: quay-proxy.ci.openshift.org/openshift/ci:ci_ci-operator_latest
      imagePullPolicy: Always
      name: ""
      resources:
        requests:
          cpu: 10m
      volumeMounts:
      - mountPath: /etc/boskos
        name: boskos
        readOnly: true
      - mountPath: /secrets/ci-pull-credentials
        name: ci-pull-credentials
        readOnly: true
      - mountPath: /secrets/gcs
        name: gcs-credentials
        readOnly: true
      - mountPath: /secrets/manifest-tool
        name: manifest-tool-local-pusher
        readOnly: true
      - mountPath: /etc/pull-secret
        name: pull-secret
        readOnly: true
      - mountPath: /etc/report
        name: result-aggregator
        readOnly: true
    serviceAccountName: ci-operator
    volumes:
    - name: boskos
      secret:
        items:
        - key: credentials
          path: credentials
        secretName: boskos-credentials
    - name: ci-pull-credentials
      secret:
        secretName: ci-pull-credentials
    - name: manifest-tool-local-pusher
      secret:
        secretName: manifest-tool-local-pusher
    - name: pull-secret
      secret:
        secretName: registry-pull-credentials
    - name: result-aggregator
      secret:
        secretName: result-aggregator
- agent: kubernetes
  cluster: build01
  cron: 0 4 * * *
  decorate: true
  decoration_config:
    skip_cloning: true
  extra_refs:
  - base_ref: release-4.21
    org: openshift
    repo: hypershift
  labels:
    ci-operator.openshift.io/cluster: build01
    ci-operator.openshift.io/variant: periodics-mce
    ci.openshift.io/generator: prowgen
    job-release: "4.21"
    pj-rehearse.openshift.io/can-be-rehearsed: "true"
  name: periodic-ci-openshift-hypershift-release-4.21-periodics-mce-e2e-ibmz-s390x-mgmt-ovn-conformance
  spec:
    containers:
    - args:
      - --gcs-upload-secret=/secrets/gcs/service-account.json
      - --image-import-pull-secret=/etc/pull-secret/.dockerconfigjson
      - --report-credentials-file=/etc/report/credentials
      - --secret-dir=/secrets/ci-pull-credentials
      - --target=e2e-ibmz-s390x-mgmt-ovn-conformance
      - --variant=periodics-mce
      command:
      - ci-operator
      image: quay-proxy.ci.openshift.org/openshift/ci:ci_ci-operator_latest
      imagePullPolicy: Always
      name: ""
      resources:
        requests:
          cpu: 10m
      volumeMounts:
      - mountPath: /secrets/ci-pull-credentials
        name: ci-pull-credentials
        readOnly: true
      - mountPath: /secrets/gcs
        name: gcs-credentials
        readOnly: true
      - mountPath: /secrets/manifest-tool
        name: manifest-tool-local-pusher
        readOnly: true
      - mountPath: /etc/pull-secret
        name: pull-secret
        readOnly: true
      - mountPath: /etc/report
        name: result-aggregator
        readOnly: true
    serviceAccountName: ci-operator
    volumes:
    - name: ci-pull-credentials
      secret:
        secretName: ci-pull-credentials
    - name: manifest-tool-local-pusher
      secret:
        secretName: manifest-tool-local-pusher
    - name: pull-secret
      secret:
        secretName: registry-pull-credentials
    - name: result-aggregator
      secret:
        secretName: result-aggregator
- agent: kubernetes
  cluster: build10
  decorate: true
  decoration_config:
    skip_cloning: true
  extra_refs:
  - base_ref: release-4.21
    org: openshift
    repo: hypershift
  labels:
    ci-operator.openshift.io/cloud: aws
    ci-operator.openshift.io/cloud-cluster-profile: aws-kubevirt
    ci-operator.openshift.io/variant: periodics-mce
    ci.openshift.io/generator: prowgen
    job-release: "4.21"
    pj-rehearse.openshift.io/can-be-rehearsed: "true"
  minimum_interval: 336h
  name: periodic-ci-openshift-hypershift-release-4.21-periodics-mce-e2e-kubevirt-aws-ovn-gpu
  spec:
    containers:
    - args:
      - --gcs-upload-secret=/secrets/gcs/service-account.json
      - --image-import-pull-secret=/etc/pull-secret/.dockerconfigjson
      - --lease-server-credentials-file=/etc/boskos/credentials
      - --report-credentials-file=/etc/report/credentials
      - --secret-dir=/secrets/ci-pull-credentials
      - --target=e2e-kubevirt-aws-ovn-gpu
      - --variant=periodics-mce
      command:
      - ci-operator
      image: quay-proxy.ci.openshift.org/openshift/ci:ci_ci-operator_latest
      imagePullPolicy: Always
      name: ""
      resources:
        requests:
          cpu: 10m
      volumeMounts:
      - mountPath: /etc/boskos
        name: boskos
        readOnly: true
      - mountPath: /secrets/ci-pull-credentials
        name: ci-pull-credentials
        readOnly: true
      - mountPath: /secrets/gcs
        name: gcs-credentials
        readOnly: true
      - mountPath: /secrets/manifest-tool
        name: manifest-tool-local-pusher
        readOnly: true
      - mountPath: /etc/pull-secret
        name: pull-secret
        readOnly: true
      - mountPath: /etc/report
        name: result-aggregator
        readOnly: true
    serviceAccountName: ci-operator
    volumes:
    - name: boskos
      secret:
        items:
        - key: credentials
          path: credentials
        secretName: boskos-credentials
    - name: ci-pull-credentials
      secret:
        secretName: ci-pull-credentials
    - name: manifest-tool-local-pusher
      secret:
        secretName: manifest-tool-local-pusher
    - name: pull-secret
      secret:
        secretName: registry-pull-credentials
    - name: result-aggregator
      secret:
        secretName: result-aggregator
- agent: kubernetes
  cluster: build08
  decorate: true
  decoration_config:
    skip_cloning: true
  extra_refs:
  - base_ref: release-4.21
    org: openshift
    repo: hypershift
  labels:
    ci-operator.openshift.io/cloud: azure4
    ci-operator.openshift.io/cloud-cluster-profile: azure4
    ci-operator.openshift.io/variant: periodics-mce
    ci.openshift.io/generator: prowgen
    job-release: "4.21"
    pj-rehearse.openshift.io/can-be-rehearsed: "true"
  minimum_interval: 72h
  name: periodic-ci-openshift-hypershift-release-4.21-periodics-mce-e2e-kubevirt-azure-ovn
  spec:
    containers:
    - args:
      - --gcs-upload-secret=/secrets/gcs/service-account.json
      - --image-import-pull-secret=/etc/pull-secret/.dockerconfigjson
      - --lease-server-credentials-file=/etc/boskos/credentials
      - --report-credentials-file=/etc/report/credentials
      - --secret-dir=/secrets/ci-pull-credentials
      - --target=e2e-kubevirt-azure-ovn
      - --variant=periodics-mce
      command:
      - ci-operator
      image: quay-proxy.ci.openshift.org/openshift/ci:ci_ci-operator_latest
      imagePullPolicy: Always
      name: ""
      resources:
        requests:
          cpu: 10m
      volumeMounts:
      - mountPath: /etc/boskos
        name: boskos
        readOnly: true
      - mountPath: /secrets/ci-pull-credentials
        name: ci-pull-credentials
        readOnly: true
      - mountPath: /secrets/gcs
        name: gcs-credentials
        readOnly: true
      - mountPath: /secrets/manifest-tool
        name: manifest-tool-local-pusher
        readOnly: true
      - mountPath: /etc/pull-secret
        name: pull-secret
        readOnly: true
      - mountPath: /etc/report
        name: result-aggregator
        readOnly: true
    serviceAccountName: ci-operator
    volumes:
    - name: boskos
      secret:
        items:
        - key: credentials
          path: credentials
        secretName: boskos-credentials
    - name: ci-pull-credentials
      secret:
        secretName: ci-pull-credentials
    - name: manifest-tool-local-pusher
      secret:
        secretName: manifest-tool-local-pusher
    - name: pull-secret
      secret:
        secretName: registry-pull-credentials
    - name: result-aggregator
      secret:
        secretName: result-aggregator
- agent: kubernetes
  cluster: build10
  decorate: true
  decoration_config:
    skip_cloning: true
  extra_refs:
  - base_ref: release-4.21
    org: openshift
    repo: hypershift
  labels:
    ci-operator.openshift.io/cloud: equinix-ocp-metal
    ci-operator.openshift.io/cloud-cluster-profile: equinix-ocp-hcp
    ci-operator.openshift.io/variant: periodics-mce
    ci.openshift.io/generator: prowgen
    job-release: "4.21"
    pj-rehearse.openshift.io/can-be-rehearsed: "true"
  minimum_interval: 72h
  name: periodic-ci-openshift-hypershift-release-4.21-periodics-mce-e2e-kubevirt-metal-ovn
  spec:
    containers:
    - args:
      - --gcs-upload-secret=/secrets/gcs/service-account.json
      - --image-import-pull-secret=/etc/pull-secret/.dockerconfigjson
      - --lease-server-credentials-file=/etc/boskos/credentials
      - --report-credentials-file=/etc/report/credentials
      - --secret-dir=/secrets/ci-pull-credentials
      - --target=e2e-kubevirt-metal-ovn
      - --variant=periodics-mce
      command:
      - ci-operator
      image: quay-proxy.ci.openshift.org/openshift/ci:ci_ci-operator_latest
      imagePullPolicy: Always
      name: ""
      resources:
        requests:
          cpu: 10m
      volumeMounts:
      - mountPath: /etc/boskos
        name: boskos
        readOnly: true
      - mountPath: /secrets/ci-pull-credentials
        name: ci-pull-credentials
        readOnly: true
      - mountPath: /secrets/gcs
        name: gcs-credentials
        readOnly: true
      - mountPath: /secrets/manifest-tool
        name: manifest-tool-local-pusher
        readOnly: true
      - mountPath: /etc/pull-secret
        name: pull-secret
        readOnly: true
      - mountPath: /etc/report
        name: result-aggregator
        readOnly: true
    serviceAccountName: ci-operator
    volumes:
    - name: boskos
      secret:
        items:
        - key: credentials
          path: credentials
        secretName: boskos-credentials
    - name: ci-pull-credentials
      secret:
        secretName: ci-pull-credentials
    - name: manifest-tool-local-pusher
      secret:
        secretName: manifest-tool-local-pusher
    - name: pull-secret
      secret:
        secretName: registry-pull-credentials
    - name: result-aggregator
      secret:
        secretName: result-aggregator
- agent: kubernetes
  cluster: build10
  decorate: true
  decoration_config:
    skip_cloning: true
  extra_refs:
  - base_ref: release-4.21
    org: openshift
    repo: hypershift
  labels:
    ci-operator.openshift.io/cloud: equinix-ocp-metal
    ci-operator.openshift.io/cloud-cluster-profile: equinix-ocp-hcp
    ci-operator.openshift.io/variant: periodics-mce
    ci.openshift.io/generator: prowgen
    job-release: "4.21"
    pj-rehearse.openshift.io/can-be-rehearsed: "true"
  minimum_interval: 168h
  name: periodic-ci-openshift-hypershift-release-4.21-periodics-mce-e2e-kubevirt-metal-ovn-multinet
  spec:
    containers:
    - args:
      - --gcs-upload-secret=/secrets/gcs/service-account.json
      - --image-import-pull-secret=/etc/pull-secret/.dockerconfigjson
      - --lease-server-credentials-file=/etc/boskos/credentials
      - --report-credentials-file=/etc/report/credentials
      - --secret-dir=/secrets/ci-pull-credentials
      - --target=e2e-kubevirt-metal-ovn-multinet
      - --variant=periodics-mce
      command:
      - ci-operator
      image: quay-proxy.ci.openshift.org/openshift/ci:ci_ci-operator_latest
      imagePullPolicy: Always
      name: ""
      resources:
        requests:
          cpu: 10m
      volumeMounts:
      - mountPath: /etc/boskos
        name: boskos
        readOnly: true
      - mountPath: /secrets/ci-pull-credentials
        name: ci-pull-credentials
        readOnly: true
      - mountPath: /secrets/gcs
        name: gcs-credentials
        readOnly: true
      - mountPath: /secrets/manifest-tool
        name: manifest-tool-local-pusher
        readOnly: true
      - mountPath: /etc/pull-secret
        name: pull-secret
        readOnly: true
      - mountPath: /etc/report
        name: result-aggregator
        readOnly: true
    serviceAccountName: ci-operator
    volumes:
    - name: boskos
      secret:
        items:
        - key: credentials
          path: credentials
        secretName: boskos-credentials
    - name: ci-pull-credentials
      secret:
        secretName: ci-pull-credentials
    - name: manifest-tool-local-pusher
      secret:
        secretName: manifest-tool-local-pusher
    - name: pull-secret
      secret:
        secretName: registry-pull-credentials
    - name: result-aggregator
      secret:
        secretName: result-aggregator
- agent: kubernetes
  cluster: build10
  decorate: true
  decoration_config:
    skip_cloning: true
  extra_refs:
  - base_ref: release-4.21
    org: openshift
    repo: hypershift
  labels:
    ci-operator.openshift.io/cloud: equinix-ocp-metal
    ci-operator.openshift.io/cloud-cluster-profile: equinix-ocp-hcp
    ci-operator.openshift.io/variant: periodics-mce
    ci.openshift.io/generator: prowgen
    job-release: "4.21"
    pj-rehearse.openshift.io/can-be-rehearsed: "true"
  minimum_interval: 168h
  name: periodic-ci-openshift-hypershift-release-4.21-periodics-mce-e2e-kubevirt-metal-ovn-multinet-default-net
  spec:
    containers:
    - args:
      - --gcs-upload-secret=/secrets/gcs/service-account.json
      - --image-import-pull-secret=/etc/pull-secret/.dockerconfigjson
      - --lease-server-credentials-file=/etc/boskos/credentials
      - --report-credentials-file=/etc/report/credentials
      - --secret-dir=/secrets/ci-pull-credentials
      - --target=e2e-kubevirt-metal-ovn-multinet-default-net
      - --variant=periodics-mce
      command:
      - ci-operator
      image: quay-proxy.ci.openshift.org/openshift/ci:ci_ci-operator_latest
      imagePullPolicy: Always
      name: ""
      resources:
        requests:
          cpu: 10m
      volumeMounts:
      - mountPath: /etc/boskos
        name: boskos
        readOnly: true
      - mountPath: /secrets/ci-pull-credentials
        name: ci-pull-credentials
        readOnly: true
      - mountPath: /secrets/gcs
        name: gcs-credentials
        readOnly: true
      - mountPath: /secrets/manifest-tool
        name: manifest-tool-local-pusher
        readOnly: true
      - mountPath: /etc/pull-secret
        name: pull-secret
        readOnly: true
      - mountPath: /etc/report
        name: result-aggregator
        readOnly: true
    serviceAccountName: ci-operator
    volumes:
    - name: boskos
      secret:
        items:
        - key: credentials
          path: credentials
        secretName: boskos-credentials
    - name: ci-pull-credentials
      secret:
        secretName: ci-pull-credentials
    - name: manifest-tool-local-pusher
      secret:
        secretName: manifest-tool-local-pusher
    - name: pull-secret
      secret:
        secretName: registry-pull-credentials
    - name: result-aggregator
      secret:
        secretName: result-aggregator
- agent: kubernetes
  cluster: build10
  decorate: true
  decoration_config:
    skip_cloning: true
  extra_refs:
  - base_ref: release-4.21
    org: openshift
    repo: hypershift
  labels:
    ci-operator.openshift.io/cloud: aws
    ci-operator.openshift.io/cloud-cluster-profile: aws-3
    ci-operator.openshift.io/variant: periodics-mce
    ci.openshift.io/generator: prowgen
    job-release: "4.21"
    pj-rehearse.openshift.io/can-be-rehearsed: "true"
  minimum_interval: 168h
  name: periodic-ci-openshift-hypershift-release-4.21-periodics-mce-e2e-power-ovn-conformance
  spec:
    containers:
    - args:
      - --gcs-upload-secret=/secrets/gcs/service-account.json
      - --image-import-pull-secret=/etc/pull-secret/.dockerconfigjson
      - --lease-server-credentials-file=/etc/boskos/credentials
      - --report-credentials-file=/etc/report/credentials
      - --secret-dir=/secrets/ci-pull-credentials
      - --target=e2e-power-ovn-conformance
      - --variant=periodics-mce
      command:
      - ci-operator
      image: quay-proxy.ci.openshift.org/openshift/ci:ci_ci-operator_latest
      imagePullPolicy: Always
      name: ""
      resources:
        requests:
          cpu: 10m
      volumeMounts:
      - mountPath: /etc/boskos
        name: boskos
        readOnly: true
      - mountPath: /secrets/ci-pull-credentials
        name: ci-pull-credentials
        readOnly: true
      - mountPath: /secrets/gcs
        name: gcs-credentials
        readOnly: true
      - mountPath: /secrets/manifest-tool
        name: manifest-tool-local-pusher
        readOnly: true
      - mountPath: /etc/pull-secret
        name: pull-secret
        readOnly: true
      - mountPath: /etc/report
        name: result-aggregator
        readOnly: true
    serviceAccountName: ci-operator
    volumes:
    - name: boskos
      secret:
        items:
        - key: credentials
          path: credentials
        secretName: boskos-credentials
    - name: ci-pull-credentials
      secret:
        secretName: ci-pull-credentials
    - name: manifest-tool-local-pusher
      secret:
        secretName: manifest-tool-local-pusher
    - name: pull-secret
      secret:
        secretName: registry-pull-credentials
    - name: result-aggregator
      secret:
        secretName: result-aggregator
- agent: kubernetes
  cluster: build10
  decorate: true
  decoration_config:
    skip_cloning: true
  extra_refs:
  - base_ref: release-4.21
    org: openshift
    repo: hypershift
  labels:
    ci-operator.openshift.io/cloud: aws
    ci-operator.openshift.io/cloud-cluster-profile: aws-3
    ci-operator.openshift.io/variant: periodics-mce
    ci.openshift.io/generator: prowgen
    job-release: "4.21"
    pj-rehearse.openshift.io/can-be-rehearsed: "true"
  minimum_interval: 168h
  name: periodic-ci-openshift-hypershift-release-4.21-periodics-mce-e2e-x86-power-heterogeneous-conformance
  spec:
    containers:
    - args:
      - --gcs-upload-secret=/secrets/gcs/service-account.json
      - --image-import-pull-secret=/etc/pull-secret/.dockerconfigjson
      - --lease-server-credentials-file=/etc/boskos/credentials
      - --report-credentials-file=/etc/report/credentials
      - --secret-dir=/secrets/ci-pull-credentials
      - --target=e2e-x86-power-heterogeneous-conformance
      - --variant=periodics-mce
      command:
      - ci-operator
      image: quay-proxy.ci.openshift.org/openshift/ci:ci_ci-operator_latest
      imagePullPolicy: Always
      name: ""
      resources:
        requests:
          cpu: 10m
      volumeMounts:
      - mountPath: /etc/boskos
        name: boskos
        readOnly: true
      - mountPath: /secrets/ci-pull-credentials
        name: ci-pull-credentials
        readOnly: true
      - mountPath: /secrets/gcs
        name: gcs-credentials
        readOnly: true
      - mountPath: /secrets/manifest-tool
        name: manifest-tool-local-pusher
        readOnly: true
      - mountPath: /etc/pull-secret
        name: pull-secret
        readOnly: true
      - mountPath: /etc/report
        name: result-aggregator
        readOnly: true
    serviceAccountName: ci-operator
    volumes:
    - name: boskos
      secret:
        items:
        - key: credentials
          path: credentials
        secretName: boskos-credentials
    - name: ci-pull-credentials
      secret:
        secretName: ci-pull-credentials
    - name: manifest-tool-local-pusher
      secret:
        secretName: manifest-tool-local-pusher
    - name: pull-secret
      secret:
        secretName: registry-pull-credentials
    - name: result-aggregator
      secret:
        secretName: result-aggregator<|MERGE_RESOLUTION|>--- conflicted
+++ resolved
@@ -1177,7 +1177,6 @@
       secret:
         secretName: result-aggregator
 - agent: kubernetes
-<<<<<<< HEAD
   cluster: build01
   cron: 0 4 * * *
   decorate: true
@@ -1243,9 +1242,6 @@
         secretName: result-aggregator
 - agent: kubernetes
   cluster: build01
-=======
-  cluster: build10
->>>>>>> 6536b64a
   cron: 0 0,6,12,18 * * *
   decorate: true
   decoration_config:
