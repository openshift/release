presubmits:
  openshift/hypershift:
  - agent: kubernetes
    always_run: false
    branches:
    - ^release-4\.16$
    - ^release-4\.16-
    cluster: build09
    context: ci/prow/e2e-aws
    decorate: true
    labels:
      ci-operator.openshift.io/cloud: hypershift
      ci-operator.openshift.io/cloud-cluster-profile: hypershift
      ci.openshift.io/generator: prowgen
      pj-rehearse.openshift.io/can-be-rehearsed: "true"
    name: pull-ci-openshift-hypershift-release-4.16-e2e-aws
    rerun_command: /test e2e-aws
    skip_if_only_changed: (^(\.tekton|docs|examples|enhancements|contrib)/)|(^[A-Z]+\.md$)|((^|/)OWNERS$)
    spec:
      containers:
      - args:
        - --gcs-upload-secret=/secrets/gcs/service-account.json
        - --image-import-pull-secret=/etc/pull-secret/.dockerconfigjson
        - --lease-server-credentials-file=/etc/boskos/credentials
        - --report-credentials-file=/etc/report/credentials
        - --secret-dir=/secrets/ci-pull-credentials
        - --target=e2e-aws
        command:
        - ci-operator
        image: ci-operator:latest
        imagePullPolicy: Always
        name: ""
        resources:
          requests:
            cpu: 10m
        volumeMounts:
        - mountPath: /etc/boskos
          name: boskos
          readOnly: true
        - mountPath: /secrets/ci-pull-credentials
          name: ci-pull-credentials
          readOnly: true
        - mountPath: /secrets/gcs
          name: gcs-credentials
          readOnly: true
        - mountPath: /secrets/manifest-tool
          name: manifest-tool-local-pusher
          readOnly: true
        - mountPath: /etc/pull-secret
          name: pull-secret
          readOnly: true
        - mountPath: /etc/report
          name: result-aggregator
          readOnly: true
      serviceAccountName: ci-operator
      volumes:
      - name: boskos
        secret:
          items:
          - key: credentials
            path: credentials
          secretName: boskos-credentials
      - name: ci-pull-credentials
        secret:
          secretName: ci-pull-credentials
      - name: manifest-tool-local-pusher
        secret:
          secretName: manifest-tool-local-pusher
      - name: pull-secret
        secret:
          secretName: registry-pull-credentials
      - name: result-aggregator
        secret:
          secretName: result-aggregator
    trigger: (?m)^/test( | .* )e2e-aws,?($|\s.*)
  - agent: kubernetes
    always_run: false
    branches:
    - ^release-4\.16$
    - ^release-4\.16-
    cluster: build09
    context: ci/prow/e2e-aws-metrics
    decorate: true
    labels:
      ci-operator.openshift.io/cloud: hypershift
      ci-operator.openshift.io/cloud-cluster-profile: hypershift
      ci.openshift.io/generator: prowgen
      pj-rehearse.openshift.io/can-be-rehearsed: "true"
    name: pull-ci-openshift-hypershift-release-4.16-e2e-aws-metrics
    optional: true
    rerun_command: /test e2e-aws-metrics
    spec:
      containers:
      - args:
        - --gcs-upload-secret=/secrets/gcs/service-account.json
        - --image-import-pull-secret=/etc/pull-secret/.dockerconfigjson
        - --lease-server-credentials-file=/etc/boskos/credentials
        - --report-credentials-file=/etc/report/credentials
        - --secret-dir=/secrets/ci-pull-credentials
        - --target=e2e-aws-metrics
        command:
        - ci-operator
        image: ci-operator:latest
        imagePullPolicy: Always
        name: ""
        resources:
          requests:
            cpu: 10m
        volumeMounts:
        - mountPath: /etc/boskos
          name: boskos
          readOnly: true
        - mountPath: /secrets/ci-pull-credentials
          name: ci-pull-credentials
          readOnly: true
        - mountPath: /secrets/gcs
          name: gcs-credentials
          readOnly: true
        - mountPath: /secrets/manifest-tool
          name: manifest-tool-local-pusher
          readOnly: true
        - mountPath: /etc/pull-secret
          name: pull-secret
          readOnly: true
        - mountPath: /etc/report
          name: result-aggregator
          readOnly: true
      serviceAccountName: ci-operator
      volumes:
      - name: boskos
        secret:
          items:
          - key: credentials
            path: credentials
          secretName: boskos-credentials
      - name: ci-pull-credentials
        secret:
          secretName: ci-pull-credentials
      - name: manifest-tool-local-pusher
        secret:
          secretName: manifest-tool-local-pusher
      - name: pull-secret
        secret:
          secretName: registry-pull-credentials
      - name: result-aggregator
        secret:
          secretName: result-aggregator
    trigger: (?m)^/test( | .* )e2e-aws-metrics,?($|\s.*)
  - agent: kubernetes
    always_run: false
    branches:
    - ^release-4\.16$
    - ^release-4\.16-
    cluster: build09
<<<<<<< HEAD
    context: ci/prow/e2e-azure-aks-ovn-conformance
    decorate: true
    labels:
      ci-operator.openshift.io/cloud: hypershift
      ci-operator.openshift.io/cloud-cluster-profile: hypershift
      ci.openshift.io/generator: prowgen
      pj-rehearse.openshift.io/can-be-rehearsed: "true"
    name: pull-ci-openshift-hypershift-release-4.16-e2e-azure-aks-ovn-conformance
    optional: true
    rerun_command: /test e2e-azure-aks-ovn-conformance
    spec:
      containers:
      - args:
        - --gcs-upload-secret=/secrets/gcs/service-account.json
        - --image-import-pull-secret=/etc/pull-secret/.dockerconfigjson
        - --lease-server-credentials-file=/etc/boskos/credentials
        - --report-credentials-file=/etc/report/credentials
        - --secret-dir=/secrets/ci-pull-credentials
        - --target=e2e-azure-aks-ovn-conformance
        command:
        - ci-operator
        image: ci-operator:latest
        imagePullPolicy: Always
        name: ""
        resources:
          requests:
            cpu: 10m
        volumeMounts:
        - mountPath: /etc/boskos
          name: boskos
          readOnly: true
        - mountPath: /secrets/ci-pull-credentials
          name: ci-pull-credentials
          readOnly: true
        - mountPath: /secrets/gcs
          name: gcs-credentials
          readOnly: true
        - mountPath: /secrets/manifest-tool
          name: manifest-tool-local-pusher
          readOnly: true
        - mountPath: /etc/pull-secret
          name: pull-secret
          readOnly: true
        - mountPath: /etc/report
          name: result-aggregator
          readOnly: true
      serviceAccountName: ci-operator
      volumes:
      - name: boskos
        secret:
          items:
          - key: credentials
            path: credentials
          secretName: boskos-credentials
      - name: ci-pull-credentials
        secret:
          secretName: ci-pull-credentials
      - name: manifest-tool-local-pusher
        secret:
          secretName: manifest-tool-local-pusher
      - name: pull-secret
        secret:
          secretName: registry-pull-credentials
      - name: result-aggregator
        secret:
          secretName: result-aggregator
    trigger: (?m)^/test( | .* )e2e-azure-aks-ovn-conformance,?($|\s.*)
  - agent: kubernetes
    always_run: false
    branches:
    - ^release-4\.16$
    - ^release-4\.16-
    cluster: build09
=======
>>>>>>> 12603352
    context: ci/prow/e2e-conformance
    decorate: true
    labels:
      ci-operator.openshift.io/cloud: hypershift
      ci-operator.openshift.io/cloud-cluster-profile: hypershift
      ci.openshift.io/generator: prowgen
      pj-rehearse.openshift.io/can-be-rehearsed: "true"
    name: pull-ci-openshift-hypershift-release-4.16-e2e-conformance
    optional: true
    rerun_command: /test e2e-conformance
    spec:
      containers:
      - args:
        - --gcs-upload-secret=/secrets/gcs/service-account.json
        - --image-import-pull-secret=/etc/pull-secret/.dockerconfigjson
        - --lease-server-credentials-file=/etc/boskos/credentials
        - --report-credentials-file=/etc/report/credentials
        - --secret-dir=/secrets/ci-pull-credentials
        - --target=e2e-conformance
        command:
        - ci-operator
        image: ci-operator:latest
        imagePullPolicy: Always
        name: ""
        resources:
          requests:
            cpu: 10m
        volumeMounts:
        - mountPath: /etc/boskos
          name: boskos
          readOnly: true
        - mountPath: /secrets/ci-pull-credentials
          name: ci-pull-credentials
          readOnly: true
        - mountPath: /secrets/gcs
          name: gcs-credentials
          readOnly: true
        - mountPath: /secrets/manifest-tool
          name: manifest-tool-local-pusher
          readOnly: true
        - mountPath: /etc/pull-secret
          name: pull-secret
          readOnly: true
        - mountPath: /etc/report
          name: result-aggregator
          readOnly: true
      serviceAccountName: ci-operator
      volumes:
      - name: boskos
        secret:
          items:
          - key: credentials
            path: credentials
          secretName: boskos-credentials
      - name: ci-pull-credentials
        secret:
          secretName: ci-pull-credentials
      - name: manifest-tool-local-pusher
        secret:
          secretName: manifest-tool-local-pusher
      - name: pull-secret
        secret:
          secretName: registry-pull-credentials
      - name: result-aggregator
        secret:
          secretName: result-aggregator
    trigger: (?m)^/test( | .* )e2e-conformance,?($|\s.*)
  - agent: kubernetes
    always_run: false
    branches:
    - ^release-4\.16$
    - ^release-4\.16-
    cluster: build10
    context: ci/prow/e2e-kubevirt-aws-ovn
    decorate: true
    labels:
      ci-operator.openshift.io/cloud: aws
      ci-operator.openshift.io/cloud-cluster-profile: aws
      ci.openshift.io/generator: prowgen
      pj-rehearse.openshift.io/can-be-rehearsed: "true"
    name: pull-ci-openshift-hypershift-release-4.16-e2e-kubevirt-aws-ovn
    optional: true
    rerun_command: /test e2e-kubevirt-aws-ovn
    spec:
      containers:
      - args:
        - --gcs-upload-secret=/secrets/gcs/service-account.json
        - --image-import-pull-secret=/etc/pull-secret/.dockerconfigjson
        - --lease-server-credentials-file=/etc/boskos/credentials
        - --report-credentials-file=/etc/report/credentials
        - --secret-dir=/secrets/ci-pull-credentials
        - --target=e2e-kubevirt-aws-ovn
        command:
        - ci-operator
        image: ci-operator:latest
        imagePullPolicy: Always
        name: ""
        resources:
          requests:
            cpu: 10m
        volumeMounts:
        - mountPath: /etc/boskos
          name: boskos
          readOnly: true
        - mountPath: /secrets/ci-pull-credentials
          name: ci-pull-credentials
          readOnly: true
        - mountPath: /secrets/gcs
          name: gcs-credentials
          readOnly: true
        - mountPath: /secrets/manifest-tool
          name: manifest-tool-local-pusher
          readOnly: true
        - mountPath: /etc/pull-secret
          name: pull-secret
          readOnly: true
        - mountPath: /etc/report
          name: result-aggregator
          readOnly: true
      serviceAccountName: ci-operator
      volumes:
      - name: boskos
        secret:
          items:
          - key: credentials
            path: credentials
          secretName: boskos-credentials
      - name: ci-pull-credentials
        secret:
          secretName: ci-pull-credentials
      - name: manifest-tool-local-pusher
        secret:
          secretName: manifest-tool-local-pusher
      - name: pull-secret
        secret:
          secretName: registry-pull-credentials
      - name: result-aggregator
        secret:
          secretName: result-aggregator
    trigger: (?m)^/test( | .* )e2e-kubevirt-aws-ovn,?($|\s.*)
  - agent: kubernetes
    always_run: false
    branches:
    - ^release-4\.16$
    - ^release-4\.16-
    cluster: build10
    context: ci/prow/e2e-kubevirt-aws-ovn-reduced
    decorate: true
    labels:
      ci-operator.openshift.io/cloud: aws
      ci-operator.openshift.io/cloud-cluster-profile: aws
      ci.openshift.io/generator: prowgen
      pj-rehearse.openshift.io/can-be-rehearsed: "true"
    name: pull-ci-openshift-hypershift-release-4.16-e2e-kubevirt-aws-ovn-reduced
    rerun_command: /test e2e-kubevirt-aws-ovn-reduced
    skip_if_only_changed: (^(\.tekton|docs|examples|enhancements|contrib)/)|(^[A-Z]+\.md$)|((^|/)OWNERS$)
    spec:
      containers:
      - args:
        - --gcs-upload-secret=/secrets/gcs/service-account.json
        - --image-import-pull-secret=/etc/pull-secret/.dockerconfigjson
        - --lease-server-credentials-file=/etc/boskos/credentials
        - --report-credentials-file=/etc/report/credentials
        - --secret-dir=/secrets/ci-pull-credentials
        - --target=e2e-kubevirt-aws-ovn-reduced
        command:
        - ci-operator
        image: ci-operator:latest
        imagePullPolicy: Always
        name: ""
        resources:
          requests:
            cpu: 10m
        volumeMounts:
        - mountPath: /etc/boskos
          name: boskos
          readOnly: true
        - mountPath: /secrets/ci-pull-credentials
          name: ci-pull-credentials
          readOnly: true
        - mountPath: /secrets/gcs
          name: gcs-credentials
          readOnly: true
        - mountPath: /secrets/manifest-tool
          name: manifest-tool-local-pusher
          readOnly: true
        - mountPath: /etc/pull-secret
          name: pull-secret
          readOnly: true
        - mountPath: /etc/report
          name: result-aggregator
          readOnly: true
      serviceAccountName: ci-operator
      volumes:
      - name: boskos
        secret:
          items:
          - key: credentials
            path: credentials
          secretName: boskos-credentials
      - name: ci-pull-credentials
        secret:
          secretName: ci-pull-credentials
      - name: manifest-tool-local-pusher
        secret:
          secretName: manifest-tool-local-pusher
      - name: pull-secret
        secret:
          secretName: registry-pull-credentials
      - name: result-aggregator
        secret:
          secretName: result-aggregator
    trigger: (?m)^/test( | .* )e2e-kubevirt-aws-ovn-reduced,?($|\s.*)
  - agent: kubernetes
    always_run: false
    branches:
    - ^release-4\.16$
    - ^release-4\.16-
    cluster: build09
    context: ci/prow/e2e-kubevirt-azure-ovn
    decorate: true
    labels:
      ci-operator.openshift.io/cloud: azure4
      ci-operator.openshift.io/cloud-cluster-profile: azure4
      ci.openshift.io/generator: prowgen
      pj-rehearse.openshift.io/can-be-rehearsed: "true"
    name: pull-ci-openshift-hypershift-release-4.16-e2e-kubevirt-azure-ovn
    optional: true
    rerun_command: /test e2e-kubevirt-azure-ovn
    spec:
      containers:
      - args:
        - --gcs-upload-secret=/secrets/gcs/service-account.json
        - --image-import-pull-secret=/etc/pull-secret/.dockerconfigjson
        - --lease-server-credentials-file=/etc/boskos/credentials
        - --report-credentials-file=/etc/report/credentials
        - --secret-dir=/secrets/ci-pull-credentials
        - --target=e2e-kubevirt-azure-ovn
        command:
        - ci-operator
        image: ci-operator:latest
        imagePullPolicy: Always
        name: ""
        resources:
          requests:
            cpu: 10m
        volumeMounts:
        - mountPath: /etc/boskos
          name: boskos
          readOnly: true
        - mountPath: /secrets/ci-pull-credentials
          name: ci-pull-credentials
          readOnly: true
        - mountPath: /secrets/gcs
          name: gcs-credentials
          readOnly: true
        - mountPath: /secrets/manifest-tool
          name: manifest-tool-local-pusher
          readOnly: true
        - mountPath: /etc/pull-secret
          name: pull-secret
          readOnly: true
        - mountPath: /etc/report
          name: result-aggregator
          readOnly: true
      serviceAccountName: ci-operator
      volumes:
      - name: boskos
        secret:
          items:
          - key: credentials
            path: credentials
          secretName: boskos-credentials
      - name: ci-pull-credentials
        secret:
          secretName: ci-pull-credentials
      - name: manifest-tool-local-pusher
        secret:
          secretName: manifest-tool-local-pusher
      - name: pull-secret
        secret:
          secretName: registry-pull-credentials
      - name: result-aggregator
        secret:
          secretName: result-aggregator
    trigger: (?m)^/test( | .* )e2e-kubevirt-azure-ovn,?($|\s.*)
  - agent: kubernetes
    always_run: false
    branches:
    - ^release-4\.16$
    - ^release-4\.16-
    cluster: build10
    context: ci/prow/e2e-kubevirt-metal-ovn-conformance
    decorate: true
    labels:
      ci-operator.openshift.io/cloud: equinix-ocp-metal
      ci-operator.openshift.io/cloud-cluster-profile: equinix-ocp-metal
      ci.openshift.io/generator: prowgen
      pj-rehearse.openshift.io/can-be-rehearsed: "true"
    name: pull-ci-openshift-hypershift-release-4.16-e2e-kubevirt-metal-ovn-conformance
    optional: true
    rerun_command: /test e2e-kubevirt-metal-ovn-conformance
    spec:
      containers:
      - args:
        - --gcs-upload-secret=/secrets/gcs/service-account.json
        - --image-import-pull-secret=/etc/pull-secret/.dockerconfigjson
        - --lease-server-credentials-file=/etc/boskos/credentials
        - --report-credentials-file=/etc/report/credentials
        - --secret-dir=/secrets/ci-pull-credentials
        - --target=e2e-kubevirt-metal-ovn-conformance
        command:
        - ci-operator
        image: ci-operator:latest
        imagePullPolicy: Always
        name: ""
        resources:
          requests:
            cpu: 10m
        volumeMounts:
        - mountPath: /etc/boskos
          name: boskos
          readOnly: true
        - mountPath: /secrets/ci-pull-credentials
          name: ci-pull-credentials
          readOnly: true
        - mountPath: /secrets/gcs
          name: gcs-credentials
          readOnly: true
        - mountPath: /secrets/manifest-tool
          name: manifest-tool-local-pusher
          readOnly: true
        - mountPath: /etc/pull-secret
          name: pull-secret
          readOnly: true
        - mountPath: /etc/report
          name: result-aggregator
          readOnly: true
      serviceAccountName: ci-operator
      volumes:
      - name: boskos
        secret:
          items:
          - key: credentials
            path: credentials
          secretName: boskos-credentials
      - name: ci-pull-credentials
        secret:
          secretName: ci-pull-credentials
      - name: manifest-tool-local-pusher
        secret:
          secretName: manifest-tool-local-pusher
      - name: pull-secret
        secret:
          secretName: registry-pull-credentials
      - name: result-aggregator
        secret:
          secretName: result-aggregator
    trigger: (?m)^/test( | .* )e2e-kubevirt-metal-ovn-conformance,?($|\s.*)
  - agent: kubernetes
    always_run: true
    branches:
    - ^release-4\.16$
    - ^release-4\.16-
    cluster: build09
    context: ci/prow/images
    decorate: true
    labels:
      ci.openshift.io/generator: prowgen
      pj-rehearse.openshift.io/can-be-rehearsed: "true"
    name: pull-ci-openshift-hypershift-release-4.16-images
    rerun_command: /test images
    spec:
      containers:
      - args:
        - --gcs-upload-secret=/secrets/gcs/service-account.json
        - --image-import-pull-secret=/etc/pull-secret/.dockerconfigjson
        - --report-credentials-file=/etc/report/credentials
        - --target=[images]
        - --target=[release:latest]
        command:
        - ci-operator
        image: ci-operator:latest
        imagePullPolicy: Always
        name: ""
        resources:
          requests:
            cpu: 10m
        volumeMounts:
        - mountPath: /secrets/gcs
          name: gcs-credentials
          readOnly: true
        - mountPath: /secrets/manifest-tool
          name: manifest-tool-local-pusher
          readOnly: true
        - mountPath: /etc/pull-secret
          name: pull-secret
          readOnly: true
        - mountPath: /etc/report
          name: result-aggregator
          readOnly: true
      serviceAccountName: ci-operator
      volumes:
      - name: manifest-tool-local-pusher
        secret:
          secretName: manifest-tool-local-pusher
      - name: pull-secret
        secret:
          secretName: registry-pull-credentials
      - name: result-aggregator
        secret:
          secretName: result-aggregator
    trigger: (?m)^/test( | .* )images,?($|\s.*)
  - agent: kubernetes
    always_run: true
    branches:
    - ^release-4\.16$
    - ^release-4\.16-
    cluster: build09
    context: ci/prow/mce-images
    decorate: true
    decoration_config:
      skip_cloning: true
    labels:
      ci-operator.openshift.io/variant: mce
      ci.openshift.io/generator: prowgen
      pj-rehearse.openshift.io/can-be-rehearsed: "true"
    name: pull-ci-openshift-hypershift-release-4.16-mce-images
    rerun_command: /test mce-images
    spec:
      containers:
      - args:
        - --gcs-upload-secret=/secrets/gcs/service-account.json
        - --image-import-pull-secret=/etc/pull-secret/.dockerconfigjson
        - --report-credentials-file=/etc/report/credentials
        - --target=[images]
        - --variant=mce
        command:
        - ci-operator
        image: ci-operator:latest
        imagePullPolicy: Always
        name: ""
        resources:
          requests:
            cpu: 10m
        volumeMounts:
        - mountPath: /secrets/gcs
          name: gcs-credentials
          readOnly: true
        - mountPath: /secrets/manifest-tool
          name: manifest-tool-local-pusher
          readOnly: true
        - mountPath: /etc/pull-secret
          name: pull-secret
          readOnly: true
        - mountPath: /etc/report
          name: result-aggregator
          readOnly: true
      serviceAccountName: ci-operator
      volumes:
      - name: manifest-tool-local-pusher
        secret:
          secretName: manifest-tool-local-pusher
      - name: pull-secret
        secret:
          secretName: registry-pull-credentials
      - name: result-aggregator
        secret:
          secretName: result-aggregator
    trigger: (?m)^/test( | .* )mce-images,?($|\s.*)
  - agent: kubernetes
    always_run: false
    branches:
    - ^release-4\.16$
    - ^release-4\.16-
    cluster: build09
    context: ci/prow/okd-scos-images
    decorate: true
    decoration_config:
      skip_cloning: true
    labels:
      ci-operator.openshift.io/variant: okd-scos
      ci.openshift.io/generator: prowgen
      pj-rehearse.openshift.io/can-be-rehearsed: "true"
    name: pull-ci-openshift-hypershift-release-4.16-okd-scos-images
    optional: true
    rerun_command: /test okd-scos-images
    spec:
      containers:
      - args:
        - --gcs-upload-secret=/secrets/gcs/service-account.json
        - --image-import-pull-secret=/etc/pull-secret/.dockerconfigjson
        - --report-credentials-file=/etc/report/credentials
        - --target=[images]
        - --target=[release:latest]
        - --variant=okd-scos
        command:
        - ci-operator
        image: ci-operator:latest
        imagePullPolicy: Always
        name: ""
        resources:
          requests:
            cpu: 10m
        volumeMounts:
        - mountPath: /secrets/gcs
          name: gcs-credentials
          readOnly: true
        - mountPath: /secrets/manifest-tool
          name: manifest-tool-local-pusher
          readOnly: true
        - mountPath: /etc/pull-secret
          name: pull-secret
          readOnly: true
        - mountPath: /etc/report
          name: result-aggregator
          readOnly: true
      serviceAccountName: ci-operator
      volumes:
      - name: manifest-tool-local-pusher
        secret:
          secretName: manifest-tool-local-pusher
      - name: pull-secret
        secret:
          secretName: registry-pull-credentials
      - name: result-aggregator
        secret:
          secretName: result-aggregator
    trigger: (?m)^/test( | .* )okd-scos-images,?($|\s.*)
  - agent: kubernetes
    always_run: false
    branches:
    - ^release-4\.16$
    - ^release-4\.16-
    cluster: build09
    context: ci/prow/security
    decorate: true
    labels:
      ci.openshift.io/generator: prowgen
      pj-rehearse.openshift.io/can-be-rehearsed: "true"
    name: pull-ci-openshift-hypershift-release-4.16-security
    rerun_command: /test security
    skip_if_only_changed: ^docs/|\.md$|^(?:.*/)?(?:\.gitignore|OWNERS|PROJECT|LICENSE)$
    spec:
      containers:
      - args:
        - --gcs-upload-secret=/secrets/gcs/service-account.json
        - --image-import-pull-secret=/etc/pull-secret/.dockerconfigjson
        - --report-credentials-file=/etc/report/credentials
        - --secret-dir=/secrets/ci-pull-credentials
        - --target=security
        command:
        - ci-operator
        image: ci-operator:latest
        imagePullPolicy: Always
        name: ""
        resources:
          requests:
            cpu: 10m
        volumeMounts:
        - mountPath: /secrets/ci-pull-credentials
          name: ci-pull-credentials
          readOnly: true
        - mountPath: /secrets/gcs
          name: gcs-credentials
          readOnly: true
        - mountPath: /secrets/manifest-tool
          name: manifest-tool-local-pusher
          readOnly: true
        - mountPath: /etc/pull-secret
          name: pull-secret
          readOnly: true
        - mountPath: /etc/report
          name: result-aggregator
          readOnly: true
      serviceAccountName: ci-operator
      volumes:
      - name: ci-pull-credentials
        secret:
          secretName: ci-pull-credentials
      - name: manifest-tool-local-pusher
        secret:
          secretName: manifest-tool-local-pusher
      - name: pull-secret
        secret:
          secretName: registry-pull-credentials
      - name: result-aggregator
        secret:
          secretName: result-aggregator
    trigger: (?m)^/test( | .* )security,?($|\s.*)
  - agent: kubernetes
    always_run: false
    branches:
    - ^release-4\.16$
    - ^release-4\.16-
    cluster: build09
    context: ci/prow/unit
    decorate: true
    labels:
      ci.openshift.io/generator: prowgen
      pj-rehearse.openshift.io/can-be-rehearsed: "true"
    name: pull-ci-openshift-hypershift-release-4.16-unit
    rerun_command: /test unit
    skip_if_only_changed: (^(\.tekton|docs|examples|enhancements|contrib)/)|(^[A-Z]+\.md$)|((^|/)OWNERS$)
    spec:
      containers:
      - args:
        - --gcs-upload-secret=/secrets/gcs/service-account.json
        - --image-import-pull-secret=/etc/pull-secret/.dockerconfigjson
        - --report-credentials-file=/etc/report/credentials
        - --target=unit
        command:
        - ci-operator
        image: ci-operator:latest
        imagePullPolicy: Always
        name: ""
        resources:
          requests:
            cpu: 10m
        volumeMounts:
        - mountPath: /secrets/gcs
          name: gcs-credentials
          readOnly: true
        - mountPath: /secrets/manifest-tool
          name: manifest-tool-local-pusher
          readOnly: true
        - mountPath: /etc/pull-secret
          name: pull-secret
          readOnly: true
        - mountPath: /etc/report
          name: result-aggregator
          readOnly: true
      serviceAccountName: ci-operator
      volumes:
      - name: manifest-tool-local-pusher
        secret:
          secretName: manifest-tool-local-pusher
      - name: pull-secret
        secret:
          secretName: registry-pull-credentials
      - name: result-aggregator
        secret:
          secretName: result-aggregator
    trigger: (?m)^/test( | .* )unit,?($|\s.*)
  - agent: kubernetes
    always_run: false
    branches:
    - ^release-4\.16$
    - ^release-4\.16-
    cluster: build09
    context: ci/prow/verify
    decorate: true
    labels:
      ci.openshift.io/generator: prowgen
      pj-rehearse.openshift.io/can-be-rehearsed: "true"
    name: pull-ci-openshift-hypershift-release-4.16-verify
    rerun_command: /test verify
    skip_if_only_changed: (^(\.tekton|docs|examples|enhancements|contrib)/)|(^[A-Z]+\.md$)|((^|/)OWNERS$)
    spec:
      containers:
      - args:
        - --gcs-upload-secret=/secrets/gcs/service-account.json
        - --image-import-pull-secret=/etc/pull-secret/.dockerconfigjson
        - --report-credentials-file=/etc/report/credentials
        - --target=verify
        command:
        - ci-operator
        image: ci-operator:latest
        imagePullPolicy: Always
        name: ""
        resources:
          requests:
            cpu: 10m
        volumeMounts:
        - mountPath: /secrets/gcs
          name: gcs-credentials
          readOnly: true
        - mountPath: /secrets/manifest-tool
          name: manifest-tool-local-pusher
          readOnly: true
        - mountPath: /etc/pull-secret
          name: pull-secret
          readOnly: true
        - mountPath: /etc/report
          name: result-aggregator
          readOnly: true
      serviceAccountName: ci-operator
      volumes:
      - name: manifest-tool-local-pusher
        secret:
          secretName: manifest-tool-local-pusher
      - name: pull-secret
        secret:
          secretName: registry-pull-credentials
      - name: result-aggregator
        secret:
          secretName: result-aggregator
    trigger: (?m)^/test( | .* )verify,?($|\s.*)<|MERGE_RESOLUTION|>--- conflicted
+++ resolved
@@ -152,17 +152,16 @@
     - ^release-4\.16$
     - ^release-4\.16-
     cluster: build09
-<<<<<<< HEAD
-    context: ci/prow/e2e-azure-aks-ovn-conformance
+    context: ci/prow/e2e-conformance
     decorate: true
     labels:
       ci-operator.openshift.io/cloud: hypershift
       ci-operator.openshift.io/cloud-cluster-profile: hypershift
       ci.openshift.io/generator: prowgen
       pj-rehearse.openshift.io/can-be-rehearsed: "true"
-    name: pull-ci-openshift-hypershift-release-4.16-e2e-azure-aks-ovn-conformance
+    name: pull-ci-openshift-hypershift-release-4.16-e2e-conformance
     optional: true
-    rerun_command: /test e2e-azure-aks-ovn-conformance
+    rerun_command: /test e2e-conformance
     spec:
       containers:
       - args:
@@ -171,7 +170,7 @@
         - --lease-server-credentials-file=/etc/boskos/credentials
         - --report-credentials-file=/etc/report/credentials
         - --secret-dir=/secrets/ci-pull-credentials
-        - --target=e2e-azure-aks-ovn-conformance
+        - --target=e2e-conformance
         command:
         - ci-operator
         image: ci-operator:latest
@@ -219,25 +218,23 @@
       - name: result-aggregator
         secret:
           secretName: result-aggregator
-    trigger: (?m)^/test( | .* )e2e-azure-aks-ovn-conformance,?($|\s.*)
-  - agent: kubernetes
-    always_run: false
-    branches:
-    - ^release-4\.16$
-    - ^release-4\.16-
-    cluster: build09
-=======
->>>>>>> 12603352
-    context: ci/prow/e2e-conformance
-    decorate: true
-    labels:
-      ci-operator.openshift.io/cloud: hypershift
-      ci-operator.openshift.io/cloud-cluster-profile: hypershift
-      ci.openshift.io/generator: prowgen
-      pj-rehearse.openshift.io/can-be-rehearsed: "true"
-    name: pull-ci-openshift-hypershift-release-4.16-e2e-conformance
+    trigger: (?m)^/test( | .* )e2e-conformance,?($|\s.*)
+  - agent: kubernetes
+    always_run: false
+    branches:
+    - ^release-4\.16$
+    - ^release-4\.16-
+    cluster: build10
+    context: ci/prow/e2e-kubevirt-aws-ovn
+    decorate: true
+    labels:
+      ci-operator.openshift.io/cloud: aws
+      ci-operator.openshift.io/cloud-cluster-profile: aws
+      ci.openshift.io/generator: prowgen
+      pj-rehearse.openshift.io/can-be-rehearsed: "true"
+    name: pull-ci-openshift-hypershift-release-4.16-e2e-kubevirt-aws-ovn
     optional: true
-    rerun_command: /test e2e-conformance
+    rerun_command: /test e2e-kubevirt-aws-ovn
     spec:
       containers:
       - args:
@@ -246,7 +243,7 @@
         - --lease-server-credentials-file=/etc/boskos/credentials
         - --report-credentials-file=/etc/report/credentials
         - --secret-dir=/secrets/ci-pull-credentials
-        - --target=e2e-conformance
+        - --target=e2e-kubevirt-aws-ovn
         command:
         - ci-operator
         image: ci-operator:latest
@@ -294,23 +291,23 @@
       - name: result-aggregator
         secret:
           secretName: result-aggregator
-    trigger: (?m)^/test( | .* )e2e-conformance,?($|\s.*)
+    trigger: (?m)^/test( | .* )e2e-kubevirt-aws-ovn,?($|\s.*)
   - agent: kubernetes
     always_run: false
     branches:
     - ^release-4\.16$
     - ^release-4\.16-
     cluster: build10
-    context: ci/prow/e2e-kubevirt-aws-ovn
+    context: ci/prow/e2e-kubevirt-aws-ovn-reduced
     decorate: true
     labels:
       ci-operator.openshift.io/cloud: aws
       ci-operator.openshift.io/cloud-cluster-profile: aws
       ci.openshift.io/generator: prowgen
       pj-rehearse.openshift.io/can-be-rehearsed: "true"
-    name: pull-ci-openshift-hypershift-release-4.16-e2e-kubevirt-aws-ovn
-    optional: true
-    rerun_command: /test e2e-kubevirt-aws-ovn
+    name: pull-ci-openshift-hypershift-release-4.16-e2e-kubevirt-aws-ovn-reduced
+    rerun_command: /test e2e-kubevirt-aws-ovn-reduced
+    skip_if_only_changed: (^(\.tekton|docs|examples|enhancements|contrib)/)|(^[A-Z]+\.md$)|((^|/)OWNERS$)
     spec:
       containers:
       - args:
@@ -319,7 +316,7 @@
         - --lease-server-credentials-file=/etc/boskos/credentials
         - --report-credentials-file=/etc/report/credentials
         - --secret-dir=/secrets/ci-pull-credentials
-        - --target=e2e-kubevirt-aws-ovn
+        - --target=e2e-kubevirt-aws-ovn-reduced
         command:
         - ci-operator
         image: ci-operator:latest
@@ -367,23 +364,23 @@
       - name: result-aggregator
         secret:
           secretName: result-aggregator
-    trigger: (?m)^/test( | .* )e2e-kubevirt-aws-ovn,?($|\s.*)
-  - agent: kubernetes
-    always_run: false
-    branches:
-    - ^release-4\.16$
-    - ^release-4\.16-
-    cluster: build10
-    context: ci/prow/e2e-kubevirt-aws-ovn-reduced
-    decorate: true
-    labels:
-      ci-operator.openshift.io/cloud: aws
-      ci-operator.openshift.io/cloud-cluster-profile: aws
-      ci.openshift.io/generator: prowgen
-      pj-rehearse.openshift.io/can-be-rehearsed: "true"
-    name: pull-ci-openshift-hypershift-release-4.16-e2e-kubevirt-aws-ovn-reduced
-    rerun_command: /test e2e-kubevirt-aws-ovn-reduced
-    skip_if_only_changed: (^(\.tekton|docs|examples|enhancements|contrib)/)|(^[A-Z]+\.md$)|((^|/)OWNERS$)
+    trigger: (?m)^/test( | .* )e2e-kubevirt-aws-ovn-reduced,?($|\s.*)
+  - agent: kubernetes
+    always_run: false
+    branches:
+    - ^release-4\.16$
+    - ^release-4\.16-
+    cluster: build09
+    context: ci/prow/e2e-kubevirt-azure-ovn
+    decorate: true
+    labels:
+      ci-operator.openshift.io/cloud: azure4
+      ci-operator.openshift.io/cloud-cluster-profile: azure4
+      ci.openshift.io/generator: prowgen
+      pj-rehearse.openshift.io/can-be-rehearsed: "true"
+    name: pull-ci-openshift-hypershift-release-4.16-e2e-kubevirt-azure-ovn
+    optional: true
+    rerun_command: /test e2e-kubevirt-azure-ovn
     spec:
       containers:
       - args:
@@ -392,7 +389,7 @@
         - --lease-server-credentials-file=/etc/boskos/credentials
         - --report-credentials-file=/etc/report/credentials
         - --secret-dir=/secrets/ci-pull-credentials
-        - --target=e2e-kubevirt-aws-ovn-reduced
+        - --target=e2e-kubevirt-azure-ovn
         command:
         - ci-operator
         image: ci-operator:latest
@@ -440,23 +437,23 @@
       - name: result-aggregator
         secret:
           secretName: result-aggregator
-    trigger: (?m)^/test( | .* )e2e-kubevirt-aws-ovn-reduced,?($|\s.*)
-  - agent: kubernetes
-    always_run: false
-    branches:
-    - ^release-4\.16$
-    - ^release-4\.16-
-    cluster: build09
-    context: ci/prow/e2e-kubevirt-azure-ovn
-    decorate: true
-    labels:
-      ci-operator.openshift.io/cloud: azure4
-      ci-operator.openshift.io/cloud-cluster-profile: azure4
-      ci.openshift.io/generator: prowgen
-      pj-rehearse.openshift.io/can-be-rehearsed: "true"
-    name: pull-ci-openshift-hypershift-release-4.16-e2e-kubevirt-azure-ovn
+    trigger: (?m)^/test( | .* )e2e-kubevirt-azure-ovn,?($|\s.*)
+  - agent: kubernetes
+    always_run: false
+    branches:
+    - ^release-4\.16$
+    - ^release-4\.16-
+    cluster: build10
+    context: ci/prow/e2e-kubevirt-metal-ovn-conformance
+    decorate: true
+    labels:
+      ci-operator.openshift.io/cloud: equinix-ocp-metal
+      ci-operator.openshift.io/cloud-cluster-profile: equinix-ocp-metal
+      ci.openshift.io/generator: prowgen
+      pj-rehearse.openshift.io/can-be-rehearsed: "true"
+    name: pull-ci-openshift-hypershift-release-4.16-e2e-kubevirt-metal-ovn-conformance
     optional: true
-    rerun_command: /test e2e-kubevirt-azure-ovn
+    rerun_command: /test e2e-kubevirt-metal-ovn-conformance
     spec:
       containers:
       - args:
@@ -465,7 +462,7 @@
         - --lease-server-credentials-file=/etc/boskos/credentials
         - --report-credentials-file=/etc/report/credentials
         - --secret-dir=/secrets/ci-pull-credentials
-        - --target=e2e-kubevirt-azure-ovn
+        - --target=e2e-kubevirt-metal-ovn-conformance
         command:
         - ci-operator
         image: ci-operator:latest
@@ -513,79 +510,6 @@
       - name: result-aggregator
         secret:
           secretName: result-aggregator
-    trigger: (?m)^/test( | .* )e2e-kubevirt-azure-ovn,?($|\s.*)
-  - agent: kubernetes
-    always_run: false
-    branches:
-    - ^release-4\.16$
-    - ^release-4\.16-
-    cluster: build10
-    context: ci/prow/e2e-kubevirt-metal-ovn-conformance
-    decorate: true
-    labels:
-      ci-operator.openshift.io/cloud: equinix-ocp-metal
-      ci-operator.openshift.io/cloud-cluster-profile: equinix-ocp-metal
-      ci.openshift.io/generator: prowgen
-      pj-rehearse.openshift.io/can-be-rehearsed: "true"
-    name: pull-ci-openshift-hypershift-release-4.16-e2e-kubevirt-metal-ovn-conformance
-    optional: true
-    rerun_command: /test e2e-kubevirt-metal-ovn-conformance
-    spec:
-      containers:
-      - args:
-        - --gcs-upload-secret=/secrets/gcs/service-account.json
-        - --image-import-pull-secret=/etc/pull-secret/.dockerconfigjson
-        - --lease-server-credentials-file=/etc/boskos/credentials
-        - --report-credentials-file=/etc/report/credentials
-        - --secret-dir=/secrets/ci-pull-credentials
-        - --target=e2e-kubevirt-metal-ovn-conformance
-        command:
-        - ci-operator
-        image: ci-operator:latest
-        imagePullPolicy: Always
-        name: ""
-        resources:
-          requests:
-            cpu: 10m
-        volumeMounts:
-        - mountPath: /etc/boskos
-          name: boskos
-          readOnly: true
-        - mountPath: /secrets/ci-pull-credentials
-          name: ci-pull-credentials
-          readOnly: true
-        - mountPath: /secrets/gcs
-          name: gcs-credentials
-          readOnly: true
-        - mountPath: /secrets/manifest-tool
-          name: manifest-tool-local-pusher
-          readOnly: true
-        - mountPath: /etc/pull-secret
-          name: pull-secret
-          readOnly: true
-        - mountPath: /etc/report
-          name: result-aggregator
-          readOnly: true
-      serviceAccountName: ci-operator
-      volumes:
-      - name: boskos
-        secret:
-          items:
-          - key: credentials
-            path: credentials
-          secretName: boskos-credentials
-      - name: ci-pull-credentials
-        secret:
-          secretName: ci-pull-credentials
-      - name: manifest-tool-local-pusher
-        secret:
-          secretName: manifest-tool-local-pusher
-      - name: pull-secret
-        secret:
-          secretName: registry-pull-credentials
-      - name: result-aggregator
-        secret:
-          secretName: result-aggregator
     trigger: (?m)^/test( | .* )e2e-kubevirt-metal-ovn-conformance,?($|\s.*)
   - agent: kubernetes
     always_run: true
