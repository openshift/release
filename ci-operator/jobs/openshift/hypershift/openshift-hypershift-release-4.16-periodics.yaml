periodics:
- agent: kubernetes
  cluster: build03
  cron: 0 4 * * *
  decorate: true
  decoration_config:
    skip_cloning: true
  extra_refs:
  - base_ref: release-4.16
    org: openshift
    repo: hypershift
  labels:
    ci-operator.openshift.io/cloud: equinix-ocp-metal
    ci-operator.openshift.io/cloud-cluster-profile: equinix-ocp-metal
    ci-operator.openshift.io/variant: periodics
    ci.openshift.io/generator: prowgen
    job-release: "4.16"
    pj-rehearse.openshift.io/can-be-rehearsed: "true"
  name: periodic-ci-openshift-hypershift-release-4.16-periodics-e2e-agent-ovn-conformance
  spec:
    containers:
    - args:
      - --gcs-upload-secret=/secrets/gcs/service-account.json
      - --image-import-pull-secret=/etc/pull-secret/.dockerconfigjson
      - --lease-server-credentials-file=/etc/boskos/credentials
      - --report-credentials-file=/etc/report/credentials
      - --secret-dir=/secrets/ci-pull-credentials
      - --secret-dir=/usr/local/e2e-agent-ovn-conformance-cluster-profile
      - --target=e2e-agent-ovn-conformance
      - --variant=periodics
      command:
      - ci-operator
      image: ci-operator:latest
      imagePullPolicy: Always
      name: ""
      resources:
        requests:
          cpu: 10m
      volumeMounts:
      - mountPath: /etc/boskos
        name: boskos
        readOnly: true
      - mountPath: /secrets/ci-pull-credentials
        name: ci-pull-credentials
        readOnly: true
      - mountPath: /usr/local/e2e-agent-ovn-conformance-cluster-profile
        name: cluster-profile
      - mountPath: /secrets/gcs
        name: gcs-credentials
        readOnly: true
      - mountPath: /secrets/manifest-tool
        name: manifest-tool-local-pusher
        readOnly: true
      - mountPath: /etc/pull-secret
        name: pull-secret
        readOnly: true
      - mountPath: /etc/report
        name: result-aggregator
        readOnly: true
    serviceAccountName: ci-operator
    volumes:
    - name: boskos
      secret:
        items:
        - key: credentials
          path: credentials
        secretName: boskos-credentials
    - name: ci-pull-credentials
      secret:
        secretName: ci-pull-credentials
    - name: cluster-profile
      secret:
        secretName: cluster-secrets-equinix-ocp-metal
    - name: manifest-tool-local-pusher
      secret:
        secretName: manifest-tool-local-pusher
    - name: pull-secret
      secret:
        secretName: registry-pull-credentials
    - name: result-aggregator
      secret:
        secretName: result-aggregator
- agent: kubernetes
  cluster: build03
  cron: 0 */6 * * *
  decorate: true
  decoration_config:
    skip_cloning: true
  extra_refs:
  - base_ref: release-4.16
    org: openshift
    repo: hypershift
  labels:
    ci-operator.openshift.io/cloud: hypershift
    ci-operator.openshift.io/cloud-cluster-profile: hypershift
    ci-operator.openshift.io/variant: periodics
    ci.openshift.io/generator: prowgen
    job-release: "4.16"
    pj-rehearse.openshift.io/can-be-rehearsed: "true"
  name: periodic-ci-openshift-hypershift-release-4.16-periodics-e2e-aws-ovn
  spec:
    containers:
    - args:
      - --gcs-upload-secret=/secrets/gcs/service-account.json
      - --image-import-pull-secret=/etc/pull-secret/.dockerconfigjson
      - --lease-server-credentials-file=/etc/boskos/credentials
      - --report-credentials-file=/etc/report/credentials
      - --secret-dir=/secrets/ci-pull-credentials
      - --secret-dir=/usr/local/e2e-aws-ovn-cluster-profile
      - --target=e2e-aws-ovn
      - --variant=periodics
      command:
      - ci-operator
      image: ci-operator:latest
      imagePullPolicy: Always
      name: ""
      resources:
        requests:
          cpu: 10m
      volumeMounts:
      - mountPath: /etc/boskos
        name: boskos
        readOnly: true
      - mountPath: /secrets/ci-pull-credentials
        name: ci-pull-credentials
        readOnly: true
      - mountPath: /usr/local/e2e-aws-ovn-cluster-profile
        name: cluster-profile
      - mountPath: /secrets/gcs
        name: gcs-credentials
        readOnly: true
      - mountPath: /secrets/manifest-tool
        name: manifest-tool-local-pusher
        readOnly: true
      - mountPath: /etc/pull-secret
        name: pull-secret
        readOnly: true
      - mountPath: /etc/report
        name: result-aggregator
        readOnly: true
    serviceAccountName: ci-operator
    volumes:
    - name: boskos
      secret:
        items:
        - key: credentials
          path: credentials
        secretName: boskos-credentials
    - name: ci-pull-credentials
      secret:
        secretName: ci-pull-credentials
    - name: cluster-profile
      secret:
        secretName: cluster-secrets-hypershift
    - name: manifest-tool-local-pusher
      secret:
        secretName: manifest-tool-local-pusher
    - name: pull-secret
      secret:
        secretName: registry-pull-credentials
    - name: result-aggregator
      secret:
        secretName: result-aggregator
- agent: kubernetes
  cluster: build03
  cron: 0 2 * * *
  decorate: true
  decoration_config:
    skip_cloning: true
  extra_refs:
  - base_ref: release-4.16
    org: openshift
    repo: hypershift
  labels:
    ci-operator.openshift.io/cloud: hypershift
    ci-operator.openshift.io/cloud-cluster-profile: hypershift
    ci-operator.openshift.io/variant: periodics
    ci.openshift.io/generator: prowgen
    job-release: "4.16"
    pj-rehearse.openshift.io/can-be-rehearsed: "true"
  name: periodic-ci-openshift-hypershift-release-4.16-periodics-e2e-aws-ovn-conformance
  spec:
    containers:
    - args:
      - --gcs-upload-secret=/secrets/gcs/service-account.json
      - --image-import-pull-secret=/etc/pull-secret/.dockerconfigjson
      - --lease-server-credentials-file=/etc/boskos/credentials
      - --report-credentials-file=/etc/report/credentials
      - --secret-dir=/secrets/ci-pull-credentials
      - --secret-dir=/usr/local/e2e-aws-ovn-conformance-cluster-profile
      - --target=e2e-aws-ovn-conformance
      - --variant=periodics
      command:
      - ci-operator
      image: ci-operator:latest
      imagePullPolicy: Always
      name: ""
      resources:
        requests:
          cpu: 10m
      volumeMounts:
      - mountPath: /etc/boskos
        name: boskos
        readOnly: true
      - mountPath: /secrets/ci-pull-credentials
        name: ci-pull-credentials
        readOnly: true
      - mountPath: /usr/local/e2e-aws-ovn-conformance-cluster-profile
        name: cluster-profile
      - mountPath: /secrets/gcs
        name: gcs-credentials
        readOnly: true
      - mountPath: /secrets/manifest-tool
        name: manifest-tool-local-pusher
        readOnly: true
      - mountPath: /etc/pull-secret
        name: pull-secret
        readOnly: true
      - mountPath: /etc/report
        name: result-aggregator
        readOnly: true
    serviceAccountName: ci-operator
    volumes:
    - name: boskos
      secret:
        items:
        - key: credentials
          path: credentials
        secretName: boskos-credentials
    - name: ci-pull-credentials
      secret:
        secretName: ci-pull-credentials
    - name: cluster-profile
      secret:
        secretName: cluster-secrets-hypershift
    - name: manifest-tool-local-pusher
      secret:
        secretName: manifest-tool-local-pusher
    - name: pull-secret
      secret:
        secretName: registry-pull-credentials
    - name: result-aggregator
      secret:
        secretName: result-aggregator
- agent: kubernetes
  cluster: build03
  cron: 0 1 * * *
  decorate: true
  decoration_config:
    skip_cloning: true
  extra_refs:
  - base_ref: release-4.16
    org: openshift
    repo: hypershift
  labels:
    ci-operator.openshift.io/cloud: hypershift
    ci-operator.openshift.io/cloud-cluster-profile: hypershift
    ci-operator.openshift.io/variant: periodics
    ci.openshift.io/generator: prowgen
    job-release: "4.16"
    pj-rehearse.openshift.io/can-be-rehearsed: "true"
  name: periodic-ci-openshift-hypershift-release-4.16-periodics-e2e-aws-ovn-conformance-serial
  spec:
    containers:
    - args:
      - --gcs-upload-secret=/secrets/gcs/service-account.json
      - --image-import-pull-secret=/etc/pull-secret/.dockerconfigjson
      - --lease-server-credentials-file=/etc/boskos/credentials
      - --report-credentials-file=/etc/report/credentials
      - --secret-dir=/secrets/ci-pull-credentials
      - --secret-dir=/usr/local/e2e-aws-ovn-conformance-serial-cluster-profile
      - --target=e2e-aws-ovn-conformance-serial
      - --variant=periodics
      command:
      - ci-operator
      image: ci-operator:latest
      imagePullPolicy: Always
      name: ""
      resources:
        requests:
          cpu: 10m
      volumeMounts:
      - mountPath: /etc/boskos
        name: boskos
        readOnly: true
      - mountPath: /secrets/ci-pull-credentials
        name: ci-pull-credentials
        readOnly: true
      - mountPath: /usr/local/e2e-aws-ovn-conformance-serial-cluster-profile
        name: cluster-profile
      - mountPath: /secrets/gcs
        name: gcs-credentials
        readOnly: true
      - mountPath: /secrets/manifest-tool
        name: manifest-tool-local-pusher
        readOnly: true
      - mountPath: /etc/pull-secret
        name: pull-secret
        readOnly: true
      - mountPath: /etc/report
        name: result-aggregator
        readOnly: true
    serviceAccountName: ci-operator
    volumes:
    - name: boskos
      secret:
        items:
        - key: credentials
          path: credentials
        secretName: boskos-credentials
    - name: ci-pull-credentials
      secret:
        secretName: ci-pull-credentials
    - name: cluster-profile
      secret:
        secretName: cluster-secrets-hypershift
    - name: manifest-tool-local-pusher
      secret:
        secretName: manifest-tool-local-pusher
    - name: pull-secret
      secret:
        secretName: registry-pull-credentials
    - name: result-aggregator
      secret:
        secretName: result-aggregator
- agent: kubernetes
  cluster: build03
  cron: 0 4 * * *
  decorate: true
  decoration_config:
    skip_cloning: true
  extra_refs:
  - base_ref: release-4.16
    org: openshift
    repo: hypershift
  labels:
    ci-operator.openshift.io/cloud: aws
    ci-operator.openshift.io/cloud-cluster-profile: aws
    ci-operator.openshift.io/variant: periodics
    ci.openshift.io/generator: prowgen
    job-release: "4.16"
    pj-rehearse.openshift.io/can-be-rehearsed: "true"
  name: periodic-ci-openshift-hypershift-release-4.16-periodics-e2e-aws-ovn-mce-conformance
  spec:
    containers:
    - args:
      - --gcs-upload-secret=/secrets/gcs/service-account.json
      - --image-import-pull-secret=/etc/pull-secret/.dockerconfigjson
      - --lease-server-credentials-file=/etc/boskos/credentials
      - --report-credentials-file=/etc/report/credentials
      - --secret-dir=/secrets/ci-pull-credentials
      - --secret-dir=/usr/local/e2e-aws-ovn-mce-conformance-cluster-profile
      - --target=e2e-aws-ovn-mce-conformance
      - --variant=periodics
      command:
      - ci-operator
      image: ci-operator:latest
      imagePullPolicy: Always
      name: ""
      resources:
        requests:
          cpu: 10m
      volumeMounts:
      - mountPath: /etc/boskos
        name: boskos
        readOnly: true
      - mountPath: /secrets/ci-pull-credentials
        name: ci-pull-credentials
        readOnly: true
      - mountPath: /usr/local/e2e-aws-ovn-mce-conformance-cluster-profile
        name: cluster-profile
      - mountPath: /secrets/gcs
        name: gcs-credentials
        readOnly: true
      - mountPath: /secrets/manifest-tool
        name: manifest-tool-local-pusher
        readOnly: true
      - mountPath: /etc/pull-secret
        name: pull-secret
        readOnly: true
      - mountPath: /etc/report
        name: result-aggregator
        readOnly: true
    serviceAccountName: ci-operator
    volumes:
    - name: boskos
      secret:
        items:
        - key: credentials
          path: credentials
        secretName: boskos-credentials
    - name: ci-pull-credentials
      secret:
        secretName: ci-pull-credentials
    - name: cluster-profile
      secret:
        secretName: cluster-secrets-aws
    - name: manifest-tool-local-pusher
      secret:
        secretName: manifest-tool-local-pusher
    - name: pull-secret
      secret:
        secretName: registry-pull-credentials
    - name: result-aggregator
      secret:
        secretName: result-aggregator
- agent: kubernetes
  cluster: build03
  cron: 0 3 * * *
  decorate: true
  decoration_config:
    skip_cloning: true
  extra_refs:
  - base_ref: release-4.16
    org: openshift
    repo: hypershift
  labels:
    ci-operator.openshift.io/cloud: hypershift
    ci-operator.openshift.io/cloud-cluster-profile: hypershift
    ci-operator.openshift.io/variant: periodics
    ci.openshift.io/generator: prowgen
    job-release: "4.16"
    pj-rehearse.openshift.io/can-be-rehearsed: "true"
  name: periodic-ci-openshift-hypershift-release-4.16-periodics-e2e-aws-ovn-proxy-conformance
  spec:
    containers:
    - args:
      - --gcs-upload-secret=/secrets/gcs/service-account.json
      - --image-import-pull-secret=/etc/pull-secret/.dockerconfigjson
      - --lease-server-credentials-file=/etc/boskos/credentials
      - --report-credentials-file=/etc/report/credentials
      - --secret-dir=/secrets/ci-pull-credentials
      - --secret-dir=/usr/local/e2e-aws-ovn-proxy-conformance-cluster-profile
      - --target=e2e-aws-ovn-proxy-conformance
      - --variant=periodics
      command:
      - ci-operator
      image: ci-operator:latest
      imagePullPolicy: Always
      name: ""
      resources:
        requests:
          cpu: 10m
      volumeMounts:
      - mountPath: /etc/boskos
        name: boskos
        readOnly: true
      - mountPath: /secrets/ci-pull-credentials
        name: ci-pull-credentials
        readOnly: true
      - mountPath: /usr/local/e2e-aws-ovn-proxy-conformance-cluster-profile
        name: cluster-profile
      - mountPath: /secrets/gcs
        name: gcs-credentials
        readOnly: true
      - mountPath: /secrets/manifest-tool
        name: manifest-tool-local-pusher
        readOnly: true
      - mountPath: /etc/pull-secret
        name: pull-secret
        readOnly: true
      - mountPath: /etc/report
        name: result-aggregator
        readOnly: true
    serviceAccountName: ci-operator
    volumes:
    - name: boskos
      secret:
        items:
        - key: credentials
          path: credentials
        secretName: boskos-credentials
    - name: ci-pull-credentials
      secret:
        secretName: ci-pull-credentials
    - name: cluster-profile
      secret:
        secretName: cluster-secrets-hypershift
    - name: manifest-tool-local-pusher
      secret:
        secretName: manifest-tool-local-pusher
    - name: pull-secret
      secret:
        secretName: registry-pull-credentials
    - name: result-aggregator
      secret:
        secretName: result-aggregator
- agent: kubernetes
  cluster: build03
  cron: 0 4 * * *
  decorate: true
  decoration_config:
    skip_cloning: true
  extra_refs:
  - base_ref: release-4.16
    org: openshift
    repo: hypershift
  labels:
    ci-operator.openshift.io/variant: periodics
    ci.openshift.io/generator: prowgen
    job-release: "4.16"
    pj-rehearse.openshift.io/can-be-rehearsed: "true"
  name: periodic-ci-openshift-hypershift-release-4.16-periodics-e2e-ibmcloud-iks
  spec:
    containers:
    - args:
      - --gcs-upload-secret=/secrets/gcs/service-account.json
      - --image-import-pull-secret=/etc/pull-secret/.dockerconfigjson
      - --report-credentials-file=/etc/report/credentials
      - --secret-dir=/secrets/ci-pull-credentials
      - --target=e2e-ibmcloud-iks
      - --variant=periodics
      command:
      - ci-operator
      image: ci-operator:latest
      imagePullPolicy: Always
      name: ""
      resources:
        requests:
          cpu: 10m
      volumeMounts:
      - mountPath: /secrets/ci-pull-credentials
        name: ci-pull-credentials
        readOnly: true
      - mountPath: /secrets/gcs
        name: gcs-credentials
        readOnly: true
      - mountPath: /secrets/manifest-tool
        name: manifest-tool-local-pusher
        readOnly: true
      - mountPath: /etc/pull-secret
        name: pull-secret
        readOnly: true
      - mountPath: /etc/report
        name: result-aggregator
        readOnly: true
    serviceAccountName: ci-operator
    volumes:
    - name: ci-pull-credentials
      secret:
        secretName: ci-pull-credentials
    - name: manifest-tool-local-pusher
      secret:
        secretName: manifest-tool-local-pusher
    - name: pull-secret
      secret:
        secretName: registry-pull-credentials
    - name: result-aggregator
      secret:
        secretName: result-aggregator
- agent: kubernetes
  cluster: build03
  cron: 0 4 * * *
  decorate: true
  decoration_config:
    skip_cloning: true
  extra_refs:
  - base_ref: release-4.16
    org: openshift
    repo: hypershift
  labels:
    ci-operator.openshift.io/variant: periodics
    ci.openshift.io/generator: prowgen
    job-release: "4.16"
    pj-rehearse.openshift.io/can-be-rehearsed: "true"
  name: periodic-ci-openshift-hypershift-release-4.16-periodics-e2e-ibmcloud-roks
  spec:
    containers:
    - args:
      - --gcs-upload-secret=/secrets/gcs/service-account.json
      - --image-import-pull-secret=/etc/pull-secret/.dockerconfigjson
      - --report-credentials-file=/etc/report/credentials
      - --secret-dir=/secrets/ci-pull-credentials
      - --target=e2e-ibmcloud-roks
      - --variant=periodics
      command:
      - ci-operator
      image: ci-operator:latest
      imagePullPolicy: Always
      name: ""
      resources:
        requests:
          cpu: 10m
      volumeMounts:
      - mountPath: /secrets/ci-pull-credentials
        name: ci-pull-credentials
        readOnly: true
      - mountPath: /secrets/gcs
        name: gcs-credentials
        readOnly: true
      - mountPath: /secrets/manifest-tool
        name: manifest-tool-local-pusher
        readOnly: true
      - mountPath: /etc/pull-secret
        name: pull-secret
        readOnly: true
      - mountPath: /etc/report
        name: result-aggregator
        readOnly: true
    serviceAccountName: ci-operator
    volumes:
    - name: ci-pull-credentials
      secret:
        secretName: ci-pull-credentials
    - name: manifest-tool-local-pusher
      secret:
        secretName: manifest-tool-local-pusher
    - name: pull-secret
      secret:
        secretName: registry-pull-credentials
    - name: result-aggregator
      secret:
        secretName: result-aggregator
- agent: kubernetes
  cluster: build03
  cron: 0 4 * * *
  decorate: true
  decoration_config:
    skip_cloning: true
  extra_refs:
  - base_ref: release-4.16
    org: openshift
    repo: hypershift
  labels:
    ci-operator.openshift.io/cloud: aws
    ci-operator.openshift.io/cloud-cluster-profile: aws
    ci-operator.openshift.io/variant: periodics
    ci.openshift.io/generator: prowgen
    job-release: "4.16"
    pj-rehearse.openshift.io/can-be-rehearsed: "true"
  name: periodic-ci-openshift-hypershift-release-4.16-periodics-e2e-kubevirt-aws-csi
  reporter_config:
    slack:
      channel: '#hypershift-kubevirt-platform'
      job_states_to_report:
      - failure
      report_template: ':volcano: Job *{{.Spec.Job}}* ended with *{{.Status.State}}*.
        <{{.Status.URL}}|View logs> :volcano:'
  spec:
    containers:
    - args:
      - --gcs-upload-secret=/secrets/gcs/service-account.json
      - --image-import-pull-secret=/etc/pull-secret/.dockerconfigjson
      - --lease-server-credentials-file=/etc/boskos/credentials
      - --report-credentials-file=/etc/report/credentials
      - --secret-dir=/secrets/ci-pull-credentials
      - --secret-dir=/usr/local/e2e-kubevirt-aws-csi-cluster-profile
      - --target=e2e-kubevirt-aws-csi
      - --variant=periodics
      command:
      - ci-operator
      image: ci-operator:latest
      imagePullPolicy: Always
      name: ""
      resources:
        requests:
          cpu: 10m
      volumeMounts:
      - mountPath: /etc/boskos
        name: boskos
        readOnly: true
      - mountPath: /secrets/ci-pull-credentials
        name: ci-pull-credentials
        readOnly: true
      - mountPath: /usr/local/e2e-kubevirt-aws-csi-cluster-profile
        name: cluster-profile
      - mountPath: /secrets/gcs
        name: gcs-credentials
        readOnly: true
      - mountPath: /secrets/manifest-tool
        name: manifest-tool-local-pusher
        readOnly: true
      - mountPath: /etc/pull-secret
        name: pull-secret
        readOnly: true
      - mountPath: /etc/report
        name: result-aggregator
        readOnly: true
    serviceAccountName: ci-operator
    volumes:
    - name: boskos
      secret:
        items:
        - key: credentials
          path: credentials
        secretName: boskos-credentials
    - name: ci-pull-credentials
      secret:
        secretName: ci-pull-credentials
    - name: cluster-profile
      secret:
        secretName: cluster-secrets-aws
    - name: manifest-tool-local-pusher
      secret:
        secretName: manifest-tool-local-pusher
    - name: pull-secret
      secret:
        secretName: registry-pull-credentials
    - name: result-aggregator
      secret:
        secretName: result-aggregator
- agent: kubernetes
  cluster: build03
  cron: 0 4 * * *
  decorate: true
  decoration_config:
    skip_cloning: true
  extra_refs:
  - base_ref: release-4.16
    org: openshift
    repo: hypershift
  labels:
    ci-operator.openshift.io/cloud: equinix-ocp-metal
    ci-operator.openshift.io/cloud-cluster-profile: equinix-ocp-metal
    ci-operator.openshift.io/variant: periodics
    ci.openshift.io/generator: prowgen
    job-release: "4.16"
    pj-rehearse.openshift.io/can-be-rehearsed: "true"
  name: periodic-ci-openshift-hypershift-release-4.16-periodics-e2e-kubevirt-metal
  reporter_config:
    slack:
      channel: '#hypershift-kubevirt-platform'
      job_states_to_report:
      - failure
      report_template: ':volcano: Job *{{.Spec.Job}}* ended with *{{.Status.State}}*.
        <{{.Status.URL}}|View logs> :volcano:'
  spec:
    containers:
    - args:
      - --gcs-upload-secret=/secrets/gcs/service-account.json
      - --image-import-pull-secret=/etc/pull-secret/.dockerconfigjson
      - --lease-server-credentials-file=/etc/boskos/credentials
      - --report-credentials-file=/etc/report/credentials
      - --secret-dir=/secrets/ci-pull-credentials
      - --secret-dir=/usr/local/e2e-kubevirt-metal-cluster-profile
      - --target=e2e-kubevirt-metal
      - --variant=periodics
      command:
      - ci-operator
      image: ci-operator:latest
      imagePullPolicy: Always
      name: ""
      resources:
        requests:
          cpu: 10m
      volumeMounts:
      - mountPath: /etc/boskos
        name: boskos
        readOnly: true
      - mountPath: /secrets/ci-pull-credentials
        name: ci-pull-credentials
        readOnly: true
      - mountPath: /usr/local/e2e-kubevirt-metal-cluster-profile
        name: cluster-profile
      - mountPath: /secrets/gcs
        name: gcs-credentials
        readOnly: true
      - mountPath: /secrets/manifest-tool
        name: manifest-tool-local-pusher
        readOnly: true
      - mountPath: /etc/pull-secret
        name: pull-secret
        readOnly: true
      - mountPath: /etc/report
        name: result-aggregator
        readOnly: true
    serviceAccountName: ci-operator
    volumes:
    - name: boskos
      secret:
        items:
        - key: credentials
          path: credentials
        secretName: boskos-credentials
    - name: ci-pull-credentials
      secret:
        secretName: ci-pull-credentials
    - name: cluster-profile
      secret:
        secretName: cluster-secrets-equinix-ocp-metal
    - name: manifest-tool-local-pusher
      secret:
        secretName: manifest-tool-local-pusher
    - name: pull-secret
      secret:
        secretName: registry-pull-credentials
    - name: result-aggregator
      secret:
        secretName: result-aggregator
- agent: kubernetes
  cluster: build03
  cron: 0 8 * * *
  decorate: true
  decoration_config:
    skip_cloning: true
  extra_refs:
  - base_ref: release-4.16
    org: openshift
    repo: hypershift
  labels:
    ci-operator.openshift.io/cloud: equinix-ocp-metal
    ci-operator.openshift.io/cloud-cluster-profile: equinix-ocp-metal
    ci-operator.openshift.io/variant: periodics
    ci.openshift.io/generator: prowgen
    job-release: "4.16"
    pj-rehearse.openshift.io/can-be-rehearsed: "true"
  name: periodic-ci-openshift-hypershift-release-4.16-periodics-e2e-kubevirt-metal-disconnected
  reporter_config:
    slack:
      channel: '#hypershift-kubevirt-platform'
      job_states_to_report:
      - failure
      report_template: ':volcano: Job *{{.Spec.Job}}* ended with *{{.Status.State}}*.
        <{{.Status.URL}}|View logs> :volcano:'
  spec:
    containers:
    - args:
      - --gcs-upload-secret=/secrets/gcs/service-account.json
      - --image-import-pull-secret=/etc/pull-secret/.dockerconfigjson
      - --lease-server-credentials-file=/etc/boskos/credentials
      - --report-credentials-file=/etc/report/credentials
      - --secret-dir=/secrets/ci-pull-credentials
      - --secret-dir=/usr/local/e2e-kubevirt-metal-disconnected-cluster-profile
      - --target=e2e-kubevirt-metal-disconnected
      - --variant=periodics
      command:
      - ci-operator
      image: ci-operator:latest
      imagePullPolicy: Always
      name: ""
      resources:
        requests:
          cpu: 10m
      volumeMounts:
      - mountPath: /etc/boskos
        name: boskos
        readOnly: true
      - mountPath: /secrets/ci-pull-credentials
        name: ci-pull-credentials
        readOnly: true
      - mountPath: /usr/local/e2e-kubevirt-metal-disconnected-cluster-profile
        name: cluster-profile
      - mountPath: /secrets/gcs
        name: gcs-credentials
        readOnly: true
      - mountPath: /secrets/manifest-tool
        name: manifest-tool-local-pusher
        readOnly: true
      - mountPath: /etc/pull-secret
        name: pull-secret
        readOnly: true
      - mountPath: /etc/report
        name: result-aggregator
        readOnly: true
    serviceAccountName: ci-operator
    volumes:
    - name: boskos
      secret:
        items:
        - key: credentials
          path: credentials
        secretName: boskos-credentials
    - name: ci-pull-credentials
      secret:
        secretName: ci-pull-credentials
    - name: cluster-profile
      secret:
        secretName: cluster-secrets-equinix-ocp-metal
    - name: manifest-tool-local-pusher
      secret:
        secretName: manifest-tool-local-pusher
    - name: pull-secret
      secret:
        secretName: registry-pull-credentials
    - name: result-aggregator
      secret:
        secretName: result-aggregator
- agent: kubernetes
  cluster: build03
<<<<<<< HEAD
  cron: 0 7 * * *
  decorate: true
  decoration_config:
    skip_cloning: true
  extra_refs:
  - base_ref: release-4.16
    org: openshift
    repo: hypershift
  labels:
    ci-operator.openshift.io/cloud: aws
    ci-operator.openshift.io/cloud-cluster-profile: aws
    ci-operator.openshift.io/variant: periodics
    ci.openshift.io/generator: prowgen
    job-release: "4.16"
    pj-rehearse.openshift.io/can-be-rehearsed: "true"
  name: periodic-ci-openshift-hypershift-release-4.16-periodics-e2e-mce-ibmz-conformance
  spec:
    containers:
    - args:
      - --gcs-upload-secret=/secrets/gcs/service-account.json
      - --image-import-pull-secret=/etc/pull-secret/.dockerconfigjson
      - --lease-server-credentials-file=/etc/boskos/credentials
      - --report-credentials-file=/etc/report/credentials
      - --secret-dir=/secrets/ci-pull-credentials
      - --secret-dir=/usr/local/e2e-mce-ibmz-conformance-cluster-profile
      - --target=e2e-mce-ibmz-conformance
      - --variant=periodics
      command:
      - ci-operator
      image: ci-operator:latest
      imagePullPolicy: Always
      name: ""
      resources:
        requests:
          cpu: 10m
      volumeMounts:
      - mountPath: /etc/boskos
        name: boskos
        readOnly: true
      - mountPath: /secrets/ci-pull-credentials
        name: ci-pull-credentials
        readOnly: true
      - mountPath: /usr/local/e2e-mce-ibmz-conformance-cluster-profile
        name: cluster-profile
      - mountPath: /secrets/gcs
        name: gcs-credentials
        readOnly: true
      - mountPath: /secrets/manifest-tool
        name: manifest-tool-local-pusher
        readOnly: true
      - mountPath: /etc/pull-secret
        name: pull-secret
        readOnly: true
      - mountPath: /etc/report
        name: result-aggregator
        readOnly: true
    serviceAccountName: ci-operator
    volumes:
    - name: boskos
      secret:
        items:
        - key: credentials
          path: credentials
        secretName: boskos-credentials
    - name: ci-pull-credentials
      secret:
        secretName: ci-pull-credentials
    - name: cluster-profile
      secret:
        secretName: cluster-secrets-aws
    - name: manifest-tool-local-pusher
      secret:
        secretName: manifest-tool-local-pusher
    - name: pull-secret
      secret:
        secretName: registry-pull-credentials
    - name: result-aggregator
      secret:
        secretName: result-aggregator
- agent: kubernetes
  cluster: build02
  cron: 0 4 * * *
=======
  cron: 0 6 * * *
>>>>>>> e2471b73
  decorate: true
  decoration_config:
    skip_cloning: true
  extra_refs:
  - base_ref: release-4.16
    org: openshift
    repo: hypershift
  labels:
    ci-operator.openshift.io/cloud: hypershift-powervs
    ci-operator.openshift.io/cloud-cluster-profile: hypershift-powervs
    ci-operator.openshift.io/variant: periodics
    ci.openshift.io/generator: prowgen
    job-release: "4.16"
    pj-rehearse.openshift.io/can-be-rehearsed: "true"
  name: periodic-ci-openshift-hypershift-release-4.16-periodics-e2e-powervs
  spec:
    containers:
    - args:
      - --gcs-upload-secret=/secrets/gcs/service-account.json
      - --image-import-pull-secret=/etc/pull-secret/.dockerconfigjson
      - --lease-server-credentials-file=/etc/boskos/credentials
      - --report-credentials-file=/etc/report/credentials
      - --secret-dir=/secrets/ci-pull-credentials
      - --secret-dir=/usr/local/e2e-powervs-cluster-profile
      - --target=e2e-powervs
      - --variant=periodics
      command:
      - ci-operator
      image: ci-operator:latest
      imagePullPolicy: Always
      name: ""
      resources:
        requests:
          cpu: 10m
      volumeMounts:
      - mountPath: /etc/boskos
        name: boskos
        readOnly: true
      - mountPath: /secrets/ci-pull-credentials
        name: ci-pull-credentials
        readOnly: true
      - mountPath: /usr/local/e2e-powervs-cluster-profile
        name: cluster-profile
      - mountPath: /secrets/gcs
        name: gcs-credentials
        readOnly: true
      - mountPath: /secrets/manifest-tool
        name: manifest-tool-local-pusher
        readOnly: true
      - mountPath: /etc/pull-secret
        name: pull-secret
        readOnly: true
      - mountPath: /etc/report
        name: result-aggregator
        readOnly: true
    serviceAccountName: ci-operator
    volumes:
    - name: boskos
      secret:
        items:
        - key: credentials
          path: credentials
        secretName: boskos-credentials
    - name: ci-pull-credentials
      secret:
        secretName: ci-pull-credentials
    - name: cluster-profile
      secret:
        secretName: cluster-secrets-hypershift-powervs
    - name: manifest-tool-local-pusher
      secret:
        secretName: manifest-tool-local-pusher
    - name: pull-secret
      secret:
        secretName: registry-pull-credentials
    - name: result-aggregator
      secret:
        secretName: result-aggregator<|MERGE_RESOLUTION|>--- conflicted
+++ resolved
@@ -877,23 +877,22 @@
         secretName: result-aggregator
 - agent: kubernetes
   cluster: build03
-<<<<<<< HEAD
-  cron: 0 7 * * *
-  decorate: true
-  decoration_config:
-    skip_cloning: true
-  extra_refs:
-  - base_ref: release-4.16
-    org: openshift
-    repo: hypershift
-  labels:
-    ci-operator.openshift.io/cloud: aws
-    ci-operator.openshift.io/cloud-cluster-profile: aws
-    ci-operator.openshift.io/variant: periodics
-    ci.openshift.io/generator: prowgen
-    job-release: "4.16"
-    pj-rehearse.openshift.io/can-be-rehearsed: "true"
-  name: periodic-ci-openshift-hypershift-release-4.16-periodics-e2e-mce-ibmz-conformance
+  cron: 0 6 * * *
+  decorate: true
+  decoration_config:
+    skip_cloning: true
+  extra_refs:
+  - base_ref: release-4.16
+    org: openshift
+    repo: hypershift
+  labels:
+    ci-operator.openshift.io/cloud: hypershift-powervs
+    ci-operator.openshift.io/cloud-cluster-profile: hypershift-powervs
+    ci-operator.openshift.io/variant: periodics
+    ci.openshift.io/generator: prowgen
+    job-release: "4.16"
+    pj-rehearse.openshift.io/can-be-rehearsed: "true"
+  name: periodic-ci-openshift-hypershift-release-4.16-periodics-e2e-powervs
   spec:
     containers:
     - args:
@@ -902,8 +901,8 @@
       - --lease-server-credentials-file=/etc/boskos/credentials
       - --report-credentials-file=/etc/report/credentials
       - --secret-dir=/secrets/ci-pull-credentials
-      - --secret-dir=/usr/local/e2e-mce-ibmz-conformance-cluster-profile
-      - --target=e2e-mce-ibmz-conformance
+      - --secret-dir=/usr/local/e2e-powervs-cluster-profile
+      - --target=e2e-powervs
       - --variant=periodics
       command:
       - ci-operator
@@ -920,7 +919,7 @@
       - mountPath: /secrets/ci-pull-credentials
         name: ci-pull-credentials
         readOnly: true
-      - mountPath: /usr/local/e2e-mce-ibmz-conformance-cluster-profile
+      - mountPath: /usr/local/e2e-powervs-cluster-profile
         name: cluster-profile
       - mountPath: /secrets/gcs
         name: gcs-credentials
@@ -947,90 +946,6 @@
         secretName: ci-pull-credentials
     - name: cluster-profile
       secret:
-        secretName: cluster-secrets-aws
-    - name: manifest-tool-local-pusher
-      secret:
-        secretName: manifest-tool-local-pusher
-    - name: pull-secret
-      secret:
-        secretName: registry-pull-credentials
-    - name: result-aggregator
-      secret:
-        secretName: result-aggregator
-- agent: kubernetes
-  cluster: build02
-  cron: 0 4 * * *
-=======
-  cron: 0 6 * * *
->>>>>>> e2471b73
-  decorate: true
-  decoration_config:
-    skip_cloning: true
-  extra_refs:
-  - base_ref: release-4.16
-    org: openshift
-    repo: hypershift
-  labels:
-    ci-operator.openshift.io/cloud: hypershift-powervs
-    ci-operator.openshift.io/cloud-cluster-profile: hypershift-powervs
-    ci-operator.openshift.io/variant: periodics
-    ci.openshift.io/generator: prowgen
-    job-release: "4.16"
-    pj-rehearse.openshift.io/can-be-rehearsed: "true"
-  name: periodic-ci-openshift-hypershift-release-4.16-periodics-e2e-powervs
-  spec:
-    containers:
-    - args:
-      - --gcs-upload-secret=/secrets/gcs/service-account.json
-      - --image-import-pull-secret=/etc/pull-secret/.dockerconfigjson
-      - --lease-server-credentials-file=/etc/boskos/credentials
-      - --report-credentials-file=/etc/report/credentials
-      - --secret-dir=/secrets/ci-pull-credentials
-      - --secret-dir=/usr/local/e2e-powervs-cluster-profile
-      - --target=e2e-powervs
-      - --variant=periodics
-      command:
-      - ci-operator
-      image: ci-operator:latest
-      imagePullPolicy: Always
-      name: ""
-      resources:
-        requests:
-          cpu: 10m
-      volumeMounts:
-      - mountPath: /etc/boskos
-        name: boskos
-        readOnly: true
-      - mountPath: /secrets/ci-pull-credentials
-        name: ci-pull-credentials
-        readOnly: true
-      - mountPath: /usr/local/e2e-powervs-cluster-profile
-        name: cluster-profile
-      - mountPath: /secrets/gcs
-        name: gcs-credentials
-        readOnly: true
-      - mountPath: /secrets/manifest-tool
-        name: manifest-tool-local-pusher
-        readOnly: true
-      - mountPath: /etc/pull-secret
-        name: pull-secret
-        readOnly: true
-      - mountPath: /etc/report
-        name: result-aggregator
-        readOnly: true
-    serviceAccountName: ci-operator
-    volumes:
-    - name: boskos
-      secret:
-        items:
-        - key: credentials
-          path: credentials
-        secretName: boskos-credentials
-    - name: ci-pull-credentials
-      secret:
-        secretName: ci-pull-credentials
-    - name: cluster-profile
-      secret:
         secretName: cluster-secrets-hypershift-powervs
     - name: manifest-tool-local-pusher
       secret:
