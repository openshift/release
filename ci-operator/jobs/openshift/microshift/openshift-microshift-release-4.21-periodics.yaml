--- conflicted
+++ resolved
@@ -566,7 +566,7 @@
         secretName: result-aggregator
 - agent: kubernetes
   cluster: build01
-  cron: 30 2 * * 1-5
+  cron: 30 3 * * 1-5
   decorate: true
   decoration_config:
     skip_cloning: true
@@ -649,7 +649,7 @@
         secretName: result-aggregator
 - agent: kubernetes
   cluster: build01
-  cron: 0 2 * * 1-5
+  cron: 0 3 * * 1-5
   decorate: true
   decoration_config:
     skip_cloning: true
@@ -732,11 +732,7 @@
         secretName: result-aggregator
 - agent: kubernetes
   cluster: build01
-<<<<<<< HEAD
-  cron: 30 3 * * 1-5
-=======
-  cron: 0 2 * * 1-5
->>>>>>> 34a6c3a3
+  cron: 0 3 * * 1-5
   decorate: true
   decoration_config:
     skip_cloning: true
@@ -819,11 +815,7 @@
         secretName: result-aggregator
 - agent: kubernetes
   cluster: build01
-<<<<<<< HEAD
-  cron: 0 3 * * 1-5
-=======
   cron: 0 4 * * 5
->>>>>>> 34a6c3a3
   decorate: true
   decoration_config:
     skip_cloning: true
@@ -898,11 +890,7 @@
         secretName: result-aggregator
 - agent: kubernetes
   cluster: build01
-<<<<<<< HEAD
-  cron: 0 3 * * 1-5
-=======
   cron: 0 4 * * 5
->>>>>>> 34a6c3a3
   decorate: true
   decoration_config:
     skip_cloning: true
