--- conflicted
+++ resolved
@@ -444,11 +444,7 @@
     branches:
     - ^release-4\.10$
     - ^release-4\.10-
-<<<<<<< HEAD
-    cluster: build11
-=======
-    cluster: build03
->>>>>>> 635a2bef
+    cluster: build03
     context: ci/prow/images
     decorate: true
     labels:
@@ -577,11 +573,7 @@
     branches:
     - ^release-4\.10$
     - ^release-4\.10-
-<<<<<<< HEAD
-    cluster: build11
-=======
-    cluster: build03
->>>>>>> 635a2bef
+    cluster: build03
     context: ci/prow/unit
     decorate: true
     labels:
@@ -635,11 +627,7 @@
     branches:
     - ^release-4\.10$
     - ^release-4\.10-
-<<<<<<< HEAD
-    cluster: build11
-=======
-    cluster: build03
->>>>>>> 635a2bef
+    cluster: build03
     context: ci/prow/verify
     decorate: true
     labels:
