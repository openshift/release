presubmits:
  openshift/operator-framework-olm:
  - agent: kubernetes
    always_run: true
    branches:
    - ^release-4\.12$
    - ^release-4\.12-
    cluster: build02
    context: ci/prow/e2e-gcp-console-olm
    decorate: true
    labels:
      ci-operator.openshift.io/cloud: gcp
      ci-operator.openshift.io/cloud-cluster-profile: gcp
      ci.openshift.io/generator: prowgen
      pj-rehearse.openshift.io/can-be-rehearsed: "true"
    name: pull-ci-openshift-operator-framework-olm-release-4.12-e2e-gcp-console-olm
    rerun_command: /test e2e-gcp-console-olm
    spec:
      containers:
      - args:
        - --gcs-upload-secret=/secrets/gcs/service-account.json
        - --image-import-pull-secret=/etc/pull-secret/.dockerconfigjson
        - --lease-server-credentials-file=/etc/boskos/credentials
        - --report-credentials-file=/etc/report/credentials
        - --secret-dir=/secrets/ci-pull-credentials
        - --target=e2e-gcp-console-olm
        command:
        - ci-operator
        image: ci-operator:latest
        imagePullPolicy: Always
        name: ""
        resources:
          requests:
            cpu: 10m
        volumeMounts:
        - mountPath: /etc/boskos
          name: boskos
          readOnly: true
        - mountPath: /secrets/ci-pull-credentials
          name: ci-pull-credentials
          readOnly: true
        - mountPath: /secrets/gcs
          name: gcs-credentials
          readOnly: true
        - mountPath: /secrets/manifest-tool
          name: manifest-tool-local-pusher
          readOnly: true
        - mountPath: /etc/pull-secret
          name: pull-secret
          readOnly: true
        - mountPath: /etc/report
          name: result-aggregator
          readOnly: true
      serviceAccountName: ci-operator
      volumes:
      - name: boskos
        secret:
          items:
          - key: credentials
            path: credentials
          secretName: boskos-credentials
      - name: ci-pull-credentials
        secret:
          secretName: ci-pull-credentials
      - name: manifest-tool-local-pusher
        secret:
          secretName: manifest-tool-local-pusher
      - name: pull-secret
        secret:
          secretName: registry-pull-credentials
      - name: result-aggregator
        secret:
          secretName: result-aggregator
    trigger: (?m)^/test( | .* )e2e-gcp-console-olm,?($|\s.*)
  - agent: kubernetes
    always_run: true
    branches:
    - ^release-4\.12$
    - ^release-4\.12-
    cluster: build02
    context: ci/prow/e2e-gcp-olm
    decorate: true
    labels:
      ci-operator.openshift.io/cloud: gcp
      ci-operator.openshift.io/cloud-cluster-profile: gcp
      ci.openshift.io/generator: prowgen
      pj-rehearse.openshift.io/can-be-rehearsed: "true"
    name: pull-ci-openshift-operator-framework-olm-release-4.12-e2e-gcp-olm
    rerun_command: /test e2e-gcp-olm
    spec:
      containers:
      - args:
        - --gcs-upload-secret=/secrets/gcs/service-account.json
        - --image-import-pull-secret=/etc/pull-secret/.dockerconfigjson
        - --lease-server-credentials-file=/etc/boskos/credentials
        - --report-credentials-file=/etc/report/credentials
        - --secret-dir=/secrets/ci-pull-credentials
        - --target=e2e-gcp-olm
        command:
        - ci-operator
        image: ci-operator:latest
        imagePullPolicy: Always
        name: ""
        resources:
          requests:
            cpu: 10m
        volumeMounts:
        - mountPath: /etc/boskos
          name: boskos
          readOnly: true
        - mountPath: /secrets/ci-pull-credentials
          name: ci-pull-credentials
          readOnly: true
        - mountPath: /secrets/gcs
          name: gcs-credentials
          readOnly: true
        - mountPath: /secrets/manifest-tool
          name: manifest-tool-local-pusher
          readOnly: true
        - mountPath: /etc/pull-secret
          name: pull-secret
          readOnly: true
        - mountPath: /etc/report
          name: result-aggregator
          readOnly: true
      serviceAccountName: ci-operator
      volumes:
      - name: boskos
        secret:
          items:
          - key: credentials
            path: credentials
          secretName: boskos-credentials
      - name: ci-pull-credentials
        secret:
          secretName: ci-pull-credentials
      - name: manifest-tool-local-pusher
        secret:
          secretName: manifest-tool-local-pusher
      - name: pull-secret
        secret:
          secretName: registry-pull-credentials
      - name: result-aggregator
        secret:
          secretName: result-aggregator
    trigger: (?m)^/test( | .* )e2e-gcp-olm,?($|\s.*)
  - agent: kubernetes
    always_run: true
    branches:
    - ^release-4\.12$
    - ^release-4\.12-
    cluster: build02
    context: ci/prow/e2e-gcp-olm-flaky
    decorate: true
    labels:
      ci-operator.openshift.io/cloud: gcp
      ci-operator.openshift.io/cloud-cluster-profile: gcp
      ci.openshift.io/generator: prowgen
      pj-rehearse.openshift.io/can-be-rehearsed: "true"
    name: pull-ci-openshift-operator-framework-olm-release-4.12-e2e-gcp-olm-flaky
    optional: true
    rerun_command: /test e2e-gcp-olm-flaky
    spec:
      containers:
      - args:
        - --gcs-upload-secret=/secrets/gcs/service-account.json
        - --image-import-pull-secret=/etc/pull-secret/.dockerconfigjson
        - --lease-server-credentials-file=/etc/boskos/credentials
        - --report-credentials-file=/etc/report/credentials
        - --secret-dir=/secrets/ci-pull-credentials
        - --target=e2e-gcp-olm-flaky
        command:
        - ci-operator
        image: ci-operator:latest
        imagePullPolicy: Always
        name: ""
        resources:
          requests:
            cpu: 10m
        volumeMounts:
        - mountPath: /etc/boskos
          name: boskos
          readOnly: true
        - mountPath: /secrets/ci-pull-credentials
          name: ci-pull-credentials
          readOnly: true
        - mountPath: /secrets/gcs
          name: gcs-credentials
          readOnly: true
        - mountPath: /secrets/manifest-tool
          name: manifest-tool-local-pusher
          readOnly: true
        - mountPath: /etc/pull-secret
          name: pull-secret
          readOnly: true
        - mountPath: /etc/report
          name: result-aggregator
          readOnly: true
      serviceAccountName: ci-operator
      volumes:
      - name: boskos
        secret:
          items:
          - key: credentials
            path: credentials
          secretName: boskos-credentials
      - name: ci-pull-credentials
        secret:
          secretName: ci-pull-credentials
      - name: manifest-tool-local-pusher
        secret:
          secretName: manifest-tool-local-pusher
      - name: pull-secret
        secret:
          secretName: registry-pull-credentials
      - name: result-aggregator
        secret:
          secretName: result-aggregator
    trigger: (?m)^/test( | .* )e2e-gcp-olm-flaky,?($|\s.*)
  - agent: kubernetes
    always_run: true
    branches:
    - ^release-4\.12$
    - ^release-4\.12-
    cluster: build02
    context: ci/prow/e2e-gcp-ovn
    decorate: true
    labels:
      ci-operator.openshift.io/cloud: gcp
      ci-operator.openshift.io/cloud-cluster-profile: gcp-3
      ci.openshift.io/generator: prowgen
      pj-rehearse.openshift.io/can-be-rehearsed: "true"
    name: pull-ci-openshift-operator-framework-olm-release-4.12-e2e-gcp-ovn
    rerun_command: /test e2e-gcp-ovn
    spec:
      containers:
      - args:
        - --gcs-upload-secret=/secrets/gcs/service-account.json
        - --image-import-pull-secret=/etc/pull-secret/.dockerconfigjson
        - --lease-server-credentials-file=/etc/boskos/credentials
        - --report-credentials-file=/etc/report/credentials
        - --secret-dir=/secrets/ci-pull-credentials
        - --target=e2e-gcp-ovn
        command:
        - ci-operator
        image: ci-operator:latest
        imagePullPolicy: Always
        name: ""
        resources:
          requests:
            cpu: 10m
        volumeMounts:
        - mountPath: /etc/boskos
          name: boskos
          readOnly: true
        - mountPath: /secrets/ci-pull-credentials
          name: ci-pull-credentials
          readOnly: true
        - mountPath: /secrets/gcs
          name: gcs-credentials
          readOnly: true
        - mountPath: /secrets/manifest-tool
          name: manifest-tool-local-pusher
          readOnly: true
        - mountPath: /etc/pull-secret
          name: pull-secret
          readOnly: true
        - mountPath: /etc/report
          name: result-aggregator
          readOnly: true
      serviceAccountName: ci-operator
      volumes:
      - name: boskos
        secret:
          items:
          - key: credentials
            path: credentials
          secretName: boskos-credentials
      - name: ci-pull-credentials
        secret:
          secretName: ci-pull-credentials
      - name: manifest-tool-local-pusher
        secret:
          secretName: manifest-tool-local-pusher
      - name: pull-secret
        secret:
          secretName: registry-pull-credentials
      - name: result-aggregator
        secret:
          secretName: result-aggregator
    trigger: (?m)^/test( | .* )e2e-gcp-ovn,?($|\s.*)
  - agent: kubernetes
    always_run: true
    branches:
    - ^release-4\.12$
    - ^release-4\.12-
    cluster: build03
    context: ci/prow/e2e-upgrade
    decorate: true
    labels:
      ci-operator.openshift.io/cloud: aws
      ci-operator.openshift.io/cloud-cluster-profile: aws
      ci.openshift.io/generator: prowgen
      pj-rehearse.openshift.io/can-be-rehearsed: "true"
    name: pull-ci-openshift-operator-framework-olm-release-4.12-e2e-upgrade
    rerun_command: /test e2e-upgrade
    spec:
      containers:
      - args:
        - --gcs-upload-secret=/secrets/gcs/service-account.json
        - --image-import-pull-secret=/etc/pull-secret/.dockerconfigjson
        - --lease-server-credentials-file=/etc/boskos/credentials
        - --report-credentials-file=/etc/report/credentials
        - --secret-dir=/secrets/ci-pull-credentials
        - --target=e2e-upgrade
        command:
        - ci-operator
        image: ci-operator:latest
        imagePullPolicy: Always
        name: ""
        resources:
          requests:
            cpu: 10m
        volumeMounts:
        - mountPath: /etc/boskos
          name: boskos
          readOnly: true
        - mountPath: /secrets/ci-pull-credentials
          name: ci-pull-credentials
          readOnly: true
        - mountPath: /secrets/gcs
          name: gcs-credentials
          readOnly: true
        - mountPath: /secrets/manifest-tool
          name: manifest-tool-local-pusher
          readOnly: true
        - mountPath: /etc/pull-secret
          name: pull-secret
          readOnly: true
        - mountPath: /etc/report
          name: result-aggregator
          readOnly: true
      serviceAccountName: ci-operator
      volumes:
      - name: boskos
        secret:
          items:
          - key: credentials
            path: credentials
          secretName: boskos-credentials
      - name: ci-pull-credentials
        secret:
          secretName: ci-pull-credentials
      - name: manifest-tool-local-pusher
        secret:
          secretName: manifest-tool-local-pusher
      - name: pull-secret
        secret:
          secretName: registry-pull-credentials
      - name: result-aggregator
        secret:
          secretName: result-aggregator
    trigger: (?m)^/test( | .* )e2e-upgrade,?($|\s.*)
  - agent: kubernetes
    always_run: true
    branches:
    - ^release-4\.12$
    - ^release-4\.12-
<<<<<<< HEAD
    cluster: build11
=======
    cluster: build03
>>>>>>> 635a2bef
    context: ci/prow/images
    decorate: true
    labels:
      ci.openshift.io/generator: prowgen
      pj-rehearse.openshift.io/can-be-rehearsed: "true"
    name: pull-ci-openshift-operator-framework-olm-release-4.12-images
    rerun_command: /test images
    spec:
      containers:
      - args:
        - --gcs-upload-secret=/secrets/gcs/service-account.json
        - --image-import-pull-secret=/etc/pull-secret/.dockerconfigjson
        - --report-credentials-file=/etc/report/credentials
        - --target=[images]
        - --target=[release:latest]
        command:
        - ci-operator
        image: ci-operator:latest
        imagePullPolicy: Always
        name: ""
        resources:
          requests:
            cpu: 10m
        volumeMounts:
        - mountPath: /secrets/gcs
          name: gcs-credentials
          readOnly: true
        - mountPath: /secrets/manifest-tool
          name: manifest-tool-local-pusher
          readOnly: true
        - mountPath: /etc/pull-secret
          name: pull-secret
          readOnly: true
        - mountPath: /etc/report
          name: result-aggregator
          readOnly: true
      serviceAccountName: ci-operator
      volumes:
      - name: manifest-tool-local-pusher
        secret:
          secretName: manifest-tool-local-pusher
      - name: pull-secret
        secret:
          secretName: registry-pull-credentials
      - name: result-aggregator
        secret:
          secretName: result-aggregator
    trigger: (?m)^/test( | .* )images,?($|\s.*)
  - agent: kubernetes
    always_run: true
    branches:
    - ^release-4\.12$
    - ^release-4\.12-
<<<<<<< HEAD
    cluster: build11
=======
    cluster: build03
>>>>>>> 635a2bef
    context: ci/prow/periodics-images
    decorate: true
    labels:
      ci-operator.openshift.io/variant: periodics
      ci.openshift.io/generator: prowgen
      pj-rehearse.openshift.io/can-be-rehearsed: "true"
    name: pull-ci-openshift-operator-framework-olm-release-4.12-periodics-images
    rerun_command: /test periodics-images
    spec:
      containers:
      - args:
        - --gcs-upload-secret=/secrets/gcs/service-account.json
        - --image-import-pull-secret=/etc/pull-secret/.dockerconfigjson
        - --report-credentials-file=/etc/report/credentials
        - --target=[images]
        - --variant=periodics
        command:
        - ci-operator
        image: ci-operator:latest
        imagePullPolicy: Always
        name: ""
        resources:
          requests:
            cpu: 10m
        volumeMounts:
        - mountPath: /secrets/gcs
          name: gcs-credentials
          readOnly: true
        - mountPath: /secrets/manifest-tool
          name: manifest-tool-local-pusher
          readOnly: true
        - mountPath: /etc/pull-secret
          name: pull-secret
          readOnly: true
        - mountPath: /etc/report
          name: result-aggregator
          readOnly: true
      serviceAccountName: ci-operator
      volumes:
      - name: manifest-tool-local-pusher
        secret:
          secretName: manifest-tool-local-pusher
      - name: pull-secret
        secret:
          secretName: registry-pull-credentials
      - name: result-aggregator
        secret:
          secretName: result-aggregator
    trigger: (?m)^/test( | .* )periodics-images,?($|\s.*)
  - agent: kubernetes
    always_run: true
    branches:
    - ^release-4\.12$
    - ^release-4\.12-
<<<<<<< HEAD
    cluster: build11
=======
    cluster: build03
>>>>>>> 635a2bef
    context: ci/prow/unit-api
    decorate: true
    labels:
      ci.openshift.io/generator: prowgen
      pj-rehearse.openshift.io/can-be-rehearsed: "true"
    name: pull-ci-openshift-operator-framework-olm-release-4.12-unit-api
    rerun_command: /test unit-api
    spec:
      containers:
      - args:
        - --gcs-upload-secret=/secrets/gcs/service-account.json
        - --image-import-pull-secret=/etc/pull-secret/.dockerconfigjson
        - --report-credentials-file=/etc/report/credentials
        - --target=unit-api
        command:
        - ci-operator
        image: ci-operator:latest
        imagePullPolicy: Always
        name: ""
        resources:
          requests:
            cpu: 10m
        volumeMounts:
        - mountPath: /secrets/gcs
          name: gcs-credentials
          readOnly: true
        - mountPath: /secrets/manifest-tool
          name: manifest-tool-local-pusher
          readOnly: true
        - mountPath: /etc/pull-secret
          name: pull-secret
          readOnly: true
        - mountPath: /etc/report
          name: result-aggregator
          readOnly: true
      serviceAccountName: ci-operator
      volumes:
      - name: manifest-tool-local-pusher
        secret:
          secretName: manifest-tool-local-pusher
      - name: pull-secret
        secret:
          secretName: registry-pull-credentials
      - name: result-aggregator
        secret:
          secretName: result-aggregator
    trigger: (?m)^/test( | .* )unit-api,?($|\s.*)
  - agent: kubernetes
    always_run: true
    branches:
    - ^release-4\.12$
    - ^release-4\.12-
<<<<<<< HEAD
    cluster: build11
=======
    cluster: build03
>>>>>>> 635a2bef
    context: ci/prow/unit-olm
    decorate: true
    labels:
      ci.openshift.io/generator: prowgen
      pj-rehearse.openshift.io/can-be-rehearsed: "true"
    name: pull-ci-openshift-operator-framework-olm-release-4.12-unit-olm
    rerun_command: /test unit-olm
    spec:
      containers:
      - args:
        - --gcs-upload-secret=/secrets/gcs/service-account.json
        - --image-import-pull-secret=/etc/pull-secret/.dockerconfigjson
        - --report-credentials-file=/etc/report/credentials
        - --target=unit-olm
        command:
        - ci-operator
        image: ci-operator:latest
        imagePullPolicy: Always
        name: ""
        resources:
          requests:
            cpu: 10m
        volumeMounts:
        - mountPath: /secrets/gcs
          name: gcs-credentials
          readOnly: true
        - mountPath: /secrets/manifest-tool
          name: manifest-tool-local-pusher
          readOnly: true
        - mountPath: /etc/pull-secret
          name: pull-secret
          readOnly: true
        - mountPath: /etc/report
          name: result-aggregator
          readOnly: true
      serviceAccountName: ci-operator
      volumes:
      - name: manifest-tool-local-pusher
        secret:
          secretName: manifest-tool-local-pusher
      - name: pull-secret
        secret:
          secretName: registry-pull-credentials
      - name: result-aggregator
        secret:
          secretName: result-aggregator
    trigger: (?m)^/test( | .* )unit-olm,?($|\s.*)
  - agent: kubernetes
    always_run: true
    branches:
    - ^release-4\.12$
    - ^release-4\.12-
<<<<<<< HEAD
    cluster: build11
=======
    cluster: build03
>>>>>>> 635a2bef
    context: ci/prow/unit-psm
    decorate: true
    labels:
      ci.openshift.io/generator: prowgen
      pj-rehearse.openshift.io/can-be-rehearsed: "true"
    name: pull-ci-openshift-operator-framework-olm-release-4.12-unit-psm
    rerun_command: /test unit-psm
    spec:
      containers:
      - args:
        - --gcs-upload-secret=/secrets/gcs/service-account.json
        - --image-import-pull-secret=/etc/pull-secret/.dockerconfigjson
        - --report-credentials-file=/etc/report/credentials
        - --target=unit-psm
        command:
        - ci-operator
        image: ci-operator:latest
        imagePullPolicy: Always
        name: ""
        resources:
          requests:
            cpu: 10m
        volumeMounts:
        - mountPath: /secrets/gcs
          name: gcs-credentials
          readOnly: true
        - mountPath: /secrets/manifest-tool
          name: manifest-tool-local-pusher
          readOnly: true
        - mountPath: /etc/pull-secret
          name: pull-secret
          readOnly: true
        - mountPath: /etc/report
          name: result-aggregator
          readOnly: true
      serviceAccountName: ci-operator
      volumes:
      - name: manifest-tool-local-pusher
        secret:
          secretName: manifest-tool-local-pusher
      - name: pull-secret
        secret:
          secretName: registry-pull-credentials
      - name: result-aggregator
        secret:
          secretName: result-aggregator
    trigger: (?m)^/test( | .* )unit-psm,?($|\s.*)
  - agent: kubernetes
    always_run: true
    branches:
    - ^release-4\.12$
    - ^release-4\.12-
<<<<<<< HEAD
    cluster: build11
=======
    cluster: build03
>>>>>>> 635a2bef
    context: ci/prow/unit-registry
    decorate: true
    labels:
      ci.openshift.io/generator: prowgen
      pj-rehearse.openshift.io/can-be-rehearsed: "true"
    name: pull-ci-openshift-operator-framework-olm-release-4.12-unit-registry
    rerun_command: /test unit-registry
    spec:
      containers:
      - args:
        - --gcs-upload-secret=/secrets/gcs/service-account.json
        - --image-import-pull-secret=/etc/pull-secret/.dockerconfigjson
        - --report-credentials-file=/etc/report/credentials
        - --target=unit-registry
        command:
        - ci-operator
        image: ci-operator:latest
        imagePullPolicy: Always
        name: ""
        resources:
          requests:
            cpu: 10m
        volumeMounts:
        - mountPath: /secrets/gcs
          name: gcs-credentials
          readOnly: true
        - mountPath: /secrets/manifest-tool
          name: manifest-tool-local-pusher
          readOnly: true
        - mountPath: /etc/pull-secret
          name: pull-secret
          readOnly: true
        - mountPath: /etc/report
          name: result-aggregator
          readOnly: true
      serviceAccountName: ci-operator
      volumes:
      - name: manifest-tool-local-pusher
        secret:
          secretName: manifest-tool-local-pusher
      - name: pull-secret
        secret:
          secretName: registry-pull-credentials
      - name: result-aggregator
        secret:
          secretName: result-aggregator
    trigger: (?m)^/test( | .* )unit-registry,?($|\s.*)
  - agent: kubernetes
    always_run: true
    branches:
    - ^release-4\.12$
    - ^release-4\.12-
<<<<<<< HEAD
    cluster: build11
=======
    cluster: build03
>>>>>>> 635a2bef
    context: ci/prow/verify
    decorate: true
    labels:
      ci.openshift.io/generator: prowgen
      pj-rehearse.openshift.io/can-be-rehearsed: "true"
    name: pull-ci-openshift-operator-framework-olm-release-4.12-verify
    rerun_command: /test verify
    spec:
      containers:
      - args:
        - --gcs-upload-secret=/secrets/gcs/service-account.json
        - --image-import-pull-secret=/etc/pull-secret/.dockerconfigjson
        - --report-credentials-file=/etc/report/credentials
        - --target=verify
        command:
        - ci-operator
        image: ci-operator:latest
        imagePullPolicy: Always
        name: ""
        resources:
          requests:
            cpu: 10m
        volumeMounts:
        - mountPath: /secrets/gcs
          name: gcs-credentials
          readOnly: true
        - mountPath: /secrets/manifest-tool
          name: manifest-tool-local-pusher
          readOnly: true
        - mountPath: /etc/pull-secret
          name: pull-secret
          readOnly: true
        - mountPath: /etc/report
          name: result-aggregator
          readOnly: true
      serviceAccountName: ci-operator
      volumes:
      - name: manifest-tool-local-pusher
        secret:
          secretName: manifest-tool-local-pusher
      - name: pull-secret
        secret:
          secretName: registry-pull-credentials
      - name: result-aggregator
        secret:
          secretName: result-aggregator
    trigger: (?m)^/test( | .* )verify,?($|\s.*)<|MERGE_RESOLUTION|>--- conflicted
+++ resolved
@@ -366,11 +366,7 @@
     branches:
     - ^release-4\.12$
     - ^release-4\.12-
-<<<<<<< HEAD
-    cluster: build11
-=======
     cluster: build03
->>>>>>> 635a2bef
     context: ci/prow/images
     decorate: true
     labels:
@@ -424,11 +420,7 @@
     branches:
     - ^release-4\.12$
     - ^release-4\.12-
-<<<<<<< HEAD
-    cluster: build11
-=======
     cluster: build03
->>>>>>> 635a2bef
     context: ci/prow/periodics-images
     decorate: true
     labels:
@@ -483,11 +475,7 @@
     branches:
     - ^release-4\.12$
     - ^release-4\.12-
-<<<<<<< HEAD
-    cluster: build11
-=======
     cluster: build03
->>>>>>> 635a2bef
     context: ci/prow/unit-api
     decorate: true
     labels:
@@ -540,11 +528,7 @@
     branches:
     - ^release-4\.12$
     - ^release-4\.12-
-<<<<<<< HEAD
-    cluster: build11
-=======
     cluster: build03
->>>>>>> 635a2bef
     context: ci/prow/unit-olm
     decorate: true
     labels:
@@ -597,11 +581,7 @@
     branches:
     - ^release-4\.12$
     - ^release-4\.12-
-<<<<<<< HEAD
-    cluster: build11
-=======
     cluster: build03
->>>>>>> 635a2bef
     context: ci/prow/unit-psm
     decorate: true
     labels:
@@ -654,11 +634,7 @@
     branches:
     - ^release-4\.12$
     - ^release-4\.12-
-<<<<<<< HEAD
-    cluster: build11
-=======
     cluster: build03
->>>>>>> 635a2bef
     context: ci/prow/unit-registry
     decorate: true
     labels:
@@ -711,11 +687,7 @@
     branches:
     - ^release-4\.12$
     - ^release-4\.12-
-<<<<<<< HEAD
-    cluster: build11
-=======
     cluster: build03
->>>>>>> 635a2bef
     context: ci/prow/verify
     decorate: true
     labels:
