--- conflicted
+++ resolved
@@ -5,11 +5,7 @@
     branches:
     - ^release-4\.12$
     - ^release-4\.12-
-<<<<<<< HEAD
-    cluster: build06
-=======
     cluster: build03
->>>>>>> 635a2bef
     context: ci/prow/e2e-aws
     decorate: true
     labels:
@@ -81,11 +77,7 @@
     branches:
     - ^release-4\.12$
     - ^release-4\.12-
-<<<<<<< HEAD
-    cluster: build06
-=======
     cluster: build03
->>>>>>> 635a2bef
     context: ci/prow/e2e-aws-capi-techpreview
     decorate: true
     labels:
@@ -157,11 +149,7 @@
     branches:
     - ^release-4\.12$
     - ^release-4\.12-
-<<<<<<< HEAD
-    cluster: build06
-=======
     cluster: build03
->>>>>>> 635a2bef
     context: ci/prow/e2e-aws-operator
     decorate: true
     labels:
@@ -233,7 +221,7 @@
     branches:
     - ^release-4\.12$
     - ^release-4\.12-
-    cluster: build11
+    cluster: build01
     context: ci/prow/e2e-azure-operator
     decorate: true
     labels:
@@ -379,11 +367,7 @@
     branches:
     - ^release-4\.12$
     - ^release-4\.12-
-<<<<<<< HEAD
-    cluster: build06
-=======
     cluster: build03
->>>>>>> 635a2bef
     context: ci/prow/e2e-upgrade
     decorate: true
     labels:
@@ -455,7 +439,7 @@
     branches:
     - ^release-4\.12$
     - ^release-4\.12-
-    cluster: build11
+    cluster: build01
     context: ci/prow/images
     decorate: true
     labels:
@@ -509,7 +493,7 @@
     branches:
     - ^release-4\.12$
     - ^release-4\.12-
-    cluster: build11
+    cluster: build01
     context: ci/prow/unit
     decorate: true
     labels:
