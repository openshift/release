--- conflicted
+++ resolved
@@ -5,11 +5,7 @@
     branches:
     - ^release-4\.13$
     - ^release-4\.13-
-<<<<<<< HEAD
-    cluster: build06
-=======
     cluster: build03
->>>>>>> 635a2bef
     context: ci/prow/e2e-aws
     decorate: true
     labels:
@@ -82,11 +78,7 @@
     branches:
     - ^release-4\.13$
     - ^release-4\.13-
-<<<<<<< HEAD
-    cluster: build06
-=======
     cluster: build03
->>>>>>> 635a2bef
     context: ci/prow/e2e-aws-capi-techpreview
     decorate: true
     labels:
@@ -159,11 +151,7 @@
     branches:
     - ^release-4\.13$
     - ^release-4\.13-
-<<<<<<< HEAD
-    cluster: build06
-=======
     cluster: build03
->>>>>>> 635a2bef
     context: ci/prow/e2e-aws-operator
     decorate: true
     labels:
@@ -236,7 +224,7 @@
     branches:
     - ^release-4\.13$
     - ^release-4\.13-
-    cluster: build11
+    cluster: build01
     context: ci/prow/e2e-azure-operator
     decorate: true
     labels:
@@ -384,11 +372,7 @@
     branches:
     - ^release-4\.13$
     - ^release-4\.13-
-<<<<<<< HEAD
-    cluster: build06
-=======
     cluster: build03
->>>>>>> 635a2bef
     context: ci/prow/e2e-upgrade
     decorate: true
     labels:
@@ -461,7 +445,7 @@
     branches:
     - ^release-4\.13$
     - ^release-4\.13-
-    cluster: build11
+    cluster: build01
     context: ci/prow/images
     decorate: true
     labels:
@@ -515,7 +499,7 @@
     branches:
     - ^release-4\.13$
     - ^release-4\.13-
-    cluster: build11
+    cluster: build01
     context: ci/prow/unit
     decorate: true
     labels:
