--- conflicted
+++ resolved
@@ -5,11 +5,7 @@
     branches:
     - ^release-4\.11$
     - ^release-4\.11-
-<<<<<<< HEAD
-    cluster: build06
-=======
     cluster: build03
->>>>>>> 635a2bef
     context: ci/prow/e2e-aws
     decorate: true
     labels:
@@ -81,11 +77,7 @@
     branches:
     - ^release-4\.11$
     - ^release-4\.11-
-<<<<<<< HEAD
-    cluster: build06
-=======
     cluster: build03
->>>>>>> 635a2bef
     context: ci/prow/e2e-aws-capi-techpreview
     decorate: true
     labels:
@@ -157,11 +149,7 @@
     branches:
     - ^release-4\.11$
     - ^release-4\.11-
-<<<<<<< HEAD
-    cluster: build06
-=======
     cluster: build03
->>>>>>> 635a2bef
     context: ci/prow/e2e-aws-disruptive
     decorate: true
     labels:
@@ -234,11 +222,7 @@
     branches:
     - ^release-4\.11$
     - ^release-4\.11-
-<<<<<<< HEAD
-    cluster: build06
-=======
     cluster: build03
->>>>>>> 635a2bef
     context: ci/prow/e2e-aws-operator
     decorate: true
     labels:
@@ -310,7 +294,7 @@
     branches:
     - ^release-4\.11$
     - ^release-4\.11-
-    cluster: build11
+    cluster: build01
     context: ci/prow/e2e-azure-operator
     decorate: true
     labels:
@@ -456,11 +440,7 @@
     branches:
     - ^release-4\.11$
     - ^release-4\.11-
-<<<<<<< HEAD
-    cluster: build06
-=======
     cluster: build03
->>>>>>> 635a2bef
     context: ci/prow/e2e-upgrade
     decorate: true
     labels:
@@ -532,7 +512,7 @@
     branches:
     - ^release-4\.11$
     - ^release-4\.11-
-    cluster: build11
+    cluster: build01
     context: ci/prow/images
     decorate: true
     labels:
@@ -586,7 +566,7 @@
     branches:
     - ^release-4\.11$
     - ^release-4\.11-
-    cluster: build11
+    cluster: build01
     context: ci/prow/unit
     decorate: true
     labels:
