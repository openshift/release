periodics:
- agent: kubernetes
  cluster: build10
  cron: 29 3 * * *
  decorate: true
  extra_refs:
  - base_ref: release-ocm-2.11
    org: openshift
    repo: assisted-installer-agent
  labels:
    ci.openshift.io/generator: prowgen
    job-release: "4.16"
    pj-rehearse.openshift.io/can-be-rehearsed: "true"
  name: periodic-ci-openshift-assisted-installer-agent-release-ocm-2.11-mirror-nightly-image
  spec:
    containers:
    - args:
      - --gcs-upload-secret=/secrets/gcs/service-account.json
      - --image-import-pull-secret=/etc/pull-secret/.dockerconfigjson
      - --report-credentials-file=/etc/report/credentials
      - --secret-dir=/secrets/ci-pull-credentials
      - --target=mirror-nightly-image
      command:
      - ci-operator
      image: ci-operator:latest
      imagePullPolicy: Always
      name: ""
      resources:
        requests:
          cpu: 10m
      volumeMounts:
      - mountPath: /secrets/ci-pull-credentials
        name: ci-pull-credentials
        readOnly: true
      - mountPath: /secrets/gcs
        name: gcs-credentials
        readOnly: true
      - mountPath: /secrets/manifest-tool
        name: manifest-tool-local-pusher
        readOnly: true
      - mountPath: /etc/pull-secret
        name: pull-secret
        readOnly: true
      - mountPath: /etc/report
        name: result-aggregator
        readOnly: true
    serviceAccountName: ci-operator
    volumes:
    - name: ci-pull-credentials
      secret:
        secretName: ci-pull-credentials
    - name: manifest-tool-local-pusher
      secret:
        secretName: manifest-tool-local-pusher
    - name: pull-secret
      secret:
        secretName: registry-pull-credentials
    - name: result-aggregator
      secret:
        secretName: result-aggregator
- agent: kubernetes
  cluster: build10
<<<<<<< HEAD
  cron: 00 11 * * 1,4
=======
  cron: 00 11 * * 3
>>>>>>> 1b484272
  decorate: true
  extra_refs:
  - base_ref: release-ocm-2.11
    org: openshift
    repo: assisted-installer-agent
  labels:
    ci-operator.openshift.io/cloud: packet-edge
    ci-operator.openshift.io/cloud-cluster-profile: packet-assisted
    ci.openshift.io/generator: prowgen
    job-release: "4.16"
    pj-rehearse.openshift.io/can-be-rehearsed: "true"
  name: periodic-ci-openshift-assisted-installer-agent-release-ocm-2.11-subsystem-test-periodic
  spec:
    containers:
    - args:
      - --gcs-upload-secret=/secrets/gcs/service-account.json
      - --image-import-pull-secret=/etc/pull-secret/.dockerconfigjson
      - --lease-server-credentials-file=/etc/boskos/credentials
      - --report-credentials-file=/etc/report/credentials
      - --secret-dir=/secrets/ci-pull-credentials
      - --target=subsystem-test-periodic
      command:
      - ci-operator
      image: ci-operator:latest
      imagePullPolicy: Always
      name: ""
      resources:
        requests:
          cpu: 10m
      volumeMounts:
      - mountPath: /etc/boskos
        name: boskos
        readOnly: true
      - mountPath: /secrets/ci-pull-credentials
        name: ci-pull-credentials
        readOnly: true
      - mountPath: /secrets/gcs
        name: gcs-credentials
        readOnly: true
      - mountPath: /secrets/manifest-tool
        name: manifest-tool-local-pusher
        readOnly: true
      - mountPath: /etc/pull-secret
        name: pull-secret
        readOnly: true
      - mountPath: /etc/report
        name: result-aggregator
        readOnly: true
    serviceAccountName: ci-operator
    volumes:
    - name: boskos
      secret:
        items:
        - key: credentials
          path: credentials
        secretName: boskos-credentials
    - name: ci-pull-credentials
      secret:
        secretName: ci-pull-credentials
    - name: manifest-tool-local-pusher
      secret:
        secretName: manifest-tool-local-pusher
    - name: pull-secret
      secret:
        secretName: registry-pull-credentials
    - name: result-aggregator
      secret:
        secretName: result-aggregator<|MERGE_RESOLUTION|>--- conflicted
+++ resolved
@@ -60,11 +60,7 @@
         secretName: result-aggregator
 - agent: kubernetes
   cluster: build10
-<<<<<<< HEAD
-  cron: 00 11 * * 1,4
-=======
   cron: 00 11 * * 3
->>>>>>> 1b484272
   decorate: true
   extra_refs:
   - base_ref: release-ocm-2.11
