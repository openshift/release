periodics:
- agent: kubernetes
<<<<<<< HEAD
  cluster: build05
  decorate: true
  decoration_config:
    skip_cloning: true
  extra_refs:
  - base_ref: master
    org: openshift
    repo: verification-tests
  interval: 960h
  labels:
    ci-operator.openshift.io/cloud: equinix-ocp-metal
    ci-operator.openshift.io/cloud-cluster-profile: equinix-ocp-metal-qe
    ci-operator.openshift.io/cluster: build05
    ci-operator.openshift.io/variant: agent-installer-rehearse-4.12
    ci.openshift.io/generator: prowgen
    job-release: "4.12"
    pj-rehearse.openshift.io/can-be-rehearsed: "true"
  name: periodic-ci-openshift-verification-tests-master-agent-installer-rehearse-4.12-agent-installer-sno-rehearse
  spec:
    containers:
    - args:
      - --gcs-upload-secret=/secrets/gcs/service-account.json
      - --image-import-pull-secret=/etc/pull-secret/.dockerconfigjson
      - --lease-server-credentials-file=/etc/boskos/credentials
      - --report-credentials-file=/etc/report/credentials
      - --secret-dir=/secrets/ci-pull-credentials
      - --secret-dir=/usr/local/agent-installer-sno-rehearse-cluster-profile
      - --target=agent-installer-sno-rehearse
      - --variant=agent-installer-rehearse-4.12
      command:
      - ci-operator
      image: ci-operator:latest
      imagePullPolicy: Always
      name: ""
      resources:
        requests:
          cpu: 10m
      volumeMounts:
      - mountPath: /etc/boskos
        name: boskos
        readOnly: true
      - mountPath: /secrets/ci-pull-credentials
        name: ci-pull-credentials
        readOnly: true
      - mountPath: /usr/local/agent-installer-sno-rehearse-cluster-profile
        name: cluster-profile
      - mountPath: /secrets/gcs
        name: gcs-credentials
        readOnly: true
      - mountPath: /etc/pull-secret
        name: pull-secret
        readOnly: true
      - mountPath: /etc/report
        name: result-aggregator
        readOnly: true
    serviceAccountName: ci-operator
    volumes:
    - name: boskos
      secret:
        items:
        - key: credentials
          path: credentials
        secretName: boskos-credentials
    - name: ci-pull-credentials
      secret:
        secretName: ci-pull-credentials
    - name: cluster-profile
      secret:
        secretName: cluster-secrets-equinix-ocp-metal-qe
    - name: pull-secret
      secret:
        secretName: registry-pull-credentials
    - name: result-aggregator
      secret:
        secretName: result-aggregator
- agent: kubernetes
  cluster: build01
=======
  cluster: build02
>>>>>>> 3e3de1a1
  decorate: true
  decoration_config:
    skip_cloning: true
  extra_refs:
  - base_ref: master
    org: openshift
    repo: verification-tests
  interval: 960h
  labels:
    ci-operator.openshift.io/cloud: alibabacloud
    ci-operator.openshift.io/cloud-cluster-profile: alibabacloud-qe
    ci-operator.openshift.io/variant: installer-rehearse-4.10
    ci.openshift.io/generator: prowgen
    job-release: "4.10"
    pj-rehearse.openshift.io/can-be-rehearsed: "true"
  name: periodic-ci-openshift-verification-tests-master-installer-rehearse-4.10-installer-rehearse-alibabacloud
  spec:
    containers:
    - args:
      - --gcs-upload-secret=/secrets/gcs/service-account.json
      - --image-import-pull-secret=/etc/pull-secret/.dockerconfigjson
      - --lease-server-credentials-file=/etc/boskos/credentials
      - --report-credentials-file=/etc/report/credentials
      - --secret-dir=/secrets/ci-pull-credentials
      - --secret-dir=/usr/local/installer-rehearse-alibabacloud-cluster-profile
      - --target=installer-rehearse-alibabacloud
      - --variant=installer-rehearse-4.10
      command:
      - ci-operator
      image: ci-operator:latest
      imagePullPolicy: Always
      name: ""
      resources:
        requests:
          cpu: 10m
      volumeMounts:
      - mountPath: /etc/boskos
        name: boskos
        readOnly: true
      - mountPath: /secrets/ci-pull-credentials
        name: ci-pull-credentials
        readOnly: true
      - mountPath: /usr/local/installer-rehearse-alibabacloud-cluster-profile
        name: cluster-profile
      - mountPath: /secrets/gcs
        name: gcs-credentials
        readOnly: true
      - mountPath: /etc/pull-secret
        name: pull-secret
        readOnly: true
      - mountPath: /etc/report
        name: result-aggregator
        readOnly: true
    serviceAccountName: ci-operator
    volumes:
    - name: boskos
      secret:
        items:
        - key: credentials
          path: credentials
        secretName: boskos-credentials
    - name: ci-pull-credentials
      secret:
        secretName: ci-pull-credentials
    - name: cluster-profile
      secret:
        secretName: cluster-secrets-alibabacloud-qe
    - name: pull-secret
      secret:
        secretName: registry-pull-credentials
    - name: result-aggregator
      secret:
        secretName: result-aggregator
- agent: kubernetes
  cluster: build05
  decorate: true
  decoration_config:
    skip_cloning: true
  extra_refs:
  - base_ref: master
    org: openshift
    repo: verification-tests
  interval: 960h
  labels:
    ci-operator.openshift.io/cloud: aws
    ci-operator.openshift.io/cloud-cluster-profile: aws-qe
    ci-operator.openshift.io/variant: installer-rehearse-4.10
    ci.openshift.io/generator: prowgen
    job-release: "4.10"
    pj-rehearse.openshift.io/can-be-rehearsed: "true"
  name: periodic-ci-openshift-verification-tests-master-installer-rehearse-4.10-installer-rehearse-aws
  spec:
    containers:
    - args:
      - --gcs-upload-secret=/secrets/gcs/service-account.json
      - --image-import-pull-secret=/etc/pull-secret/.dockerconfigjson
      - --lease-server-credentials-file=/etc/boskos/credentials
      - --report-credentials-file=/etc/report/credentials
      - --secret-dir=/secrets/ci-pull-credentials
      - --secret-dir=/usr/local/installer-rehearse-aws-cluster-profile
      - --target=installer-rehearse-aws
      - --variant=installer-rehearse-4.10
      command:
      - ci-operator
      image: ci-operator:latest
      imagePullPolicy: Always
      name: ""
      resources:
        requests:
          cpu: 10m
      volumeMounts:
      - mountPath: /etc/boskos
        name: boskos
        readOnly: true
      - mountPath: /secrets/ci-pull-credentials
        name: ci-pull-credentials
        readOnly: true
      - mountPath: /usr/local/installer-rehearse-aws-cluster-profile
        name: cluster-profile
      - mountPath: /secrets/gcs
        name: gcs-credentials
        readOnly: true
      - mountPath: /etc/pull-secret
        name: pull-secret
        readOnly: true
      - mountPath: /etc/report
        name: result-aggregator
        readOnly: true
    serviceAccountName: ci-operator
    volumes:
    - name: boskos
      secret:
        items:
        - key: credentials
          path: credentials
        secretName: boskos-credentials
    - name: ci-pull-credentials
      secret:
        secretName: ci-pull-credentials
    - name: cluster-profile
      secret:
        secretName: cluster-secrets-aws-qe
    - name: pull-secret
      secret:
        secretName: registry-pull-credentials
    - name: result-aggregator
      secret:
        secretName: result-aggregator
- agent: kubernetes
  cluster: build02
  decorate: true
  decoration_config:
    skip_cloning: true
  extra_refs:
  - base_ref: master
    org: openshift
    repo: verification-tests
  interval: 960h
  labels:
    ci-operator.openshift.io/cloud: aws-usgov
    ci-operator.openshift.io/cloud-cluster-profile: aws-usgov-qe
    ci-operator.openshift.io/variant: installer-rehearse-4.10
    ci.openshift.io/generator: prowgen
    job-release: "4.10"
    pj-rehearse.openshift.io/can-be-rehearsed: "true"
  name: periodic-ci-openshift-verification-tests-master-installer-rehearse-4.10-installer-rehearse-aws-usgov
  spec:
    containers:
    - args:
      - --gcs-upload-secret=/secrets/gcs/service-account.json
      - --image-import-pull-secret=/etc/pull-secret/.dockerconfigjson
      - --lease-server-credentials-file=/etc/boskos/credentials
      - --report-credentials-file=/etc/report/credentials
      - --secret-dir=/secrets/ci-pull-credentials
      - --secret-dir=/usr/local/installer-rehearse-aws-usgov-cluster-profile
      - --target=installer-rehearse-aws-usgov
      - --variant=installer-rehearse-4.10
      command:
      - ci-operator
      image: ci-operator:latest
      imagePullPolicy: Always
      name: ""
      resources:
        requests:
          cpu: 10m
      volumeMounts:
      - mountPath: /etc/boskos
        name: boskos
        readOnly: true
      - mountPath: /secrets/ci-pull-credentials
        name: ci-pull-credentials
        readOnly: true
      - mountPath: /usr/local/installer-rehearse-aws-usgov-cluster-profile
        name: cluster-profile
      - mountPath: /secrets/gcs
        name: gcs-credentials
        readOnly: true
      - mountPath: /etc/pull-secret
        name: pull-secret
        readOnly: true
      - mountPath: /etc/report
        name: result-aggregator
        readOnly: true
    serviceAccountName: ci-operator
    volumes:
    - name: boskos
      secret:
        items:
        - key: credentials
          path: credentials
        secretName: boskos-credentials
    - name: ci-pull-credentials
      secret:
        secretName: ci-pull-credentials
    - name: cluster-profile
      secret:
        secretName: cluster-secrets-aws-usgov-qe
    - name: pull-secret
      secret:
        secretName: registry-pull-credentials
    - name: result-aggregator
      secret:
        secretName: result-aggregator
- agent: kubernetes
  cluster: build02
  decorate: true
  decoration_config:
    skip_cloning: true
  extra_refs:
  - base_ref: master
    org: openshift
    repo: verification-tests
  interval: 960h
  labels:
    ci-operator.openshift.io/cloud: azure4
    ci-operator.openshift.io/cloud-cluster-profile: azure-qe
    ci-operator.openshift.io/variant: installer-rehearse-4.10
    ci.openshift.io/generator: prowgen
    job-release: "4.10"
    pj-rehearse.openshift.io/can-be-rehearsed: "true"
  name: periodic-ci-openshift-verification-tests-master-installer-rehearse-4.10-installer-rehearse-azure
  spec:
    containers:
    - args:
      - --gcs-upload-secret=/secrets/gcs/service-account.json
      - --image-import-pull-secret=/etc/pull-secret/.dockerconfigjson
      - --lease-server-credentials-file=/etc/boskos/credentials
      - --report-credentials-file=/etc/report/credentials
      - --secret-dir=/secrets/ci-pull-credentials
      - --secret-dir=/usr/local/installer-rehearse-azure-cluster-profile
      - --target=installer-rehearse-azure
      - --variant=installer-rehearse-4.10
      command:
      - ci-operator
      image: ci-operator:latest
      imagePullPolicy: Always
      name: ""
      resources:
        requests:
          cpu: 10m
      volumeMounts:
      - mountPath: /etc/boskos
        name: boskos
        readOnly: true
      - mountPath: /secrets/ci-pull-credentials
        name: ci-pull-credentials
        readOnly: true
      - mountPath: /usr/local/installer-rehearse-azure-cluster-profile
        name: cluster-profile
      - mountPath: /secrets/gcs
        name: gcs-credentials
        readOnly: true
      - mountPath: /etc/pull-secret
        name: pull-secret
        readOnly: true
      - mountPath: /etc/report
        name: result-aggregator
        readOnly: true
    serviceAccountName: ci-operator
    volumes:
    - name: boskos
      secret:
        items:
        - key: credentials
          path: credentials
        secretName: boskos-credentials
    - name: ci-pull-credentials
      secret:
        secretName: ci-pull-credentials
    - name: cluster-profile
      secret:
        secretName: cluster-secrets-azure-qe
    - name: pull-secret
      secret:
        secretName: registry-pull-credentials
    - name: result-aggregator
      secret:
        secretName: result-aggregator
- agent: kubernetes
  cluster: build02
  decorate: true
  decoration_config:
    skip_cloning: true
  extra_refs:
  - base_ref: master
    org: openshift
    repo: verification-tests
  interval: 960h
  labels:
    ci-operator.openshift.io/cloud: azure4
    ci-operator.openshift.io/cloud-cluster-profile: azure-qe
    ci-operator.openshift.io/variant: installer-rehearse-4.10
    ci.openshift.io/generator: prowgen
    job-release: "4.10"
    pj-rehearse.openshift.io/can-be-rehearsed: "true"
  name: periodic-ci-openshift-verification-tests-master-installer-rehearse-4.10-installer-rehearse-azure-aro
  spec:
    containers:
    - args:
      - --gcs-upload-secret=/secrets/gcs/service-account.json
      - --image-import-pull-secret=/etc/pull-secret/.dockerconfigjson
      - --lease-server-credentials-file=/etc/boskos/credentials
      - --report-credentials-file=/etc/report/credentials
      - --secret-dir=/secrets/ci-pull-credentials
      - --secret-dir=/usr/local/installer-rehearse-azure-aro-cluster-profile
      - --target=installer-rehearse-azure-aro
      - --variant=installer-rehearse-4.10
      command:
      - ci-operator
      image: ci-operator:latest
      imagePullPolicy: Always
      name: ""
      resources:
        requests:
          cpu: 10m
      volumeMounts:
      - mountPath: /etc/boskos
        name: boskos
        readOnly: true
      - mountPath: /secrets/ci-pull-credentials
        name: ci-pull-credentials
        readOnly: true
      - mountPath: /usr/local/installer-rehearse-azure-aro-cluster-profile
        name: cluster-profile
      - mountPath: /secrets/gcs
        name: gcs-credentials
        readOnly: true
      - mountPath: /etc/pull-secret
        name: pull-secret
        readOnly: true
      - mountPath: /etc/report
        name: result-aggregator
        readOnly: true
    serviceAccountName: ci-operator
    volumes:
    - name: boskos
      secret:
        items:
        - key: credentials
          path: credentials
        secretName: boskos-credentials
    - name: ci-pull-credentials
      secret:
        secretName: ci-pull-credentials
    - name: cluster-profile
      secret:
        secretName: cluster-secrets-azure-qe
    - name: pull-secret
      secret:
        secretName: registry-pull-credentials
    - name: result-aggregator
      secret:
        secretName: result-aggregator
- agent: kubernetes
  cluster: build02
  decorate: true
  decoration_config:
    skip_cloning: true
  extra_refs:
  - base_ref: master
    org: openshift
    repo: verification-tests
  interval: 960h
  labels:
    ci-operator.openshift.io/cloud: azuremag
    ci-operator.openshift.io/cloud-cluster-profile: azuremag-qe
    ci-operator.openshift.io/variant: installer-rehearse-4.10
    ci.openshift.io/generator: prowgen
    job-release: "4.10"
    pj-rehearse.openshift.io/can-be-rehearsed: "true"
  name: periodic-ci-openshift-verification-tests-master-installer-rehearse-4.10-installer-rehearse-azure-mag
  spec:
    containers:
    - args:
      - --gcs-upload-secret=/secrets/gcs/service-account.json
      - --image-import-pull-secret=/etc/pull-secret/.dockerconfigjson
      - --lease-server-credentials-file=/etc/boskos/credentials
      - --report-credentials-file=/etc/report/credentials
      - --secret-dir=/secrets/ci-pull-credentials
      - --secret-dir=/usr/local/installer-rehearse-azure-mag-cluster-profile
      - --target=installer-rehearse-azure-mag
      - --variant=installer-rehearse-4.10
      command:
      - ci-operator
      image: ci-operator:latest
      imagePullPolicy: Always
      name: ""
      resources:
        requests:
          cpu: 10m
      volumeMounts:
      - mountPath: /etc/boskos
        name: boskos
        readOnly: true
      - mountPath: /secrets/ci-pull-credentials
        name: ci-pull-credentials
        readOnly: true
      - mountPath: /usr/local/installer-rehearse-azure-mag-cluster-profile
        name: cluster-profile
      - mountPath: /secrets/gcs
        name: gcs-credentials
        readOnly: true
      - mountPath: /etc/pull-secret
        name: pull-secret
        readOnly: true
      - mountPath: /etc/report
        name: result-aggregator
        readOnly: true
    serviceAccountName: ci-operator
    volumes:
    - name: boskos
      secret:
        items:
        - key: credentials
          path: credentials
        secretName: boskos-credentials
    - name: ci-pull-credentials
      secret:
        secretName: ci-pull-credentials
    - name: cluster-profile
      secret:
        secretName: cluster-secrets-azuremag-qe
    - name: pull-secret
      secret:
        secretName: registry-pull-credentials
    - name: result-aggregator
      secret:
        secretName: result-aggregator
- agent: kubernetes
  cluster: build02
  decorate: true
  decoration_config:
    skip_cloning: true
  extra_refs:
  - base_ref: master
    org: openshift
    repo: verification-tests
  interval: 960h
  labels:
    ci-operator.openshift.io/cloud: gcp
    ci-operator.openshift.io/cloud-cluster-profile: gcp-qe
    ci-operator.openshift.io/variant: installer-rehearse-4.10
    ci.openshift.io/generator: prowgen
    job-release: "4.10"
    pj-rehearse.openshift.io/can-be-rehearsed: "true"
  name: periodic-ci-openshift-verification-tests-master-installer-rehearse-4.10-installer-rehearse-gcp
  spec:
    containers:
    - args:
      - --gcs-upload-secret=/secrets/gcs/service-account.json
      - --image-import-pull-secret=/etc/pull-secret/.dockerconfigjson
      - --lease-server-credentials-file=/etc/boskos/credentials
      - --report-credentials-file=/etc/report/credentials
      - --secret-dir=/secrets/ci-pull-credentials
      - --secret-dir=/usr/local/installer-rehearse-gcp-cluster-profile
      - --target=installer-rehearse-gcp
      - --variant=installer-rehearse-4.10
      command:
      - ci-operator
      image: ci-operator:latest
      imagePullPolicy: Always
      name: ""
      resources:
        requests:
          cpu: 10m
      volumeMounts:
      - mountPath: /etc/boskos
        name: boskos
        readOnly: true
      - mountPath: /secrets/ci-pull-credentials
        name: ci-pull-credentials
        readOnly: true
      - mountPath: /usr/local/installer-rehearse-gcp-cluster-profile
        name: cluster-profile
      - mountPath: /secrets/gcs
        name: gcs-credentials
        readOnly: true
      - mountPath: /etc/pull-secret
        name: pull-secret
        readOnly: true
      - mountPath: /etc/report
        name: result-aggregator
        readOnly: true
    serviceAccountName: ci-operator
    volumes:
    - name: boskos
      secret:
        items:
        - key: credentials
          path: credentials
        secretName: boskos-credentials
    - name: ci-pull-credentials
      secret:
        secretName: ci-pull-credentials
    - name: cluster-profile
      secret:
        secretName: cluster-secrets-gcp-qe
    - name: pull-secret
      secret:
        secretName: registry-pull-credentials
    - name: result-aggregator
      secret:
        secretName: result-aggregator
- agent: kubernetes
  cluster: vsphere
  decorate: true
  decoration_config:
    skip_cloning: true
  extra_refs:
  - base_ref: master
    org: openshift
    repo: verification-tests
  interval: 960h
  labels:
    ci-operator.openshift.io/cloud: vsphere
    ci-operator.openshift.io/cloud-cluster-profile: vsphere
    ci-operator.openshift.io/variant: installer-rehearse-4.10
    ci.openshift.io/generator: prowgen
    job-release: "4.10"
    pj-rehearse.openshift.io/can-be-rehearsed: "true"
  name: periodic-ci-openshift-verification-tests-master-installer-rehearse-4.10-installer-rehearse-vsphere
  spec:
    containers:
    - args:
      - --gcs-upload-secret=/secrets/gcs/service-account.json
      - --image-import-pull-secret=/etc/pull-secret/.dockerconfigjson
      - --lease-server-credentials-file=/etc/boskos/credentials
      - --report-credentials-file=/etc/report/credentials
      - --secret-dir=/secrets/ci-pull-credentials
      - --secret-dir=/usr/local/installer-rehearse-vsphere-cluster-profile
      - --target=installer-rehearse-vsphere
      - --variant=installer-rehearse-4.10
      command:
      - ci-operator
      image: ci-operator:latest
      imagePullPolicy: Always
      name: ""
      resources:
        requests:
          cpu: 10m
      volumeMounts:
      - mountPath: /etc/boskos
        name: boskos
        readOnly: true
      - mountPath: /secrets/ci-pull-credentials
        name: ci-pull-credentials
        readOnly: true
      - mountPath: /usr/local/installer-rehearse-vsphere-cluster-profile
        name: cluster-profile
      - mountPath: /secrets/gcs
        name: gcs-credentials
        readOnly: true
      - mountPath: /etc/pull-secret
        name: pull-secret
        readOnly: true
      - mountPath: /etc/report
        name: result-aggregator
        readOnly: true
    serviceAccountName: ci-operator
    volumes:
    - name: boskos
      secret:
        items:
        - key: credentials
          path: credentials
        secretName: boskos-credentials
    - name: ci-pull-credentials
      secret:
        secretName: ci-pull-credentials
    - name: cluster-profile
      secret:
        secretName: cluster-secrets-vsphere
    - name: pull-secret
      secret:
        secretName: registry-pull-credentials
    - name: result-aggregator
      secret:
        secretName: result-aggregator
- agent: kubernetes
  cluster: vsphere
  decorate: true
  decoration_config:
    skip_cloning: true
  extra_refs:
  - base_ref: master
    org: openshift
    repo: verification-tests
  interval: 960h
  labels:
    ci-operator.openshift.io/cloud: vsphere
    ci-operator.openshift.io/cloud-cluster-profile: vsphere-discon
    ci-operator.openshift.io/variant: installer-rehearse-4.10
    ci.openshift.io/generator: prowgen
    job-release: "4.10"
    pj-rehearse.openshift.io/can-be-rehearsed: "true"
  name: periodic-ci-openshift-verification-tests-master-installer-rehearse-4.10-installer-rehearse-vsphere-discon
  spec:
    containers:
    - args:
      - --gcs-upload-secret=/secrets/gcs/service-account.json
      - --image-import-pull-secret=/etc/pull-secret/.dockerconfigjson
      - --lease-server-credentials-file=/etc/boskos/credentials
      - --report-credentials-file=/etc/report/credentials
      - --secret-dir=/secrets/ci-pull-credentials
      - --secret-dir=/usr/local/installer-rehearse-vsphere-discon-cluster-profile
      - --target=installer-rehearse-vsphere-discon
      - --variant=installer-rehearse-4.10
      command:
      - ci-operator
      image: ci-operator:latest
      imagePullPolicy: Always
      name: ""
      resources:
        requests:
          cpu: 10m
      volumeMounts:
      - mountPath: /etc/boskos
        name: boskos
        readOnly: true
      - mountPath: /secrets/ci-pull-credentials
        name: ci-pull-credentials
        readOnly: true
      - mountPath: /usr/local/installer-rehearse-vsphere-discon-cluster-profile
        name: cluster-profile
      - mountPath: /secrets/gcs
        name: gcs-credentials
        readOnly: true
      - mountPath: /etc/pull-secret
        name: pull-secret
        readOnly: true
      - mountPath: /etc/report
        name: result-aggregator
        readOnly: true
    serviceAccountName: ci-operator
    volumes:
    - name: boskos
      secret:
        items:
        - key: credentials
          path: credentials
        secretName: boskos-credentials
    - name: ci-pull-credentials
      secret:
        secretName: ci-pull-credentials
    - name: cluster-profile
      secret:
        secretName: cluster-secrets-vsphere
    - name: pull-secret
      secret:
        secretName: registry-pull-credentials
    - name: result-aggregator
      secret:
        secretName: result-aggregator
- agent: kubernetes
  cluster: build05
  decorate: true
  decoration_config:
    skip_cloning: true
  extra_refs:
  - base_ref: master
    org: openshift
    repo: verification-tests
  interval: 960h
  labels:
    ci-operator.openshift.io/cloud: aws
    ci-operator.openshift.io/cloud-cluster-profile: aws-qe
    ci-operator.openshift.io/variant: installer-rehearse-4.11
    ci.openshift.io/generator: prowgen
    job-release: "4.11"
    pj-rehearse.openshift.io/can-be-rehearsed: "true"
  name: periodic-ci-openshift-verification-tests-master-installer-rehearse-4.11-installer-rehearse-aws
  spec:
    containers:
    - args:
      - --gcs-upload-secret=/secrets/gcs/service-account.json
      - --image-import-pull-secret=/etc/pull-secret/.dockerconfigjson
      - --lease-server-credentials-file=/etc/boskos/credentials
      - --report-credentials-file=/etc/report/credentials
      - --secret-dir=/secrets/ci-pull-credentials
      - --secret-dir=/usr/local/installer-rehearse-aws-cluster-profile
      - --target=installer-rehearse-aws
      - --variant=installer-rehearse-4.11
      command:
      - ci-operator
      image: ci-operator:latest
      imagePullPolicy: Always
      name: ""
      resources:
        requests:
          cpu: 10m
      volumeMounts:
      - mountPath: /etc/boskos
        name: boskos
        readOnly: true
      - mountPath: /secrets/ci-pull-credentials
        name: ci-pull-credentials
        readOnly: true
      - mountPath: /usr/local/installer-rehearse-aws-cluster-profile
        name: cluster-profile
      - mountPath: /secrets/gcs
        name: gcs-credentials
        readOnly: true
      - mountPath: /etc/pull-secret
        name: pull-secret
        readOnly: true
      - mountPath: /etc/report
        name: result-aggregator
        readOnly: true
    serviceAccountName: ci-operator
    volumes:
    - name: boskos
      secret:
        items:
        - key: credentials
          path: credentials
        secretName: boskos-credentials
    - name: ci-pull-credentials
      secret:
        secretName: ci-pull-credentials
    - name: cluster-profile
      secret:
        secretName: cluster-secrets-aws-qe
    - name: pull-secret
      secret:
        secretName: registry-pull-credentials
    - name: result-aggregator
      secret:
        secretName: result-aggregator
- agent: kubernetes
  cluster: build02
  decorate: true
  decoration_config:
    skip_cloning: true
  extra_refs:
  - base_ref: master
    org: openshift
    repo: verification-tests
  interval: 960h
  labels:
    ci-operator.openshift.io/cloud: aws-c2s
    ci-operator.openshift.io/cloud-cluster-profile: aws-c2s-qe
    ci-operator.openshift.io/variant: installer-rehearse-4.11
    ci.openshift.io/generator: prowgen
    job-release: "4.11"
    pj-rehearse.openshift.io/can-be-rehearsed: "true"
  name: periodic-ci-openshift-verification-tests-master-installer-rehearse-4.11-installer-rehearse-aws-c2s
  spec:
    containers:
    - args:
      - --gcs-upload-secret=/secrets/gcs/service-account.json
      - --image-import-pull-secret=/etc/pull-secret/.dockerconfigjson
      - --lease-server-credentials-file=/etc/boskos/credentials
      - --report-credentials-file=/etc/report/credentials
      - --secret-dir=/secrets/ci-pull-credentials
      - --secret-dir=/usr/local/installer-rehearse-aws-c2s-cluster-profile
      - --target=installer-rehearse-aws-c2s
      - --variant=installer-rehearse-4.11
      command:
      - ci-operator
      image: ci-operator:latest
      imagePullPolicy: Always
      name: ""
      resources:
        requests:
          cpu: 10m
      volumeMounts:
      - mountPath: /etc/boskos
        name: boskos
        readOnly: true
      - mountPath: /secrets/ci-pull-credentials
        name: ci-pull-credentials
        readOnly: true
      - mountPath: /usr/local/installer-rehearse-aws-c2s-cluster-profile
        name: cluster-profile
      - mountPath: /secrets/gcs
        name: gcs-credentials
        readOnly: true
      - mountPath: /etc/pull-secret
        name: pull-secret
        readOnly: true
      - mountPath: /etc/report
        name: result-aggregator
        readOnly: true
    serviceAccountName: ci-operator
    volumes:
    - name: boskos
      secret:
        items:
        - key: credentials
          path: credentials
        secretName: boskos-credentials
    - name: ci-pull-credentials
      secret:
        secretName: ci-pull-credentials
    - name: cluster-profile
      secret:
        secretName: cluster-secrets-aws-c2s-qe
    - name: pull-secret
      secret:
        secretName: registry-pull-credentials
    - name: result-aggregator
      secret:
        secretName: result-aggregator
- agent: kubernetes
  cluster: build02
  decorate: true
  decoration_config:
    skip_cloning: true
  extra_refs:
  - base_ref: master
    org: openshift
    repo: verification-tests
  interval: 960h
  labels:
    ci-operator.openshift.io/cloud: aws-sc2s
    ci-operator.openshift.io/cloud-cluster-profile: aws-sc2s-qe
    ci-operator.openshift.io/variant: installer-rehearse-4.11
    ci.openshift.io/generator: prowgen
    job-release: "4.11"
    pj-rehearse.openshift.io/can-be-rehearsed: "true"
  name: periodic-ci-openshift-verification-tests-master-installer-rehearse-4.11-installer-rehearse-aws-sc2s
  spec:
    containers:
    - args:
      - --gcs-upload-secret=/secrets/gcs/service-account.json
      - --image-import-pull-secret=/etc/pull-secret/.dockerconfigjson
      - --lease-server-credentials-file=/etc/boskos/credentials
      - --report-credentials-file=/etc/report/credentials
      - --secret-dir=/secrets/ci-pull-credentials
      - --secret-dir=/usr/local/installer-rehearse-aws-sc2s-cluster-profile
      - --target=installer-rehearse-aws-sc2s
      - --variant=installer-rehearse-4.11
      command:
      - ci-operator
      image: ci-operator:latest
      imagePullPolicy: Always
      name: ""
      resources:
        requests:
          cpu: 10m
      volumeMounts:
      - mountPath: /etc/boskos
        name: boskos
        readOnly: true
      - mountPath: /secrets/ci-pull-credentials
        name: ci-pull-credentials
        readOnly: true
      - mountPath: /usr/local/installer-rehearse-aws-sc2s-cluster-profile
        name: cluster-profile
      - mountPath: /secrets/gcs
        name: gcs-credentials
        readOnly: true
      - mountPath: /etc/pull-secret
        name: pull-secret
        readOnly: true
      - mountPath: /etc/report
        name: result-aggregator
        readOnly: true
    serviceAccountName: ci-operator
    volumes:
    - name: boskos
      secret:
        items:
        - key: credentials
          path: credentials
        secretName: boskos-credentials
    - name: ci-pull-credentials
      secret:
        secretName: ci-pull-credentials
    - name: cluster-profile
      secret:
        secretName: cluster-secrets-aws-sc2s-qe
    - name: pull-secret
      secret:
        secretName: registry-pull-credentials
    - name: result-aggregator
      secret:
        secretName: result-aggregator
- agent: kubernetes
  cluster: build02
  decorate: true
  decoration_config:
    skip_cloning: true
  extra_refs:
  - base_ref: master
    org: openshift
    repo: verification-tests
  interval: 960h
  labels:
    ci-operator.openshift.io/cloud: azure4
    ci-operator.openshift.io/cloud-cluster-profile: azure-qe
    ci-operator.openshift.io/variant: installer-rehearse-4.11
    ci.openshift.io/generator: prowgen
    job-release: "4.11"
    pj-rehearse.openshift.io/can-be-rehearsed: "true"
  name: periodic-ci-openshift-verification-tests-master-installer-rehearse-4.11-installer-rehearse-azure
  spec:
    containers:
    - args:
      - --gcs-upload-secret=/secrets/gcs/service-account.json
      - --image-import-pull-secret=/etc/pull-secret/.dockerconfigjson
      - --lease-server-credentials-file=/etc/boskos/credentials
      - --report-credentials-file=/etc/report/credentials
      - --secret-dir=/secrets/ci-pull-credentials
      - --secret-dir=/usr/local/installer-rehearse-azure-cluster-profile
      - --target=installer-rehearse-azure
      - --variant=installer-rehearse-4.11
      command:
      - ci-operator
      image: ci-operator:latest
      imagePullPolicy: Always
      name: ""
      resources:
        requests:
          cpu: 10m
      volumeMounts:
      - mountPath: /etc/boskos
        name: boskos
        readOnly: true
      - mountPath: /secrets/ci-pull-credentials
        name: ci-pull-credentials
        readOnly: true
      - mountPath: /usr/local/installer-rehearse-azure-cluster-profile
        name: cluster-profile
      - mountPath: /secrets/gcs
        name: gcs-credentials
        readOnly: true
      - mountPath: /etc/pull-secret
        name: pull-secret
        readOnly: true
      - mountPath: /etc/report
        name: result-aggregator
        readOnly: true
    serviceAccountName: ci-operator
    volumes:
    - name: boskos
      secret:
        items:
        - key: credentials
          path: credentials
        secretName: boskos-credentials
    - name: ci-pull-credentials
      secret:
        secretName: ci-pull-credentials
    - name: cluster-profile
      secret:
        secretName: cluster-secrets-azure-qe
    - name: pull-secret
      secret:
        secretName: registry-pull-credentials
    - name: result-aggregator
      secret:
        secretName: result-aggregator
- agent: kubernetes
  cluster: build05
  decorate: true
  decoration_config:
    skip_cloning: true
  extra_refs:
  - base_ref: master
    org: openshift
    repo: verification-tests
  interval: 960h
  labels:
    ci-operator.openshift.io/cloud: gcp
    ci-operator.openshift.io/cloud-cluster-profile: gcp-qe
    ci-operator.openshift.io/cluster: build05
    ci-operator.openshift.io/variant: installer-rehearse-4.11
    ci.openshift.io/generator: prowgen
    job-release: "4.11"
    pj-rehearse.openshift.io/can-be-rehearsed: "true"
  name: periodic-ci-openshift-verification-tests-master-installer-rehearse-4.11-installer-rehearse-gcp
  spec:
    containers:
    - args:
      - --gcs-upload-secret=/secrets/gcs/service-account.json
      - --image-import-pull-secret=/etc/pull-secret/.dockerconfigjson
      - --lease-server-credentials-file=/etc/boskos/credentials
      - --report-credentials-file=/etc/report/credentials
      - --secret-dir=/secrets/ci-pull-credentials
      - --secret-dir=/usr/local/installer-rehearse-gcp-cluster-profile
      - --target=installer-rehearse-gcp
      - --variant=installer-rehearse-4.11
      command:
      - ci-operator
      image: ci-operator:latest
      imagePullPolicy: Always
      name: ""
      resources:
        requests:
          cpu: 10m
      volumeMounts:
      - mountPath: /etc/boskos
        name: boskos
        readOnly: true
      - mountPath: /secrets/ci-pull-credentials
        name: ci-pull-credentials
        readOnly: true
      - mountPath: /usr/local/installer-rehearse-gcp-cluster-profile
        name: cluster-profile
      - mountPath: /secrets/gcs
        name: gcs-credentials
        readOnly: true
      - mountPath: /etc/pull-secret
        name: pull-secret
        readOnly: true
      - mountPath: /etc/report
        name: result-aggregator
        readOnly: true
    serviceAccountName: ci-operator
    volumes:
    - name: boskos
      secret:
        items:
        - key: credentials
          path: credentials
        secretName: boskos-credentials
    - name: ci-pull-credentials
      secret:
        secretName: ci-pull-credentials
    - name: cluster-profile
      secret:
        secretName: cluster-secrets-gcp-qe
    - name: pull-secret
      secret:
        secretName: registry-pull-credentials
    - name: result-aggregator
      secret:
        secretName: result-aggregator
- agent: kubernetes
  cluster: build02
  decorate: true
  decoration_config:
    skip_cloning: true
  extra_refs:
  - base_ref: master
    org: openshift
    repo: verification-tests
  interval: 960h
  labels:
    ci-operator.openshift.io/cloud: ibmcloud
    ci-operator.openshift.io/cloud-cluster-profile: ibmcloud-qe
    ci-operator.openshift.io/variant: installer-rehearse-4.11
    ci.openshift.io/generator: prowgen
    job-release: "4.11"
    pj-rehearse.openshift.io/can-be-rehearsed: "true"
  name: periodic-ci-openshift-verification-tests-master-installer-rehearse-4.11-installer-rehearse-ibmcloud
  spec:
    containers:
    - args:
      - --gcs-upload-secret=/secrets/gcs/service-account.json
      - --image-import-pull-secret=/etc/pull-secret/.dockerconfigjson
      - --lease-server-credentials-file=/etc/boskos/credentials
      - --report-credentials-file=/etc/report/credentials
      - --secret-dir=/secrets/ci-pull-credentials
      - --secret-dir=/usr/local/installer-rehearse-ibmcloud-cluster-profile
      - --target=installer-rehearse-ibmcloud
      - --variant=installer-rehearse-4.11
      command:
      - ci-operator
      image: ci-operator:latest
      imagePullPolicy: Always
      name: ""
      resources:
        requests:
          cpu: 10m
      volumeMounts:
      - mountPath: /etc/boskos
        name: boskos
        readOnly: true
      - mountPath: /secrets/ci-pull-credentials
        name: ci-pull-credentials
        readOnly: true
      - mountPath: /usr/local/installer-rehearse-ibmcloud-cluster-profile
        name: cluster-profile
      - mountPath: /secrets/gcs
        name: gcs-credentials
        readOnly: true
      - mountPath: /etc/pull-secret
        name: pull-secret
        readOnly: true
      - mountPath: /etc/report
        name: result-aggregator
        readOnly: true
    serviceAccountName: ci-operator
    volumes:
    - name: boskos
      secret:
        items:
        - key: credentials
          path: credentials
        secretName: boskos-credentials
    - name: ci-pull-credentials
      secret:
        secretName: ci-pull-credentials
    - name: cluster-profile
      secret:
        secretName: cluster-secrets-ibmcloud-qe
    - name: pull-secret
      secret:
        secretName: registry-pull-credentials
    - name: result-aggregator
      secret:
        secretName: result-aggregator
- agent: kubernetes
  cluster: build01
  decorate: true
  decoration_config:
    skip_cloning: true
  extra_refs:
  - base_ref: master
    org: openshift
    repo: verification-tests
  interval: 960h
  labels:
    ci-operator.openshift.io/cloud: nutanix-qe
    ci-operator.openshift.io/cloud-cluster-profile: nutanix-qe
    ci-operator.openshift.io/cluster: build01
    ci-operator.openshift.io/variant: installer-rehearse-4.11
    ci.openshift.io/generator: prowgen
    job-release: "4.11"
    pj-rehearse.openshift.io/can-be-rehearsed: "true"
  name: periodic-ci-openshift-verification-tests-master-installer-rehearse-4.11-installer-rehearse-nutanix
  spec:
    containers:
    - args:
      - --gcs-upload-secret=/secrets/gcs/service-account.json
      - --image-import-pull-secret=/etc/pull-secret/.dockerconfigjson
      - --lease-server-credentials-file=/etc/boskos/credentials
      - --report-credentials-file=/etc/report/credentials
      - --secret-dir=/secrets/ci-pull-credentials
      - --secret-dir=/usr/local/installer-rehearse-nutanix-cluster-profile
      - --target=installer-rehearse-nutanix
      - --variant=installer-rehearse-4.11
      command:
      - ci-operator
      image: ci-operator:latest
      imagePullPolicy: Always
      name: ""
      resources:
        requests:
          cpu: 10m
      volumeMounts:
      - mountPath: /etc/boskos
        name: boskos
        readOnly: true
      - mountPath: /secrets/ci-pull-credentials
        name: ci-pull-credentials
        readOnly: true
      - mountPath: /usr/local/installer-rehearse-nutanix-cluster-profile
        name: cluster-profile
      - mountPath: /secrets/gcs
        name: gcs-credentials
        readOnly: true
      - mountPath: /etc/pull-secret
        name: pull-secret
        readOnly: true
      - mountPath: /etc/report
        name: result-aggregator
        readOnly: true
    serviceAccountName: ci-operator
    volumes:
    - name: boskos
      secret:
        items:
        - key: credentials
          path: credentials
        secretName: boskos-credentials
    - name: ci-pull-credentials
      secret:
        secretName: ci-pull-credentials
    - name: cluster-profile
      secret:
        secretName: cluster-secrets-nutanix-qe
    - name: pull-secret
      secret:
        secretName: registry-pull-credentials
    - name: result-aggregator
      secret:
        secretName: result-aggregator
- agent: kubernetes
  cluster: vsphere
  decorate: true
  decoration_config:
    skip_cloning: true
  extra_refs:
  - base_ref: master
    org: openshift
    repo: verification-tests
  interval: 960h
  labels:
    ci-operator.openshift.io/cloud: vsphere
    ci-operator.openshift.io/cloud-cluster-profile: vsphere
    ci-operator.openshift.io/variant: installer-rehearse-4.11
    ci.openshift.io/generator: prowgen
    job-release: "4.11"
    pj-rehearse.openshift.io/can-be-rehearsed: "true"
  name: periodic-ci-openshift-verification-tests-master-installer-rehearse-4.11-installer-rehearse-vsphere
  spec:
    containers:
    - args:
      - --gcs-upload-secret=/secrets/gcs/service-account.json
      - --image-import-pull-secret=/etc/pull-secret/.dockerconfigjson
      - --lease-server-credentials-file=/etc/boskos/credentials
      - --report-credentials-file=/etc/report/credentials
      - --secret-dir=/secrets/ci-pull-credentials
      - --secret-dir=/usr/local/installer-rehearse-vsphere-cluster-profile
      - --target=installer-rehearse-vsphere
      - --variant=installer-rehearse-4.11
      command:
      - ci-operator
      image: ci-operator:latest
      imagePullPolicy: Always
      name: ""
      resources:
        requests:
          cpu: 10m
      volumeMounts:
      - mountPath: /etc/boskos
        name: boskos
        readOnly: true
      - mountPath: /secrets/ci-pull-credentials
        name: ci-pull-credentials
        readOnly: true
      - mountPath: /usr/local/installer-rehearse-vsphere-cluster-profile
        name: cluster-profile
      - mountPath: /secrets/gcs
        name: gcs-credentials
        readOnly: true
      - mountPath: /etc/pull-secret
        name: pull-secret
        readOnly: true
      - mountPath: /etc/report
        name: result-aggregator
        readOnly: true
    serviceAccountName: ci-operator
    volumes:
    - name: boskos
      secret:
        items:
        - key: credentials
          path: credentials
        secretName: boskos-credentials
    - name: ci-pull-credentials
      secret:
        secretName: ci-pull-credentials
    - name: cluster-profile
      secret:
        secretName: cluster-secrets-vsphere
    - name: pull-secret
      secret:
        secretName: registry-pull-credentials
    - name: result-aggregator
      secret:
        secretName: result-aggregator
- agent: kubernetes
  cluster: build02
  decorate: true
  decoration_config:
    skip_cloning: true
  extra_refs:
  - base_ref: master
    org: openshift
    repo: verification-tests
  interval: 960h
  labels:
    ci-operator.openshift.io/cloud: alibabacloud
    ci-operator.openshift.io/cloud-cluster-profile: alibabacloud-qe
    ci-operator.openshift.io/variant: installer-rehearse-4.12
    ci.openshift.io/generator: prowgen
    job-release: "4.12"
    pj-rehearse.openshift.io/can-be-rehearsed: "true"
  name: periodic-ci-openshift-verification-tests-master-installer-rehearse-4.12-installer-rehearse-alibabacloud
  spec:
    containers:
    - args:
      - --gcs-upload-secret=/secrets/gcs/service-account.json
      - --image-import-pull-secret=/etc/pull-secret/.dockerconfigjson
      - --lease-server-credentials-file=/etc/boskos/credentials
      - --report-credentials-file=/etc/report/credentials
      - --secret-dir=/secrets/ci-pull-credentials
      - --secret-dir=/usr/local/installer-rehearse-alibabacloud-cluster-profile
      - --target=installer-rehearse-alibabacloud
      - --variant=installer-rehearse-4.12
      command:
      - ci-operator
      image: ci-operator:latest
      imagePullPolicy: Always
      name: ""
      resources:
        requests:
          cpu: 10m
      volumeMounts:
      - mountPath: /etc/boskos
        name: boskos
        readOnly: true
      - mountPath: /secrets/ci-pull-credentials
        name: ci-pull-credentials
        readOnly: true
      - mountPath: /usr/local/installer-rehearse-alibabacloud-cluster-profile
        name: cluster-profile
      - mountPath: /secrets/gcs
        name: gcs-credentials
        readOnly: true
      - mountPath: /etc/pull-secret
        name: pull-secret
        readOnly: true
      - mountPath: /etc/report
        name: result-aggregator
        readOnly: true
    serviceAccountName: ci-operator
    volumes:
    - name: boskos
      secret:
        items:
        - key: credentials
          path: credentials
        secretName: boskos-credentials
    - name: ci-pull-credentials
      secret:
        secretName: ci-pull-credentials
    - name: cluster-profile
      secret:
        secretName: cluster-secrets-alibabacloud-qe
    - name: pull-secret
      secret:
        secretName: registry-pull-credentials
    - name: result-aggregator
      secret:
        secretName: result-aggregator
- agent: kubernetes
  cluster: build05
  decorate: true
  decoration_config:
    skip_cloning: true
  extra_refs:
  - base_ref: master
    org: openshift
    repo: verification-tests
  interval: 960h
  labels:
    ci-operator.openshift.io/cloud: aws
    ci-operator.openshift.io/cloud-cluster-profile: aws-qe
    ci-operator.openshift.io/variant: installer-rehearse-4.12
    ci.openshift.io/generator: prowgen
    job-release: "4.12"
    pj-rehearse.openshift.io/can-be-rehearsed: "true"
  name: periodic-ci-openshift-verification-tests-master-installer-rehearse-4.12-installer-rehearse-aws
  spec:
    containers:
    - args:
      - --gcs-upload-secret=/secrets/gcs/service-account.json
      - --image-import-pull-secret=/etc/pull-secret/.dockerconfigjson
      - --lease-server-credentials-file=/etc/boskos/credentials
      - --report-credentials-file=/etc/report/credentials
      - --secret-dir=/secrets/ci-pull-credentials
      - --secret-dir=/usr/local/installer-rehearse-aws-cluster-profile
      - --target=installer-rehearse-aws
      - --variant=installer-rehearse-4.12
      command:
      - ci-operator
      image: ci-operator:latest
      imagePullPolicy: Always
      name: ""
      resources:
        requests:
          cpu: 10m
      volumeMounts:
      - mountPath: /etc/boskos
        name: boskos
        readOnly: true
      - mountPath: /secrets/ci-pull-credentials
        name: ci-pull-credentials
        readOnly: true
      - mountPath: /usr/local/installer-rehearse-aws-cluster-profile
        name: cluster-profile
      - mountPath: /secrets/gcs
        name: gcs-credentials
        readOnly: true
      - mountPath: /etc/pull-secret
        name: pull-secret
        readOnly: true
      - mountPath: /etc/report
        name: result-aggregator
        readOnly: true
    serviceAccountName: ci-operator
    volumes:
    - name: boskos
      secret:
        items:
        - key: credentials
          path: credentials
        secretName: boskos-credentials
    - name: ci-pull-credentials
      secret:
        secretName: ci-pull-credentials
    - name: cluster-profile
      secret:
        secretName: cluster-secrets-aws-qe
    - name: pull-secret
      secret:
        secretName: registry-pull-credentials
    - name: result-aggregator
      secret:
        secretName: result-aggregator
- agent: kubernetes
  cluster: build05
  decorate: true
  decoration_config:
    skip_cloning: true
  extra_refs:
  - base_ref: master
    org: openshift
    repo: verification-tests
  interval: 960h
  labels:
    ci-operator.openshift.io/cloud: aws
    ci-operator.openshift.io/cloud-cluster-profile: aws-1-qe
    ci-operator.openshift.io/variant: installer-rehearse-4.12
    ci.openshift.io/generator: prowgen
    job-release: "4.12"
    pj-rehearse.openshift.io/can-be-rehearsed: "true"
  name: periodic-ci-openshift-verification-tests-master-installer-rehearse-4.12-installer-rehearse-aws-1
  spec:
    containers:
    - args:
      - --gcs-upload-secret=/secrets/gcs/service-account.json
      - --image-import-pull-secret=/etc/pull-secret/.dockerconfigjson
      - --lease-server-credentials-file=/etc/boskos/credentials
      - --report-credentials-file=/etc/report/credentials
      - --secret-dir=/secrets/ci-pull-credentials
      - --secret-dir=/usr/local/installer-rehearse-aws-1-cluster-profile
      - --target=installer-rehearse-aws-1
      - --variant=installer-rehearse-4.12
      command:
      - ci-operator
      image: ci-operator:latest
      imagePullPolicy: Always
      name: ""
      resources:
        requests:
          cpu: 10m
      volumeMounts:
      - mountPath: /etc/boskos
        name: boskos
        readOnly: true
      - mountPath: /secrets/ci-pull-credentials
        name: ci-pull-credentials
        readOnly: true
      - mountPath: /usr/local/installer-rehearse-aws-1-cluster-profile
        name: cluster-profile
      - mountPath: /secrets/gcs
        name: gcs-credentials
        readOnly: true
      - mountPath: /etc/pull-secret
        name: pull-secret
        readOnly: true
      - mountPath: /etc/report
        name: result-aggregator
        readOnly: true
    serviceAccountName: ci-operator
    volumes:
    - name: boskos
      secret:
        items:
        - key: credentials
          path: credentials
        secretName: boskos-credentials
    - name: ci-pull-credentials
      secret:
        secretName: ci-pull-credentials
    - name: cluster-profile
      secret:
        secretName: cluster-secrets-aws-1-qe
    - name: pull-secret
      secret:
        secretName: registry-pull-credentials
    - name: result-aggregator
      secret:
        secretName: result-aggregator
- agent: kubernetes
  cluster: build02
  decorate: true
  decoration_config:
    skip_cloning: true
  extra_refs:
  - base_ref: master
    org: openshift
    repo: verification-tests
  interval: 960h
  labels:
    ci-operator.openshift.io/cloud: aws-usgov
    ci-operator.openshift.io/cloud-cluster-profile: aws-usgov-qe
    ci-operator.openshift.io/variant: installer-rehearse-4.12
    ci.openshift.io/generator: prowgen
    job-release: "4.12"
    pj-rehearse.openshift.io/can-be-rehearsed: "true"
  name: periodic-ci-openshift-verification-tests-master-installer-rehearse-4.12-installer-rehearse-aws-usgov
  spec:
    containers:
    - args:
      - --gcs-upload-secret=/secrets/gcs/service-account.json
      - --image-import-pull-secret=/etc/pull-secret/.dockerconfigjson
      - --lease-server-credentials-file=/etc/boskos/credentials
      - --report-credentials-file=/etc/report/credentials
      - --secret-dir=/secrets/ci-pull-credentials
      - --secret-dir=/usr/local/installer-rehearse-aws-usgov-cluster-profile
      - --target=installer-rehearse-aws-usgov
      - --variant=installer-rehearse-4.12
      command:
      - ci-operator
      image: ci-operator:latest
      imagePullPolicy: Always
      name: ""
      resources:
        requests:
          cpu: 10m
      volumeMounts:
      - mountPath: /etc/boskos
        name: boskos
        readOnly: true
      - mountPath: /secrets/ci-pull-credentials
        name: ci-pull-credentials
        readOnly: true
      - mountPath: /usr/local/installer-rehearse-aws-usgov-cluster-profile
        name: cluster-profile
      - mountPath: /secrets/gcs
        name: gcs-credentials
        readOnly: true
      - mountPath: /etc/pull-secret
        name: pull-secret
        readOnly: true
      - mountPath: /etc/report
        name: result-aggregator
        readOnly: true
    serviceAccountName: ci-operator
    volumes:
    - name: boskos
      secret:
        items:
        - key: credentials
          path: credentials
        secretName: boskos-credentials
    - name: ci-pull-credentials
      secret:
        secretName: ci-pull-credentials
    - name: cluster-profile
      secret:
        secretName: cluster-secrets-aws-usgov-qe
    - name: pull-secret
      secret:
        secretName: registry-pull-credentials
    - name: result-aggregator
      secret:
        secretName: result-aggregator
- agent: kubernetes
  cluster: build02
  decorate: true
  decoration_config:
    skip_cloning: true
  extra_refs:
  - base_ref: master
    org: openshift
    repo: verification-tests
  interval: 960h
  labels:
    ci-operator.openshift.io/cloud: azure4
    ci-operator.openshift.io/cloud-cluster-profile: azure-qe
    ci-operator.openshift.io/variant: installer-rehearse-4.12
    ci.openshift.io/generator: prowgen
    job-release: "4.12"
    pj-rehearse.openshift.io/can-be-rehearsed: "true"
  name: periodic-ci-openshift-verification-tests-master-installer-rehearse-4.12-installer-rehearse-azure
  spec:
    containers:
    - args:
      - --gcs-upload-secret=/secrets/gcs/service-account.json
      - --image-import-pull-secret=/etc/pull-secret/.dockerconfigjson
      - --lease-server-credentials-file=/etc/boskos/credentials
      - --report-credentials-file=/etc/report/credentials
      - --secret-dir=/secrets/ci-pull-credentials
      - --secret-dir=/usr/local/installer-rehearse-azure-cluster-profile
      - --target=installer-rehearse-azure
      - --variant=installer-rehearse-4.12
      command:
      - ci-operator
      image: ci-operator:latest
      imagePullPolicy: Always
      name: ""
      resources:
        requests:
          cpu: 10m
      volumeMounts:
      - mountPath: /etc/boskos
        name: boskos
        readOnly: true
      - mountPath: /secrets/ci-pull-credentials
        name: ci-pull-credentials
        readOnly: true
      - mountPath: /usr/local/installer-rehearse-azure-cluster-profile
        name: cluster-profile
      - mountPath: /secrets/gcs
        name: gcs-credentials
        readOnly: true
      - mountPath: /etc/pull-secret
        name: pull-secret
        readOnly: true
      - mountPath: /etc/report
        name: result-aggregator
        readOnly: true
    serviceAccountName: ci-operator
    volumes:
    - name: boskos
      secret:
        items:
        - key: credentials
          path: credentials
        secretName: boskos-credentials
    - name: ci-pull-credentials
      secret:
        secretName: ci-pull-credentials
    - name: cluster-profile
      secret:
        secretName: cluster-secrets-azure-qe
    - name: pull-secret
      secret:
        secretName: registry-pull-credentials
    - name: result-aggregator
      secret:
        secretName: result-aggregator
- agent: kubernetes
  cluster: build02
  decorate: true
  decoration_config:
    skip_cloning: true
  extra_refs:
  - base_ref: master
    org: openshift
    repo: verification-tests
  interval: 960h
  labels:
    ci-operator.openshift.io/cloud: azuremag
    ci-operator.openshift.io/cloud-cluster-profile: azuremag-qe
    ci-operator.openshift.io/variant: installer-rehearse-4.12
    ci.openshift.io/generator: prowgen
    job-release: "4.12"
    pj-rehearse.openshift.io/can-be-rehearsed: "true"
  name: periodic-ci-openshift-verification-tests-master-installer-rehearse-4.12-installer-rehearse-azure-mag
  spec:
    containers:
    - args:
      - --gcs-upload-secret=/secrets/gcs/service-account.json
      - --image-import-pull-secret=/etc/pull-secret/.dockerconfigjson
      - --lease-server-credentials-file=/etc/boskos/credentials
      - --report-credentials-file=/etc/report/credentials
      - --secret-dir=/secrets/ci-pull-credentials
      - --secret-dir=/usr/local/installer-rehearse-azure-mag-cluster-profile
      - --target=installer-rehearse-azure-mag
      - --variant=installer-rehearse-4.12
      command:
      - ci-operator
      image: ci-operator:latest
      imagePullPolicy: Always
      name: ""
      resources:
        requests:
          cpu: 10m
      volumeMounts:
      - mountPath: /etc/boskos
        name: boskos
        readOnly: true
      - mountPath: /secrets/ci-pull-credentials
        name: ci-pull-credentials
        readOnly: true
      - mountPath: /usr/local/installer-rehearse-azure-mag-cluster-profile
        name: cluster-profile
      - mountPath: /secrets/gcs
        name: gcs-credentials
        readOnly: true
      - mountPath: /etc/pull-secret
        name: pull-secret
        readOnly: true
      - mountPath: /etc/report
        name: result-aggregator
        readOnly: true
    serviceAccountName: ci-operator
    volumes:
    - name: boskos
      secret:
        items:
        - key: credentials
          path: credentials
        secretName: boskos-credentials
    - name: ci-pull-credentials
      secret:
        secretName: ci-pull-credentials
    - name: cluster-profile
      secret:
        secretName: cluster-secrets-azuremag-qe
    - name: pull-secret
      secret:
        secretName: registry-pull-credentials
    - name: result-aggregator
      secret:
        secretName: result-aggregator
- agent: kubernetes
  cluster: build01
  decorate: true
  decoration_config:
    skip_cloning: true
  extra_refs:
  - base_ref: master
    org: openshift
    repo: verification-tests
  interval: 960h
  labels:
    ci-operator.openshift.io/cloud: azurestack
    ci-operator.openshift.io/cloud-cluster-profile: azurestack-qe
    ci-operator.openshift.io/cluster: build01
    ci-operator.openshift.io/variant: installer-rehearse-4.12
    ci.openshift.io/generator: prowgen
    job-release: "4.12"
    pj-rehearse.openshift.io/can-be-rehearsed: "true"
  name: periodic-ci-openshift-verification-tests-master-installer-rehearse-4.12-installer-rehearse-azure-stack
  spec:
    containers:
    - args:
      - --gcs-upload-secret=/secrets/gcs/service-account.json
      - --image-import-pull-secret=/etc/pull-secret/.dockerconfigjson
      - --lease-server-credentials-file=/etc/boskos/credentials
      - --report-credentials-file=/etc/report/credentials
      - --secret-dir=/secrets/ci-pull-credentials
      - --secret-dir=/usr/local/installer-rehearse-azure-stack-cluster-profile
      - --target=installer-rehearse-azure-stack
      - --variant=installer-rehearse-4.12
      command:
      - ci-operator
      image: ci-operator:latest
      imagePullPolicy: Always
      name: ""
      resources:
        requests:
          cpu: 10m
      volumeMounts:
      - mountPath: /etc/boskos
        name: boskos
        readOnly: true
      - mountPath: /secrets/ci-pull-credentials
        name: ci-pull-credentials
        readOnly: true
      - mountPath: /usr/local/installer-rehearse-azure-stack-cluster-profile
        name: cluster-profile
      - mountPath: /secrets/gcs
        name: gcs-credentials
        readOnly: true
      - mountPath: /etc/pull-secret
        name: pull-secret
        readOnly: true
      - mountPath: /etc/report
        name: result-aggregator
        readOnly: true
    serviceAccountName: ci-operator
    volumes:
    - name: boskos
      secret:
        items:
        - key: credentials
          path: credentials
        secretName: boskos-credentials
    - name: ci-pull-credentials
      secret:
        secretName: ci-pull-credentials
    - name: cluster-profile
      secret:
        secretName: cluster-secrets-azurestack-qe
    - name: pull-secret
      secret:
        secretName: registry-pull-credentials
    - name: result-aggregator
      secret:
        secretName: result-aggregator
- agent: kubernetes
  cluster: build02
  decorate: true
  decoration_config:
    skip_cloning: true
  extra_refs:
  - base_ref: master
    org: openshift
    repo: verification-tests
  interval: 960h
  labels:
    ci-operator.openshift.io/cloud: gcp
    ci-operator.openshift.io/cloud-cluster-profile: gcp-qe
    ci-operator.openshift.io/variant: installer-rehearse-4.12
    ci.openshift.io/generator: prowgen
    job-release: "4.12"
    pj-rehearse.openshift.io/can-be-rehearsed: "true"
  name: periodic-ci-openshift-verification-tests-master-installer-rehearse-4.12-installer-rehearse-gcp
  spec:
    containers:
    - args:
      - --gcs-upload-secret=/secrets/gcs/service-account.json
      - --image-import-pull-secret=/etc/pull-secret/.dockerconfigjson
      - --lease-server-credentials-file=/etc/boskos/credentials
      - --report-credentials-file=/etc/report/credentials
      - --secret-dir=/secrets/ci-pull-credentials
      - --secret-dir=/usr/local/installer-rehearse-gcp-cluster-profile
      - --target=installer-rehearse-gcp
      - --variant=installer-rehearse-4.12
      command:
      - ci-operator
      image: ci-operator:latest
      imagePullPolicy: Always
      name: ""
      resources:
        requests:
          cpu: 10m
      volumeMounts:
      - mountPath: /etc/boskos
        name: boskos
        readOnly: true
      - mountPath: /secrets/ci-pull-credentials
        name: ci-pull-credentials
        readOnly: true
      - mountPath: /usr/local/installer-rehearse-gcp-cluster-profile
        name: cluster-profile
      - mountPath: /secrets/gcs
        name: gcs-credentials
        readOnly: true
      - mountPath: /etc/pull-secret
        name: pull-secret
        readOnly: true
      - mountPath: /etc/report
        name: result-aggregator
        readOnly: true
    serviceAccountName: ci-operator
    volumes:
    - name: boskos
      secret:
        items:
        - key: credentials
          path: credentials
        secretName: boskos-credentials
    - name: ci-pull-credentials
      secret:
        secretName: ci-pull-credentials
    - name: cluster-profile
      secret:
        secretName: cluster-secrets-gcp-qe
    - name: pull-secret
      secret:
        secretName: registry-pull-credentials
    - name: result-aggregator
      secret:
        secretName: result-aggregator
- agent: kubernetes
  cluster: build02
  decorate: true
  decoration_config:
    skip_cloning: true
  extra_refs:
  - base_ref: master
    org: openshift
    repo: verification-tests
  interval: 960h
  labels:
    ci-operator.openshift.io/cloud: ibmcloud
    ci-operator.openshift.io/cloud-cluster-profile: ibmcloud-qe
    ci-operator.openshift.io/variant: installer-rehearse-4.12
    ci.openshift.io/generator: prowgen
    job-release: "4.12"
    pj-rehearse.openshift.io/can-be-rehearsed: "true"
  name: periodic-ci-openshift-verification-tests-master-installer-rehearse-4.12-installer-rehearse-ibmcloud
  spec:
    containers:
    - args:
      - --gcs-upload-secret=/secrets/gcs/service-account.json
      - --image-import-pull-secret=/etc/pull-secret/.dockerconfigjson
      - --lease-server-credentials-file=/etc/boskos/credentials
      - --report-credentials-file=/etc/report/credentials
      - --secret-dir=/secrets/ci-pull-credentials
      - --secret-dir=/usr/local/installer-rehearse-ibmcloud-cluster-profile
      - --target=installer-rehearse-ibmcloud
      - --variant=installer-rehearse-4.12
      command:
      - ci-operator
      image: ci-operator:latest
      imagePullPolicy: Always
      name: ""
      resources:
        requests:
          cpu: 10m
      volumeMounts:
      - mountPath: /etc/boskos
        name: boskos
        readOnly: true
      - mountPath: /secrets/ci-pull-credentials
        name: ci-pull-credentials
        readOnly: true
      - mountPath: /usr/local/installer-rehearse-ibmcloud-cluster-profile
        name: cluster-profile
      - mountPath: /secrets/gcs
        name: gcs-credentials
        readOnly: true
      - mountPath: /etc/pull-secret
        name: pull-secret
        readOnly: true
      - mountPath: /etc/report
        name: result-aggregator
        readOnly: true
    serviceAccountName: ci-operator
    volumes:
    - name: boskos
      secret:
        items:
        - key: credentials
          path: credentials
        secretName: boskos-credentials
    - name: ci-pull-credentials
      secret:
        secretName: ci-pull-credentials
    - name: cluster-profile
      secret:
        secretName: cluster-secrets-ibmcloud-qe
    - name: pull-secret
      secret:
        secretName: registry-pull-credentials
    - name: result-aggregator
      secret:
        secretName: result-aggregator
- agent: kubernetes
  cluster: build01
  decorate: true
  decoration_config:
    skip_cloning: true
  extra_refs:
  - base_ref: master
    org: openshift
    repo: verification-tests
  interval: 960h
  labels:
    ci-operator.openshift.io/cloud: nutanix-qe
    ci-operator.openshift.io/cloud-cluster-profile: nutanix-qe
    ci-operator.openshift.io/cluster: build01
    ci-operator.openshift.io/variant: installer-rehearse-4.12
    ci.openshift.io/generator: prowgen
    job-release: "4.12"
    pj-rehearse.openshift.io/can-be-rehearsed: "true"
  name: periodic-ci-openshift-verification-tests-master-installer-rehearse-4.12-installer-rehearse-nutanix
  spec:
    containers:
    - args:
      - --gcs-upload-secret=/secrets/gcs/service-account.json
      - --image-import-pull-secret=/etc/pull-secret/.dockerconfigjson
      - --lease-server-credentials-file=/etc/boskos/credentials
      - --report-credentials-file=/etc/report/credentials
      - --secret-dir=/secrets/ci-pull-credentials
      - --secret-dir=/usr/local/installer-rehearse-nutanix-cluster-profile
      - --target=installer-rehearse-nutanix
      - --variant=installer-rehearse-4.12
      command:
      - ci-operator
      image: ci-operator:latest
      imagePullPolicy: Always
      name: ""
      resources:
        requests:
          cpu: 10m
      volumeMounts:
      - mountPath: /etc/boskos
        name: boskos
        readOnly: true
      - mountPath: /secrets/ci-pull-credentials
        name: ci-pull-credentials
        readOnly: true
      - mountPath: /usr/local/installer-rehearse-nutanix-cluster-profile
        name: cluster-profile
      - mountPath: /secrets/gcs
        name: gcs-credentials
        readOnly: true
      - mountPath: /etc/pull-secret
        name: pull-secret
        readOnly: true
      - mountPath: /etc/report
        name: result-aggregator
        readOnly: true
    serviceAccountName: ci-operator
    volumes:
    - name: boskos
      secret:
        items:
        - key: credentials
          path: credentials
        secretName: boskos-credentials
    - name: ci-pull-credentials
      secret:
        secretName: ci-pull-credentials
    - name: cluster-profile
      secret:
        secretName: cluster-secrets-nutanix-qe
    - name: pull-secret
      secret:
        secretName: registry-pull-credentials
    - name: result-aggregator
      secret:
        secretName: result-aggregator
- agent: kubernetes
  cluster: vsphere
  decorate: true
  decoration_config:
    skip_cloning: true
  extra_refs:
  - base_ref: master
    org: openshift
    repo: verification-tests
  interval: 960h
  labels:
    ci-operator.openshift.io/cloud: vsphere
    ci-operator.openshift.io/cloud-cluster-profile: vsphere
    ci-operator.openshift.io/variant: installer-rehearse-4.12
    ci.openshift.io/generator: prowgen
    job-release: "4.12"
    pj-rehearse.openshift.io/can-be-rehearsed: "true"
  name: periodic-ci-openshift-verification-tests-master-installer-rehearse-4.12-installer-rehearse-vsphere
  spec:
    containers:
    - args:
      - --gcs-upload-secret=/secrets/gcs/service-account.json
      - --image-import-pull-secret=/etc/pull-secret/.dockerconfigjson
      - --lease-server-credentials-file=/etc/boskos/credentials
      - --report-credentials-file=/etc/report/credentials
      - --secret-dir=/secrets/ci-pull-credentials
      - --secret-dir=/usr/local/installer-rehearse-vsphere-cluster-profile
      - --target=installer-rehearse-vsphere
      - --variant=installer-rehearse-4.12
      command:
      - ci-operator
      image: ci-operator:latest
      imagePullPolicy: Always
      name: ""
      resources:
        requests:
          cpu: 10m
      volumeMounts:
      - mountPath: /etc/boskos
        name: boskos
        readOnly: true
      - mountPath: /secrets/ci-pull-credentials
        name: ci-pull-credentials
        readOnly: true
      - mountPath: /usr/local/installer-rehearse-vsphere-cluster-profile
        name: cluster-profile
      - mountPath: /secrets/gcs
        name: gcs-credentials
        readOnly: true
      - mountPath: /etc/pull-secret
        name: pull-secret
        readOnly: true
      - mountPath: /etc/report
        name: result-aggregator
        readOnly: true
    serviceAccountName: ci-operator
    volumes:
    - name: boskos
      secret:
        items:
        - key: credentials
          path: credentials
        secretName: boskos-credentials
    - name: ci-pull-credentials
      secret:
        secretName: ci-pull-credentials
    - name: cluster-profile
      secret:
        secretName: cluster-secrets-vsphere
    - name: pull-secret
      secret:
        secretName: registry-pull-credentials
    - name: result-aggregator
      secret:
        secretName: result-aggregator
- agent: kubernetes
  cluster: vsphere
  decorate: true
  decoration_config:
    skip_cloning: true
  extra_refs:
  - base_ref: master
    org: openshift
    repo: verification-tests
  interval: 960h
  labels:
    ci-operator.openshift.io/cloud: vsphere
    ci-operator.openshift.io/cloud-cluster-profile: vsphere-discon
    ci-operator.openshift.io/variant: installer-rehearse-4.12
    ci.openshift.io/generator: prowgen
    job-release: "4.12"
    pj-rehearse.openshift.io/can-be-rehearsed: "true"
  name: periodic-ci-openshift-verification-tests-master-installer-rehearse-4.12-installer-rehearse-vsphere-discon
  spec:
    containers:
    - args:
      - --gcs-upload-secret=/secrets/gcs/service-account.json
      - --image-import-pull-secret=/etc/pull-secret/.dockerconfigjson
      - --lease-server-credentials-file=/etc/boskos/credentials
      - --report-credentials-file=/etc/report/credentials
      - --secret-dir=/secrets/ci-pull-credentials
      - --secret-dir=/usr/local/installer-rehearse-vsphere-discon-cluster-profile
      - --target=installer-rehearse-vsphere-discon
      - --variant=installer-rehearse-4.12
      command:
      - ci-operator
      image: ci-operator:latest
      imagePullPolicy: Always
      name: ""
      resources:
        requests:
          cpu: 10m
      volumeMounts:
      - mountPath: /etc/boskos
        name: boskos
        readOnly: true
      - mountPath: /secrets/ci-pull-credentials
        name: ci-pull-credentials
        readOnly: true
      - mountPath: /usr/local/installer-rehearse-vsphere-discon-cluster-profile
        name: cluster-profile
      - mountPath: /secrets/gcs
        name: gcs-credentials
        readOnly: true
      - mountPath: /etc/pull-secret
        name: pull-secret
        readOnly: true
      - mountPath: /etc/report
        name: result-aggregator
        readOnly: true
    serviceAccountName: ci-operator
    volumes:
    - name: boskos
      secret:
        items:
        - key: credentials
          path: credentials
        secretName: boskos-credentials
    - name: ci-pull-credentials
      secret:
        secretName: ci-pull-credentials
    - name: cluster-profile
      secret:
        secretName: cluster-secrets-vsphere
    - name: pull-secret
      secret:
        secretName: registry-pull-credentials
    - name: result-aggregator
      secret:
        secretName: result-aggregator
- agent: kubernetes
  cluster: vsphere
  decorate: true
  decoration_config:
    skip_cloning: true
  extra_refs:
  - base_ref: master
    org: openshift
    repo: verification-tests
  interval: 960h
  labels:
    ci-operator.openshift.io/cloud: vsphere
    ci-operator.openshift.io/cloud-cluster-profile: vsphere-multizone
    ci-operator.openshift.io/variant: installer-rehearse-4.12
    ci.openshift.io/generator: prowgen
    job-release: "4.12"
    pj-rehearse.openshift.io/can-be-rehearsed: "true"
  name: periodic-ci-openshift-verification-tests-master-installer-rehearse-4.12-installer-rehearse-vsphere-multizone
  spec:
    containers:
    - args:
      - --gcs-upload-secret=/secrets/gcs/service-account.json
      - --image-import-pull-secret=/etc/pull-secret/.dockerconfigjson
      - --lease-server-credentials-file=/etc/boskos/credentials
      - --report-credentials-file=/etc/report/credentials
      - --secret-dir=/secrets/ci-pull-credentials
      - --secret-dir=/usr/local/installer-rehearse-vsphere-multizone-cluster-profile
      - --target=installer-rehearse-vsphere-multizone
      - --variant=installer-rehearse-4.12
      command:
      - ci-operator
      image: ci-operator:latest
      imagePullPolicy: Always
      name: ""
      resources:
        requests:
          cpu: 10m
      volumeMounts:
      - mountPath: /etc/boskos
        name: boskos
        readOnly: true
      - mountPath: /secrets/ci-pull-credentials
        name: ci-pull-credentials
        readOnly: true
      - mountPath: /usr/local/installer-rehearse-vsphere-multizone-cluster-profile
        name: cluster-profile
      - mountPath: /secrets/gcs
        name: gcs-credentials
        readOnly: true
      - mountPath: /etc/pull-secret
        name: pull-secret
        readOnly: true
      - mountPath: /etc/report
        name: result-aggregator
        readOnly: true
    serviceAccountName: ci-operator
    volumes:
    - name: boskos
      secret:
        items:
        - key: credentials
          path: credentials
        secretName: boskos-credentials
    - name: ci-pull-credentials
      secret:
        secretName: ci-pull-credentials
    - name: cluster-profile
      secret:
        secretName: cluster-secrets-vsphere
    - name: pull-secret
      secret:
        secretName: registry-pull-credentials
    - name: result-aggregator
      secret:
        secretName: result-aggregator
- agent: kubernetes
  cluster: build05
  decorate: true
  decoration_config:
    skip_cloning: true
  extra_refs:
  - base_ref: master
    org: openshift
    repo: verification-tests
  interval: 960h
  labels:
    ci-operator.openshift.io/cloud: aws
    ci-operator.openshift.io/cloud-cluster-profile: aws-qe
    ci-operator.openshift.io/variant: installer-rehearse-4.13
    ci.openshift.io/generator: prowgen
    job-release: "4.13"
    pj-rehearse.openshift.io/can-be-rehearsed: "true"
  name: periodic-ci-openshift-verification-tests-master-installer-rehearse-4.13-installer-rehearse-aws
  spec:
    containers:
    - args:
      - --gcs-upload-secret=/secrets/gcs/service-account.json
      - --image-import-pull-secret=/etc/pull-secret/.dockerconfigjson
      - --lease-server-credentials-file=/etc/boskos/credentials
      - --report-credentials-file=/etc/report/credentials
      - --secret-dir=/secrets/ci-pull-credentials
      - --secret-dir=/usr/local/installer-rehearse-aws-cluster-profile
      - --target=installer-rehearse-aws
      - --variant=installer-rehearse-4.13
      command:
      - ci-operator
      image: ci-operator:latest
      imagePullPolicy: Always
      name: ""
      resources:
        requests:
          cpu: 10m
      volumeMounts:
      - mountPath: /etc/boskos
        name: boskos
        readOnly: true
      - mountPath: /secrets/ci-pull-credentials
        name: ci-pull-credentials
        readOnly: true
      - mountPath: /usr/local/installer-rehearse-aws-cluster-profile
        name: cluster-profile
      - mountPath: /secrets/gcs
        name: gcs-credentials
        readOnly: true
      - mountPath: /etc/pull-secret
        name: pull-secret
        readOnly: true
      - mountPath: /etc/report
        name: result-aggregator
        readOnly: true
    serviceAccountName: ci-operator
    volumes:
    - name: boskos
      secret:
        items:
        - key: credentials
          path: credentials
        secretName: boskos-credentials
    - name: ci-pull-credentials
      secret:
        secretName: ci-pull-credentials
    - name: cluster-profile
      secret:
        secretName: cluster-secrets-aws-qe
    - name: pull-secret
      secret:
        secretName: registry-pull-credentials
    - name: result-aggregator
      secret:
        secretName: result-aggregator
- agent: kubernetes
  cluster: build02
  decorate: true
  decoration_config:
    skip_cloning: true
  extra_refs:
  - base_ref: master
    org: openshift
    repo: verification-tests
  interval: 960h
  labels:
    ci-operator.openshift.io/cloud: azure4
    ci-operator.openshift.io/cloud-cluster-profile: azure-qe
    ci-operator.openshift.io/variant: installer-rehearse-4.13
    ci.openshift.io/generator: prowgen
    job-release: "4.13"
    pj-rehearse.openshift.io/can-be-rehearsed: "true"
  name: periodic-ci-openshift-verification-tests-master-installer-rehearse-4.13-installer-rehearse-azure
  spec:
    containers:
    - args:
      - --gcs-upload-secret=/secrets/gcs/service-account.json
      - --image-import-pull-secret=/etc/pull-secret/.dockerconfigjson
      - --lease-server-credentials-file=/etc/boskos/credentials
      - --report-credentials-file=/etc/report/credentials
      - --secret-dir=/secrets/ci-pull-credentials
      - --secret-dir=/usr/local/installer-rehearse-azure-cluster-profile
      - --target=installer-rehearse-azure
      - --variant=installer-rehearse-4.13
      command:
      - ci-operator
      image: ci-operator:latest
      imagePullPolicy: Always
      name: ""
      resources:
        requests:
          cpu: 10m
      volumeMounts:
      - mountPath: /etc/boskos
        name: boskos
        readOnly: true
      - mountPath: /secrets/ci-pull-credentials
        name: ci-pull-credentials
        readOnly: true
      - mountPath: /usr/local/installer-rehearse-azure-cluster-profile
        name: cluster-profile
      - mountPath: /secrets/gcs
        name: gcs-credentials
        readOnly: true
      - mountPath: /etc/pull-secret
        name: pull-secret
        readOnly: true
      - mountPath: /etc/report
        name: result-aggregator
        readOnly: true
    serviceAccountName: ci-operator
    volumes:
    - name: boskos
      secret:
        items:
        - key: credentials
          path: credentials
        secretName: boskos-credentials
    - name: ci-pull-credentials
      secret:
        secretName: ci-pull-credentials
    - name: cluster-profile
      secret:
        secretName: cluster-secrets-azure-qe
    - name: pull-secret
      secret:
        secretName: registry-pull-credentials
    - name: result-aggregator
      secret:
        secretName: result-aggregator
- agent: kubernetes
  cluster: build02
  decorate: true
  decoration_config:
    skip_cloning: true
  extra_refs:
  - base_ref: master
    org: openshift
    repo: verification-tests
  interval: 960h
  labels:
    ci-operator.openshift.io/cloud: gcp
    ci-operator.openshift.io/cloud-cluster-profile: gcp-qe
    ci-operator.openshift.io/variant: installer-rehearse-4.13
    ci.openshift.io/generator: prowgen
    job-release: "4.13"
    pj-rehearse.openshift.io/can-be-rehearsed: "true"
  name: periodic-ci-openshift-verification-tests-master-installer-rehearse-4.13-installer-rehearse-gcp
  spec:
    containers:
    - args:
      - --gcs-upload-secret=/secrets/gcs/service-account.json
      - --image-import-pull-secret=/etc/pull-secret/.dockerconfigjson
      - --lease-server-credentials-file=/etc/boskos/credentials
      - --report-credentials-file=/etc/report/credentials
      - --secret-dir=/secrets/ci-pull-credentials
      - --secret-dir=/usr/local/installer-rehearse-gcp-cluster-profile
      - --target=installer-rehearse-gcp
      - --variant=installer-rehearse-4.13
      command:
      - ci-operator
      image: ci-operator:latest
      imagePullPolicy: Always
      name: ""
      resources:
        requests:
          cpu: 10m
      volumeMounts:
      - mountPath: /etc/boskos
        name: boskos
        readOnly: true
      - mountPath: /secrets/ci-pull-credentials
        name: ci-pull-credentials
        readOnly: true
      - mountPath: /usr/local/installer-rehearse-gcp-cluster-profile
        name: cluster-profile
      - mountPath: /secrets/gcs
        name: gcs-credentials
        readOnly: true
      - mountPath: /etc/pull-secret
        name: pull-secret
        readOnly: true
      - mountPath: /etc/report
        name: result-aggregator
        readOnly: true
    serviceAccountName: ci-operator
    volumes:
    - name: boskos
      secret:
        items:
        - key: credentials
          path: credentials
        secretName: boskos-credentials
    - name: ci-pull-credentials
      secret:
        secretName: ci-pull-credentials
    - name: cluster-profile
      secret:
        secretName: cluster-secrets-gcp-qe
    - name: pull-secret
      secret:
        secretName: registry-pull-credentials
    - name: result-aggregator
      secret:
        secretName: result-aggregator
- agent: kubernetes
  cluster: build02
  decorate: true
  decoration_config:
    skip_cloning: true
  extra_refs:
  - base_ref: master
    org: openshift
    repo: verification-tests
  interval: 960h
  labels:
    ci-operator.openshift.io/cloud: ibmcloud
    ci-operator.openshift.io/cloud-cluster-profile: ibmcloud-qe
    ci-operator.openshift.io/variant: installer-rehearse-4.13
    ci.openshift.io/generator: prowgen
    job-release: "4.13"
    pj-rehearse.openshift.io/can-be-rehearsed: "true"
  name: periodic-ci-openshift-verification-tests-master-installer-rehearse-4.13-installer-rehearse-ibmcloud
  spec:
    containers:
    - args:
      - --gcs-upload-secret=/secrets/gcs/service-account.json
      - --image-import-pull-secret=/etc/pull-secret/.dockerconfigjson
      - --lease-server-credentials-file=/etc/boskos/credentials
      - --report-credentials-file=/etc/report/credentials
      - --secret-dir=/secrets/ci-pull-credentials
      - --secret-dir=/usr/local/installer-rehearse-ibmcloud-cluster-profile
      - --target=installer-rehearse-ibmcloud
      - --variant=installer-rehearse-4.13
      command:
      - ci-operator
      image: ci-operator:latest
      imagePullPolicy: Always
      name: ""
      resources:
        requests:
          cpu: 10m
      volumeMounts:
      - mountPath: /etc/boskos
        name: boskos
        readOnly: true
      - mountPath: /secrets/ci-pull-credentials
        name: ci-pull-credentials
        readOnly: true
      - mountPath: /usr/local/installer-rehearse-ibmcloud-cluster-profile
        name: cluster-profile
      - mountPath: /secrets/gcs
        name: gcs-credentials
        readOnly: true
      - mountPath: /etc/pull-secret
        name: pull-secret
        readOnly: true
      - mountPath: /etc/report
        name: result-aggregator
        readOnly: true
    serviceAccountName: ci-operator
    volumes:
    - name: boskos
      secret:
        items:
        - key: credentials
          path: credentials
        secretName: boskos-credentials
    - name: ci-pull-credentials
      secret:
        secretName: ci-pull-credentials
    - name: cluster-profile
      secret:
        secretName: cluster-secrets-ibmcloud-qe
    - name: pull-secret
      secret:
        secretName: registry-pull-credentials
    - name: result-aggregator
      secret:
        secretName: result-aggregator
- agent: kubernetes
  cluster: vsphere
  decorate: true
  decoration_config:
    skip_cloning: true
  extra_refs:
  - base_ref: master
    org: openshift
    repo: verification-tests
  interval: 960h
  labels:
    ci-operator.openshift.io/cloud: vsphere
    ci-operator.openshift.io/cloud-cluster-profile: vsphere
    ci-operator.openshift.io/variant: installer-rehearse-4.13
    ci.openshift.io/generator: prowgen
    job-release: "4.13"
    pj-rehearse.openshift.io/can-be-rehearsed: "true"
  name: periodic-ci-openshift-verification-tests-master-installer-rehearse-4.13-installer-rehearse-vsphere
  spec:
    containers:
    - args:
      - --gcs-upload-secret=/secrets/gcs/service-account.json
      - --image-import-pull-secret=/etc/pull-secret/.dockerconfigjson
      - --lease-server-credentials-file=/etc/boskos/credentials
      - --report-credentials-file=/etc/report/credentials
      - --secret-dir=/secrets/ci-pull-credentials
      - --secret-dir=/usr/local/installer-rehearse-vsphere-cluster-profile
      - --target=installer-rehearse-vsphere
      - --variant=installer-rehearse-4.13
      command:
      - ci-operator
      image: ci-operator:latest
      imagePullPolicy: Always
      name: ""
      resources:
        requests:
          cpu: 10m
      volumeMounts:
      - mountPath: /etc/boskos
        name: boskos
        readOnly: true
      - mountPath: /secrets/ci-pull-credentials
        name: ci-pull-credentials
        readOnly: true
      - mountPath: /usr/local/installer-rehearse-vsphere-cluster-profile
        name: cluster-profile
      - mountPath: /secrets/gcs
        name: gcs-credentials
        readOnly: true
      - mountPath: /etc/pull-secret
        name: pull-secret
        readOnly: true
      - mountPath: /etc/report
        name: result-aggregator
        readOnly: true
    serviceAccountName: ci-operator
    volumes:
    - name: boskos
      secret:
        items:
        - key: credentials
          path: credentials
        secretName: boskos-credentials
    - name: ci-pull-credentials
      secret:
        secretName: ci-pull-credentials
    - name: cluster-profile
      secret:
        secretName: cluster-secrets-vsphere
    - name: pull-secret
      secret:
        secretName: registry-pull-credentials
    - name: result-aggregator
      secret:
        secretName: result-aggregator
- agent: kubernetes
  cluster: vsphere
  decorate: true
  decoration_config:
    skip_cloning: true
  extra_refs:
  - base_ref: master
    org: openshift
    repo: verification-tests
  interval: 960h
  labels:
    ci-operator.openshift.io/cloud: vsphere
    ci-operator.openshift.io/cloud-cluster-profile: vsphere-multizone
    ci-operator.openshift.io/variant: installer-rehearse-4.13
    ci.openshift.io/generator: prowgen
    job-release: "4.13"
    pj-rehearse.openshift.io/can-be-rehearsed: "true"
  name: periodic-ci-openshift-verification-tests-master-installer-rehearse-4.13-installer-rehearse-vsphere-multizone
  spec:
    containers:
    - args:
      - --gcs-upload-secret=/secrets/gcs/service-account.json
      - --image-import-pull-secret=/etc/pull-secret/.dockerconfigjson
      - --lease-server-credentials-file=/etc/boskos/credentials
      - --report-credentials-file=/etc/report/credentials
      - --secret-dir=/secrets/ci-pull-credentials
      - --secret-dir=/usr/local/installer-rehearse-vsphere-multizone-cluster-profile
      - --target=installer-rehearse-vsphere-multizone
      - --variant=installer-rehearse-4.13
      command:
      - ci-operator
      image: ci-operator:latest
      imagePullPolicy: Always
      name: ""
      resources:
        requests:
          cpu: 10m
      volumeMounts:
      - mountPath: /etc/boskos
        name: boskos
        readOnly: true
      - mountPath: /secrets/ci-pull-credentials
        name: ci-pull-credentials
        readOnly: true
      - mountPath: /usr/local/installer-rehearse-vsphere-multizone-cluster-profile
        name: cluster-profile
      - mountPath: /secrets/gcs
        name: gcs-credentials
        readOnly: true
      - mountPath: /etc/pull-secret
        name: pull-secret
        readOnly: true
      - mountPath: /etc/report
        name: result-aggregator
        readOnly: true
    serviceAccountName: ci-operator
    volumes:
    - name: boskos
      secret:
        items:
        - key: credentials
          path: credentials
        secretName: boskos-credentials
    - name: ci-pull-credentials
      secret:
        secretName: ci-pull-credentials
    - name: cluster-profile
      secret:
        secretName: cluster-secrets-vsphere
    - name: pull-secret
      secret:
        secretName: registry-pull-credentials
    - name: result-aggregator
      secret:
        secretName: result-aggregator<|MERGE_RESOLUTION|>--- conflicted
+++ resolved
@@ -1,86 +1,6 @@
 periodics:
 - agent: kubernetes
-<<<<<<< HEAD
-  cluster: build05
-  decorate: true
-  decoration_config:
-    skip_cloning: true
-  extra_refs:
-  - base_ref: master
-    org: openshift
-    repo: verification-tests
-  interval: 960h
-  labels:
-    ci-operator.openshift.io/cloud: equinix-ocp-metal
-    ci-operator.openshift.io/cloud-cluster-profile: equinix-ocp-metal-qe
-    ci-operator.openshift.io/cluster: build05
-    ci-operator.openshift.io/variant: agent-installer-rehearse-4.12
-    ci.openshift.io/generator: prowgen
-    job-release: "4.12"
-    pj-rehearse.openshift.io/can-be-rehearsed: "true"
-  name: periodic-ci-openshift-verification-tests-master-agent-installer-rehearse-4.12-agent-installer-sno-rehearse
-  spec:
-    containers:
-    - args:
-      - --gcs-upload-secret=/secrets/gcs/service-account.json
-      - --image-import-pull-secret=/etc/pull-secret/.dockerconfigjson
-      - --lease-server-credentials-file=/etc/boskos/credentials
-      - --report-credentials-file=/etc/report/credentials
-      - --secret-dir=/secrets/ci-pull-credentials
-      - --secret-dir=/usr/local/agent-installer-sno-rehearse-cluster-profile
-      - --target=agent-installer-sno-rehearse
-      - --variant=agent-installer-rehearse-4.12
-      command:
-      - ci-operator
-      image: ci-operator:latest
-      imagePullPolicy: Always
-      name: ""
-      resources:
-        requests:
-          cpu: 10m
-      volumeMounts:
-      - mountPath: /etc/boskos
-        name: boskos
-        readOnly: true
-      - mountPath: /secrets/ci-pull-credentials
-        name: ci-pull-credentials
-        readOnly: true
-      - mountPath: /usr/local/agent-installer-sno-rehearse-cluster-profile
-        name: cluster-profile
-      - mountPath: /secrets/gcs
-        name: gcs-credentials
-        readOnly: true
-      - mountPath: /etc/pull-secret
-        name: pull-secret
-        readOnly: true
-      - mountPath: /etc/report
-        name: result-aggregator
-        readOnly: true
-    serviceAccountName: ci-operator
-    volumes:
-    - name: boskos
-      secret:
-        items:
-        - key: credentials
-          path: credentials
-        secretName: boskos-credentials
-    - name: ci-pull-credentials
-      secret:
-        secretName: ci-pull-credentials
-    - name: cluster-profile
-      secret:
-        secretName: cluster-secrets-equinix-ocp-metal-qe
-    - name: pull-secret
-      secret:
-        secretName: registry-pull-credentials
-    - name: result-aggregator
-      secret:
-        secretName: result-aggregator
-- agent: kubernetes
-  cluster: build01
-=======
   cluster: build02
->>>>>>> 3e3de1a1
   decorate: true
   decoration_config:
     skip_cloning: true
