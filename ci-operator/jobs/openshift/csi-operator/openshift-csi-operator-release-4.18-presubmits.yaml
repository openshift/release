--- conflicted
+++ resolved
@@ -5,11 +5,7 @@
     branches:
     - ^release-4\.18$
     - ^release-4\.18-
-<<<<<<< HEAD
-    cluster: build06
-=======
-    cluster: build05
->>>>>>> 635a2bef
+    cluster: build05
     context: ci/prow/aws-efs-operator-e2e
     decorate: true
     labels:
@@ -81,11 +77,7 @@
     branches:
     - ^release-4\.18$
     - ^release-4\.18-
-<<<<<<< HEAD
-    cluster: build06
-=======
-    cluster: build05
->>>>>>> 635a2bef
+    cluster: build05
     context: ci/prow/aws-efs-operator-e2e-extended
     decorate: true
     labels:
@@ -265,11 +257,7 @@
     branches:
     - ^release-4\.18$
     - ^release-4\.18-
-<<<<<<< HEAD
-    cluster: build06
-=======
-    cluster: build05
->>>>>>> 635a2bef
+    cluster: build05
     context: ci/prow/e2e-aws-csi
     decorate: true
     labels:
@@ -341,11 +329,7 @@
     branches:
     - ^release-4\.18$
     - ^release-4\.18-
-<<<<<<< HEAD
-    cluster: build06
-=======
-    cluster: build05
->>>>>>> 635a2bef
+    cluster: build05
     context: ci/prow/e2e-aws-csi-extended
     decorate: true
     labels:
@@ -419,11 +403,7 @@
     branches:
     - ^release-4\.18$
     - ^release-4\.18-
-<<<<<<< HEAD
-    cluster: build06
-=======
-    cluster: build05
->>>>>>> 635a2bef
+    cluster: build05
     context: ci/prow/e2e-aws-ovn-upgrade
     decorate: true
     labels:
@@ -1717,11 +1697,7 @@
     branches:
     - ^release-4\.18$
     - ^release-4\.18-
-<<<<<<< HEAD
-    cluster: build06
-=======
-    cluster: build05
->>>>>>> 635a2bef
+    cluster: build05
     context: ci/prow/okd-scos-e2e-aws-ovn
     decorate: true
     decoration_config:
@@ -2065,11 +2041,7 @@
     branches:
     - ^release-4\.18$
     - ^release-4\.18-
-<<<<<<< HEAD
-    cluster: build06
-=======
-    cluster: build05
->>>>>>> 635a2bef
+    cluster: build05
     context: ci/prow/smb-win2019-operator-e2e
     decorate: true
     labels:
@@ -2143,11 +2115,7 @@
     branches:
     - ^release-4\.18$
     - ^release-4\.18-
-<<<<<<< HEAD
-    cluster: build06
-=======
-    cluster: build05
->>>>>>> 635a2bef
+    cluster: build05
     context: ci/prow/smb-win2022-operator-e2e
     decorate: true
     labels:
