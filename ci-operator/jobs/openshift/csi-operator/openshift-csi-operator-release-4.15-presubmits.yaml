presubmits:
  openshift/csi-operator:
  - agent: kubernetes
    always_run: true
    branches:
    - ^release-4\.15$
    - ^release-4\.15-
<<<<<<< HEAD
    cluster: build06
=======
    cluster: build10
>>>>>>> 635a2bef
    context: ci/prow/e2e-aws-csi
    decorate: true
    labels:
      ci-operator.openshift.io/cloud: aws
      ci-operator.openshift.io/cloud-cluster-profile: aws
      ci.openshift.io/generator: prowgen
      pj-rehearse.openshift.io/can-be-rehearsed: "true"
    name: pull-ci-openshift-csi-operator-release-4.15-e2e-aws-csi
    rerun_command: /test e2e-aws-csi
    spec:
      containers:
      - args:
        - --gcs-upload-secret=/secrets/gcs/service-account.json
        - --image-import-pull-secret=/etc/pull-secret/.dockerconfigjson
        - --lease-server-credentials-file=/etc/boskos/credentials
        - --report-credentials-file=/etc/report/credentials
        - --secret-dir=/secrets/ci-pull-credentials
        - --target=e2e-aws-csi
        command:
        - ci-operator
        image: ci-operator:latest
        imagePullPolicy: Always
        name: ""
        resources:
          requests:
            cpu: 10m
        volumeMounts:
        - mountPath: /etc/boskos
          name: boskos
          readOnly: true
        - mountPath: /secrets/ci-pull-credentials
          name: ci-pull-credentials
          readOnly: true
        - mountPath: /secrets/gcs
          name: gcs-credentials
          readOnly: true
        - mountPath: /secrets/manifest-tool
          name: manifest-tool-local-pusher
          readOnly: true
        - mountPath: /etc/pull-secret
          name: pull-secret
          readOnly: true
        - mountPath: /etc/report
          name: result-aggregator
          readOnly: true
      serviceAccountName: ci-operator
      volumes:
      - name: boskos
        secret:
          items:
          - key: credentials
            path: credentials
          secretName: boskos-credentials
      - name: ci-pull-credentials
        secret:
          secretName: ci-pull-credentials
      - name: manifest-tool-local-pusher
        secret:
          secretName: manifest-tool-local-pusher
      - name: pull-secret
        secret:
          secretName: registry-pull-credentials
      - name: result-aggregator
        secret:
          secretName: result-aggregator
    trigger: (?m)^/test( | .* )e2e-aws-csi,?($|\s.*)
  - agent: kubernetes
    always_run: true
    branches:
    - ^release-4\.15$
    - ^release-4\.15-
<<<<<<< HEAD
    cluster: build06
=======
    cluster: build10
>>>>>>> 635a2bef
    context: ci/prow/e2e-aws-csi-extended
    decorate: true
    labels:
      ci-operator.openshift.io/cloud: aws
      ci-operator.openshift.io/cloud-cluster-profile: aws-qe
      ci.openshift.io/generator: prowgen
      pj-rehearse.openshift.io/can-be-rehearsed: "true"
    name: pull-ci-openshift-csi-operator-release-4.15-e2e-aws-csi-extended
    optional: true
    rerun_command: /test e2e-aws-csi-extended
    spec:
      containers:
      - args:
        - --gcs-upload-secret=/secrets/gcs/service-account.json
        - --image-import-pull-secret=/etc/pull-secret/.dockerconfigjson
        - --lease-server-credentials-file=/etc/boskos/credentials
        - --report-credentials-file=/etc/report/credentials
        - --secret-dir=/secrets/ci-pull-credentials
        - --target=e2e-aws-csi-extended
        command:
        - ci-operator
        image: ci-operator:latest
        imagePullPolicy: Always
        name: ""
        resources:
          requests:
            cpu: 10m
        volumeMounts:
        - mountPath: /etc/boskos
          name: boskos
          readOnly: true
        - mountPath: /secrets/ci-pull-credentials
          name: ci-pull-credentials
          readOnly: true
        - mountPath: /secrets/gcs
          name: gcs-credentials
          readOnly: true
        - mountPath: /secrets/manifest-tool
          name: manifest-tool-local-pusher
          readOnly: true
        - mountPath: /etc/pull-secret
          name: pull-secret
          readOnly: true
        - mountPath: /etc/report
          name: result-aggregator
          readOnly: true
      serviceAccountName: ci-operator
      volumes:
      - name: boskos
        secret:
          items:
          - key: credentials
            path: credentials
          secretName: boskos-credentials
      - name: ci-pull-credentials
        secret:
          secretName: ci-pull-credentials
      - name: manifest-tool-local-pusher
        secret:
          secretName: manifest-tool-local-pusher
      - name: pull-secret
        secret:
          secretName: registry-pull-credentials
      - name: result-aggregator
        secret:
          secretName: result-aggregator
    trigger: (?m)^/test( | .* )e2e-aws-csi-extended,?($|\s.*)
  - agent: kubernetes
    always_run: true
    branches:
    - ^release-4\.15$
    - ^release-4\.15-
<<<<<<< HEAD
    cluster: build06
=======
    cluster: build10
>>>>>>> 635a2bef
    context: ci/prow/e2e-aws-ovn-upgrade
    decorate: true
    labels:
      ci-operator.openshift.io/cloud: aws
      ci-operator.openshift.io/cloud-cluster-profile: aws
      ci.openshift.io/generator: prowgen
      pj-rehearse.openshift.io/can-be-rehearsed: "true"
    name: pull-ci-openshift-csi-operator-release-4.15-e2e-aws-ovn-upgrade
    rerun_command: /test e2e-aws-ovn-upgrade
    spec:
      containers:
      - args:
        - --gcs-upload-secret=/secrets/gcs/service-account.json
        - --image-import-pull-secret=/etc/pull-secret/.dockerconfigjson
        - --lease-server-credentials-file=/etc/boskos/credentials
        - --report-credentials-file=/etc/report/credentials
        - --secret-dir=/secrets/ci-pull-credentials
        - --target=e2e-aws-ovn-upgrade
        command:
        - ci-operator
        image: ci-operator:latest
        imagePullPolicy: Always
        name: ""
        resources:
          requests:
            cpu: 10m
        volumeMounts:
        - mountPath: /etc/boskos
          name: boskos
          readOnly: true
        - mountPath: /secrets/ci-pull-credentials
          name: ci-pull-credentials
          readOnly: true
        - mountPath: /secrets/gcs
          name: gcs-credentials
          readOnly: true
        - mountPath: /secrets/manifest-tool
          name: manifest-tool-local-pusher
          readOnly: true
        - mountPath: /etc/pull-secret
          name: pull-secret
          readOnly: true
        - mountPath: /etc/report
          name: result-aggregator
          readOnly: true
      serviceAccountName: ci-operator
      volumes:
      - name: boskos
        secret:
          items:
          - key: credentials
            path: credentials
          secretName: boskos-credentials
      - name: ci-pull-credentials
        secret:
          secretName: ci-pull-credentials
      - name: manifest-tool-local-pusher
        secret:
          secretName: manifest-tool-local-pusher
      - name: pull-secret
        secret:
          secretName: registry-pull-credentials
      - name: result-aggregator
        secret:
          secretName: result-aggregator
    trigger: (?m)^/test( | .* )e2e-aws-ovn-upgrade,?($|\s.*)
  - agent: kubernetes
    always_run: true
    branches:
    - ^release-4\.15$
    - ^release-4\.15-
    cluster: build10
    context: ci/prow/hypershift-aws-e2e-external
    decorate: true
    labels:
      ci-operator.openshift.io/cloud: hypershift
      ci-operator.openshift.io/cloud-cluster-profile: hypershift
      ci.openshift.io/generator: prowgen
      pj-rehearse.openshift.io/can-be-rehearsed: "true"
    name: pull-ci-openshift-csi-operator-release-4.15-hypershift-aws-e2e-external
    rerun_command: /test hypershift-aws-e2e-external
    spec:
      containers:
      - args:
        - --gcs-upload-secret=/secrets/gcs/service-account.json
        - --image-import-pull-secret=/etc/pull-secret/.dockerconfigjson
        - --lease-server-credentials-file=/etc/boskos/credentials
        - --report-credentials-file=/etc/report/credentials
        - --secret-dir=/secrets/ci-pull-credentials
        - --target=hypershift-aws-e2e-external
        command:
        - ci-operator
        image: ci-operator:latest
        imagePullPolicy: Always
        name: ""
        resources:
          requests:
            cpu: 10m
        volumeMounts:
        - mountPath: /etc/boskos
          name: boskos
          readOnly: true
        - mountPath: /secrets/ci-pull-credentials
          name: ci-pull-credentials
          readOnly: true
        - mountPath: /secrets/gcs
          name: gcs-credentials
          readOnly: true
        - mountPath: /secrets/manifest-tool
          name: manifest-tool-local-pusher
          readOnly: true
        - mountPath: /etc/pull-secret
          name: pull-secret
          readOnly: true
        - mountPath: /etc/report
          name: result-aggregator
          readOnly: true
      serviceAccountName: ci-operator
      volumes:
      - name: boskos
        secret:
          items:
          - key: credentials
            path: credentials
          secretName: boskos-credentials
      - name: ci-pull-credentials
        secret:
          secretName: ci-pull-credentials
      - name: manifest-tool-local-pusher
        secret:
          secretName: manifest-tool-local-pusher
      - name: pull-secret
        secret:
          secretName: registry-pull-credentials
      - name: result-aggregator
        secret:
          secretName: result-aggregator
    trigger: (?m)^/test( | .* )hypershift-aws-e2e-external,?($|\s.*)
  - agent: kubernetes
    always_run: true
    branches:
    - ^release-4\.15$
    - ^release-4\.15-
    cluster: build10
    context: ci/prow/images
    decorate: true
    labels:
      ci.openshift.io/generator: prowgen
      pj-rehearse.openshift.io/can-be-rehearsed: "true"
    name: pull-ci-openshift-csi-operator-release-4.15-images
    rerun_command: /test images
    spec:
      containers:
      - args:
        - --gcs-upload-secret=/secrets/gcs/service-account.json
        - --image-import-pull-secret=/etc/pull-secret/.dockerconfigjson
        - --report-credentials-file=/etc/report/credentials
        - --target=[images]
        - --target=[release:latest]
        command:
        - ci-operator
        image: ci-operator:latest
        imagePullPolicy: Always
        name: ""
        resources:
          requests:
            cpu: 10m
        volumeMounts:
        - mountPath: /secrets/gcs
          name: gcs-credentials
          readOnly: true
        - mountPath: /secrets/manifest-tool
          name: manifest-tool-local-pusher
          readOnly: true
        - mountPath: /etc/pull-secret
          name: pull-secret
          readOnly: true
        - mountPath: /etc/report
          name: result-aggregator
          readOnly: true
      serviceAccountName: ci-operator
      volumes:
      - name: manifest-tool-local-pusher
        secret:
          secretName: manifest-tool-local-pusher
      - name: pull-secret
        secret:
          secretName: registry-pull-credentials
      - name: result-aggregator
        secret:
          secretName: result-aggregator
    trigger: (?m)^/test( | .* )images,?($|\s.*)
  - agent: kubernetes
    always_run: true
    branches:
    - ^release-4\.15$
    - ^release-4\.15-
    cluster: build10
    context: ci/prow/unit
    decorate: true
    labels:
      ci.openshift.io/generator: prowgen
      pj-rehearse.openshift.io/can-be-rehearsed: "true"
    name: pull-ci-openshift-csi-operator-release-4.15-unit
    rerun_command: /test unit
    spec:
      containers:
      - args:
        - --gcs-upload-secret=/secrets/gcs/service-account.json
        - --image-import-pull-secret=/etc/pull-secret/.dockerconfigjson
        - --report-credentials-file=/etc/report/credentials
        - --target=unit
        command:
        - ci-operator
        image: ci-operator:latest
        imagePullPolicy: Always
        name: ""
        resources:
          requests:
            cpu: 10m
        volumeMounts:
        - mountPath: /secrets/gcs
          name: gcs-credentials
          readOnly: true
        - mountPath: /secrets/manifest-tool
          name: manifest-tool-local-pusher
          readOnly: true
        - mountPath: /etc/pull-secret
          name: pull-secret
          readOnly: true
        - mountPath: /etc/report
          name: result-aggregator
          readOnly: true
      serviceAccountName: ci-operator
      volumes:
      - name: manifest-tool-local-pusher
        secret:
          secretName: manifest-tool-local-pusher
      - name: pull-secret
        secret:
          secretName: registry-pull-credentials
      - name: result-aggregator
        secret:
          secretName: result-aggregator
    trigger: (?m)^/test( | .* )unit,?($|\s.*)
  - agent: kubernetes
    always_run: true
    branches:
    - ^release-4\.15$
    - ^release-4\.15-
    cluster: build10
    context: ci/prow/verify
    decorate: true
    labels:
      ci.openshift.io/generator: prowgen
      pj-rehearse.openshift.io/can-be-rehearsed: "true"
    name: pull-ci-openshift-csi-operator-release-4.15-verify
    rerun_command: /test verify
    spec:
      containers:
      - args:
        - --gcs-upload-secret=/secrets/gcs/service-account.json
        - --image-import-pull-secret=/etc/pull-secret/.dockerconfigjson
        - --report-credentials-file=/etc/report/credentials
        - --target=verify
        command:
        - ci-operator
        image: ci-operator:latest
        imagePullPolicy: Always
        name: ""
        resources:
          requests:
            cpu: 10m
        volumeMounts:
        - mountPath: /secrets/gcs
          name: gcs-credentials
          readOnly: true
        - mountPath: /secrets/manifest-tool
          name: manifest-tool-local-pusher
          readOnly: true
        - mountPath: /etc/pull-secret
          name: pull-secret
          readOnly: true
        - mountPath: /etc/report
          name: result-aggregator
          readOnly: true
      serviceAccountName: ci-operator
      volumes:
      - name: manifest-tool-local-pusher
        secret:
          secretName: manifest-tool-local-pusher
      - name: pull-secret
        secret:
          secretName: registry-pull-credentials
      - name: result-aggregator
        secret:
          secretName: result-aggregator
    trigger: (?m)^/test( | .* )verify,?($|\s.*)
  - agent: kubernetes
    always_run: true
    branches:
    - ^release-4\.15$
    - ^release-4\.15-
    cluster: build10
    context: ci/prow/verify-deps
    decorate: true
    labels:
      ci.openshift.io/generator: prowgen
      pj-rehearse.openshift.io/can-be-rehearsed: "true"
    name: pull-ci-openshift-csi-operator-release-4.15-verify-deps
    rerun_command: /test verify-deps
    spec:
      containers:
      - args:
        - --gcs-upload-secret=/secrets/gcs/service-account.json
        - --image-import-pull-secret=/etc/pull-secret/.dockerconfigjson
        - --report-credentials-file=/etc/report/credentials
        - --secret-dir=/secrets/ci-pull-credentials
        - --target=verify-deps
        command:
        - ci-operator
        image: ci-operator:latest
        imagePullPolicy: Always
        name: ""
        resources:
          requests:
            cpu: 10m
        volumeMounts:
        - mountPath: /secrets/ci-pull-credentials
          name: ci-pull-credentials
          readOnly: true
        - mountPath: /secrets/gcs
          name: gcs-credentials
          readOnly: true
        - mountPath: /secrets/manifest-tool
          name: manifest-tool-local-pusher
          readOnly: true
        - mountPath: /etc/pull-secret
          name: pull-secret
          readOnly: true
        - mountPath: /etc/report
          name: result-aggregator
          readOnly: true
      serviceAccountName: ci-operator
      volumes:
      - name: ci-pull-credentials
        secret:
          secretName: ci-pull-credentials
      - name: manifest-tool-local-pusher
        secret:
          secretName: manifest-tool-local-pusher
      - name: pull-secret
        secret:
          secretName: registry-pull-credentials
      - name: result-aggregator
        secret:
          secretName: result-aggregator
    trigger: (?m)^/test( | .* )verify-deps,?($|\s.*)<|MERGE_RESOLUTION|>--- conflicted
+++ resolved
@@ -5,11 +5,7 @@
     branches:
     - ^release-4\.15$
     - ^release-4\.15-
-<<<<<<< HEAD
-    cluster: build06
-=======
-    cluster: build10
->>>>>>> 635a2bef
+    cluster: build10
     context: ci/prow/e2e-aws-csi
     decorate: true
     labels:
@@ -81,11 +77,7 @@
     branches:
     - ^release-4\.15$
     - ^release-4\.15-
-<<<<<<< HEAD
-    cluster: build06
-=======
-    cluster: build10
->>>>>>> 635a2bef
+    cluster: build10
     context: ci/prow/e2e-aws-csi-extended
     decorate: true
     labels:
@@ -158,11 +150,7 @@
     branches:
     - ^release-4\.15$
     - ^release-4\.15-
-<<<<<<< HEAD
-    cluster: build06
-=======
-    cluster: build10
->>>>>>> 635a2bef
+    cluster: build10
     context: ci/prow/e2e-aws-ovn-upgrade
     decorate: true
     labels:
