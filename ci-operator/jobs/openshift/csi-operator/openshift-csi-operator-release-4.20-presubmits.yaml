presubmits:
  openshift/csi-operator:
  - agent: kubernetes
    always_run: true
    branches:
    - ^release-4\.20$
    - ^release-4\.20-
<<<<<<< HEAD
    cluster: build06
=======
    cluster: build03
>>>>>>> 635a2bef
    context: ci/prow/aws-efs-operator-e2e
    decorate: true
    labels:
      ci-operator.openshift.io/cloud: aws
      ci-operator.openshift.io/cloud-cluster-profile: aws
      ci.openshift.io/generator: prowgen
      pj-rehearse.openshift.io/can-be-rehearsed: "true"
    name: pull-ci-openshift-csi-operator-release-4.20-aws-efs-operator-e2e
    rerun_command: /test aws-efs-operator-e2e
    spec:
      containers:
      - args:
        - --gcs-upload-secret=/secrets/gcs/service-account.json
        - --image-import-pull-secret=/etc/pull-secret/.dockerconfigjson
        - --lease-server-credentials-file=/etc/boskos/credentials
        - --report-credentials-file=/etc/report/credentials
        - --secret-dir=/secrets/ci-pull-credentials
        - --target=aws-efs-operator-e2e
        command:
        - ci-operator
        image: ci-operator:latest
        imagePullPolicy: Always
        name: ""
        resources:
          requests:
            cpu: 10m
        volumeMounts:
        - mountPath: /etc/boskos
          name: boskos
          readOnly: true
        - mountPath: /secrets/ci-pull-credentials
          name: ci-pull-credentials
          readOnly: true
        - mountPath: /secrets/gcs
          name: gcs-credentials
          readOnly: true
        - mountPath: /secrets/manifest-tool
          name: manifest-tool-local-pusher
          readOnly: true
        - mountPath: /etc/pull-secret
          name: pull-secret
          readOnly: true
        - mountPath: /etc/report
          name: result-aggregator
          readOnly: true
      serviceAccountName: ci-operator
      volumes:
      - name: boskos
        secret:
          items:
          - key: credentials
            path: credentials
          secretName: boskos-credentials
      - name: ci-pull-credentials
        secret:
          secretName: ci-pull-credentials
      - name: manifest-tool-local-pusher
        secret:
          secretName: manifest-tool-local-pusher
      - name: pull-secret
        secret:
          secretName: registry-pull-credentials
      - name: result-aggregator
        secret:
          secretName: result-aggregator
    trigger: (?m)^/test( | .* )aws-efs-operator-e2e,?($|\s.*)
  - agent: kubernetes
    always_run: false
    branches:
    - ^release-4\.20$
    - ^release-4\.20-
<<<<<<< HEAD
    cluster: build06
=======
    cluster: build03
>>>>>>> 635a2bef
    context: ci/prow/aws-efs-operator-e2e-extended
    decorate: true
    labels:
      ci-operator.openshift.io/cloud: aws
      ci-operator.openshift.io/cloud-cluster-profile: aws-qe
      ci.openshift.io/generator: prowgen
      pj-rehearse.openshift.io/can-be-rehearsed: "true"
    name: pull-ci-openshift-csi-operator-release-4.20-aws-efs-operator-e2e-extended
    optional: true
    rerun_command: /test aws-efs-operator-e2e-extended
    run_if_changed: ^(Dockerfile\.aws-efs|assets\/overlays\/aws-efs\/.*|pkg\/driver\/aws-efs\/.*|pkg\/operator\/.*)
    spec:
      containers:
      - args:
        - --gcs-upload-secret=/secrets/gcs/service-account.json
        - --image-import-pull-secret=/etc/pull-secret/.dockerconfigjson
        - --lease-server-credentials-file=/etc/boskos/credentials
        - --report-credentials-file=/etc/report/credentials
        - --secret-dir=/secrets/ci-pull-credentials
        - --target=aws-efs-operator-e2e-extended
        command:
        - ci-operator
        image: ci-operator:latest
        imagePullPolicy: Always
        name: ""
        resources:
          requests:
            cpu: 10m
        volumeMounts:
        - mountPath: /etc/boskos
          name: boskos
          readOnly: true
        - mountPath: /secrets/ci-pull-credentials
          name: ci-pull-credentials
          readOnly: true
        - mountPath: /secrets/gcs
          name: gcs-credentials
          readOnly: true
        - mountPath: /secrets/manifest-tool
          name: manifest-tool-local-pusher
          readOnly: true
        - mountPath: /etc/pull-secret
          name: pull-secret
          readOnly: true
        - mountPath: /etc/report
          name: result-aggregator
          readOnly: true
      serviceAccountName: ci-operator
      volumes:
      - name: boskos
        secret:
          items:
          - key: credentials
            path: credentials
          secretName: boskos-credentials
      - name: ci-pull-credentials
        secret:
          secretName: ci-pull-credentials
      - name: manifest-tool-local-pusher
        secret:
          secretName: manifest-tool-local-pusher
      - name: pull-secret
        secret:
          secretName: registry-pull-credentials
      - name: result-aggregator
        secret:
          secretName: result-aggregator
    trigger: (?m)^/test( | .* )aws-efs-operator-e2e-extended,?($|\s.*)
  - agent: kubernetes
    always_run: true
    branches:
    - ^release-4\.20$
    - ^release-4\.20-
    cluster: build03
    context: ci/prow/ci-index-aws-efs-csi-driver-operator-bundle
    decorate: true
    labels:
      ci.openshift.io/generator: prowgen
      pj-rehearse.openshift.io/can-be-rehearsed: "true"
    name: pull-ci-openshift-csi-operator-release-4.20-ci-index-aws-efs-csi-driver-operator-bundle
    rerun_command: /test ci-index-aws-efs-csi-driver-operator-bundle
    spec:
      containers:
      - args:
        - --gcs-upload-secret=/secrets/gcs/service-account.json
        - --image-import-pull-secret=/etc/pull-secret/.dockerconfigjson
        - --report-credentials-file=/etc/report/credentials
        - --target=ci-index-aws-efs-csi-driver-operator-bundle
        command:
        - ci-operator
        image: ci-operator:latest
        imagePullPolicy: Always
        name: ""
        resources:
          requests:
            cpu: 10m
        volumeMounts:
        - mountPath: /secrets/gcs
          name: gcs-credentials
          readOnly: true
        - mountPath: /secrets/manifest-tool
          name: manifest-tool-local-pusher
          readOnly: true
        - mountPath: /etc/pull-secret
          name: pull-secret
          readOnly: true
        - mountPath: /etc/report
          name: result-aggregator
          readOnly: true
      serviceAccountName: ci-operator
      volumes:
      - name: manifest-tool-local-pusher
        secret:
          secretName: manifest-tool-local-pusher
      - name: pull-secret
        secret:
          secretName: registry-pull-credentials
      - name: result-aggregator
        secret:
          secretName: result-aggregator
    trigger: (?m)^/test( | .* )ci-index-aws-efs-csi-driver-operator-bundle,?($|\s.*)
  - agent: kubernetes
    always_run: true
    branches:
    - ^release-4\.20$
    - ^release-4\.20-
    cluster: build03
    context: ci/prow/ci-index-smb-csi-driver-operator-bundle
    decorate: true
    labels:
      ci.openshift.io/generator: prowgen
      pj-rehearse.openshift.io/can-be-rehearsed: "true"
    name: pull-ci-openshift-csi-operator-release-4.20-ci-index-smb-csi-driver-operator-bundle
    rerun_command: /test ci-index-smb-csi-driver-operator-bundle
    spec:
      containers:
      - args:
        - --gcs-upload-secret=/secrets/gcs/service-account.json
        - --image-import-pull-secret=/etc/pull-secret/.dockerconfigjson
        - --report-credentials-file=/etc/report/credentials
        - --target=ci-index-smb-csi-driver-operator-bundle
        command:
        - ci-operator
        image: ci-operator:latest
        imagePullPolicy: Always
        name: ""
        resources:
          requests:
            cpu: 10m
        volumeMounts:
        - mountPath: /secrets/gcs
          name: gcs-credentials
          readOnly: true
        - mountPath: /secrets/manifest-tool
          name: manifest-tool-local-pusher
          readOnly: true
        - mountPath: /etc/pull-secret
          name: pull-secret
          readOnly: true
        - mountPath: /etc/report
          name: result-aggregator
          readOnly: true
      serviceAccountName: ci-operator
      volumes:
      - name: manifest-tool-local-pusher
        secret:
          secretName: manifest-tool-local-pusher
      - name: pull-secret
        secret:
          secretName: registry-pull-credentials
      - name: result-aggregator
        secret:
          secretName: result-aggregator
    trigger: (?m)^/test( | .* )ci-index-smb-csi-driver-operator-bundle,?($|\s.*)
  - agent: kubernetes
    always_run: true
    branches:
    - ^release-4\.20$
    - ^release-4\.20-
<<<<<<< HEAD
    cluster: build06
=======
    cluster: build03
>>>>>>> 635a2bef
    context: ci/prow/e2e-aws-csi
    decorate: true
    labels:
      ci-operator.openshift.io/cloud: aws
      ci-operator.openshift.io/cloud-cluster-profile: aws
      ci.openshift.io/generator: prowgen
      pj-rehearse.openshift.io/can-be-rehearsed: "true"
    name: pull-ci-openshift-csi-operator-release-4.20-e2e-aws-csi
    rerun_command: /test e2e-aws-csi
    spec:
      containers:
      - args:
        - --gcs-upload-secret=/secrets/gcs/service-account.json
        - --image-import-pull-secret=/etc/pull-secret/.dockerconfigjson
        - --lease-server-credentials-file=/etc/boskos/credentials
        - --report-credentials-file=/etc/report/credentials
        - --secret-dir=/secrets/ci-pull-credentials
        - --target=e2e-aws-csi
        command:
        - ci-operator
        image: ci-operator:latest
        imagePullPolicy: Always
        name: ""
        resources:
          requests:
            cpu: 10m
        volumeMounts:
        - mountPath: /etc/boskos
          name: boskos
          readOnly: true
        - mountPath: /secrets/ci-pull-credentials
          name: ci-pull-credentials
          readOnly: true
        - mountPath: /secrets/gcs
          name: gcs-credentials
          readOnly: true
        - mountPath: /secrets/manifest-tool
          name: manifest-tool-local-pusher
          readOnly: true
        - mountPath: /etc/pull-secret
          name: pull-secret
          readOnly: true
        - mountPath: /etc/report
          name: result-aggregator
          readOnly: true
      serviceAccountName: ci-operator
      volumes:
      - name: boskos
        secret:
          items:
          - key: credentials
            path: credentials
          secretName: boskos-credentials
      - name: ci-pull-credentials
        secret:
          secretName: ci-pull-credentials
      - name: manifest-tool-local-pusher
        secret:
          secretName: manifest-tool-local-pusher
      - name: pull-secret
        secret:
          secretName: registry-pull-credentials
      - name: result-aggregator
        secret:
          secretName: result-aggregator
    trigger: (?m)^/test( | .* )e2e-aws-csi,?($|\s.*)
  - agent: kubernetes
    always_run: false
    branches:
    - ^release-4\.20$
    - ^release-4\.20-
<<<<<<< HEAD
    cluster: build06
=======
    cluster: build03
>>>>>>> 635a2bef
    context: ci/prow/e2e-aws-csi-extended
    decorate: true
    labels:
      ci-operator.openshift.io/cloud: aws
      ci-operator.openshift.io/cloud-cluster-profile: aws-qe
      ci.openshift.io/generator: prowgen
      pj-rehearse.openshift.io/can-be-rehearsed: "true"
    name: pull-ci-openshift-csi-operator-release-4.20-e2e-aws-csi-extended
    optional: true
    rerun_command: /test e2e-aws-csi-extended
    run_if_changed: ^(Dockerfile\.aws-ebs|assets\/overlays\/aws-ebs\/.*|pkg\/driver\/aws-ebs\/.*|pkg\/operator\/.*)
    spec:
      containers:
      - args:
        - --gcs-upload-secret=/secrets/gcs/service-account.json
        - --image-import-pull-secret=/etc/pull-secret/.dockerconfigjson
        - --lease-server-credentials-file=/etc/boskos/credentials
        - --report-credentials-file=/etc/report/credentials
        - --secret-dir=/secrets/ci-pull-credentials
        - --target=e2e-aws-csi-extended
        command:
        - ci-operator
        image: ci-operator:latest
        imagePullPolicy: Always
        name: ""
        resources:
          requests:
            cpu: 10m
        volumeMounts:
        - mountPath: /etc/boskos
          name: boskos
          readOnly: true
        - mountPath: /secrets/ci-pull-credentials
          name: ci-pull-credentials
          readOnly: true
        - mountPath: /secrets/gcs
          name: gcs-credentials
          readOnly: true
        - mountPath: /secrets/manifest-tool
          name: manifest-tool-local-pusher
          readOnly: true
        - mountPath: /etc/pull-secret
          name: pull-secret
          readOnly: true
        - mountPath: /etc/report
          name: result-aggregator
          readOnly: true
      serviceAccountName: ci-operator
      volumes:
      - name: boskos
        secret:
          items:
          - key: credentials
            path: credentials
          secretName: boskos-credentials
      - name: ci-pull-credentials
        secret:
          secretName: ci-pull-credentials
      - name: manifest-tool-local-pusher
        secret:
          secretName: manifest-tool-local-pusher
      - name: pull-secret
        secret:
          secretName: registry-pull-credentials
      - name: result-aggregator
        secret:
          secretName: result-aggregator
    trigger: (?m)^/test( | .* )e2e-aws-csi-extended,?($|\s.*)
  - agent: kubernetes
    always_run: true
    branches:
    - ^release-4\.20$
    - ^release-4\.20-
<<<<<<< HEAD
    cluster: build06
=======
    cluster: build03
>>>>>>> 635a2bef
    context: ci/prow/e2e-aws-ovn-upgrade
    decorate: true
    labels:
      ci-operator.openshift.io/cloud: aws
      ci-operator.openshift.io/cloud-cluster-profile: aws
      ci.openshift.io/generator: prowgen
      pj-rehearse.openshift.io/can-be-rehearsed: "true"
    name: pull-ci-openshift-csi-operator-release-4.20-e2e-aws-ovn-upgrade
    rerun_command: /test e2e-aws-ovn-upgrade
    spec:
      containers:
      - args:
        - --gcs-upload-secret=/secrets/gcs/service-account.json
        - --image-import-pull-secret=/etc/pull-secret/.dockerconfigjson
        - --lease-server-credentials-file=/etc/boskos/credentials
        - --report-credentials-file=/etc/report/credentials
        - --secret-dir=/secrets/ci-pull-credentials
        - --target=e2e-aws-ovn-upgrade
        command:
        - ci-operator
        image: ci-operator:latest
        imagePullPolicy: Always
        name: ""
        resources:
          requests:
            cpu: 10m
        volumeMounts:
        - mountPath: /etc/boskos
          name: boskos
          readOnly: true
        - mountPath: /secrets/ci-pull-credentials
          name: ci-pull-credentials
          readOnly: true
        - mountPath: /secrets/gcs
          name: gcs-credentials
          readOnly: true
        - mountPath: /secrets/manifest-tool
          name: manifest-tool-local-pusher
          readOnly: true
        - mountPath: /etc/pull-secret
          name: pull-secret
          readOnly: true
        - mountPath: /etc/report
          name: result-aggregator
          readOnly: true
      serviceAccountName: ci-operator
      volumes:
      - name: boskos
        secret:
          items:
          - key: credentials
            path: credentials
          secretName: boskos-credentials
      - name: ci-pull-credentials
        secret:
          secretName: ci-pull-credentials
      - name: manifest-tool-local-pusher
        secret:
          secretName: manifest-tool-local-pusher
      - name: pull-secret
        secret:
          secretName: registry-pull-credentials
      - name: result-aggregator
        secret:
          secretName: result-aggregator
    trigger: (?m)^/test( | .* )e2e-aws-ovn-upgrade,?($|\s.*)
  - agent: kubernetes
    always_run: true
    branches:
    - ^release-4\.20$
    - ^release-4\.20-
    cluster: build03
    context: ci/prow/e2e-azure
    decorate: true
    labels:
      ci-operator.openshift.io/cloud: azure4
      ci-operator.openshift.io/cloud-cluster-profile: azure4
      ci.openshift.io/generator: prowgen
      pj-rehearse.openshift.io/can-be-rehearsed: "true"
    name: pull-ci-openshift-csi-operator-release-4.20-e2e-azure
    rerun_command: /test e2e-azure
    spec:
      containers:
      - args:
        - --gcs-upload-secret=/secrets/gcs/service-account.json
        - --image-import-pull-secret=/etc/pull-secret/.dockerconfigjson
        - --lease-server-credentials-file=/etc/boskos/credentials
        - --report-credentials-file=/etc/report/credentials
        - --secret-dir=/secrets/ci-pull-credentials
        - --target=e2e-azure
        command:
        - ci-operator
        image: ci-operator:latest
        imagePullPolicy: Always
        name: ""
        resources:
          requests:
            cpu: 10m
        volumeMounts:
        - mountPath: /etc/boskos
          name: boskos
          readOnly: true
        - mountPath: /secrets/ci-pull-credentials
          name: ci-pull-credentials
          readOnly: true
        - mountPath: /secrets/gcs
          name: gcs-credentials
          readOnly: true
        - mountPath: /secrets/manifest-tool
          name: manifest-tool-local-pusher
          readOnly: true
        - mountPath: /etc/pull-secret
          name: pull-secret
          readOnly: true
        - mountPath: /etc/report
          name: result-aggregator
          readOnly: true
      serviceAccountName: ci-operator
      volumes:
      - name: boskos
        secret:
          items:
          - key: credentials
            path: credentials
          secretName: boskos-credentials
      - name: ci-pull-credentials
        secret:
          secretName: ci-pull-credentials
      - name: manifest-tool-local-pusher
        secret:
          secretName: manifest-tool-local-pusher
      - name: pull-secret
        secret:
          secretName: registry-pull-credentials
      - name: result-aggregator
        secret:
          secretName: result-aggregator
    trigger: (?m)^/test( | .* )e2e-azure,?($|\s.*)
  - agent: kubernetes
    always_run: true
    branches:
    - ^release-4\.20$
    - ^release-4\.20-
    cluster: build03
    context: ci/prow/e2e-azure-csi
    decorate: true
    labels:
      ci-operator.openshift.io/cloud: azure4
      ci-operator.openshift.io/cloud-cluster-profile: azure4
      ci.openshift.io/generator: prowgen
      pj-rehearse.openshift.io/can-be-rehearsed: "true"
    name: pull-ci-openshift-csi-operator-release-4.20-e2e-azure-csi
    rerun_command: /test e2e-azure-csi
    spec:
      containers:
      - args:
        - --gcs-upload-secret=/secrets/gcs/service-account.json
        - --image-import-pull-secret=/etc/pull-secret/.dockerconfigjson
        - --lease-server-credentials-file=/etc/boskos/credentials
        - --report-credentials-file=/etc/report/credentials
        - --secret-dir=/secrets/ci-pull-credentials
        - --target=e2e-azure-csi
        command:
        - ci-operator
        image: ci-operator:latest
        imagePullPolicy: Always
        name: ""
        resources:
          requests:
            cpu: 10m
        volumeMounts:
        - mountPath: /etc/boskos
          name: boskos
          readOnly: true
        - mountPath: /secrets/ci-pull-credentials
          name: ci-pull-credentials
          readOnly: true
        - mountPath: /secrets/gcs
          name: gcs-credentials
          readOnly: true
        - mountPath: /secrets/manifest-tool
          name: manifest-tool-local-pusher
          readOnly: true
        - mountPath: /etc/pull-secret
          name: pull-secret
          readOnly: true
        - mountPath: /etc/report
          name: result-aggregator
          readOnly: true
      serviceAccountName: ci-operator
      volumes:
      - name: boskos
        secret:
          items:
          - key: credentials
            path: credentials
          secretName: boskos-credentials
      - name: ci-pull-credentials
        secret:
          secretName: ci-pull-credentials
      - name: manifest-tool-local-pusher
        secret:
          secretName: manifest-tool-local-pusher
      - name: pull-secret
        secret:
          secretName: registry-pull-credentials
      - name: result-aggregator
        secret:
          secretName: result-aggregator
    trigger: (?m)^/test( | .* )e2e-azure-csi,?($|\s.*)
  - agent: kubernetes
    always_run: false
    branches:
    - ^release-4\.20$
    - ^release-4\.20-
    cluster: build03
    context: ci/prow/e2e-azure-csi-extended
    decorate: true
    labels:
      ci-operator.openshift.io/cloud: azure4
      ci-operator.openshift.io/cloud-cluster-profile: azure-qe
      ci.openshift.io/generator: prowgen
      pj-rehearse.openshift.io/can-be-rehearsed: "true"
    name: pull-ci-openshift-csi-operator-release-4.20-e2e-azure-csi-extended
    optional: true
    rerun_command: /test e2e-azure-csi-extended
    run_if_changed: ^(Dockerfile\.azure-disk|assets\/overlays\/azure-disk\/.*|pkg\/driver\/azure-disk\/.*|pkg\/operator\/.*)
    spec:
      containers:
      - args:
        - --gcs-upload-secret=/secrets/gcs/service-account.json
        - --image-import-pull-secret=/etc/pull-secret/.dockerconfigjson
        - --lease-server-credentials-file=/etc/boskos/credentials
        - --report-credentials-file=/etc/report/credentials
        - --secret-dir=/secrets/ci-pull-credentials
        - --target=e2e-azure-csi-extended
        command:
        - ci-operator
        image: ci-operator:latest
        imagePullPolicy: Always
        name: ""
        resources:
          requests:
            cpu: 10m
        volumeMounts:
        - mountPath: /etc/boskos
          name: boskos
          readOnly: true
        - mountPath: /secrets/ci-pull-credentials
          name: ci-pull-credentials
          readOnly: true
        - mountPath: /secrets/gcs
          name: gcs-credentials
          readOnly: true
        - mountPath: /secrets/manifest-tool
          name: manifest-tool-local-pusher
          readOnly: true
        - mountPath: /etc/pull-secret
          name: pull-secret
          readOnly: true
        - mountPath: /etc/report
          name: result-aggregator
          readOnly: true
      serviceAccountName: ci-operator
      volumes:
      - name: boskos
        secret:
          items:
          - key: credentials
            path: credentials
          secretName: boskos-credentials
      - name: ci-pull-credentials
        secret:
          secretName: ci-pull-credentials
      - name: manifest-tool-local-pusher
        secret:
          secretName: manifest-tool-local-pusher
      - name: pull-secret
        secret:
          secretName: registry-pull-credentials
      - name: result-aggregator
        secret:
          secretName: result-aggregator
    trigger: (?m)^/test( | .* )e2e-azure-csi-extended,?($|\s.*)
  - agent: kubernetes
    always_run: true
    branches:
    - ^release-4\.20$
    - ^release-4\.20-
    cluster: build03
    context: ci/prow/e2e-azure-file-csi
    decorate: true
    labels:
      ci-operator.openshift.io/cloud: azure4
      ci-operator.openshift.io/cloud-cluster-profile: azure4
      ci.openshift.io/generator: prowgen
      pj-rehearse.openshift.io/can-be-rehearsed: "true"
    name: pull-ci-openshift-csi-operator-release-4.20-e2e-azure-file-csi
    rerun_command: /test e2e-azure-file-csi
    spec:
      containers:
      - args:
        - --gcs-upload-secret=/secrets/gcs/service-account.json
        - --image-import-pull-secret=/etc/pull-secret/.dockerconfigjson
        - --lease-server-credentials-file=/etc/boskos/credentials
        - --report-credentials-file=/etc/report/credentials
        - --secret-dir=/secrets/ci-pull-credentials
        - --target=e2e-azure-file-csi
        command:
        - ci-operator
        image: ci-operator:latest
        imagePullPolicy: Always
        name: ""
        resources:
          requests:
            cpu: 10m
        volumeMounts:
        - mountPath: /etc/boskos
          name: boskos
          readOnly: true
        - mountPath: /secrets/ci-pull-credentials
          name: ci-pull-credentials
          readOnly: true
        - mountPath: /secrets/gcs
          name: gcs-credentials
          readOnly: true
        - mountPath: /secrets/manifest-tool
          name: manifest-tool-local-pusher
          readOnly: true
        - mountPath: /etc/pull-secret
          name: pull-secret
          readOnly: true
        - mountPath: /etc/report
          name: result-aggregator
          readOnly: true
      serviceAccountName: ci-operator
      volumes:
      - name: boskos
        secret:
          items:
          - key: credentials
            path: credentials
          secretName: boskos-credentials
      - name: ci-pull-credentials
        secret:
          secretName: ci-pull-credentials
      - name: manifest-tool-local-pusher
        secret:
          secretName: manifest-tool-local-pusher
      - name: pull-secret
        secret:
          secretName: registry-pull-credentials
      - name: result-aggregator
        secret:
          secretName: result-aggregator
    trigger: (?m)^/test( | .* )e2e-azure-file-csi,?($|\s.*)
  - agent: kubernetes
    always_run: false
    branches:
    - ^release-4\.20$
    - ^release-4\.20-
    cluster: build03
    context: ci/prow/e2e-azure-file-csi-extended
    decorate: true
    labels:
      ci-operator.openshift.io/cloud: azure4
      ci-operator.openshift.io/cloud-cluster-profile: azure-qe
      ci.openshift.io/generator: prowgen
      pj-rehearse.openshift.io/can-be-rehearsed: "true"
    name: pull-ci-openshift-csi-operator-release-4.20-e2e-azure-file-csi-extended
    optional: true
    rerun_command: /test e2e-azure-file-csi-extended
    run_if_changed: ^(Dockerfile\.azure-file|assets\/overlays\/azure-file\/.*|pkg\/driver\/azure-file\/.*|pkg\/operator\/.*)
    spec:
      containers:
      - args:
        - --gcs-upload-secret=/secrets/gcs/service-account.json
        - --image-import-pull-secret=/etc/pull-secret/.dockerconfigjson
        - --lease-server-credentials-file=/etc/boskos/credentials
        - --report-credentials-file=/etc/report/credentials
        - --secret-dir=/secrets/ci-pull-credentials
        - --target=e2e-azure-file-csi-extended
        command:
        - ci-operator
        image: ci-operator:latest
        imagePullPolicy: Always
        name: ""
        resources:
          requests:
            cpu: 10m
        volumeMounts:
        - mountPath: /etc/boskos
          name: boskos
          readOnly: true
        - mountPath: /secrets/ci-pull-credentials
          name: ci-pull-credentials
          readOnly: true
        - mountPath: /secrets/gcs
          name: gcs-credentials
          readOnly: true
        - mountPath: /secrets/manifest-tool
          name: manifest-tool-local-pusher
          readOnly: true
        - mountPath: /etc/pull-secret
          name: pull-secret
          readOnly: true
        - mountPath: /etc/report
          name: result-aggregator
          readOnly: true
      serviceAccountName: ci-operator
      volumes:
      - name: boskos
        secret:
          items:
          - key: credentials
            path: credentials
          secretName: boskos-credentials
      - name: ci-pull-credentials
        secret:
          secretName: ci-pull-credentials
      - name: manifest-tool-local-pusher
        secret:
          secretName: manifest-tool-local-pusher
      - name: pull-secret
        secret:
          secretName: registry-pull-credentials
      - name: result-aggregator
        secret:
          secretName: result-aggregator
    trigger: (?m)^/test( | .* )e2e-azure-file-csi-extended,?($|\s.*)
  - agent: kubernetes
    always_run: true
    branches:
    - ^release-4\.20$
    - ^release-4\.20-
    cluster: build03
    context: ci/prow/e2e-azure-file-nfs-csi
    decorate: true
    labels:
      ci-operator.openshift.io/cloud: azure4
      ci-operator.openshift.io/cloud-cluster-profile: azure4
      ci.openshift.io/generator: prowgen
      pj-rehearse.openshift.io/can-be-rehearsed: "true"
    name: pull-ci-openshift-csi-operator-release-4.20-e2e-azure-file-nfs-csi
    rerun_command: /test e2e-azure-file-nfs-csi
    spec:
      containers:
      - args:
        - --gcs-upload-secret=/secrets/gcs/service-account.json
        - --image-import-pull-secret=/etc/pull-secret/.dockerconfigjson
        - --lease-server-credentials-file=/etc/boskos/credentials
        - --report-credentials-file=/etc/report/credentials
        - --secret-dir=/secrets/ci-pull-credentials
        - --target=e2e-azure-file-nfs-csi
        command:
        - ci-operator
        image: ci-operator:latest
        imagePullPolicy: Always
        name: ""
        resources:
          requests:
            cpu: 10m
        volumeMounts:
        - mountPath: /etc/boskos
          name: boskos
          readOnly: true
        - mountPath: /secrets/ci-pull-credentials
          name: ci-pull-credentials
          readOnly: true
        - mountPath: /secrets/gcs
          name: gcs-credentials
          readOnly: true
        - mountPath: /secrets/manifest-tool
          name: manifest-tool-local-pusher
          readOnly: true
        - mountPath: /etc/pull-secret
          name: pull-secret
          readOnly: true
        - mountPath: /etc/report
          name: result-aggregator
          readOnly: true
      serviceAccountName: ci-operator
      volumes:
      - name: boskos
        secret:
          items:
          - key: credentials
            path: credentials
          secretName: boskos-credentials
      - name: ci-pull-credentials
        secret:
          secretName: ci-pull-credentials
      - name: manifest-tool-local-pusher
        secret:
          secretName: manifest-tool-local-pusher
      - name: pull-secret
        secret:
          secretName: registry-pull-credentials
      - name: result-aggregator
        secret:
          secretName: result-aggregator
    trigger: (?m)^/test( | .* )e2e-azure-file-nfs-csi,?($|\s.*)
  - agent: kubernetes
    always_run: false
    branches:
    - ^release-4\.20$
    - ^release-4\.20-
    cluster: build03
    context: ci/prow/e2e-azure-manual-oidc
    decorate: true
    labels:
      ci-operator.openshift.io/cloud: azure4
      ci-operator.openshift.io/cloud-cluster-profile: azure4
      ci.openshift.io/generator: prowgen
      pj-rehearse.openshift.io/can-be-rehearsed: "true"
    name: pull-ci-openshift-csi-operator-release-4.20-e2e-azure-manual-oidc
    optional: true
    rerun_command: /test e2e-azure-manual-oidc
    spec:
      containers:
      - args:
        - --gcs-upload-secret=/secrets/gcs/service-account.json
        - --image-import-pull-secret=/etc/pull-secret/.dockerconfigjson
        - --lease-server-credentials-file=/etc/boskos/credentials
        - --report-credentials-file=/etc/report/credentials
        - --secret-dir=/secrets/ci-pull-credentials
        - --target=e2e-azure-manual-oidc
        command:
        - ci-operator
        image: ci-operator:latest
        imagePullPolicy: Always
        name: ""
        resources:
          requests:
            cpu: 10m
        volumeMounts:
        - mountPath: /etc/boskos
          name: boskos
          readOnly: true
        - mountPath: /secrets/ci-pull-credentials
          name: ci-pull-credentials
          readOnly: true
        - mountPath: /secrets/gcs
          name: gcs-credentials
          readOnly: true
        - mountPath: /secrets/manifest-tool
          name: manifest-tool-local-pusher
          readOnly: true
        - mountPath: /etc/pull-secret
          name: pull-secret
          readOnly: true
        - mountPath: /etc/report
          name: result-aggregator
          readOnly: true
      serviceAccountName: ci-operator
      volumes:
      - name: boskos
        secret:
          items:
          - key: credentials
            path: credentials
          secretName: boskos-credentials
      - name: ci-pull-credentials
        secret:
          secretName: ci-pull-credentials
      - name: manifest-tool-local-pusher
        secret:
          secretName: manifest-tool-local-pusher
      - name: pull-secret
        secret:
          secretName: registry-pull-credentials
      - name: result-aggregator
        secret:
          secretName: result-aggregator
    trigger: (?m)^/test( | .* )e2e-azure-manual-oidc,?($|\s.*)
  - agent: kubernetes
    always_run: true
    branches:
    - ^release-4\.20$
    - ^release-4\.20-
    cluster: build03
    context: ci/prow/e2e-azure-ovn-upgrade
    decorate: true
    decoration_config:
      timeout: 5h30m0s
    labels:
      ci-operator.openshift.io/cloud: azure4
      ci-operator.openshift.io/cloud-cluster-profile: azure4
      ci.openshift.io/generator: prowgen
      pj-rehearse.openshift.io/can-be-rehearsed: "true"
    name: pull-ci-openshift-csi-operator-release-4.20-e2e-azure-ovn-upgrade
    rerun_command: /test e2e-azure-ovn-upgrade
    spec:
      containers:
      - args:
        - --gcs-upload-secret=/secrets/gcs/service-account.json
        - --image-import-pull-secret=/etc/pull-secret/.dockerconfigjson
        - --lease-server-credentials-file=/etc/boskos/credentials
        - --report-credentials-file=/etc/report/credentials
        - --secret-dir=/secrets/ci-pull-credentials
        - --target=e2e-azure-ovn-upgrade
        command:
        - ci-operator
        image: ci-operator:latest
        imagePullPolicy: Always
        name: ""
        resources:
          requests:
            cpu: 10m
        volumeMounts:
        - mountPath: /etc/boskos
          name: boskos
          readOnly: true
        - mountPath: /secrets/ci-pull-credentials
          name: ci-pull-credentials
          readOnly: true
        - mountPath: /secrets/gcs
          name: gcs-credentials
          readOnly: true
        - mountPath: /secrets/manifest-tool
          name: manifest-tool-local-pusher
          readOnly: true
        - mountPath: /etc/pull-secret
          name: pull-secret
          readOnly: true
        - mountPath: /etc/report
          name: result-aggregator
          readOnly: true
      serviceAccountName: ci-operator
      volumes:
      - name: boskos
        secret:
          items:
          - key: credentials
            path: credentials
          secretName: boskos-credentials
      - name: ci-pull-credentials
        secret:
          secretName: ci-pull-credentials
      - name: manifest-tool-local-pusher
        secret:
          secretName: manifest-tool-local-pusher
      - name: pull-secret
        secret:
          secretName: registry-pull-credentials
      - name: result-aggregator
        secret:
          secretName: result-aggregator
    trigger: (?m)^/test( | .* )e2e-azure-ovn-upgrade,?($|\s.*)
  - agent: kubernetes
    always_run: false
    branches:
    - ^release-4\.20$
    - ^release-4\.20-
    cluster: build01
    context: ci/prow/e2e-azurestack-csi
    decorate: true
    labels:
      ci-operator.openshift.io/cloud: azurestack
      ci-operator.openshift.io/cloud-cluster-profile: azurestack-dev
      ci-operator.openshift.io/cluster: build01
      ci.openshift.io/generator: prowgen
      pj-rehearse.openshift.io/can-be-rehearsed: "true"
    name: pull-ci-openshift-csi-operator-release-4.20-e2e-azurestack-csi
    optional: true
    rerun_command: /test e2e-azurestack-csi
    run_if_changed: ^(Dockerfile\.azure-disk|assets\/overlays\/azure-disk\/.*|pkg\/driver\/azure-disk\/.*|pkg\/operator\/.*)
    spec:
      containers:
      - args:
        - --gcs-upload-secret=/secrets/gcs/service-account.json
        - --image-import-pull-secret=/etc/pull-secret/.dockerconfigjson
        - --lease-server-credentials-file=/etc/boskos/credentials
        - --report-credentials-file=/etc/report/credentials
        - --secret-dir=/secrets/ci-pull-credentials
        - --target=e2e-azurestack-csi
        command:
        - ci-operator
        image: ci-operator:latest
        imagePullPolicy: Always
        name: ""
        resources:
          requests:
            cpu: 10m
        volumeMounts:
        - mountPath: /etc/boskos
          name: boskos
          readOnly: true
        - mountPath: /secrets/ci-pull-credentials
          name: ci-pull-credentials
          readOnly: true
        - mountPath: /secrets/gcs
          name: gcs-credentials
          readOnly: true
        - mountPath: /secrets/manifest-tool
          name: manifest-tool-local-pusher
          readOnly: true
        - mountPath: /etc/pull-secret
          name: pull-secret
          readOnly: true
        - mountPath: /etc/report
          name: result-aggregator
          readOnly: true
      serviceAccountName: ci-operator
      volumes:
      - name: boskos
        secret:
          items:
          - key: credentials
            path: credentials
          secretName: boskos-credentials
      - name: ci-pull-credentials
        secret:
          secretName: ci-pull-credentials
      - name: manifest-tool-local-pusher
        secret:
          secretName: manifest-tool-local-pusher
      - name: pull-secret
        secret:
          secretName: registry-pull-credentials
      - name: result-aggregator
        secret:
          secretName: result-aggregator
    trigger: (?m)^/test( | .* )e2e-azurestack-csi,?($|\s.*)
  - agent: kubernetes
    always_run: false
    branches:
    - ^release-4\.20$
    - ^release-4\.20-
    cluster: build03
    context: ci/prow/e2e-openstack
    decorate: true
    labels:
      ci-operator.openshift.io/cloud: openstack-vh-mecha-central
      ci-operator.openshift.io/cloud-cluster-profile: openstack-vh-mecha-central
      ci.openshift.io/generator: prowgen
      pj-rehearse.openshift.io/can-be-rehearsed: "true"
    name: pull-ci-openshift-csi-operator-release-4.20-e2e-openstack
    optional: true
    rerun_command: /test e2e-openstack
    run_if_changed: ^(Dockerfile\.openstack-cinder|assets\/overlays\/openstack-cinder\/.*|pkg\/driver\/openstack-cinder\/.*|pkg\/openstack-cinder\/.*|Dockerfile\.openstack-manila|assets\/overlays\/openstack-manila\/.*|pkg\/driver\/openstack-manila\/.*|pkg\/openstack-manila\/.*)
    spec:
      containers:
      - args:
        - --gcs-upload-secret=/secrets/gcs/service-account.json
        - --image-import-pull-secret=/etc/pull-secret/.dockerconfigjson
        - --lease-server-credentials-file=/etc/boskos/credentials
        - --report-credentials-file=/etc/report/credentials
        - --secret-dir=/secrets/ci-pull-credentials
        - --target=e2e-openstack
        command:
        - ci-operator
        image: ci-operator:latest
        imagePullPolicy: Always
        name: ""
        resources:
          requests:
            cpu: 10m
        volumeMounts:
        - mountPath: /etc/boskos
          name: boskos
          readOnly: true
        - mountPath: /secrets/ci-pull-credentials
          name: ci-pull-credentials
          readOnly: true
        - mountPath: /secrets/gcs
          name: gcs-credentials
          readOnly: true
        - mountPath: /secrets/manifest-tool
          name: manifest-tool-local-pusher
          readOnly: true
        - mountPath: /etc/pull-secret
          name: pull-secret
          readOnly: true
        - mountPath: /etc/report
          name: result-aggregator
          readOnly: true
      serviceAccountName: ci-operator
      volumes:
      - name: boskos
        secret:
          items:
          - key: credentials
            path: credentials
          secretName: boskos-credentials
      - name: ci-pull-credentials
        secret:
          secretName: ci-pull-credentials
      - name: manifest-tool-local-pusher
        secret:
          secretName: manifest-tool-local-pusher
      - name: pull-secret
        secret:
          secretName: registry-pull-credentials
      - name: result-aggregator
        secret:
          secretName: result-aggregator
    trigger: (?m)^/test( | .* )e2e-openstack,?($|\s.*)
  - agent: kubernetes
    always_run: false
    branches:
    - ^release-4\.20$
    - ^release-4\.20-
    cluster: build03
    context: ci/prow/e2e-openstack-cinder-csi
    decorate: true
    labels:
      ci-operator.openshift.io/cloud: openstack-vh-mecha-central
      ci-operator.openshift.io/cloud-cluster-profile: openstack-vh-mecha-central
      ci.openshift.io/generator: prowgen
      pj-rehearse.openshift.io/can-be-rehearsed: "true"
    name: pull-ci-openshift-csi-operator-release-4.20-e2e-openstack-cinder-csi
    rerun_command: /test e2e-openstack-cinder-csi
    run_if_changed: ^(Dockerfile\.openstack-cinder|assets\/overlays\/openstack-cinder\/.*|pkg\/driver\/openstack-cinder\/.*|pkg\/openstack-cinder\/.*)
    spec:
      containers:
      - args:
        - --gcs-upload-secret=/secrets/gcs/service-account.json
        - --image-import-pull-secret=/etc/pull-secret/.dockerconfigjson
        - --lease-server-credentials-file=/etc/boskos/credentials
        - --report-credentials-file=/etc/report/credentials
        - --secret-dir=/secrets/ci-pull-credentials
        - --target=e2e-openstack-cinder-csi
        command:
        - ci-operator
        image: ci-operator:latest
        imagePullPolicy: Always
        name: ""
        resources:
          requests:
            cpu: 10m
        volumeMounts:
        - mountPath: /etc/boskos
          name: boskos
          readOnly: true
        - mountPath: /secrets/ci-pull-credentials
          name: ci-pull-credentials
          readOnly: true
        - mountPath: /secrets/gcs
          name: gcs-credentials
          readOnly: true
        - mountPath: /secrets/manifest-tool
          name: manifest-tool-local-pusher
          readOnly: true
        - mountPath: /etc/pull-secret
          name: pull-secret
          readOnly: true
        - mountPath: /etc/report
          name: result-aggregator
          readOnly: true
      serviceAccountName: ci-operator
      volumes:
      - name: boskos
        secret:
          items:
          - key: credentials
            path: credentials
          secretName: boskos-credentials
      - name: ci-pull-credentials
        secret:
          secretName: ci-pull-credentials
      - name: manifest-tool-local-pusher
        secret:
          secretName: manifest-tool-local-pusher
      - name: pull-secret
        secret:
          secretName: registry-pull-credentials
      - name: result-aggregator
        secret:
          secretName: result-aggregator
    trigger: (?m)^/test( | .* )e2e-openstack-cinder-csi,?($|\s.*)
  - agent: kubernetes
    always_run: false
    branches:
    - ^release-4\.20$
    - ^release-4\.20-
    cluster: build03
    context: ci/prow/e2e-openstack-manila-csi
    decorate: true
    labels:
      ci-operator.openshift.io/cloud: openstack-vh-mecha-central
      ci-operator.openshift.io/cloud-cluster-profile: openstack-vh-mecha-central
      ci.openshift.io/generator: prowgen
      pj-rehearse.openshift.io/can-be-rehearsed: "true"
    name: pull-ci-openshift-csi-operator-release-4.20-e2e-openstack-manila-csi
    rerun_command: /test e2e-openstack-manila-csi
    run_if_changed: ^(Dockerfile\.openstack-manila|assets\/overlays\/openstack-manila\/.*|pkg\/driver\/openstack-manila\/.*|pkg\/openstack-manila\/.*)
    spec:
      containers:
      - args:
        - --gcs-upload-secret=/secrets/gcs/service-account.json
        - --image-import-pull-secret=/etc/pull-secret/.dockerconfigjson
        - --lease-server-credentials-file=/etc/boskos/credentials
        - --report-credentials-file=/etc/report/credentials
        - --secret-dir=/secrets/ci-pull-credentials
        - --target=e2e-openstack-manila-csi
        command:
        - ci-operator
        image: ci-operator:latest
        imagePullPolicy: Always
        name: ""
        resources:
          requests:
            cpu: 10m
        volumeMounts:
        - mountPath: /etc/boskos
          name: boskos
          readOnly: true
        - mountPath: /secrets/ci-pull-credentials
          name: ci-pull-credentials
          readOnly: true
        - mountPath: /secrets/gcs
          name: gcs-credentials
          readOnly: true
        - mountPath: /secrets/manifest-tool
          name: manifest-tool-local-pusher
          readOnly: true
        - mountPath: /etc/pull-secret
          name: pull-secret
          readOnly: true
        - mountPath: /etc/report
          name: result-aggregator
          readOnly: true
      serviceAccountName: ci-operator
      volumes:
      - name: boskos
        secret:
          items:
          - key: credentials
            path: credentials
          secretName: boskos-credentials
      - name: ci-pull-credentials
        secret:
          secretName: ci-pull-credentials
      - name: manifest-tool-local-pusher
        secret:
          secretName: manifest-tool-local-pusher
      - name: pull-secret
        secret:
          secretName: registry-pull-credentials
      - name: result-aggregator
        secret:
          secretName: result-aggregator
    trigger: (?m)^/test( | .* )e2e-openstack-manila-csi,?($|\s.*)
  - agent: kubernetes
    always_run: true
    branches:
    - ^release-4\.20$
    - ^release-4\.20-
    cluster: build03
    context: ci/prow/hypershift-aws-e2e-external
    decorate: true
    labels:
      ci-operator.openshift.io/cloud: hypershift
      ci-operator.openshift.io/cloud-cluster-profile: hypershift
      ci.openshift.io/generator: prowgen
      pj-rehearse.openshift.io/can-be-rehearsed: "true"
    name: pull-ci-openshift-csi-operator-release-4.20-hypershift-aws-e2e-external
    rerun_command: /test hypershift-aws-e2e-external
    spec:
      containers:
      - args:
        - --gcs-upload-secret=/secrets/gcs/service-account.json
        - --image-import-pull-secret=/etc/pull-secret/.dockerconfigjson
        - --lease-server-credentials-file=/etc/boskos/credentials
        - --report-credentials-file=/etc/report/credentials
        - --secret-dir=/secrets/ci-pull-credentials
        - --target=hypershift-aws-e2e-external
        command:
        - ci-operator
        image: ci-operator:latest
        imagePullPolicy: Always
        name: ""
        resources:
          requests:
            cpu: 10m
        volumeMounts:
        - mountPath: /etc/boskos
          name: boskos
          readOnly: true
        - mountPath: /secrets/ci-pull-credentials
          name: ci-pull-credentials
          readOnly: true
        - mountPath: /secrets/gcs
          name: gcs-credentials
          readOnly: true
        - mountPath: /secrets/manifest-tool
          name: manifest-tool-local-pusher
          readOnly: true
        - mountPath: /etc/pull-secret
          name: pull-secret
          readOnly: true
        - mountPath: /etc/report
          name: result-aggregator
          readOnly: true
      serviceAccountName: ci-operator
      volumes:
      - name: boskos
        secret:
          items:
          - key: credentials
            path: credentials
          secretName: boskos-credentials
      - name: ci-pull-credentials
        secret:
          secretName: ci-pull-credentials
      - name: manifest-tool-local-pusher
        secret:
          secretName: manifest-tool-local-pusher
      - name: pull-secret
        secret:
          secretName: registry-pull-credentials
      - name: result-aggregator
        secret:
          secretName: result-aggregator
    trigger: (?m)^/test( | .* )hypershift-aws-e2e-external,?($|\s.*)
  - agent: kubernetes
    always_run: true
    branches:
    - ^release-4\.20$
    - ^release-4\.20-
    cluster: build03
    context: ci/prow/hypershift-e2e-aks
    decorate: true
    labels:
      ci-operator.openshift.io/cloud: hypershift
      ci-operator.openshift.io/cloud-cluster-profile: hypershift
      ci.openshift.io/generator: prowgen
      pj-rehearse.openshift.io/can-be-rehearsed: "true"
    name: pull-ci-openshift-csi-operator-release-4.20-hypershift-e2e-aks
    rerun_command: /test hypershift-e2e-aks
    spec:
      containers:
      - args:
        - --gcs-upload-secret=/secrets/gcs/service-account.json
        - --image-import-pull-secret=/etc/pull-secret/.dockerconfigjson
        - --lease-server-credentials-file=/etc/boskos/credentials
        - --report-credentials-file=/etc/report/credentials
        - --secret-dir=/secrets/ci-pull-credentials
        - --target=hypershift-e2e-aks
        command:
        - ci-operator
        image: ci-operator:latest
        imagePullPolicy: Always
        name: ""
        resources:
          requests:
            cpu: 10m
        volumeMounts:
        - mountPath: /etc/boskos
          name: boskos
          readOnly: true
        - mountPath: /secrets/ci-pull-credentials
          name: ci-pull-credentials
          readOnly: true
        - mountPath: /secrets/gcs
          name: gcs-credentials
          readOnly: true
        - mountPath: /secrets/manifest-tool
          name: manifest-tool-local-pusher
          readOnly: true
        - mountPath: /etc/pull-secret
          name: pull-secret
          readOnly: true
        - mountPath: /etc/report
          name: result-aggregator
          readOnly: true
      serviceAccountName: ci-operator
      volumes:
      - name: boskos
        secret:
          items:
          - key: credentials
            path: credentials
          secretName: boskos-credentials
      - name: ci-pull-credentials
        secret:
          secretName: ci-pull-credentials
      - name: manifest-tool-local-pusher
        secret:
          secretName: manifest-tool-local-pusher
      - name: pull-secret
        secret:
          secretName: registry-pull-credentials
      - name: result-aggregator
        secret:
          secretName: result-aggregator
    trigger: (?m)^/test( | .* )hypershift-e2e-aks,?($|\s.*)
  - agent: kubernetes
    always_run: false
    branches:
    - ^release-4\.20$
    - ^release-4\.20-
    cluster: build03
    context: ci/prow/hypershift-e2e-openstack-aws-csi-cinder
    decorate: true
    labels:
      ci-operator.openshift.io/cloud: hypershift
      ci-operator.openshift.io/cloud-cluster-profile: hypershift
      ci.openshift.io/generator: prowgen
      pj-rehearse.openshift.io/can-be-rehearsed: "true"
    name: pull-ci-openshift-csi-operator-release-4.20-hypershift-e2e-openstack-aws-csi-cinder
    rerun_command: /test hypershift-e2e-openstack-aws-csi-cinder
    run_if_changed: ^(Dockerfile\.openstack-cinder|assets\/overlays\/openstack-cinder\/.*|pkg\/driver\/openstack-cinder\/.*|pkg\/openstack-cinder\/.*)
    spec:
      containers:
      - args:
        - --gcs-upload-secret=/secrets/gcs/service-account.json
        - --image-import-pull-secret=/etc/pull-secret/.dockerconfigjson
        - --lease-server-credentials-file=/etc/boskos/credentials
        - --report-credentials-file=/etc/report/credentials
        - --secret-dir=/secrets/ci-pull-credentials
        - --target=hypershift-e2e-openstack-aws-csi-cinder
        command:
        - ci-operator
        image: ci-operator:latest
        imagePullPolicy: Always
        name: ""
        resources:
          requests:
            cpu: 10m
        volumeMounts:
        - mountPath: /etc/boskos
          name: boskos
          readOnly: true
        - mountPath: /secrets/ci-pull-credentials
          name: ci-pull-credentials
          readOnly: true
        - mountPath: /secrets/gcs
          name: gcs-credentials
          readOnly: true
        - mountPath: /secrets/manifest-tool
          name: manifest-tool-local-pusher
          readOnly: true
        - mountPath: /etc/pull-secret
          name: pull-secret
          readOnly: true
        - mountPath: /etc/report
          name: result-aggregator
          readOnly: true
      serviceAccountName: ci-operator
      volumes:
      - name: boskos
        secret:
          items:
          - key: credentials
            path: credentials
          secretName: boskos-credentials
      - name: ci-pull-credentials
        secret:
          secretName: ci-pull-credentials
      - name: manifest-tool-local-pusher
        secret:
          secretName: manifest-tool-local-pusher
      - name: pull-secret
        secret:
          secretName: registry-pull-credentials
      - name: result-aggregator
        secret:
          secretName: result-aggregator
    trigger: (?m)^/test( | .* )hypershift-e2e-openstack-aws-csi-cinder,?($|\s.*)
  - agent: kubernetes
    always_run: false
    branches:
    - ^release-4\.20$
    - ^release-4\.20-
    cluster: build03
    context: ci/prow/hypershift-e2e-openstack-aws-csi-manila
    decorate: true
    labels:
      ci-operator.openshift.io/cloud: hypershift
      ci-operator.openshift.io/cloud-cluster-profile: hypershift
      ci.openshift.io/generator: prowgen
      pj-rehearse.openshift.io/can-be-rehearsed: "true"
    name: pull-ci-openshift-csi-operator-release-4.20-hypershift-e2e-openstack-aws-csi-manila
    rerun_command: /test hypershift-e2e-openstack-aws-csi-manila
    run_if_changed: ^(Dockerfile\.openstack-manila|assets\/overlays\/openstack-manila\/.*|pkg\/driver\/openstack-manila\/.*|pkg\/openstack-manila\/.*)
    spec:
      containers:
      - args:
        - --gcs-upload-secret=/secrets/gcs/service-account.json
        - --image-import-pull-secret=/etc/pull-secret/.dockerconfigjson
        - --lease-server-credentials-file=/etc/boskos/credentials
        - --report-credentials-file=/etc/report/credentials
        - --secret-dir=/secrets/ci-pull-credentials
        - --target=hypershift-e2e-openstack-aws-csi-manila
        command:
        - ci-operator
        image: ci-operator:latest
        imagePullPolicy: Always
        name: ""
        resources:
          requests:
            cpu: 10m
        volumeMounts:
        - mountPath: /etc/boskos
          name: boskos
          readOnly: true
        - mountPath: /secrets/ci-pull-credentials
          name: ci-pull-credentials
          readOnly: true
        - mountPath: /secrets/gcs
          name: gcs-credentials
          readOnly: true
        - mountPath: /secrets/manifest-tool
          name: manifest-tool-local-pusher
          readOnly: true
        - mountPath: /etc/pull-secret
          name: pull-secret
          readOnly: true
        - mountPath: /etc/report
          name: result-aggregator
          readOnly: true
      serviceAccountName: ci-operator
      volumes:
      - name: boskos
        secret:
          items:
          - key: credentials
            path: credentials
          secretName: boskos-credentials
      - name: ci-pull-credentials
        secret:
          secretName: ci-pull-credentials
      - name: manifest-tool-local-pusher
        secret:
          secretName: manifest-tool-local-pusher
      - name: pull-secret
        secret:
          secretName: registry-pull-credentials
      - name: result-aggregator
        secret:
          secretName: result-aggregator
    trigger: (?m)^/test( | .* )hypershift-e2e-openstack-aws-csi-manila,?($|\s.*)
  - agent: kubernetes
    always_run: true
    branches:
    - ^release-4\.20$
    - ^release-4\.20-
    cluster: build03
    context: ci/prow/images
    decorate: true
    labels:
      ci.openshift.io/generator: prowgen
      pj-rehearse.openshift.io/can-be-rehearsed: "true"
    name: pull-ci-openshift-csi-operator-release-4.20-images
    rerun_command: /test images
    spec:
      containers:
      - args:
        - --gcs-upload-secret=/secrets/gcs/service-account.json
        - --image-import-pull-secret=/etc/pull-secret/.dockerconfigjson
        - --report-credentials-file=/etc/report/credentials
        - --target=[images]
        - --target=[release:latest]
        command:
        - ci-operator
        image: ci-operator:latest
        imagePullPolicy: Always
        name: ""
        resources:
          requests:
            cpu: 10m
        volumeMounts:
        - mountPath: /secrets/gcs
          name: gcs-credentials
          readOnly: true
        - mountPath: /secrets/manifest-tool
          name: manifest-tool-local-pusher
          readOnly: true
        - mountPath: /etc/pull-secret
          name: pull-secret
          readOnly: true
        - mountPath: /etc/report
          name: result-aggregator
          readOnly: true
      serviceAccountName: ci-operator
      volumes:
      - name: manifest-tool-local-pusher
        secret:
          secretName: manifest-tool-local-pusher
      - name: pull-secret
        secret:
          secretName: registry-pull-credentials
      - name: result-aggregator
        secret:
          secretName: result-aggregator
    trigger: (?m)^/test( | .* )images,?($|\s.*)
  - agent: kubernetes
    always_run: true
    branches:
    - ^release-4\.20$
    - ^release-4\.20-
    cluster: build03
    context: ci/prow/security
    decorate: true
    labels:
      ci.openshift.io/generator: prowgen
      pj-rehearse.openshift.io/can-be-rehearsed: "true"
    name: pull-ci-openshift-csi-operator-release-4.20-security
    optional: true
    rerun_command: /test security
    spec:
      containers:
      - args:
        - --gcs-upload-secret=/secrets/gcs/service-account.json
        - --image-import-pull-secret=/etc/pull-secret/.dockerconfigjson
        - --report-credentials-file=/etc/report/credentials
        - --secret-dir=/secrets/ci-pull-credentials
        - --target=security
        command:
        - ci-operator
        image: ci-operator:latest
        imagePullPolicy: Always
        name: ""
        resources:
          requests:
            cpu: 10m
        volumeMounts:
        - mountPath: /secrets/ci-pull-credentials
          name: ci-pull-credentials
          readOnly: true
        - mountPath: /secrets/gcs
          name: gcs-credentials
          readOnly: true
        - mountPath: /secrets/manifest-tool
          name: manifest-tool-local-pusher
          readOnly: true
        - mountPath: /etc/pull-secret
          name: pull-secret
          readOnly: true
        - mountPath: /etc/report
          name: result-aggregator
          readOnly: true
      serviceAccountName: ci-operator
      volumes:
      - name: ci-pull-credentials
        secret:
          secretName: ci-pull-credentials
      - name: manifest-tool-local-pusher
        secret:
          secretName: manifest-tool-local-pusher
      - name: pull-secret
        secret:
          secretName: registry-pull-credentials
      - name: result-aggregator
        secret:
          secretName: result-aggregator
    trigger: (?m)^/test( | .* )security,?($|\s.*)
  - agent: kubernetes
    always_run: true
    branches:
    - ^release-4\.20$
    - ^release-4\.20-
    cluster: build03
    context: ci/prow/smb-operator-e2e
    decorate: true
    labels:
      ci-operator.openshift.io/cloud: azure4
      ci-operator.openshift.io/cloud-cluster-profile: azure4
      ci.openshift.io/generator: prowgen
      pj-rehearse.openshift.io/can-be-rehearsed: "true"
    name: pull-ci-openshift-csi-operator-release-4.20-smb-operator-e2e
    optional: true
    rerun_command: /test smb-operator-e2e
    spec:
      containers:
      - args:
        - --gcs-upload-secret=/secrets/gcs/service-account.json
        - --image-import-pull-secret=/etc/pull-secret/.dockerconfigjson
        - --lease-server-credentials-file=/etc/boskos/credentials
        - --report-credentials-file=/etc/report/credentials
        - --secret-dir=/secrets/ci-pull-credentials
        - --target=smb-operator-e2e
        command:
        - ci-operator
        image: ci-operator:latest
        imagePullPolicy: Always
        name: ""
        resources:
          requests:
            cpu: 10m
        volumeMounts:
        - mountPath: /etc/boskos
          name: boskos
          readOnly: true
        - mountPath: /secrets/ci-pull-credentials
          name: ci-pull-credentials
          readOnly: true
        - mountPath: /secrets/gcs
          name: gcs-credentials
          readOnly: true
        - mountPath: /secrets/manifest-tool
          name: manifest-tool-local-pusher
          readOnly: true
        - mountPath: /etc/pull-secret
          name: pull-secret
          readOnly: true
        - mountPath: /etc/report
          name: result-aggregator
          readOnly: true
      serviceAccountName: ci-operator
      volumes:
      - name: boskos
        secret:
          items:
          - key: credentials
            path: credentials
          secretName: boskos-credentials
      - name: ci-pull-credentials
        secret:
          secretName: ci-pull-credentials
      - name: manifest-tool-local-pusher
        secret:
          secretName: manifest-tool-local-pusher
      - name: pull-secret
        secret:
          secretName: registry-pull-credentials
      - name: result-aggregator
        secret:
          secretName: result-aggregator
    trigger: (?m)^/test( | .* )smb-operator-e2e,?($|\s.*)
  - agent: kubernetes
    always_run: false
    branches:
    - ^release-4\.20$
    - ^release-4\.20-
    cluster: build03
    context: ci/prow/smb-operator-e2e-extended
    decorate: true
    labels:
      ci-operator.openshift.io/cloud: azure4
      ci-operator.openshift.io/cloud-cluster-profile: azure4
      ci.openshift.io/generator: prowgen
      pj-rehearse.openshift.io/can-be-rehearsed: "true"
    name: pull-ci-openshift-csi-operator-release-4.20-smb-operator-e2e-extended
    optional: true
    rerun_command: /test smb-operator-e2e-extended
    run_if_changed: ^(Dockerfile\.samba|assets\/overlays\/samba\/.*|pkg\/driver\/samba\/.*|pkg\/operator\/.*)
    spec:
      containers:
      - args:
        - --gcs-upload-secret=/secrets/gcs/service-account.json
        - --image-import-pull-secret=/etc/pull-secret/.dockerconfigjson
        - --lease-server-credentials-file=/etc/boskos/credentials
        - --report-credentials-file=/etc/report/credentials
        - --secret-dir=/secrets/ci-pull-credentials
        - --target=smb-operator-e2e-extended
        command:
        - ci-operator
        image: ci-operator:latest
        imagePullPolicy: Always
        name: ""
        resources:
          requests:
            cpu: 10m
        volumeMounts:
        - mountPath: /etc/boskos
          name: boskos
          readOnly: true
        - mountPath: /secrets/ci-pull-credentials
          name: ci-pull-credentials
          readOnly: true
        - mountPath: /secrets/gcs
          name: gcs-credentials
          readOnly: true
        - mountPath: /secrets/manifest-tool
          name: manifest-tool-local-pusher
          readOnly: true
        - mountPath: /etc/pull-secret
          name: pull-secret
          readOnly: true
        - mountPath: /etc/report
          name: result-aggregator
          readOnly: true
      serviceAccountName: ci-operator
      volumes:
      - name: boskos
        secret:
          items:
          - key: credentials
            path: credentials
          secretName: boskos-credentials
      - name: ci-pull-credentials
        secret:
          secretName: ci-pull-credentials
      - name: manifest-tool-local-pusher
        secret:
          secretName: manifest-tool-local-pusher
      - name: pull-secret
        secret:
          secretName: registry-pull-credentials
      - name: result-aggregator
        secret:
          secretName: result-aggregator
    trigger: (?m)^/test( | .* )smb-operator-e2e-extended,?($|\s.*)
  - agent: kubernetes
    always_run: false
    branches:
    - ^release-4\.20$
    - ^release-4\.20-
<<<<<<< HEAD
    cluster: build06
=======
    cluster: build03
>>>>>>> 635a2bef
    context: ci/prow/smb-win2019-operator-e2e
    decorate: true
    labels:
      ci-operator.openshift.io/cloud: aws
      ci-operator.openshift.io/cloud-cluster-profile: aws-qe
      ci.openshift.io/generator: prowgen
      pj-rehearse.openshift.io/can-be-rehearsed: "true"
    name: pull-ci-openshift-csi-operator-release-4.20-smb-win2019-operator-e2e
    optional: true
    rerun_command: /test smb-win2019-operator-e2e
    run_if_changed: ^(Dockerfile\.samba|assets\/overlays\/samba\/.*|pkg\/driver\/samba\/.*|pkg\/operator\/.*)
    spec:
      containers:
      - args:
        - --gcs-upload-secret=/secrets/gcs/service-account.json
        - --image-import-pull-secret=/etc/pull-secret/.dockerconfigjson
        - --lease-server-credentials-file=/etc/boskos/credentials
        - --report-credentials-file=/etc/report/credentials
        - --secret-dir=/secrets/ci-pull-credentials
        - --target=smb-win2019-operator-e2e
        command:
        - ci-operator
        image: ci-operator:latest
        imagePullPolicy: Always
        name: ""
        resources:
          requests:
            cpu: 10m
        volumeMounts:
        - mountPath: /etc/boskos
          name: boskos
          readOnly: true
        - mountPath: /secrets/ci-pull-credentials
          name: ci-pull-credentials
          readOnly: true
        - mountPath: /secrets/gcs
          name: gcs-credentials
          readOnly: true
        - mountPath: /secrets/manifest-tool
          name: manifest-tool-local-pusher
          readOnly: true
        - mountPath: /etc/pull-secret
          name: pull-secret
          readOnly: true
        - mountPath: /etc/report
          name: result-aggregator
          readOnly: true
      serviceAccountName: ci-operator
      volumes:
      - name: boskos
        secret:
          items:
          - key: credentials
            path: credentials
          secretName: boskos-credentials
      - name: ci-pull-credentials
        secret:
          secretName: ci-pull-credentials
      - name: manifest-tool-local-pusher
        secret:
          secretName: manifest-tool-local-pusher
      - name: pull-secret
        secret:
          secretName: registry-pull-credentials
      - name: result-aggregator
        secret:
          secretName: result-aggregator
    trigger: (?m)^/test( | .* )smb-win2019-operator-e2e,?($|\s.*)
  - agent: kubernetes
    always_run: false
    branches:
    - ^release-4\.20$
    - ^release-4\.20-
<<<<<<< HEAD
    cluster: build06
=======
    cluster: build03
>>>>>>> 635a2bef
    context: ci/prow/smb-win2022-operator-e2e
    decorate: true
    labels:
      ci-operator.openshift.io/cloud: aws
      ci-operator.openshift.io/cloud-cluster-profile: aws-qe
      ci.openshift.io/generator: prowgen
      pj-rehearse.openshift.io/can-be-rehearsed: "true"
    name: pull-ci-openshift-csi-operator-release-4.20-smb-win2022-operator-e2e
    optional: true
    rerun_command: /test smb-win2022-operator-e2e
    run_if_changed: ^(Dockerfile\.samba|assets\/overlays\/samba\/.*|pkg\/driver\/samba\/.*|pkg\/operator\/.*)
    spec:
      containers:
      - args:
        - --gcs-upload-secret=/secrets/gcs/service-account.json
        - --image-import-pull-secret=/etc/pull-secret/.dockerconfigjson
        - --lease-server-credentials-file=/etc/boskos/credentials
        - --report-credentials-file=/etc/report/credentials
        - --secret-dir=/secrets/ci-pull-credentials
        - --target=smb-win2022-operator-e2e
        command:
        - ci-operator
        image: ci-operator:latest
        imagePullPolicy: Always
        name: ""
        resources:
          requests:
            cpu: 10m
        volumeMounts:
        - mountPath: /etc/boskos
          name: boskos
          readOnly: true
        - mountPath: /secrets/ci-pull-credentials
          name: ci-pull-credentials
          readOnly: true
        - mountPath: /secrets/gcs
          name: gcs-credentials
          readOnly: true
        - mountPath: /secrets/manifest-tool
          name: manifest-tool-local-pusher
          readOnly: true
        - mountPath: /etc/pull-secret
          name: pull-secret
          readOnly: true
        - mountPath: /etc/report
          name: result-aggregator
          readOnly: true
      serviceAccountName: ci-operator
      volumes:
      - name: boskos
        secret:
          items:
          - key: credentials
            path: credentials
          secretName: boskos-credentials
      - name: ci-pull-credentials
        secret:
          secretName: ci-pull-credentials
      - name: manifest-tool-local-pusher
        secret:
          secretName: manifest-tool-local-pusher
      - name: pull-secret
        secret:
          secretName: registry-pull-credentials
      - name: result-aggregator
        secret:
          secretName: result-aggregator
    trigger: (?m)^/test( | .* )smb-win2022-operator-e2e,?($|\s.*)
  - agent: kubernetes
    always_run: true
    branches:
    - ^release-4\.20$
    - ^release-4\.20-
    cluster: build03
    context: ci/prow/unit
    decorate: true
    labels:
      ci.openshift.io/generator: prowgen
      pj-rehearse.openshift.io/can-be-rehearsed: "true"
    name: pull-ci-openshift-csi-operator-release-4.20-unit
    rerun_command: /test unit
    spec:
      containers:
      - args:
        - --gcs-upload-secret=/secrets/gcs/service-account.json
        - --image-import-pull-secret=/etc/pull-secret/.dockerconfigjson
        - --report-credentials-file=/etc/report/credentials
        - --target=unit
        command:
        - ci-operator
        image: ci-operator:latest
        imagePullPolicy: Always
        name: ""
        resources:
          requests:
            cpu: 10m
        volumeMounts:
        - mountPath: /secrets/gcs
          name: gcs-credentials
          readOnly: true
        - mountPath: /secrets/manifest-tool
          name: manifest-tool-local-pusher
          readOnly: true
        - mountPath: /etc/pull-secret
          name: pull-secret
          readOnly: true
        - mountPath: /etc/report
          name: result-aggregator
          readOnly: true
      serviceAccountName: ci-operator
      volumes:
      - name: manifest-tool-local-pusher
        secret:
          secretName: manifest-tool-local-pusher
      - name: pull-secret
        secret:
          secretName: registry-pull-credentials
      - name: result-aggregator
        secret:
          secretName: result-aggregator
    trigger: (?m)^/test( | .* )unit,?($|\s.*)
  - agent: kubernetes
    always_run: true
    branches:
    - ^release-4\.20$
    - ^release-4\.20-
    cluster: build03
    context: ci/prow/verify
    decorate: true
    labels:
      ci.openshift.io/generator: prowgen
      pj-rehearse.openshift.io/can-be-rehearsed: "true"
    name: pull-ci-openshift-csi-operator-release-4.20-verify
    rerun_command: /test verify
    spec:
      containers:
      - args:
        - --gcs-upload-secret=/secrets/gcs/service-account.json
        - --image-import-pull-secret=/etc/pull-secret/.dockerconfigjson
        - --report-credentials-file=/etc/report/credentials
        - --target=verify
        command:
        - ci-operator
        image: ci-operator:latest
        imagePullPolicy: Always
        name: ""
        resources:
          requests:
            cpu: 10m
        volumeMounts:
        - mountPath: /secrets/gcs
          name: gcs-credentials
          readOnly: true
        - mountPath: /secrets/manifest-tool
          name: manifest-tool-local-pusher
          readOnly: true
        - mountPath: /etc/pull-secret
          name: pull-secret
          readOnly: true
        - mountPath: /etc/report
          name: result-aggregator
          readOnly: true
      serviceAccountName: ci-operator
      volumes:
      - name: manifest-tool-local-pusher
        secret:
          secretName: manifest-tool-local-pusher
      - name: pull-secret
        secret:
          secretName: registry-pull-credentials
      - name: result-aggregator
        secret:
          secretName: result-aggregator
    trigger: (?m)^/test( | .* )verify,?($|\s.*)
  - agent: kubernetes
    always_run: true
    branches:
    - ^release-4\.20$
    - ^release-4\.20-
    cluster: build03
    context: ci/prow/verify-deps
    decorate: true
    labels:
      ci.openshift.io/generator: prowgen
      pj-rehearse.openshift.io/can-be-rehearsed: "true"
    name: pull-ci-openshift-csi-operator-release-4.20-verify-deps
    rerun_command: /test verify-deps
    spec:
      containers:
      - args:
        - --gcs-upload-secret=/secrets/gcs/service-account.json
        - --image-import-pull-secret=/etc/pull-secret/.dockerconfigjson
        - --report-credentials-file=/etc/report/credentials
        - --secret-dir=/secrets/ci-pull-credentials
        - --target=verify-deps
        command:
        - ci-operator
        image: ci-operator:latest
        imagePullPolicy: Always
        name: ""
        resources:
          requests:
            cpu: 10m
        volumeMounts:
        - mountPath: /secrets/ci-pull-credentials
          name: ci-pull-credentials
          readOnly: true
        - mountPath: /secrets/gcs
          name: gcs-credentials
          readOnly: true
        - mountPath: /secrets/manifest-tool
          name: manifest-tool-local-pusher
          readOnly: true
        - mountPath: /etc/pull-secret
          name: pull-secret
          readOnly: true
        - mountPath: /etc/report
          name: result-aggregator
          readOnly: true
      serviceAccountName: ci-operator
      volumes:
      - name: ci-pull-credentials
        secret:
          secretName: ci-pull-credentials
      - name: manifest-tool-local-pusher
        secret:
          secretName: manifest-tool-local-pusher
      - name: pull-secret
        secret:
          secretName: registry-pull-credentials
      - name: result-aggregator
        secret:
          secretName: result-aggregator
    trigger: (?m)^/test( | .* )verify-deps,?($|\s.*)<|MERGE_RESOLUTION|>--- conflicted
+++ resolved
@@ -5,11 +5,7 @@
     branches:
     - ^release-4\.20$
     - ^release-4\.20-
-<<<<<<< HEAD
-    cluster: build06
-=======
-    cluster: build03
->>>>>>> 635a2bef
+    cluster: build03
     context: ci/prow/aws-efs-operator-e2e
     decorate: true
     labels:
@@ -81,11 +77,7 @@
     branches:
     - ^release-4\.20$
     - ^release-4\.20-
-<<<<<<< HEAD
-    cluster: build06
-=======
-    cluster: build03
->>>>>>> 635a2bef
+    cluster: build03
     context: ci/prow/aws-efs-operator-e2e-extended
     decorate: true
     labels:
@@ -265,11 +257,7 @@
     branches:
     - ^release-4\.20$
     - ^release-4\.20-
-<<<<<<< HEAD
-    cluster: build06
-=======
-    cluster: build03
->>>>>>> 635a2bef
+    cluster: build03
     context: ci/prow/e2e-aws-csi
     decorate: true
     labels:
@@ -341,11 +329,7 @@
     branches:
     - ^release-4\.20$
     - ^release-4\.20-
-<<<<<<< HEAD
-    cluster: build06
-=======
-    cluster: build03
->>>>>>> 635a2bef
+    cluster: build03
     context: ci/prow/e2e-aws-csi-extended
     decorate: true
     labels:
@@ -419,11 +403,7 @@
     branches:
     - ^release-4\.20$
     - ^release-4\.20-
-<<<<<<< HEAD
-    cluster: build06
-=======
-    cluster: build03
->>>>>>> 635a2bef
+    cluster: build03
     context: ci/prow/e2e-aws-ovn-upgrade
     decorate: true
     labels:
@@ -1925,11 +1905,7 @@
     branches:
     - ^release-4\.20$
     - ^release-4\.20-
-<<<<<<< HEAD
-    cluster: build06
-=======
-    cluster: build03
->>>>>>> 635a2bef
+    cluster: build03
     context: ci/prow/smb-win2019-operator-e2e
     decorate: true
     labels:
@@ -2003,11 +1979,7 @@
     branches:
     - ^release-4\.20$
     - ^release-4\.20-
-<<<<<<< HEAD
-    cluster: build06
-=======
-    cluster: build03
->>>>>>> 635a2bef
+    cluster: build03
     context: ci/prow/smb-win2022-operator-e2e
     decorate: true
     labels:
