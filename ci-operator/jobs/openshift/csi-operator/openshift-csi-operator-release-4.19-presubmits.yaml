--- conflicted
+++ resolved
@@ -5,11 +5,7 @@
     branches:
     - ^release-4\.19$
     - ^release-4\.19-
-<<<<<<< HEAD
-    cluster: build06
-=======
-    cluster: build05
->>>>>>> 635a2bef
+    cluster: build05
     context: ci/prow/aws-efs-operator-e2e
     decorate: true
     labels:
@@ -81,11 +77,7 @@
     branches:
     - ^release-4\.19$
     - ^release-4\.19-
-<<<<<<< HEAD
-    cluster: build06
-=======
-    cluster: build05
->>>>>>> 635a2bef
+    cluster: build05
     context: ci/prow/aws-efs-operator-e2e-extended
     decorate: true
     labels:
@@ -265,11 +257,7 @@
     branches:
     - ^release-4\.19$
     - ^release-4\.19-
-<<<<<<< HEAD
-    cluster: build06
-=======
-    cluster: build05
->>>>>>> 635a2bef
+    cluster: build05
     context: ci/prow/e2e-aws-csi
     decorate: true
     labels:
@@ -341,11 +329,7 @@
     branches:
     - ^release-4\.19$
     - ^release-4\.19-
-<<<<<<< HEAD
-    cluster: build06
-=======
-    cluster: build05
->>>>>>> 635a2bef
+    cluster: build05
     context: ci/prow/e2e-aws-csi-extended
     decorate: true
     labels:
@@ -419,11 +403,7 @@
     branches:
     - ^release-4\.19$
     - ^release-4\.19-
-<<<<<<< HEAD
-    cluster: build06
-=======
-    cluster: build05
->>>>>>> 635a2bef
+    cluster: build05
     context: ci/prow/e2e-aws-ovn-upgrade
     decorate: true
     labels:
@@ -1924,11 +1904,7 @@
     branches:
     - ^release-4\.19$
     - ^release-4\.19-
-<<<<<<< HEAD
-    cluster: build06
-=======
-    cluster: build05
->>>>>>> 635a2bef
+    cluster: build05
     context: ci/prow/smb-win2019-operator-e2e
     decorate: true
     labels:
@@ -2002,11 +1978,7 @@
     branches:
     - ^release-4\.19$
     - ^release-4\.19-
-<<<<<<< HEAD
-    cluster: build06
-=======
-    cluster: build05
->>>>>>> 635a2bef
+    cluster: build05
     context: ci/prow/smb-win2022-operator-e2e
     decorate: true
     labels:
