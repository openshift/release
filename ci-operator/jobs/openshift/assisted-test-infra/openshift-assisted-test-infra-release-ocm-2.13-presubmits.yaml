--- conflicted
+++ resolved
@@ -81,8 +81,7 @@
     - ^release-ocm-2\.13$
     - ^release-ocm-2\.13-
     cluster: build10
-<<<<<<< HEAD
-    context: ci/prow/e2e-metal-assisted-ha-kube-api-ipv4-4-18
+    context: ci/prow/e2e-metal-assisted-ha-kube-api-ipv6-4-18
     decorate: true
     labels:
       ci-operator.openshift.io/cloud: packet-edge
@@ -90,9 +89,9 @@
       ci.openshift.io/generator: prowgen
       job-release: "4.18"
       pj-rehearse.openshift.io/can-be-rehearsed: "true"
-    name: pull-ci-openshift-assisted-test-infra-release-ocm-2.13-e2e-metal-assisted-ha-kube-api-ipv4-4-18
+    name: pull-ci-openshift-assisted-test-infra-release-ocm-2.13-e2e-metal-assisted-ha-kube-api-ipv6-4-18
     optional: true
-    rerun_command: /test e2e-metal-assisted-ha-kube-api-ipv4-4-18
+    rerun_command: /test e2e-metal-assisted-ha-kube-api-ipv6-4-18
     spec:
       containers:
       - args:
@@ -101,7 +100,7 @@
         - --lease-server-credentials-file=/etc/boskos/credentials
         - --report-credentials-file=/etc/report/credentials
         - --secret-dir=/secrets/ci-pull-credentials
-        - --target=e2e-metal-assisted-ha-kube-api-ipv4-4-18
+        - --target=e2e-metal-assisted-ha-kube-api-ipv6-4-18
         command:
         - ci-operator
         image: ci-operator:latest
@@ -149,16 +148,14 @@
       - name: result-aggregator
         secret:
           secretName: result-aggregator
-    trigger: (?m)^/test( | .* )e2e-metal-assisted-ha-kube-api-ipv4-4-18,?($|\s.*)
+    trigger: (?m)^/test( | .* )e2e-metal-assisted-ha-kube-api-ipv6-4-18,?($|\s.*)
   - agent: kubernetes
     always_run: false
     branches:
     - ^release-ocm-2\.13$
     - ^release-ocm-2\.13-
     cluster: build10
-=======
->>>>>>> 1b484272
-    context: ci/prow/e2e-metal-assisted-ha-kube-api-ipv6-4-18
+    context: ci/prow/e2e-metal-assisted-kube-api-late-binding-single-node-4-18
     decorate: true
     labels:
       ci-operator.openshift.io/cloud: packet-edge
@@ -166,9 +163,9 @@
       ci.openshift.io/generator: prowgen
       job-release: "4.18"
       pj-rehearse.openshift.io/can-be-rehearsed: "true"
-    name: pull-ci-openshift-assisted-test-infra-release-ocm-2.13-e2e-metal-assisted-ha-kube-api-ipv6-4-18
+    name: pull-ci-openshift-assisted-test-infra-release-ocm-2.13-e2e-metal-assisted-kube-api-late-binding-single-node-4-18
     optional: true
-    rerun_command: /test e2e-metal-assisted-ha-kube-api-ipv6-4-18
+    rerun_command: /test e2e-metal-assisted-kube-api-late-binding-single-node-4-18
     spec:
       containers:
       - args:
@@ -177,7 +174,7 @@
         - --lease-server-credentials-file=/etc/boskos/credentials
         - --report-credentials-file=/etc/report/credentials
         - --secret-dir=/secrets/ci-pull-credentials
-        - --target=e2e-metal-assisted-ha-kube-api-ipv6-4-18
+        - --target=e2e-metal-assisted-kube-api-late-binding-single-node-4-18
         command:
         - ci-operator
         image: ci-operator:latest
@@ -225,15 +222,14 @@
       - name: result-aggregator
         secret:
           secretName: result-aggregator
-    trigger: (?m)^/test( | .* )e2e-metal-assisted-ha-kube-api-ipv6-4-18,?($|\s.*)
+    trigger: (?m)^/test( | .* )e2e-metal-assisted-kube-api-late-binding-single-node-4-18,?($|\s.*)
   - agent: kubernetes
     always_run: false
     branches:
     - ^release-ocm-2\.13$
     - ^release-ocm-2\.13-
     cluster: build10
-<<<<<<< HEAD
-    context: ci/prow/e2e-metal-assisted-kube-api-4-18
+    context: ci/prow/e2e-metal-assisted-kube-api-late-unbinding-single-node-4-18
     decorate: true
     labels:
       ci-operator.openshift.io/cloud: packet-edge
@@ -241,10 +237,9 @@
       ci.openshift.io/generator: prowgen
       job-release: "4.18"
       pj-rehearse.openshift.io/can-be-rehearsed: "true"
-    name: pull-ci-openshift-assisted-test-infra-release-ocm-2.13-e2e-metal-assisted-kube-api-4-18
+    name: pull-ci-openshift-assisted-test-infra-release-ocm-2.13-e2e-metal-assisted-kube-api-late-unbinding-single-node-4-18
     optional: true
-    rerun_command: /test e2e-metal-assisted-kube-api-4-18
-    skip_if_only_changed: ^docs/|\.md$|^(?:.*/)?(?:\.gitignore|OWNERS|OWNERS_ALIASES|PROJECT|LICENSE)$
+    rerun_command: /test e2e-metal-assisted-kube-api-late-unbinding-single-node-4-18
     spec:
       containers:
       - args:
@@ -253,7 +248,7 @@
         - --lease-server-credentials-file=/etc/boskos/credentials
         - --report-credentials-file=/etc/report/credentials
         - --secret-dir=/secrets/ci-pull-credentials
-        - --target=e2e-metal-assisted-kube-api-4-18
+        - --target=e2e-metal-assisted-kube-api-late-unbinding-single-node-4-18
         command:
         - ci-operator
         image: ci-operator:latest
@@ -301,16 +296,14 @@
       - name: result-aggregator
         secret:
           secretName: result-aggregator
-    trigger: (?m)^/test( | .* )e2e-metal-assisted-kube-api-4-18,?($|\s.*)
+    trigger: (?m)^/test( | .* )e2e-metal-assisted-kube-api-late-unbinding-single-node-4-18,?($|\s.*)
   - agent: kubernetes
     always_run: false
     branches:
     - ^release-ocm-2\.13$
     - ^release-ocm-2\.13-
     cluster: build10
-=======
->>>>>>> 1b484272
-    context: ci/prow/e2e-metal-assisted-kube-api-late-binding-single-node-4-18
+    context: ci/prow/e2e-metal-assisted-kube-api-net-suite-4-18
     decorate: true
     labels:
       ci-operator.openshift.io/cloud: packet-edge
@@ -318,9 +311,9 @@
       ci.openshift.io/generator: prowgen
       job-release: "4.18"
       pj-rehearse.openshift.io/can-be-rehearsed: "true"
-    name: pull-ci-openshift-assisted-test-infra-release-ocm-2.13-e2e-metal-assisted-kube-api-late-binding-single-node-4-18
+    name: pull-ci-openshift-assisted-test-infra-release-ocm-2.13-e2e-metal-assisted-kube-api-net-suite-4-18
     optional: true
-    rerun_command: /test e2e-metal-assisted-kube-api-late-binding-single-node-4-18
+    rerun_command: /test e2e-metal-assisted-kube-api-net-suite-4-18
     spec:
       containers:
       - args:
@@ -329,7 +322,7 @@
         - --lease-server-credentials-file=/etc/boskos/credentials
         - --report-credentials-file=/etc/report/credentials
         - --secret-dir=/secrets/ci-pull-credentials
-        - --target=e2e-metal-assisted-kube-api-late-binding-single-node-4-18
+        - --target=e2e-metal-assisted-kube-api-net-suite-4-18
         command:
         - ci-operator
         image: ci-operator:latest
@@ -377,14 +370,14 @@
       - name: result-aggregator
         secret:
           secretName: result-aggregator
-    trigger: (?m)^/test( | .* )e2e-metal-assisted-kube-api-late-binding-single-node-4-18,?($|\s.*)
+    trigger: (?m)^/test( | .* )e2e-metal-assisted-kube-api-net-suite-4-18,?($|\s.*)
   - agent: kubernetes
     always_run: false
     branches:
     - ^release-ocm-2\.13$
     - ^release-ocm-2\.13-
     cluster: build10
-    context: ci/prow/e2e-metal-assisted-kube-api-late-unbinding-single-node-4-18
+    context: ci/prow/e2e-metal-assisted-kube-api-reclaim-4-18
     decorate: true
     labels:
       ci-operator.openshift.io/cloud: packet-edge
@@ -392,9 +385,9 @@
       ci.openshift.io/generator: prowgen
       job-release: "4.18"
       pj-rehearse.openshift.io/can-be-rehearsed: "true"
-    name: pull-ci-openshift-assisted-test-infra-release-ocm-2.13-e2e-metal-assisted-kube-api-late-unbinding-single-node-4-18
+    name: pull-ci-openshift-assisted-test-infra-release-ocm-2.13-e2e-metal-assisted-kube-api-reclaim-4-18
     optional: true
-    rerun_command: /test e2e-metal-assisted-kube-api-late-unbinding-single-node-4-18
+    rerun_command: /test e2e-metal-assisted-kube-api-reclaim-4-18
     spec:
       containers:
       - args:
@@ -403,7 +396,7 @@
         - --lease-server-credentials-file=/etc/boskos/credentials
         - --report-credentials-file=/etc/report/credentials
         - --secret-dir=/secrets/ci-pull-credentials
-        - --target=e2e-metal-assisted-kube-api-late-unbinding-single-node-4-18
+        - --target=e2e-metal-assisted-kube-api-reclaim-4-18
         command:
         - ci-operator
         image: ci-operator:latest
@@ -451,14 +444,14 @@
       - name: result-aggregator
         secret:
           secretName: result-aggregator
-    trigger: (?m)^/test( | .* )e2e-metal-assisted-kube-api-late-unbinding-single-node-4-18,?($|\s.*)
+    trigger: (?m)^/test( | .* )e2e-metal-assisted-kube-api-reclaim-4-18,?($|\s.*)
   - agent: kubernetes
     always_run: false
     branches:
     - ^release-ocm-2\.13$
     - ^release-ocm-2\.13-
     cluster: build10
-    context: ci/prow/e2e-metal-assisted-kube-api-net-suite-4-18
+    context: ci/prow/e2e-metal-assisted-kube-api-reclaim-single-node-4-18
     decorate: true
     labels:
       ci-operator.openshift.io/cloud: packet-edge
@@ -466,9 +459,9 @@
       ci.openshift.io/generator: prowgen
       job-release: "4.18"
       pj-rehearse.openshift.io/can-be-rehearsed: "true"
-    name: pull-ci-openshift-assisted-test-infra-release-ocm-2.13-e2e-metal-assisted-kube-api-net-suite-4-18
+    name: pull-ci-openshift-assisted-test-infra-release-ocm-2.13-e2e-metal-assisted-kube-api-reclaim-single-node-4-18
     optional: true
-    rerun_command: /test e2e-metal-assisted-kube-api-net-suite-4-18
+    rerun_command: /test e2e-metal-assisted-kube-api-reclaim-single-node-4-18
     spec:
       containers:
       - args:
@@ -477,7 +470,7 @@
         - --lease-server-credentials-file=/etc/boskos/credentials
         - --report-credentials-file=/etc/report/credentials
         - --secret-dir=/secrets/ci-pull-credentials
-        - --target=e2e-metal-assisted-kube-api-net-suite-4-18
+        - --target=e2e-metal-assisted-kube-api-reclaim-single-node-4-18
         command:
         - ci-operator
         image: ci-operator:latest
@@ -525,24 +518,24 @@
       - name: result-aggregator
         secret:
           secretName: result-aggregator
-    trigger: (?m)^/test( | .* )e2e-metal-assisted-kube-api-net-suite-4-18,?($|\s.*)
+    trigger: (?m)^/test( | .* )e2e-metal-assisted-kube-api-reclaim-single-node-4-18,?($|\s.*)
   - agent: kubernetes
     always_run: false
     branches:
     - ^release-ocm-2\.13$
     - ^release-ocm-2\.13-
-    cluster: build10
-    context: ci/prow/e2e-metal-assisted-kube-api-reclaim-4-18
-    decorate: true
-    labels:
-      ci-operator.openshift.io/cloud: packet-edge
-      ci-operator.openshift.io/cloud-cluster-profile: packet-assisted
-      ci.openshift.io/generator: prowgen
-      job-release: "4.18"
-      pj-rehearse.openshift.io/can-be-rehearsed: "true"
-    name: pull-ci-openshift-assisted-test-infra-release-ocm-2.13-e2e-metal-assisted-kube-api-reclaim-4-18
+    cluster: vsphere02
+    context: ci/prow/e2e-vsphere-assisted-kube-api-4-18
+    decorate: true
+    labels:
+      ci-operator.openshift.io/cloud: vsphere
+      ci-operator.openshift.io/cloud-cluster-profile: vsphere-elastic
+      ci.openshift.io/generator: prowgen
+      job-release: "4.18"
+      pj-rehearse.openshift.io/can-be-rehearsed: "true"
+    name: pull-ci-openshift-assisted-test-infra-release-ocm-2.13-e2e-vsphere-assisted-kube-api-4-18
     optional: true
-    rerun_command: /test e2e-metal-assisted-kube-api-reclaim-4-18
+    rerun_command: /test e2e-vsphere-assisted-kube-api-4-18
     spec:
       containers:
       - args:
@@ -551,7 +544,7 @@
         - --lease-server-credentials-file=/etc/boskos/credentials
         - --report-credentials-file=/etc/report/credentials
         - --secret-dir=/secrets/ci-pull-credentials
-        - --target=e2e-metal-assisted-kube-api-reclaim-4-18
+        - --target=e2e-vsphere-assisted-kube-api-4-18
         command:
         - ci-operator
         image: ci-operator:latest
@@ -599,154 +592,6 @@
       - name: result-aggregator
         secret:
           secretName: result-aggregator
-    trigger: (?m)^/test( | .* )e2e-metal-assisted-kube-api-reclaim-4-18,?($|\s.*)
-  - agent: kubernetes
-    always_run: false
-    branches:
-    - ^release-ocm-2\.13$
-    - ^release-ocm-2\.13-
-    cluster: build10
-    context: ci/prow/e2e-metal-assisted-kube-api-reclaim-single-node-4-18
-    decorate: true
-    labels:
-      ci-operator.openshift.io/cloud: packet-edge
-      ci-operator.openshift.io/cloud-cluster-profile: packet-assisted
-      ci.openshift.io/generator: prowgen
-      job-release: "4.18"
-      pj-rehearse.openshift.io/can-be-rehearsed: "true"
-    name: pull-ci-openshift-assisted-test-infra-release-ocm-2.13-e2e-metal-assisted-kube-api-reclaim-single-node-4-18
-    optional: true
-    rerun_command: /test e2e-metal-assisted-kube-api-reclaim-single-node-4-18
-    spec:
-      containers:
-      - args:
-        - --gcs-upload-secret=/secrets/gcs/service-account.json
-        - --image-import-pull-secret=/etc/pull-secret/.dockerconfigjson
-        - --lease-server-credentials-file=/etc/boskos/credentials
-        - --report-credentials-file=/etc/report/credentials
-        - --secret-dir=/secrets/ci-pull-credentials
-        - --target=e2e-metal-assisted-kube-api-reclaim-single-node-4-18
-        command:
-        - ci-operator
-        image: ci-operator:latest
-        imagePullPolicy: Always
-        name: ""
-        resources:
-          requests:
-            cpu: 10m
-        volumeMounts:
-        - mountPath: /etc/boskos
-          name: boskos
-          readOnly: true
-        - mountPath: /secrets/ci-pull-credentials
-          name: ci-pull-credentials
-          readOnly: true
-        - mountPath: /secrets/gcs
-          name: gcs-credentials
-          readOnly: true
-        - mountPath: /secrets/manifest-tool
-          name: manifest-tool-local-pusher
-          readOnly: true
-        - mountPath: /etc/pull-secret
-          name: pull-secret
-          readOnly: true
-        - mountPath: /etc/report
-          name: result-aggregator
-          readOnly: true
-      serviceAccountName: ci-operator
-      volumes:
-      - name: boskos
-        secret:
-          items:
-          - key: credentials
-            path: credentials
-          secretName: boskos-credentials
-      - name: ci-pull-credentials
-        secret:
-          secretName: ci-pull-credentials
-      - name: manifest-tool-local-pusher
-        secret:
-          secretName: manifest-tool-local-pusher
-      - name: pull-secret
-        secret:
-          secretName: registry-pull-credentials
-      - name: result-aggregator
-        secret:
-          secretName: result-aggregator
-    trigger: (?m)^/test( | .* )e2e-metal-assisted-kube-api-reclaim-single-node-4-18,?($|\s.*)
-  - agent: kubernetes
-    always_run: false
-    branches:
-    - ^release-ocm-2\.13$
-    - ^release-ocm-2\.13-
-    cluster: vsphere02
-    context: ci/prow/e2e-vsphere-assisted-kube-api-4-18
-    decorate: true
-    labels:
-      ci-operator.openshift.io/cloud: vsphere
-      ci-operator.openshift.io/cloud-cluster-profile: vsphere-elastic
-      ci.openshift.io/generator: prowgen
-      job-release: "4.18"
-      pj-rehearse.openshift.io/can-be-rehearsed: "true"
-    name: pull-ci-openshift-assisted-test-infra-release-ocm-2.13-e2e-vsphere-assisted-kube-api-4-18
-    optional: true
-    rerun_command: /test e2e-vsphere-assisted-kube-api-4-18
-    spec:
-      containers:
-      - args:
-        - --gcs-upload-secret=/secrets/gcs/service-account.json
-        - --image-import-pull-secret=/etc/pull-secret/.dockerconfigjson
-        - --lease-server-credentials-file=/etc/boskos/credentials
-        - --report-credentials-file=/etc/report/credentials
-        - --secret-dir=/secrets/ci-pull-credentials
-        - --target=e2e-vsphere-assisted-kube-api-4-18
-        command:
-        - ci-operator
-        image: ci-operator:latest
-        imagePullPolicy: Always
-        name: ""
-        resources:
-          requests:
-            cpu: 10m
-        volumeMounts:
-        - mountPath: /etc/boskos
-          name: boskos
-          readOnly: true
-        - mountPath: /secrets/ci-pull-credentials
-          name: ci-pull-credentials
-          readOnly: true
-        - mountPath: /secrets/gcs
-          name: gcs-credentials
-          readOnly: true
-        - mountPath: /secrets/manifest-tool
-          name: manifest-tool-local-pusher
-          readOnly: true
-        - mountPath: /etc/pull-secret
-          name: pull-secret
-          readOnly: true
-        - mountPath: /etc/report
-          name: result-aggregator
-          readOnly: true
-      serviceAccountName: ci-operator
-      volumes:
-      - name: boskos
-        secret:
-          items:
-          - key: credentials
-            path: credentials
-          secretName: boskos-credentials
-      - name: ci-pull-credentials
-        secret:
-          secretName: ci-pull-credentials
-      - name: manifest-tool-local-pusher
-        secret:
-          secretName: manifest-tool-local-pusher
-      - name: pull-secret
-        secret:
-          secretName: registry-pull-credentials
-      - name: result-aggregator
-        secret:
-          secretName: result-aggregator
     trigger: (?m)^/test( | .* )e2e-vsphere-assisted-kube-api-4-18,?($|\s.*)
   - agent: kubernetes
     always_run: true
