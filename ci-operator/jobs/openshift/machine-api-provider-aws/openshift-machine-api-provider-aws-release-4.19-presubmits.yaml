--- conflicted
+++ resolved
@@ -5,11 +5,7 @@
     branches:
     - ^release-4\.19$
     - ^release-4\.19-
-<<<<<<< HEAD
-    cluster: build06
-=======
-    cluster: build10
->>>>>>> 635a2bef
+    cluster: build10
     context: ci/prow/e2e-aws
     decorate: true
     labels:
@@ -82,11 +78,7 @@
     branches:
     - ^release-4\.19$
     - ^release-4\.19-
-<<<<<<< HEAD
-    cluster: build06
-=======
-    cluster: build10
->>>>>>> 635a2bef
+    cluster: build10
     context: ci/prow/e2e-aws-operator
     decorate: true
     labels:
@@ -159,11 +151,7 @@
     branches:
     - ^release-4\.19$
     - ^release-4\.19-
-<<<<<<< HEAD
-    cluster: build06
-=======
-    cluster: build10
->>>>>>> 635a2bef
+    cluster: build10
     context: ci/prow/e2e-aws-serial
     decorate: true
     labels:
@@ -236,11 +224,7 @@
     branches:
     - ^release-4\.19$
     - ^release-4\.19-
-<<<<<<< HEAD
-    cluster: build06
-=======
-    cluster: build10
->>>>>>> 635a2bef
+    cluster: build10
     context: ci/prow/e2e-aws-upgrade
     decorate: true
     labels:
