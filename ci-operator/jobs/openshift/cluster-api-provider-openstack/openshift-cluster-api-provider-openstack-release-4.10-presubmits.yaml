--- conflicted
+++ resolved
@@ -5,11 +5,7 @@
     branches:
     - ^release-4\.10$
     - ^release-4\.10-
-<<<<<<< HEAD
-    cluster: build06
-=======
-    cluster: build10
->>>>>>> 635a2bef
+    cluster: build10
     context: ci/prow/e2e-openstack
     decorate: true
     labels:
@@ -157,11 +153,7 @@
     branches:
     - ^release-4\.10$
     - ^release-4\.10-
-<<<<<<< HEAD
-    cluster: build06
-=======
-    cluster: build10
->>>>>>> 635a2bef
+    cluster: build10
     context: ci/prow/e2e-openstack-operator
     decorate: true
     labels:
@@ -235,11 +227,7 @@
     branches:
     - ^release-4\.10$
     - ^release-4\.10-
-<<<<<<< HEAD
-    cluster: build06
-=======
-    cluster: build10
->>>>>>> 635a2bef
+    cluster: build10
     context: ci/prow/e2e-openstack-parallel
     decorate: true
     labels:
@@ -388,11 +376,7 @@
     branches:
     - ^release-4\.10$
     - ^release-4\.10-
-<<<<<<< HEAD
-    cluster: build06
-=======
-    cluster: build10
->>>>>>> 635a2bef
+    cluster: build10
     context: ci/prow/e2e-upgrade
     decorate: true
     labels:
