presubmits:
  openshift/cluster-api-provider-openstack:
  - agent: kubernetes
    always_run: true
    branches:
    - ^release-4\.15$
    - ^release-4\.15-
<<<<<<< HEAD
    cluster: build06
=======
    cluster: build10
>>>>>>> 635a2bef
    context: ci/prow/e2e-techpreview
    decorate: true
    labels:
      ci-operator.openshift.io/cloud: openstack-vexxhost
      ci-operator.openshift.io/cloud-cluster-profile: openstack-vexxhost
      ci.openshift.io/generator: prowgen
      pj-rehearse.openshift.io/can-be-rehearsed: "true"
    name: pull-ci-openshift-cluster-api-provider-openstack-release-4.15-e2e-techpreview
    path_alias: sigs.k8s.io/cluster-api-provider-openstack
    rerun_command: /test e2e-techpreview
    spec:
      containers:
      - args:
        - --gcs-upload-secret=/secrets/gcs/service-account.json
        - --image-import-pull-secret=/etc/pull-secret/.dockerconfigjson
        - --lease-server-credentials-file=/etc/boskos/credentials
        - --report-credentials-file=/etc/report/credentials
        - --secret-dir=/secrets/ci-pull-credentials
        - --target=e2e-techpreview
        command:
        - ci-operator
        image: ci-operator:latest
        imagePullPolicy: Always
        name: ""
        resources:
          requests:
            cpu: 10m
        volumeMounts:
        - mountPath: /etc/boskos
          name: boskos
          readOnly: true
        - mountPath: /secrets/ci-pull-credentials
          name: ci-pull-credentials
          readOnly: true
        - mountPath: /secrets/gcs
          name: gcs-credentials
          readOnly: true
        - mountPath: /secrets/manifest-tool
          name: manifest-tool-local-pusher
          readOnly: true
        - mountPath: /etc/pull-secret
          name: pull-secret
          readOnly: true
        - mountPath: /etc/report
          name: result-aggregator
          readOnly: true
      serviceAccountName: ci-operator
      volumes:
      - name: boskos
        secret:
          items:
          - key: credentials
            path: credentials
          secretName: boskos-credentials
      - name: ci-pull-credentials
        secret:
          secretName: ci-pull-credentials
      - name: manifest-tool-local-pusher
        secret:
          secretName: manifest-tool-local-pusher
      - name: pull-secret
        secret:
          secretName: registry-pull-credentials
      - name: result-aggregator
        secret:
          secretName: result-aggregator
    trigger: (?m)^/test( | .* )e2e-techpreview,?($|\s.*)
  - agent: kubernetes
    always_run: true
    branches:
    - ^release-4\.15$
    - ^release-4\.15-
    cluster: build06
    context: ci/prow/images
    decorate: true
    labels:
      ci.openshift.io/generator: prowgen
      pj-rehearse.openshift.io/can-be-rehearsed: "true"
    name: pull-ci-openshift-cluster-api-provider-openstack-release-4.15-images
    path_alias: sigs.k8s.io/cluster-api-provider-openstack
    rerun_command: /test images
    spec:
      containers:
      - args:
        - --gcs-upload-secret=/secrets/gcs/service-account.json
        - --image-import-pull-secret=/etc/pull-secret/.dockerconfigjson
        - --report-credentials-file=/etc/report/credentials
        - --target=[images]
        - --target=[release:latest]
        command:
        - ci-operator
        image: ci-operator:latest
        imagePullPolicy: Always
        name: ""
        resources:
          requests:
            cpu: 10m
        volumeMounts:
        - mountPath: /secrets/gcs
          name: gcs-credentials
          readOnly: true
        - mountPath: /secrets/manifest-tool
          name: manifest-tool-local-pusher
          readOnly: true
        - mountPath: /etc/pull-secret
          name: pull-secret
          readOnly: true
        - mountPath: /etc/report
          name: result-aggregator
          readOnly: true
      serviceAccountName: ci-operator
      volumes:
      - name: manifest-tool-local-pusher
        secret:
          secretName: manifest-tool-local-pusher
      - name: pull-secret
        secret:
          secretName: registry-pull-credentials
      - name: result-aggregator
        secret:
          secretName: result-aggregator
    trigger: (?m)^/test( | .* )images,?($|\s.*)
  - agent: kubernetes
    always_run: true
    branches:
    - ^release-4\.15$
    - ^release-4\.15-
    cluster: build06
    context: ci/prow/test
    decorate: true
    labels:
      ci.openshift.io/generator: prowgen
      pj-rehearse.openshift.io/can-be-rehearsed: "true"
    name: pull-ci-openshift-cluster-api-provider-openstack-release-4.15-test
    path_alias: sigs.k8s.io/cluster-api-provider-openstack
    rerun_command: /test test
    spec:
      containers:
      - args:
        - --gcs-upload-secret=/secrets/gcs/service-account.json
        - --image-import-pull-secret=/etc/pull-secret/.dockerconfigjson
        - --report-credentials-file=/etc/report/credentials
        - --target=test
        command:
        - ci-operator
        image: ci-operator:latest
        imagePullPolicy: Always
        name: ""
        resources:
          requests:
            cpu: 10m
        volumeMounts:
        - mountPath: /secrets/gcs
          name: gcs-credentials
          readOnly: true
        - mountPath: /secrets/manifest-tool
          name: manifest-tool-local-pusher
          readOnly: true
        - mountPath: /etc/pull-secret
          name: pull-secret
          readOnly: true
        - mountPath: /etc/report
          name: result-aggregator
          readOnly: true
      serviceAccountName: ci-operator
      volumes:
      - name: manifest-tool-local-pusher
        secret:
          secretName: manifest-tool-local-pusher
      - name: pull-secret
        secret:
          secretName: registry-pull-credentials
      - name: result-aggregator
        secret:
          secretName: result-aggregator
    trigger: (?m)^/test( | .* )test,?($|\s.*)
  - agent: kubernetes
    always_run: true
    branches:
    - ^release-4\.15$
    - ^release-4\.15-
    cluster: build06
    context: ci/prow/test-openshift
    decorate: true
    labels:
      ci.openshift.io/generator: prowgen
      pj-rehearse.openshift.io/can-be-rehearsed: "true"
    name: pull-ci-openshift-cluster-api-provider-openstack-release-4.15-test-openshift
    path_alias: sigs.k8s.io/cluster-api-provider-openstack
    rerun_command: /test test-openshift
    spec:
      containers:
      - args:
        - --gcs-upload-secret=/secrets/gcs/service-account.json
        - --image-import-pull-secret=/etc/pull-secret/.dockerconfigjson
        - --report-credentials-file=/etc/report/credentials
        - --target=test-openshift
        command:
        - ci-operator
        image: ci-operator:latest
        imagePullPolicy: Always
        name: ""
        resources:
          requests:
            cpu: 10m
        volumeMounts:
        - mountPath: /secrets/gcs
          name: gcs-credentials
          readOnly: true
        - mountPath: /secrets/manifest-tool
          name: manifest-tool-local-pusher
          readOnly: true
        - mountPath: /etc/pull-secret
          name: pull-secret
          readOnly: true
        - mountPath: /etc/report
          name: result-aggregator
          readOnly: true
      serviceAccountName: ci-operator
      volumes:
      - name: manifest-tool-local-pusher
        secret:
          secretName: manifest-tool-local-pusher
      - name: pull-secret
        secret:
          secretName: registry-pull-credentials
      - name: result-aggregator
        secret:
          secretName: result-aggregator
    trigger: (?m)^/test( | .* )test-openshift,?($|\s.*)
  - agent: kubernetes
    always_run: true
    branches:
    - ^release-4\.15$
    - ^release-4\.15-
    cluster: build06
    context: ci/prow/verify
    decorate: true
    labels:
      ci.openshift.io/generator: prowgen
      pj-rehearse.openshift.io/can-be-rehearsed: "true"
    name: pull-ci-openshift-cluster-api-provider-openstack-release-4.15-verify
    path_alias: sigs.k8s.io/cluster-api-provider-openstack
    rerun_command: /test verify
    spec:
      containers:
      - args:
        - --gcs-upload-secret=/secrets/gcs/service-account.json
        - --image-import-pull-secret=/etc/pull-secret/.dockerconfigjson
        - --report-credentials-file=/etc/report/credentials
        - --target=verify
        command:
        - ci-operator
        image: ci-operator:latest
        imagePullPolicy: Always
        name: ""
        resources:
          requests:
            cpu: 10m
        volumeMounts:
        - mountPath: /secrets/gcs
          name: gcs-credentials
          readOnly: true
        - mountPath: /secrets/manifest-tool
          name: manifest-tool-local-pusher
          readOnly: true
        - mountPath: /etc/pull-secret
          name: pull-secret
          readOnly: true
        - mountPath: /etc/report
          name: result-aggregator
          readOnly: true
      serviceAccountName: ci-operator
      volumes:
      - name: manifest-tool-local-pusher
        secret:
          secretName: manifest-tool-local-pusher
      - name: pull-secret
        secret:
          secretName: registry-pull-credentials
      - name: result-aggregator
        secret:
          secretName: result-aggregator
    trigger: (?m)^/test( | .* )verify,?($|\s.*)<|MERGE_RESOLUTION|>--- conflicted
+++ resolved
@@ -5,11 +5,7 @@
     branches:
     - ^release-4\.15$
     - ^release-4\.15-
-<<<<<<< HEAD
-    cluster: build06
-=======
-    cluster: build10
->>>>>>> 635a2bef
+    cluster: build10
     context: ci/prow/e2e-techpreview
     decorate: true
     labels:
@@ -82,7 +78,7 @@
     branches:
     - ^release-4\.15$
     - ^release-4\.15-
-    cluster: build06
+    cluster: build10
     context: ci/prow/images
     decorate: true
     labels:
@@ -137,7 +133,7 @@
     branches:
     - ^release-4\.15$
     - ^release-4\.15-
-    cluster: build06
+    cluster: build10
     context: ci/prow/test
     decorate: true
     labels:
@@ -191,7 +187,7 @@
     branches:
     - ^release-4\.15$
     - ^release-4\.15-
-    cluster: build06
+    cluster: build10
     context: ci/prow/test-openshift
     decorate: true
     labels:
@@ -245,7 +241,7 @@
     branches:
     - ^release-4\.15$
     - ^release-4\.15-
-    cluster: build06
+    cluster: build10
     context: ci/prow/verify
     decorate: true
     labels:
