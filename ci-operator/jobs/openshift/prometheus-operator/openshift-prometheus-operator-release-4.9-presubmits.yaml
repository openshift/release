presubmits:
  openshift/prometheus-operator:
  - agent: kubernetes
    always_run: true
    branches:
    - ^release-4\.9$
    - ^release-4\.9-
    cluster: build11
    context: ci/prow/e2e-agnostic-cmo
    decorate: true
    labels:
      ci-operator.openshift.io/cloud: azure4
      ci-operator.openshift.io/cloud-cluster-profile: azure4
      ci.openshift.io/generator: prowgen
      pj-rehearse.openshift.io/can-be-rehearsed: "true"
    name: pull-ci-openshift-prometheus-operator-release-4.9-e2e-agnostic-cmo
    path_alias: github.com/coreos/prometheus-operator
    rerun_command: /test e2e-agnostic-cmo
    spec:
      containers:
      - args:
        - --gcs-upload-secret=/secrets/gcs/service-account.json
        - --image-import-pull-secret=/etc/pull-secret/.dockerconfigjson
        - --lease-server-credentials-file=/etc/boskos/credentials
        - --report-credentials-file=/etc/report/credentials
        - --secret-dir=/secrets/ci-pull-credentials
        - --target=e2e-agnostic-cmo
        command:
        - ci-operator
        image: ci-operator:latest
        imagePullPolicy: Always
        name: ""
        resources:
          requests:
            cpu: 10m
        volumeMounts:
        - mountPath: /etc/boskos
          name: boskos
          readOnly: true
        - mountPath: /secrets/ci-pull-credentials
          name: ci-pull-credentials
          readOnly: true
        - mountPath: /secrets/gcs
          name: gcs-credentials
          readOnly: true
        - mountPath: /secrets/manifest-tool
          name: manifest-tool-local-pusher
          readOnly: true
        - mountPath: /etc/pull-secret
          name: pull-secret
          readOnly: true
        - mountPath: /etc/report
          name: result-aggregator
          readOnly: true
      serviceAccountName: ci-operator
      volumes:
      - name: boskos
        secret:
          items:
          - key: credentials
            path: credentials
          secretName: boskos-credentials
      - name: ci-pull-credentials
        secret:
          secretName: ci-pull-credentials
      - name: manifest-tool-local-pusher
        secret:
          secretName: manifest-tool-local-pusher
      - name: pull-secret
        secret:
          secretName: registry-pull-credentials
      - name: result-aggregator
        secret:
          secretName: result-aggregator
    trigger: (?m)^/test( | .* )e2e-agnostic-cmo,?($|\s.*)
  - agent: kubernetes
    always_run: true
    branches:
    - ^release-4\.9$
    - ^release-4\.9-
<<<<<<< HEAD
    cluster: build06
=======
    cluster: build11
>>>>>>> 635a2bef
    context: ci/prow/e2e-aws
    decorate: true
    labels:
      ci-operator.openshift.io/cloud: aws
      ci-operator.openshift.io/cloud-cluster-profile: aws
      ci.openshift.io/generator: prowgen
      pj-rehearse.openshift.io/can-be-rehearsed: "true"
    name: pull-ci-openshift-prometheus-operator-release-4.9-e2e-aws
    path_alias: github.com/coreos/prometheus-operator
    rerun_command: /test e2e-aws
    spec:
      containers:
      - args:
        - --gcs-upload-secret=/secrets/gcs/service-account.json
        - --image-import-pull-secret=/etc/pull-secret/.dockerconfigjson
        - --lease-server-credentials-file=/etc/boskos/credentials
        - --report-credentials-file=/etc/report/credentials
        - --secret-dir=/secrets/ci-pull-credentials
        - --target=e2e-aws
        command:
        - ci-operator
        image: ci-operator:latest
        imagePullPolicy: Always
        name: ""
        resources:
          requests:
            cpu: 10m
        volumeMounts:
        - mountPath: /etc/boskos
          name: boskos
          readOnly: true
        - mountPath: /secrets/ci-pull-credentials
          name: ci-pull-credentials
          readOnly: true
        - mountPath: /secrets/gcs
          name: gcs-credentials
          readOnly: true
        - mountPath: /secrets/manifest-tool
          name: manifest-tool-local-pusher
          readOnly: true
        - mountPath: /etc/pull-secret
          name: pull-secret
          readOnly: true
        - mountPath: /etc/report
          name: result-aggregator
          readOnly: true
      serviceAccountName: ci-operator
      volumes:
      - name: boskos
        secret:
          items:
          - key: credentials
            path: credentials
          secretName: boskos-credentials
      - name: ci-pull-credentials
        secret:
          secretName: ci-pull-credentials
      - name: manifest-tool-local-pusher
        secret:
          secretName: manifest-tool-local-pusher
      - name: pull-secret
        secret:
          secretName: registry-pull-credentials
      - name: result-aggregator
        secret:
          secretName: result-aggregator
    trigger: (?m)^/test( | .* )e2e-aws,?($|\s.*)
  - agent: kubernetes
    always_run: true
    branches:
    - ^release-4\.9$
    - ^release-4\.9-
<<<<<<< HEAD
    cluster: build06
=======
    cluster: build11
>>>>>>> 635a2bef
    context: ci/prow/e2e-aws-upgrade
    decorate: true
    labels:
      ci-operator.openshift.io/cloud: aws
      ci-operator.openshift.io/cloud-cluster-profile: aws
      ci.openshift.io/generator: prowgen
      pj-rehearse.openshift.io/can-be-rehearsed: "true"
    name: pull-ci-openshift-prometheus-operator-release-4.9-e2e-aws-upgrade
    path_alias: github.com/coreos/prometheus-operator
    rerun_command: /test e2e-aws-upgrade
    spec:
      containers:
      - args:
        - --gcs-upload-secret=/secrets/gcs/service-account.json
        - --image-import-pull-secret=/etc/pull-secret/.dockerconfigjson
        - --lease-server-credentials-file=/etc/boskos/credentials
        - --report-credentials-file=/etc/report/credentials
        - --secret-dir=/secrets/ci-pull-credentials
        - --target=e2e-aws-upgrade
        command:
        - ci-operator
        image: ci-operator:latest
        imagePullPolicy: Always
        name: ""
        resources:
          requests:
            cpu: 10m
        volumeMounts:
        - mountPath: /etc/boskos
          name: boskos
          readOnly: true
        - mountPath: /secrets/ci-pull-credentials
          name: ci-pull-credentials
          readOnly: true
        - mountPath: /secrets/gcs
          name: gcs-credentials
          readOnly: true
        - mountPath: /secrets/manifest-tool
          name: manifest-tool-local-pusher
          readOnly: true
        - mountPath: /etc/pull-secret
          name: pull-secret
          readOnly: true
        - mountPath: /etc/report
          name: result-aggregator
          readOnly: true
      serviceAccountName: ci-operator
      volumes:
      - name: boskos
        secret:
          items:
          - key: credentials
            path: credentials
          secretName: boskos-credentials
      - name: ci-pull-credentials
        secret:
          secretName: ci-pull-credentials
      - name: manifest-tool-local-pusher
        secret:
          secretName: manifest-tool-local-pusher
      - name: pull-secret
        secret:
          secretName: registry-pull-credentials
      - name: result-aggregator
        secret:
          secretName: result-aggregator
    trigger: (?m)^/test( | .* )e2e-aws-upgrade,?($|\s.*)
  - agent: kubernetes
    always_run: true
    branches:
    - ^release-4\.9$
    - ^release-4\.9-
    cluster: build11
    context: ci/prow/images
    decorate: true
    labels:
      ci.openshift.io/generator: prowgen
      pj-rehearse.openshift.io/can-be-rehearsed: "true"
    name: pull-ci-openshift-prometheus-operator-release-4.9-images
    path_alias: github.com/coreos/prometheus-operator
    rerun_command: /test images
    spec:
      containers:
      - args:
        - --gcs-upload-secret=/secrets/gcs/service-account.json
        - --image-import-pull-secret=/etc/pull-secret/.dockerconfigjson
        - --report-credentials-file=/etc/report/credentials
        - --target=[images]
        - --target=[release:latest]
        command:
        - ci-operator
        image: ci-operator:latest
        imagePullPolicy: Always
        name: ""
        resources:
          requests:
            cpu: 10m
        volumeMounts:
        - mountPath: /secrets/gcs
          name: gcs-credentials
          readOnly: true
        - mountPath: /secrets/manifest-tool
          name: manifest-tool-local-pusher
          readOnly: true
        - mountPath: /etc/pull-secret
          name: pull-secret
          readOnly: true
        - mountPath: /etc/report
          name: result-aggregator
          readOnly: true
      serviceAccountName: ci-operator
      volumes:
      - name: manifest-tool-local-pusher
        secret:
          secretName: manifest-tool-local-pusher
      - name: pull-secret
        secret:
          secretName: registry-pull-credentials
      - name: result-aggregator
        secret:
          secretName: result-aggregator
    trigger: (?m)^/test( | .* )images,?($|\s.*)
  - agent: kubernetes
    always_run: true
    branches:
    - ^release-4\.9$
    - ^release-4\.9-
    cluster: build11
    context: ci/prow/test-unit
    decorate: true
    labels:
      ci.openshift.io/generator: prowgen
      pj-rehearse.openshift.io/can-be-rehearsed: "true"
    name: pull-ci-openshift-prometheus-operator-release-4.9-test-unit
    path_alias: github.com/coreos/prometheus-operator
    rerun_command: /test test-unit
    spec:
      containers:
      - args:
        - --gcs-upload-secret=/secrets/gcs/service-account.json
        - --image-import-pull-secret=/etc/pull-secret/.dockerconfigjson
        - --report-credentials-file=/etc/report/credentials
        - --target=test-unit
        command:
        - ci-operator
        image: ci-operator:latest
        imagePullPolicy: Always
        name: ""
        resources:
          requests:
            cpu: 10m
        volumeMounts:
        - mountPath: /secrets/gcs
          name: gcs-credentials
          readOnly: true
        - mountPath: /secrets/manifest-tool
          name: manifest-tool-local-pusher
          readOnly: true
        - mountPath: /etc/pull-secret
          name: pull-secret
          readOnly: true
        - mountPath: /etc/report
          name: result-aggregator
          readOnly: true
      serviceAccountName: ci-operator
      volumes:
      - name: manifest-tool-local-pusher
        secret:
          secretName: manifest-tool-local-pusher
      - name: pull-secret
        secret:
          secretName: registry-pull-credentials
      - name: result-aggregator
        secret:
          secretName: result-aggregator
    trigger: (?m)^/test( | .* )test-unit,?($|\s.*)
  - agent: kubernetes
    always_run: true
    branches:
    - ^release-4\.9$
    - ^release-4\.9-
    cluster: build11
    context: ci/prow/vendor
    decorate: true
    labels:
      ci.openshift.io/generator: prowgen
      pj-rehearse.openshift.io/can-be-rehearsed: "true"
    name: pull-ci-openshift-prometheus-operator-release-4.9-vendor
    path_alias: github.com/coreos/prometheus-operator
    rerun_command: /test vendor
    spec:
      containers:
      - args:
        - --gcs-upload-secret=/secrets/gcs/service-account.json
        - --image-import-pull-secret=/etc/pull-secret/.dockerconfigjson
        - --report-credentials-file=/etc/report/credentials
        - --target=vendor
        command:
        - ci-operator
        image: ci-operator:latest
        imagePullPolicy: Always
        name: ""
        resources:
          requests:
            cpu: 10m
        volumeMounts:
        - mountPath: /secrets/gcs
          name: gcs-credentials
          readOnly: true
        - mountPath: /secrets/manifest-tool
          name: manifest-tool-local-pusher
          readOnly: true
        - mountPath: /etc/pull-secret
          name: pull-secret
          readOnly: true
        - mountPath: /etc/report
          name: result-aggregator
          readOnly: true
      serviceAccountName: ci-operator
      volumes:
      - name: manifest-tool-local-pusher
        secret:
          secretName: manifest-tool-local-pusher
      - name: pull-secret
        secret:
          secretName: registry-pull-credentials
      - name: result-aggregator
        secret:
          secretName: result-aggregator
    trigger: (?m)^/test( | .* )vendor,?($|\s.*)<|MERGE_RESOLUTION|>--- conflicted
+++ resolved
@@ -78,11 +78,7 @@
     branches:
     - ^release-4\.9$
     - ^release-4\.9-
-<<<<<<< HEAD
-    cluster: build06
-=======
-    cluster: build11
->>>>>>> 635a2bef
+    cluster: build11
     context: ci/prow/e2e-aws
     decorate: true
     labels:
@@ -155,11 +151,7 @@
     branches:
     - ^release-4\.9$
     - ^release-4\.9-
-<<<<<<< HEAD
-    cluster: build06
-=======
-    cluster: build11
->>>>>>> 635a2bef
+    cluster: build11
     context: ci/prow/e2e-aws-upgrade
     decorate: true
     labels:
