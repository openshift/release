--- conflicted
+++ resolved
@@ -171,11 +171,7 @@
     branches:
     - ^release-4\.17$
     - ^release-4\.17-
-<<<<<<< HEAD
-    cluster: build06
-=======
-    cluster: build10
->>>>>>> 635a2bef
+    cluster: build10
     context: ci/prow/openshift-e2e-aws-techpreview
     decorate: true
     labels:
