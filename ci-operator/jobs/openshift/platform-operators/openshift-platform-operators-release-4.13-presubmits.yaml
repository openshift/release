--- conflicted
+++ resolved
@@ -5,11 +5,7 @@
     branches:
     - ^release-4\.13$
     - ^release-4\.13-
-<<<<<<< HEAD
-    cluster: build06
-=======
-    cluster: build10
->>>>>>> 635a2bef
+    cluster: build10
     context: ci/prow/e2e-aws-techpreview
     decorate: true
     labels:
@@ -83,11 +79,7 @@
     branches:
     - ^release-4\.13$
     - ^release-4\.13-
-<<<<<<< HEAD
-    cluster: build06
-=======
-    cluster: build10
->>>>>>> 635a2bef
+    cluster: build10
     context: ci/prow/e2e-aws-techpreview-operator
     decorate: true
     labels:
