presubmits:
  openshift/platform-operators:
  - agent: kubernetes
    always_run: true
    branches:
    - ^release-4\.20$
    - ^release-4\.20-
    cluster: build05
    context: ci/prow/images
    decorate: true
    labels:
      ci.openshift.io/generator: prowgen
      pj-rehearse.openshift.io/can-be-rehearsed: "true"
    name: pull-ci-openshift-platform-operators-release-4.20-images
    rerun_command: /test images
    spec:
      containers:
      - args:
        - --gcs-upload-secret=/secrets/gcs/service-account.json
        - --image-import-pull-secret=/etc/pull-secret/.dockerconfigjson
        - --report-credentials-file=/etc/report/credentials
        - --target=[images]
        - --target=[release:latest]
        command:
        - ci-operator
        image: ci-operator:latest
        imagePullPolicy: Always
        name: ""
        resources:
          requests:
            cpu: 10m
        volumeMounts:
        - mountPath: /secrets/gcs
          name: gcs-credentials
          readOnly: true
        - mountPath: /secrets/manifest-tool
          name: manifest-tool-local-pusher
          readOnly: true
        - mountPath: /etc/pull-secret
          name: pull-secret
          readOnly: true
        - mountPath: /etc/report
          name: result-aggregator
          readOnly: true
      serviceAccountName: ci-operator
      volumes:
      - name: manifest-tool-local-pusher
        secret:
          secretName: manifest-tool-local-pusher
      - name: pull-secret
        secret:
          secretName: registry-pull-credentials
      - name: result-aggregator
        secret:
          secretName: result-aggregator
    trigger: (?m)^/test( | .* )images,?($|\s.*)
  - agent: kubernetes
    always_run: true
    branches:
    - ^release-4\.20$
    - ^release-4\.20-
    cluster: build05
    context: ci/prow/lint
    decorate: true
    labels:
      ci.openshift.io/generator: prowgen
      pj-rehearse.openshift.io/can-be-rehearsed: "true"
    name: pull-ci-openshift-platform-operators-release-4.20-lint
    rerun_command: /test lint
    spec:
      containers:
      - args:
        - --gcs-upload-secret=/secrets/gcs/service-account.json
        - --image-import-pull-secret=/etc/pull-secret/.dockerconfigjson
        - --report-credentials-file=/etc/report/credentials
        - --target=lint
        command:
        - ci-operator
        image: ci-operator:latest
        imagePullPolicy: Always
        name: ""
        resources:
          requests:
            cpu: 10m
        volumeMounts:
        - mountPath: /secrets/gcs
          name: gcs-credentials
          readOnly: true
        - mountPath: /secrets/manifest-tool
          name: manifest-tool-local-pusher
          readOnly: true
        - mountPath: /etc/pull-secret
          name: pull-secret
          readOnly: true
        - mountPath: /etc/report
          name: result-aggregator
          readOnly: true
      serviceAccountName: ci-operator
      volumes:
      - name: manifest-tool-local-pusher
        secret:
          secretName: manifest-tool-local-pusher
      - name: pull-secret
        secret:
          secretName: registry-pull-credentials
      - name: result-aggregator
        secret:
          secretName: result-aggregator
    trigger: (?m)^/test( | .* )lint,?($|\s.*)
  - agent: kubernetes
    always_run: true
    branches:
    - ^release-4\.20$
    - ^release-4\.20-
<<<<<<< HEAD
    cluster: build06
=======
    cluster: build05
>>>>>>> 635a2bef
    context: ci/prow/openshift-e2e-aws-techpreview
    decorate: true
    labels:
      ci-operator.openshift.io/cloud: aws
      ci-operator.openshift.io/cloud-cluster-profile: aws
      ci.openshift.io/generator: prowgen
      pj-rehearse.openshift.io/can-be-rehearsed: "true"
    name: pull-ci-openshift-platform-operators-release-4.20-openshift-e2e-aws-techpreview
    rerun_command: /test openshift-e2e-aws-techpreview
    spec:
      containers:
      - args:
        - --gcs-upload-secret=/secrets/gcs/service-account.json
        - --image-import-pull-secret=/etc/pull-secret/.dockerconfigjson
        - --lease-server-credentials-file=/etc/boskos/credentials
        - --report-credentials-file=/etc/report/credentials
        - --secret-dir=/secrets/ci-pull-credentials
        - --target=openshift-e2e-aws-techpreview
        command:
        - ci-operator
        image: ci-operator:latest
        imagePullPolicy: Always
        name: ""
        resources:
          requests:
            cpu: 10m
        volumeMounts:
        - mountPath: /etc/boskos
          name: boskos
          readOnly: true
        - mountPath: /secrets/ci-pull-credentials
          name: ci-pull-credentials
          readOnly: true
        - mountPath: /secrets/gcs
          name: gcs-credentials
          readOnly: true
        - mountPath: /secrets/manifest-tool
          name: manifest-tool-local-pusher
          readOnly: true
        - mountPath: /etc/pull-secret
          name: pull-secret
          readOnly: true
        - mountPath: /etc/report
          name: result-aggregator
          readOnly: true
      serviceAccountName: ci-operator
      volumes:
      - name: boskos
        secret:
          items:
          - key: credentials
            path: credentials
          secretName: boskos-credentials
      - name: ci-pull-credentials
        secret:
          secretName: ci-pull-credentials
      - name: manifest-tool-local-pusher
        secret:
          secretName: manifest-tool-local-pusher
      - name: pull-secret
        secret:
          secretName: registry-pull-credentials
      - name: result-aggregator
        secret:
          secretName: result-aggregator
    trigger: (?m)^/test( | .* )openshift-e2e-aws-techpreview,?($|\s.*)
  - agent: kubernetes
    always_run: true
    branches:
    - ^release-4\.20$
    - ^release-4\.20-
    cluster: build05
    context: ci/prow/unit
    decorate: true
    labels:
      ci.openshift.io/generator: prowgen
      pj-rehearse.openshift.io/can-be-rehearsed: "true"
    name: pull-ci-openshift-platform-operators-release-4.20-unit
    rerun_command: /test unit
    spec:
      containers:
      - args:
        - --gcs-upload-secret=/secrets/gcs/service-account.json
        - --image-import-pull-secret=/etc/pull-secret/.dockerconfigjson
        - --report-credentials-file=/etc/report/credentials
        - --target=unit
        command:
        - ci-operator
        image: ci-operator:latest
        imagePullPolicy: Always
        name: ""
        resources:
          requests:
            cpu: 10m
        volumeMounts:
        - mountPath: /secrets/gcs
          name: gcs-credentials
          readOnly: true
        - mountPath: /secrets/manifest-tool
          name: manifest-tool-local-pusher
          readOnly: true
        - mountPath: /etc/pull-secret
          name: pull-secret
          readOnly: true
        - mountPath: /etc/report
          name: result-aggregator
          readOnly: true
      serviceAccountName: ci-operator
      volumes:
      - name: manifest-tool-local-pusher
        secret:
          secretName: manifest-tool-local-pusher
      - name: pull-secret
        secret:
          secretName: registry-pull-credentials
      - name: result-aggregator
        secret:
          secretName: result-aggregator
    trigger: (?m)^/test( | .* )unit,?($|\s.*)
  - agent: kubernetes
    always_run: true
    branches:
    - ^release-4\.20$
    - ^release-4\.20-
    cluster: build05
    context: ci/prow/verify
    decorate: true
    labels:
      ci.openshift.io/generator: prowgen
      pj-rehearse.openshift.io/can-be-rehearsed: "true"
    name: pull-ci-openshift-platform-operators-release-4.20-verify
    rerun_command: /test verify
    spec:
      containers:
      - args:
        - --gcs-upload-secret=/secrets/gcs/service-account.json
        - --image-import-pull-secret=/etc/pull-secret/.dockerconfigjson
        - --report-credentials-file=/etc/report/credentials
        - --target=verify
        command:
        - ci-operator
        image: ci-operator:latest
        imagePullPolicy: Always
        name: ""
        resources:
          requests:
            cpu: 10m
        volumeMounts:
        - mountPath: /secrets/gcs
          name: gcs-credentials
          readOnly: true
        - mountPath: /secrets/manifest-tool
          name: manifest-tool-local-pusher
          readOnly: true
        - mountPath: /etc/pull-secret
          name: pull-secret
          readOnly: true
        - mountPath: /etc/report
          name: result-aggregator
          readOnly: true
      serviceAccountName: ci-operator
      volumes:
      - name: manifest-tool-local-pusher
        secret:
          secretName: manifest-tool-local-pusher
      - name: pull-secret
        secret:
          secretName: registry-pull-credentials
      - name: result-aggregator
        secret:
          secretName: result-aggregator
    trigger: (?m)^/test( | .* )verify,?($|\s.*)<|MERGE_RESOLUTION|>--- conflicted
+++ resolved
@@ -112,11 +112,7 @@
     branches:
     - ^release-4\.20$
     - ^release-4\.20-
-<<<<<<< HEAD
-    cluster: build06
-=======
-    cluster: build05
->>>>>>> 635a2bef
+    cluster: build05
     context: ci/prow/openshift-e2e-aws-techpreview
     decorate: true
     labels:
