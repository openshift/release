presubmits:
  openshift/cluster-samples-operator:
  - agent: kubernetes
    always_run: false
    branches:
    - ^master$
    - ^master-
<<<<<<< HEAD
    cluster: build06
=======
    cluster: build03
>>>>>>> 635a2bef
    context: ci/prow/e2e-aws
    decorate: true
    labels:
      ci-operator.openshift.io/cloud: aws
      ci-operator.openshift.io/cloud-cluster-profile: aws
      ci.openshift.io/generator: prowgen
      pj-rehearse.openshift.io/can-be-rehearsed: "true"
    name: pull-ci-openshift-cluster-samples-operator-master-e2e-aws
    rerun_command: /test e2e-aws
    skip_if_only_changed: ^docs/|\.md$|^(?:.*/)?(?:\.gitignore|OWNERS|PROJECT|LICENSE)$
    spec:
      containers:
      - args:
        - --gcs-upload-secret=/secrets/gcs/service-account.json
        - --image-import-pull-secret=/etc/pull-secret/.dockerconfigjson
        - --lease-server-credentials-file=/etc/boskos/credentials
        - --report-credentials-file=/etc/report/credentials
        - --secret-dir=/secrets/ci-pull-credentials
        - --target=e2e-aws
        command:
        - ci-operator
        image: ci-operator:latest
        imagePullPolicy: Always
        name: ""
        resources:
          requests:
            cpu: 10m
        volumeMounts:
        - mountPath: /etc/boskos
          name: boskos
          readOnly: true
        - mountPath: /secrets/ci-pull-credentials
          name: ci-pull-credentials
          readOnly: true
        - mountPath: /secrets/gcs
          name: gcs-credentials
          readOnly: true
        - mountPath: /secrets/manifest-tool
          name: manifest-tool-local-pusher
          readOnly: true
        - mountPath: /etc/pull-secret
          name: pull-secret
          readOnly: true
        - mountPath: /etc/report
          name: result-aggregator
          readOnly: true
      serviceAccountName: ci-operator
      volumes:
      - name: boskos
        secret:
          items:
          - key: credentials
            path: credentials
          secretName: boskos-credentials
      - name: ci-pull-credentials
        secret:
          secretName: ci-pull-credentials
      - name: manifest-tool-local-pusher
        secret:
          secretName: manifest-tool-local-pusher
      - name: pull-secret
        secret:
          secretName: registry-pull-credentials
      - name: result-aggregator
        secret:
          secretName: result-aggregator
    trigger: (?m)^/test( | .* )e2e-aws,?($|\s.*)
  - agent: kubernetes
    always_run: false
    branches:
    - ^master$
    - ^master-
<<<<<<< HEAD
    cluster: build06
=======
    cluster: build03
>>>>>>> 635a2bef
    context: ci/prow/e2e-aws-operator
    decorate: true
    labels:
      ci-operator.openshift.io/cloud: aws
      ci-operator.openshift.io/cloud-cluster-profile: aws
      ci.openshift.io/generator: prowgen
      pj-rehearse.openshift.io/can-be-rehearsed: "true"
    name: pull-ci-openshift-cluster-samples-operator-master-e2e-aws-operator
    rerun_command: /test e2e-aws-operator
    skip_if_only_changed: ^docs/|\.md$|^(?:.*/)?(?:\.gitignore|OWNERS|PROJECT|LICENSE)$
    spec:
      containers:
      - args:
        - --gcs-upload-secret=/secrets/gcs/service-account.json
        - --image-import-pull-secret=/etc/pull-secret/.dockerconfigjson
        - --lease-server-credentials-file=/etc/boskos/credentials
        - --report-credentials-file=/etc/report/credentials
        - --secret-dir=/secrets/ci-pull-credentials
        - --target=e2e-aws-operator
        command:
        - ci-operator
        image: ci-operator:latest
        imagePullPolicy: Always
        name: ""
        resources:
          requests:
            cpu: 10m
        volumeMounts:
        - mountPath: /etc/boskos
          name: boskos
          readOnly: true
        - mountPath: /secrets/ci-pull-credentials
          name: ci-pull-credentials
          readOnly: true
        - mountPath: /secrets/gcs
          name: gcs-credentials
          readOnly: true
        - mountPath: /secrets/manifest-tool
          name: manifest-tool-local-pusher
          readOnly: true
        - mountPath: /etc/pull-secret
          name: pull-secret
          readOnly: true
        - mountPath: /etc/report
          name: result-aggregator
          readOnly: true
      serviceAccountName: ci-operator
      volumes:
      - name: boskos
        secret:
          items:
          - key: credentials
            path: credentials
          secretName: boskos-credentials
      - name: ci-pull-credentials
        secret:
          secretName: ci-pull-credentials
      - name: manifest-tool-local-pusher
        secret:
          secretName: manifest-tool-local-pusher
      - name: pull-secret
        secret:
          secretName: registry-pull-credentials
      - name: result-aggregator
        secret:
          secretName: result-aggregator
    trigger: (?m)^/test( | .* )e2e-aws-operator,?($|\s.*)
  - agent: kubernetes
    always_run: false
    branches:
    - ^master$
    - ^master-
<<<<<<< HEAD
    cluster: build06
=======
    cluster: build03
>>>>>>> 635a2bef
    context: ci/prow/e2e-aws-ovn-builds
    decorate: true
    labels:
      ci-operator.openshift.io/cloud: aws
      ci-operator.openshift.io/cloud-cluster-profile: aws
      ci.openshift.io/generator: prowgen
      pj-rehearse.openshift.io/can-be-rehearsed: "true"
    name: pull-ci-openshift-cluster-samples-operator-master-e2e-aws-ovn-builds
    rerun_command: /test e2e-aws-ovn-builds
    run_if_changed: ^(tmp/build)
    spec:
      containers:
      - args:
        - --gcs-upload-secret=/secrets/gcs/service-account.json
        - --image-import-pull-secret=/etc/pull-secret/.dockerconfigjson
        - --lease-server-credentials-file=/etc/boskos/credentials
        - --report-credentials-file=/etc/report/credentials
        - --secret-dir=/secrets/ci-pull-credentials
        - --target=e2e-aws-ovn-builds
        command:
        - ci-operator
        image: ci-operator:latest
        imagePullPolicy: Always
        name: ""
        resources:
          requests:
            cpu: 10m
        volumeMounts:
        - mountPath: /etc/boskos
          name: boskos
          readOnly: true
        - mountPath: /secrets/ci-pull-credentials
          name: ci-pull-credentials
          readOnly: true
        - mountPath: /secrets/gcs
          name: gcs-credentials
          readOnly: true
        - mountPath: /secrets/manifest-tool
          name: manifest-tool-local-pusher
          readOnly: true
        - mountPath: /etc/pull-secret
          name: pull-secret
          readOnly: true
        - mountPath: /etc/report
          name: result-aggregator
          readOnly: true
      serviceAccountName: ci-operator
      volumes:
      - name: boskos
        secret:
          items:
          - key: credentials
            path: credentials
          secretName: boskos-credentials
      - name: ci-pull-credentials
        secret:
          secretName: ci-pull-credentials
      - name: manifest-tool-local-pusher
        secret:
          secretName: manifest-tool-local-pusher
      - name: pull-secret
        secret:
          secretName: registry-pull-credentials
      - name: result-aggregator
        secret:
          secretName: result-aggregator
    trigger: (?m)^/test( | .* )e2e-aws-ovn-builds,?($|\s.*)
  - agent: kubernetes
    always_run: false
    branches:
    - ^master$
    - ^master-
<<<<<<< HEAD
    cluster: build06
=======
    cluster: build03
>>>>>>> 635a2bef
    context: ci/prow/e2e-aws-ovn-image-ecosystem
    decorate: true
    labels:
      ci-operator.openshift.io/cloud: aws
      ci-operator.openshift.io/cloud-cluster-profile: aws
      ci.openshift.io/generator: prowgen
      pj-rehearse.openshift.io/can-be-rehearsed: "true"
    name: pull-ci-openshift-cluster-samples-operator-master-e2e-aws-ovn-image-ecosystem
    rerun_command: /test e2e-aws-ovn-image-ecosystem
    skip_if_only_changed: ^docs/|\.md$|^(?:.*/)?(?:\.gitignore|OWNERS|PROJECT|LICENSE)$
    spec:
      containers:
      - args:
        - --gcs-upload-secret=/secrets/gcs/service-account.json
        - --image-import-pull-secret=/etc/pull-secret/.dockerconfigjson
        - --lease-server-credentials-file=/etc/boskos/credentials
        - --report-credentials-file=/etc/report/credentials
        - --secret-dir=/secrets/ci-pull-credentials
        - --target=e2e-aws-ovn-image-ecosystem
        command:
        - ci-operator
        image: ci-operator:latest
        imagePullPolicy: Always
        name: ""
        resources:
          requests:
            cpu: 10m
        volumeMounts:
        - mountPath: /etc/boskos
          name: boskos
          readOnly: true
        - mountPath: /secrets/ci-pull-credentials
          name: ci-pull-credentials
          readOnly: true
        - mountPath: /secrets/gcs
          name: gcs-credentials
          readOnly: true
        - mountPath: /secrets/manifest-tool
          name: manifest-tool-local-pusher
          readOnly: true
        - mountPath: /etc/pull-secret
          name: pull-secret
          readOnly: true
        - mountPath: /etc/report
          name: result-aggregator
          readOnly: true
      serviceAccountName: ci-operator
      volumes:
      - name: boskos
        secret:
          items:
          - key: credentials
            path: credentials
          secretName: boskos-credentials
      - name: ci-pull-credentials
        secret:
          secretName: ci-pull-credentials
      - name: manifest-tool-local-pusher
        secret:
          secretName: manifest-tool-local-pusher
      - name: pull-secret
        secret:
          secretName: registry-pull-credentials
      - name: result-aggregator
        secret:
          secretName: result-aggregator
    trigger: (?m)^/test( | .* )e2e-aws-ovn-image-ecosystem,?($|\s.*)
  - agent: kubernetes
    always_run: false
    branches:
    - ^master$
    - ^master-
<<<<<<< HEAD
    cluster: build06
=======
    cluster: build03
>>>>>>> 635a2bef
    context: ci/prow/e2e-aws-ovn-jenkins
    decorate: true
    labels:
      ci-operator.openshift.io/cloud: aws
      ci-operator.openshift.io/cloud-cluster-profile: aws
      ci.openshift.io/generator: prowgen
      pj-rehearse.openshift.io/can-be-rehearsed: "true"
    name: pull-ci-openshift-cluster-samples-operator-master-e2e-aws-ovn-jenkins
    rerun_command: /test e2e-aws-ovn-jenkins
    run_if_changed: ^(tmp/build)
    spec:
      containers:
      - args:
        - --gcs-upload-secret=/secrets/gcs/service-account.json
        - --image-import-pull-secret=/etc/pull-secret/.dockerconfigjson
        - --lease-server-credentials-file=/etc/boskos/credentials
        - --report-credentials-file=/etc/report/credentials
        - --secret-dir=/secrets/ci-pull-credentials
        - --target=e2e-aws-ovn-jenkins
        command:
        - ci-operator
        image: ci-operator:latest
        imagePullPolicy: Always
        name: ""
        resources:
          requests:
            cpu: 10m
        volumeMounts:
        - mountPath: /etc/boskos
          name: boskos
          readOnly: true
        - mountPath: /secrets/ci-pull-credentials
          name: ci-pull-credentials
          readOnly: true
        - mountPath: /secrets/gcs
          name: gcs-credentials
          readOnly: true
        - mountPath: /secrets/manifest-tool
          name: manifest-tool-local-pusher
          readOnly: true
        - mountPath: /etc/pull-secret
          name: pull-secret
          readOnly: true
        - mountPath: /etc/report
          name: result-aggregator
          readOnly: true
      serviceAccountName: ci-operator
      volumes:
      - name: boskos
        secret:
          items:
          - key: credentials
            path: credentials
          secretName: boskos-credentials
      - name: ci-pull-credentials
        secret:
          secretName: ci-pull-credentials
      - name: manifest-tool-local-pusher
        secret:
          secretName: manifest-tool-local-pusher
      - name: pull-secret
        secret:
          secretName: registry-pull-credentials
      - name: result-aggregator
        secret:
          secretName: result-aggregator
    trigger: (?m)^/test( | .* )e2e-aws-ovn-jenkins,?($|\s.*)
  - agent: kubernetes
    always_run: false
    branches:
    - ^master$
    - ^master-
<<<<<<< HEAD
    cluster: build06
=======
    cluster: build03
>>>>>>> 635a2bef
    context: ci/prow/e2e-aws-ovn-proxy
    decorate: true
    labels:
      ci-operator.openshift.io/cloud: aws
      ci-operator.openshift.io/cloud-cluster-profile: aws
      ci.openshift.io/generator: prowgen
      pj-rehearse.openshift.io/can-be-rehearsed: "true"
    name: pull-ci-openshift-cluster-samples-operator-master-e2e-aws-ovn-proxy
    optional: true
    rerun_command: /test e2e-aws-ovn-proxy
    skip_if_only_changed: ^docs/|\.md$|^(?:.*/)?(?:\.gitignore|OWNERS|PROJECT|LICENSE)$
    spec:
      containers:
      - args:
        - --gcs-upload-secret=/secrets/gcs/service-account.json
        - --image-import-pull-secret=/etc/pull-secret/.dockerconfigjson
        - --lease-server-credentials-file=/etc/boskos/credentials
        - --report-credentials-file=/etc/report/credentials
        - --secret-dir=/secrets/ci-pull-credentials
        - --target=e2e-aws-ovn-proxy
        command:
        - ci-operator
        image: ci-operator:latest
        imagePullPolicy: Always
        name: ""
        resources:
          requests:
            cpu: 10m
        volumeMounts:
        - mountPath: /etc/boskos
          name: boskos
          readOnly: true
        - mountPath: /secrets/ci-pull-credentials
          name: ci-pull-credentials
          readOnly: true
        - mountPath: /secrets/gcs
          name: gcs-credentials
          readOnly: true
        - mountPath: /secrets/manifest-tool
          name: manifest-tool-local-pusher
          readOnly: true
        - mountPath: /etc/pull-secret
          name: pull-secret
          readOnly: true
        - mountPath: /etc/report
          name: result-aggregator
          readOnly: true
      serviceAccountName: ci-operator
      volumes:
      - name: boskos
        secret:
          items:
          - key: credentials
            path: credentials
          secretName: boskos-credentials
      - name: ci-pull-credentials
        secret:
          secretName: ci-pull-credentials
      - name: manifest-tool-local-pusher
        secret:
          secretName: manifest-tool-local-pusher
      - name: pull-secret
        secret:
          secretName: registry-pull-credentials
      - name: result-aggregator
        secret:
          secretName: result-aggregator
    trigger: (?m)^/test( | .* )e2e-aws-ovn-proxy,?($|\s.*)
  - agent: kubernetes
    always_run: false
    branches:
    - ^master$
    - ^master-
<<<<<<< HEAD
    cluster: build06
=======
    cluster: build03
>>>>>>> 635a2bef
    context: ci/prow/e2e-aws-ovn-upgrade
    decorate: true
    labels:
      ci-operator.openshift.io/cloud: aws
      ci-operator.openshift.io/cloud-cluster-profile: aws
      ci.openshift.io/generator: prowgen
      pj-rehearse.openshift.io/can-be-rehearsed: "true"
    name: pull-ci-openshift-cluster-samples-operator-master-e2e-aws-ovn-upgrade
    rerun_command: /test e2e-aws-ovn-upgrade
    skip_if_only_changed: ^docs/|\.md$|^(?:.*/)?(?:\.gitignore|OWNERS|PROJECT|LICENSE)$
    spec:
      containers:
      - args:
        - --gcs-upload-secret=/secrets/gcs/service-account.json
        - --image-import-pull-secret=/etc/pull-secret/.dockerconfigjson
        - --lease-server-credentials-file=/etc/boskos/credentials
        - --report-credentials-file=/etc/report/credentials
        - --secret-dir=/secrets/ci-pull-credentials
        - --target=e2e-aws-ovn-upgrade
        command:
        - ci-operator
        image: ci-operator:latest
        imagePullPolicy: Always
        name: ""
        resources:
          requests:
            cpu: 10m
        volumeMounts:
        - mountPath: /etc/boskos
          name: boskos
          readOnly: true
        - mountPath: /secrets/ci-pull-credentials
          name: ci-pull-credentials
          readOnly: true
        - mountPath: /secrets/gcs
          name: gcs-credentials
          readOnly: true
        - mountPath: /secrets/manifest-tool
          name: manifest-tool-local-pusher
          readOnly: true
        - mountPath: /etc/pull-secret
          name: pull-secret
          readOnly: true
        - mountPath: /etc/report
          name: result-aggregator
          readOnly: true
      serviceAccountName: ci-operator
      volumes:
      - name: boskos
        secret:
          items:
          - key: credentials
            path: credentials
          secretName: boskos-credentials
      - name: ci-pull-credentials
        secret:
          secretName: ci-pull-credentials
      - name: manifest-tool-local-pusher
        secret:
          secretName: manifest-tool-local-pusher
      - name: pull-secret
        secret:
          secretName: registry-pull-credentials
      - name: result-aggregator
        secret:
          secretName: result-aggregator
    trigger: (?m)^/test( | .* )e2e-aws-ovn-upgrade,?($|\s.*)
  - agent: kubernetes
    always_run: false
    branches:
    - ^master$
    - ^master-
    cluster: build11
    context: ci/prow/images
    decorate: true
    labels:
      ci.openshift.io/generator: prowgen
      pj-rehearse.openshift.io/can-be-rehearsed: "true"
    name: pull-ci-openshift-cluster-samples-operator-master-images
    rerun_command: /test images
    skip_if_only_changed: ^docs/|\.md$|^(?:.*/)?(?:\.gitignore|OWNERS|PROJECT|LICENSE)$
    spec:
      containers:
      - args:
        - --gcs-upload-secret=/secrets/gcs/service-account.json
        - --image-import-pull-secret=/etc/pull-secret/.dockerconfigjson
        - --report-credentials-file=/etc/report/credentials
        - --target=[images]
        - --target=[release:latest]
        command:
        - ci-operator
        image: ci-operator:latest
        imagePullPolicy: Always
        name: ""
        resources:
          requests:
            cpu: 10m
        volumeMounts:
        - mountPath: /secrets/gcs
          name: gcs-credentials
          readOnly: true
        - mountPath: /secrets/manifest-tool
          name: manifest-tool-local-pusher
          readOnly: true
        - mountPath: /etc/pull-secret
          name: pull-secret
          readOnly: true
        - mountPath: /etc/report
          name: result-aggregator
          readOnly: true
      serviceAccountName: ci-operator
      volumes:
      - name: manifest-tool-local-pusher
        secret:
          secretName: manifest-tool-local-pusher
      - name: pull-secret
        secret:
          secretName: registry-pull-credentials
      - name: result-aggregator
        secret:
          secretName: result-aggregator
    trigger: (?m)^/test( | .* )images,?($|\s.*)
  - agent: kubernetes
    always_run: false
    branches:
    - ^master$
    - ^master-
<<<<<<< HEAD
    cluster: build06
=======
    cluster: build03
>>>>>>> 635a2bef
    context: ci/prow/okd-scos-e2e-aws-ovn
    decorate: true
    decoration_config:
      skip_cloning: true
    labels:
      ci-operator.openshift.io/cloud: aws
      ci-operator.openshift.io/cloud-cluster-profile: aws
      ci-operator.openshift.io/variant: okd-scos
      ci.openshift.io/generator: prowgen
      pj-rehearse.openshift.io/can-be-rehearsed: "true"
    name: pull-ci-openshift-cluster-samples-operator-master-okd-scos-e2e-aws-ovn
    optional: true
    rerun_command: /test okd-scos-e2e-aws-ovn
    skip_if_only_changed: ^docs/|\.md$|^(?:.*/)?(?:\.gitignore|OWNERS|PROJECT|LICENSE)$
    spec:
      containers:
      - args:
        - --gcs-upload-secret=/secrets/gcs/service-account.json
        - --image-import-pull-secret=/etc/pull-secret/.dockerconfigjson
        - --lease-server-credentials-file=/etc/boskos/credentials
        - --report-credentials-file=/etc/report/credentials
        - --secret-dir=/secrets/ci-pull-credentials
        - --target=e2e-aws-ovn
        - --variant=okd-scos
        command:
        - ci-operator
        image: ci-operator:latest
        imagePullPolicy: Always
        name: ""
        resources:
          requests:
            cpu: 10m
        volumeMounts:
        - mountPath: /etc/boskos
          name: boskos
          readOnly: true
        - mountPath: /secrets/ci-pull-credentials
          name: ci-pull-credentials
          readOnly: true
        - mountPath: /secrets/gcs
          name: gcs-credentials
          readOnly: true
        - mountPath: /secrets/manifest-tool
          name: manifest-tool-local-pusher
          readOnly: true
        - mountPath: /etc/pull-secret
          name: pull-secret
          readOnly: true
        - mountPath: /etc/report
          name: result-aggregator
          readOnly: true
      serviceAccountName: ci-operator
      volumes:
      - name: boskos
        secret:
          items:
          - key: credentials
            path: credentials
          secretName: boskos-credentials
      - name: ci-pull-credentials
        secret:
          secretName: ci-pull-credentials
      - name: manifest-tool-local-pusher
        secret:
          secretName: manifest-tool-local-pusher
      - name: pull-secret
        secret:
          secretName: registry-pull-credentials
      - name: result-aggregator
        secret:
          secretName: result-aggregator
    trigger: (?m)^/test( | .* )okd-scos-e2e-aws-ovn,?($|\s.*)
  - agent: kubernetes
    always_run: false
    branches:
    - ^master$
    - ^master-
    cluster: build11
    context: ci/prow/okd-scos-images
    decorate: true
    decoration_config:
      skip_cloning: true
    labels:
      ci-operator.openshift.io/variant: okd-scos
      ci.openshift.io/generator: prowgen
      pj-rehearse.openshift.io/can-be-rehearsed: "true"
    name: pull-ci-openshift-cluster-samples-operator-master-okd-scos-images
    optional: true
    rerun_command: /test okd-scos-images
    spec:
      containers:
      - args:
        - --gcs-upload-secret=/secrets/gcs/service-account.json
        - --image-import-pull-secret=/etc/pull-secret/.dockerconfigjson
        - --report-credentials-file=/etc/report/credentials
        - --target=[images]
        - --target=[release:latest]
        - --variant=okd-scos
        command:
        - ci-operator
        image: ci-operator:latest
        imagePullPolicy: Always
        name: ""
        resources:
          requests:
            cpu: 10m
        volumeMounts:
        - mountPath: /secrets/gcs
          name: gcs-credentials
          readOnly: true
        - mountPath: /secrets/manifest-tool
          name: manifest-tool-local-pusher
          readOnly: true
        - mountPath: /etc/pull-secret
          name: pull-secret
          readOnly: true
        - mountPath: /etc/report
          name: result-aggregator
          readOnly: true
      serviceAccountName: ci-operator
      volumes:
      - name: manifest-tool-local-pusher
        secret:
          secretName: manifest-tool-local-pusher
      - name: pull-secret
        secret:
          secretName: registry-pull-credentials
      - name: result-aggregator
        secret:
          secretName: result-aggregator
    trigger: (?m)^/test( | .* )okd-scos-images,?($|\s.*)
  - agent: kubernetes
    always_run: false
    branches:
    - ^master$
    - ^master-
    cluster: build11
    context: ci/prow/unit
    decorate: true
    labels:
      ci.openshift.io/generator: prowgen
      pj-rehearse.openshift.io/can-be-rehearsed: "true"
    name: pull-ci-openshift-cluster-samples-operator-master-unit
    rerun_command: /test unit
    skip_if_only_changed: ^docs/|\.md$|^(?:.*/)?(?:\.gitignore|OWNERS|PROJECT|LICENSE)$
    spec:
      containers:
      - args:
        - --gcs-upload-secret=/secrets/gcs/service-account.json
        - --image-import-pull-secret=/etc/pull-secret/.dockerconfigjson
        - --report-credentials-file=/etc/report/credentials
        - --target=unit
        command:
        - ci-operator
        image: ci-operator:latest
        imagePullPolicy: Always
        name: ""
        resources:
          requests:
            cpu: 10m
        volumeMounts:
        - mountPath: /secrets/gcs
          name: gcs-credentials
          readOnly: true
        - mountPath: /secrets/manifest-tool
          name: manifest-tool-local-pusher
          readOnly: true
        - mountPath: /etc/pull-secret
          name: pull-secret
          readOnly: true
        - mountPath: /etc/report
          name: result-aggregator
          readOnly: true
      serviceAccountName: ci-operator
      volumes:
      - name: manifest-tool-local-pusher
        secret:
          secretName: manifest-tool-local-pusher
      - name: pull-secret
        secret:
          secretName: registry-pull-credentials
      - name: result-aggregator
        secret:
          secretName: result-aggregator
    trigger: (?m)^/test( | .* )unit,?($|\s.*)
  - agent: kubernetes
    always_run: false
    branches:
    - ^master$
    - ^master-
    cluster: build11
    context: ci/prow/verify
    decorate: true
    labels:
      ci.openshift.io/generator: prowgen
      pj-rehearse.openshift.io/can-be-rehearsed: "true"
    name: pull-ci-openshift-cluster-samples-operator-master-verify
    rerun_command: /test verify
    skip_if_only_changed: ^docs/|\.md$|^(?:.*/)?(?:\.gitignore|OWNERS|PROJECT|LICENSE)$
    spec:
      containers:
      - args:
        - --gcs-upload-secret=/secrets/gcs/service-account.json
        - --image-import-pull-secret=/etc/pull-secret/.dockerconfigjson
        - --report-credentials-file=/etc/report/credentials
        - --target=verify
        command:
        - ci-operator
        image: ci-operator:latest
        imagePullPolicy: Always
        name: ""
        resources:
          requests:
            cpu: 10m
        volumeMounts:
        - mountPath: /secrets/gcs
          name: gcs-credentials
          readOnly: true
        - mountPath: /secrets/manifest-tool
          name: manifest-tool-local-pusher
          readOnly: true
        - mountPath: /etc/pull-secret
          name: pull-secret
          readOnly: true
        - mountPath: /etc/report
          name: result-aggregator
          readOnly: true
      serviceAccountName: ci-operator
      volumes:
      - name: manifest-tool-local-pusher
        secret:
          secretName: manifest-tool-local-pusher
      - name: pull-secret
        secret:
          secretName: registry-pull-credentials
      - name: result-aggregator
        secret:
          secretName: result-aggregator
    trigger: (?m)^/test( | .* )verify,?($|\s.*)<|MERGE_RESOLUTION|>--- conflicted
+++ resolved
@@ -5,11 +5,7 @@
     branches:
     - ^master$
     - ^master-
-<<<<<<< HEAD
-    cluster: build06
-=======
     cluster: build03
->>>>>>> 635a2bef
     context: ci/prow/e2e-aws
     decorate: true
     labels:
@@ -82,11 +78,7 @@
     branches:
     - ^master$
     - ^master-
-<<<<<<< HEAD
-    cluster: build06
-=======
     cluster: build03
->>>>>>> 635a2bef
     context: ci/prow/e2e-aws-operator
     decorate: true
     labels:
@@ -159,11 +151,7 @@
     branches:
     - ^master$
     - ^master-
-<<<<<<< HEAD
-    cluster: build06
-=======
     cluster: build03
->>>>>>> 635a2bef
     context: ci/prow/e2e-aws-ovn-builds
     decorate: true
     labels:
@@ -236,11 +224,7 @@
     branches:
     - ^master$
     - ^master-
-<<<<<<< HEAD
-    cluster: build06
-=======
     cluster: build03
->>>>>>> 635a2bef
     context: ci/prow/e2e-aws-ovn-image-ecosystem
     decorate: true
     labels:
@@ -313,11 +297,7 @@
     branches:
     - ^master$
     - ^master-
-<<<<<<< HEAD
-    cluster: build06
-=======
     cluster: build03
->>>>>>> 635a2bef
     context: ci/prow/e2e-aws-ovn-jenkins
     decorate: true
     labels:
@@ -390,11 +370,7 @@
     branches:
     - ^master$
     - ^master-
-<<<<<<< HEAD
-    cluster: build06
-=======
     cluster: build03
->>>>>>> 635a2bef
     context: ci/prow/e2e-aws-ovn-proxy
     decorate: true
     labels:
@@ -468,11 +444,7 @@
     branches:
     - ^master$
     - ^master-
-<<<<<<< HEAD
-    cluster: build06
-=======
     cluster: build03
->>>>>>> 635a2bef
     context: ci/prow/e2e-aws-ovn-upgrade
     decorate: true
     labels:
@@ -545,7 +517,7 @@
     branches:
     - ^master$
     - ^master-
-    cluster: build11
+    cluster: build10
     context: ci/prow/images
     decorate: true
     labels:
@@ -600,11 +572,7 @@
     branches:
     - ^master$
     - ^master-
-<<<<<<< HEAD
-    cluster: build06
-=======
     cluster: build03
->>>>>>> 635a2bef
     context: ci/prow/okd-scos-e2e-aws-ovn
     decorate: true
     decoration_config:
@@ -682,7 +650,7 @@
     branches:
     - ^master$
     - ^master-
-    cluster: build11
+    cluster: build10
     context: ci/prow/okd-scos-images
     decorate: true
     decoration_config:
@@ -741,7 +709,7 @@
     branches:
     - ^master$
     - ^master-
-    cluster: build11
+    cluster: build10
     context: ci/prow/unit
     decorate: true
     labels:
@@ -795,7 +763,7 @@
     branches:
     - ^master$
     - ^master-
-    cluster: build11
+    cluster: build10
     context: ci/prow/verify
     decorate: true
     labels:
