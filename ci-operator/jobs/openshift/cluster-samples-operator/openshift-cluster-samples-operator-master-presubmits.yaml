--- conflicted
+++ resolved
@@ -614,555 +614,7 @@
     branches:
     - ^master$
     - ^master-
-<<<<<<< HEAD
-    cluster: build09
-=======
-    cluster: build03
-    context: ci/prow/okd-e2e-aws-operator
-    decorate: true
-    labels:
-      ci-operator.openshift.io/cloud: aws
-      ci-operator.openshift.io/cloud-cluster-profile: aws
-      ci-operator.openshift.io/variant: okd
-      ci.openshift.io/generator: prowgen
-      pj-rehearse.openshift.io/can-be-rehearsed: "true"
-    name: pull-ci-openshift-cluster-samples-operator-master-okd-e2e-aws-operator
-    optional: true
-    rerun_command: /test okd-e2e-aws-operator
-    skip_if_only_changed: ^docs/|\.md$|^(?:.*/)?(?:\.gitignore|OWNERS|PROJECT|LICENSE)$
-    spec:
-      containers:
-      - args:
-        - --gcs-upload-secret=/secrets/gcs/service-account.json
-        - --image-import-pull-secret=/etc/pull-secret/.dockerconfigjson
-        - --lease-server-credentials-file=/etc/boskos/credentials
-        - --report-credentials-file=/etc/report/credentials
-        - --secret-dir=/secrets/ci-pull-credentials
-        - --secret-dir=/usr/local/e2e-aws-operator-cluster-profile
-        - --target=e2e-aws-operator
-        - --variant=okd
-        command:
-        - ci-operator
-        image: ci-operator:latest
-        imagePullPolicy: Always
-        name: ""
-        resources:
-          requests:
-            cpu: 10m
-        volumeMounts:
-        - mountPath: /etc/boskos
-          name: boskos
-          readOnly: true
-        - mountPath: /secrets/ci-pull-credentials
-          name: ci-pull-credentials
-          readOnly: true
-        - mountPath: /usr/local/e2e-aws-operator-cluster-profile
-          name: cluster-profile
-        - mountPath: /secrets/gcs
-          name: gcs-credentials
-          readOnly: true
-        - mountPath: /secrets/manifest-tool
-          name: manifest-tool-local-pusher
-          readOnly: true
-        - mountPath: /etc/pull-secret
-          name: pull-secret
-          readOnly: true
-        - mountPath: /etc/report
-          name: result-aggregator
-          readOnly: true
-      serviceAccountName: ci-operator
-      volumes:
-      - name: boskos
-        secret:
-          items:
-          - key: credentials
-            path: credentials
-          secretName: boskos-credentials
-      - name: ci-pull-credentials
-        secret:
-          secretName: ci-pull-credentials
-      - name: cluster-profile
-        secret:
-          secretName: cluster-secrets-aws
-      - name: manifest-tool-local-pusher
-        secret:
-          secretName: manifest-tool-local-pusher
-      - name: pull-secret
-        secret:
-          secretName: registry-pull-credentials
-      - name: result-aggregator
-        secret:
-          secretName: result-aggregator
-    trigger: (?m)^/test( | .* )okd-e2e-aws-operator,?($|\s.*)
-  - agent: kubernetes
-    always_run: true
-    branches:
-    - ^master$
-    - ^master-
-    cluster: build03
-    context: ci/prow/okd-e2e-aws-ovn
-    decorate: true
-    labels:
-      ci-operator.openshift.io/cloud: aws
-      ci-operator.openshift.io/cloud-cluster-profile: aws
-      ci-operator.openshift.io/variant: okd
-      ci.openshift.io/generator: prowgen
-      pj-rehearse.openshift.io/can-be-rehearsed: "true"
-    name: pull-ci-openshift-cluster-samples-operator-master-okd-e2e-aws-ovn
-    optional: true
-    rerun_command: /test okd-e2e-aws-ovn
-    spec:
-      containers:
-      - args:
-        - --gcs-upload-secret=/secrets/gcs/service-account.json
-        - --image-import-pull-secret=/etc/pull-secret/.dockerconfigjson
-        - --lease-server-credentials-file=/etc/boskos/credentials
-        - --report-credentials-file=/etc/report/credentials
-        - --secret-dir=/secrets/ci-pull-credentials
-        - --secret-dir=/usr/local/e2e-aws-ovn-cluster-profile
-        - --target=e2e-aws-ovn
-        - --variant=okd
-        command:
-        - ci-operator
-        image: ci-operator:latest
-        imagePullPolicy: Always
-        name: ""
-        resources:
-          requests:
-            cpu: 10m
-        volumeMounts:
-        - mountPath: /etc/boskos
-          name: boskos
-          readOnly: true
-        - mountPath: /secrets/ci-pull-credentials
-          name: ci-pull-credentials
-          readOnly: true
-        - mountPath: /usr/local/e2e-aws-ovn-cluster-profile
-          name: cluster-profile
-        - mountPath: /secrets/gcs
-          name: gcs-credentials
-          readOnly: true
-        - mountPath: /secrets/manifest-tool
-          name: manifest-tool-local-pusher
-          readOnly: true
-        - mountPath: /etc/pull-secret
-          name: pull-secret
-          readOnly: true
-        - mountPath: /etc/report
-          name: result-aggregator
-          readOnly: true
-      serviceAccountName: ci-operator
-      volumes:
-      - name: boskos
-        secret:
-          items:
-          - key: credentials
-            path: credentials
-          secretName: boskos-credentials
-      - name: ci-pull-credentials
-        secret:
-          secretName: ci-pull-credentials
-      - name: cluster-profile
-        secret:
-          secretName: cluster-secrets-aws
-      - name: manifest-tool-local-pusher
-        secret:
-          secretName: manifest-tool-local-pusher
-      - name: pull-secret
-        secret:
-          secretName: registry-pull-credentials
-      - name: result-aggregator
-        secret:
-          secretName: result-aggregator
-    trigger: (?m)^/test( | .* )okd-e2e-aws-ovn,?($|\s.*)
-  - agent: kubernetes
-    always_run: true
-    branches:
-    - ^master$
-    - ^master-
-    cluster: build03
-    context: ci/prow/okd-e2e-aws-ovn-builds
-    decorate: true
-    labels:
-      ci-operator.openshift.io/cloud: aws
-      ci-operator.openshift.io/cloud-cluster-profile: aws
-      ci-operator.openshift.io/variant: okd
-      ci.openshift.io/generator: prowgen
-      pj-rehearse.openshift.io/can-be-rehearsed: "true"
-    name: pull-ci-openshift-cluster-samples-operator-master-okd-e2e-aws-ovn-builds
-    optional: true
-    rerun_command: /test okd-e2e-aws-ovn-builds
-    spec:
-      containers:
-      - args:
-        - --gcs-upload-secret=/secrets/gcs/service-account.json
-        - --image-import-pull-secret=/etc/pull-secret/.dockerconfigjson
-        - --lease-server-credentials-file=/etc/boskos/credentials
-        - --report-credentials-file=/etc/report/credentials
-        - --secret-dir=/secrets/ci-pull-credentials
-        - --secret-dir=/usr/local/e2e-aws-ovn-builds-cluster-profile
-        - --target=e2e-aws-ovn-builds
-        - --variant=okd
-        command:
-        - ci-operator
-        image: ci-operator:latest
-        imagePullPolicy: Always
-        name: ""
-        resources:
-          requests:
-            cpu: 10m
-        volumeMounts:
-        - mountPath: /etc/boskos
-          name: boskos
-          readOnly: true
-        - mountPath: /secrets/ci-pull-credentials
-          name: ci-pull-credentials
-          readOnly: true
-        - mountPath: /usr/local/e2e-aws-ovn-builds-cluster-profile
-          name: cluster-profile
-        - mountPath: /secrets/gcs
-          name: gcs-credentials
-          readOnly: true
-        - mountPath: /secrets/manifest-tool
-          name: manifest-tool-local-pusher
-          readOnly: true
-        - mountPath: /etc/pull-secret
-          name: pull-secret
-          readOnly: true
-        - mountPath: /etc/report
-          name: result-aggregator
-          readOnly: true
-      serviceAccountName: ci-operator
-      volumes:
-      - name: boskos
-        secret:
-          items:
-          - key: credentials
-            path: credentials
-          secretName: boskos-credentials
-      - name: ci-pull-credentials
-        secret:
-          secretName: ci-pull-credentials
-      - name: cluster-profile
-        secret:
-          secretName: cluster-secrets-aws
-      - name: manifest-tool-local-pusher
-        secret:
-          secretName: manifest-tool-local-pusher
-      - name: pull-secret
-        secret:
-          secretName: registry-pull-credentials
-      - name: result-aggregator
-        secret:
-          secretName: result-aggregator
-    trigger: (?m)^/test( | .* )okd-e2e-aws-ovn-builds,?($|\s.*)
-  - agent: kubernetes
-    always_run: true
-    branches:
-    - ^master$
-    - ^master-
-    cluster: build03
-    context: ci/prow/okd-e2e-aws-ovn-image-ecosystem
-    decorate: true
-    labels:
-      ci-operator.openshift.io/cloud: aws
-      ci-operator.openshift.io/cloud-cluster-profile: aws
-      ci-operator.openshift.io/variant: okd
-      ci.openshift.io/generator: prowgen
-      pj-rehearse.openshift.io/can-be-rehearsed: "true"
-    name: pull-ci-openshift-cluster-samples-operator-master-okd-e2e-aws-ovn-image-ecosystem
-    optional: true
-    rerun_command: /test okd-e2e-aws-ovn-image-ecosystem
-    spec:
-      containers:
-      - args:
-        - --gcs-upload-secret=/secrets/gcs/service-account.json
-        - --image-import-pull-secret=/etc/pull-secret/.dockerconfigjson
-        - --lease-server-credentials-file=/etc/boskos/credentials
-        - --report-credentials-file=/etc/report/credentials
-        - --secret-dir=/secrets/ci-pull-credentials
-        - --secret-dir=/usr/local/e2e-aws-ovn-image-ecosystem-cluster-profile
-        - --target=e2e-aws-ovn-image-ecosystem
-        - --variant=okd
-        command:
-        - ci-operator
-        image: ci-operator:latest
-        imagePullPolicy: Always
-        name: ""
-        resources:
-          requests:
-            cpu: 10m
-        volumeMounts:
-        - mountPath: /etc/boskos
-          name: boskos
-          readOnly: true
-        - mountPath: /secrets/ci-pull-credentials
-          name: ci-pull-credentials
-          readOnly: true
-        - mountPath: /usr/local/e2e-aws-ovn-image-ecosystem-cluster-profile
-          name: cluster-profile
-        - mountPath: /secrets/gcs
-          name: gcs-credentials
-          readOnly: true
-        - mountPath: /secrets/manifest-tool
-          name: manifest-tool-local-pusher
-          readOnly: true
-        - mountPath: /etc/pull-secret
-          name: pull-secret
-          readOnly: true
-        - mountPath: /etc/report
-          name: result-aggregator
-          readOnly: true
-      serviceAccountName: ci-operator
-      volumes:
-      - name: boskos
-        secret:
-          items:
-          - key: credentials
-            path: credentials
-          secretName: boskos-credentials
-      - name: ci-pull-credentials
-        secret:
-          secretName: ci-pull-credentials
-      - name: cluster-profile
-        secret:
-          secretName: cluster-secrets-aws
-      - name: manifest-tool-local-pusher
-        secret:
-          secretName: manifest-tool-local-pusher
-      - name: pull-secret
-        secret:
-          secretName: registry-pull-credentials
-      - name: result-aggregator
-        secret:
-          secretName: result-aggregator
-    trigger: (?m)^/test( | .* )okd-e2e-aws-ovn-image-ecosystem,?($|\s.*)
-  - agent: kubernetes
-    always_run: true
-    branches:
-    - ^master$
-    - ^master-
-    cluster: build03
-    context: ci/prow/okd-e2e-aws-ovn-jenkins
-    decorate: true
-    labels:
-      ci-operator.openshift.io/cloud: aws
-      ci-operator.openshift.io/cloud-cluster-profile: aws
-      ci-operator.openshift.io/variant: okd
-      ci.openshift.io/generator: prowgen
-      pj-rehearse.openshift.io/can-be-rehearsed: "true"
-    name: pull-ci-openshift-cluster-samples-operator-master-okd-e2e-aws-ovn-jenkins
-    optional: true
-    rerun_command: /test okd-e2e-aws-ovn-jenkins
-    spec:
-      containers:
-      - args:
-        - --gcs-upload-secret=/secrets/gcs/service-account.json
-        - --image-import-pull-secret=/etc/pull-secret/.dockerconfigjson
-        - --lease-server-credentials-file=/etc/boskos/credentials
-        - --report-credentials-file=/etc/report/credentials
-        - --secret-dir=/secrets/ci-pull-credentials
-        - --secret-dir=/usr/local/e2e-aws-ovn-jenkins-cluster-profile
-        - --target=e2e-aws-ovn-jenkins
-        - --variant=okd
-        command:
-        - ci-operator
-        image: ci-operator:latest
-        imagePullPolicy: Always
-        name: ""
-        resources:
-          requests:
-            cpu: 10m
-        volumeMounts:
-        - mountPath: /etc/boskos
-          name: boskos
-          readOnly: true
-        - mountPath: /secrets/ci-pull-credentials
-          name: ci-pull-credentials
-          readOnly: true
-        - mountPath: /usr/local/e2e-aws-ovn-jenkins-cluster-profile
-          name: cluster-profile
-        - mountPath: /secrets/gcs
-          name: gcs-credentials
-          readOnly: true
-        - mountPath: /secrets/manifest-tool
-          name: manifest-tool-local-pusher
-          readOnly: true
-        - mountPath: /etc/pull-secret
-          name: pull-secret
-          readOnly: true
-        - mountPath: /etc/report
-          name: result-aggregator
-          readOnly: true
-      serviceAccountName: ci-operator
-      volumes:
-      - name: boskos
-        secret:
-          items:
-          - key: credentials
-            path: credentials
-          secretName: boskos-credentials
-      - name: ci-pull-credentials
-        secret:
-          secretName: ci-pull-credentials
-      - name: cluster-profile
-        secret:
-          secretName: cluster-secrets-aws
-      - name: manifest-tool-local-pusher
-        secret:
-          secretName: manifest-tool-local-pusher
-      - name: pull-secret
-        secret:
-          secretName: registry-pull-credentials
-      - name: result-aggregator
-        secret:
-          secretName: result-aggregator
-    trigger: (?m)^/test( | .* )okd-e2e-aws-ovn-jenkins,?($|\s.*)
-  - agent: kubernetes
-    always_run: true
-    branches:
-    - ^master$
-    - ^master-
-    cluster: build03
-    context: ci/prow/okd-e2e-aws-ovn-upgrade
-    decorate: true
-    labels:
-      ci-operator.openshift.io/cloud: aws
-      ci-operator.openshift.io/cloud-cluster-profile: aws
-      ci-operator.openshift.io/variant: okd
-      ci.openshift.io/generator: prowgen
-      pj-rehearse.openshift.io/can-be-rehearsed: "true"
-    name: pull-ci-openshift-cluster-samples-operator-master-okd-e2e-aws-ovn-upgrade
-    optional: true
-    rerun_command: /test okd-e2e-aws-ovn-upgrade
-    spec:
-      containers:
-      - args:
-        - --gcs-upload-secret=/secrets/gcs/service-account.json
-        - --image-import-pull-secret=/etc/pull-secret/.dockerconfigjson
-        - --lease-server-credentials-file=/etc/boskos/credentials
-        - --report-credentials-file=/etc/report/credentials
-        - --secret-dir=/secrets/ci-pull-credentials
-        - --secret-dir=/usr/local/e2e-aws-ovn-upgrade-cluster-profile
-        - --target=e2e-aws-ovn-upgrade
-        - --variant=okd
-        command:
-        - ci-operator
-        image: ci-operator:latest
-        imagePullPolicy: Always
-        name: ""
-        resources:
-          requests:
-            cpu: 10m
-        volumeMounts:
-        - mountPath: /etc/boskos
-          name: boskos
-          readOnly: true
-        - mountPath: /secrets/ci-pull-credentials
-          name: ci-pull-credentials
-          readOnly: true
-        - mountPath: /usr/local/e2e-aws-ovn-upgrade-cluster-profile
-          name: cluster-profile
-        - mountPath: /secrets/gcs
-          name: gcs-credentials
-          readOnly: true
-        - mountPath: /secrets/manifest-tool
-          name: manifest-tool-local-pusher
-          readOnly: true
-        - mountPath: /etc/pull-secret
-          name: pull-secret
-          readOnly: true
-        - mountPath: /etc/report
-          name: result-aggregator
-          readOnly: true
-      serviceAccountName: ci-operator
-      volumes:
-      - name: boskos
-        secret:
-          items:
-          - key: credentials
-            path: credentials
-          secretName: boskos-credentials
-      - name: ci-pull-credentials
-        secret:
-          secretName: ci-pull-credentials
-      - name: cluster-profile
-        secret:
-          secretName: cluster-secrets-aws
-      - name: manifest-tool-local-pusher
-        secret:
-          secretName: manifest-tool-local-pusher
-      - name: pull-secret
-        secret:
-          secretName: registry-pull-credentials
-      - name: result-aggregator
-        secret:
-          secretName: result-aggregator
-    trigger: (?m)^/test( | .* )okd-e2e-aws-ovn-upgrade,?($|\s.*)
-  - agent: kubernetes
-    always_run: false
-    branches:
-    - ^master$
-    - ^master-
     cluster: build05
-    context: ci/prow/okd-images
-    decorate: true
-    labels:
-      ci-operator.openshift.io/variant: okd
-      ci.openshift.io/generator: prowgen
-      pj-rehearse.openshift.io/can-be-rehearsed: "true"
-    name: pull-ci-openshift-cluster-samples-operator-master-okd-images
-    rerun_command: /test okd-images
-    skip_if_only_changed: ^docs/|\.md$|^(?:.*/)?(?:\.gitignore|OWNERS|PROJECT|LICENSE)$
-    spec:
-      containers:
-      - args:
-        - --gcs-upload-secret=/secrets/gcs/service-account.json
-        - --image-import-pull-secret=/etc/pull-secret/.dockerconfigjson
-        - --report-credentials-file=/etc/report/credentials
-        - --target=[images]
-        - --target=[release:latest]
-        - --variant=okd
-        command:
-        - ci-operator
-        image: ci-operator:latest
-        imagePullPolicy: Always
-        name: ""
-        resources:
-          requests:
-            cpu: 10m
-        volumeMounts:
-        - mountPath: /secrets/gcs
-          name: gcs-credentials
-          readOnly: true
-        - mountPath: /secrets/manifest-tool
-          name: manifest-tool-local-pusher
-          readOnly: true
-        - mountPath: /etc/pull-secret
-          name: pull-secret
-          readOnly: true
-        - mountPath: /etc/report
-          name: result-aggregator
-          readOnly: true
-      serviceAccountName: ci-operator
-      volumes:
-      - name: manifest-tool-local-pusher
-        secret:
-          secretName: manifest-tool-local-pusher
-      - name: pull-secret
-        secret:
-          secretName: registry-pull-credentials
-      - name: result-aggregator
-        secret:
-          secretName: result-aggregator
-    trigger: (?m)^/test( | .* )okd-images,?($|\s.*)
-  - agent: kubernetes
-    always_run: false
-    branches:
-    - ^master$
-    - ^master-
-    cluster: build05
->>>>>>> 6406b4ba
     context: ci/prow/okd-scos-images
     decorate: true
     decoration_config:
@@ -1221,124 +673,7 @@
     branches:
     - ^master$
     - ^master-
-<<<<<<< HEAD
-    cluster: build09
-=======
     cluster: build05
-    context: ci/prow/okd-unit
-    decorate: true
-    labels:
-      ci-operator.openshift.io/variant: okd
-      ci.openshift.io/generator: prowgen
-      pj-rehearse.openshift.io/can-be-rehearsed: "true"
-    name: pull-ci-openshift-cluster-samples-operator-master-okd-unit
-    optional: true
-    rerun_command: /test okd-unit
-    skip_if_only_changed: ^docs/|\.md$|^(?:.*/)?(?:\.gitignore|OWNERS|PROJECT|LICENSE)$
-    spec:
-      containers:
-      - args:
-        - --gcs-upload-secret=/secrets/gcs/service-account.json
-        - --image-import-pull-secret=/etc/pull-secret/.dockerconfigjson
-        - --report-credentials-file=/etc/report/credentials
-        - --target=unit
-        - --variant=okd
-        command:
-        - ci-operator
-        image: ci-operator:latest
-        imagePullPolicy: Always
-        name: ""
-        resources:
-          requests:
-            cpu: 10m
-        volumeMounts:
-        - mountPath: /secrets/gcs
-          name: gcs-credentials
-          readOnly: true
-        - mountPath: /secrets/manifest-tool
-          name: manifest-tool-local-pusher
-          readOnly: true
-        - mountPath: /etc/pull-secret
-          name: pull-secret
-          readOnly: true
-        - mountPath: /etc/report
-          name: result-aggregator
-          readOnly: true
-      serviceAccountName: ci-operator
-      volumes:
-      - name: manifest-tool-local-pusher
-        secret:
-          secretName: manifest-tool-local-pusher
-      - name: pull-secret
-        secret:
-          secretName: registry-pull-credentials
-      - name: result-aggregator
-        secret:
-          secretName: result-aggregator
-    trigger: (?m)^/test( | .* )okd-unit,?($|\s.*)
-  - agent: kubernetes
-    always_run: false
-    branches:
-    - ^master$
-    - ^master-
-    cluster: build05
-    context: ci/prow/okd-verify
-    decorate: true
-    labels:
-      ci-operator.openshift.io/variant: okd
-      ci.openshift.io/generator: prowgen
-      pj-rehearse.openshift.io/can-be-rehearsed: "true"
-    name: pull-ci-openshift-cluster-samples-operator-master-okd-verify
-    rerun_command: /test okd-verify
-    skip_if_only_changed: ^docs/|\.md$|^(?:.*/)?(?:\.gitignore|OWNERS|PROJECT|LICENSE)$
-    spec:
-      containers:
-      - args:
-        - --gcs-upload-secret=/secrets/gcs/service-account.json
-        - --image-import-pull-secret=/etc/pull-secret/.dockerconfigjson
-        - --report-credentials-file=/etc/report/credentials
-        - --target=verify
-        - --variant=okd
-        command:
-        - ci-operator
-        image: ci-operator:latest
-        imagePullPolicy: Always
-        name: ""
-        resources:
-          requests:
-            cpu: 10m
-        volumeMounts:
-        - mountPath: /secrets/gcs
-          name: gcs-credentials
-          readOnly: true
-        - mountPath: /secrets/manifest-tool
-          name: manifest-tool-local-pusher
-          readOnly: true
-        - mountPath: /etc/pull-secret
-          name: pull-secret
-          readOnly: true
-        - mountPath: /etc/report
-          name: result-aggregator
-          readOnly: true
-      serviceAccountName: ci-operator
-      volumes:
-      - name: manifest-tool-local-pusher
-        secret:
-          secretName: manifest-tool-local-pusher
-      - name: pull-secret
-        secret:
-          secretName: registry-pull-credentials
-      - name: result-aggregator
-        secret:
-          secretName: result-aggregator
-    trigger: (?m)^/test( | .* )okd-verify,?($|\s.*)
-  - agent: kubernetes
-    always_run: false
-    branches:
-    - ^master$
-    - ^master-
-    cluster: build05
->>>>>>> 6406b4ba
     context: ci/prow/unit
     decorate: true
     labels:
