--- conflicted
+++ resolved
@@ -297,11 +297,7 @@
     branches:
     - ^release-4\.20$
     - ^release-4\.20-
-<<<<<<< HEAD
-    cluster: build06
-=======
     cluster: build03
->>>>>>> 635a2bef
     context: ci/prow/e2e-azure-manual-oidc
     decorate: true
     labels:
@@ -374,11 +370,7 @@
     branches:
     - ^release-4\.20$
     - ^release-4\.20-
-<<<<<<< HEAD
-    cluster: build06
-=======
     cluster: build03
->>>>>>> 635a2bef
     context: ci/prow/e2e-azure-operator
     decorate: true
     labels:
@@ -452,11 +444,7 @@
     branches:
     - ^release-4\.20$
     - ^release-4\.20-
-<<<<<<< HEAD
-    cluster: build06
-=======
     cluster: build03
->>>>>>> 635a2bef
     context: ci/prow/e2e-azure-ovn
     decorate: true
     labels:
@@ -678,11 +666,7 @@
     branches:
     - ^release-4\.20$
     - ^release-4\.20-
-<<<<<<< HEAD
-    cluster: build06
-=======
     cluster: build03
->>>>>>> 635a2bef
     context: ci/prow/e2e-hypershift
     decorate: true
     labels:
@@ -754,11 +738,7 @@
     branches:
     - ^release-4\.20$
     - ^release-4\.20-
-<<<<<<< HEAD
-    cluster: build06
-=======
     cluster: build03
->>>>>>> 635a2bef
     context: ci/prow/e2e-hypershift-conformance
     decorate: true
     labels:
@@ -1051,11 +1031,7 @@
     branches:
     - ^release-4\.20$
     - ^release-4\.20-
-<<<<<<< HEAD
-    cluster: build06
-=======
     cluster: build03
->>>>>>> 635a2bef
     context: ci/prow/hypershift-e2e-aks
     decorate: true
     labels:
@@ -1127,11 +1103,7 @@
     branches:
     - ^release-4\.20$
     - ^release-4\.20-
-<<<<<<< HEAD
-    cluster: build06
-=======
     cluster: build03
->>>>>>> 635a2bef
     context: ci/prow/images
     decorate: true
     labels:
@@ -1186,11 +1158,7 @@
     branches:
     - ^release-4\.20$
     - ^release-4\.20-
-<<<<<<< HEAD
-    cluster: build06
-=======
     cluster: build03
->>>>>>> 635a2bef
     context: ci/prow/unit
     decorate: true
     labels:
@@ -1244,11 +1212,7 @@
     branches:
     - ^release-4\.20$
     - ^release-4\.20-
-<<<<<<< HEAD
-    cluster: build06
-=======
     cluster: build03
->>>>>>> 635a2bef
     context: ci/prow/verify
     decorate: true
     labels:
