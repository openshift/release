--- conflicted
+++ resolved
@@ -5,11 +5,7 @@
     branches:
     - ^openshift-4\.12$
     - ^openshift-4\.12-
-<<<<<<< HEAD
-    cluster: build06
-=======
     cluster: build03
->>>>>>> 635a2bef
     context: ci/prow/configmap-scale
     decorate: true
     decoration_config:
@@ -84,11 +80,7 @@
     branches:
     - ^openshift-4\.12$
     - ^openshift-4\.12-
-<<<<<<< HEAD
-    cluster: build06
-=======
     cluster: build03
->>>>>>> 635a2bef
     context: ci/prow/e2e-aws-etcd-recovery
     decorate: true
     decoration_config:
@@ -164,11 +156,7 @@
     branches:
     - ^openshift-4\.12$
     - ^openshift-4\.12-
-<<<<<<< HEAD
-    cluster: build06
-=======
     cluster: build03
->>>>>>> 635a2bef
     context: ci/prow/e2e-aws-ovn
     decorate: true
     decoration_config:
@@ -243,11 +231,7 @@
     branches:
     - ^openshift-4\.12$
     - ^openshift-4\.12-
-<<<<<<< HEAD
-    cluster: build06
-=======
     cluster: build03
->>>>>>> 635a2bef
     context: ci/prow/e2e-aws-ovn-serial
     decorate: true
     decoration_config:
@@ -322,11 +306,7 @@
     branches:
     - ^openshift-4\.12$
     - ^openshift-4\.12-
-<<<<<<< HEAD
-    cluster: build06
-=======
     cluster: build03
->>>>>>> 635a2bef
     context: ci/prow/e2e-aws-ovn-upgrade
     decorate: true
     decoration_config:
