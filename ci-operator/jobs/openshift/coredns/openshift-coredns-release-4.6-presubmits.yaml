presubmits:
  openshift/coredns:
  - agent: kubernetes
    always_run: true
    branches:
    - ^release-4\.6$
    - ^release-4\.6-
<<<<<<< HEAD
    cluster: build06
=======
    cluster: build03
>>>>>>> 635a2bef
    context: ci/prow/e2e-aws
    decorate: true
    decoration_config:
      skip_cloning: true
    labels:
      ci-operator.openshift.io/cloud: aws
      ci-operator.openshift.io/cloud-cluster-profile: aws
      ci.openshift.io/generator: prowgen
      pj-rehearse.openshift.io/can-be-rehearsed: "true"
    name: pull-ci-openshift-coredns-release-4.6-e2e-aws
    path_alias: github.com/coredns/coredns
    rerun_command: /test e2e-aws
    spec:
      containers:
      - args:
        - --gcs-upload-secret=/secrets/gcs/service-account.json
        - --image-import-pull-secret=/etc/pull-secret/.dockerconfigjson
        - --lease-server-credentials-file=/etc/boskos/credentials
        - --report-credentials-file=/etc/report/credentials
        - --secret-dir=/secrets/ci-pull-credentials
        - --target=e2e-aws
        command:
        - ci-operator
        image: ci-operator:latest
        imagePullPolicy: Always
        name: ""
        resources:
          requests:
            cpu: 10m
        volumeMounts:
        - mountPath: /etc/boskos
          name: boskos
          readOnly: true
        - mountPath: /secrets/ci-pull-credentials
          name: ci-pull-credentials
          readOnly: true
        - mountPath: /secrets/gcs
          name: gcs-credentials
          readOnly: true
        - mountPath: /secrets/manifest-tool
          name: manifest-tool-local-pusher
          readOnly: true
        - mountPath: /etc/pull-secret
          name: pull-secret
          readOnly: true
        - mountPath: /etc/report
          name: result-aggregator
          readOnly: true
      serviceAccountName: ci-operator
      volumes:
      - name: boskos
        secret:
          items:
          - key: credentials
            path: credentials
          secretName: boskos-credentials
      - name: ci-pull-credentials
        secret:
          secretName: ci-pull-credentials
      - name: manifest-tool-local-pusher
        secret:
          secretName: manifest-tool-local-pusher
      - name: pull-secret
        secret:
          secretName: registry-pull-credentials
      - name: result-aggregator
        secret:
          secretName: result-aggregator
    trigger: (?m)^/test( | .* )e2e-aws,?($|\s.*)
  - agent: kubernetes
    always_run: true
    branches:
    - ^release-4\.6$
    - ^release-4\.6-
<<<<<<< HEAD
    cluster: build06
=======
    cluster: build03
>>>>>>> 635a2bef
    context: ci/prow/e2e-aws-upgrade
    decorate: true
    decoration_config:
      skip_cloning: true
    labels:
      ci-operator.openshift.io/cloud: aws
      ci-operator.openshift.io/cloud-cluster-profile: aws
      ci.openshift.io/generator: prowgen
      pj-rehearse.openshift.io/can-be-rehearsed: "true"
    name: pull-ci-openshift-coredns-release-4.6-e2e-aws-upgrade
    path_alias: github.com/coredns/coredns
    rerun_command: /test e2e-aws-upgrade
    spec:
      containers:
      - args:
        - --gcs-upload-secret=/secrets/gcs/service-account.json
        - --image-import-pull-secret=/etc/pull-secret/.dockerconfigjson
        - --lease-server-credentials-file=/etc/boskos/credentials
        - --report-credentials-file=/etc/report/credentials
        - --secret-dir=/secrets/ci-pull-credentials
        - --target=e2e-aws-upgrade
        command:
        - ci-operator
        image: ci-operator:latest
        imagePullPolicy: Always
        name: ""
        resources:
          requests:
            cpu: 10m
        volumeMounts:
        - mountPath: /etc/boskos
          name: boskos
          readOnly: true
        - mountPath: /secrets/ci-pull-credentials
          name: ci-pull-credentials
          readOnly: true
        - mountPath: /secrets/gcs
          name: gcs-credentials
          readOnly: true
        - mountPath: /secrets/manifest-tool
          name: manifest-tool-local-pusher
          readOnly: true
        - mountPath: /etc/pull-secret
          name: pull-secret
          readOnly: true
        - mountPath: /etc/report
          name: result-aggregator
          readOnly: true
      serviceAccountName: ci-operator
      volumes:
      - name: boskos
        secret:
          items:
          - key: credentials
            path: credentials
          secretName: boskos-credentials
      - name: ci-pull-credentials
        secret:
          secretName: ci-pull-credentials
      - name: manifest-tool-local-pusher
        secret:
          secretName: manifest-tool-local-pusher
      - name: pull-secret
        secret:
          secretName: registry-pull-credentials
      - name: result-aggregator
        secret:
          secretName: result-aggregator
    trigger: (?m)^/test( | .* )e2e-aws-upgrade,?($|\s.*)
  - agent: kubernetes
    always_run: true
    branches:
    - ^release-4\.6$
    - ^release-4\.6-
    cluster: build05
    context: ci/prow/e2e-metal-ipi
    decorate: true
    decoration_config:
      skip_cloning: true
    labels:
      ci-operator.openshift.io/cloud: equinix-ocp-metal
      ci-operator.openshift.io/cloud-cluster-profile: equinix-ocp-metal
      ci-operator.openshift.io/cluster: build05
      ci.openshift.io/generator: prowgen
      pj-rehearse.openshift.io/can-be-rehearsed: "true"
    name: pull-ci-openshift-coredns-release-4.6-e2e-metal-ipi
    path_alias: github.com/coredns/coredns
    rerun_command: /test e2e-metal-ipi
    spec:
      containers:
      - args:
        - --gcs-upload-secret=/secrets/gcs/service-account.json
        - --image-import-pull-secret=/etc/pull-secret/.dockerconfigjson
        - --lease-server-credentials-file=/etc/boskos/credentials
        - --report-credentials-file=/etc/report/credentials
        - --secret-dir=/secrets/ci-pull-credentials
        - --target=e2e-metal-ipi
        command:
        - ci-operator
        image: ci-operator:latest
        imagePullPolicy: Always
        name: ""
        resources:
          requests:
            cpu: 10m
        volumeMounts:
        - mountPath: /etc/boskos
          name: boskos
          readOnly: true
        - mountPath: /secrets/ci-pull-credentials
          name: ci-pull-credentials
          readOnly: true
        - mountPath: /secrets/gcs
          name: gcs-credentials
          readOnly: true
        - mountPath: /secrets/manifest-tool
          name: manifest-tool-local-pusher
          readOnly: true
        - mountPath: /etc/pull-secret
          name: pull-secret
          readOnly: true
        - mountPath: /etc/report
          name: result-aggregator
          readOnly: true
      serviceAccountName: ci-operator
      volumes:
      - name: boskos
        secret:
          items:
          - key: credentials
            path: credentials
          secretName: boskos-credentials
      - name: ci-pull-credentials
        secret:
          secretName: ci-pull-credentials
      - name: manifest-tool-local-pusher
        secret:
          secretName: manifest-tool-local-pusher
      - name: pull-secret
        secret:
          secretName: registry-pull-credentials
      - name: result-aggregator
        secret:
          secretName: result-aggregator
    trigger: (?m)^/test( | .* )e2e-metal-ipi,?($|\s.*)
  - agent: kubernetes
    always_run: true
    branches:
    - ^release-4\.6$
    - ^release-4\.6-
    cluster: build11
    context: ci/prow/images
    decorate: true
    decoration_config:
      skip_cloning: true
    labels:
      ci.openshift.io/generator: prowgen
      pj-rehearse.openshift.io/can-be-rehearsed: "true"
    name: pull-ci-openshift-coredns-release-4.6-images
    path_alias: github.com/coredns/coredns
    rerun_command: /test images
    spec:
      containers:
      - args:
        - --gcs-upload-secret=/secrets/gcs/service-account.json
        - --image-import-pull-secret=/etc/pull-secret/.dockerconfigjson
        - --report-credentials-file=/etc/report/credentials
        - --target=[images]
        - --target=[release:latest]
        command:
        - ci-operator
        image: ci-operator:latest
        imagePullPolicy: Always
        name: ""
        resources:
          requests:
            cpu: 10m
        volumeMounts:
        - mountPath: /secrets/gcs
          name: gcs-credentials
          readOnly: true
        - mountPath: /secrets/manifest-tool
          name: manifest-tool-local-pusher
          readOnly: true
        - mountPath: /etc/pull-secret
          name: pull-secret
          readOnly: true
        - mountPath: /etc/report
          name: result-aggregator
          readOnly: true
      serviceAccountName: ci-operator
      volumes:
      - name: manifest-tool-local-pusher
        secret:
          secretName: manifest-tool-local-pusher
      - name: pull-secret
        secret:
          secretName: registry-pull-credentials
      - name: result-aggregator
        secret:
          secretName: result-aggregator
    trigger: (?m)^/test( | .* )images,?($|\s.*)
  - agent: kubernetes
    always_run: true
    branches:
    - ^release-4\.6$
    - ^release-4\.6-
    cluster: build11
    context: ci/prow/unit
    decorate: true
    decoration_config:
      skip_cloning: true
    labels:
      ci.openshift.io/generator: prowgen
      pj-rehearse.openshift.io/can-be-rehearsed: "true"
    name: pull-ci-openshift-coredns-release-4.6-unit
    path_alias: github.com/coredns/coredns
    rerun_command: /test unit
    spec:
      containers:
      - args:
        - --gcs-upload-secret=/secrets/gcs/service-account.json
        - --image-import-pull-secret=/etc/pull-secret/.dockerconfigjson
        - --report-credentials-file=/etc/report/credentials
        - --target=unit
        command:
        - ci-operator
        image: ci-operator:latest
        imagePullPolicy: Always
        name: ""
        resources:
          requests:
            cpu: 10m
        volumeMounts:
        - mountPath: /secrets/gcs
          name: gcs-credentials
          readOnly: true
        - mountPath: /secrets/manifest-tool
          name: manifest-tool-local-pusher
          readOnly: true
        - mountPath: /etc/pull-secret
          name: pull-secret
          readOnly: true
        - mountPath: /etc/report
          name: result-aggregator
          readOnly: true
      serviceAccountName: ci-operator
      volumes:
      - name: manifest-tool-local-pusher
        secret:
          secretName: manifest-tool-local-pusher
      - name: pull-secret
        secret:
          secretName: registry-pull-credentials
      - name: result-aggregator
        secret:
          secretName: result-aggregator
    trigger: (?m)^/test( | .* )unit,?($|\s.*)<|MERGE_RESOLUTION|>--- conflicted
+++ resolved
@@ -5,11 +5,7 @@
     branches:
     - ^release-4\.6$
     - ^release-4\.6-
-<<<<<<< HEAD
-    cluster: build06
-=======
     cluster: build03
->>>>>>> 635a2bef
     context: ci/prow/e2e-aws
     decorate: true
     decoration_config:
@@ -84,11 +80,7 @@
     branches:
     - ^release-4\.6$
     - ^release-4\.6-
-<<<<<<< HEAD
-    cluster: build06
-=======
     cluster: build03
->>>>>>> 635a2bef
     context: ci/prow/e2e-aws-upgrade
     decorate: true
     decoration_config:
@@ -239,7 +231,7 @@
     branches:
     - ^release-4\.6$
     - ^release-4\.6-
-    cluster: build11
+    cluster: build10
     context: ci/prow/images
     decorate: true
     decoration_config:
@@ -296,7 +288,7 @@
     branches:
     - ^release-4\.6$
     - ^release-4\.6-
-    cluster: build11
+    cluster: build10
     context: ci/prow/unit
     decorate: true
     decoration_config:
