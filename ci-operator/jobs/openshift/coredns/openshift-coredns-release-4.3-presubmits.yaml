--- conflicted
+++ resolved
@@ -5,11 +5,7 @@
     branches:
     - ^release-4\.3$
     - ^release-4\.3-
-<<<<<<< HEAD
-    cluster: build06
-=======
     cluster: build03
->>>>>>> 635a2bef
     context: ci/prow/e2e-aws
     decorate: true
     decoration_config:
@@ -84,11 +80,7 @@
     branches:
     - ^release-4\.3$
     - ^release-4\.3-
-<<<<<<< HEAD
-    cluster: build06
-=======
     cluster: build03
->>>>>>> 635a2bef
     context: ci/prow/e2e-aws-upgrade
     decorate: true
     decoration_config:
@@ -163,7 +155,7 @@
     branches:
     - ^release-4\.3$
     - ^release-4\.3-
-    cluster: build06
+    cluster: build11
     context: ci/prow/images
     decorate: true
     decoration_config:
@@ -220,7 +212,7 @@
     branches:
     - ^release-4\.3$
     - ^release-4\.3-
-    cluster: build06
+    cluster: build11
     context: ci/prow/unit
     decorate: true
     decoration_config:
