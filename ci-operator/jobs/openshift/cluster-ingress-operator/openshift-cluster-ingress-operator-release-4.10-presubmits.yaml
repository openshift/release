presubmits:
  openshift/cluster-ingress-operator:
  - agent: kubernetes
    always_run: true
    branches:
    - ^release-4\.10$
    - ^release-4\.10-
<<<<<<< HEAD
    cluster: build06
=======
    cluster: build05
>>>>>>> 635a2bef
    context: ci/prow/e2e-aws
    decorate: true
    labels:
      ci-operator.openshift.io/cloud: aws
      ci-operator.openshift.io/cloud-cluster-profile: aws
      ci.openshift.io/generator: prowgen
      pj-rehearse.openshift.io/can-be-rehearsed: "true"
    name: pull-ci-openshift-cluster-ingress-operator-release-4.10-e2e-aws
    rerun_command: /test e2e-aws
    spec:
      containers:
      - args:
        - --gcs-upload-secret=/secrets/gcs/service-account.json
        - --image-import-pull-secret=/etc/pull-secret/.dockerconfigjson
        - --lease-server-credentials-file=/etc/boskos/credentials
        - --report-credentials-file=/etc/report/credentials
        - --secret-dir=/secrets/ci-pull-credentials
        - --target=e2e-aws
        command:
        - ci-operator
        image: ci-operator:latest
        imagePullPolicy: Always
        name: ""
        resources:
          requests:
            cpu: 10m
        volumeMounts:
        - mountPath: /etc/boskos
          name: boskos
          readOnly: true
        - mountPath: /secrets/ci-pull-credentials
          name: ci-pull-credentials
          readOnly: true
        - mountPath: /secrets/gcs
          name: gcs-credentials
          readOnly: true
        - mountPath: /secrets/manifest-tool
          name: manifest-tool-local-pusher
          readOnly: true
        - mountPath: /etc/pull-secret
          name: pull-secret
          readOnly: true
        - mountPath: /etc/report
          name: result-aggregator
          readOnly: true
      serviceAccountName: ci-operator
      volumes:
      - name: boskos
        secret:
          items:
          - key: credentials
            path: credentials
          secretName: boskos-credentials
      - name: ci-pull-credentials
        secret:
          secretName: ci-pull-credentials
      - name: manifest-tool-local-pusher
        secret:
          secretName: manifest-tool-local-pusher
      - name: pull-secret
        secret:
          secretName: registry-pull-credentials
      - name: result-aggregator
        secret:
          secretName: result-aggregator
    trigger: (?m)^/test( | .* )e2e-aws,?($|\s.*)
  - agent: kubernetes
    always_run: true
    branches:
    - ^release-4\.10$
    - ^release-4\.10-
<<<<<<< HEAD
    cluster: build06
=======
    cluster: build05
>>>>>>> 635a2bef
    context: ci/prow/e2e-aws-operator
    decorate: true
    labels:
      ci-operator.openshift.io/cloud: aws
      ci-operator.openshift.io/cloud-cluster-profile: aws
      ci.openshift.io/generator: prowgen
      pj-rehearse.openshift.io/can-be-rehearsed: "true"
    name: pull-ci-openshift-cluster-ingress-operator-release-4.10-e2e-aws-operator
    rerun_command: /test e2e-aws-operator
    spec:
      containers:
      - args:
        - --gcs-upload-secret=/secrets/gcs/service-account.json
        - --image-import-pull-secret=/etc/pull-secret/.dockerconfigjson
        - --lease-server-credentials-file=/etc/boskos/credentials
        - --report-credentials-file=/etc/report/credentials
        - --secret-dir=/secrets/ci-pull-credentials
        - --target=e2e-aws-operator
        command:
        - ci-operator
        image: ci-operator:latest
        imagePullPolicy: Always
        name: ""
        resources:
          requests:
            cpu: 10m
        volumeMounts:
        - mountPath: /etc/boskos
          name: boskos
          readOnly: true
        - mountPath: /secrets/ci-pull-credentials
          name: ci-pull-credentials
          readOnly: true
        - mountPath: /secrets/gcs
          name: gcs-credentials
          readOnly: true
        - mountPath: /secrets/manifest-tool
          name: manifest-tool-local-pusher
          readOnly: true
        - mountPath: /etc/pull-secret
          name: pull-secret
          readOnly: true
        - mountPath: /etc/report
          name: result-aggregator
          readOnly: true
      serviceAccountName: ci-operator
      volumes:
      - name: boskos
        secret:
          items:
          - key: credentials
            path: credentials
          secretName: boskos-credentials
      - name: ci-pull-credentials
        secret:
          secretName: ci-pull-credentials
      - name: manifest-tool-local-pusher
        secret:
          secretName: manifest-tool-local-pusher
      - name: pull-secret
        secret:
          secretName: registry-pull-credentials
      - name: result-aggregator
        secret:
          secretName: result-aggregator
    trigger: (?m)^/test( | .* )e2e-aws-operator,?($|\s.*)
  - agent: kubernetes
    always_run: true
    branches:
    - ^release-4\.10$
    - ^release-4\.10-
<<<<<<< HEAD
    cluster: build06
=======
    cluster: build05
>>>>>>> 635a2bef
    context: ci/prow/e2e-aws-single-node
    decorate: true
    labels:
      ci-operator.openshift.io/cloud: aws
      ci-operator.openshift.io/cloud-cluster-profile: aws
      ci.openshift.io/generator: prowgen
      pj-rehearse.openshift.io/can-be-rehearsed: "true"
    name: pull-ci-openshift-cluster-ingress-operator-release-4.10-e2e-aws-single-node
    optional: true
    rerun_command: /test e2e-aws-single-node
    spec:
      containers:
      - args:
        - --gcs-upload-secret=/secrets/gcs/service-account.json
        - --image-import-pull-secret=/etc/pull-secret/.dockerconfigjson
        - --lease-server-credentials-file=/etc/boskos/credentials
        - --report-credentials-file=/etc/report/credentials
        - --secret-dir=/secrets/ci-pull-credentials
        - --target=e2e-aws-single-node
        command:
        - ci-operator
        image: ci-operator:latest
        imagePullPolicy: Always
        name: ""
        resources:
          requests:
            cpu: 10m
        volumeMounts:
        - mountPath: /etc/boskos
          name: boskos
          readOnly: true
        - mountPath: /secrets/ci-pull-credentials
          name: ci-pull-credentials
          readOnly: true
        - mountPath: /secrets/gcs
          name: gcs-credentials
          readOnly: true
        - mountPath: /secrets/manifest-tool
          name: manifest-tool-local-pusher
          readOnly: true
        - mountPath: /etc/pull-secret
          name: pull-secret
          readOnly: true
        - mountPath: /etc/report
          name: result-aggregator
          readOnly: true
      serviceAccountName: ci-operator
      volumes:
      - name: boskos
        secret:
          items:
          - key: credentials
            path: credentials
          secretName: boskos-credentials
      - name: ci-pull-credentials
        secret:
          secretName: ci-pull-credentials
      - name: manifest-tool-local-pusher
        secret:
          secretName: manifest-tool-local-pusher
      - name: pull-secret
        secret:
          secretName: registry-pull-credentials
      - name: result-aggregator
        secret:
          secretName: result-aggregator
    trigger: (?m)^/test( | .* )e2e-aws-single-node,?($|\s.*)
  - agent: kubernetes
    always_run: true
    branches:
    - ^release-4\.10$
    - ^release-4\.10-
<<<<<<< HEAD
    cluster: build06
=======
    cluster: build05
>>>>>>> 635a2bef
    context: ci/prow/e2e-aws-upgrade
    decorate: true
    labels:
      ci-operator.openshift.io/cloud: aws
      ci-operator.openshift.io/cloud-cluster-profile: aws
      ci.openshift.io/generator: prowgen
      pj-rehearse.openshift.io/can-be-rehearsed: "true"
    name: pull-ci-openshift-cluster-ingress-operator-release-4.10-e2e-aws-upgrade
    rerun_command: /test e2e-aws-upgrade
    spec:
      containers:
      - args:
        - --gcs-upload-secret=/secrets/gcs/service-account.json
        - --image-import-pull-secret=/etc/pull-secret/.dockerconfigjson
        - --lease-server-credentials-file=/etc/boskos/credentials
        - --report-credentials-file=/etc/report/credentials
        - --secret-dir=/secrets/ci-pull-credentials
        - --target=e2e-aws-upgrade
        command:
        - ci-operator
        image: ci-operator:latest
        imagePullPolicy: Always
        name: ""
        resources:
          requests:
            cpu: 10m
        volumeMounts:
        - mountPath: /etc/boskos
          name: boskos
          readOnly: true
        - mountPath: /secrets/ci-pull-credentials
          name: ci-pull-credentials
          readOnly: true
        - mountPath: /secrets/gcs
          name: gcs-credentials
          readOnly: true
        - mountPath: /secrets/manifest-tool
          name: manifest-tool-local-pusher
          readOnly: true
        - mountPath: /etc/pull-secret
          name: pull-secret
          readOnly: true
        - mountPath: /etc/report
          name: result-aggregator
          readOnly: true
      serviceAccountName: ci-operator
      volumes:
      - name: boskos
        secret:
          items:
          - key: credentials
            path: credentials
          secretName: boskos-credentials
      - name: ci-pull-credentials
        secret:
          secretName: ci-pull-credentials
      - name: manifest-tool-local-pusher
        secret:
          secretName: manifest-tool-local-pusher
      - name: pull-secret
        secret:
          secretName: registry-pull-credentials
      - name: result-aggregator
        secret:
          secretName: result-aggregator
    trigger: (?m)^/test( | .* )e2e-aws-upgrade,?($|\s.*)
  - agent: kubernetes
    always_run: false
    branches:
    - ^release-4\.10$
    - ^release-4\.10-
    cluster: build05
    context: ci/prow/e2e-azure
    decorate: true
    labels:
      ci-operator.openshift.io/cloud: azure4
      ci-operator.openshift.io/cloud-cluster-profile: azure4
      ci.openshift.io/generator: prowgen
      pj-rehearse.openshift.io/can-be-rehearsed: "true"
    name: pull-ci-openshift-cluster-ingress-operator-release-4.10-e2e-azure
    optional: true
    rerun_command: /test e2e-azure
    spec:
      containers:
      - args:
        - --gcs-upload-secret=/secrets/gcs/service-account.json
        - --image-import-pull-secret=/etc/pull-secret/.dockerconfigjson
        - --lease-server-credentials-file=/etc/boskos/credentials
        - --report-credentials-file=/etc/report/credentials
        - --secret-dir=/secrets/ci-pull-credentials
        - --target=e2e-azure
        command:
        - ci-operator
        image: ci-operator:latest
        imagePullPolicy: Always
        name: ""
        resources:
          requests:
            cpu: 10m
        volumeMounts:
        - mountPath: /etc/boskos
          name: boskos
          readOnly: true
        - mountPath: /secrets/ci-pull-credentials
          name: ci-pull-credentials
          readOnly: true
        - mountPath: /secrets/gcs
          name: gcs-credentials
          readOnly: true
        - mountPath: /secrets/manifest-tool
          name: manifest-tool-local-pusher
          readOnly: true
        - mountPath: /etc/pull-secret
          name: pull-secret
          readOnly: true
        - mountPath: /etc/report
          name: result-aggregator
          readOnly: true
      serviceAccountName: ci-operator
      volumes:
      - name: boskos
        secret:
          items:
          - key: credentials
            path: credentials
          secretName: boskos-credentials
      - name: ci-pull-credentials
        secret:
          secretName: ci-pull-credentials
      - name: manifest-tool-local-pusher
        secret:
          secretName: manifest-tool-local-pusher
      - name: pull-secret
        secret:
          secretName: registry-pull-credentials
      - name: result-aggregator
        secret:
          secretName: result-aggregator
    trigger: (?m)^/test( | .* )e2e-azure,?($|\s.*)
  - agent: kubernetes
    always_run: false
    branches:
    - ^release-4\.10$
    - ^release-4\.10-
    cluster: build05
    context: ci/prow/e2e-azure-operator
    decorate: true
    labels:
      ci-operator.openshift.io/cloud: azure4
      ci-operator.openshift.io/cloud-cluster-profile: azure4
      ci.openshift.io/generator: prowgen
      pj-rehearse.openshift.io/can-be-rehearsed: "true"
    name: pull-ci-openshift-cluster-ingress-operator-release-4.10-e2e-azure-operator
    optional: true
    rerun_command: /test e2e-azure-operator
    spec:
      containers:
      - args:
        - --gcs-upload-secret=/secrets/gcs/service-account.json
        - --image-import-pull-secret=/etc/pull-secret/.dockerconfigjson
        - --lease-server-credentials-file=/etc/boskos/credentials
        - --report-credentials-file=/etc/report/credentials
        - --secret-dir=/secrets/ci-pull-credentials
        - --target=e2e-azure-operator
        command:
        - ci-operator
        image: ci-operator:latest
        imagePullPolicy: Always
        name: ""
        resources:
          requests:
            cpu: 10m
        volumeMounts:
        - mountPath: /etc/boskos
          name: boskos
          readOnly: true
        - mountPath: /secrets/ci-pull-credentials
          name: ci-pull-credentials
          readOnly: true
        - mountPath: /secrets/gcs
          name: gcs-credentials
          readOnly: true
        - mountPath: /secrets/manifest-tool
          name: manifest-tool-local-pusher
          readOnly: true
        - mountPath: /etc/pull-secret
          name: pull-secret
          readOnly: true
        - mountPath: /etc/report
          name: result-aggregator
          readOnly: true
      serviceAccountName: ci-operator
      volumes:
      - name: boskos
        secret:
          items:
          - key: credentials
            path: credentials
          secretName: boskos-credentials
      - name: ci-pull-credentials
        secret:
          secretName: ci-pull-credentials
      - name: manifest-tool-local-pusher
        secret:
          secretName: manifest-tool-local-pusher
      - name: pull-secret
        secret:
          secretName: registry-pull-credentials
      - name: result-aggregator
        secret:
          secretName: result-aggregator
    trigger: (?m)^/test( | .* )e2e-azure-operator,?($|\s.*)
  - agent: kubernetes
    always_run: false
    branches:
    - ^release-4\.10$
    - ^release-4\.10-
    cluster: build02
    context: ci/prow/e2e-gcp-operator
    decorate: true
    labels:
      ci-operator.openshift.io/cloud: gcp
      ci-operator.openshift.io/cloud-cluster-profile: gcp-3
      ci.openshift.io/generator: prowgen
      pj-rehearse.openshift.io/can-be-rehearsed: "true"
    name: pull-ci-openshift-cluster-ingress-operator-release-4.10-e2e-gcp-operator
    optional: true
    rerun_command: /test e2e-gcp-operator
    spec:
      containers:
      - args:
        - --gcs-upload-secret=/secrets/gcs/service-account.json
        - --image-import-pull-secret=/etc/pull-secret/.dockerconfigjson
        - --lease-server-credentials-file=/etc/boskos/credentials
        - --report-credentials-file=/etc/report/credentials
        - --secret-dir=/secrets/ci-pull-credentials
        - --target=e2e-gcp-operator
        command:
        - ci-operator
        image: ci-operator:latest
        imagePullPolicy: Always
        name: ""
        resources:
          requests:
            cpu: 10m
        volumeMounts:
        - mountPath: /etc/boskos
          name: boskos
          readOnly: true
        - mountPath: /secrets/ci-pull-credentials
          name: ci-pull-credentials
          readOnly: true
        - mountPath: /secrets/gcs
          name: gcs-credentials
          readOnly: true
        - mountPath: /secrets/manifest-tool
          name: manifest-tool-local-pusher
          readOnly: true
        - mountPath: /etc/pull-secret
          name: pull-secret
          readOnly: true
        - mountPath: /etc/report
          name: result-aggregator
          readOnly: true
      serviceAccountName: ci-operator
      volumes:
      - name: boskos
        secret:
          items:
          - key: credentials
            path: credentials
          secretName: boskos-credentials
      - name: ci-pull-credentials
        secret:
          secretName: ci-pull-credentials
      - name: manifest-tool-local-pusher
        secret:
          secretName: manifest-tool-local-pusher
      - name: pull-secret
        secret:
          secretName: registry-pull-credentials
      - name: result-aggregator
        secret:
          secretName: result-aggregator
    trigger: (?m)^/test( | .* )e2e-gcp-operator,?($|\s.*)
  - agent: kubernetes
    always_run: true
    branches:
    - ^release-4\.10$
    - ^release-4\.10-
    cluster: build02
    context: ci/prow/e2e-gcp-serial
    decorate: true
    labels:
      ci-operator.openshift.io/cloud: gcp
      ci-operator.openshift.io/cloud-cluster-profile: gcp
      ci.openshift.io/generator: prowgen
      pj-rehearse.openshift.io/can-be-rehearsed: "true"
    name: pull-ci-openshift-cluster-ingress-operator-release-4.10-e2e-gcp-serial
    rerun_command: /test e2e-gcp-serial
    spec:
      containers:
      - args:
        - --gcs-upload-secret=/secrets/gcs/service-account.json
        - --image-import-pull-secret=/etc/pull-secret/.dockerconfigjson
        - --lease-server-credentials-file=/etc/boskos/credentials
        - --report-credentials-file=/etc/report/credentials
        - --secret-dir=/secrets/ci-pull-credentials
        - --target=e2e-gcp-serial
        command:
        - ci-operator
        image: ci-operator:latest
        imagePullPolicy: Always
        name: ""
        resources:
          requests:
            cpu: 10m
        volumeMounts:
        - mountPath: /etc/boskos
          name: boskos
          readOnly: true
        - mountPath: /secrets/ci-pull-credentials
          name: ci-pull-credentials
          readOnly: true
        - mountPath: /secrets/gcs
          name: gcs-credentials
          readOnly: true
        - mountPath: /secrets/manifest-tool
          name: manifest-tool-local-pusher
          readOnly: true
        - mountPath: /etc/pull-secret
          name: pull-secret
          readOnly: true
        - mountPath: /etc/report
          name: result-aggregator
          readOnly: true
      serviceAccountName: ci-operator
      volumes:
      - name: boskos
        secret:
          items:
          - key: credentials
            path: credentials
          secretName: boskos-credentials
      - name: ci-pull-credentials
        secret:
          secretName: ci-pull-credentials
      - name: manifest-tool-local-pusher
        secret:
          secretName: manifest-tool-local-pusher
      - name: pull-secret
        secret:
          secretName: registry-pull-credentials
      - name: result-aggregator
        secret:
          secretName: result-aggregator
    trigger: (?m)^/test( | .* )e2e-gcp-serial,?($|\s.*)
  - agent: kubernetes
    always_run: true
    branches:
    - ^release-4\.10$
    - ^release-4\.10-
    cluster: build05
    context: ci/prow/images
    decorate: true
    labels:
      ci.openshift.io/generator: prowgen
      pj-rehearse.openshift.io/can-be-rehearsed: "true"
    name: pull-ci-openshift-cluster-ingress-operator-release-4.10-images
    rerun_command: /test images
    spec:
      containers:
      - args:
        - --gcs-upload-secret=/secrets/gcs/service-account.json
        - --image-import-pull-secret=/etc/pull-secret/.dockerconfigjson
        - --report-credentials-file=/etc/report/credentials
        - --target=[images]
        - --target=[release:latest]
        command:
        - ci-operator
        image: ci-operator:latest
        imagePullPolicy: Always
        name: ""
        resources:
          requests:
            cpu: 10m
        volumeMounts:
        - mountPath: /secrets/gcs
          name: gcs-credentials
          readOnly: true
        - mountPath: /secrets/manifest-tool
          name: manifest-tool-local-pusher
          readOnly: true
        - mountPath: /etc/pull-secret
          name: pull-secret
          readOnly: true
        - mountPath: /etc/report
          name: result-aggregator
          readOnly: true
      serviceAccountName: ci-operator
      volumes:
      - name: manifest-tool-local-pusher
        secret:
          secretName: manifest-tool-local-pusher
      - name: pull-secret
        secret:
          secretName: registry-pull-credentials
      - name: result-aggregator
        secret:
          secretName: result-aggregator
    trigger: (?m)^/test( | .* )images,?($|\s.*)
  - agent: kubernetes
    always_run: true
    branches:
    - ^release-4\.10$
    - ^release-4\.10-
    cluster: build05
    context: ci/prow/unit
    decorate: true
    labels:
      ci.openshift.io/generator: prowgen
      pj-rehearse.openshift.io/can-be-rehearsed: "true"
    name: pull-ci-openshift-cluster-ingress-operator-release-4.10-unit
    rerun_command: /test unit
    spec:
      containers:
      - args:
        - --gcs-upload-secret=/secrets/gcs/service-account.json
        - --image-import-pull-secret=/etc/pull-secret/.dockerconfigjson
        - --report-credentials-file=/etc/report/credentials
        - --target=unit
        command:
        - ci-operator
        image: ci-operator:latest
        imagePullPolicy: Always
        name: ""
        resources:
          requests:
            cpu: 10m
        volumeMounts:
        - mountPath: /secrets/gcs
          name: gcs-credentials
          readOnly: true
        - mountPath: /secrets/manifest-tool
          name: manifest-tool-local-pusher
          readOnly: true
        - mountPath: /etc/pull-secret
          name: pull-secret
          readOnly: true
        - mountPath: /etc/report
          name: result-aggregator
          readOnly: true
      serviceAccountName: ci-operator
      volumes:
      - name: manifest-tool-local-pusher
        secret:
          secretName: manifest-tool-local-pusher
      - name: pull-secret
        secret:
          secretName: registry-pull-credentials
      - name: result-aggregator
        secret:
          secretName: result-aggregator
    trigger: (?m)^/test( | .* )unit,?($|\s.*)
  - agent: kubernetes
    always_run: true
    branches:
    - ^release-4\.10$
    - ^release-4\.10-
    cluster: build05
    context: ci/prow/verify
    decorate: true
    labels:
      ci.openshift.io/generator: prowgen
      pj-rehearse.openshift.io/can-be-rehearsed: "true"
    name: pull-ci-openshift-cluster-ingress-operator-release-4.10-verify
    rerun_command: /test verify
    spec:
      containers:
      - args:
        - --gcs-upload-secret=/secrets/gcs/service-account.json
        - --image-import-pull-secret=/etc/pull-secret/.dockerconfigjson
        - --report-credentials-file=/etc/report/credentials
        - --target=verify
        command:
        - ci-operator
        image: ci-operator:latest
        imagePullPolicy: Always
        name: ""
        resources:
          requests:
            cpu: 10m
        volumeMounts:
        - mountPath: /secrets/gcs
          name: gcs-credentials
          readOnly: true
        - mountPath: /secrets/manifest-tool
          name: manifest-tool-local-pusher
          readOnly: true
        - mountPath: /etc/pull-secret
          name: pull-secret
          readOnly: true
        - mountPath: /etc/report
          name: result-aggregator
          readOnly: true
      serviceAccountName: ci-operator
      volumes:
      - name: manifest-tool-local-pusher
        secret:
          secretName: manifest-tool-local-pusher
      - name: pull-secret
        secret:
          secretName: registry-pull-credentials
      - name: result-aggregator
        secret:
          secretName: result-aggregator
    trigger: (?m)^/test( | .* )verify,?($|\s.*)<|MERGE_RESOLUTION|>--- conflicted
+++ resolved
@@ -5,11 +5,7 @@
     branches:
     - ^release-4\.10$
     - ^release-4\.10-
-<<<<<<< HEAD
-    cluster: build06
-=======
-    cluster: build05
->>>>>>> 635a2bef
+    cluster: build05
     context: ci/prow/e2e-aws
     decorate: true
     labels:
@@ -81,11 +77,7 @@
     branches:
     - ^release-4\.10$
     - ^release-4\.10-
-<<<<<<< HEAD
-    cluster: build06
-=======
-    cluster: build05
->>>>>>> 635a2bef
+    cluster: build05
     context: ci/prow/e2e-aws-operator
     decorate: true
     labels:
@@ -157,11 +149,7 @@
     branches:
     - ^release-4\.10$
     - ^release-4\.10-
-<<<<<<< HEAD
-    cluster: build06
-=======
-    cluster: build05
->>>>>>> 635a2bef
+    cluster: build05
     context: ci/prow/e2e-aws-single-node
     decorate: true
     labels:
@@ -234,11 +222,7 @@
     branches:
     - ^release-4\.10$
     - ^release-4\.10-
-<<<<<<< HEAD
-    cluster: build06
-=======
-    cluster: build05
->>>>>>> 635a2bef
+    cluster: build05
     context: ci/prow/e2e-aws-upgrade
     decorate: true
     labels:
