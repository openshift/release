presubmits:
  openshift/router:
  - agent: kubernetes
    always_run: true
    branches:
    - ^release-4\.10$
    - ^release-4\.10-
    cluster: build02
    context: ci/prow/e2e-agnostic
    decorate: true
    labels:
      ci-operator.openshift.io/cloud: gcp
      ci-operator.openshift.io/cloud-cluster-profile: gcp
      ci.openshift.io/generator: prowgen
      pj-rehearse.openshift.io/can-be-rehearsed: "true"
    name: pull-ci-openshift-router-release-4.10-e2e-agnostic
    rerun_command: /test e2e-agnostic
    spec:
      containers:
      - args:
        - --gcs-upload-secret=/secrets/gcs/service-account.json
        - --image-import-pull-secret=/etc/pull-secret/.dockerconfigjson
        - --lease-server-credentials-file=/etc/boskos/credentials
        - --report-credentials-file=/etc/report/credentials
        - --secret-dir=/secrets/ci-pull-credentials
        - --target=e2e-agnostic
        command:
        - ci-operator
        image: ci-operator:latest
        imagePullPolicy: Always
        name: ""
        resources:
          requests:
            cpu: 10m
        volumeMounts:
        - mountPath: /etc/boskos
          name: boskos
          readOnly: true
        - mountPath: /secrets/ci-pull-credentials
          name: ci-pull-credentials
          readOnly: true
        - mountPath: /secrets/gcs
          name: gcs-credentials
          readOnly: true
        - mountPath: /secrets/manifest-tool
          name: manifest-tool-local-pusher
          readOnly: true
        - mountPath: /etc/pull-secret
          name: pull-secret
          readOnly: true
        - mountPath: /etc/report
          name: result-aggregator
          readOnly: true
      serviceAccountName: ci-operator
      volumes:
      - name: boskos
        secret:
          items:
          - key: credentials
            path: credentials
          secretName: boskos-credentials
      - name: ci-pull-credentials
        secret:
          secretName: ci-pull-credentials
      - name: manifest-tool-local-pusher
        secret:
          secretName: manifest-tool-local-pusher
      - name: pull-secret
        secret:
          secretName: registry-pull-credentials
      - name: result-aggregator
        secret:
          secretName: result-aggregator
    trigger: (?m)^/test( | .* )e2e-agnostic,?($|\s.*)
  - agent: kubernetes
    always_run: true
    branches:
    - ^release-4\.10$
    - ^release-4\.10-
<<<<<<< HEAD
    cluster: build06
=======
    cluster: build10
>>>>>>> 635a2bef
    context: ci/prow/e2e-aws-serial
    decorate: true
    labels:
      ci-operator.openshift.io/cloud: aws
      ci-operator.openshift.io/cloud-cluster-profile: aws
      ci.openshift.io/generator: prowgen
      pj-rehearse.openshift.io/can-be-rehearsed: "true"
    name: pull-ci-openshift-router-release-4.10-e2e-aws-serial
    rerun_command: /test e2e-aws-serial
    spec:
      containers:
      - args:
        - --gcs-upload-secret=/secrets/gcs/service-account.json
        - --image-import-pull-secret=/etc/pull-secret/.dockerconfigjson
        - --lease-server-credentials-file=/etc/boskos/credentials
        - --report-credentials-file=/etc/report/credentials
        - --secret-dir=/secrets/ci-pull-credentials
        - --target=e2e-aws-serial
        command:
        - ci-operator
        image: ci-operator:latest
        imagePullPolicy: Always
        name: ""
        resources:
          requests:
            cpu: 10m
        volumeMounts:
        - mountPath: /etc/boskos
          name: boskos
          readOnly: true
        - mountPath: /secrets/ci-pull-credentials
          name: ci-pull-credentials
          readOnly: true
        - mountPath: /secrets/gcs
          name: gcs-credentials
          readOnly: true
        - mountPath: /secrets/manifest-tool
          name: manifest-tool-local-pusher
          readOnly: true
        - mountPath: /etc/pull-secret
          name: pull-secret
          readOnly: true
        - mountPath: /etc/report
          name: result-aggregator
          readOnly: true
      serviceAccountName: ci-operator
      volumes:
      - name: boskos
        secret:
          items:
          - key: credentials
            path: credentials
          secretName: boskos-credentials
      - name: ci-pull-credentials
        secret:
          secretName: ci-pull-credentials
      - name: manifest-tool-local-pusher
        secret:
          secretName: manifest-tool-local-pusher
      - name: pull-secret
        secret:
          secretName: registry-pull-credentials
      - name: result-aggregator
        secret:
          secretName: result-aggregator
    trigger: (?m)^/test( | .* )e2e-aws-serial,?($|\s.*)
  - agent: kubernetes
    always_run: false
    branches:
    - ^release-4\.10$
    - ^release-4\.10-
    cluster: build05
    context: ci/prow/e2e-metal-ipi-ovn-dualstack
    decorate: true
    labels:
      ci-operator.openshift.io/cloud: equinix-ocp-metal
      ci-operator.openshift.io/cloud-cluster-profile: equinix-ocp-metal
      ci-operator.openshift.io/cluster: build05
      ci.openshift.io/generator: prowgen
      pj-rehearse.openshift.io/can-be-rehearsed: "true"
    name: pull-ci-openshift-router-release-4.10-e2e-metal-ipi-ovn-dualstack
    optional: true
    rerun_command: /test e2e-metal-ipi-ovn-dualstack
    spec:
      containers:
      - args:
        - --gcs-upload-secret=/secrets/gcs/service-account.json
        - --image-import-pull-secret=/etc/pull-secret/.dockerconfigjson
        - --lease-server-credentials-file=/etc/boskos/credentials
        - --report-credentials-file=/etc/report/credentials
        - --secret-dir=/secrets/ci-pull-credentials
        - --target=e2e-metal-ipi-ovn-dualstack
        command:
        - ci-operator
        image: ci-operator:latest
        imagePullPolicy: Always
        name: ""
        resources:
          requests:
            cpu: 10m
        volumeMounts:
        - mountPath: /etc/boskos
          name: boskos
          readOnly: true
        - mountPath: /secrets/ci-pull-credentials
          name: ci-pull-credentials
          readOnly: true
        - mountPath: /secrets/gcs
          name: gcs-credentials
          readOnly: true
        - mountPath: /secrets/manifest-tool
          name: manifest-tool-local-pusher
          readOnly: true
        - mountPath: /etc/pull-secret
          name: pull-secret
          readOnly: true
        - mountPath: /etc/report
          name: result-aggregator
          readOnly: true
      serviceAccountName: ci-operator
      volumes:
      - name: boskos
        secret:
          items:
          - key: credentials
            path: credentials
          secretName: boskos-credentials
      - name: ci-pull-credentials
        secret:
          secretName: ci-pull-credentials
      - name: manifest-tool-local-pusher
        secret:
          secretName: manifest-tool-local-pusher
      - name: pull-secret
        secret:
          secretName: registry-pull-credentials
      - name: result-aggregator
        secret:
          secretName: result-aggregator
    trigger: (?m)^/test( | .* )e2e-metal-ipi-ovn-dualstack,?($|\s.*)
  - agent: kubernetes
    always_run: true
    branches:
    - ^release-4\.10$
    - ^release-4\.10-
    cluster: build05
    context: ci/prow/e2e-metal-ipi-ovn-ipv6
    decorate: true
    labels:
      ci-operator.openshift.io/cloud: equinix-ocp-metal
      ci-operator.openshift.io/cloud-cluster-profile: equinix-ocp-metal
      ci-operator.openshift.io/cluster: build05
      ci.openshift.io/generator: prowgen
      pj-rehearse.openshift.io/can-be-rehearsed: "true"
    name: pull-ci-openshift-router-release-4.10-e2e-metal-ipi-ovn-ipv6
    optional: true
    rerun_command: /test e2e-metal-ipi-ovn-ipv6
    spec:
      containers:
      - args:
        - --gcs-upload-secret=/secrets/gcs/service-account.json
        - --image-import-pull-secret=/etc/pull-secret/.dockerconfigjson
        - --lease-server-credentials-file=/etc/boskos/credentials
        - --report-credentials-file=/etc/report/credentials
        - --secret-dir=/secrets/ci-pull-credentials
        - --target=e2e-metal-ipi-ovn-ipv6
        command:
        - ci-operator
        image: ci-operator:latest
        imagePullPolicy: Always
        name: ""
        resources:
          requests:
            cpu: 10m
        volumeMounts:
        - mountPath: /etc/boskos
          name: boskos
          readOnly: true
        - mountPath: /secrets/ci-pull-credentials
          name: ci-pull-credentials
          readOnly: true
        - mountPath: /secrets/gcs
          name: gcs-credentials
          readOnly: true
        - mountPath: /secrets/manifest-tool
          name: manifest-tool-local-pusher
          readOnly: true
        - mountPath: /etc/pull-secret
          name: pull-secret
          readOnly: true
        - mountPath: /etc/report
          name: result-aggregator
          readOnly: true
      serviceAccountName: ci-operator
      volumes:
      - name: boskos
        secret:
          items:
          - key: credentials
            path: credentials
          secretName: boskos-credentials
      - name: ci-pull-credentials
        secret:
          secretName: ci-pull-credentials
      - name: manifest-tool-local-pusher
        secret:
          secretName: manifest-tool-local-pusher
      - name: pull-secret
        secret:
          secretName: registry-pull-credentials
      - name: result-aggregator
        secret:
          secretName: result-aggregator
    trigger: (?m)^/test( | .* )e2e-metal-ipi-ovn-ipv6,?($|\s.*)
  - agent: kubernetes
    always_run: false
    branches:
    - ^release-4\.10$
    - ^release-4\.10-
    cluster: build05
    context: ci/prow/e2e-metal-ipi-ovn-router
    decorate: true
    labels:
      ci-operator.openshift.io/cloud: equinix-ocp-metal
      ci-operator.openshift.io/cloud-cluster-profile: equinix-ocp-metal
      ci-operator.openshift.io/cluster: build05
      ci.openshift.io/generator: prowgen
      pj-rehearse.openshift.io/can-be-rehearsed: "true"
    name: pull-ci-openshift-router-release-4.10-e2e-metal-ipi-ovn-router
    optional: true
    rerun_command: /test e2e-metal-ipi-ovn-router
    spec:
      containers:
      - args:
        - --gcs-upload-secret=/secrets/gcs/service-account.json
        - --image-import-pull-secret=/etc/pull-secret/.dockerconfigjson
        - --lease-server-credentials-file=/etc/boskos/credentials
        - --report-credentials-file=/etc/report/credentials
        - --secret-dir=/secrets/ci-pull-credentials
        - --target=e2e-metal-ipi-ovn-router
        command:
        - ci-operator
        image: ci-operator:latest
        imagePullPolicy: Always
        name: ""
        resources:
          requests:
            cpu: 10m
        volumeMounts:
        - mountPath: /etc/boskos
          name: boskos
          readOnly: true
        - mountPath: /secrets/ci-pull-credentials
          name: ci-pull-credentials
          readOnly: true
        - mountPath: /secrets/gcs
          name: gcs-credentials
          readOnly: true
        - mountPath: /secrets/manifest-tool
          name: manifest-tool-local-pusher
          readOnly: true
        - mountPath: /etc/pull-secret
          name: pull-secret
          readOnly: true
        - mountPath: /etc/report
          name: result-aggregator
          readOnly: true
      serviceAccountName: ci-operator
      volumes:
      - name: boskos
        secret:
          items:
          - key: credentials
            path: credentials
          secretName: boskos-credentials
      - name: ci-pull-credentials
        secret:
          secretName: ci-pull-credentials
      - name: manifest-tool-local-pusher
        secret:
          secretName: manifest-tool-local-pusher
      - name: pull-secret
        secret:
          secretName: registry-pull-credentials
      - name: result-aggregator
        secret:
          secretName: result-aggregator
    trigger: (?m)^/test( | .* )e2e-metal-ipi-ovn-router,?($|\s.*)
  - agent: kubernetes
    always_run: true
    branches:
    - ^release-4\.10$
    - ^release-4\.10-
    cluster: build10
    context: ci/prow/e2e-upgrade
    decorate: true
    labels:
      ci-operator.openshift.io/cloud: azure4
      ci-operator.openshift.io/cloud-cluster-profile: azure4
      ci.openshift.io/generator: prowgen
      pj-rehearse.openshift.io/can-be-rehearsed: "true"
    name: pull-ci-openshift-router-release-4.10-e2e-upgrade
    rerun_command: /test e2e-upgrade
    spec:
      containers:
      - args:
        - --gcs-upload-secret=/secrets/gcs/service-account.json
        - --image-import-pull-secret=/etc/pull-secret/.dockerconfigjson
        - --lease-server-credentials-file=/etc/boskos/credentials
        - --report-credentials-file=/etc/report/credentials
        - --secret-dir=/secrets/ci-pull-credentials
        - --target=e2e-upgrade
        command:
        - ci-operator
        image: ci-operator:latest
        imagePullPolicy: Always
        name: ""
        resources:
          requests:
            cpu: 10m
        volumeMounts:
        - mountPath: /etc/boskos
          name: boskos
          readOnly: true
        - mountPath: /secrets/ci-pull-credentials
          name: ci-pull-credentials
          readOnly: true
        - mountPath: /secrets/gcs
          name: gcs-credentials
          readOnly: true
        - mountPath: /secrets/manifest-tool
          name: manifest-tool-local-pusher
          readOnly: true
        - mountPath: /etc/pull-secret
          name: pull-secret
          readOnly: true
        - mountPath: /etc/report
          name: result-aggregator
          readOnly: true
      serviceAccountName: ci-operator
      volumes:
      - name: boskos
        secret:
          items:
          - key: credentials
            path: credentials
          secretName: boskos-credentials
      - name: ci-pull-credentials
        secret:
          secretName: ci-pull-credentials
      - name: manifest-tool-local-pusher
        secret:
          secretName: manifest-tool-local-pusher
      - name: pull-secret
        secret:
          secretName: registry-pull-credentials
      - name: result-aggregator
        secret:
          secretName: result-aggregator
    trigger: (?m)^/test( | .* )e2e-upgrade,?($|\s.*)
  - agent: kubernetes
    always_run: true
    branches:
    - ^release-4\.10$
    - ^release-4\.10-
    cluster: build10
    context: ci/prow/images
    decorate: true
    labels:
      ci.openshift.io/generator: prowgen
      pj-rehearse.openshift.io/can-be-rehearsed: "true"
    name: pull-ci-openshift-router-release-4.10-images
    rerun_command: /test images
    spec:
      containers:
      - args:
        - --gcs-upload-secret=/secrets/gcs/service-account.json
        - --image-import-pull-secret=/etc/pull-secret/.dockerconfigjson
        - --report-credentials-file=/etc/report/credentials
        - --target=[images]
        - --target=[release:latest]
        command:
        - ci-operator
        image: ci-operator:latest
        imagePullPolicy: Always
        name: ""
        resources:
          requests:
            cpu: 10m
        volumeMounts:
        - mountPath: /secrets/gcs
          name: gcs-credentials
          readOnly: true
        - mountPath: /secrets/manifest-tool
          name: manifest-tool-local-pusher
          readOnly: true
        - mountPath: /etc/pull-secret
          name: pull-secret
          readOnly: true
        - mountPath: /etc/report
          name: result-aggregator
          readOnly: true
      serviceAccountName: ci-operator
      volumes:
      - name: manifest-tool-local-pusher
        secret:
          secretName: manifest-tool-local-pusher
      - name: pull-secret
        secret:
          secretName: registry-pull-credentials
      - name: result-aggregator
        secret:
          secretName: result-aggregator
    trigger: (?m)^/test( | .* )images,?($|\s.*)
  - agent: kubernetes
    always_run: true
    branches:
    - ^release-4\.10$
    - ^release-4\.10-
    cluster: build10
    context: ci/prow/unit
    decorate: true
    labels:
      ci.openshift.io/generator: prowgen
      pj-rehearse.openshift.io/can-be-rehearsed: "true"
    name: pull-ci-openshift-router-release-4.10-unit
    rerun_command: /test unit
    spec:
      containers:
      - args:
        - --gcs-upload-secret=/secrets/gcs/service-account.json
        - --image-import-pull-secret=/etc/pull-secret/.dockerconfigjson
        - --report-credentials-file=/etc/report/credentials
        - --target=unit
        command:
        - ci-operator
        image: ci-operator:latest
        imagePullPolicy: Always
        name: ""
        resources:
          requests:
            cpu: 10m
        volumeMounts:
        - mountPath: /secrets/gcs
          name: gcs-credentials
          readOnly: true
        - mountPath: /secrets/manifest-tool
          name: manifest-tool-local-pusher
          readOnly: true
        - mountPath: /etc/pull-secret
          name: pull-secret
          readOnly: true
        - mountPath: /etc/report
          name: result-aggregator
          readOnly: true
      serviceAccountName: ci-operator
      volumes:
      - name: manifest-tool-local-pusher
        secret:
          secretName: manifest-tool-local-pusher
      - name: pull-secret
        secret:
          secretName: registry-pull-credentials
      - name: result-aggregator
        secret:
          secretName: result-aggregator
    trigger: (?m)^/test( | .* )unit,?($|\s.*)
  - agent: kubernetes
    always_run: true
    branches:
    - ^release-4\.10$
    - ^release-4\.10-
    cluster: build10
    context: ci/prow/verify
    decorate: true
    labels:
      ci.openshift.io/generator: prowgen
      pj-rehearse.openshift.io/can-be-rehearsed: "true"
    name: pull-ci-openshift-router-release-4.10-verify
    rerun_command: /test verify
    spec:
      containers:
      - args:
        - --gcs-upload-secret=/secrets/gcs/service-account.json
        - --image-import-pull-secret=/etc/pull-secret/.dockerconfigjson
        - --report-credentials-file=/etc/report/credentials
        - --target=verify
        command:
        - ci-operator
        image: ci-operator:latest
        imagePullPolicy: Always
        name: ""
        resources:
          requests:
            cpu: 10m
        volumeMounts:
        - mountPath: /secrets/gcs
          name: gcs-credentials
          readOnly: true
        - mountPath: /secrets/manifest-tool
          name: manifest-tool-local-pusher
          readOnly: true
        - mountPath: /etc/pull-secret
          name: pull-secret
          readOnly: true
        - mountPath: /etc/report
          name: result-aggregator
          readOnly: true
      serviceAccountName: ci-operator
      volumes:
      - name: manifest-tool-local-pusher
        secret:
          secretName: manifest-tool-local-pusher
      - name: pull-secret
        secret:
          secretName: registry-pull-credentials
      - name: result-aggregator
        secret:
          secretName: result-aggregator
    trigger: (?m)^/test( | .* )verify,?($|\s.*)<|MERGE_RESOLUTION|>--- conflicted
+++ resolved
@@ -77,11 +77,7 @@
     branches:
     - ^release-4\.10$
     - ^release-4\.10-
-<<<<<<< HEAD
-    cluster: build06
-=======
     cluster: build10
->>>>>>> 635a2bef
     context: ci/prow/e2e-aws-serial
     decorate: true
     labels:
