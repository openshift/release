--- conflicted
+++ resolved
@@ -77,11 +77,7 @@
     branches:
     - ^release-4\.15$
     - ^release-4\.15-
-<<<<<<< HEAD
-    cluster: build06
-=======
     cluster: build10
->>>>>>> 635a2bef
     context: ci/prow/e2e-aws-serial
     decorate: true
     labels:
@@ -501,11 +497,7 @@
     branches:
     - ^release-4\.15$
     - ^release-4\.15-
-<<<<<<< HEAD
-    cluster: build06
-=======
     cluster: build10
->>>>>>> 635a2bef
     context: ci/prow/perfscale-aws-fips-ingress-perf
     decorate: true
     decoration_config:
@@ -580,11 +572,7 @@
     branches:
     - ^release-4\.15$
     - ^release-4\.15-
-<<<<<<< HEAD
-    cluster: build06
-=======
     cluster: build10
->>>>>>> 635a2bef
     context: ci/prow/perfscale-aws-ingress-perf
     decorate: true
     decoration_config:
