--- conflicted
+++ resolved
@@ -5,11 +5,7 @@
     branches:
     - ^release-4\.11$
     - ^release-4\.11-
-<<<<<<< HEAD
-    cluster: build06
-=======
-    cluster: build02
->>>>>>> 635a2bef
+    cluster: build02
     context: ci/prow/e2e-aws
     decorate: true
     labels:
@@ -81,11 +77,7 @@
     branches:
     - ^release-4\.11$
     - ^release-4\.11-
-<<<<<<< HEAD
-    cluster: build06
-=======
-    cluster: build02
->>>>>>> 635a2bef
+    cluster: build02
     context: ci/prow/e2e-aws-operator
     decorate: true
     labels:
@@ -303,11 +295,7 @@
     branches:
     - ^release-4\.11$
     - ^release-4\.11-
-<<<<<<< HEAD
-    cluster: build06
-=======
-    cluster: build02
->>>>>>> 635a2bef
+    cluster: build02
     context: ci/prow/e2e-upgrade
     decorate: true
     labels:
