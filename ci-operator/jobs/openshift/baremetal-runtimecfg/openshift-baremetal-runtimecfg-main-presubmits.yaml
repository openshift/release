presubmits:
  openshift/baremetal-runtimecfg:
  - agent: kubernetes
    always_run: true
    branches:
    - ^main$
    - ^main-
    cluster: build05
    context: ci/prow/e2e-metal-ipi-ovn-dualstack
    decorate: true
    labels:
      ci-operator.openshift.io/cloud: equinix-ocp-metal
      ci-operator.openshift.io/cloud-cluster-profile: equinix-ocp-metal
      ci-operator.openshift.io/cluster: build05
      ci.openshift.io/generator: prowgen
      pj-rehearse.openshift.io/can-be-rehearsed: "true"
    name: pull-ci-openshift-baremetal-runtimecfg-main-e2e-metal-ipi-ovn-dualstack
    optional: true
    rerun_command: /test e2e-metal-ipi-ovn-dualstack
    spec:
      containers:
      - args:
        - --gcs-upload-secret=/secrets/gcs/service-account.json
        - --image-import-pull-secret=/etc/pull-secret/.dockerconfigjson
        - --lease-server-credentials-file=/etc/boskos/credentials
        - --report-credentials-file=/etc/report/credentials
        - --secret-dir=/secrets/ci-pull-credentials
        - --target=e2e-metal-ipi-ovn-dualstack
        command:
        - ci-operator
        image: ci-operator:latest
        imagePullPolicy: Always
        name: ""
        resources:
          requests:
            cpu: 10m
        volumeMounts:
        - mountPath: /etc/boskos
          name: boskos
          readOnly: true
        - mountPath: /secrets/ci-pull-credentials
          name: ci-pull-credentials
          readOnly: true
        - mountPath: /secrets/gcs
          name: gcs-credentials
          readOnly: true
        - mountPath: /secrets/manifest-tool
          name: manifest-tool-local-pusher
          readOnly: true
        - mountPath: /etc/pull-secret
          name: pull-secret
          readOnly: true
        - mountPath: /etc/report
          name: result-aggregator
          readOnly: true
      serviceAccountName: ci-operator
      volumes:
      - name: boskos
        secret:
          items:
          - key: credentials
            path: credentials
          secretName: boskos-credentials
      - name: ci-pull-credentials
        secret:
          secretName: ci-pull-credentials
      - name: manifest-tool-local-pusher
        secret:
          secretName: manifest-tool-local-pusher
      - name: pull-secret
        secret:
          secretName: registry-pull-credentials
      - name: result-aggregator
        secret:
          secretName: result-aggregator
    trigger: (?m)^/test( | .* )e2e-metal-ipi-ovn-dualstack,?($|\s.*)
  - agent: kubernetes
    always_run: true
    branches:
    - ^main$
    - ^main-
    cluster: build05
    context: ci/prow/e2e-metal-ipi-ovn-ipv4
    decorate: true
    labels:
      ci-operator.openshift.io/cloud: equinix-ocp-metal
      ci-operator.openshift.io/cloud-cluster-profile: equinix-ocp-metal
      ci-operator.openshift.io/cluster: build05
      ci.openshift.io/generator: prowgen
      pj-rehearse.openshift.io/can-be-rehearsed: "true"
    name: pull-ci-openshift-baremetal-runtimecfg-main-e2e-metal-ipi-ovn-ipv4
    optional: true
    rerun_command: /test e2e-metal-ipi-ovn-ipv4
    spec:
      containers:
      - args:
        - --gcs-upload-secret=/secrets/gcs/service-account.json
        - --image-import-pull-secret=/etc/pull-secret/.dockerconfigjson
        - --lease-server-credentials-file=/etc/boskos/credentials
        - --report-credentials-file=/etc/report/credentials
        - --secret-dir=/secrets/ci-pull-credentials
        - --target=e2e-metal-ipi-ovn-ipv4
        command:
        - ci-operator
        image: ci-operator:latest
        imagePullPolicy: Always
        name: ""
        resources:
          requests:
            cpu: 10m
        volumeMounts:
        - mountPath: /etc/boskos
          name: boskos
          readOnly: true
        - mountPath: /secrets/ci-pull-credentials
          name: ci-pull-credentials
          readOnly: true
        - mountPath: /secrets/gcs
          name: gcs-credentials
          readOnly: true
        - mountPath: /secrets/manifest-tool
          name: manifest-tool-local-pusher
          readOnly: true
        - mountPath: /etc/pull-secret
          name: pull-secret
          readOnly: true
        - mountPath: /etc/report
          name: result-aggregator
          readOnly: true
      serviceAccountName: ci-operator
      volumes:
      - name: boskos
        secret:
          items:
          - key: credentials
            path: credentials
          secretName: boskos-credentials
      - name: ci-pull-credentials
        secret:
          secretName: ci-pull-credentials
      - name: manifest-tool-local-pusher
        secret:
          secretName: manifest-tool-local-pusher
      - name: pull-secret
        secret:
          secretName: registry-pull-credentials
      - name: result-aggregator
        secret:
          secretName: result-aggregator
    trigger: (?m)^/test( | .* )e2e-metal-ipi-ovn-ipv4,?($|\s.*)
  - agent: kubernetes
    always_run: true
    branches:
    - ^main$
    - ^main-
    cluster: build05
    context: ci/prow/e2e-metal-ipi-ovn-ipv6
    decorate: true
    labels:
      ci-operator.openshift.io/cloud: equinix-ocp-metal
      ci-operator.openshift.io/cloud-cluster-profile: equinix-ocp-metal
      ci-operator.openshift.io/cluster: build05
      ci.openshift.io/generator: prowgen
      pj-rehearse.openshift.io/can-be-rehearsed: "true"
    name: pull-ci-openshift-baremetal-runtimecfg-main-e2e-metal-ipi-ovn-ipv6
    rerun_command: /test e2e-metal-ipi-ovn-ipv6
    spec:
      containers:
      - args:
        - --gcs-upload-secret=/secrets/gcs/service-account.json
        - --image-import-pull-secret=/etc/pull-secret/.dockerconfigjson
        - --lease-server-credentials-file=/etc/boskos/credentials
        - --report-credentials-file=/etc/report/credentials
        - --secret-dir=/secrets/ci-pull-credentials
        - --target=e2e-metal-ipi-ovn-ipv6
        command:
        - ci-operator
        image: ci-operator:latest
        imagePullPolicy: Always
        name: ""
        resources:
          requests:
            cpu: 10m
        volumeMounts:
        - mountPath: /etc/boskos
          name: boskos
          readOnly: true
        - mountPath: /secrets/ci-pull-credentials
          name: ci-pull-credentials
          readOnly: true
        - mountPath: /secrets/gcs
          name: gcs-credentials
          readOnly: true
        - mountPath: /secrets/manifest-tool
          name: manifest-tool-local-pusher
          readOnly: true
        - mountPath: /etc/pull-secret
          name: pull-secret
          readOnly: true
        - mountPath: /etc/report
          name: result-aggregator
          readOnly: true
      serviceAccountName: ci-operator
      volumes:
      - name: boskos
        secret:
          items:
          - key: credentials
            path: credentials
          secretName: boskos-credentials
      - name: ci-pull-credentials
        secret:
          secretName: ci-pull-credentials
      - name: manifest-tool-local-pusher
        secret:
          secretName: manifest-tool-local-pusher
      - name: pull-secret
        secret:
          secretName: registry-pull-credentials
      - name: result-aggregator
        secret:
          secretName: result-aggregator
    trigger: (?m)^/test( | .* )e2e-metal-ipi-ovn-ipv6,?($|\s.*)
  - agent: kubernetes
    always_run: true
    branches:
    - ^main$
    - ^main-
<<<<<<< HEAD
    cluster: build06
=======
    cluster: build10
>>>>>>> 635a2bef
    context: ci/prow/e2e-openstack
    decorate: true
    labels:
      ci-operator.openshift.io/cloud: openstack-vexxhost
      ci-operator.openshift.io/cloud-cluster-profile: openstack-vexxhost
      ci.openshift.io/generator: prowgen
      pj-rehearse.openshift.io/can-be-rehearsed: "true"
    name: pull-ci-openshift-baremetal-runtimecfg-main-e2e-openstack
    optional: true
    rerun_command: /test e2e-openstack
    spec:
      containers:
      - args:
        - --gcs-upload-secret=/secrets/gcs/service-account.json
        - --image-import-pull-secret=/etc/pull-secret/.dockerconfigjson
        - --lease-server-credentials-file=/etc/boskos/credentials
        - --report-credentials-file=/etc/report/credentials
        - --secret-dir=/secrets/ci-pull-credentials
        - --target=e2e-openstack
        command:
        - ci-operator
        image: ci-operator:latest
        imagePullPolicy: Always
        name: ""
        resources:
          requests:
            cpu: 10m
        volumeMounts:
        - mountPath: /etc/boskos
          name: boskos
          readOnly: true
        - mountPath: /secrets/ci-pull-credentials
          name: ci-pull-credentials
          readOnly: true
        - mountPath: /secrets/gcs
          name: gcs-credentials
          readOnly: true
        - mountPath: /secrets/manifest-tool
          name: manifest-tool-local-pusher
          readOnly: true
        - mountPath: /etc/pull-secret
          name: pull-secret
          readOnly: true
        - mountPath: /etc/report
          name: result-aggregator
          readOnly: true
      serviceAccountName: ci-operator
      volumes:
      - name: boskos
        secret:
          items:
          - key: credentials
            path: credentials
          secretName: boskos-credentials
      - name: ci-pull-credentials
        secret:
          secretName: ci-pull-credentials
      - name: manifest-tool-local-pusher
        secret:
          secretName: manifest-tool-local-pusher
      - name: pull-secret
        secret:
          secretName: registry-pull-credentials
      - name: result-aggregator
        secret:
          secretName: result-aggregator
    trigger: (?m)^/test( | .* )e2e-openstack,?($|\s.*)
  - agent: kubernetes
    always_run: true
    branches:
    - ^main$
    - ^main-
    cluster: build10
    context: ci/prow/gofmt
    decorate: true
    labels:
      ci.openshift.io/generator: prowgen
      pj-rehearse.openshift.io/can-be-rehearsed: "true"
    name: pull-ci-openshift-baremetal-runtimecfg-main-gofmt
    rerun_command: /test gofmt
    spec:
      containers:
      - args:
        - --gcs-upload-secret=/secrets/gcs/service-account.json
        - --image-import-pull-secret=/etc/pull-secret/.dockerconfigjson
        - --report-credentials-file=/etc/report/credentials
        - --target=gofmt
        command:
        - ci-operator
        image: ci-operator:latest
        imagePullPolicy: Always
        name: ""
        resources:
          requests:
            cpu: 10m
        volumeMounts:
        - mountPath: /secrets/gcs
          name: gcs-credentials
          readOnly: true
        - mountPath: /secrets/manifest-tool
          name: manifest-tool-local-pusher
          readOnly: true
        - mountPath: /etc/pull-secret
          name: pull-secret
          readOnly: true
        - mountPath: /etc/report
          name: result-aggregator
          readOnly: true
      serviceAccountName: ci-operator
      volumes:
      - name: manifest-tool-local-pusher
        secret:
          secretName: manifest-tool-local-pusher
      - name: pull-secret
        secret:
          secretName: registry-pull-credentials
      - name: result-aggregator
        secret:
          secretName: result-aggregator
    trigger: (?m)^/test( | .* )gofmt,?($|\s.*)
  - agent: kubernetes
    always_run: true
    branches:
    - ^main$
    - ^main-
    cluster: build10
    context: ci/prow/govet
    decorate: true
    labels:
      ci.openshift.io/generator: prowgen
      pj-rehearse.openshift.io/can-be-rehearsed: "true"
    name: pull-ci-openshift-baremetal-runtimecfg-main-govet
    rerun_command: /test govet
    spec:
      containers:
      - args:
        - --gcs-upload-secret=/secrets/gcs/service-account.json
        - --image-import-pull-secret=/etc/pull-secret/.dockerconfigjson
        - --report-credentials-file=/etc/report/credentials
        - --target=govet
        command:
        - ci-operator
        image: ci-operator:latest
        imagePullPolicy: Always
        name: ""
        resources:
          requests:
            cpu: 10m
        volumeMounts:
        - mountPath: /secrets/gcs
          name: gcs-credentials
          readOnly: true
        - mountPath: /secrets/manifest-tool
          name: manifest-tool-local-pusher
          readOnly: true
        - mountPath: /etc/pull-secret
          name: pull-secret
          readOnly: true
        - mountPath: /etc/report
          name: result-aggregator
          readOnly: true
      serviceAccountName: ci-operator
      volumes:
      - name: manifest-tool-local-pusher
        secret:
          secretName: manifest-tool-local-pusher
      - name: pull-secret
        secret:
          secretName: registry-pull-credentials
      - name: result-aggregator
        secret:
          secretName: result-aggregator
    trigger: (?m)^/test( | .* )govet,?($|\s.*)
  - agent: kubernetes
    always_run: true
    branches:
    - ^main$
    - ^main-
    cluster: build10
    context: ci/prow/images
    decorate: true
    labels:
      ci.openshift.io/generator: prowgen
      pj-rehearse.openshift.io/can-be-rehearsed: "true"
    name: pull-ci-openshift-baremetal-runtimecfg-main-images
    rerun_command: /test images
    spec:
      containers:
      - args:
        - --gcs-upload-secret=/secrets/gcs/service-account.json
        - --image-import-pull-secret=/etc/pull-secret/.dockerconfigjson
        - --report-credentials-file=/etc/report/credentials
        - --target=[images]
        - --target=[release:latest]
        command:
        - ci-operator
        image: ci-operator:latest
        imagePullPolicy: Always
        name: ""
        resources:
          requests:
            cpu: 10m
        volumeMounts:
        - mountPath: /secrets/gcs
          name: gcs-credentials
          readOnly: true
        - mountPath: /secrets/manifest-tool
          name: manifest-tool-local-pusher
          readOnly: true
        - mountPath: /etc/pull-secret
          name: pull-secret
          readOnly: true
        - mountPath: /etc/report
          name: result-aggregator
          readOnly: true
      serviceAccountName: ci-operator
      volumes:
      - name: manifest-tool-local-pusher
        secret:
          secretName: manifest-tool-local-pusher
      - name: pull-secret
        secret:
          secretName: registry-pull-credentials
      - name: result-aggregator
        secret:
          secretName: result-aggregator
    trigger: (?m)^/test( | .* )images,?($|\s.*)
  - agent: kubernetes
    always_run: false
    branches:
    - ^main$
    - ^main-
<<<<<<< HEAD
    cluster: build06
=======
    cluster: build10
>>>>>>> 635a2bef
    context: ci/prow/okd-scos-e2e-aws-ovn
    decorate: true
    decoration_config:
      skip_cloning: true
    labels:
      ci-operator.openshift.io/cloud: aws
      ci-operator.openshift.io/cloud-cluster-profile: aws
      ci-operator.openshift.io/variant: okd-scos
      ci.openshift.io/generator: prowgen
      pj-rehearse.openshift.io/can-be-rehearsed: "true"
    name: pull-ci-openshift-baremetal-runtimecfg-main-okd-scos-e2e-aws-ovn
    optional: true
    rerun_command: /test okd-scos-e2e-aws-ovn
    skip_if_only_changed: ^docs/|\.md$|^(?:.*/)?(?:\.gitignore|OWNERS|PROJECT|LICENSE)$
    spec:
      containers:
      - args:
        - --gcs-upload-secret=/secrets/gcs/service-account.json
        - --image-import-pull-secret=/etc/pull-secret/.dockerconfigjson
        - --lease-server-credentials-file=/etc/boskos/credentials
        - --report-credentials-file=/etc/report/credentials
        - --secret-dir=/secrets/ci-pull-credentials
        - --target=e2e-aws-ovn
        - --variant=okd-scos
        command:
        - ci-operator
        image: ci-operator:latest
        imagePullPolicy: Always
        name: ""
        resources:
          requests:
            cpu: 10m
        volumeMounts:
        - mountPath: /etc/boskos
          name: boskos
          readOnly: true
        - mountPath: /secrets/ci-pull-credentials
          name: ci-pull-credentials
          readOnly: true
        - mountPath: /secrets/gcs
          name: gcs-credentials
          readOnly: true
        - mountPath: /secrets/manifest-tool
          name: manifest-tool-local-pusher
          readOnly: true
        - mountPath: /etc/pull-secret
          name: pull-secret
          readOnly: true
        - mountPath: /etc/report
          name: result-aggregator
          readOnly: true
      serviceAccountName: ci-operator
      volumes:
      - name: boskos
        secret:
          items:
          - key: credentials
            path: credentials
          secretName: boskos-credentials
      - name: ci-pull-credentials
        secret:
          secretName: ci-pull-credentials
      - name: manifest-tool-local-pusher
        secret:
          secretName: manifest-tool-local-pusher
      - name: pull-secret
        secret:
          secretName: registry-pull-credentials
      - name: result-aggregator
        secret:
          secretName: result-aggregator
    trigger: (?m)^/test( | .* )okd-scos-e2e-aws-ovn,?($|\s.*)
  - agent: kubernetes
    always_run: true
    branches:
    - ^main$
    - ^main-
    cluster: build10
    context: ci/prow/okd-scos-images
    decorate: true
    decoration_config:
      skip_cloning: true
    labels:
      ci-operator.openshift.io/variant: okd-scos
      ci.openshift.io/generator: prowgen
      pj-rehearse.openshift.io/can-be-rehearsed: "true"
    name: pull-ci-openshift-baremetal-runtimecfg-main-okd-scos-images
    rerun_command: /test okd-scos-images
    spec:
      containers:
      - args:
        - --gcs-upload-secret=/secrets/gcs/service-account.json
        - --image-import-pull-secret=/etc/pull-secret/.dockerconfigjson
        - --report-credentials-file=/etc/report/credentials
        - --target=[images]
        - --target=[release:latest]
        - --variant=okd-scos
        command:
        - ci-operator
        image: ci-operator:latest
        imagePullPolicy: Always
        name: ""
        resources:
          requests:
            cpu: 10m
        volumeMounts:
        - mountPath: /secrets/gcs
          name: gcs-credentials
          readOnly: true
        - mountPath: /secrets/manifest-tool
          name: manifest-tool-local-pusher
          readOnly: true
        - mountPath: /etc/pull-secret
          name: pull-secret
          readOnly: true
        - mountPath: /etc/report
          name: result-aggregator
          readOnly: true
      serviceAccountName: ci-operator
      volumes:
      - name: manifest-tool-local-pusher
        secret:
          secretName: manifest-tool-local-pusher
      - name: pull-secret
        secret:
          secretName: registry-pull-credentials
      - name: result-aggregator
        secret:
          secretName: result-aggregator
    trigger: (?m)^/test( | .* )okd-scos-images,?($|\s.*)
  - agent: kubernetes
    always_run: false
    branches:
    - ^main$
    - ^main-
    cluster: build10
    context: ci/prow/security
    decorate: true
    labels:
      ci.openshift.io/generator: prowgen
      pj-rehearse.openshift.io/can-be-rehearsed: "true"
    name: pull-ci-openshift-baremetal-runtimecfg-main-security
    rerun_command: /test security
    skip_if_only_changed: ^test/data/|\.md$|^(?:.*/)?(?:\.gitignore|OWNERS|LICENSE)$
    spec:
      containers:
      - args:
        - --gcs-upload-secret=/secrets/gcs/service-account.json
        - --image-import-pull-secret=/etc/pull-secret/.dockerconfigjson
        - --report-credentials-file=/etc/report/credentials
        - --secret-dir=/secrets/ci-pull-credentials
        - --target=security
        command:
        - ci-operator
        image: ci-operator:latest
        imagePullPolicy: Always
        name: ""
        resources:
          requests:
            cpu: 10m
        volumeMounts:
        - mountPath: /secrets/ci-pull-credentials
          name: ci-pull-credentials
          readOnly: true
        - mountPath: /secrets/gcs
          name: gcs-credentials
          readOnly: true
        - mountPath: /secrets/manifest-tool
          name: manifest-tool-local-pusher
          readOnly: true
        - mountPath: /etc/pull-secret
          name: pull-secret
          readOnly: true
        - mountPath: /etc/report
          name: result-aggregator
          readOnly: true
      serviceAccountName: ci-operator
      volumes:
      - name: ci-pull-credentials
        secret:
          secretName: ci-pull-credentials
      - name: manifest-tool-local-pusher
        secret:
          secretName: manifest-tool-local-pusher
      - name: pull-secret
        secret:
          secretName: registry-pull-credentials
      - name: result-aggregator
        secret:
          secretName: result-aggregator
    trigger: (?m)^/test( | .* )security,?($|\s.*)
  - agent: kubernetes
    always_run: true
    branches:
    - ^main$
    - ^main-
    cluster: build10
    context: ci/prow/unit
    decorate: true
    labels:
      ci.openshift.io/generator: prowgen
      pj-rehearse.openshift.io/can-be-rehearsed: "true"
    name: pull-ci-openshift-baremetal-runtimecfg-main-unit
    rerun_command: /test unit
    spec:
      containers:
      - args:
        - --gcs-upload-secret=/secrets/gcs/service-account.json
        - --image-import-pull-secret=/etc/pull-secret/.dockerconfigjson
        - --report-credentials-file=/etc/report/credentials
        - --target=unit
        command:
        - ci-operator
        image: ci-operator:latest
        imagePullPolicy: Always
        name: ""
        resources:
          requests:
            cpu: 10m
        volumeMounts:
        - mountPath: /secrets/gcs
          name: gcs-credentials
          readOnly: true
        - mountPath: /secrets/manifest-tool
          name: manifest-tool-local-pusher
          readOnly: true
        - mountPath: /etc/pull-secret
          name: pull-secret
          readOnly: true
        - mountPath: /etc/report
          name: result-aggregator
          readOnly: true
      serviceAccountName: ci-operator
      volumes:
      - name: manifest-tool-local-pusher
        secret:
          secretName: manifest-tool-local-pusher
      - name: pull-secret
        secret:
          secretName: registry-pull-credentials
      - name: result-aggregator
        secret:
          secretName: result-aggregator
    trigger: (?m)^/test( | .* )unit,?($|\s.*)<|MERGE_RESOLUTION|>--- conflicted
+++ resolved
@@ -226,11 +226,7 @@
     branches:
     - ^main$
     - ^main-
-<<<<<<< HEAD
-    cluster: build06
-=======
     cluster: build10
->>>>>>> 635a2bef
     context: ci/prow/e2e-openstack
     decorate: true
     labels:
@@ -463,11 +459,7 @@
     branches:
     - ^main$
     - ^main-
-<<<<<<< HEAD
-    cluster: build06
-=======
     cluster: build10
->>>>>>> 635a2bef
     context: ci/prow/okd-scos-e2e-aws-ovn
     decorate: true
     decoration_config:
