presubmits:
  openshift/images:
  - agent: kubernetes
    always_run: true
    branches:
    - ^release-4\.20$
    - ^release-4\.20-
<<<<<<< HEAD
    cluster: build06
=======
    cluster: build03
>>>>>>> 635a2bef
    context: ci/prow/e2e-aws
    decorate: true
    labels:
      ci-operator.openshift.io/cloud: aws
      ci-operator.openshift.io/cloud-cluster-profile: aws
      ci.openshift.io/generator: prowgen
      pj-rehearse.openshift.io/can-be-rehearsed: "true"
    name: pull-ci-openshift-images-release-4.20-e2e-aws
    rerun_command: /test e2e-aws
    spec:
      containers:
      - args:
        - --gcs-upload-secret=/secrets/gcs/service-account.json
        - --image-import-pull-secret=/etc/pull-secret/.dockerconfigjson
        - --lease-server-credentials-file=/etc/boskos/credentials
        - --report-credentials-file=/etc/report/credentials
        - --secret-dir=/secrets/ci-pull-credentials
        - --target=e2e-aws
        command:
        - ci-operator
        image: ci-operator:latest
        imagePullPolicy: Always
        name: ""
        resources:
          requests:
            cpu: 10m
        volumeMounts:
        - mountPath: /etc/boskos
          name: boskos
          readOnly: true
        - mountPath: /secrets/ci-pull-credentials
          name: ci-pull-credentials
          readOnly: true
        - mountPath: /secrets/gcs
          name: gcs-credentials
          readOnly: true
        - mountPath: /secrets/manifest-tool
          name: manifest-tool-local-pusher
          readOnly: true
        - mountPath: /etc/pull-secret
          name: pull-secret
          readOnly: true
        - mountPath: /etc/report
          name: result-aggregator
          readOnly: true
      serviceAccountName: ci-operator
      volumes:
      - name: boskos
        secret:
          items:
          - key: credentials
            path: credentials
          secretName: boskos-credentials
      - name: ci-pull-credentials
        secret:
          secretName: ci-pull-credentials
      - name: manifest-tool-local-pusher
        secret:
          secretName: manifest-tool-local-pusher
      - name: pull-secret
        secret:
          secretName: registry-pull-credentials
      - name: result-aggregator
        secret:
          secretName: result-aggregator
    trigger: (?m)^/test( | .* )e2e-aws,?($|\s.*)
  - agent: kubernetes
    always_run: true
    branches:
    - ^release-4\.20$
    - ^release-4\.20-
<<<<<<< HEAD
    cluster: build06
=======
    cluster: build03
>>>>>>> 635a2bef
    context: ci/prow/e2e-aws-upgrade
    decorate: true
    labels:
      ci-operator.openshift.io/cloud: aws
      ci-operator.openshift.io/cloud-cluster-profile: aws
      ci.openshift.io/generator: prowgen
      pj-rehearse.openshift.io/can-be-rehearsed: "true"
    name: pull-ci-openshift-images-release-4.20-e2e-aws-upgrade
    rerun_command: /test e2e-aws-upgrade
    spec:
      containers:
      - args:
        - --gcs-upload-secret=/secrets/gcs/service-account.json
        - --image-import-pull-secret=/etc/pull-secret/.dockerconfigjson
        - --lease-server-credentials-file=/etc/boskos/credentials
        - --report-credentials-file=/etc/report/credentials
        - --secret-dir=/secrets/ci-pull-credentials
        - --target=e2e-aws-upgrade
        command:
        - ci-operator
        image: ci-operator:latest
        imagePullPolicy: Always
        name: ""
        resources:
          requests:
            cpu: 10m
        volumeMounts:
        - mountPath: /etc/boskos
          name: boskos
          readOnly: true
        - mountPath: /secrets/ci-pull-credentials
          name: ci-pull-credentials
          readOnly: true
        - mountPath: /secrets/gcs
          name: gcs-credentials
          readOnly: true
        - mountPath: /secrets/manifest-tool
          name: manifest-tool-local-pusher
          readOnly: true
        - mountPath: /etc/pull-secret
          name: pull-secret
          readOnly: true
        - mountPath: /etc/report
          name: result-aggregator
          readOnly: true
      serviceAccountName: ci-operator
      volumes:
      - name: boskos
        secret:
          items:
          - key: credentials
            path: credentials
          secretName: boskos-credentials
      - name: ci-pull-credentials
        secret:
          secretName: ci-pull-credentials
      - name: manifest-tool-local-pusher
        secret:
          secretName: manifest-tool-local-pusher
      - name: pull-secret
        secret:
          secretName: registry-pull-credentials
      - name: result-aggregator
        secret:
          secretName: result-aggregator
    trigger: (?m)^/test( | .* )e2e-aws-upgrade,?($|\s.*)
  - agent: kubernetes
    always_run: true
    branches:
    - ^release-4\.20$
    - ^release-4\.20-
    cluster: build05
    context: ci/prow/e2e-metal-ipi-ovn-ipv6
    decorate: true
    labels:
      ci-operator.openshift.io/cloud: equinix-ocp-metal
      ci-operator.openshift.io/cloud-cluster-profile: equinix-ocp-metal
      ci-operator.openshift.io/cluster: build05
      ci.openshift.io/generator: prowgen
      pj-rehearse.openshift.io/can-be-rehearsed: "true"
    name: pull-ci-openshift-images-release-4.20-e2e-metal-ipi-ovn-ipv6
    rerun_command: /test e2e-metal-ipi-ovn-ipv6
    spec:
      containers:
      - args:
        - --gcs-upload-secret=/secrets/gcs/service-account.json
        - --image-import-pull-secret=/etc/pull-secret/.dockerconfigjson
        - --lease-server-credentials-file=/etc/boskos/credentials
        - --report-credentials-file=/etc/report/credentials
        - --secret-dir=/secrets/ci-pull-credentials
        - --target=e2e-metal-ipi-ovn-ipv6
        command:
        - ci-operator
        image: ci-operator:latest
        imagePullPolicy: Always
        name: ""
        resources:
          requests:
            cpu: 10m
        volumeMounts:
        - mountPath: /etc/boskos
          name: boskos
          readOnly: true
        - mountPath: /secrets/ci-pull-credentials
          name: ci-pull-credentials
          readOnly: true
        - mountPath: /secrets/gcs
          name: gcs-credentials
          readOnly: true
        - mountPath: /secrets/manifest-tool
          name: manifest-tool-local-pusher
          readOnly: true
        - mountPath: /etc/pull-secret
          name: pull-secret
          readOnly: true
        - mountPath: /etc/report
          name: result-aggregator
          readOnly: true
      serviceAccountName: ci-operator
      volumes:
      - name: boskos
        secret:
          items:
          - key: credentials
            path: credentials
          secretName: boskos-credentials
      - name: ci-pull-credentials
        secret:
          secretName: ci-pull-credentials
      - name: manifest-tool-local-pusher
        secret:
          secretName: manifest-tool-local-pusher
      - name: pull-secret
        secret:
          secretName: registry-pull-credentials
      - name: result-aggregator
        secret:
          secretName: result-aggregator
    trigger: (?m)^/test( | .* )e2e-metal-ipi-ovn-ipv6,?($|\s.*)
  - agent: kubernetes
    always_run: true
    branches:
    - ^release-4\.20$
    - ^release-4\.20-
    cluster: build10
    context: ci/prow/images
    decorate: true
    labels:
      ci.openshift.io/generator: prowgen
      pj-rehearse.openshift.io/can-be-rehearsed: "true"
    name: pull-ci-openshift-images-release-4.20-images
    rerun_command: /test images
    spec:
      containers:
      - args:
        - --gcs-upload-secret=/secrets/gcs/service-account.json
        - --image-import-pull-secret=/etc/pull-secret/.dockerconfigjson
        - --report-credentials-file=/etc/report/credentials
        - --target=[images]
        - --target=[release:latest]
        command:
        - ci-operator
        image: ci-operator:latest
        imagePullPolicy: Always
        name: ""
        resources:
          requests:
            cpu: 10m
        volumeMounts:
        - mountPath: /secrets/gcs
          name: gcs-credentials
          readOnly: true
        - mountPath: /secrets/manifest-tool
          name: manifest-tool-local-pusher
          readOnly: true
        - mountPath: /etc/pull-secret
          name: pull-secret
          readOnly: true
        - mountPath: /etc/report
          name: result-aggregator
          readOnly: true
      serviceAccountName: ci-operator
      volumes:
      - name: manifest-tool-local-pusher
        secret:
          secretName: manifest-tool-local-pusher
      - name: pull-secret
        secret:
          secretName: registry-pull-credentials
      - name: result-aggregator
        secret:
          secretName: result-aggregator
    trigger: (?m)^/test( | .* )images,?($|\s.*)
  - agent: kubernetes
    always_run: true
    branches:
    - ^release-4\.20$
    - ^release-4\.20-
    cluster: build10
    context: ci/prow/unit
    decorate: true
    labels:
      ci.openshift.io/generator: prowgen
      pj-rehearse.openshift.io/can-be-rehearsed: "true"
    name: pull-ci-openshift-images-release-4.20-unit
    rerun_command: /test unit
    spec:
      containers:
      - args:
        - --gcs-upload-secret=/secrets/gcs/service-account.json
        - --image-import-pull-secret=/etc/pull-secret/.dockerconfigjson
        - --report-credentials-file=/etc/report/credentials
        - --target=unit
        command:
        - ci-operator
        image: ci-operator:latest
        imagePullPolicy: Always
        name: ""
        resources:
          requests:
            cpu: 10m
        volumeMounts:
        - mountPath: /secrets/gcs
          name: gcs-credentials
          readOnly: true
        - mountPath: /secrets/manifest-tool
          name: manifest-tool-local-pusher
          readOnly: true
        - mountPath: /etc/pull-secret
          name: pull-secret
          readOnly: true
        - mountPath: /etc/report
          name: result-aggregator
          readOnly: true
      serviceAccountName: ci-operator
      volumes:
      - name: manifest-tool-local-pusher
        secret:
          secretName: manifest-tool-local-pusher
      - name: pull-secret
        secret:
          secretName: registry-pull-credentials
      - name: result-aggregator
        secret:
          secretName: result-aggregator
    trigger: (?m)^/test( | .* )unit,?($|\s.*)<|MERGE_RESOLUTION|>--- conflicted
+++ resolved
@@ -5,11 +5,7 @@
     branches:
     - ^release-4\.20$
     - ^release-4\.20-
-<<<<<<< HEAD
-    cluster: build06
-=======
     cluster: build03
->>>>>>> 635a2bef
     context: ci/prow/e2e-aws
     decorate: true
     labels:
@@ -81,11 +77,7 @@
     branches:
     - ^release-4\.20$
     - ^release-4\.20-
-<<<<<<< HEAD
-    cluster: build06
-=======
     cluster: build03
->>>>>>> 635a2bef
     context: ci/prow/e2e-aws-upgrade
     decorate: true
     labels:
