--- conflicted
+++ resolved
@@ -5,11 +5,7 @@
     branches:
     - ^release-4\.11$
     - ^release-4\.11-
-<<<<<<< HEAD
-    cluster: build06
-=======
     cluster: build03
->>>>>>> 635a2bef
     context: ci/prow/e2e-aws
     decorate: true
     labels:
@@ -81,11 +77,7 @@
     branches:
     - ^release-4\.11$
     - ^release-4\.11-
-<<<<<<< HEAD
-    cluster: build06
-=======
     cluster: build03
->>>>>>> 635a2bef
     context: ci/prow/e2e-aws-upgrade
     decorate: true
     labels:
@@ -157,7 +149,7 @@
     branches:
     - ^release-4\.11$
     - ^release-4\.11-
-    cluster: build06
+    cluster: build11
     context: ci/prow/images
     decorate: true
     labels:
