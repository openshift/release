presubmits:
  openshift/images:
  - agent: kubernetes
    always_run: true
    branches:
    - ^release-4\.18$
    - ^release-4\.18-
<<<<<<< HEAD
    cluster: build06
=======
    cluster: build11
>>>>>>> 635a2bef
    context: ci/prow/e2e-aws
    decorate: true
    labels:
      ci-operator.openshift.io/cloud: aws
      ci-operator.openshift.io/cloud-cluster-profile: aws
      ci.openshift.io/generator: prowgen
      pj-rehearse.openshift.io/can-be-rehearsed: "true"
    name: pull-ci-openshift-images-release-4.18-e2e-aws
    rerun_command: /test e2e-aws
    spec:
      containers:
      - args:
        - --gcs-upload-secret=/secrets/gcs/service-account.json
        - --image-import-pull-secret=/etc/pull-secret/.dockerconfigjson
        - --lease-server-credentials-file=/etc/boskos/credentials
        - --report-credentials-file=/etc/report/credentials
        - --secret-dir=/secrets/ci-pull-credentials
        - --target=e2e-aws
        command:
        - ci-operator
        image: ci-operator:latest
        imagePullPolicy: Always
        name: ""
        resources:
          requests:
            cpu: 10m
        volumeMounts:
        - mountPath: /etc/boskos
          name: boskos
          readOnly: true
        - mountPath: /secrets/ci-pull-credentials
          name: ci-pull-credentials
          readOnly: true
        - mountPath: /secrets/gcs
          name: gcs-credentials
          readOnly: true
        - mountPath: /secrets/manifest-tool
          name: manifest-tool-local-pusher
          readOnly: true
        - mountPath: /etc/pull-secret
          name: pull-secret
          readOnly: true
        - mountPath: /etc/report
          name: result-aggregator
          readOnly: true
      serviceAccountName: ci-operator
      volumes:
      - name: boskos
        secret:
          items:
          - key: credentials
            path: credentials
          secretName: boskos-credentials
      - name: ci-pull-credentials
        secret:
          secretName: ci-pull-credentials
      - name: manifest-tool-local-pusher
        secret:
          secretName: manifest-tool-local-pusher
      - name: pull-secret
        secret:
          secretName: registry-pull-credentials
      - name: result-aggregator
        secret:
          secretName: result-aggregator
    trigger: (?m)^/test( | .* )e2e-aws,?($|\s.*)
  - agent: kubernetes
    always_run: true
    branches:
    - ^release-4\.18$
    - ^release-4\.18-
<<<<<<< HEAD
    cluster: build06
=======
    cluster: build11
>>>>>>> 635a2bef
    context: ci/prow/e2e-aws-upgrade
    decorate: true
    labels:
      ci-operator.openshift.io/cloud: aws
      ci-operator.openshift.io/cloud-cluster-profile: aws
      ci.openshift.io/generator: prowgen
      pj-rehearse.openshift.io/can-be-rehearsed: "true"
    name: pull-ci-openshift-images-release-4.18-e2e-aws-upgrade
    rerun_command: /test e2e-aws-upgrade
    spec:
      containers:
      - args:
        - --gcs-upload-secret=/secrets/gcs/service-account.json
        - --image-import-pull-secret=/etc/pull-secret/.dockerconfigjson
        - --lease-server-credentials-file=/etc/boskos/credentials
        - --report-credentials-file=/etc/report/credentials
        - --secret-dir=/secrets/ci-pull-credentials
        - --target=e2e-aws-upgrade
        command:
        - ci-operator
        image: ci-operator:latest
        imagePullPolicy: Always
        name: ""
        resources:
          requests:
            cpu: 10m
        volumeMounts:
        - mountPath: /etc/boskos
          name: boskos
          readOnly: true
        - mountPath: /secrets/ci-pull-credentials
          name: ci-pull-credentials
          readOnly: true
        - mountPath: /secrets/gcs
          name: gcs-credentials
          readOnly: true
        - mountPath: /secrets/manifest-tool
          name: manifest-tool-local-pusher
          readOnly: true
        - mountPath: /etc/pull-secret
          name: pull-secret
          readOnly: true
        - mountPath: /etc/report
          name: result-aggregator
          readOnly: true
      serviceAccountName: ci-operator
      volumes:
      - name: boskos
        secret:
          items:
          - key: credentials
            path: credentials
          secretName: boskos-credentials
      - name: ci-pull-credentials
        secret:
          secretName: ci-pull-credentials
      - name: manifest-tool-local-pusher
        secret:
          secretName: manifest-tool-local-pusher
      - name: pull-secret
        secret:
          secretName: registry-pull-credentials
      - name: result-aggregator
        secret:
          secretName: result-aggregator
    trigger: (?m)^/test( | .* )e2e-aws-upgrade,?($|\s.*)
  - agent: kubernetes
    always_run: true
    branches:
    - ^release-4\.18$
    - ^release-4\.18-
    cluster: build05
    context: ci/prow/e2e-metal-ipi-ovn-ipv6
    decorate: true
    labels:
      ci-operator.openshift.io/cloud: equinix-ocp-metal
      ci-operator.openshift.io/cloud-cluster-profile: equinix-ocp-metal
      ci-operator.openshift.io/cluster: build05
      ci.openshift.io/generator: prowgen
      pj-rehearse.openshift.io/can-be-rehearsed: "true"
    name: pull-ci-openshift-images-release-4.18-e2e-metal-ipi-ovn-ipv6
    rerun_command: /test e2e-metal-ipi-ovn-ipv6
    spec:
      containers:
      - args:
        - --gcs-upload-secret=/secrets/gcs/service-account.json
        - --image-import-pull-secret=/etc/pull-secret/.dockerconfigjson
        - --lease-server-credentials-file=/etc/boskos/credentials
        - --report-credentials-file=/etc/report/credentials
        - --secret-dir=/secrets/ci-pull-credentials
        - --target=e2e-metal-ipi-ovn-ipv6
        command:
        - ci-operator
        image: ci-operator:latest
        imagePullPolicy: Always
        name: ""
        resources:
          requests:
            cpu: 10m
        volumeMounts:
        - mountPath: /etc/boskos
          name: boskos
          readOnly: true
        - mountPath: /secrets/ci-pull-credentials
          name: ci-pull-credentials
          readOnly: true
        - mountPath: /secrets/gcs
          name: gcs-credentials
          readOnly: true
        - mountPath: /secrets/manifest-tool
          name: manifest-tool-local-pusher
          readOnly: true
        - mountPath: /etc/pull-secret
          name: pull-secret
          readOnly: true
        - mountPath: /etc/report
          name: result-aggregator
          readOnly: true
      serviceAccountName: ci-operator
      volumes:
      - name: boskos
        secret:
          items:
          - key: credentials
            path: credentials
          secretName: boskos-credentials
      - name: ci-pull-credentials
        secret:
          secretName: ci-pull-credentials
      - name: manifest-tool-local-pusher
        secret:
          secretName: manifest-tool-local-pusher
      - name: pull-secret
        secret:
          secretName: registry-pull-credentials
      - name: result-aggregator
        secret:
          secretName: result-aggregator
    trigger: (?m)^/test( | .* )e2e-metal-ipi-ovn-ipv6,?($|\s.*)
  - agent: kubernetes
    always_run: true
    branches:
    - ^release-4\.18$
    - ^release-4\.18-
    cluster: build11
    context: ci/prow/images
    decorate: true
    labels:
      ci.openshift.io/generator: prowgen
      pj-rehearse.openshift.io/can-be-rehearsed: "true"
    name: pull-ci-openshift-images-release-4.18-images
    rerun_command: /test images
    spec:
      containers:
      - args:
        - --gcs-upload-secret=/secrets/gcs/service-account.json
        - --image-import-pull-secret=/etc/pull-secret/.dockerconfigjson
        - --report-credentials-file=/etc/report/credentials
        - --target=[images]
        - --target=[release:latest]
        command:
        - ci-operator
        image: ci-operator:latest
        imagePullPolicy: Always
        name: ""
        resources:
          requests:
            cpu: 10m
        volumeMounts:
        - mountPath: /secrets/gcs
          name: gcs-credentials
          readOnly: true
        - mountPath: /secrets/manifest-tool
          name: manifest-tool-local-pusher
          readOnly: true
        - mountPath: /etc/pull-secret
          name: pull-secret
          readOnly: true
        - mountPath: /etc/report
          name: result-aggregator
          readOnly: true
      serviceAccountName: ci-operator
      volumes:
      - name: manifest-tool-local-pusher
        secret:
          secretName: manifest-tool-local-pusher
      - name: pull-secret
        secret:
          secretName: registry-pull-credentials
      - name: result-aggregator
        secret:
          secretName: result-aggregator
    trigger: (?m)^/test( | .* )images,?($|\s.*)
  - agent: kubernetes
    always_run: false
    branches:
    - ^release-4\.18$
    - ^release-4\.18-
<<<<<<< HEAD
    cluster: build06
=======
    cluster: build11
>>>>>>> 635a2bef
    context: ci/prow/okd-scos-e2e-aws-ovn
    decorate: true
    decoration_config:
      skip_cloning: true
    labels:
      ci-operator.openshift.io/cloud: aws
      ci-operator.openshift.io/cloud-cluster-profile: aws
      ci-operator.openshift.io/variant: okd-scos
      ci.openshift.io/generator: prowgen
      pj-rehearse.openshift.io/can-be-rehearsed: "true"
    name: pull-ci-openshift-images-release-4.18-okd-scos-e2e-aws-ovn
    optional: true
    rerun_command: /test okd-scos-e2e-aws-ovn
    skip_if_only_changed: ^docs/|\.md$|^(?:.*/)?(?:\.gitignore|OWNERS|PROJECT|LICENSE)$
    spec:
      containers:
      - args:
        - --gcs-upload-secret=/secrets/gcs/service-account.json
        - --image-import-pull-secret=/etc/pull-secret/.dockerconfigjson
        - --lease-server-credentials-file=/etc/boskos/credentials
        - --report-credentials-file=/etc/report/credentials
        - --secret-dir=/secrets/ci-pull-credentials
        - --target=e2e-aws-ovn
        - --variant=okd-scos
        command:
        - ci-operator
        image: ci-operator:latest
        imagePullPolicy: Always
        name: ""
        resources:
          requests:
            cpu: 10m
        volumeMounts:
        - mountPath: /etc/boskos
          name: boskos
          readOnly: true
        - mountPath: /secrets/ci-pull-credentials
          name: ci-pull-credentials
          readOnly: true
        - mountPath: /secrets/gcs
          name: gcs-credentials
          readOnly: true
        - mountPath: /secrets/manifest-tool
          name: manifest-tool-local-pusher
          readOnly: true
        - mountPath: /etc/pull-secret
          name: pull-secret
          readOnly: true
        - mountPath: /etc/report
          name: result-aggregator
          readOnly: true
      serviceAccountName: ci-operator
      volumes:
      - name: boskos
        secret:
          items:
          - key: credentials
            path: credentials
          secretName: boskos-credentials
      - name: ci-pull-credentials
        secret:
          secretName: ci-pull-credentials
      - name: manifest-tool-local-pusher
        secret:
          secretName: manifest-tool-local-pusher
      - name: pull-secret
        secret:
          secretName: registry-pull-credentials
      - name: result-aggregator
        secret:
          secretName: result-aggregator
    trigger: (?m)^/test( | .* )okd-scos-e2e-aws-ovn,?($|\s.*)
  - agent: kubernetes
    always_run: true
    branches:
    - ^release-4\.18$
    - ^release-4\.18-
    cluster: build11
    context: ci/prow/okd-scos-images
    decorate: true
    decoration_config:
      skip_cloning: true
    labels:
      ci-operator.openshift.io/variant: okd-scos
      ci.openshift.io/generator: prowgen
      pj-rehearse.openshift.io/can-be-rehearsed: "true"
    name: pull-ci-openshift-images-release-4.18-okd-scos-images
    rerun_command: /test okd-scos-images
    spec:
      containers:
      - args:
        - --gcs-upload-secret=/secrets/gcs/service-account.json
        - --image-import-pull-secret=/etc/pull-secret/.dockerconfigjson
        - --report-credentials-file=/etc/report/credentials
        - --target=[images]
        - --target=[release:latest]
        - --variant=okd-scos
        command:
        - ci-operator
        image: ci-operator:latest
        imagePullPolicy: Always
        name: ""
        resources:
          requests:
            cpu: 10m
        volumeMounts:
        - mountPath: /secrets/gcs
          name: gcs-credentials
          readOnly: true
        - mountPath: /secrets/manifest-tool
          name: manifest-tool-local-pusher
          readOnly: true
        - mountPath: /etc/pull-secret
          name: pull-secret
          readOnly: true
        - mountPath: /etc/report
          name: result-aggregator
          readOnly: true
      serviceAccountName: ci-operator
      volumes:
      - name: manifest-tool-local-pusher
        secret:
          secretName: manifest-tool-local-pusher
      - name: pull-secret
        secret:
          secretName: registry-pull-credentials
      - name: result-aggregator
        secret:
          secretName: result-aggregator
    trigger: (?m)^/test( | .* )okd-scos-images,?($|\s.*)
  - agent: kubernetes
    always_run: true
    branches:
    - ^release-4\.18$
    - ^release-4\.18-
    cluster: build11
    context: ci/prow/unit
    decorate: true
    labels:
      ci.openshift.io/generator: prowgen
      pj-rehearse.openshift.io/can-be-rehearsed: "true"
    name: pull-ci-openshift-images-release-4.18-unit
    rerun_command: /test unit
    spec:
      containers:
      - args:
        - --gcs-upload-secret=/secrets/gcs/service-account.json
        - --image-import-pull-secret=/etc/pull-secret/.dockerconfigjson
        - --report-credentials-file=/etc/report/credentials
        - --target=unit
        command:
        - ci-operator
        image: ci-operator:latest
        imagePullPolicy: Always
        name: ""
        resources:
          requests:
            cpu: 10m
        volumeMounts:
        - mountPath: /secrets/gcs
          name: gcs-credentials
          readOnly: true
        - mountPath: /secrets/manifest-tool
          name: manifest-tool-local-pusher
          readOnly: true
        - mountPath: /etc/pull-secret
          name: pull-secret
          readOnly: true
        - mountPath: /etc/report
          name: result-aggregator
          readOnly: true
      serviceAccountName: ci-operator
      volumes:
      - name: manifest-tool-local-pusher
        secret:
          secretName: manifest-tool-local-pusher
      - name: pull-secret
        secret:
          secretName: registry-pull-credentials
      - name: result-aggregator
        secret:
          secretName: result-aggregator
    trigger: (?m)^/test( | .* )unit,?($|\s.*)<|MERGE_RESOLUTION|>--- conflicted
+++ resolved
@@ -5,11 +5,7 @@
     branches:
     - ^release-4\.18$
     - ^release-4\.18-
-<<<<<<< HEAD
-    cluster: build06
-=======
-    cluster: build11
->>>>>>> 635a2bef
+    cluster: build11
     context: ci/prow/e2e-aws
     decorate: true
     labels:
@@ -81,11 +77,7 @@
     branches:
     - ^release-4\.18$
     - ^release-4\.18-
-<<<<<<< HEAD
-    cluster: build06
-=======
-    cluster: build11
->>>>>>> 635a2bef
+    cluster: build11
     context: ci/prow/e2e-aws-upgrade
     decorate: true
     labels:
@@ -284,11 +276,7 @@
     branches:
     - ^release-4\.18$
     - ^release-4\.18-
-<<<<<<< HEAD
-    cluster: build06
-=======
-    cluster: build11
->>>>>>> 635a2bef
+    cluster: build11
     context: ci/prow/okd-scos-e2e-aws-ovn
     decorate: true
     decoration_config:
