presubmits:
  openshift/cluster-nfd-operator:
  - agent: kubernetes
    always_run: true
    branches:
<<<<<<< HEAD
    - master
    cluster: build01
    context: ci/prow/ci-index
    decorate: true
    labels:
      ci-operator.openshift.io/prowgen-controlled: "true"
      pj-rehearse.openshift.io/can-be-rehearsed: "true"
    name: pull-ci-openshift-cluster-nfd-operator-master-ci-index
    rerun_command: /test ci-index
    spec:
      containers:
      - args:
        - --gcs-upload-secret=/secrets/gcs/service-account.json
        - --image-import-pull-secret=/etc/pull-secret/.dockerconfigjson
        - --report-credentials-file=/etc/report/credentials
        - --target=ci-index
        command:
        - ci-operator
        image: ci-operator:latest
        imagePullPolicy: Always
        name: ""
        resources:
          requests:
            cpu: 10m
        volumeMounts:
        - mountPath: /secrets/gcs
          name: gcs-credentials
          readOnly: true
        - mountPath: /etc/pull-secret
          name: pull-secret
          readOnly: true
        - mountPath: /etc/report
          name: result-aggregator
          readOnly: true
      serviceAccountName: ci-operator
      volumes:
      - name: pull-secret
        secret:
          secretName: registry-pull-credentials
      - name: result-aggregator
        secret:
          secretName: result-aggregator
    trigger: (?m)^/test( | .* )ci-index,?($|\s.*)
  - agent: kubernetes
    always_run: true
    branches:
    - master
    cluster: build01
=======
    - ^master$
    - ^master-
    cluster: build02
>>>>>>> 2ccc2e85
    context: ci/prow/e2e-aws
    decorate: true
    labels:
      ci-operator.openshift.io/prowgen-controlled: "true"
      pj-rehearse.openshift.io/can-be-rehearsed: "true"
    name: pull-ci-openshift-cluster-nfd-operator-master-e2e-aws
    rerun_command: /test e2e-aws
    spec:
      containers:
      - args:
        - --gcs-upload-secret=/secrets/gcs/service-account.json
        - --image-import-pull-secret=/etc/pull-secret/.dockerconfigjson
        - --lease-server-credentials-file=/etc/boskos/credentials
        - --report-credentials-file=/etc/report/credentials
        - --secret-dir=/usr/local/e2e-aws-cluster-profile
        - --target=e2e-aws
        command:
        - ci-operator
        image: ci-operator:latest
        imagePullPolicy: Always
        name: ""
        resources:
          requests:
            cpu: 10m
        volumeMounts:
        - mountPath: /etc/boskos
          name: boskos
          readOnly: true
        - mountPath: /usr/local/e2e-aws-cluster-profile
          name: cluster-profile
        - mountPath: /secrets/gcs
          name: gcs-credentials
          readOnly: true
        - mountPath: /etc/pull-secret
          name: pull-secret
          readOnly: true
        - mountPath: /etc/report
          name: result-aggregator
          readOnly: true
      serviceAccountName: ci-operator
      volumes:
      - name: boskos
        secret:
          items:
          - key: credentials
            path: credentials
          secretName: boskos-credentials
      - name: cluster-profile
        projected:
          sources:
          - secret:
              name: cluster-secrets-aws
      - name: pull-secret
        secret:
          secretName: registry-pull-credentials
      - name: result-aggregator
        secret:
          secretName: result-aggregator
    trigger: (?m)^/test( | .* )e2e-aws,?($|\s.*)
  - agent: kubernetes
    always_run: true
    branches:
    - ^master$
    - ^master-
    cluster: build02
    context: ci/prow/e2e-upgrade
    decorate: true
    labels:
      ci-operator.openshift.io/prowgen-controlled: "true"
      pj-rehearse.openshift.io/can-be-rehearsed: "true"
    name: pull-ci-openshift-cluster-nfd-operator-master-e2e-upgrade
    rerun_command: /test e2e-upgrade
    spec:
      containers:
      - args:
        - --gcs-upload-secret=/secrets/gcs/service-account.json
        - --image-import-pull-secret=/etc/pull-secret/.dockerconfigjson
        - --lease-server-credentials-file=/etc/boskos/credentials
        - --report-credentials-file=/etc/report/credentials
        - --secret-dir=/usr/local/e2e-upgrade-cluster-profile
        - --target=e2e-upgrade
        command:
        - ci-operator
        image: ci-operator:latest
        imagePullPolicy: Always
        name: ""
        resources:
          requests:
            cpu: 10m
        volumeMounts:
        - mountPath: /etc/boskos
          name: boskos
          readOnly: true
        - mountPath: /usr/local/e2e-upgrade-cluster-profile
          name: cluster-profile
        - mountPath: /secrets/gcs
          name: gcs-credentials
          readOnly: true
        - mountPath: /etc/pull-secret
          name: pull-secret
          readOnly: true
        - mountPath: /etc/report
          name: result-aggregator
          readOnly: true
      serviceAccountName: ci-operator
      volumes:
      - name: boskos
        secret:
          items:
          - key: credentials
            path: credentials
          secretName: boskos-credentials
      - name: cluster-profile
        projected:
          sources:
          - secret:
              name: cluster-secrets-aws
      - name: pull-secret
        secret:
          secretName: registry-pull-credentials
      - name: result-aggregator
        secret:
          secretName: result-aggregator
    trigger: (?m)^/test( | .* )e2e-upgrade,?($|\s.*)
  - agent: kubernetes
    always_run: true
    branches:
    - ^master$
    - ^master-
    cluster: build02
    context: ci/prow/images
    decorate: true
    labels:
      ci-operator.openshift.io/prowgen-controlled: "true"
      pj-rehearse.openshift.io/can-be-rehearsed: "true"
    name: pull-ci-openshift-cluster-nfd-operator-master-images
    rerun_command: /test images
    spec:
      containers:
      - args:
        - --gcs-upload-secret=/secrets/gcs/service-account.json
        - --image-import-pull-secret=/etc/pull-secret/.dockerconfigjson
        - --report-credentials-file=/etc/report/credentials
        - --target=[images]
        - --target=[release:latest]
        command:
        - ci-operator
        image: ci-operator:latest
        imagePullPolicy: Always
        name: ""
        resources:
          requests:
            cpu: 10m
        volumeMounts:
        - mountPath: /secrets/gcs
          name: gcs-credentials
          readOnly: true
        - mountPath: /etc/pull-secret
          name: pull-secret
          readOnly: true
        - mountPath: /etc/report
          name: result-aggregator
          readOnly: true
      serviceAccountName: ci-operator
      volumes:
      - name: pull-secret
        secret:
          secretName: registry-pull-credentials
      - name: result-aggregator
        secret:
          secretName: result-aggregator
    trigger: (?m)^/test( | .* )images,?($|\s.*)
  - agent: kubernetes
    always_run: true
    branches:
    - ^master$
    - ^master-
    cluster: build02
    context: ci/prow/unit
    decorate: true
    labels:
      ci-operator.openshift.io/prowgen-controlled: "true"
      pj-rehearse.openshift.io/can-be-rehearsed: "true"
    name: pull-ci-openshift-cluster-nfd-operator-master-unit
    rerun_command: /test unit
    spec:
      containers:
      - args:
        - --gcs-upload-secret=/secrets/gcs/service-account.json
        - --image-import-pull-secret=/etc/pull-secret/.dockerconfigjson
        - --report-credentials-file=/etc/report/credentials
        - --target=unit
        command:
        - ci-operator
        image: ci-operator:latest
        imagePullPolicy: Always
        name: ""
        resources:
          requests:
            cpu: 10m
        volumeMounts:
        - mountPath: /secrets/gcs
          name: gcs-credentials
          readOnly: true
        - mountPath: /etc/pull-secret
          name: pull-secret
          readOnly: true
        - mountPath: /etc/report
          name: result-aggregator
          readOnly: true
      serviceAccountName: ci-operator
      volumes:
      - name: pull-secret
        secret:
          secretName: registry-pull-credentials
      - name: result-aggregator
        secret:
          secretName: result-aggregator
    trigger: (?m)^/test( | .* )unit,?($|\s.*)
  - agent: kubernetes
    always_run: true
    branches:
    - ^master$
    - ^master-
    cluster: build02
    context: ci/prow/verify
    decorate: true
    labels:
      ci-operator.openshift.io/prowgen-controlled: "true"
      pj-rehearse.openshift.io/can-be-rehearsed: "true"
    name: pull-ci-openshift-cluster-nfd-operator-master-verify
    rerun_command: /test verify
    spec:
      containers:
      - args:
        - --gcs-upload-secret=/secrets/gcs/service-account.json
        - --image-import-pull-secret=/etc/pull-secret/.dockerconfigjson
        - --report-credentials-file=/etc/report/credentials
        - --target=verify
        command:
        - ci-operator
        image: ci-operator:latest
        imagePullPolicy: Always
        name: ""
        resources:
          requests:
            cpu: 10m
        volumeMounts:
        - mountPath: /secrets/gcs
          name: gcs-credentials
          readOnly: true
        - mountPath: /etc/pull-secret
          name: pull-secret
          readOnly: true
        - mountPath: /etc/report
          name: result-aggregator
          readOnly: true
      serviceAccountName: ci-operator
      volumes:
      - name: pull-secret
        secret:
          secretName: registry-pull-credentials
      - name: result-aggregator
        secret:
          secretName: result-aggregator
    trigger: (?m)^/test( | .* )verify,?($|\s.*)<|MERGE_RESOLUTION|>--- conflicted
+++ resolved
@@ -3,60 +3,9 @@
   - agent: kubernetes
     always_run: true
     branches:
-<<<<<<< HEAD
-    - master
-    cluster: build01
-    context: ci/prow/ci-index
-    decorate: true
-    labels:
-      ci-operator.openshift.io/prowgen-controlled: "true"
-      pj-rehearse.openshift.io/can-be-rehearsed: "true"
-    name: pull-ci-openshift-cluster-nfd-operator-master-ci-index
-    rerun_command: /test ci-index
-    spec:
-      containers:
-      - args:
-        - --gcs-upload-secret=/secrets/gcs/service-account.json
-        - --image-import-pull-secret=/etc/pull-secret/.dockerconfigjson
-        - --report-credentials-file=/etc/report/credentials
-        - --target=ci-index
-        command:
-        - ci-operator
-        image: ci-operator:latest
-        imagePullPolicy: Always
-        name: ""
-        resources:
-          requests:
-            cpu: 10m
-        volumeMounts:
-        - mountPath: /secrets/gcs
-          name: gcs-credentials
-          readOnly: true
-        - mountPath: /etc/pull-secret
-          name: pull-secret
-          readOnly: true
-        - mountPath: /etc/report
-          name: result-aggregator
-          readOnly: true
-      serviceAccountName: ci-operator
-      volumes:
-      - name: pull-secret
-        secret:
-          secretName: registry-pull-credentials
-      - name: result-aggregator
-        secret:
-          secretName: result-aggregator
-    trigger: (?m)^/test( | .* )ci-index,?($|\s.*)
-  - agent: kubernetes
-    always_run: true
-    branches:
-    - master
-    cluster: build01
-=======
-    - ^master$
-    - ^master-
-    cluster: build02
->>>>>>> 2ccc2e85
+    - ^master$
+    - ^master-
+    cluster: build02
     context: ci/prow/e2e-aws
     decorate: true
     labels:
