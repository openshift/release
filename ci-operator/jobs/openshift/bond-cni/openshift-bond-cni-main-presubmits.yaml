--- conflicted
+++ resolved
@@ -5,11 +5,7 @@
     branches:
     - ^main$
     - ^main-
-<<<<<<< HEAD
-    cluster: build06
-=======
-    cluster: build11
->>>>>>> 635a2bef
+    cluster: build11
     context: ci/prow/e2e-aws
     decorate: true
     decoration_config:
@@ -83,7 +79,7 @@
     branches:
     - ^main$
     - ^main-
-    cluster: build06
+    cluster: build11
     context: ci/prow/images
     decorate: true
     decoration_config:
@@ -139,11 +135,7 @@
     branches:
     - ^main$
     - ^main-
-<<<<<<< HEAD
-    cluster: build06
-=======
-    cluster: build11
->>>>>>> 635a2bef
+    cluster: build11
     context: ci/prow/okd-scos-e2e-aws-ovn
     decorate: true
     decoration_config:
@@ -221,7 +213,7 @@
     branches:
     - ^main$
     - ^main-
-    cluster: build06
+    cluster: build11
     context: ci/prow/okd-scos-images
     decorate: true
     decoration_config:
