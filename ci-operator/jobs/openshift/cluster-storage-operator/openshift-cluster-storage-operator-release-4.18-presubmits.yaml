--- conflicted
+++ resolved
@@ -5,11 +5,7 @@
     branches:
     - ^release-4\.18$
     - ^release-4\.18-
-<<<<<<< HEAD
-    cluster: build06
-=======
-    cluster: build02
->>>>>>> 635a2bef
+    cluster: build02
     context: ci/prow/e2e-aws-csi
     decorate: true
     labels:
@@ -81,11 +77,7 @@
     branches:
     - ^release-4\.18$
     - ^release-4\.18-
-<<<<<<< HEAD
-    cluster: build06
-=======
-    cluster: build02
->>>>>>> 635a2bef
+    cluster: build02
     context: ci/prow/e2e-aws-ovn
     decorate: true
     labels:
@@ -158,11 +150,7 @@
     branches:
     - ^release-4\.18$
     - ^release-4\.18-
-<<<<<<< HEAD
-    cluster: build06
-=======
-    cluster: build02
->>>>>>> 635a2bef
+    cluster: build02
     context: ci/prow/e2e-aws-ovn-upgrade
     decorate: true
     labels:
@@ -815,11 +803,7 @@
     branches:
     - ^release-4\.18$
     - ^release-4\.18-
-<<<<<<< HEAD
-    cluster: build06
-=======
-    cluster: build02
->>>>>>> 635a2bef
+    cluster: build02
     context: ci/prow/e2e-openstack
     decorate: true
     labels:
@@ -1038,11 +1022,7 @@
     branches:
     - ^release-4\.18$
     - ^release-4\.18-
-<<<<<<< HEAD
-    cluster: build06
-=======
-    cluster: build02
->>>>>>> 635a2bef
+    cluster: build02
     context: ci/prow/e2e-openstack-parallel
     decorate: true
     labels:
@@ -1604,11 +1584,7 @@
     branches:
     - ^release-4\.18$
     - ^release-4\.18-
-<<<<<<< HEAD
-    cluster: build06
-=======
-    cluster: build02
->>>>>>> 635a2bef
+    cluster: build02
     context: ci/prow/okd-scos-e2e-aws-ovn
     decorate: true
     decoration_config:
