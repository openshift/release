--- conflicted
+++ resolved
@@ -5,11 +5,7 @@
     branches:
     - ^release-4\.20$
     - ^release-4\.20-
-<<<<<<< HEAD
-    cluster: build06
-=======
-    cluster: build03
->>>>>>> 635a2bef
+    cluster: build03
     context: ci/prow/e2e-aws-csi
     decorate: true
     labels:
@@ -81,11 +77,7 @@
     branches:
     - ^release-4\.20$
     - ^release-4\.20-
-<<<<<<< HEAD
-    cluster: build06
-=======
-    cluster: build03
->>>>>>> 635a2bef
+    cluster: build03
     context: ci/prow/e2e-aws-ovn
     decorate: true
     labels:
@@ -158,11 +150,7 @@
     branches:
     - ^release-4\.20$
     - ^release-4\.20-
-<<<<<<< HEAD
-    cluster: build06
-=======
-    cluster: build03
->>>>>>> 635a2bef
+    cluster: build03
     context: ci/prow/e2e-aws-ovn-upgrade
     decorate: true
     labels:
@@ -815,11 +803,7 @@
     branches:
     - ^release-4\.20$
     - ^release-4\.20-
-<<<<<<< HEAD
-    cluster: build06
-=======
-    cluster: build03
->>>>>>> 635a2bef
+    cluster: build03
     context: ci/prow/e2e-openstack
     decorate: true
     labels:
@@ -1038,11 +1022,7 @@
     branches:
     - ^release-4\.20$
     - ^release-4\.20-
-<<<<<<< HEAD
-    cluster: build06
-=======
-    cluster: build03
->>>>>>> 635a2bef
+    cluster: build03
     context: ci/prow/e2e-openstack-parallel
     decorate: true
     labels:
