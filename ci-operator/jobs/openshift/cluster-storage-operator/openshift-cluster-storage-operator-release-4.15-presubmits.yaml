presubmits:
  openshift/cluster-storage-operator:
  - agent: kubernetes
    always_run: false
    branches:
    - ^release-4\.15$
    - ^release-4\.15-
<<<<<<< HEAD
    cluster: build06
=======
    cluster: build02
>>>>>>> 635a2bef
    context: ci/prow/e2e-aws-csi
    decorate: true
    labels:
      ci-operator.openshift.io/cloud: aws
      ci-operator.openshift.io/cloud-cluster-profile: aws
      ci.openshift.io/generator: prowgen
      pj-rehearse.openshift.io/can-be-rehearsed: "true"
    name: pull-ci-openshift-cluster-storage-operator-release-4.15-e2e-aws-csi
    rerun_command: /test e2e-aws-csi
    spec:
      containers:
      - args:
        - --gcs-upload-secret=/secrets/gcs/service-account.json
        - --image-import-pull-secret=/etc/pull-secret/.dockerconfigjson
        - --lease-server-credentials-file=/etc/boskos/credentials
        - --report-credentials-file=/etc/report/credentials
        - --secret-dir=/secrets/ci-pull-credentials
        - --target=e2e-aws-csi
        command:
        - ci-operator
        image: ci-operator:latest
        imagePullPolicy: Always
        name: ""
        resources:
          requests:
            cpu: 10m
        volumeMounts:
        - mountPath: /etc/boskos
          name: boskos
          readOnly: true
        - mountPath: /secrets/ci-pull-credentials
          name: ci-pull-credentials
          readOnly: true
        - mountPath: /secrets/gcs
          name: gcs-credentials
          readOnly: true
        - mountPath: /secrets/manifest-tool
          name: manifest-tool-local-pusher
          readOnly: true
        - mountPath: /etc/pull-secret
          name: pull-secret
          readOnly: true
        - mountPath: /etc/report
          name: result-aggregator
          readOnly: true
      serviceAccountName: ci-operator
      volumes:
      - name: boskos
        secret:
          items:
          - key: credentials
            path: credentials
          secretName: boskos-credentials
      - name: ci-pull-credentials
        secret:
          secretName: ci-pull-credentials
      - name: manifest-tool-local-pusher
        secret:
          secretName: manifest-tool-local-pusher
      - name: pull-secret
        secret:
          secretName: registry-pull-credentials
      - name: result-aggregator
        secret:
          secretName: result-aggregator
    trigger: (?m)^/test( | .* )e2e-aws-csi,?($|\s.*)
  - agent: kubernetes
    always_run: true
    branches:
    - ^release-4\.15$
    - ^release-4\.15-
<<<<<<< HEAD
    cluster: build06
=======
    cluster: build02
>>>>>>> 635a2bef
    context: ci/prow/e2e-aws-ovn
    decorate: true
    labels:
      ci-operator.openshift.io/cloud: aws
      ci-operator.openshift.io/cloud-cluster-profile: aws
      ci.openshift.io/generator: prowgen
      pj-rehearse.openshift.io/can-be-rehearsed: "true"
    name: pull-ci-openshift-cluster-storage-operator-release-4.15-e2e-aws-ovn
    optional: true
    rerun_command: /test e2e-aws-ovn
    spec:
      containers:
      - args:
        - --gcs-upload-secret=/secrets/gcs/service-account.json
        - --image-import-pull-secret=/etc/pull-secret/.dockerconfigjson
        - --lease-server-credentials-file=/etc/boskos/credentials
        - --report-credentials-file=/etc/report/credentials
        - --secret-dir=/secrets/ci-pull-credentials
        - --target=e2e-aws-ovn
        command:
        - ci-operator
        image: ci-operator:latest
        imagePullPolicy: Always
        name: ""
        resources:
          requests:
            cpu: 10m
        volumeMounts:
        - mountPath: /etc/boskos
          name: boskos
          readOnly: true
        - mountPath: /secrets/ci-pull-credentials
          name: ci-pull-credentials
          readOnly: true
        - mountPath: /secrets/gcs
          name: gcs-credentials
          readOnly: true
        - mountPath: /secrets/manifest-tool
          name: manifest-tool-local-pusher
          readOnly: true
        - mountPath: /etc/pull-secret
          name: pull-secret
          readOnly: true
        - mountPath: /etc/report
          name: result-aggregator
          readOnly: true
      serviceAccountName: ci-operator
      volumes:
      - name: boskos
        secret:
          items:
          - key: credentials
            path: credentials
          secretName: boskos-credentials
      - name: ci-pull-credentials
        secret:
          secretName: ci-pull-credentials
      - name: manifest-tool-local-pusher
        secret:
          secretName: manifest-tool-local-pusher
      - name: pull-secret
        secret:
          secretName: registry-pull-credentials
      - name: result-aggregator
        secret:
          secretName: result-aggregator
    trigger: (?m)^/test( | .* )e2e-aws-ovn,?($|\s.*)
  - agent: kubernetes
    always_run: true
    branches:
    - ^release-4\.15$
    - ^release-4\.15-
<<<<<<< HEAD
    cluster: build06
=======
    cluster: build02
>>>>>>> 635a2bef
    context: ci/prow/e2e-aws-ovn-upgrade
    decorate: true
    labels:
      ci-operator.openshift.io/cloud: aws
      ci-operator.openshift.io/cloud-cluster-profile: aws
      ci.openshift.io/generator: prowgen
      pj-rehearse.openshift.io/can-be-rehearsed: "true"
    name: pull-ci-openshift-cluster-storage-operator-release-4.15-e2e-aws-ovn-upgrade
    rerun_command: /test e2e-aws-ovn-upgrade
    spec:
      containers:
      - args:
        - --gcs-upload-secret=/secrets/gcs/service-account.json
        - --image-import-pull-secret=/etc/pull-secret/.dockerconfigjson
        - --lease-server-credentials-file=/etc/boskos/credentials
        - --report-credentials-file=/etc/report/credentials
        - --secret-dir=/secrets/ci-pull-credentials
        - --target=e2e-aws-ovn-upgrade
        command:
        - ci-operator
        image: ci-operator:latest
        imagePullPolicy: Always
        name: ""
        resources:
          requests:
            cpu: 10m
        volumeMounts:
        - mountPath: /etc/boskos
          name: boskos
          readOnly: true
        - mountPath: /secrets/ci-pull-credentials
          name: ci-pull-credentials
          readOnly: true
        - mountPath: /secrets/gcs
          name: gcs-credentials
          readOnly: true
        - mountPath: /secrets/manifest-tool
          name: manifest-tool-local-pusher
          readOnly: true
        - mountPath: /etc/pull-secret
          name: pull-secret
          readOnly: true
        - mountPath: /etc/report
          name: result-aggregator
          readOnly: true
      serviceAccountName: ci-operator
      volumes:
      - name: boskos
        secret:
          items:
          - key: credentials
            path: credentials
          secretName: boskos-credentials
      - name: ci-pull-credentials
        secret:
          secretName: ci-pull-credentials
      - name: manifest-tool-local-pusher
        secret:
          secretName: manifest-tool-local-pusher
      - name: pull-secret
        secret:
          secretName: registry-pull-credentials
      - name: result-aggregator
        secret:
          secretName: result-aggregator
    trigger: (?m)^/test( | .* )e2e-aws-ovn-upgrade,?($|\s.*)
  - agent: kubernetes
    always_run: false
    branches:
    - ^release-4\.15$
    - ^release-4\.15-
<<<<<<< HEAD
    cluster: build06
=======
    cluster: build02
>>>>>>> 635a2bef
    context: ci/prow/e2e-aws-shared-resources
    decorate: true
    labels:
      ci-operator.openshift.io/cloud: aws
      ci-operator.openshift.io/cloud-cluster-profile: aws
      ci.openshift.io/generator: prowgen
      pj-rehearse.openshift.io/can-be-rehearsed: "true"
    name: pull-ci-openshift-cluster-storage-operator-release-4.15-e2e-aws-shared-resources
    optional: true
    rerun_command: /test e2e-aws-shared-resources
    spec:
      containers:
      - args:
        - --gcs-upload-secret=/secrets/gcs/service-account.json
        - --image-import-pull-secret=/etc/pull-secret/.dockerconfigjson
        - --lease-server-credentials-file=/etc/boskos/credentials
        - --report-credentials-file=/etc/report/credentials
        - --secret-dir=/secrets/ci-pull-credentials
        - --target=e2e-aws-shared-resources
        command:
        - ci-operator
        image: ci-operator:latest
        imagePullPolicy: Always
        name: ""
        resources:
          requests:
            cpu: 10m
        volumeMounts:
        - mountPath: /etc/boskos
          name: boskos
          readOnly: true
        - mountPath: /secrets/ci-pull-credentials
          name: ci-pull-credentials
          readOnly: true
        - mountPath: /secrets/gcs
          name: gcs-credentials
          readOnly: true
        - mountPath: /secrets/manifest-tool
          name: manifest-tool-local-pusher
          readOnly: true
        - mountPath: /etc/pull-secret
          name: pull-secret
          readOnly: true
        - mountPath: /etc/report
          name: result-aggregator
          readOnly: true
      serviceAccountName: ci-operator
      volumes:
      - name: boskos
        secret:
          items:
          - key: credentials
            path: credentials
          secretName: boskos-credentials
      - name: ci-pull-credentials
        secret:
          secretName: ci-pull-credentials
      - name: manifest-tool-local-pusher
        secret:
          secretName: manifest-tool-local-pusher
      - name: pull-secret
        secret:
          secretName: registry-pull-credentials
      - name: result-aggregator
        secret:
          secretName: result-aggregator
    trigger: (?m)^/test( | .* )e2e-aws-shared-resources,?($|\s.*)
  - agent: kubernetes
    always_run: true
    branches:
    - ^release-4\.15$
    - ^release-4\.15-
    cluster: build02
    context: ci/prow/e2e-azure-csi
    decorate: true
    labels:
      ci-operator.openshift.io/cloud: azure4
      ci-operator.openshift.io/cloud-cluster-profile: azure4
      ci.openshift.io/generator: prowgen
      pj-rehearse.openshift.io/can-be-rehearsed: "true"
    name: pull-ci-openshift-cluster-storage-operator-release-4.15-e2e-azure-csi
    rerun_command: /test e2e-azure-csi
    spec:
      containers:
      - args:
        - --gcs-upload-secret=/secrets/gcs/service-account.json
        - --image-import-pull-secret=/etc/pull-secret/.dockerconfigjson
        - --lease-server-credentials-file=/etc/boskos/credentials
        - --report-credentials-file=/etc/report/credentials
        - --secret-dir=/secrets/ci-pull-credentials
        - --target=e2e-azure-csi
        command:
        - ci-operator
        image: ci-operator:latest
        imagePullPolicy: Always
        name: ""
        resources:
          requests:
            cpu: 10m
        volumeMounts:
        - mountPath: /etc/boskos
          name: boskos
          readOnly: true
        - mountPath: /secrets/ci-pull-credentials
          name: ci-pull-credentials
          readOnly: true
        - mountPath: /secrets/gcs
          name: gcs-credentials
          readOnly: true
        - mountPath: /secrets/manifest-tool
          name: manifest-tool-local-pusher
          readOnly: true
        - mountPath: /etc/pull-secret
          name: pull-secret
          readOnly: true
        - mountPath: /etc/report
          name: result-aggregator
          readOnly: true
      serviceAccountName: ci-operator
      volumes:
      - name: boskos
        secret:
          items:
          - key: credentials
            path: credentials
          secretName: boskos-credentials
      - name: ci-pull-credentials
        secret:
          secretName: ci-pull-credentials
      - name: manifest-tool-local-pusher
        secret:
          secretName: manifest-tool-local-pusher
      - name: pull-secret
        secret:
          secretName: registry-pull-credentials
      - name: result-aggregator
        secret:
          secretName: result-aggregator
    trigger: (?m)^/test( | .* )e2e-azure-csi,?($|\s.*)
  - agent: kubernetes
    always_run: true
    branches:
    - ^release-4\.15$
    - ^release-4\.15-
    cluster: build02
    context: ci/prow/e2e-azure-file-csi
    decorate: true
    labels:
      ci-operator.openshift.io/cloud: azure4
      ci-operator.openshift.io/cloud-cluster-profile: azure4
      ci.openshift.io/generator: prowgen
      pj-rehearse.openshift.io/can-be-rehearsed: "true"
    name: pull-ci-openshift-cluster-storage-operator-release-4.15-e2e-azure-file-csi
    rerun_command: /test e2e-azure-file-csi
    spec:
      containers:
      - args:
        - --gcs-upload-secret=/secrets/gcs/service-account.json
        - --image-import-pull-secret=/etc/pull-secret/.dockerconfigjson
        - --lease-server-credentials-file=/etc/boskos/credentials
        - --report-credentials-file=/etc/report/credentials
        - --secret-dir=/secrets/ci-pull-credentials
        - --target=e2e-azure-file-csi
        command:
        - ci-operator
        image: ci-operator:latest
        imagePullPolicy: Always
        name: ""
        resources:
          requests:
            cpu: 10m
        volumeMounts:
        - mountPath: /etc/boskos
          name: boskos
          readOnly: true
        - mountPath: /secrets/ci-pull-credentials
          name: ci-pull-credentials
          readOnly: true
        - mountPath: /secrets/gcs
          name: gcs-credentials
          readOnly: true
        - mountPath: /secrets/manifest-tool
          name: manifest-tool-local-pusher
          readOnly: true
        - mountPath: /etc/pull-secret
          name: pull-secret
          readOnly: true
        - mountPath: /etc/report
          name: result-aggregator
          readOnly: true
      serviceAccountName: ci-operator
      volumes:
      - name: boskos
        secret:
          items:
          - key: credentials
            path: credentials
          secretName: boskos-credentials
      - name: ci-pull-credentials
        secret:
          secretName: ci-pull-credentials
      - name: manifest-tool-local-pusher
        secret:
          secretName: manifest-tool-local-pusher
      - name: pull-secret
        secret:
          secretName: registry-pull-credentials
      - name: result-aggregator
        secret:
          secretName: result-aggregator
    trigger: (?m)^/test( | .* )e2e-azure-file-csi,?($|\s.*)
  - agent: kubernetes
    always_run: false
    branches:
    - ^release-4\.15$
    - ^release-4\.15-
    cluster: build02
    context: ci/prow/e2e-azure-manual-oidc
    decorate: true
    labels:
      ci-operator.openshift.io/cloud: azure4
      ci-operator.openshift.io/cloud-cluster-profile: azure4
      ci.openshift.io/generator: prowgen
      pj-rehearse.openshift.io/can-be-rehearsed: "true"
    name: pull-ci-openshift-cluster-storage-operator-release-4.15-e2e-azure-manual-oidc
    optional: true
    rerun_command: /test e2e-azure-manual-oidc
    spec:
      containers:
      - args:
        - --gcs-upload-secret=/secrets/gcs/service-account.json
        - --image-import-pull-secret=/etc/pull-secret/.dockerconfigjson
        - --lease-server-credentials-file=/etc/boskos/credentials
        - --report-credentials-file=/etc/report/credentials
        - --secret-dir=/secrets/ci-pull-credentials
        - --target=e2e-azure-manual-oidc
        command:
        - ci-operator
        image: ci-operator:latest
        imagePullPolicy: Always
        name: ""
        resources:
          requests:
            cpu: 10m
        volumeMounts:
        - mountPath: /etc/boskos
          name: boskos
          readOnly: true
        - mountPath: /secrets/ci-pull-credentials
          name: ci-pull-credentials
          readOnly: true
        - mountPath: /secrets/gcs
          name: gcs-credentials
          readOnly: true
        - mountPath: /secrets/manifest-tool
          name: manifest-tool-local-pusher
          readOnly: true
        - mountPath: /etc/pull-secret
          name: pull-secret
          readOnly: true
        - mountPath: /etc/report
          name: result-aggregator
          readOnly: true
      serviceAccountName: ci-operator
      volumes:
      - name: boskos
        secret:
          items:
          - key: credentials
            path: credentials
          secretName: boskos-credentials
      - name: ci-pull-credentials
        secret:
          secretName: ci-pull-credentials
      - name: manifest-tool-local-pusher
        secret:
          secretName: manifest-tool-local-pusher
      - name: pull-secret
        secret:
          secretName: registry-pull-credentials
      - name: result-aggregator
        secret:
          secretName: result-aggregator
    trigger: (?m)^/test( | .* )e2e-azure-manual-oidc,?($|\s.*)
  - agent: kubernetes
    always_run: true
    branches:
    - ^release-4\.15$
    - ^release-4\.15-
    cluster: build02
    context: ci/prow/e2e-azure-ovn
    decorate: true
    labels:
      ci-operator.openshift.io/cloud: azure4
      ci-operator.openshift.io/cloud-cluster-profile: azure4
      ci.openshift.io/generator: prowgen
      pj-rehearse.openshift.io/can-be-rehearsed: "true"
    name: pull-ci-openshift-cluster-storage-operator-release-4.15-e2e-azure-ovn
    optional: true
    rerun_command: /test e2e-azure-ovn
    spec:
      containers:
      - args:
        - --gcs-upload-secret=/secrets/gcs/service-account.json
        - --image-import-pull-secret=/etc/pull-secret/.dockerconfigjson
        - --lease-server-credentials-file=/etc/boskos/credentials
        - --report-credentials-file=/etc/report/credentials
        - --secret-dir=/secrets/ci-pull-credentials
        - --target=e2e-azure-ovn
        command:
        - ci-operator
        image: ci-operator:latest
        imagePullPolicy: Always
        name: ""
        resources:
          requests:
            cpu: 10m
        volumeMounts:
        - mountPath: /etc/boskos
          name: boskos
          readOnly: true
        - mountPath: /secrets/ci-pull-credentials
          name: ci-pull-credentials
          readOnly: true
        - mountPath: /secrets/gcs
          name: gcs-credentials
          readOnly: true
        - mountPath: /secrets/manifest-tool
          name: manifest-tool-local-pusher
          readOnly: true
        - mountPath: /etc/pull-secret
          name: pull-secret
          readOnly: true
        - mountPath: /etc/report
          name: result-aggregator
          readOnly: true
      serviceAccountName: ci-operator
      volumes:
      - name: boskos
        secret:
          items:
          - key: credentials
            path: credentials
          secretName: boskos-credentials
      - name: ci-pull-credentials
        secret:
          secretName: ci-pull-credentials
      - name: manifest-tool-local-pusher
        secret:
          secretName: manifest-tool-local-pusher
      - name: pull-secret
        secret:
          secretName: registry-pull-credentials
      - name: result-aggregator
        secret:
          secretName: result-aggregator
    trigger: (?m)^/test( | .* )e2e-azure-ovn,?($|\s.*)
  - agent: kubernetes
    always_run: false
    branches:
    - ^release-4\.15$
    - ^release-4\.15-
    cluster: build02
    context: ci/prow/e2e-gcp-csi
    decorate: true
    labels:
      ci-operator.openshift.io/cloud: gcp
      ci-operator.openshift.io/cloud-cluster-profile: gcp
      ci.openshift.io/generator: prowgen
      pj-rehearse.openshift.io/can-be-rehearsed: "true"
    name: pull-ci-openshift-cluster-storage-operator-release-4.15-e2e-gcp-csi
    rerun_command: /test e2e-gcp-csi
    spec:
      containers:
      - args:
        - --gcs-upload-secret=/secrets/gcs/service-account.json
        - --image-import-pull-secret=/etc/pull-secret/.dockerconfigjson
        - --lease-server-credentials-file=/etc/boskos/credentials
        - --report-credentials-file=/etc/report/credentials
        - --secret-dir=/secrets/ci-pull-credentials
        - --target=e2e-gcp-csi
        command:
        - ci-operator
        image: ci-operator:latest
        imagePullPolicy: Always
        name: ""
        resources:
          requests:
            cpu: 10m
        volumeMounts:
        - mountPath: /etc/boskos
          name: boskos
          readOnly: true
        - mountPath: /secrets/ci-pull-credentials
          name: ci-pull-credentials
          readOnly: true
        - mountPath: /secrets/gcs
          name: gcs-credentials
          readOnly: true
        - mountPath: /secrets/manifest-tool
          name: manifest-tool-local-pusher
          readOnly: true
        - mountPath: /etc/pull-secret
          name: pull-secret
          readOnly: true
        - mountPath: /etc/report
          name: result-aggregator
          readOnly: true
      serviceAccountName: ci-operator
      volumes:
      - name: boskos
        secret:
          items:
          - key: credentials
            path: credentials
          secretName: boskos-credentials
      - name: ci-pull-credentials
        secret:
          secretName: ci-pull-credentials
      - name: manifest-tool-local-pusher
        secret:
          secretName: manifest-tool-local-pusher
      - name: pull-secret
        secret:
          secretName: registry-pull-credentials
      - name: result-aggregator
        secret:
          secretName: result-aggregator
    trigger: (?m)^/test( | .* )e2e-gcp-csi,?($|\s.*)
  - agent: kubernetes
    always_run: true
    branches:
    - ^release-4\.15$
    - ^release-4\.15-
    cluster: build02
    context: ci/prow/e2e-gcp-manual-oidc
    decorate: true
    labels:
      ci-operator.openshift.io/cloud: gcp
      ci-operator.openshift.io/cloud-cluster-profile: gcp
      ci.openshift.io/generator: prowgen
      pj-rehearse.openshift.io/can-be-rehearsed: "true"
    name: pull-ci-openshift-cluster-storage-operator-release-4.15-e2e-gcp-manual-oidc
    optional: true
    rerun_command: /test e2e-gcp-manual-oidc
    spec:
      containers:
      - args:
        - --gcs-upload-secret=/secrets/gcs/service-account.json
        - --image-import-pull-secret=/etc/pull-secret/.dockerconfigjson
        - --lease-server-credentials-file=/etc/boskos/credentials
        - --report-credentials-file=/etc/report/credentials
        - --secret-dir=/secrets/ci-pull-credentials
        - --target=e2e-gcp-manual-oidc
        command:
        - ci-operator
        image: ci-operator:latest
        imagePullPolicy: Always
        name: ""
        resources:
          requests:
            cpu: 10m
        volumeMounts:
        - mountPath: /etc/boskos
          name: boskos
          readOnly: true
        - mountPath: /secrets/ci-pull-credentials
          name: ci-pull-credentials
          readOnly: true
        - mountPath: /secrets/gcs
          name: gcs-credentials
          readOnly: true
        - mountPath: /secrets/manifest-tool
          name: manifest-tool-local-pusher
          readOnly: true
        - mountPath: /etc/pull-secret
          name: pull-secret
          readOnly: true
        - mountPath: /etc/report
          name: result-aggregator
          readOnly: true
      serviceAccountName: ci-operator
      volumes:
      - name: boskos
        secret:
          items:
          - key: credentials
            path: credentials
          secretName: boskos-credentials
      - name: ci-pull-credentials
        secret:
          secretName: ci-pull-credentials
      - name: manifest-tool-local-pusher
        secret:
          secretName: manifest-tool-local-pusher
      - name: pull-secret
        secret:
          secretName: registry-pull-credentials
      - name: result-aggregator
        secret:
          secretName: result-aggregator
    trigger: (?m)^/test( | .* )e2e-gcp-manual-oidc,?($|\s.*)
  - agent: kubernetes
    always_run: true
    branches:
    - ^release-4\.15$
    - ^release-4\.15-
    cluster: build02
    context: ci/prow/e2e-gcp-ovn
    decorate: true
    labels:
      ci-operator.openshift.io/cloud: gcp
      ci-operator.openshift.io/cloud-cluster-profile: gcp
      ci.openshift.io/generator: prowgen
      pj-rehearse.openshift.io/can-be-rehearsed: "true"
    name: pull-ci-openshift-cluster-storage-operator-release-4.15-e2e-gcp-ovn
    optional: true
    rerun_command: /test e2e-gcp-ovn
    spec:
      containers:
      - args:
        - --gcs-upload-secret=/secrets/gcs/service-account.json
        - --image-import-pull-secret=/etc/pull-secret/.dockerconfigjson
        - --lease-server-credentials-file=/etc/boskos/credentials
        - --report-credentials-file=/etc/report/credentials
        - --secret-dir=/secrets/ci-pull-credentials
        - --target=e2e-gcp-ovn
        command:
        - ci-operator
        image: ci-operator:latest
        imagePullPolicy: Always
        name: ""
        resources:
          requests:
            cpu: 10m
        volumeMounts:
        - mountPath: /etc/boskos
          name: boskos
          readOnly: true
        - mountPath: /secrets/ci-pull-credentials
          name: ci-pull-credentials
          readOnly: true
        - mountPath: /secrets/gcs
          name: gcs-credentials
          readOnly: true
        - mountPath: /secrets/manifest-tool
          name: manifest-tool-local-pusher
          readOnly: true
        - mountPath: /etc/pull-secret
          name: pull-secret
          readOnly: true
        - mountPath: /etc/report
          name: result-aggregator
          readOnly: true
      serviceAccountName: ci-operator
      volumes:
      - name: boskos
        secret:
          items:
          - key: credentials
            path: credentials
          secretName: boskos-credentials
      - name: ci-pull-credentials
        secret:
          secretName: ci-pull-credentials
      - name: manifest-tool-local-pusher
        secret:
          secretName: manifest-tool-local-pusher
      - name: pull-secret
        secret:
          secretName: registry-pull-credentials
      - name: result-aggregator
        secret:
          secretName: result-aggregator
    trigger: (?m)^/test( | .* )e2e-gcp-ovn,?($|\s.*)
  - agent: kubernetes
    always_run: true
    branches:
    - ^release-4\.15$
    - ^release-4\.15-
    cluster: build02
    context: ci/prow/e2e-ibmcloud-csi
    decorate: true
    labels:
      ci-operator.openshift.io/cloud: ibmcloud
      ci-operator.openshift.io/cloud-cluster-profile: ibmcloud
      ci.openshift.io/generator: prowgen
      pj-rehearse.openshift.io/can-be-rehearsed: "true"
    name: pull-ci-openshift-cluster-storage-operator-release-4.15-e2e-ibmcloud-csi
    optional: true
    rerun_command: /test e2e-ibmcloud-csi
    spec:
      containers:
      - args:
        - --gcs-upload-secret=/secrets/gcs/service-account.json
        - --image-import-pull-secret=/etc/pull-secret/.dockerconfigjson
        - --lease-server-credentials-file=/etc/boskos/credentials
        - --report-credentials-file=/etc/report/credentials
        - --secret-dir=/secrets/ci-pull-credentials
        - --target=e2e-ibmcloud-csi
        command:
        - ci-operator
        image: ci-operator:latest
        imagePullPolicy: Always
        name: ""
        resources:
          requests:
            cpu: 10m
        volumeMounts:
        - mountPath: /etc/boskos
          name: boskos
          readOnly: true
        - mountPath: /secrets/ci-pull-credentials
          name: ci-pull-credentials
          readOnly: true
        - mountPath: /secrets/gcs
          name: gcs-credentials
          readOnly: true
        - mountPath: /secrets/manifest-tool
          name: manifest-tool-local-pusher
          readOnly: true
        - mountPath: /etc/pull-secret
          name: pull-secret
          readOnly: true
        - mountPath: /etc/report
          name: result-aggregator
          readOnly: true
      serviceAccountName: ci-operator
      volumes:
      - name: boskos
        secret:
          items:
          - key: credentials
            path: credentials
          secretName: boskos-credentials
      - name: ci-pull-credentials
        secret:
          secretName: ci-pull-credentials
      - name: manifest-tool-local-pusher
        secret:
          secretName: manifest-tool-local-pusher
      - name: pull-secret
        secret:
          secretName: registry-pull-credentials
      - name: result-aggregator
        secret:
          secretName: result-aggregator
    trigger: (?m)^/test( | .* )e2e-ibmcloud-csi,?($|\s.*)
  - agent: kubernetes
    always_run: false
    branches:
    - ^release-4\.15$
    - ^release-4\.15-
<<<<<<< HEAD
    cluster: build06
=======
    cluster: build02
>>>>>>> 635a2bef
    context: ci/prow/e2e-openstack
    decorate: true
    labels:
      ci-operator.openshift.io/cloud: openstack-vexxhost
      ci-operator.openshift.io/cloud-cluster-profile: openstack-vexxhost
      ci.openshift.io/generator: prowgen
      pj-rehearse.openshift.io/can-be-rehearsed: "true"
    name: pull-ci-openshift-cluster-storage-operator-release-4.15-e2e-openstack
    optional: true
    rerun_command: /test e2e-openstack
    spec:
      containers:
      - args:
        - --gcs-upload-secret=/secrets/gcs/service-account.json
        - --image-import-pull-secret=/etc/pull-secret/.dockerconfigjson
        - --lease-server-credentials-file=/etc/boskos/credentials
        - --report-credentials-file=/etc/report/credentials
        - --secret-dir=/secrets/ci-pull-credentials
        - --target=e2e-openstack
        command:
        - ci-operator
        image: ci-operator:latest
        imagePullPolicy: Always
        name: ""
        resources:
          requests:
            cpu: 10m
        volumeMounts:
        - mountPath: /etc/boskos
          name: boskos
          readOnly: true
        - mountPath: /secrets/ci-pull-credentials
          name: ci-pull-credentials
          readOnly: true
        - mountPath: /secrets/gcs
          name: gcs-credentials
          readOnly: true
        - mountPath: /secrets/manifest-tool
          name: manifest-tool-local-pusher
          readOnly: true
        - mountPath: /etc/pull-secret
          name: pull-secret
          readOnly: true
        - mountPath: /etc/report
          name: result-aggregator
          readOnly: true
      serviceAccountName: ci-operator
      volumes:
      - name: boskos
        secret:
          items:
          - key: credentials
            path: credentials
          secretName: boskos-credentials
      - name: ci-pull-credentials
        secret:
          secretName: ci-pull-credentials
      - name: manifest-tool-local-pusher
        secret:
          secretName: manifest-tool-local-pusher
      - name: pull-secret
        secret:
          secretName: registry-pull-credentials
      - name: result-aggregator
        secret:
          secretName: result-aggregator
    trigger: (?m)^/test( | .* )e2e-openstack,?($|\s.*)
  - agent: kubernetes
    always_run: false
    branches:
    - ^release-4\.15$
    - ^release-4\.15-
<<<<<<< HEAD
    cluster: build06
=======
    cluster: build02
>>>>>>> 635a2bef
    context: ci/prow/e2e-openstack-parallel
    decorate: true
    labels:
      ci-operator.openshift.io/cloud: openstack-vexxhost
      ci-operator.openshift.io/cloud-cluster-profile: openstack-vexxhost
      ci.openshift.io/generator: prowgen
      pj-rehearse.openshift.io/can-be-rehearsed: "true"
    name: pull-ci-openshift-cluster-storage-operator-release-4.15-e2e-openstack-parallel
    optional: true
    rerun_command: /test e2e-openstack-parallel
    spec:
      containers:
      - args:
        - --gcs-upload-secret=/secrets/gcs/service-account.json
        - --image-import-pull-secret=/etc/pull-secret/.dockerconfigjson
        - --lease-server-credentials-file=/etc/boskos/credentials
        - --report-credentials-file=/etc/report/credentials
        - --secret-dir=/secrets/ci-pull-credentials
        - --target=e2e-openstack-parallel
        command:
        - ci-operator
        image: ci-operator:latest
        imagePullPolicy: Always
        name: ""
        resources:
          requests:
            cpu: 10m
        volumeMounts:
        - mountPath: /etc/boskos
          name: boskos
          readOnly: true
        - mountPath: /secrets/ci-pull-credentials
          name: ci-pull-credentials
          readOnly: true
        - mountPath: /secrets/gcs
          name: gcs-credentials
          readOnly: true
        - mountPath: /secrets/manifest-tool
          name: manifest-tool-local-pusher
          readOnly: true
        - mountPath: /etc/pull-secret
          name: pull-secret
          readOnly: true
        - mountPath: /etc/report
          name: result-aggregator
          readOnly: true
      serviceAccountName: ci-operator
      volumes:
      - name: boskos
        secret:
          items:
          - key: credentials
            path: credentials
          secretName: boskos-credentials
      - name: ci-pull-credentials
        secret:
          secretName: ci-pull-credentials
      - name: manifest-tool-local-pusher
        secret:
          secretName: manifest-tool-local-pusher
      - name: pull-secret
        secret:
          secretName: registry-pull-credentials
      - name: result-aggregator
        secret:
          secretName: result-aggregator
    trigger: (?m)^/test( | .* )e2e-openstack-parallel,?($|\s.*)
  - agent: kubernetes
    always_run: true
    branches:
    - ^release-4\.15$
    - ^release-4\.15-
    cluster: vsphere02
    context: ci/prow/e2e-ovn-vsphere
    decorate: true
    labels:
      ci-operator.openshift.io/cloud: vsphere
      ci-operator.openshift.io/cloud-cluster-profile: vsphere-elastic
      ci.openshift.io/generator: prowgen
      pj-rehearse.openshift.io/can-be-rehearsed: "true"
    name: pull-ci-openshift-cluster-storage-operator-release-4.15-e2e-ovn-vsphere
    optional: true
    rerun_command: /test e2e-ovn-vsphere
    spec:
      containers:
      - args:
        - --gcs-upload-secret=/secrets/gcs/service-account.json
        - --image-import-pull-secret=/etc/pull-secret/.dockerconfigjson
        - --lease-server-credentials-file=/etc/boskos/credentials
        - --report-credentials-file=/etc/report/credentials
        - --secret-dir=/secrets/ci-pull-credentials
        - --target=e2e-ovn-vsphere
        command:
        - ci-operator
        image: ci-operator:latest
        imagePullPolicy: Always
        name: ""
        resources:
          requests:
            cpu: 10m
        volumeMounts:
        - mountPath: /etc/boskos
          name: boskos
          readOnly: true
        - mountPath: /secrets/ci-pull-credentials
          name: ci-pull-credentials
          readOnly: true
        - mountPath: /secrets/gcs
          name: gcs-credentials
          readOnly: true
        - mountPath: /secrets/manifest-tool
          name: manifest-tool-local-pusher
          readOnly: true
        - mountPath: /etc/pull-secret
          name: pull-secret
          readOnly: true
        - mountPath: /etc/report
          name: result-aggregator
          readOnly: true
      serviceAccountName: ci-operator
      volumes:
      - name: boskos
        secret:
          items:
          - key: credentials
            path: credentials
          secretName: boskos-credentials
      - name: ci-pull-credentials
        secret:
          secretName: ci-pull-credentials
      - name: manifest-tool-local-pusher
        secret:
          secretName: manifest-tool-local-pusher
      - name: pull-secret
        secret:
          secretName: registry-pull-credentials
      - name: result-aggregator
        secret:
          secretName: result-aggregator
    trigger: (?m)^/test( | .* )e2e-ovn-vsphere,?($|\s.*)
  - agent: kubernetes
    always_run: true
    branches:
    - ^release-4\.15$
    - ^release-4\.15-
    cluster: vsphere02
    context: ci/prow/e2e-vsphere-csi
    decorate: true
    labels:
      ci-operator.openshift.io/cloud: vsphere
      ci-operator.openshift.io/cloud-cluster-profile: vsphere-elastic
      ci.openshift.io/generator: prowgen
      pj-rehearse.openshift.io/can-be-rehearsed: "true"
    name: pull-ci-openshift-cluster-storage-operator-release-4.15-e2e-vsphere-csi
    rerun_command: /test e2e-vsphere-csi
    spec:
      containers:
      - args:
        - --gcs-upload-secret=/secrets/gcs/service-account.json
        - --image-import-pull-secret=/etc/pull-secret/.dockerconfigjson
        - --lease-server-credentials-file=/etc/boskos/credentials
        - --report-credentials-file=/etc/report/credentials
        - --secret-dir=/secrets/ci-pull-credentials
        - --target=e2e-vsphere-csi
        command:
        - ci-operator
        image: ci-operator:latest
        imagePullPolicy: Always
        name: ""
        resources:
          requests:
            cpu: 10m
        volumeMounts:
        - mountPath: /etc/boskos
          name: boskos
          readOnly: true
        - mountPath: /secrets/ci-pull-credentials
          name: ci-pull-credentials
          readOnly: true
        - mountPath: /secrets/gcs
          name: gcs-credentials
          readOnly: true
        - mountPath: /secrets/manifest-tool
          name: manifest-tool-local-pusher
          readOnly: true
        - mountPath: /etc/pull-secret
          name: pull-secret
          readOnly: true
        - mountPath: /etc/report
          name: result-aggregator
          readOnly: true
      serviceAccountName: ci-operator
      volumes:
      - name: boskos
        secret:
          items:
          - key: credentials
            path: credentials
          secretName: boskos-credentials
      - name: ci-pull-credentials
        secret:
          secretName: ci-pull-credentials
      - name: manifest-tool-local-pusher
        secret:
          secretName: manifest-tool-local-pusher
      - name: pull-secret
        secret:
          secretName: registry-pull-credentials
      - name: result-aggregator
        secret:
          secretName: result-aggregator
    trigger: (?m)^/test( | .* )e2e-vsphere-csi,?($|\s.*)
  - agent: kubernetes
    always_run: true
    branches:
    - ^release-4\.15$
    - ^release-4\.15-
    cluster: build02
    context: ci/prow/hypershift-aws-e2e-external
    decorate: true
    labels:
      ci-operator.openshift.io/cloud: hypershift
      ci-operator.openshift.io/cloud-cluster-profile: hypershift
      ci.openshift.io/generator: prowgen
      pj-rehearse.openshift.io/can-be-rehearsed: "true"
    name: pull-ci-openshift-cluster-storage-operator-release-4.15-hypershift-aws-e2e-external
    rerun_command: /test hypershift-aws-e2e-external
    spec:
      containers:
      - args:
        - --gcs-upload-secret=/secrets/gcs/service-account.json
        - --image-import-pull-secret=/etc/pull-secret/.dockerconfigjson
        - --lease-server-credentials-file=/etc/boskos/credentials
        - --report-credentials-file=/etc/report/credentials
        - --secret-dir=/secrets/ci-pull-credentials
        - --target=hypershift-aws-e2e-external
        command:
        - ci-operator
        image: ci-operator:latest
        imagePullPolicy: Always
        name: ""
        resources:
          requests:
            cpu: 10m
        volumeMounts:
        - mountPath: /etc/boskos
          name: boskos
          readOnly: true
        - mountPath: /secrets/ci-pull-credentials
          name: ci-pull-credentials
          readOnly: true
        - mountPath: /secrets/gcs
          name: gcs-credentials
          readOnly: true
        - mountPath: /secrets/manifest-tool
          name: manifest-tool-local-pusher
          readOnly: true
        - mountPath: /etc/pull-secret
          name: pull-secret
          readOnly: true
        - mountPath: /etc/report
          name: result-aggregator
          readOnly: true
      serviceAccountName: ci-operator
      volumes:
      - name: boskos
        secret:
          items:
          - key: credentials
            path: credentials
          secretName: boskos-credentials
      - name: ci-pull-credentials
        secret:
          secretName: ci-pull-credentials
      - name: manifest-tool-local-pusher
        secret:
          secretName: manifest-tool-local-pusher
      - name: pull-secret
        secret:
          secretName: registry-pull-credentials
      - name: result-aggregator
        secret:
          secretName: result-aggregator
    trigger: (?m)^/test( | .* )hypershift-aws-e2e-external,?($|\s.*)
  - agent: kubernetes
    always_run: true
    branches:
    - ^release-4\.15$
    - ^release-4\.15-
    cluster: build02
    context: ci/prow/images
    decorate: true
    labels:
      ci.openshift.io/generator: prowgen
      pj-rehearse.openshift.io/can-be-rehearsed: "true"
    name: pull-ci-openshift-cluster-storage-operator-release-4.15-images
    rerun_command: /test images
    spec:
      containers:
      - args:
        - --gcs-upload-secret=/secrets/gcs/service-account.json
        - --image-import-pull-secret=/etc/pull-secret/.dockerconfigjson
        - --report-credentials-file=/etc/report/credentials
        - --target=[images]
        - --target=[release:latest]
        command:
        - ci-operator
        image: ci-operator:latest
        imagePullPolicy: Always
        name: ""
        resources:
          requests:
            cpu: 10m
        volumeMounts:
        - mountPath: /secrets/gcs
          name: gcs-credentials
          readOnly: true
        - mountPath: /secrets/manifest-tool
          name: manifest-tool-local-pusher
          readOnly: true
        - mountPath: /etc/pull-secret
          name: pull-secret
          readOnly: true
        - mountPath: /etc/report
          name: result-aggregator
          readOnly: true
      serviceAccountName: ci-operator
      volumes:
      - name: manifest-tool-local-pusher
        secret:
          secretName: manifest-tool-local-pusher
      - name: pull-secret
        secret:
          secretName: registry-pull-credentials
      - name: result-aggregator
        secret:
          secretName: result-aggregator
    trigger: (?m)^/test( | .* )images,?($|\s.*)
  - agent: kubernetes
    always_run: true
    branches:
    - ^release-4\.15$
    - ^release-4\.15-
    cluster: build02
    context: ci/prow/unit
    decorate: true
    labels:
      ci.openshift.io/generator: prowgen
      pj-rehearse.openshift.io/can-be-rehearsed: "true"
    name: pull-ci-openshift-cluster-storage-operator-release-4.15-unit
    rerun_command: /test unit
    spec:
      containers:
      - args:
        - --gcs-upload-secret=/secrets/gcs/service-account.json
        - --image-import-pull-secret=/etc/pull-secret/.dockerconfigjson
        - --report-credentials-file=/etc/report/credentials
        - --target=unit
        command:
        - ci-operator
        image: ci-operator:latest
        imagePullPolicy: Always
        name: ""
        resources:
          requests:
            cpu: 10m
        volumeMounts:
        - mountPath: /secrets/gcs
          name: gcs-credentials
          readOnly: true
        - mountPath: /secrets/manifest-tool
          name: manifest-tool-local-pusher
          readOnly: true
        - mountPath: /etc/pull-secret
          name: pull-secret
          readOnly: true
        - mountPath: /etc/report
          name: result-aggregator
          readOnly: true
      serviceAccountName: ci-operator
      volumes:
      - name: manifest-tool-local-pusher
        secret:
          secretName: manifest-tool-local-pusher
      - name: pull-secret
        secret:
          secretName: registry-pull-credentials
      - name: result-aggregator
        secret:
          secretName: result-aggregator
    trigger: (?m)^/test( | .* )unit,?($|\s.*)
  - agent: kubernetes
    always_run: true
    branches:
    - ^release-4\.15$
    - ^release-4\.15-
    cluster: build02
    context: ci/prow/verify
    decorate: true
    labels:
      ci.openshift.io/generator: prowgen
      pj-rehearse.openshift.io/can-be-rehearsed: "true"
    name: pull-ci-openshift-cluster-storage-operator-release-4.15-verify
    rerun_command: /test verify
    spec:
      containers:
      - args:
        - --gcs-upload-secret=/secrets/gcs/service-account.json
        - --image-import-pull-secret=/etc/pull-secret/.dockerconfigjson
        - --report-credentials-file=/etc/report/credentials
        - --target=verify
        command:
        - ci-operator
        image: ci-operator:latest
        imagePullPolicy: Always
        name: ""
        resources:
          requests:
            cpu: 10m
        volumeMounts:
        - mountPath: /secrets/gcs
          name: gcs-credentials
          readOnly: true
        - mountPath: /secrets/manifest-tool
          name: manifest-tool-local-pusher
          readOnly: true
        - mountPath: /etc/pull-secret
          name: pull-secret
          readOnly: true
        - mountPath: /etc/report
          name: result-aggregator
          readOnly: true
      serviceAccountName: ci-operator
      volumes:
      - name: manifest-tool-local-pusher
        secret:
          secretName: manifest-tool-local-pusher
      - name: pull-secret
        secret:
          secretName: registry-pull-credentials
      - name: result-aggregator
        secret:
          secretName: result-aggregator
    trigger: (?m)^/test( | .* )verify,?($|\s.*)
  - agent: kubernetes
    always_run: true
    branches:
    - ^release-4\.15$
    - ^release-4\.15-
    cluster: build02
    context: ci/prow/verify-deps
    decorate: true
    labels:
      ci.openshift.io/generator: prowgen
      pj-rehearse.openshift.io/can-be-rehearsed: "true"
    name: pull-ci-openshift-cluster-storage-operator-release-4.15-verify-deps
    rerun_command: /test verify-deps
    spec:
      containers:
      - args:
        - --gcs-upload-secret=/secrets/gcs/service-account.json
        - --image-import-pull-secret=/etc/pull-secret/.dockerconfigjson
        - --report-credentials-file=/etc/report/credentials
        - --secret-dir=/secrets/ci-pull-credentials
        - --target=verify-deps
        command:
        - ci-operator
        image: ci-operator:latest
        imagePullPolicy: Always
        name: ""
        resources:
          requests:
            cpu: 10m
        volumeMounts:
        - mountPath: /secrets/ci-pull-credentials
          name: ci-pull-credentials
          readOnly: true
        - mountPath: /secrets/gcs
          name: gcs-credentials
          readOnly: true
        - mountPath: /secrets/manifest-tool
          name: manifest-tool-local-pusher
          readOnly: true
        - mountPath: /etc/pull-secret
          name: pull-secret
          readOnly: true
        - mountPath: /etc/report
          name: result-aggregator
          readOnly: true
      serviceAccountName: ci-operator
      volumes:
      - name: ci-pull-credentials
        secret:
          secretName: ci-pull-credentials
      - name: manifest-tool-local-pusher
        secret:
          secretName: manifest-tool-local-pusher
      - name: pull-secret
        secret:
          secretName: registry-pull-credentials
      - name: result-aggregator
        secret:
          secretName: result-aggregator
    trigger: (?m)^/test( | .* )verify-deps,?($|\s.*)
  - agent: kubernetes
    always_run: true
    branches:
    - ^release-4\.15$
    - ^release-4\.15-
    cluster: build02
    context: ci/prow/verify-kustomize-assets
    decorate: true
    labels:
      ci.openshift.io/generator: prowgen
      pj-rehearse.openshift.io/can-be-rehearsed: "true"
    name: pull-ci-openshift-cluster-storage-operator-release-4.15-verify-kustomize-assets
    rerun_command: /test verify-kustomize-assets
    spec:
      containers:
      - args:
        - --gcs-upload-secret=/secrets/gcs/service-account.json
        - --image-import-pull-secret=/etc/pull-secret/.dockerconfigjson
        - --report-credentials-file=/etc/report/credentials
        - --secret-dir=/secrets/ci-pull-credentials
        - --target=verify-kustomize-assets
        command:
        - ci-operator
        image: ci-operator:latest
        imagePullPolicy: Always
        name: ""
        resources:
          requests:
            cpu: 10m
        volumeMounts:
        - mountPath: /secrets/ci-pull-credentials
          name: ci-pull-credentials
          readOnly: true
        - mountPath: /secrets/gcs
          name: gcs-credentials
          readOnly: true
        - mountPath: /secrets/manifest-tool
          name: manifest-tool-local-pusher
          readOnly: true
        - mountPath: /etc/pull-secret
          name: pull-secret
          readOnly: true
        - mountPath: /etc/report
          name: result-aggregator
          readOnly: true
      serviceAccountName: ci-operator
      volumes:
      - name: ci-pull-credentials
        secret:
          secretName: ci-pull-credentials
      - name: manifest-tool-local-pusher
        secret:
          secretName: manifest-tool-local-pusher
      - name: pull-secret
        secret:
          secretName: registry-pull-credentials
      - name: result-aggregator
        secret:
          secretName: result-aggregator
    trigger: (?m)^/test( | .* )verify-kustomize-assets,?($|\s.*)<|MERGE_RESOLUTION|>--- conflicted
+++ resolved
@@ -5,11 +5,7 @@
     branches:
     - ^release-4\.15$
     - ^release-4\.15-
-<<<<<<< HEAD
-    cluster: build06
-=======
-    cluster: build02
->>>>>>> 635a2bef
+    cluster: build02
     context: ci/prow/e2e-aws-csi
     decorate: true
     labels:
@@ -81,11 +77,7 @@
     branches:
     - ^release-4\.15$
     - ^release-4\.15-
-<<<<<<< HEAD
-    cluster: build06
-=======
-    cluster: build02
->>>>>>> 635a2bef
+    cluster: build02
     context: ci/prow/e2e-aws-ovn
     decorate: true
     labels:
@@ -158,11 +150,7 @@
     branches:
     - ^release-4\.15$
     - ^release-4\.15-
-<<<<<<< HEAD
-    cluster: build06
-=======
-    cluster: build02
->>>>>>> 635a2bef
+    cluster: build02
     context: ci/prow/e2e-aws-ovn-upgrade
     decorate: true
     labels:
@@ -234,11 +222,7 @@
     branches:
     - ^release-4\.15$
     - ^release-4\.15-
-<<<<<<< HEAD
-    cluster: build06
-=======
-    cluster: build02
->>>>>>> 635a2bef
+    cluster: build02
     context: ci/prow/e2e-aws-shared-resources
     decorate: true
     labels:
@@ -892,11 +876,7 @@
     branches:
     - ^release-4\.15$
     - ^release-4\.15-
-<<<<<<< HEAD
-    cluster: build06
-=======
-    cluster: build02
->>>>>>> 635a2bef
+    cluster: build02
     context: ci/prow/e2e-openstack
     decorate: true
     labels:
@@ -969,11 +949,7 @@
     branches:
     - ^release-4\.15$
     - ^release-4\.15-
-<<<<<<< HEAD
-    cluster: build06
-=======
-    cluster: build02
->>>>>>> 635a2bef
+    cluster: build02
     context: ci/prow/e2e-openstack-parallel
     decorate: true
     labels:
