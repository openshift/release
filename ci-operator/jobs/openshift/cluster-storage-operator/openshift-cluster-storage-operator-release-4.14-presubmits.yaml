presubmits:
  openshift/cluster-storage-operator:
  - agent: kubernetes
    always_run: false
    branches:
    - ^release-4\.14$
    - ^release-4\.14-
<<<<<<< HEAD
    cluster: build06
=======
    cluster: build05
>>>>>>> 635a2bef
    context: ci/prow/e2e-aws-csi
    decorate: true
    labels:
      ci-operator.openshift.io/cloud: aws
      ci-operator.openshift.io/cloud-cluster-profile: aws
      ci.openshift.io/generator: prowgen
      pj-rehearse.openshift.io/can-be-rehearsed: "true"
    name: pull-ci-openshift-cluster-storage-operator-release-4.14-e2e-aws-csi
    optional: true
    rerun_command: /test e2e-aws-csi
    spec:
      containers:
      - args:
        - --gcs-upload-secret=/secrets/gcs/service-account.json
        - --image-import-pull-secret=/etc/pull-secret/.dockerconfigjson
        - --lease-server-credentials-file=/etc/boskos/credentials
        - --report-credentials-file=/etc/report/credentials
        - --secret-dir=/secrets/ci-pull-credentials
        - --target=e2e-aws-csi
        command:
        - ci-operator
        image: ci-operator:latest
        imagePullPolicy: Always
        name: ""
        resources:
          requests:
            cpu: 10m
        volumeMounts:
        - mountPath: /etc/boskos
          name: boskos
          readOnly: true
        - mountPath: /secrets/ci-pull-credentials
          name: ci-pull-credentials
          readOnly: true
        - mountPath: /secrets/gcs
          name: gcs-credentials
          readOnly: true
        - mountPath: /secrets/manifest-tool
          name: manifest-tool-local-pusher
          readOnly: true
        - mountPath: /etc/pull-secret
          name: pull-secret
          readOnly: true
        - mountPath: /etc/report
          name: result-aggregator
          readOnly: true
      serviceAccountName: ci-operator
      volumes:
      - name: boskos
        secret:
          items:
          - key: credentials
            path: credentials
          secretName: boskos-credentials
      - name: ci-pull-credentials
        secret:
          secretName: ci-pull-credentials
      - name: manifest-tool-local-pusher
        secret:
          secretName: manifest-tool-local-pusher
      - name: pull-secret
        secret:
          secretName: registry-pull-credentials
      - name: result-aggregator
        secret:
          secretName: result-aggregator
    trigger: (?m)^/test( | .* )e2e-aws-csi,?($|\s.*)
  - agent: kubernetes
    always_run: true
    branches:
    - ^release-4\.14$
    - ^release-4\.14-
<<<<<<< HEAD
    cluster: build06
=======
    cluster: build05
>>>>>>> 635a2bef
    context: ci/prow/e2e-aws-ovn
    decorate: true
    labels:
      ci-operator.openshift.io/cloud: aws
      ci-operator.openshift.io/cloud-cluster-profile: aws
      ci.openshift.io/generator: prowgen
      pj-rehearse.openshift.io/can-be-rehearsed: "true"
    name: pull-ci-openshift-cluster-storage-operator-release-4.14-e2e-aws-ovn
    rerun_command: /test e2e-aws-ovn
    spec:
      containers:
      - args:
        - --gcs-upload-secret=/secrets/gcs/service-account.json
        - --image-import-pull-secret=/etc/pull-secret/.dockerconfigjson
        - --lease-server-credentials-file=/etc/boskos/credentials
        - --report-credentials-file=/etc/report/credentials
        - --secret-dir=/secrets/ci-pull-credentials
        - --target=e2e-aws-ovn
        command:
        - ci-operator
        image: ci-operator:latest
        imagePullPolicy: Always
        name: ""
        resources:
          requests:
            cpu: 10m
        volumeMounts:
        - mountPath: /etc/boskos
          name: boskos
          readOnly: true
        - mountPath: /secrets/ci-pull-credentials
          name: ci-pull-credentials
          readOnly: true
        - mountPath: /secrets/gcs
          name: gcs-credentials
          readOnly: true
        - mountPath: /secrets/manifest-tool
          name: manifest-tool-local-pusher
          readOnly: true
        - mountPath: /etc/pull-secret
          name: pull-secret
          readOnly: true
        - mountPath: /etc/report
          name: result-aggregator
          readOnly: true
      serviceAccountName: ci-operator
      volumes:
      - name: boskos
        secret:
          items:
          - key: credentials
            path: credentials
          secretName: boskos-credentials
      - name: ci-pull-credentials
        secret:
          secretName: ci-pull-credentials
      - name: manifest-tool-local-pusher
        secret:
          secretName: manifest-tool-local-pusher
      - name: pull-secret
        secret:
          secretName: registry-pull-credentials
      - name: result-aggregator
        secret:
          secretName: result-aggregator
    trigger: (?m)^/test( | .* )e2e-aws-ovn,?($|\s.*)
  - agent: kubernetes
    always_run: true
    branches:
    - ^release-4\.14$
    - ^release-4\.14-
<<<<<<< HEAD
    cluster: build06
=======
    cluster: build05
>>>>>>> 635a2bef
    context: ci/prow/e2e-aws-ovn-upgrade
    decorate: true
    labels:
      ci-operator.openshift.io/cloud: aws
      ci-operator.openshift.io/cloud-cluster-profile: aws
      ci.openshift.io/generator: prowgen
      pj-rehearse.openshift.io/can-be-rehearsed: "true"
    name: pull-ci-openshift-cluster-storage-operator-release-4.14-e2e-aws-ovn-upgrade
    rerun_command: /test e2e-aws-ovn-upgrade
    spec:
      containers:
      - args:
        - --gcs-upload-secret=/secrets/gcs/service-account.json
        - --image-import-pull-secret=/etc/pull-secret/.dockerconfigjson
        - --lease-server-credentials-file=/etc/boskos/credentials
        - --report-credentials-file=/etc/report/credentials
        - --secret-dir=/secrets/ci-pull-credentials
        - --target=e2e-aws-ovn-upgrade
        command:
        - ci-operator
        image: ci-operator:latest
        imagePullPolicy: Always
        name: ""
        resources:
          requests:
            cpu: 10m
        volumeMounts:
        - mountPath: /etc/boskos
          name: boskos
          readOnly: true
        - mountPath: /secrets/ci-pull-credentials
          name: ci-pull-credentials
          readOnly: true
        - mountPath: /secrets/gcs
          name: gcs-credentials
          readOnly: true
        - mountPath: /secrets/manifest-tool
          name: manifest-tool-local-pusher
          readOnly: true
        - mountPath: /etc/pull-secret
          name: pull-secret
          readOnly: true
        - mountPath: /etc/report
          name: result-aggregator
          readOnly: true
      serviceAccountName: ci-operator
      volumes:
      - name: boskos
        secret:
          items:
          - key: credentials
            path: credentials
          secretName: boskos-credentials
      - name: ci-pull-credentials
        secret:
          secretName: ci-pull-credentials
      - name: manifest-tool-local-pusher
        secret:
          secretName: manifest-tool-local-pusher
      - name: pull-secret
        secret:
          secretName: registry-pull-credentials
      - name: result-aggregator
        secret:
          secretName: result-aggregator
    trigger: (?m)^/test( | .* )e2e-aws-ovn-upgrade,?($|\s.*)
  - agent: kubernetes
    always_run: false
    branches:
    - ^release-4\.14$
    - ^release-4\.14-
<<<<<<< HEAD
    cluster: build06
=======
    cluster: build05
>>>>>>> 635a2bef
    context: ci/prow/e2e-aws-shared-resources
    decorate: true
    labels:
      ci-operator.openshift.io/cloud: aws
      ci-operator.openshift.io/cloud-cluster-profile: aws
      ci.openshift.io/generator: prowgen
      pj-rehearse.openshift.io/can-be-rehearsed: "true"
    name: pull-ci-openshift-cluster-storage-operator-release-4.14-e2e-aws-shared-resources
    optional: true
    rerun_command: /test e2e-aws-shared-resources
    spec:
      containers:
      - args:
        - --gcs-upload-secret=/secrets/gcs/service-account.json
        - --image-import-pull-secret=/etc/pull-secret/.dockerconfigjson
        - --lease-server-credentials-file=/etc/boskos/credentials
        - --report-credentials-file=/etc/report/credentials
        - --secret-dir=/secrets/ci-pull-credentials
        - --target=e2e-aws-shared-resources
        command:
        - ci-operator
        image: ci-operator:latest
        imagePullPolicy: Always
        name: ""
        resources:
          requests:
            cpu: 10m
        volumeMounts:
        - mountPath: /etc/boskos
          name: boskos
          readOnly: true
        - mountPath: /secrets/ci-pull-credentials
          name: ci-pull-credentials
          readOnly: true
        - mountPath: /secrets/gcs
          name: gcs-credentials
          readOnly: true
        - mountPath: /secrets/manifest-tool
          name: manifest-tool-local-pusher
          readOnly: true
        - mountPath: /etc/pull-secret
          name: pull-secret
          readOnly: true
        - mountPath: /etc/report
          name: result-aggregator
          readOnly: true
      serviceAccountName: ci-operator
      volumes:
      - name: boskos
        secret:
          items:
          - key: credentials
            path: credentials
          secretName: boskos-credentials
      - name: ci-pull-credentials
        secret:
          secretName: ci-pull-credentials
      - name: manifest-tool-local-pusher
        secret:
          secretName: manifest-tool-local-pusher
      - name: pull-secret
        secret:
          secretName: registry-pull-credentials
      - name: result-aggregator
        secret:
          secretName: result-aggregator
    trigger: (?m)^/test( | .* )e2e-aws-shared-resources,?($|\s.*)
  - agent: kubernetes
    always_run: true
    branches:
    - ^release-4\.14$
    - ^release-4\.14-
    cluster: build05
    context: ci/prow/e2e-azure-csi
    decorate: true
    labels:
      ci-operator.openshift.io/cloud: azure4
      ci-operator.openshift.io/cloud-cluster-profile: azure4
      ci.openshift.io/generator: prowgen
      pj-rehearse.openshift.io/can-be-rehearsed: "true"
    name: pull-ci-openshift-cluster-storage-operator-release-4.14-e2e-azure-csi
    optional: true
    rerun_command: /test e2e-azure-csi
    spec:
      containers:
      - args:
        - --gcs-upload-secret=/secrets/gcs/service-account.json
        - --image-import-pull-secret=/etc/pull-secret/.dockerconfigjson
        - --lease-server-credentials-file=/etc/boskos/credentials
        - --report-credentials-file=/etc/report/credentials
        - --secret-dir=/secrets/ci-pull-credentials
        - --target=e2e-azure-csi
        command:
        - ci-operator
        image: ci-operator:latest
        imagePullPolicy: Always
        name: ""
        resources:
          requests:
            cpu: 10m
        volumeMounts:
        - mountPath: /etc/boskos
          name: boskos
          readOnly: true
        - mountPath: /secrets/ci-pull-credentials
          name: ci-pull-credentials
          readOnly: true
        - mountPath: /secrets/gcs
          name: gcs-credentials
          readOnly: true
        - mountPath: /secrets/manifest-tool
          name: manifest-tool-local-pusher
          readOnly: true
        - mountPath: /etc/pull-secret
          name: pull-secret
          readOnly: true
        - mountPath: /etc/report
          name: result-aggregator
          readOnly: true
      serviceAccountName: ci-operator
      volumes:
      - name: boskos
        secret:
          items:
          - key: credentials
            path: credentials
          secretName: boskos-credentials
      - name: ci-pull-credentials
        secret:
          secretName: ci-pull-credentials
      - name: manifest-tool-local-pusher
        secret:
          secretName: manifest-tool-local-pusher
      - name: pull-secret
        secret:
          secretName: registry-pull-credentials
      - name: result-aggregator
        secret:
          secretName: result-aggregator
    trigger: (?m)^/test( | .* )e2e-azure-csi,?($|\s.*)
  - agent: kubernetes
    always_run: true
    branches:
    - ^release-4\.14$
    - ^release-4\.14-
    cluster: build05
    context: ci/prow/e2e-azure-file-csi
    decorate: true
    labels:
      ci-operator.openshift.io/cloud: azure4
      ci-operator.openshift.io/cloud-cluster-profile: azure4
      ci.openshift.io/generator: prowgen
      pj-rehearse.openshift.io/can-be-rehearsed: "true"
    name: pull-ci-openshift-cluster-storage-operator-release-4.14-e2e-azure-file-csi
    optional: true
    rerun_command: /test e2e-azure-file-csi
    spec:
      containers:
      - args:
        - --gcs-upload-secret=/secrets/gcs/service-account.json
        - --image-import-pull-secret=/etc/pull-secret/.dockerconfigjson
        - --lease-server-credentials-file=/etc/boskos/credentials
        - --report-credentials-file=/etc/report/credentials
        - --secret-dir=/secrets/ci-pull-credentials
        - --target=e2e-azure-file-csi
        command:
        - ci-operator
        image: ci-operator:latest
        imagePullPolicy: Always
        name: ""
        resources:
          requests:
            cpu: 10m
        volumeMounts:
        - mountPath: /etc/boskos
          name: boskos
          readOnly: true
        - mountPath: /secrets/ci-pull-credentials
          name: ci-pull-credentials
          readOnly: true
        - mountPath: /secrets/gcs
          name: gcs-credentials
          readOnly: true
        - mountPath: /secrets/manifest-tool
          name: manifest-tool-local-pusher
          readOnly: true
        - mountPath: /etc/pull-secret
          name: pull-secret
          readOnly: true
        - mountPath: /etc/report
          name: result-aggregator
          readOnly: true
      serviceAccountName: ci-operator
      volumes:
      - name: boskos
        secret:
          items:
          - key: credentials
            path: credentials
          secretName: boskos-credentials
      - name: ci-pull-credentials
        secret:
          secretName: ci-pull-credentials
      - name: manifest-tool-local-pusher
        secret:
          secretName: manifest-tool-local-pusher
      - name: pull-secret
        secret:
          secretName: registry-pull-credentials
      - name: result-aggregator
        secret:
          secretName: result-aggregator
    trigger: (?m)^/test( | .* )e2e-azure-file-csi,?($|\s.*)
  - agent: kubernetes
    always_run: false
    branches:
    - ^release-4\.14$
    - ^release-4\.14-
    cluster: build05
    context: ci/prow/e2e-azure-manual-oidc
    decorate: true
    labels:
      ci-operator.openshift.io/cloud: azure4
      ci-operator.openshift.io/cloud-cluster-profile: azure4
      ci.openshift.io/generator: prowgen
      pj-rehearse.openshift.io/can-be-rehearsed: "true"
    name: pull-ci-openshift-cluster-storage-operator-release-4.14-e2e-azure-manual-oidc
    optional: true
    rerun_command: /test e2e-azure-manual-oidc
    spec:
      containers:
      - args:
        - --gcs-upload-secret=/secrets/gcs/service-account.json
        - --image-import-pull-secret=/etc/pull-secret/.dockerconfigjson
        - --lease-server-credentials-file=/etc/boskos/credentials
        - --report-credentials-file=/etc/report/credentials
        - --secret-dir=/secrets/ci-pull-credentials
        - --target=e2e-azure-manual-oidc
        command:
        - ci-operator
        image: ci-operator:latest
        imagePullPolicy: Always
        name: ""
        resources:
          requests:
            cpu: 10m
        volumeMounts:
        - mountPath: /etc/boskos
          name: boskos
          readOnly: true
        - mountPath: /secrets/ci-pull-credentials
          name: ci-pull-credentials
          readOnly: true
        - mountPath: /secrets/gcs
          name: gcs-credentials
          readOnly: true
        - mountPath: /secrets/manifest-tool
          name: manifest-tool-local-pusher
          readOnly: true
        - mountPath: /etc/pull-secret
          name: pull-secret
          readOnly: true
        - mountPath: /etc/report
          name: result-aggregator
          readOnly: true
      serviceAccountName: ci-operator
      volumes:
      - name: boskos
        secret:
          items:
          - key: credentials
            path: credentials
          secretName: boskos-credentials
      - name: ci-pull-credentials
        secret:
          secretName: ci-pull-credentials
      - name: manifest-tool-local-pusher
        secret:
          secretName: manifest-tool-local-pusher
      - name: pull-secret
        secret:
          secretName: registry-pull-credentials
      - name: result-aggregator
        secret:
          secretName: result-aggregator
    trigger: (?m)^/test( | .* )e2e-azure-manual-oidc,?($|\s.*)
  - agent: kubernetes
    always_run: true
    branches:
    - ^release-4\.14$
    - ^release-4\.14-
    cluster: build05
    context: ci/prow/e2e-azure-ovn
    decorate: true
    labels:
      ci-operator.openshift.io/cloud: azure4
      ci-operator.openshift.io/cloud-cluster-profile: azure4
      ci.openshift.io/generator: prowgen
      pj-rehearse.openshift.io/can-be-rehearsed: "true"
    name: pull-ci-openshift-cluster-storage-operator-release-4.14-e2e-azure-ovn
    optional: true
    rerun_command: /test e2e-azure-ovn
    spec:
      containers:
      - args:
        - --gcs-upload-secret=/secrets/gcs/service-account.json
        - --image-import-pull-secret=/etc/pull-secret/.dockerconfigjson
        - --lease-server-credentials-file=/etc/boskos/credentials
        - --report-credentials-file=/etc/report/credentials
        - --secret-dir=/secrets/ci-pull-credentials
        - --target=e2e-azure-ovn
        command:
        - ci-operator
        image: ci-operator:latest
        imagePullPolicy: Always
        name: ""
        resources:
          requests:
            cpu: 10m
        volumeMounts:
        - mountPath: /etc/boskos
          name: boskos
          readOnly: true
        - mountPath: /secrets/ci-pull-credentials
          name: ci-pull-credentials
          readOnly: true
        - mountPath: /secrets/gcs
          name: gcs-credentials
          readOnly: true
        - mountPath: /secrets/manifest-tool
          name: manifest-tool-local-pusher
          readOnly: true
        - mountPath: /etc/pull-secret
          name: pull-secret
          readOnly: true
        - mountPath: /etc/report
          name: result-aggregator
          readOnly: true
      serviceAccountName: ci-operator
      volumes:
      - name: boskos
        secret:
          items:
          - key: credentials
            path: credentials
          secretName: boskos-credentials
      - name: ci-pull-credentials
        secret:
          secretName: ci-pull-credentials
      - name: manifest-tool-local-pusher
        secret:
          secretName: manifest-tool-local-pusher
      - name: pull-secret
        secret:
          secretName: registry-pull-credentials
      - name: result-aggregator
        secret:
          secretName: result-aggregator
    trigger: (?m)^/test( | .* )e2e-azure-ovn,?($|\s.*)
  - agent: kubernetes
    always_run: false
    branches:
    - ^release-4\.14$
    - ^release-4\.14-
    cluster: build02
    context: ci/prow/e2e-gcp-csi
    decorate: true
    labels:
      ci-operator.openshift.io/cloud: gcp
      ci-operator.openshift.io/cloud-cluster-profile: gcp
      ci.openshift.io/generator: prowgen
      pj-rehearse.openshift.io/can-be-rehearsed: "true"
    name: pull-ci-openshift-cluster-storage-operator-release-4.14-e2e-gcp-csi
    optional: true
    rerun_command: /test e2e-gcp-csi
    spec:
      containers:
      - args:
        - --gcs-upload-secret=/secrets/gcs/service-account.json
        - --image-import-pull-secret=/etc/pull-secret/.dockerconfigjson
        - --lease-server-credentials-file=/etc/boskos/credentials
        - --report-credentials-file=/etc/report/credentials
        - --secret-dir=/secrets/ci-pull-credentials
        - --target=e2e-gcp-csi
        command:
        - ci-operator
        image: ci-operator:latest
        imagePullPolicy: Always
        name: ""
        resources:
          requests:
            cpu: 10m
        volumeMounts:
        - mountPath: /etc/boskos
          name: boskos
          readOnly: true
        - mountPath: /secrets/ci-pull-credentials
          name: ci-pull-credentials
          readOnly: true
        - mountPath: /secrets/gcs
          name: gcs-credentials
          readOnly: true
        - mountPath: /secrets/manifest-tool
          name: manifest-tool-local-pusher
          readOnly: true
        - mountPath: /etc/pull-secret
          name: pull-secret
          readOnly: true
        - mountPath: /etc/report
          name: result-aggregator
          readOnly: true
      serviceAccountName: ci-operator
      volumes:
      - name: boskos
        secret:
          items:
          - key: credentials
            path: credentials
          secretName: boskos-credentials
      - name: ci-pull-credentials
        secret:
          secretName: ci-pull-credentials
      - name: manifest-tool-local-pusher
        secret:
          secretName: manifest-tool-local-pusher
      - name: pull-secret
        secret:
          secretName: registry-pull-credentials
      - name: result-aggregator
        secret:
          secretName: result-aggregator
    trigger: (?m)^/test( | .* )e2e-gcp-csi,?($|\s.*)
  - agent: kubernetes
    always_run: true
    branches:
    - ^release-4\.14$
    - ^release-4\.14-
    cluster: build02
    context: ci/prow/e2e-gcp-manual-oidc
    decorate: true
    labels:
      ci-operator.openshift.io/cloud: gcp
      ci-operator.openshift.io/cloud-cluster-profile: gcp
      ci.openshift.io/generator: prowgen
      pj-rehearse.openshift.io/can-be-rehearsed: "true"
    name: pull-ci-openshift-cluster-storage-operator-release-4.14-e2e-gcp-manual-oidc
    optional: true
    rerun_command: /test e2e-gcp-manual-oidc
    spec:
      containers:
      - args:
        - --gcs-upload-secret=/secrets/gcs/service-account.json
        - --image-import-pull-secret=/etc/pull-secret/.dockerconfigjson
        - --lease-server-credentials-file=/etc/boskos/credentials
        - --report-credentials-file=/etc/report/credentials
        - --secret-dir=/secrets/ci-pull-credentials
        - --target=e2e-gcp-manual-oidc
        command:
        - ci-operator
        image: ci-operator:latest
        imagePullPolicy: Always
        name: ""
        resources:
          requests:
            cpu: 10m
        volumeMounts:
        - mountPath: /etc/boskos
          name: boskos
          readOnly: true
        - mountPath: /secrets/ci-pull-credentials
          name: ci-pull-credentials
          readOnly: true
        - mountPath: /secrets/gcs
          name: gcs-credentials
          readOnly: true
        - mountPath: /secrets/manifest-tool
          name: manifest-tool-local-pusher
          readOnly: true
        - mountPath: /etc/pull-secret
          name: pull-secret
          readOnly: true
        - mountPath: /etc/report
          name: result-aggregator
          readOnly: true
      serviceAccountName: ci-operator
      volumes:
      - name: boskos
        secret:
          items:
          - key: credentials
            path: credentials
          secretName: boskos-credentials
      - name: ci-pull-credentials
        secret:
          secretName: ci-pull-credentials
      - name: manifest-tool-local-pusher
        secret:
          secretName: manifest-tool-local-pusher
      - name: pull-secret
        secret:
          secretName: registry-pull-credentials
      - name: result-aggregator
        secret:
          secretName: result-aggregator
    trigger: (?m)^/test( | .* )e2e-gcp-manual-oidc,?($|\s.*)
  - agent: kubernetes
    always_run: true
    branches:
    - ^release-4\.14$
    - ^release-4\.14-
    cluster: build02
    context: ci/prow/e2e-gcp-ovn
    decorate: true
    labels:
      ci-operator.openshift.io/cloud: gcp
      ci-operator.openshift.io/cloud-cluster-profile: gcp
      ci.openshift.io/generator: prowgen
      pj-rehearse.openshift.io/can-be-rehearsed: "true"
    name: pull-ci-openshift-cluster-storage-operator-release-4.14-e2e-gcp-ovn
    rerun_command: /test e2e-gcp-ovn
    spec:
      containers:
      - args:
        - --gcs-upload-secret=/secrets/gcs/service-account.json
        - --image-import-pull-secret=/etc/pull-secret/.dockerconfigjson
        - --lease-server-credentials-file=/etc/boskos/credentials
        - --report-credentials-file=/etc/report/credentials
        - --secret-dir=/secrets/ci-pull-credentials
        - --target=e2e-gcp-ovn
        command:
        - ci-operator
        image: ci-operator:latest
        imagePullPolicy: Always
        name: ""
        resources:
          requests:
            cpu: 10m
        volumeMounts:
        - mountPath: /etc/boskos
          name: boskos
          readOnly: true
        - mountPath: /secrets/ci-pull-credentials
          name: ci-pull-credentials
          readOnly: true
        - mountPath: /secrets/gcs
          name: gcs-credentials
          readOnly: true
        - mountPath: /secrets/manifest-tool
          name: manifest-tool-local-pusher
          readOnly: true
        - mountPath: /etc/pull-secret
          name: pull-secret
          readOnly: true
        - mountPath: /etc/report
          name: result-aggregator
          readOnly: true
      serviceAccountName: ci-operator
      volumes:
      - name: boskos
        secret:
          items:
          - key: credentials
            path: credentials
          secretName: boskos-credentials
      - name: ci-pull-credentials
        secret:
          secretName: ci-pull-credentials
      - name: manifest-tool-local-pusher
        secret:
          secretName: manifest-tool-local-pusher
      - name: pull-secret
        secret:
          secretName: registry-pull-credentials
      - name: result-aggregator
        secret:
          secretName: result-aggregator
    trigger: (?m)^/test( | .* )e2e-gcp-ovn,?($|\s.*)
  - agent: kubernetes
    always_run: false
    branches:
    - ^release-4\.14$
    - ^release-4\.14-
<<<<<<< HEAD
    cluster: build06
=======
    cluster: build05
>>>>>>> 635a2bef
    context: ci/prow/e2e-openstack
    decorate: true
    labels:
      ci-operator.openshift.io/cloud: openstack-vexxhost
      ci-operator.openshift.io/cloud-cluster-profile: openstack-vexxhost
      ci.openshift.io/generator: prowgen
      pj-rehearse.openshift.io/can-be-rehearsed: "true"
    name: pull-ci-openshift-cluster-storage-operator-release-4.14-e2e-openstack
    optional: true
    rerun_command: /test e2e-openstack
    spec:
      containers:
      - args:
        - --gcs-upload-secret=/secrets/gcs/service-account.json
        - --image-import-pull-secret=/etc/pull-secret/.dockerconfigjson
        - --lease-server-credentials-file=/etc/boskos/credentials
        - --report-credentials-file=/etc/report/credentials
        - --secret-dir=/secrets/ci-pull-credentials
        - --target=e2e-openstack
        command:
        - ci-operator
        image: ci-operator:latest
        imagePullPolicy: Always
        name: ""
        resources:
          requests:
            cpu: 10m
        volumeMounts:
        - mountPath: /etc/boskos
          name: boskos
          readOnly: true
        - mountPath: /secrets/ci-pull-credentials
          name: ci-pull-credentials
          readOnly: true
        - mountPath: /secrets/gcs
          name: gcs-credentials
          readOnly: true
        - mountPath: /secrets/manifest-tool
          name: manifest-tool-local-pusher
          readOnly: true
        - mountPath: /etc/pull-secret
          name: pull-secret
          readOnly: true
        - mountPath: /etc/report
          name: result-aggregator
          readOnly: true
      serviceAccountName: ci-operator
      volumes:
      - name: boskos
        secret:
          items:
          - key: credentials
            path: credentials
          secretName: boskos-credentials
      - name: ci-pull-credentials
        secret:
          secretName: ci-pull-credentials
      - name: manifest-tool-local-pusher
        secret:
          secretName: manifest-tool-local-pusher
      - name: pull-secret
        secret:
          secretName: registry-pull-credentials
      - name: result-aggregator
        secret:
          secretName: result-aggregator
    trigger: (?m)^/test( | .* )e2e-openstack,?($|\s.*)
  - agent: kubernetes
    always_run: false
    branches:
    - ^release-4\.14$
    - ^release-4\.14-
<<<<<<< HEAD
    cluster: build06
=======
    cluster: build05
>>>>>>> 635a2bef
    context: ci/prow/e2e-openstack-parallel
    decorate: true
    labels:
      ci-operator.openshift.io/cloud: openstack-vexxhost
      ci-operator.openshift.io/cloud-cluster-profile: openstack-vexxhost
      ci.openshift.io/generator: prowgen
      pj-rehearse.openshift.io/can-be-rehearsed: "true"
    name: pull-ci-openshift-cluster-storage-operator-release-4.14-e2e-openstack-parallel
    optional: true
    rerun_command: /test e2e-openstack-parallel
    spec:
      containers:
      - args:
        - --gcs-upload-secret=/secrets/gcs/service-account.json
        - --image-import-pull-secret=/etc/pull-secret/.dockerconfigjson
        - --lease-server-credentials-file=/etc/boskos/credentials
        - --report-credentials-file=/etc/report/credentials
        - --secret-dir=/secrets/ci-pull-credentials
        - --target=e2e-openstack-parallel
        command:
        - ci-operator
        image: ci-operator:latest
        imagePullPolicy: Always
        name: ""
        resources:
          requests:
            cpu: 10m
        volumeMounts:
        - mountPath: /etc/boskos
          name: boskos
          readOnly: true
        - mountPath: /secrets/ci-pull-credentials
          name: ci-pull-credentials
          readOnly: true
        - mountPath: /secrets/gcs
          name: gcs-credentials
          readOnly: true
        - mountPath: /secrets/manifest-tool
          name: manifest-tool-local-pusher
          readOnly: true
        - mountPath: /etc/pull-secret
          name: pull-secret
          readOnly: true
        - mountPath: /etc/report
          name: result-aggregator
          readOnly: true
      serviceAccountName: ci-operator
      volumes:
      - name: boskos
        secret:
          items:
          - key: credentials
            path: credentials
          secretName: boskos-credentials
      - name: ci-pull-credentials
        secret:
          secretName: ci-pull-credentials
      - name: manifest-tool-local-pusher
        secret:
          secretName: manifest-tool-local-pusher
      - name: pull-secret
        secret:
          secretName: registry-pull-credentials
      - name: result-aggregator
        secret:
          secretName: result-aggregator
    trigger: (?m)^/test( | .* )e2e-openstack-parallel,?($|\s.*)
  - agent: kubernetes
    always_run: true
    branches:
    - ^release-4\.14$
    - ^release-4\.14-
    cluster: vsphere02
    context: ci/prow/e2e-ovn-vsphere
    decorate: true
    labels:
      ci-operator.openshift.io/cloud: vsphere
      ci-operator.openshift.io/cloud-cluster-profile: vsphere-elastic
      ci.openshift.io/generator: prowgen
      pj-rehearse.openshift.io/can-be-rehearsed: "true"
    name: pull-ci-openshift-cluster-storage-operator-release-4.14-e2e-ovn-vsphere
    optional: true
    rerun_command: /test e2e-ovn-vsphere
    spec:
      containers:
      - args:
        - --gcs-upload-secret=/secrets/gcs/service-account.json
        - --image-import-pull-secret=/etc/pull-secret/.dockerconfigjson
        - --lease-server-credentials-file=/etc/boskos/credentials
        - --report-credentials-file=/etc/report/credentials
        - --secret-dir=/secrets/ci-pull-credentials
        - --target=e2e-ovn-vsphere
        command:
        - ci-operator
        image: ci-operator:latest
        imagePullPolicy: Always
        name: ""
        resources:
          requests:
            cpu: 10m
        volumeMounts:
        - mountPath: /etc/boskos
          name: boskos
          readOnly: true
        - mountPath: /secrets/ci-pull-credentials
          name: ci-pull-credentials
          readOnly: true
        - mountPath: /secrets/gcs
          name: gcs-credentials
          readOnly: true
        - mountPath: /secrets/manifest-tool
          name: manifest-tool-local-pusher
          readOnly: true
        - mountPath: /etc/pull-secret
          name: pull-secret
          readOnly: true
        - mountPath: /etc/report
          name: result-aggregator
          readOnly: true
      serviceAccountName: ci-operator
      volumes:
      - name: boskos
        secret:
          items:
          - key: credentials
            path: credentials
          secretName: boskos-credentials
      - name: ci-pull-credentials
        secret:
          secretName: ci-pull-credentials
      - name: manifest-tool-local-pusher
        secret:
          secretName: manifest-tool-local-pusher
      - name: pull-secret
        secret:
          secretName: registry-pull-credentials
      - name: result-aggregator
        secret:
          secretName: result-aggregator
    trigger: (?m)^/test( | .* )e2e-ovn-vsphere,?($|\s.*)
  - agent: kubernetes
    always_run: true
    branches:
    - ^release-4\.14$
    - ^release-4\.14-
    cluster: vsphere02
    context: ci/prow/e2e-vsphere-csi
    decorate: true
    labels:
      ci-operator.openshift.io/cloud: vsphere
      ci-operator.openshift.io/cloud-cluster-profile: vsphere-elastic
      ci.openshift.io/generator: prowgen
      pj-rehearse.openshift.io/can-be-rehearsed: "true"
    name: pull-ci-openshift-cluster-storage-operator-release-4.14-e2e-vsphere-csi
    optional: true
    rerun_command: /test e2e-vsphere-csi
    spec:
      containers:
      - args:
        - --gcs-upload-secret=/secrets/gcs/service-account.json
        - --image-import-pull-secret=/etc/pull-secret/.dockerconfigjson
        - --lease-server-credentials-file=/etc/boskos/credentials
        - --report-credentials-file=/etc/report/credentials
        - --secret-dir=/secrets/ci-pull-credentials
        - --target=e2e-vsphere-csi
        command:
        - ci-operator
        image: ci-operator:latest
        imagePullPolicy: Always
        name: ""
        resources:
          requests:
            cpu: 10m
        volumeMounts:
        - mountPath: /etc/boskos
          name: boskos
          readOnly: true
        - mountPath: /secrets/ci-pull-credentials
          name: ci-pull-credentials
          readOnly: true
        - mountPath: /secrets/gcs
          name: gcs-credentials
          readOnly: true
        - mountPath: /secrets/manifest-tool
          name: manifest-tool-local-pusher
          readOnly: true
        - mountPath: /etc/pull-secret
          name: pull-secret
          readOnly: true
        - mountPath: /etc/report
          name: result-aggregator
          readOnly: true
      serviceAccountName: ci-operator
      volumes:
      - name: boskos
        secret:
          items:
          - key: credentials
            path: credentials
          secretName: boskos-credentials
      - name: ci-pull-credentials
        secret:
          secretName: ci-pull-credentials
      - name: manifest-tool-local-pusher
        secret:
          secretName: manifest-tool-local-pusher
      - name: pull-secret
        secret:
          secretName: registry-pull-credentials
      - name: result-aggregator
        secret:
          secretName: result-aggregator
    trigger: (?m)^/test( | .* )e2e-vsphere-csi,?($|\s.*)
  - agent: kubernetes
    always_run: true
    branches:
    - ^release-4\.14$
    - ^release-4\.14-
    cluster: build05
    context: ci/prow/hypershift-aws-e2e-external
    decorate: true
    labels:
      ci-operator.openshift.io/cloud: hypershift
      ci-operator.openshift.io/cloud-cluster-profile: hypershift
      ci.openshift.io/generator: prowgen
      pj-rehearse.openshift.io/can-be-rehearsed: "true"
    name: pull-ci-openshift-cluster-storage-operator-release-4.14-hypershift-aws-e2e-external
    rerun_command: /test hypershift-aws-e2e-external
    spec:
      containers:
      - args:
        - --gcs-upload-secret=/secrets/gcs/service-account.json
        - --image-import-pull-secret=/etc/pull-secret/.dockerconfigjson
        - --lease-server-credentials-file=/etc/boskos/credentials
        - --report-credentials-file=/etc/report/credentials
        - --secret-dir=/secrets/ci-pull-credentials
        - --target=hypershift-aws-e2e-external
        command:
        - ci-operator
        image: ci-operator:latest
        imagePullPolicy: Always
        name: ""
        resources:
          requests:
            cpu: 10m
        volumeMounts:
        - mountPath: /etc/boskos
          name: boskos
          readOnly: true
        - mountPath: /secrets/ci-pull-credentials
          name: ci-pull-credentials
          readOnly: true
        - mountPath: /secrets/gcs
          name: gcs-credentials
          readOnly: true
        - mountPath: /secrets/manifest-tool
          name: manifest-tool-local-pusher
          readOnly: true
        - mountPath: /etc/pull-secret
          name: pull-secret
          readOnly: true
        - mountPath: /etc/report
          name: result-aggregator
          readOnly: true
      serviceAccountName: ci-operator
      volumes:
      - name: boskos
        secret:
          items:
          - key: credentials
            path: credentials
          secretName: boskos-credentials
      - name: ci-pull-credentials
        secret:
          secretName: ci-pull-credentials
      - name: manifest-tool-local-pusher
        secret:
          secretName: manifest-tool-local-pusher
      - name: pull-secret
        secret:
          secretName: registry-pull-credentials
      - name: result-aggregator
        secret:
          secretName: result-aggregator
    trigger: (?m)^/test( | .* )hypershift-aws-e2e-external,?($|\s.*)
  - agent: kubernetes
    always_run: true
    branches:
    - ^release-4\.14$
    - ^release-4\.14-
    cluster: build05
    context: ci/prow/images
    decorate: true
    labels:
      ci.openshift.io/generator: prowgen
      pj-rehearse.openshift.io/can-be-rehearsed: "true"
    name: pull-ci-openshift-cluster-storage-operator-release-4.14-images
    rerun_command: /test images
    spec:
      containers:
      - args:
        - --gcs-upload-secret=/secrets/gcs/service-account.json
        - --image-import-pull-secret=/etc/pull-secret/.dockerconfigjson
        - --report-credentials-file=/etc/report/credentials
        - --target=[images]
        - --target=[release:latest]
        command:
        - ci-operator
        image: ci-operator:latest
        imagePullPolicy: Always
        name: ""
        resources:
          requests:
            cpu: 10m
        volumeMounts:
        - mountPath: /secrets/gcs
          name: gcs-credentials
          readOnly: true
        - mountPath: /secrets/manifest-tool
          name: manifest-tool-local-pusher
          readOnly: true
        - mountPath: /etc/pull-secret
          name: pull-secret
          readOnly: true
        - mountPath: /etc/report
          name: result-aggregator
          readOnly: true
      serviceAccountName: ci-operator
      volumes:
      - name: manifest-tool-local-pusher
        secret:
          secretName: manifest-tool-local-pusher
      - name: pull-secret
        secret:
          secretName: registry-pull-credentials
      - name: result-aggregator
        secret:
          secretName: result-aggregator
    trigger: (?m)^/test( | .* )images,?($|\s.*)
  - agent: kubernetes
    always_run: true
    branches:
    - ^release-4\.14$
    - ^release-4\.14-
    cluster: build05
    context: ci/prow/unit
    decorate: true
    labels:
      ci.openshift.io/generator: prowgen
      pj-rehearse.openshift.io/can-be-rehearsed: "true"
    name: pull-ci-openshift-cluster-storage-operator-release-4.14-unit
    rerun_command: /test unit
    spec:
      containers:
      - args:
        - --gcs-upload-secret=/secrets/gcs/service-account.json
        - --image-import-pull-secret=/etc/pull-secret/.dockerconfigjson
        - --report-credentials-file=/etc/report/credentials
        - --target=unit
        command:
        - ci-operator
        image: ci-operator:latest
        imagePullPolicy: Always
        name: ""
        resources:
          requests:
            cpu: 10m
        volumeMounts:
        - mountPath: /secrets/gcs
          name: gcs-credentials
          readOnly: true
        - mountPath: /secrets/manifest-tool
          name: manifest-tool-local-pusher
          readOnly: true
        - mountPath: /etc/pull-secret
          name: pull-secret
          readOnly: true
        - mountPath: /etc/report
          name: result-aggregator
          readOnly: true
      serviceAccountName: ci-operator
      volumes:
      - name: manifest-tool-local-pusher
        secret:
          secretName: manifest-tool-local-pusher
      - name: pull-secret
        secret:
          secretName: registry-pull-credentials
      - name: result-aggregator
        secret:
          secretName: result-aggregator
    trigger: (?m)^/test( | .* )unit,?($|\s.*)
  - agent: kubernetes
    always_run: true
    branches:
    - ^release-4\.14$
    - ^release-4\.14-
    cluster: build05
    context: ci/prow/verify
    decorate: true
    labels:
      ci.openshift.io/generator: prowgen
      pj-rehearse.openshift.io/can-be-rehearsed: "true"
    name: pull-ci-openshift-cluster-storage-operator-release-4.14-verify
    rerun_command: /test verify
    spec:
      containers:
      - args:
        - --gcs-upload-secret=/secrets/gcs/service-account.json
        - --image-import-pull-secret=/etc/pull-secret/.dockerconfigjson
        - --report-credentials-file=/etc/report/credentials
        - --target=verify
        command:
        - ci-operator
        image: ci-operator:latest
        imagePullPolicy: Always
        name: ""
        resources:
          requests:
            cpu: 10m
        volumeMounts:
        - mountPath: /secrets/gcs
          name: gcs-credentials
          readOnly: true
        - mountPath: /secrets/manifest-tool
          name: manifest-tool-local-pusher
          readOnly: true
        - mountPath: /etc/pull-secret
          name: pull-secret
          readOnly: true
        - mountPath: /etc/report
          name: result-aggregator
          readOnly: true
      serviceAccountName: ci-operator
      volumes:
      - name: manifest-tool-local-pusher
        secret:
          secretName: manifest-tool-local-pusher
      - name: pull-secret
        secret:
          secretName: registry-pull-credentials
      - name: result-aggregator
        secret:
          secretName: result-aggregator
    trigger: (?m)^/test( | .* )verify,?($|\s.*)
  - agent: kubernetes
    always_run: true
    branches:
    - ^release-4\.14$
    - ^release-4\.14-
    cluster: build05
    context: ci/prow/verify-deps
    decorate: true
    labels:
      ci.openshift.io/generator: prowgen
      pj-rehearse.openshift.io/can-be-rehearsed: "true"
    name: pull-ci-openshift-cluster-storage-operator-release-4.14-verify-deps
    rerun_command: /test verify-deps
    spec:
      containers:
      - args:
        - --gcs-upload-secret=/secrets/gcs/service-account.json
        - --image-import-pull-secret=/etc/pull-secret/.dockerconfigjson
        - --report-credentials-file=/etc/report/credentials
        - --secret-dir=/secrets/ci-pull-credentials
        - --target=verify-deps
        command:
        - ci-operator
        image: ci-operator:latest
        imagePullPolicy: Always
        name: ""
        resources:
          requests:
            cpu: 10m
        volumeMounts:
        - mountPath: /secrets/ci-pull-credentials
          name: ci-pull-credentials
          readOnly: true
        - mountPath: /secrets/gcs
          name: gcs-credentials
          readOnly: true
        - mountPath: /secrets/manifest-tool
          name: manifest-tool-local-pusher
          readOnly: true
        - mountPath: /etc/pull-secret
          name: pull-secret
          readOnly: true
        - mountPath: /etc/report
          name: result-aggregator
          readOnly: true
      serviceAccountName: ci-operator
      volumes:
      - name: ci-pull-credentials
        secret:
          secretName: ci-pull-credentials
      - name: manifest-tool-local-pusher
        secret:
          secretName: manifest-tool-local-pusher
      - name: pull-secret
        secret:
          secretName: registry-pull-credentials
      - name: result-aggregator
        secret:
          secretName: result-aggregator
    trigger: (?m)^/test( | .* )verify-deps,?($|\s.*)
  - agent: kubernetes
    always_run: true
    branches:
    - ^release-4\.14$
    - ^release-4\.14-
    cluster: build05
    context: ci/prow/verify-kustomize-assets
    decorate: true
    labels:
      ci.openshift.io/generator: prowgen
      pj-rehearse.openshift.io/can-be-rehearsed: "true"
    name: pull-ci-openshift-cluster-storage-operator-release-4.14-verify-kustomize-assets
    rerun_command: /test verify-kustomize-assets
    spec:
      containers:
      - args:
        - --gcs-upload-secret=/secrets/gcs/service-account.json
        - --image-import-pull-secret=/etc/pull-secret/.dockerconfigjson
        - --report-credentials-file=/etc/report/credentials
        - --secret-dir=/secrets/ci-pull-credentials
        - --target=verify-kustomize-assets
        command:
        - ci-operator
        image: ci-operator:latest
        imagePullPolicy: Always
        name: ""
        resources:
          requests:
            cpu: 10m
        volumeMounts:
        - mountPath: /secrets/ci-pull-credentials
          name: ci-pull-credentials
          readOnly: true
        - mountPath: /secrets/gcs
          name: gcs-credentials
          readOnly: true
        - mountPath: /secrets/manifest-tool
          name: manifest-tool-local-pusher
          readOnly: true
        - mountPath: /etc/pull-secret
          name: pull-secret
          readOnly: true
        - mountPath: /etc/report
          name: result-aggregator
          readOnly: true
      serviceAccountName: ci-operator
      volumes:
      - name: ci-pull-credentials
        secret:
          secretName: ci-pull-credentials
      - name: manifest-tool-local-pusher
        secret:
          secretName: manifest-tool-local-pusher
      - name: pull-secret
        secret:
          secretName: registry-pull-credentials
      - name: result-aggregator
        secret:
          secretName: result-aggregator
    trigger: (?m)^/test( | .* )verify-kustomize-assets,?($|\s.*)<|MERGE_RESOLUTION|>--- conflicted
+++ resolved
@@ -5,11 +5,7 @@
     branches:
     - ^release-4\.14$
     - ^release-4\.14-
-<<<<<<< HEAD
-    cluster: build06
-=======
-    cluster: build05
->>>>>>> 635a2bef
+    cluster: build05
     context: ci/prow/e2e-aws-csi
     decorate: true
     labels:
@@ -82,11 +78,7 @@
     branches:
     - ^release-4\.14$
     - ^release-4\.14-
-<<<<<<< HEAD
-    cluster: build06
-=======
-    cluster: build05
->>>>>>> 635a2bef
+    cluster: build05
     context: ci/prow/e2e-aws-ovn
     decorate: true
     labels:
@@ -158,11 +150,7 @@
     branches:
     - ^release-4\.14$
     - ^release-4\.14-
-<<<<<<< HEAD
-    cluster: build06
-=======
-    cluster: build05
->>>>>>> 635a2bef
+    cluster: build05
     context: ci/prow/e2e-aws-ovn-upgrade
     decorate: true
     labels:
@@ -234,11 +222,7 @@
     branches:
     - ^release-4\.14$
     - ^release-4\.14-
-<<<<<<< HEAD
-    cluster: build06
-=======
-    cluster: build05
->>>>>>> 635a2bef
+    cluster: build05
     context: ci/prow/e2e-aws-shared-resources
     decorate: true
     labels:
@@ -821,11 +805,7 @@
     branches:
     - ^release-4\.14$
     - ^release-4\.14-
-<<<<<<< HEAD
-    cluster: build06
-=======
-    cluster: build05
->>>>>>> 635a2bef
+    cluster: build05
     context: ci/prow/e2e-openstack
     decorate: true
     labels:
@@ -898,11 +878,7 @@
     branches:
     - ^release-4\.14$
     - ^release-4\.14-
-<<<<<<< HEAD
-    cluster: build06
-=======
-    cluster: build05
->>>>>>> 635a2bef
+    cluster: build05
     context: ci/prow/e2e-openstack-parallel
     decorate: true
     labels:
