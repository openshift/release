--- conflicted
+++ resolved
@@ -5,11 +5,7 @@
     branches:
     - ^release-4\.17$
     - ^release-4\.17-
-<<<<<<< HEAD
-    cluster: build06
-=======
-    cluster: build03
->>>>>>> 635a2bef
+    cluster: build03
     context: ci/prow/e2e-aws-csi
     decorate: true
     labels:
@@ -81,11 +77,7 @@
     branches:
     - ^release-4\.17$
     - ^release-4\.17-
-<<<<<<< HEAD
-    cluster: build06
-=======
-    cluster: build03
->>>>>>> 635a2bef
+    cluster: build03
     context: ci/prow/e2e-aws-ovn
     decorate: true
     labels:
@@ -158,11 +150,7 @@
     branches:
     - ^release-4\.17$
     - ^release-4\.17-
-<<<<<<< HEAD
-    cluster: build06
-=======
-    cluster: build03
->>>>>>> 635a2bef
+    cluster: build03
     context: ci/prow/e2e-aws-ovn-upgrade
     decorate: true
     labels:
@@ -234,11 +222,7 @@
     branches:
     - ^release-4\.17$
     - ^release-4\.17-
-<<<<<<< HEAD
-    cluster: build06
-=======
-    cluster: build03
->>>>>>> 635a2bef
+    cluster: build03
     context: ci/prow/e2e-aws-shared-resources
     decorate: true
     labels:
@@ -311,11 +295,7 @@
     branches:
     - ^release-4\.17$
     - ^release-4\.17-
-<<<<<<< HEAD
-    cluster: build11
-=======
-    cluster: build03
->>>>>>> 635a2bef
+    cluster: build03
     context: ci/prow/e2e-azure-csi
     decorate: true
     labels:
@@ -387,11 +367,7 @@
     branches:
     - ^release-4\.17$
     - ^release-4\.17-
-<<<<<<< HEAD
-    cluster: build11
-=======
-    cluster: build03
->>>>>>> 635a2bef
+    cluster: build03
     context: ci/prow/e2e-azure-file-csi
     decorate: true
     labels:
@@ -463,11 +439,7 @@
     branches:
     - ^release-4\.17$
     - ^release-4\.17-
-<<<<<<< HEAD
-    cluster: build11
-=======
-    cluster: build03
->>>>>>> 635a2bef
+    cluster: build03
     context: ci/prow/e2e-azure-manual-oidc
     decorate: true
     labels:
@@ -540,11 +512,7 @@
     branches:
     - ^release-4\.17$
     - ^release-4\.17-
-<<<<<<< HEAD
-    cluster: build11
-=======
-    cluster: build03
->>>>>>> 635a2bef
+    cluster: build03
     context: ci/prow/e2e-azure-ovn
     decorate: true
     labels:
@@ -835,11 +803,7 @@
     branches:
     - ^release-4\.17$
     - ^release-4\.17-
-<<<<<<< HEAD
-    cluster: build11
-=======
-    cluster: build03
->>>>>>> 635a2bef
+    cluster: build03
     context: ci/prow/e2e-ibmcloud-csi
     decorate: true
     labels:
@@ -912,11 +876,7 @@
     branches:
     - ^release-4\.17$
     - ^release-4\.17-
-<<<<<<< HEAD
-    cluster: build06
-=======
-    cluster: build03
->>>>>>> 635a2bef
+    cluster: build03
     context: ci/prow/e2e-openstack
     decorate: true
     labels:
@@ -989,11 +949,7 @@
     branches:
     - ^release-4\.17$
     - ^release-4\.17-
-<<<<<<< HEAD
-    cluster: build06
-=======
-    cluster: build03
->>>>>>> 635a2bef
+    cluster: build03
     context: ci/prow/e2e-openstack-parallel
     decorate: true
     labels:
@@ -1211,11 +1167,7 @@
     branches:
     - ^release-4\.17$
     - ^release-4\.17-
-<<<<<<< HEAD
-    cluster: build11
-=======
-    cluster: build03
->>>>>>> 635a2bef
+    cluster: build03
     context: ci/prow/hypershift-aws-e2e-external
     decorate: true
     labels:
@@ -1287,11 +1239,7 @@
     branches:
     - ^release-4\.17$
     - ^release-4\.17-
-<<<<<<< HEAD
-    cluster: build11
-=======
-    cluster: build03
->>>>>>> 635a2bef
+    cluster: build03
     context: ci/prow/images
     decorate: true
     labels:
@@ -1345,11 +1293,7 @@
     branches:
     - ^release-4\.17$
     - ^release-4\.17-
-<<<<<<< HEAD
-    cluster: build11
-=======
-    cluster: build03
->>>>>>> 635a2bef
+    cluster: build03
     context: ci/prow/okd-scos-images
     decorate: true
     decoration_config:
@@ -1408,11 +1352,7 @@
     branches:
     - ^release-4\.17$
     - ^release-4\.17-
-<<<<<<< HEAD
-    cluster: build11
-=======
-    cluster: build03
->>>>>>> 635a2bef
+    cluster: build03
     context: ci/prow/security
     decorate: true
     labels:
@@ -1473,11 +1413,7 @@
     branches:
     - ^release-4\.17$
     - ^release-4\.17-
-<<<<<<< HEAD
-    cluster: build11
-=======
-    cluster: build03
->>>>>>> 635a2bef
+    cluster: build03
     context: ci/prow/unit
     decorate: true
     labels:
@@ -1530,11 +1466,7 @@
     branches:
     - ^release-4\.17$
     - ^release-4\.17-
-<<<<<<< HEAD
-    cluster: build11
-=======
-    cluster: build03
->>>>>>> 635a2bef
+    cluster: build03
     context: ci/prow/verify
     decorate: true
     labels:
@@ -1587,11 +1519,7 @@
     branches:
     - ^release-4\.17$
     - ^release-4\.17-
-<<<<<<< HEAD
-    cluster: build11
-=======
-    cluster: build03
->>>>>>> 635a2bef
+    cluster: build03
     context: ci/prow/verify-deps
     decorate: true
     labels:
@@ -1651,11 +1579,7 @@
     branches:
     - ^release-4\.17$
     - ^release-4\.17-
-<<<<<<< HEAD
-    cluster: build11
-=======
-    cluster: build03
->>>>>>> 635a2bef
+    cluster: build03
     context: ci/prow/verify-kustomize-assets
     decorate: true
     labels:
