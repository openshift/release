--- conflicted
+++ resolved
@@ -1298,7 +1298,6 @@
       ci.openshift.io/generator: prowgen
       pj-rehearse.openshift.io/can-be-rehearsed: "true"
     name: pull-ci-openshift-installer-main-e2e-aws-default-config
-    optional: true
     rerun_command: /test e2e-aws-default-config
     run_if_changed: aws
     spec:
@@ -1749,14 +1748,9 @@
       ci-operator.openshift.io/cloud-cluster-profile: aws-2
       ci.openshift.io/generator: prowgen
       pj-rehearse.openshift.io/can-be-rehearsed: "true"
-<<<<<<< HEAD
     name: pull-ci-openshift-installer-main-e2e-aws-ovn-fips
     optional: true
     rerun_command: /test e2e-aws-ovn-fips
-=======
-    name: pull-ci-openshift-installer-main-e2e-aws-default-config
-    rerun_command: /test e2e-aws-default-config
->>>>>>> 8ed9f0ea
     run_if_changed: aws
     spec:
       containers:
