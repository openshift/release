presubmits:
  openshift/installer:
  - agent: kubernetes
    always_run: false
    branches:
    - ^release-4\.4$
    - ^release-4\.4-
    cluster: build11
    context: ci/prow/e2e-aws
    decorate: true
    decoration_config:
      skip_cloning: true
    labels:
      ci-operator.openshift.io/cloud: aws
      ci-operator.openshift.io/cloud-cluster-profile: aws
      ci.openshift.io/generator: prowgen
      pj-rehearse.openshift.io/can-be-rehearsed: "true"
    name: pull-ci-openshift-installer-release-4.4-e2e-aws
    rerun_command: /test e2e-aws
    skip_if_only_changed: ^docs/
    spec:
      containers:
      - args:
        - --gcs-upload-secret=/secrets/gcs/service-account.json
        - --image-import-pull-secret=/etc/pull-secret/.dockerconfigjson
        - --lease-server-credentials-file=/etc/boskos/credentials
        - --report-credentials-file=/etc/report/credentials
        - --secret-dir=/secrets/ci-pull-credentials
        - --target=e2e-aws
        command:
        - ci-operator
        image: ci-operator:latest
        imagePullPolicy: Always
        name: ""
        resources:
          requests:
            cpu: 10m
        volumeMounts:
        - mountPath: /etc/boskos
          name: boskos
          readOnly: true
        - mountPath: /secrets/ci-pull-credentials
          name: ci-pull-credentials
          readOnly: true
        - mountPath: /secrets/gcs
          name: gcs-credentials
          readOnly: true
        - mountPath: /secrets/manifest-tool
          name: manifest-tool-local-pusher
          readOnly: true
        - mountPath: /etc/pull-secret
          name: pull-secret
          readOnly: true
        - mountPath: /etc/report
          name: result-aggregator
          readOnly: true
      serviceAccountName: ci-operator
      volumes:
      - name: boskos
        secret:
          items:
          - key: credentials
            path: credentials
          secretName: boskos-credentials
      - name: ci-pull-credentials
        secret:
          secretName: ci-pull-credentials
      - name: manifest-tool-local-pusher
        secret:
          secretName: manifest-tool-local-pusher
      - name: pull-secret
        secret:
          secretName: registry-pull-credentials
      - name: result-aggregator
        secret:
          secretName: result-aggregator
    trigger: (?m)^/test( | .* )e2e-aws,?($|\s.*)
  - agent: kubernetes
    always_run: true
    branches:
    - ^release-4\.4$
    - ^release-4\.4-
    cluster: build11
    context: ci/prow/e2e-aws-fips
    decorate: true
    decoration_config:
      skip_cloning: true
    labels:
      ci-operator.openshift.io/cloud: aws
      ci-operator.openshift.io/cloud-cluster-profile: aws
      ci.openshift.io/generator: prowgen
      pj-rehearse.openshift.io/can-be-rehearsed: "true"
    name: pull-ci-openshift-installer-release-4.4-e2e-aws-fips
    optional: true
    rerun_command: /test e2e-aws-fips
    spec:
      containers:
      - args:
        - --gcs-upload-secret=/secrets/gcs/service-account.json
        - --image-import-pull-secret=/etc/pull-secret/.dockerconfigjson
        - --lease-server-credentials-file=/etc/boskos/credentials
        - --report-credentials-file=/etc/report/credentials
        - --secret-dir=/secrets/ci-pull-credentials
        - --target=e2e-aws-fips
        command:
        - ci-operator
        image: ci-operator:latest
        imagePullPolicy: Always
        name: ""
        resources:
          requests:
            cpu: 10m
        volumeMounts:
        - mountPath: /etc/boskos
          name: boskos
          readOnly: true
        - mountPath: /secrets/ci-pull-credentials
          name: ci-pull-credentials
          readOnly: true
        - mountPath: /secrets/gcs
          name: gcs-credentials
          readOnly: true
        - mountPath: /secrets/manifest-tool
          name: manifest-tool-local-pusher
          readOnly: true
        - mountPath: /etc/pull-secret
          name: pull-secret
          readOnly: true
        - mountPath: /etc/report
          name: result-aggregator
          readOnly: true
      serviceAccountName: ci-operator
      volumes:
      - name: boskos
        secret:
          items:
          - key: credentials
            path: credentials
          secretName: boskos-credentials
      - name: ci-pull-credentials
        secret:
          secretName: ci-pull-credentials
      - name: manifest-tool-local-pusher
        secret:
          secretName: manifest-tool-local-pusher
      - name: pull-secret
        secret:
          secretName: registry-pull-credentials
      - name: result-aggregator
        secret:
          secretName: result-aggregator
    trigger: (?m)^/test( | .* )e2e-aws-fips,?($|\s.*)
  - agent: kubernetes
    always_run: true
    branches:
    - ^release-4\.4$
    - ^release-4\.4-
    cluster: build11
    context: ci/prow/e2e-aws-upgrade
    decorate: true
    decoration_config:
      skip_cloning: true
    labels:
      ci-operator.openshift.io/cloud: aws
      ci-operator.openshift.io/cloud-cluster-profile: aws
      ci.openshift.io/generator: prowgen
      pj-rehearse.openshift.io/can-be-rehearsed: "true"
    name: pull-ci-openshift-installer-release-4.4-e2e-aws-upgrade
    optional: true
    rerun_command: /test e2e-aws-upgrade
    spec:
      containers:
      - args:
        - --gcs-upload-secret=/secrets/gcs/service-account.json
        - --image-import-pull-secret=/etc/pull-secret/.dockerconfigjson
        - --lease-server-credentials-file=/etc/boskos/credentials
        - --report-credentials-file=/etc/report/credentials
        - --secret-dir=/secrets/ci-pull-credentials
        - --target=e2e-aws-upgrade
        command:
        - ci-operator
        image: ci-operator:latest
        imagePullPolicy: Always
        name: ""
        resources:
          requests:
            cpu: 10m
        volumeMounts:
        - mountPath: /etc/boskos
          name: boskos
          readOnly: true
        - mountPath: /secrets/ci-pull-credentials
          name: ci-pull-credentials
          readOnly: true
        - mountPath: /secrets/gcs
          name: gcs-credentials
          readOnly: true
        - mountPath: /secrets/manifest-tool
          name: manifest-tool-local-pusher
          readOnly: true
        - mountPath: /etc/pull-secret
          name: pull-secret
          readOnly: true
        - mountPath: /etc/report
          name: result-aggregator
          readOnly: true
      serviceAccountName: ci-operator
      volumes:
      - name: boskos
        secret:
          items:
          - key: credentials
            path: credentials
          secretName: boskos-credentials
      - name: ci-pull-credentials
        secret:
          secretName: ci-pull-credentials
      - name: manifest-tool-local-pusher
        secret:
          secretName: manifest-tool-local-pusher
      - name: pull-secret
        secret:
          secretName: registry-pull-credentials
      - name: result-aggregator
        secret:
          secretName: result-aggregator
    trigger: (?m)^/test( | .* )e2e-aws-upgrade,?($|\s.*)
  - agent: kubernetes
    always_run: true
    branches:
    - ^release-4\.4$
    - ^release-4\.4-
    cluster: build11
    context: ci/prow/e2e-aws-upi
    decorate: true
    decoration_config:
      skip_cloning: true
    labels:
      ci.openshift.io/generator: prowgen
      pj-rehearse.openshift.io/can-be-rehearsed: "true"
    name: pull-ci-openshift-installer-release-4.4-e2e-aws-upi
    optional: true
    rerun_command: /test e2e-aws-upi
    spec:
      containers:
      - args:
        - --gcs-upload-secret=/secrets/gcs/service-account.json
        - --image-import-pull-secret=/etc/pull-secret/.dockerconfigjson
        - --lease-server-credentials-file=/etc/boskos/credentials
        - --report-credentials-file=/etc/report/credentials
        - --target=e2e-aws-upi
        - --template=/usr/local/e2e-aws-upi
        command:
        - ci-operator
        env:
        - name: CLUSTER_TYPE
          value: aws
        - name: JOB_NAME_SAFE
          value: e2e-aws-upi
        - name: TEST_COMMAND
          value: TEST_SUITE=openshift/conformance/parallel run-tests
        image: ci-operator:latest
        imagePullPolicy: Always
        name: ""
        resources:
          requests:
            cpu: 10m
        volumeMounts:
        - mountPath: /etc/boskos
          name: boskos
          readOnly: true
        - mountPath: /secrets/gcs
          name: gcs-credentials
          readOnly: true
        - mountPath: /usr/local/e2e-aws-upi
          name: job-definition
          subPath: cluster-launch-installer-upi-e2e.yaml
        - mountPath: /secrets/manifest-tool
          name: manifest-tool-local-pusher
          readOnly: true
        - mountPath: /etc/pull-secret
          name: pull-secret
          readOnly: true
        - mountPath: /etc/report
          name: result-aggregator
          readOnly: true
      serviceAccountName: ci-operator
      volumes:
      - name: boskos
        secret:
          items:
          - key: credentials
            path: credentials
          secretName: boskos-credentials
      - configMap:
          name: prow-job-cluster-launch-installer-upi-e2e
        name: job-definition
      - name: manifest-tool-local-pusher
        secret:
          secretName: manifest-tool-local-pusher
      - name: pull-secret
        secret:
          secretName: registry-pull-credentials
      - name: result-aggregator
        secret:
          secretName: result-aggregator
    trigger: (?m)^/test( | .* )e2e-aws-upi,?($|\s.*)
  - agent: kubernetes
    always_run: false
    branches:
    - ^release-4\.4$
    - ^release-4\.4-
<<<<<<< HEAD
    cluster: build06
=======
    cluster: build03
>>>>>>> 635a2bef
    context: ci/prow/e2e-azure
    decorate: true
    decoration_config:
      skip_cloning: true
    labels:
      ci-operator.openshift.io/cloud: azure4
      ci-operator.openshift.io/cloud-cluster-profile: azure4
      ci.openshift.io/generator: prowgen
      pj-rehearse.openshift.io/can-be-rehearsed: "true"
    name: pull-ci-openshift-installer-release-4.4-e2e-azure
    optional: true
    rerun_command: /test e2e-azure
    spec:
      containers:
      - args:
        - --gcs-upload-secret=/secrets/gcs/service-account.json
        - --image-import-pull-secret=/etc/pull-secret/.dockerconfigjson
        - --lease-server-credentials-file=/etc/boskos/credentials
        - --report-credentials-file=/etc/report/credentials
        - --secret-dir=/secrets/ci-pull-credentials
        - --target=e2e-azure
        command:
        - ci-operator
        image: ci-operator:latest
        imagePullPolicy: Always
        name: ""
        resources:
          requests:
            cpu: 10m
        volumeMounts:
        - mountPath: /etc/boskos
          name: boskos
          readOnly: true
        - mountPath: /secrets/ci-pull-credentials
          name: ci-pull-credentials
          readOnly: true
        - mountPath: /secrets/gcs
          name: gcs-credentials
          readOnly: true
        - mountPath: /secrets/manifest-tool
          name: manifest-tool-local-pusher
          readOnly: true
        - mountPath: /etc/pull-secret
          name: pull-secret
          readOnly: true
        - mountPath: /etc/report
          name: result-aggregator
          readOnly: true
      serviceAccountName: ci-operator
      volumes:
      - name: boskos
        secret:
          items:
          - key: credentials
            path: credentials
          secretName: boskos-credentials
      - name: ci-pull-credentials
        secret:
          secretName: ci-pull-credentials
      - name: manifest-tool-local-pusher
        secret:
          secretName: manifest-tool-local-pusher
      - name: pull-secret
        secret:
          secretName: registry-pull-credentials
      - name: result-aggregator
        secret:
          secretName: result-aggregator
    trigger: (?m)^/test( | .* )e2e-azure,?($|\s.*)
  - agent: kubernetes
    always_run: false
    branches:
    - ^release-4\.4$
    - ^release-4\.4-
    cluster: build02
    context: ci/prow/e2e-gcp
    decorate: true
    decoration_config:
      skip_cloning: true
    labels:
      ci-operator.openshift.io/cloud: gcp
      ci-operator.openshift.io/cloud-cluster-profile: gcp
      ci.openshift.io/generator: prowgen
      pj-rehearse.openshift.io/can-be-rehearsed: "true"
    name: pull-ci-openshift-installer-release-4.4-e2e-gcp
    optional: true
    rerun_command: /test e2e-gcp
    spec:
      containers:
      - args:
        - --gcs-upload-secret=/secrets/gcs/service-account.json
        - --image-import-pull-secret=/etc/pull-secret/.dockerconfigjson
        - --lease-server-credentials-file=/etc/boskos/credentials
        - --report-credentials-file=/etc/report/credentials
        - --secret-dir=/secrets/ci-pull-credentials
        - --target=e2e-gcp
        command:
        - ci-operator
        image: ci-operator:latest
        imagePullPolicy: Always
        name: ""
        resources:
          requests:
            cpu: 10m
        volumeMounts:
        - mountPath: /etc/boskos
          name: boskos
          readOnly: true
        - mountPath: /secrets/ci-pull-credentials
          name: ci-pull-credentials
          readOnly: true
        - mountPath: /secrets/gcs
          name: gcs-credentials
          readOnly: true
        - mountPath: /secrets/manifest-tool
          name: manifest-tool-local-pusher
          readOnly: true
        - mountPath: /etc/pull-secret
          name: pull-secret
          readOnly: true
        - mountPath: /etc/report
          name: result-aggregator
          readOnly: true
      serviceAccountName: ci-operator
      volumes:
      - name: boskos
        secret:
          items:
          - key: credentials
            path: credentials
          secretName: boskos-credentials
      - name: ci-pull-credentials
        secret:
          secretName: ci-pull-credentials
      - name: manifest-tool-local-pusher
        secret:
          secretName: manifest-tool-local-pusher
      - name: pull-secret
        secret:
          secretName: registry-pull-credentials
      - name: result-aggregator
        secret:
          secretName: result-aggregator
    trigger: (?m)^/test( | .* )e2e-gcp,?($|\s.*)
  - agent: kubernetes
    always_run: false
    branches:
    - ^release-4\.4$
    - ^release-4\.4-
    cluster: build02
    context: ci/prow/e2e-gcp-upgrade
    decorate: true
    decoration_config:
      skip_cloning: true
    labels:
      ci-operator.openshift.io/cloud: gcp
      ci-operator.openshift.io/cloud-cluster-profile: gcp-3
      ci.openshift.io/generator: prowgen
      pj-rehearse.openshift.io/can-be-rehearsed: "true"
    name: pull-ci-openshift-installer-release-4.4-e2e-gcp-upgrade
    optional: true
    rerun_command: /test e2e-gcp-upgrade
    spec:
      containers:
      - args:
        - --gcs-upload-secret=/secrets/gcs/service-account.json
        - --image-import-pull-secret=/etc/pull-secret/.dockerconfigjson
        - --lease-server-credentials-file=/etc/boskos/credentials
        - --report-credentials-file=/etc/report/credentials
        - --secret-dir=/secrets/ci-pull-credentials
        - --target=e2e-gcp-upgrade
        command:
        - ci-operator
        image: ci-operator:latest
        imagePullPolicy: Always
        name: ""
        resources:
          requests:
            cpu: 10m
        volumeMounts:
        - mountPath: /etc/boskos
          name: boskos
          readOnly: true
        - mountPath: /secrets/ci-pull-credentials
          name: ci-pull-credentials
          readOnly: true
        - mountPath: /secrets/gcs
          name: gcs-credentials
          readOnly: true
        - mountPath: /secrets/manifest-tool
          name: manifest-tool-local-pusher
          readOnly: true
        - mountPath: /etc/pull-secret
          name: pull-secret
          readOnly: true
        - mountPath: /etc/report
          name: result-aggregator
          readOnly: true
      serviceAccountName: ci-operator
      volumes:
      - name: boskos
        secret:
          items:
          - key: credentials
            path: credentials
          secretName: boskos-credentials
      - name: ci-pull-credentials
        secret:
          secretName: ci-pull-credentials
      - name: manifest-tool-local-pusher
        secret:
          secretName: manifest-tool-local-pusher
      - name: pull-secret
        secret:
          secretName: registry-pull-credentials
      - name: result-aggregator
        secret:
          secretName: result-aggregator
    trigger: (?m)^/test( | .* )e2e-gcp-upgrade,?($|\s.*)
  - agent: kubernetes
    always_run: false
    branches:
    - ^release-4\.4$
    - ^release-4\.4-
    cluster: build02
    context: ci/prow/e2e-gcp-upi
    decorate: true
    decoration_config:
      skip_cloning: true
    labels:
      ci-operator.openshift.io/cloud: gcp
      ci-operator.openshift.io/cloud-cluster-profile: gcp
      ci.openshift.io/generator: prowgen
      pj-rehearse.openshift.io/can-be-rehearsed: "true"
    name: pull-ci-openshift-installer-release-4.4-e2e-gcp-upi
    optional: true
    rerun_command: /test e2e-gcp-upi
    spec:
      containers:
      - args:
        - --gcs-upload-secret=/secrets/gcs/service-account.json
        - --image-import-pull-secret=/etc/pull-secret/.dockerconfigjson
        - --lease-server-credentials-file=/etc/boskos/credentials
        - --report-credentials-file=/etc/report/credentials
        - --secret-dir=/secrets/ci-pull-credentials
        - --target=e2e-gcp-upi
        command:
        - ci-operator
        image: ci-operator:latest
        imagePullPolicy: Always
        name: ""
        resources:
          requests:
            cpu: 10m
        volumeMounts:
        - mountPath: /etc/boskos
          name: boskos
          readOnly: true
        - mountPath: /secrets/ci-pull-credentials
          name: ci-pull-credentials
          readOnly: true
        - mountPath: /secrets/gcs
          name: gcs-credentials
          readOnly: true
        - mountPath: /secrets/manifest-tool
          name: manifest-tool-local-pusher
          readOnly: true
        - mountPath: /etc/pull-secret
          name: pull-secret
          readOnly: true
        - mountPath: /etc/report
          name: result-aggregator
          readOnly: true
      serviceAccountName: ci-operator
      volumes:
      - name: boskos
        secret:
          items:
          - key: credentials
            path: credentials
          secretName: boskos-credentials
      - name: ci-pull-credentials
        secret:
          secretName: ci-pull-credentials
      - name: manifest-tool-local-pusher
        secret:
          secretName: manifest-tool-local-pusher
      - name: pull-secret
        secret:
          secretName: registry-pull-credentials
      - name: result-aggregator
        secret:
          secretName: result-aggregator
    trigger: (?m)^/test( | .* )e2e-gcp-upi,?($|\s.*)
  - agent: kubernetes
    always_run: false
    branches:
    - ^release-4\.4$
    - ^release-4\.4-
    cluster: build05
    context: ci/prow/e2e-metal-ipi
    decorate: true
    decoration_config:
      skip_cloning: true
    labels:
      ci-operator.openshift.io/cloud: equinix-ocp-metal
      ci-operator.openshift.io/cloud-cluster-profile: equinix-ocp-metal
      ci-operator.openshift.io/cluster: build05
      ci.openshift.io/generator: prowgen
      pj-rehearse.openshift.io/can-be-rehearsed: "true"
    name: pull-ci-openshift-installer-release-4.4-e2e-metal-ipi
    optional: true
    rerun_command: /test e2e-metal-ipi
    run_if_changed: .*baremetal.*
    spec:
      containers:
      - args:
        - --gcs-upload-secret=/secrets/gcs/service-account.json
        - --image-import-pull-secret=/etc/pull-secret/.dockerconfigjson
        - --lease-server-credentials-file=/etc/boskos/credentials
        - --report-credentials-file=/etc/report/credentials
        - --secret-dir=/secrets/ci-pull-credentials
        - --target=e2e-metal-ipi
        command:
        - ci-operator
        image: ci-operator:latest
        imagePullPolicy: Always
        name: ""
        resources:
          requests:
            cpu: 10m
        volumeMounts:
        - mountPath: /etc/boskos
          name: boskos
          readOnly: true
        - mountPath: /secrets/ci-pull-credentials
          name: ci-pull-credentials
          readOnly: true
        - mountPath: /secrets/gcs
          name: gcs-credentials
          readOnly: true
        - mountPath: /secrets/manifest-tool
          name: manifest-tool-local-pusher
          readOnly: true
        - mountPath: /etc/pull-secret
          name: pull-secret
          readOnly: true
        - mountPath: /etc/report
          name: result-aggregator
          readOnly: true
      serviceAccountName: ci-operator
      volumes:
      - name: boskos
        secret:
          items:
          - key: credentials
            path: credentials
          secretName: boskos-credentials
      - name: ci-pull-credentials
        secret:
          secretName: ci-pull-credentials
      - name: manifest-tool-local-pusher
        secret:
          secretName: manifest-tool-local-pusher
      - name: pull-secret
        secret:
          secretName: registry-pull-credentials
      - name: result-aggregator
        secret:
          secretName: result-aggregator
    trigger: (?m)^/test( | .* )e2e-metal-ipi,?($|\s.*)
  - agent: kubernetes
    always_run: false
    branches:
    - ^release-4\.4$
    - ^release-4\.4-
<<<<<<< HEAD
    cluster: build06
=======
    cluster: build03
>>>>>>> 635a2bef
    context: ci/prow/e2e-ovirt
    decorate: true
    decoration_config:
      skip_cloning: true
    labels:
      ci-operator.openshift.io/cloud: ovirt
      ci-operator.openshift.io/cloud-cluster-profile: ovirt
      ci.openshift.io/generator: prowgen
      pj-rehearse.openshift.io/can-be-rehearsed: "true"
    name: pull-ci-openshift-installer-release-4.4-e2e-ovirt
    optional: true
    rerun_command: /test e2e-ovirt
    skip_if_only_changed: ^docs/
    spec:
      containers:
      - args:
        - --gcs-upload-secret=/secrets/gcs/service-account.json
        - --image-import-pull-secret=/etc/pull-secret/.dockerconfigjson
        - --lease-server-credentials-file=/etc/boskos/credentials
        - --report-credentials-file=/etc/report/credentials
        - --secret-dir=/secrets/ci-pull-credentials
        - --target=e2e-ovirt
        command:
        - ci-operator
        image: ci-operator:latest
        imagePullPolicy: Always
        name: ""
        resources:
          requests:
            cpu: 10m
        volumeMounts:
        - mountPath: /etc/boskos
          name: boskos
          readOnly: true
        - mountPath: /secrets/ci-pull-credentials
          name: ci-pull-credentials
          readOnly: true
        - mountPath: /secrets/gcs
          name: gcs-credentials
          readOnly: true
        - mountPath: /secrets/manifest-tool
          name: manifest-tool-local-pusher
          readOnly: true
        - mountPath: /etc/pull-secret
          name: pull-secret
          readOnly: true
        - mountPath: /etc/report
          name: result-aggregator
          readOnly: true
      serviceAccountName: ci-operator
      volumes:
      - name: boskos
        secret:
          items:
          - key: credentials
            path: credentials
          secretName: boskos-credentials
      - name: ci-pull-credentials
        secret:
          secretName: ci-pull-credentials
      - name: manifest-tool-local-pusher
        secret:
          secretName: manifest-tool-local-pusher
      - name: pull-secret
        secret:
          secretName: registry-pull-credentials
      - name: result-aggregator
        secret:
          secretName: result-aggregator
    trigger: (?m)^/test( | .* )e2e-ovirt,?($|\s.*)
  - agent: kubernetes
    always_run: false
    branches:
    - ^release-4\.4$
    - ^release-4\.4-
    cluster: vsphere02
    context: ci/prow/e2e-vsphere
    decorate: true
    decoration_config:
      skip_cloning: true
    labels:
      ci-operator.openshift.io/cloud: vsphere
      ci-operator.openshift.io/cloud-cluster-profile: vsphere-elastic
      ci.openshift.io/generator: prowgen
      pj-rehearse.openshift.io/can-be-rehearsed: "true"
    name: pull-ci-openshift-installer-release-4.4-e2e-vsphere
    optional: true
    rerun_command: /test e2e-vsphere
    spec:
      containers:
      - args:
        - --gcs-upload-secret=/secrets/gcs/service-account.json
        - --image-import-pull-secret=/etc/pull-secret/.dockerconfigjson
        - --lease-server-credentials-file=/etc/boskos/credentials
        - --report-credentials-file=/etc/report/credentials
        - --secret-dir=/secrets/ci-pull-credentials
        - --target=e2e-vsphere
        command:
        - ci-operator
        image: ci-operator:latest
        imagePullPolicy: Always
        name: ""
        resources:
          requests:
            cpu: 10m
        volumeMounts:
        - mountPath: /etc/boskos
          name: boskos
          readOnly: true
        - mountPath: /secrets/ci-pull-credentials
          name: ci-pull-credentials
          readOnly: true
        - mountPath: /secrets/gcs
          name: gcs-credentials
          readOnly: true
        - mountPath: /secrets/manifest-tool
          name: manifest-tool-local-pusher
          readOnly: true
        - mountPath: /etc/pull-secret
          name: pull-secret
          readOnly: true
        - mountPath: /etc/report
          name: result-aggregator
          readOnly: true
      serviceAccountName: ci-operator
      volumes:
      - name: boskos
        secret:
          items:
          - key: credentials
            path: credentials
          secretName: boskos-credentials
      - name: ci-pull-credentials
        secret:
          secretName: ci-pull-credentials
      - name: manifest-tool-local-pusher
        secret:
          secretName: manifest-tool-local-pusher
      - name: pull-secret
        secret:
          secretName: registry-pull-credentials
      - name: result-aggregator
        secret:
          secretName: result-aggregator
    trigger: (?m)^/test( | .* )e2e-vsphere,?($|\s.*)
  - agent: kubernetes
    always_run: true
    branches:
    - ^release-4\.4$
    - ^release-4\.4-
<<<<<<< HEAD
    cluster: build06
=======
    cluster: build03
>>>>>>> 635a2bef
    context: ci/prow/gofmt
    decorate: true
    decoration_config:
      skip_cloning: true
    labels:
      ci.openshift.io/generator: prowgen
      pj-rehearse.openshift.io/can-be-rehearsed: "true"
    name: pull-ci-openshift-installer-release-4.4-gofmt
    rerun_command: /test gofmt
    spec:
      containers:
      - args:
        - --gcs-upload-secret=/secrets/gcs/service-account.json
        - --image-import-pull-secret=/etc/pull-secret/.dockerconfigjson
        - --report-credentials-file=/etc/report/credentials
        - --target=gofmt
        command:
        - ci-operator
        image: ci-operator:latest
        imagePullPolicy: Always
        name: ""
        resources:
          requests:
            cpu: 10m
        volumeMounts:
        - mountPath: /secrets/gcs
          name: gcs-credentials
          readOnly: true
        - mountPath: /secrets/manifest-tool
          name: manifest-tool-local-pusher
          readOnly: true
        - mountPath: /etc/pull-secret
          name: pull-secret
          readOnly: true
        - mountPath: /etc/report
          name: result-aggregator
          readOnly: true
      serviceAccountName: ci-operator
      volumes:
      - name: manifest-tool-local-pusher
        secret:
          secretName: manifest-tool-local-pusher
      - name: pull-secret
        secret:
          secretName: registry-pull-credentials
      - name: result-aggregator
        secret:
          secretName: result-aggregator
    trigger: (?m)^/test( | .* )gofmt,?($|\s.*)
  - agent: kubernetes
    always_run: true
    branches:
    - ^release-4\.4$
    - ^release-4\.4-
<<<<<<< HEAD
    cluster: build06
=======
    cluster: build03
>>>>>>> 635a2bef
    context: ci/prow/golint
    decorate: true
    decoration_config:
      skip_cloning: true
    labels:
      ci.openshift.io/generator: prowgen
      pj-rehearse.openshift.io/can-be-rehearsed: "true"
    name: pull-ci-openshift-installer-release-4.4-golint
    rerun_command: /test golint
    spec:
      containers:
      - args:
        - --gcs-upload-secret=/secrets/gcs/service-account.json
        - --image-import-pull-secret=/etc/pull-secret/.dockerconfigjson
        - --report-credentials-file=/etc/report/credentials
        - --target=golint
        command:
        - ci-operator
        image: ci-operator:latest
        imagePullPolicy: Always
        name: ""
        resources:
          requests:
            cpu: 10m
        volumeMounts:
        - mountPath: /secrets/gcs
          name: gcs-credentials
          readOnly: true
        - mountPath: /secrets/manifest-tool
          name: manifest-tool-local-pusher
          readOnly: true
        - mountPath: /etc/pull-secret
          name: pull-secret
          readOnly: true
        - mountPath: /etc/report
          name: result-aggregator
          readOnly: true
      serviceAccountName: ci-operator
      volumes:
      - name: manifest-tool-local-pusher
        secret:
          secretName: manifest-tool-local-pusher
      - name: pull-secret
        secret:
          secretName: registry-pull-credentials
      - name: result-aggregator
        secret:
          secretName: result-aggregator
    trigger: (?m)^/test( | .* )golint,?($|\s.*)
  - agent: kubernetes
    always_run: true
    branches:
    - ^release-4\.4$
    - ^release-4\.4-
<<<<<<< HEAD
    cluster: build06
=======
    cluster: build03
>>>>>>> 635a2bef
    context: ci/prow/govet
    decorate: true
    decoration_config:
      skip_cloning: true
    labels:
      ci.openshift.io/generator: prowgen
      pj-rehearse.openshift.io/can-be-rehearsed: "true"
    name: pull-ci-openshift-installer-release-4.4-govet
    rerun_command: /test govet
    spec:
      containers:
      - args:
        - --gcs-upload-secret=/secrets/gcs/service-account.json
        - --image-import-pull-secret=/etc/pull-secret/.dockerconfigjson
        - --report-credentials-file=/etc/report/credentials
        - --target=govet
        command:
        - ci-operator
        image: ci-operator:latest
        imagePullPolicy: Always
        name: ""
        resources:
          requests:
            cpu: 10m
        volumeMounts:
        - mountPath: /secrets/gcs
          name: gcs-credentials
          readOnly: true
        - mountPath: /secrets/manifest-tool
          name: manifest-tool-local-pusher
          readOnly: true
        - mountPath: /etc/pull-secret
          name: pull-secret
          readOnly: true
        - mountPath: /etc/report
          name: result-aggregator
          readOnly: true
      serviceAccountName: ci-operator
      volumes:
      - name: manifest-tool-local-pusher
        secret:
          secretName: manifest-tool-local-pusher
      - name: pull-secret
        secret:
          secretName: registry-pull-credentials
      - name: result-aggregator
        secret:
          secretName: result-aggregator
    trigger: (?m)^/test( | .* )govet,?($|\s.*)
  - agent: kubernetes
    always_run: true
    branches:
    - ^release-4\.4$
    - ^release-4\.4-
<<<<<<< HEAD
    cluster: build06
=======
    cluster: build03
>>>>>>> 635a2bef
    context: ci/prow/images
    decorate: true
    decoration_config:
      skip_cloning: true
    labels:
      ci.openshift.io/generator: prowgen
      pj-rehearse.openshift.io/can-be-rehearsed: "true"
    name: pull-ci-openshift-installer-release-4.4-images
    rerun_command: /test images
    spec:
      containers:
      - args:
        - --gcs-upload-secret=/secrets/gcs/service-account.json
        - --image-import-pull-secret=/etc/pull-secret/.dockerconfigjson
        - --report-credentials-file=/etc/report/credentials
        - --target=[images]
        - --target=[release:latest]
        command:
        - ci-operator
        image: ci-operator:latest
        imagePullPolicy: Always
        name: ""
        resources:
          requests:
            cpu: 10m
        volumeMounts:
        - mountPath: /secrets/gcs
          name: gcs-credentials
          readOnly: true
        - mountPath: /secrets/manifest-tool
          name: manifest-tool-local-pusher
          readOnly: true
        - mountPath: /etc/pull-secret
          name: pull-secret
          readOnly: true
        - mountPath: /etc/report
          name: result-aggregator
          readOnly: true
      serviceAccountName: ci-operator
      volumes:
      - name: manifest-tool-local-pusher
        secret:
          secretName: manifest-tool-local-pusher
      - name: pull-secret
        secret:
          secretName: registry-pull-credentials
      - name: result-aggregator
        secret:
          secretName: result-aggregator
    trigger: (?m)^/test( | .* )images,?($|\s.*)
  - agent: kubernetes
    always_run: true
    branches:
    - ^release-4\.4$
    - ^release-4\.4-
<<<<<<< HEAD
    cluster: build06
=======
    cluster: build03
>>>>>>> 635a2bef
    context: ci/prow/shellcheck
    decorate: true
    labels:
      ci.openshift.io/manually-branched: "true"
    name: pull-ci-openshift-installer-release-4.4-shellcheck
    rerun_command: /test shellcheck
    spec:
      containers:
      - args:
        - ./hack/shellcheck.sh
        command:
        - sh
        env:
        - name: IS_CONTAINER
          value: "TRUE"
        image: quay.io/coreos/shellcheck-alpine:v0.5.0
        imagePullPolicy: Always
        name: ""
        resources:
          requests:
            cpu: 500m
    trigger: (?m)^/test shellcheck
  - agent: kubernetes
    always_run: true
    branches:
    - ^release-4\.4$
    - ^release-4\.4-
<<<<<<< HEAD
    cluster: build06
=======
    cluster: build03
>>>>>>> 635a2bef
    context: ci/prow/tf-fmt
    decorate: true
    labels:
      ci.openshift.io/manually-branched: "true"
    name: pull-ci-openshift-installer-release-4.4-tf-fmt
    optional: true
    rerun_command: /test tf-fmt
    spec:
      containers:
      - args:
        - ./hack/tf-fmt.sh
        command:
        - sh
        env:
        - name: IS_CONTAINER
          value: "TRUE"
        image: quay.io/coreos/terraform-alpine:v0.12.0-rc1
        imagePullPolicy: Always
        name: ""
        resources:
          requests:
            cpu: 500m
    trigger: (?m)^/test( | .* )tf-fmt,?($|\s.*)
  - agent: kubernetes
    always_run: true
    branches:
    - ^release-4\.4$
    - ^release-4\.4-
<<<<<<< HEAD
    cluster: build06
=======
    cluster: build03
>>>>>>> 635a2bef
    context: ci/prow/tf-lint
    decorate: true
    labels:
      ci.openshift.io/manually-branched: "true"
    name: pull-ci-openshift-installer-release-4.4-tf-lint
    rerun_command: /test tf-lint
    spec:
      containers:
      - args:
        - ./hack/tf-lint.sh
        command:
        - sh
        env:
        - name: IS_CONTAINER
          value: "TRUE"
        image: quay.io/coreos/tflint
        imagePullPolicy: Always
        name: ""
        resources:
          requests:
            cpu: 500m
    trigger: (?m)^/test tf-lint
  - agent: kubernetes
    always_run: true
    branches:
    - ^release-4\.4$
    - ^release-4\.4-
<<<<<<< HEAD
    cluster: build06
=======
    cluster: build03
>>>>>>> 635a2bef
    context: ci/prow/unit
    decorate: true
    decoration_config:
      skip_cloning: true
    labels:
      ci.openshift.io/generator: prowgen
      pj-rehearse.openshift.io/can-be-rehearsed: "true"
    name: pull-ci-openshift-installer-release-4.4-unit
    rerun_command: /test unit
    spec:
      containers:
      - args:
        - --gcs-upload-secret=/secrets/gcs/service-account.json
        - --image-import-pull-secret=/etc/pull-secret/.dockerconfigjson
        - --report-credentials-file=/etc/report/credentials
        - --target=unit
        command:
        - ci-operator
        image: ci-operator:latest
        imagePullPolicy: Always
        name: ""
        resources:
          requests:
            cpu: 10m
        volumeMounts:
        - mountPath: /secrets/gcs
          name: gcs-credentials
          readOnly: true
        - mountPath: /secrets/manifest-tool
          name: manifest-tool-local-pusher
          readOnly: true
        - mountPath: /etc/pull-secret
          name: pull-secret
          readOnly: true
        - mountPath: /etc/report
          name: result-aggregator
          readOnly: true
      serviceAccountName: ci-operator
      volumes:
      - name: manifest-tool-local-pusher
        secret:
          secretName: manifest-tool-local-pusher
      - name: pull-secret
        secret:
          secretName: registry-pull-credentials
      - name: result-aggregator
        secret:
          secretName: result-aggregator
    trigger: (?m)^/test( | .* )unit,?($|\s.*)
  - agent: kubernetes
    always_run: true
    branches:
    - ^release-4\.4$
    - ^release-4\.4-
<<<<<<< HEAD
    cluster: build06
=======
    cluster: build03
>>>>>>> 635a2bef
    context: ci/prow/verify-vendor
    decorate: true
    decoration_config:
      skip_cloning: true
    labels:
      ci.openshift.io/generator: prowgen
      pj-rehearse.openshift.io/can-be-rehearsed: "true"
    name: pull-ci-openshift-installer-release-4.4-verify-vendor
    rerun_command: /test verify-vendor
    spec:
      containers:
      - args:
        - --gcs-upload-secret=/secrets/gcs/service-account.json
        - --image-import-pull-secret=/etc/pull-secret/.dockerconfigjson
        - --report-credentials-file=/etc/report/credentials
        - --target=verify-vendor
        command:
        - ci-operator
        image: ci-operator:latest
        imagePullPolicy: Always
        name: ""
        resources:
          requests:
            cpu: 10m
        volumeMounts:
        - mountPath: /secrets/gcs
          name: gcs-credentials
          readOnly: true
        - mountPath: /secrets/manifest-tool
          name: manifest-tool-local-pusher
          readOnly: true
        - mountPath: /etc/pull-secret
          name: pull-secret
          readOnly: true
        - mountPath: /etc/report
          name: result-aggregator
          readOnly: true
      serviceAccountName: ci-operator
      volumes:
      - name: manifest-tool-local-pusher
        secret:
          secretName: manifest-tool-local-pusher
      - name: pull-secret
        secret:
          secretName: registry-pull-credentials
      - name: result-aggregator
        secret:
          secretName: result-aggregator
    trigger: (?m)^/test( | .* )verify-vendor,?($|\s.*)
  - agent: kubernetes
    always_run: true
    branches:
    - ^release-4\.4$
    - ^release-4\.4-
<<<<<<< HEAD
    cluster: build06
=======
    cluster: build03
>>>>>>> 635a2bef
    context: ci/prow/yaml-lint
    decorate: true
    labels:
      ci.openshift.io/manually-branched: "true"
    name: pull-ci-openshift-installer-release-4.4.yaml-lint
    rerun_command: /test yaml-lint
    spec:
      containers:
      - args:
        - ./hack/yaml-lint.sh
        command:
        - sh
        env:
        - name: IS_CONTAINER
          value: "TRUE"
        image: quay.io/coreos/yamllint
        imagePullPolicy: Always
        name: ""
        resources:
          requests:
            cpu: 500m
    trigger: (?m)^/test yaml-lint<|MERGE_RESOLUTION|>--- conflicted
+++ resolved
@@ -310,11 +310,7 @@
     branches:
     - ^release-4\.4$
     - ^release-4\.4-
-<<<<<<< HEAD
-    cluster: build06
-=======
     cluster: build03
->>>>>>> 635a2bef
     context: ci/prow/e2e-azure
     decorate: true
     decoration_config:
@@ -691,11 +687,7 @@
     branches:
     - ^release-4\.4$
     - ^release-4\.4-
-<<<<<<< HEAD
-    cluster: build06
-=======
     cluster: build03
->>>>>>> 635a2bef
     context: ci/prow/e2e-ovirt
     decorate: true
     decoration_config:
@@ -846,11 +838,7 @@
     branches:
     - ^release-4\.4$
     - ^release-4\.4-
-<<<<<<< HEAD
-    cluster: build06
-=======
     cluster: build03
->>>>>>> 635a2bef
     context: ci/prow/gofmt
     decorate: true
     decoration_config:
@@ -905,11 +893,7 @@
     branches:
     - ^release-4\.4$
     - ^release-4\.4-
-<<<<<<< HEAD
-    cluster: build06
-=======
     cluster: build03
->>>>>>> 635a2bef
     context: ci/prow/golint
     decorate: true
     decoration_config:
@@ -964,11 +948,7 @@
     branches:
     - ^release-4\.4$
     - ^release-4\.4-
-<<<<<<< HEAD
-    cluster: build06
-=======
     cluster: build03
->>>>>>> 635a2bef
     context: ci/prow/govet
     decorate: true
     decoration_config:
@@ -1023,11 +1003,7 @@
     branches:
     - ^release-4\.4$
     - ^release-4\.4-
-<<<<<<< HEAD
-    cluster: build06
-=======
     cluster: build03
->>>>>>> 635a2bef
     context: ci/prow/images
     decorate: true
     decoration_config:
@@ -1083,11 +1059,7 @@
     branches:
     - ^release-4\.4$
     - ^release-4\.4-
-<<<<<<< HEAD
-    cluster: build06
-=======
     cluster: build03
->>>>>>> 635a2bef
     context: ci/prow/shellcheck
     decorate: true
     labels:
@@ -1115,11 +1087,7 @@
     branches:
     - ^release-4\.4$
     - ^release-4\.4-
-<<<<<<< HEAD
-    cluster: build06
-=======
     cluster: build03
->>>>>>> 635a2bef
     context: ci/prow/tf-fmt
     decorate: true
     labels:
@@ -1148,11 +1116,7 @@
     branches:
     - ^release-4\.4$
     - ^release-4\.4-
-<<<<<<< HEAD
-    cluster: build06
-=======
     cluster: build03
->>>>>>> 635a2bef
     context: ci/prow/tf-lint
     decorate: true
     labels:
@@ -1180,11 +1144,7 @@
     branches:
     - ^release-4\.4$
     - ^release-4\.4-
-<<<<<<< HEAD
-    cluster: build06
-=======
     cluster: build03
->>>>>>> 635a2bef
     context: ci/prow/unit
     decorate: true
     decoration_config:
@@ -1239,11 +1199,7 @@
     branches:
     - ^release-4\.4$
     - ^release-4\.4-
-<<<<<<< HEAD
-    cluster: build06
-=======
     cluster: build03
->>>>>>> 635a2bef
     context: ci/prow/verify-vendor
     decorate: true
     decoration_config:
@@ -1298,11 +1254,7 @@
     branches:
     - ^release-4\.4$
     - ^release-4\.4-
-<<<<<<< HEAD
-    cluster: build06
-=======
     cluster: build03
->>>>>>> 635a2bef
     context: ci/prow/yaml-lint
     decorate: true
     labels:
