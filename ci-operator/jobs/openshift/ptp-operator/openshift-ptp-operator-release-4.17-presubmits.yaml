--- conflicted
+++ resolved
@@ -111,11 +111,7 @@
     branches:
     - ^release-4\.17$
     - ^release-4\.17-
-<<<<<<< HEAD
-    cluster: build06
-=======
-    cluster: build11
->>>>>>> 635a2bef
+    cluster: build11
     context: ci/prow/e2e-aws-ovn
     decorate: true
     labels:
@@ -347,11 +343,7 @@
     branches:
     - ^release-4\.17$
     - ^release-4\.17-
-<<<<<<< HEAD
-    cluster: build06
-=======
-    cluster: build11
->>>>>>> 635a2bef
+    cluster: build11
     context: ci/prow/operator-e2e
     decorate: true
     labels:
