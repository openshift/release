--- conflicted
+++ resolved
@@ -58,11 +58,7 @@
     branches:
     - ^release-4\.14$
     - ^release-4\.14-
-<<<<<<< HEAD
-    cluster: build06
-=======
-    cluster: build11
->>>>>>> 635a2bef
+    cluster: build11
     context: ci/prow/e2e-aws-ovn
     decorate: true
     labels:
@@ -294,11 +290,7 @@
     branches:
     - ^release-4\.14$
     - ^release-4\.14-
-<<<<<<< HEAD
-    cluster: build06
-=======
-    cluster: build11
->>>>>>> 635a2bef
+    cluster: build11
     context: ci/prow/operator-e2e
     decorate: true
     labels:
