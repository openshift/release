--- conflicted
+++ resolved
@@ -5,8 +5,7 @@
     branches:
     - ^master$
     - ^master-
-<<<<<<< HEAD
-    cluster: build03
+    cluster: build05
     context: ci/prow/checklinks-pr
     decorate: true
     decoration_config:
@@ -61,10 +60,7 @@
     branches:
     - ^master$
     - ^master-
-    cluster: build03
-=======
     cluster: build05
->>>>>>> db8aba96
     context: ci/prow/validate
     decorate: true
     decoration_config:
