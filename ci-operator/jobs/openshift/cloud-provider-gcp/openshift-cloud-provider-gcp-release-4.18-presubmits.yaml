--- conflicted
+++ resolved
@@ -263,11 +263,7 @@
     branches:
     - ^release-4\.18$
     - ^release-4\.18-
-<<<<<<< HEAD
-    cluster: build06
-=======
     cluster: build10
->>>>>>> 635a2bef
     context: ci/prow/okd-scos-e2e-aws-ovn
     decorate: true
     decoration_config:
