presubmits:
  openshift/multiarch-tuning-operator:
  - agent: kubernetes
    always_run: false
    branches:
    - ^v0\.9$
    - ^v0\.9-
<<<<<<< HEAD
    cluster: build03
=======
    cluster: build11
>>>>>>> 9001e8df
    context: ci/prow/bundle
    decorate: true
    decoration_config:
      skip_cloning: true
    labels:
      ci-operator.openshift.io/cluster: build11
      ci.openshift.io/generator: prowgen
      pj-rehearse.openshift.io/can-be-rehearsed: "true"
    name: pull-ci-openshift-multiarch-tuning-operator-v0.9-bundle
    rerun_command: /test bundle
    skip_if_only_changed: (^docs/)|((^|/)OWNERS(_ALIASES)?$)|((^|/)[A-Za-z]+\.md$)|((^|/)\.github/)|((^|/)\.tekton/)
    spec:
      containers:
      - args:
        - --gcs-upload-secret=/secrets/gcs/service-account.json
        - --image-import-pull-secret=/etc/pull-secret/.dockerconfigjson
        - --report-credentials-file=/etc/report/credentials
        - --target=bundle
        command:
        - ci-operator
        image: ci-operator:latest
        imagePullPolicy: Always
        name: ""
        resources:
          requests:
            cpu: 10m
        volumeMounts:
        - mountPath: /secrets/gcs
          name: gcs-credentials
          readOnly: true
        - mountPath: /secrets/manifest-tool
          name: manifest-tool-local-pusher
          readOnly: true
        - mountPath: /etc/pull-secret
          name: pull-secret
          readOnly: true
        - mountPath: /etc/report
          name: result-aggregator
          readOnly: true
      serviceAccountName: ci-operator
      volumes:
      - name: manifest-tool-local-pusher
        secret:
          secretName: manifest-tool-local-pusher
      - name: pull-secret
        secret:
          secretName: registry-pull-credentials
      - name: result-aggregator
        secret:
          secretName: result-aggregator
    trigger: (?m)^/test( | .* )bundle,?($|\s.*)
  - agent: kubernetes
    always_run: true
    branches:
    - ^v0\.9$
    - ^v0\.9-
    cluster: build02
    context: ci/prow/ci-index-multiarch-tuning-operator-bundle
    decorate: true
    decoration_config:
      skip_cloning: true
    labels:
      ci.openshift.io/generator: prowgen
      pj-rehearse.openshift.io/can-be-rehearsed: "true"
    name: pull-ci-openshift-multiarch-tuning-operator-v0.9-ci-index-multiarch-tuning-operator-bundle
    rerun_command: /test ci-index-multiarch-tuning-operator-bundle
    spec:
      containers:
      - args:
        - --gcs-upload-secret=/secrets/gcs/service-account.json
        - --image-import-pull-secret=/etc/pull-secret/.dockerconfigjson
        - --report-credentials-file=/etc/report/credentials
        - --target=ci-index-multiarch-tuning-operator-bundle
        command:
        - ci-operator
        image: ci-operator:latest
        imagePullPolicy: Always
        name: ""
        resources:
          requests:
            cpu: 10m
        volumeMounts:
        - mountPath: /secrets/gcs
          name: gcs-credentials
          readOnly: true
        - mountPath: /secrets/manifest-tool
          name: manifest-tool-local-pusher
          readOnly: true
        - mountPath: /etc/pull-secret
          name: pull-secret
          readOnly: true
        - mountPath: /etc/report
          name: result-aggregator
          readOnly: true
      serviceAccountName: ci-operator
      volumes:
      - name: manifest-tool-local-pusher
        secret:
          secretName: manifest-tool-local-pusher
      - name: pull-secret
        secret:
          secretName: registry-pull-credentials
      - name: result-aggregator
        secret:
          secretName: result-aggregator
    trigger: (?m)^/test( | .* )ci-index-multiarch-tuning-operator-bundle,?($|\s.*)
  - agent: kubernetes
    always_run: false
    branches:
    - ^v0\.9$
    - ^v0\.9-
<<<<<<< HEAD
    cluster: build03
=======
    cluster: build11
>>>>>>> 9001e8df
    context: ci/prow/e2e-gcp-multi-operator
    decorate: true
    decoration_config:
      skip_cloning: true
    labels:
      ci-operator.openshift.io/cloud: gcp
      ci-operator.openshift.io/cloud-cluster-profile: gcp
      ci-operator.openshift.io/cluster: build11
      ci.openshift.io/generator: prowgen
      pj-rehearse.openshift.io/can-be-rehearsed: "true"
    name: pull-ci-openshift-multiarch-tuning-operator-v0.9-e2e-gcp-multi-operator
    optional: true
    rerun_command: /test e2e-gcp-multi-operator
    skip_if_only_changed: (^docs/)|((^|/)OWNERS(_ALIASES)?$)|((^|/)[A-Za-z]+\.md$)|((^|/)\.github/)|((^|/)\.tekton/)|((^|/).*konflux\.Dockerfile$)
    spec:
      containers:
      - args:
        - --gcs-upload-secret=/secrets/gcs/service-account.json
        - --image-import-pull-secret=/etc/pull-secret/.dockerconfigjson
        - --lease-server-credentials-file=/etc/boskos/credentials
        - --report-credentials-file=/etc/report/credentials
        - --secret-dir=/secrets/ci-pull-credentials
        - --secret-dir=/usr/local/e2e-gcp-multi-operator-cluster-profile
        - --target=e2e-gcp-multi-operator
        command:
        - ci-operator
        image: ci-operator:latest
        imagePullPolicy: Always
        name: ""
        resources:
          requests:
            cpu: 10m
        volumeMounts:
        - mountPath: /etc/boskos
          name: boskos
          readOnly: true
        - mountPath: /secrets/ci-pull-credentials
          name: ci-pull-credentials
          readOnly: true
        - mountPath: /usr/local/e2e-gcp-multi-operator-cluster-profile
          name: cluster-profile
        - mountPath: /secrets/gcs
          name: gcs-credentials
          readOnly: true
        - mountPath: /secrets/manifest-tool
          name: manifest-tool-local-pusher
          readOnly: true
        - mountPath: /etc/pull-secret
          name: pull-secret
          readOnly: true
        - mountPath: /etc/report
          name: result-aggregator
          readOnly: true
      serviceAccountName: ci-operator
      volumes:
      - name: boskos
        secret:
          items:
          - key: credentials
            path: credentials
          secretName: boskos-credentials
      - name: ci-pull-credentials
        secret:
          secretName: ci-pull-credentials
      - name: cluster-profile
        projected:
          sources:
          - secret:
              name: cluster-secrets-gcp
          - configMap:
              name: cluster-profile-gcp
      - name: manifest-tool-local-pusher
        secret:
          secretName: manifest-tool-local-pusher
      - name: pull-secret
        secret:
          secretName: registry-pull-credentials
      - name: result-aggregator
        secret:
          secretName: result-aggregator
    trigger: (?m)^/test( | .* )e2e-gcp-multi-operator,?($|\s.*)
  - agent: kubernetes
    always_run: false
    branches:
    - ^v0\.9$
    - ^v0\.9-
<<<<<<< HEAD
    cluster: build03
=======
    cluster: build11
>>>>>>> 9001e8df
    context: ci/prow/e2e-gcp-multi-operator-olm
    decorate: true
    decoration_config:
      skip_cloning: true
    labels:
      ci-operator.openshift.io/cloud: gcp
      ci-operator.openshift.io/cloud-cluster-profile: gcp
      ci-operator.openshift.io/cluster: build11
      ci.openshift.io/generator: prowgen
      pj-rehearse.openshift.io/can-be-rehearsed: "true"
    name: pull-ci-openshift-multiarch-tuning-operator-v0.9-e2e-gcp-multi-operator-olm
    rerun_command: /test e2e-gcp-multi-operator-olm
    skip_if_only_changed: (^docs/)|((^|/)OWNERS(_ALIASES)?$)|((^|/)[A-Za-z]+\.md$)|((^|/)\.github/)|((^|/)\.tekton/)|((^|/).*konflux\.Dockerfile$)
    spec:
      containers:
      - args:
        - --gcs-upload-secret=/secrets/gcs/service-account.json
        - --image-import-pull-secret=/etc/pull-secret/.dockerconfigjson
        - --lease-server-credentials-file=/etc/boskos/credentials
        - --report-credentials-file=/etc/report/credentials
        - --secret-dir=/secrets/ci-pull-credentials
        - --secret-dir=/usr/local/e2e-gcp-multi-operator-olm-cluster-profile
        - --target=e2e-gcp-multi-operator-olm
        command:
        - ci-operator
        image: ci-operator:latest
        imagePullPolicy: Always
        name: ""
        resources:
          requests:
            cpu: 10m
        volumeMounts:
        - mountPath: /etc/boskos
          name: boskos
          readOnly: true
        - mountPath: /secrets/ci-pull-credentials
          name: ci-pull-credentials
          readOnly: true
        - mountPath: /usr/local/e2e-gcp-multi-operator-olm-cluster-profile
          name: cluster-profile
        - mountPath: /secrets/gcs
          name: gcs-credentials
          readOnly: true
        - mountPath: /secrets/manifest-tool
          name: manifest-tool-local-pusher
          readOnly: true
        - mountPath: /etc/pull-secret
          name: pull-secret
          readOnly: true
        - mountPath: /etc/report
          name: result-aggregator
          readOnly: true
      serviceAccountName: ci-operator
      volumes:
      - name: boskos
        secret:
          items:
          - key: credentials
            path: credentials
          secretName: boskos-credentials
      - name: ci-pull-credentials
        secret:
          secretName: ci-pull-credentials
      - name: cluster-profile
        projected:
          sources:
          - secret:
              name: cluster-secrets-gcp
          - configMap:
              name: cluster-profile-gcp
      - name: manifest-tool-local-pusher
        secret:
          secretName: manifest-tool-local-pusher
      - name: pull-secret
        secret:
          secretName: registry-pull-credentials
      - name: result-aggregator
        secret:
          secretName: result-aggregator
    trigger: (?m)^/test( | .* )e2e-gcp-multi-operator-olm,?($|\s.*)
  - agent: kubernetes
    always_run: false
    branches:
    - ^v0\.9$
    - ^v0\.9-
<<<<<<< HEAD
    cluster: build03
=======
    cluster: build11
>>>>>>> 9001e8df
    context: ci/prow/fmt
    decorate: true
    decoration_config:
      skip_cloning: true
    labels:
      ci-operator.openshift.io/cluster: build11
      ci.openshift.io/generator: prowgen
      pj-rehearse.openshift.io/can-be-rehearsed: "true"
    name: pull-ci-openshift-multiarch-tuning-operator-v0.9-fmt
    rerun_command: /test fmt
    skip_if_only_changed: (^docs/)|((^|/)OWNERS(_ALIASES)?$)|((^|/)[A-Za-z]+\.md$)|((^|/)\.github/)|((^|/)\.tekton/)|((^|/).*konflux\.Dockerfile$)
    spec:
      containers:
      - args:
        - --gcs-upload-secret=/secrets/gcs/service-account.json
        - --image-import-pull-secret=/etc/pull-secret/.dockerconfigjson
        - --report-credentials-file=/etc/report/credentials
        - --target=fmt
        command:
        - ci-operator
        image: ci-operator:latest
        imagePullPolicy: Always
        name: ""
        resources:
          requests:
            cpu: 10m
        volumeMounts:
        - mountPath: /secrets/gcs
          name: gcs-credentials
          readOnly: true
        - mountPath: /secrets/manifest-tool
          name: manifest-tool-local-pusher
          readOnly: true
        - mountPath: /etc/pull-secret
          name: pull-secret
          readOnly: true
        - mountPath: /etc/report
          name: result-aggregator
          readOnly: true
      serviceAccountName: ci-operator
      volumes:
      - name: manifest-tool-local-pusher
        secret:
          secretName: manifest-tool-local-pusher
      - name: pull-secret
        secret:
          secretName: registry-pull-credentials
      - name: result-aggregator
        secret:
          secretName: result-aggregator
    trigger: (?m)^/test( | .* )fmt,?($|\s.*)
  - agent: kubernetes
    always_run: false
    branches:
    - ^v0\.9$
    - ^v0\.9-
<<<<<<< HEAD
    cluster: build03
=======
    cluster: build11
>>>>>>> 9001e8df
    context: ci/prow/generate
    decorate: true
    decoration_config:
      skip_cloning: true
    labels:
      ci-operator.openshift.io/cluster: build11
      ci.openshift.io/generator: prowgen
      pj-rehearse.openshift.io/can-be-rehearsed: "true"
    name: pull-ci-openshift-multiarch-tuning-operator-v0.9-generate
    rerun_command: /test generate
    skip_if_only_changed: (^docs/)|((^|/)OWNERS(_ALIASES)?$)|((^|/)[A-Za-z]+\.md$)|((^|/)\.github/)|((^|/)\.tekton/)|((^|/).*konflux\.Dockerfile$)
    spec:
      containers:
      - args:
        - --gcs-upload-secret=/secrets/gcs/service-account.json
        - --image-import-pull-secret=/etc/pull-secret/.dockerconfigjson
        - --report-credentials-file=/etc/report/credentials
        - --target=generate
        command:
        - ci-operator
        image: ci-operator:latest
        imagePullPolicy: Always
        name: ""
        resources:
          requests:
            cpu: 10m
        volumeMounts:
        - mountPath: /secrets/gcs
          name: gcs-credentials
          readOnly: true
        - mountPath: /secrets/manifest-tool
          name: manifest-tool-local-pusher
          readOnly: true
        - mountPath: /etc/pull-secret
          name: pull-secret
          readOnly: true
        - mountPath: /etc/report
          name: result-aggregator
          readOnly: true
      serviceAccountName: ci-operator
      volumes:
      - name: manifest-tool-local-pusher
        secret:
          secretName: manifest-tool-local-pusher
      - name: pull-secret
        secret:
          secretName: registry-pull-credentials
      - name: result-aggregator
        secret:
          secretName: result-aggregator
    trigger: (?m)^/test( | .* )generate,?($|\s.*)
  - agent: kubernetes
    always_run: false
    branches:
    - ^v0\.9$
    - ^v0\.9-
<<<<<<< HEAD
    cluster: build03
=======
    cluster: build11
>>>>>>> 9001e8df
    context: ci/prow/goimports
    decorate: true
    decoration_config:
      skip_cloning: true
    labels:
      ci-operator.openshift.io/cluster: build11
      ci.openshift.io/generator: prowgen
      pj-rehearse.openshift.io/can-be-rehearsed: "true"
    name: pull-ci-openshift-multiarch-tuning-operator-v0.9-goimports
    rerun_command: /test goimports
    skip_if_only_changed: (^docs/)|((^|/)OWNERS(_ALIASES)?$)|((^|/)[A-Za-z]+\.md$)|((^|/)\.github/)|((^|/)\.tekton/)|((^|/).*konflux\.Dockerfile$)
    spec:
      containers:
      - args:
        - --gcs-upload-secret=/secrets/gcs/service-account.json
        - --image-import-pull-secret=/etc/pull-secret/.dockerconfigjson
        - --report-credentials-file=/etc/report/credentials
        - --target=goimports
        command:
        - ci-operator
        image: ci-operator:latest
        imagePullPolicy: Always
        name: ""
        resources:
          requests:
            cpu: 10m
        volumeMounts:
        - mountPath: /secrets/gcs
          name: gcs-credentials
          readOnly: true
        - mountPath: /secrets/manifest-tool
          name: manifest-tool-local-pusher
          readOnly: true
        - mountPath: /etc/pull-secret
          name: pull-secret
          readOnly: true
        - mountPath: /etc/report
          name: result-aggregator
          readOnly: true
      serviceAccountName: ci-operator
      volumes:
      - name: manifest-tool-local-pusher
        secret:
          secretName: manifest-tool-local-pusher
      - name: pull-secret
        secret:
          secretName: registry-pull-credentials
      - name: result-aggregator
        secret:
          secretName: result-aggregator
    trigger: (?m)^/test( | .* )goimports,?($|\s.*)
  - agent: kubernetes
    always_run: true
    branches:
    - ^v0\.9$
    - ^v0\.9-
    cluster: build11
    context: ci/prow/images
    decorate: true
    decoration_config:
      skip_cloning: true
    labels:
      ci-operator.openshift.io/cluster: build11
      ci.openshift.io/generator: prowgen
      pj-rehearse.openshift.io/can-be-rehearsed: "true"
    name: pull-ci-openshift-multiarch-tuning-operator-v0.9-images
    rerun_command: /test images
    spec:
      containers:
      - args:
        - --gcs-upload-secret=/secrets/gcs/service-account.json
        - --image-import-pull-secret=/etc/pull-secret/.dockerconfigjson
        - --report-credentials-file=/etc/report/credentials
        - --target=[images]
        - --target=[release:latest]
        command:
        - ci-operator
        image: ci-operator:latest
        imagePullPolicy: Always
        name: ""
        resources:
          requests:
            cpu: 10m
        volumeMounts:
        - mountPath: /secrets/gcs
          name: gcs-credentials
          readOnly: true
        - mountPath: /secrets/manifest-tool
          name: manifest-tool-local-pusher
          readOnly: true
        - mountPath: /etc/pull-secret
          name: pull-secret
          readOnly: true
        - mountPath: /etc/report
          name: result-aggregator
          readOnly: true
      serviceAccountName: ci-operator
      volumes:
      - name: manifest-tool-local-pusher
        secret:
          secretName: manifest-tool-local-pusher
      - name: pull-secret
        secret:
          secretName: registry-pull-credentials
      - name: result-aggregator
        secret:
          secretName: result-aggregator
    trigger: (?m)^/test( | .* )images,?($|\s.*)
  - agent: kubernetes
    always_run: false
    branches:
    - ^v0\.9$
    - ^v0\.9-
<<<<<<< HEAD
    cluster: build03
=======
    cluster: build11
>>>>>>> 9001e8df
    context: ci/prow/lint
    decorate: true
    decoration_config:
      skip_cloning: true
    labels:
      ci-operator.openshift.io/cluster: build11
      ci.openshift.io/generator: prowgen
      pj-rehearse.openshift.io/can-be-rehearsed: "true"
    name: pull-ci-openshift-multiarch-tuning-operator-v0.9-lint
    rerun_command: /test lint
    skip_if_only_changed: (^docs/)|((^|/)OWNERS(_ALIASES)?$)|((^|/)[A-Za-z]+\.md$)|((^|/)\.github/)|((^|/)\.tekton/)|((^|/).*konflux\.Dockerfile$)
    spec:
      containers:
      - args:
        - --gcs-upload-secret=/secrets/gcs/service-account.json
        - --image-import-pull-secret=/etc/pull-secret/.dockerconfigjson
        - --report-credentials-file=/etc/report/credentials
        - --target=lint
        command:
        - ci-operator
        image: ci-operator:latest
        imagePullPolicy: Always
        name: ""
        resources:
          requests:
            cpu: 10m
        volumeMounts:
        - mountPath: /secrets/gcs
          name: gcs-credentials
          readOnly: true
        - mountPath: /secrets/manifest-tool
          name: manifest-tool-local-pusher
          readOnly: true
        - mountPath: /etc/pull-secret
          name: pull-secret
          readOnly: true
        - mountPath: /etc/report
          name: result-aggregator
          readOnly: true
      serviceAccountName: ci-operator
      volumes:
      - name: manifest-tool-local-pusher
        secret:
          secretName: manifest-tool-local-pusher
      - name: pull-secret
        secret:
          secretName: registry-pull-credentials
      - name: result-aggregator
        secret:
          secretName: result-aggregator
    trigger: (?m)^/test( | .* )lint,?($|\s.*)
  - agent: kubernetes
    always_run: false
    branches:
    - ^v0\.9$
    - ^v0\.9-
<<<<<<< HEAD
    cluster: build03
=======
    cluster: build11
>>>>>>> 9001e8df
    context: ci/prow/manifests
    decorate: true
    decoration_config:
      skip_cloning: true
    labels:
      ci-operator.openshift.io/cluster: build11
      ci.openshift.io/generator: prowgen
      pj-rehearse.openshift.io/can-be-rehearsed: "true"
    name: pull-ci-openshift-multiarch-tuning-operator-v0.9-manifests
    rerun_command: /test manifests
    skip_if_only_changed: (^docs/)|((^|/)OWNERS(_ALIASES)?$)|((^|/)[A-Za-z]+\.md$)|((^|/)\.github/)|((^|/)\.tekton/)|((^|/).*konflux\.Dockerfile$)
    spec:
      containers:
      - args:
        - --gcs-upload-secret=/secrets/gcs/service-account.json
        - --image-import-pull-secret=/etc/pull-secret/.dockerconfigjson
        - --report-credentials-file=/etc/report/credentials
        - --target=manifests
        command:
        - ci-operator
        image: ci-operator:latest
        imagePullPolicy: Always
        name: ""
        resources:
          requests:
            cpu: 10m
        volumeMounts:
        - mountPath: /secrets/gcs
          name: gcs-credentials
          readOnly: true
        - mountPath: /secrets/manifest-tool
          name: manifest-tool-local-pusher
          readOnly: true
        - mountPath: /etc/pull-secret
          name: pull-secret
          readOnly: true
        - mountPath: /etc/report
          name: result-aggregator
          readOnly: true
      serviceAccountName: ci-operator
      volumes:
      - name: manifest-tool-local-pusher
        secret:
          secretName: manifest-tool-local-pusher
      - name: pull-secret
        secret:
          secretName: registry-pull-credentials
      - name: result-aggregator
        secret:
          secretName: result-aggregator
    trigger: (?m)^/test( | .* )manifests,?($|\s.*)
  - agent: kubernetes
    always_run: false
    branches:
    - ^v0\.9$
    - ^v0\.9-
<<<<<<< HEAD
    cluster: build03
=======
    cluster: build11
>>>>>>> 9001e8df
    context: ci/prow/sast
    decorate: true
    decoration_config:
      skip_cloning: true
    labels:
      ci-operator.openshift.io/cluster: build11
      ci.openshift.io/generator: prowgen
      pj-rehearse.openshift.io/can-be-rehearsed: "true"
    name: pull-ci-openshift-multiarch-tuning-operator-v0.9-sast
    rerun_command: /test sast
    skip_if_only_changed: (^docs/)|((^|/)OWNERS(_ALIASES)?$)|((^|/)[A-Za-z]+\.md$)|((^|/)\.github/)|((^|/)\.tekton/)|((^|/).*konflux\.Dockerfile$)
    spec:
      containers:
      - args:
        - --gcs-upload-secret=/secrets/gcs/service-account.json
        - --image-import-pull-secret=/etc/pull-secret/.dockerconfigjson
        - --report-credentials-file=/etc/report/credentials
        - --target=sast
        command:
        - ci-operator
        image: ci-operator:latest
        imagePullPolicy: Always
        name: ""
        resources:
          requests:
            cpu: 10m
        volumeMounts:
        - mountPath: /secrets/gcs
          name: gcs-credentials
          readOnly: true
        - mountPath: /secrets/manifest-tool
          name: manifest-tool-local-pusher
          readOnly: true
        - mountPath: /etc/pull-secret
          name: pull-secret
          readOnly: true
        - mountPath: /etc/report
          name: result-aggregator
          readOnly: true
      serviceAccountName: ci-operator
      volumes:
      - name: manifest-tool-local-pusher
        secret:
          secretName: manifest-tool-local-pusher
      - name: pull-secret
        secret:
          secretName: registry-pull-credentials
      - name: result-aggregator
        secret:
          secretName: result-aggregator
    trigger: (?m)^/test( | .* )sast,?($|\s.*)
  - agent: kubernetes
    always_run: false
    branches:
    - ^v0\.9$
    - ^v0\.9-
<<<<<<< HEAD
    cluster: build03
=======
    cluster: build11
>>>>>>> 9001e8df
    context: ci/prow/security
    decorate: true
    decoration_config:
      skip_cloning: true
    labels:
      ci-operator.openshift.io/cluster: build11
      ci.openshift.io/generator: prowgen
      pj-rehearse.openshift.io/can-be-rehearsed: "true"
    name: pull-ci-openshift-multiarch-tuning-operator-v0.9-security
    optional: true
    rerun_command: /test security
    skip_if_only_changed: (^docs/)|((^|/)OWNERS(_ALIASES)?$)|((^|/)[A-Za-z]+\.md$)|((^|/)\.github/)|((^|/)\.tekton/)|((^|/).*konflux\.Dockerfile$)
    spec:
      containers:
      - args:
        - --gcs-upload-secret=/secrets/gcs/service-account.json
        - --image-import-pull-secret=/etc/pull-secret/.dockerconfigjson
        - --report-credentials-file=/etc/report/credentials
        - --secret-dir=/secrets/ci-pull-credentials
        - --target=security
        command:
        - ci-operator
        image: ci-operator:latest
        imagePullPolicy: Always
        name: ""
        resources:
          requests:
            cpu: 10m
        volumeMounts:
        - mountPath: /secrets/ci-pull-credentials
          name: ci-pull-credentials
          readOnly: true
        - mountPath: /secrets/gcs
          name: gcs-credentials
          readOnly: true
        - mountPath: /secrets/manifest-tool
          name: manifest-tool-local-pusher
          readOnly: true
        - mountPath: /etc/pull-secret
          name: pull-secret
          readOnly: true
        - mountPath: /etc/report
          name: result-aggregator
          readOnly: true
      serviceAccountName: ci-operator
      volumes:
      - name: ci-pull-credentials
        secret:
          secretName: ci-pull-credentials
      - name: manifest-tool-local-pusher
        secret:
          secretName: manifest-tool-local-pusher
      - name: pull-secret
        secret:
          secretName: registry-pull-credentials
      - name: result-aggregator
        secret:
          secretName: result-aggregator
    trigger: (?m)^/test( | .* )security,?($|\s.*)
  - agent: kubernetes
    always_run: false
    branches:
    - ^v0\.9$
    - ^v0\.9-
<<<<<<< HEAD
    cluster: build03
=======
    cluster: build11
>>>>>>> 9001e8df
    context: ci/prow/unit
    decorate: true
    decoration_config:
      skip_cloning: true
    labels:
      ci-operator.openshift.io/cluster: build11
      ci.openshift.io/generator: prowgen
      pj-rehearse.openshift.io/can-be-rehearsed: "true"
    name: pull-ci-openshift-multiarch-tuning-operator-v0.9-unit
    rerun_command: /test unit
    skip_if_only_changed: (^docs/)|((^|/)OWNERS(_ALIASES)?$)|((^|/)[A-Za-z]+\.md$)|((^|/)\.github/)|((^|/)\.tekton/)|((^|/).*konflux\.Dockerfile$)
    spec:
      containers:
      - args:
        - --gcs-upload-secret=/secrets/gcs/service-account.json
        - --image-import-pull-secret=/etc/pull-secret/.dockerconfigjson
        - --report-credentials-file=/etc/report/credentials
        - --target=unit
        command:
        - ci-operator
        image: ci-operator:latest
        imagePullPolicy: Always
        name: ""
        resources:
          requests:
            cpu: 10m
        volumeMounts:
        - mountPath: /secrets/gcs
          name: gcs-credentials
          readOnly: true
        - mountPath: /secrets/manifest-tool
          name: manifest-tool-local-pusher
          readOnly: true
        - mountPath: /etc/pull-secret
          name: pull-secret
          readOnly: true
        - mountPath: /etc/report
          name: result-aggregator
          readOnly: true
      serviceAccountName: ci-operator
      volumes:
      - name: manifest-tool-local-pusher
        secret:
          secretName: manifest-tool-local-pusher
      - name: pull-secret
        secret:
          secretName: registry-pull-credentials
      - name: result-aggregator
        secret:
          secretName: result-aggregator
    trigger: (?m)^/test( | .* )unit,?($|\s.*)
  - agent: kubernetes
    always_run: false
    branches:
    - ^v0\.9$
    - ^v0\.9-
<<<<<<< HEAD
    cluster: build03
=======
    cluster: build11
>>>>>>> 9001e8df
    context: ci/prow/vendor
    decorate: true
    decoration_config:
      skip_cloning: true
    labels:
      ci-operator.openshift.io/cluster: build11
      ci.openshift.io/generator: prowgen
      pj-rehearse.openshift.io/can-be-rehearsed: "true"
    name: pull-ci-openshift-multiarch-tuning-operator-v0.9-vendor
    rerun_command: /test vendor
    skip_if_only_changed: (^docs/)|((^|/)OWNERS(_ALIASES)?$)|((^|/)[A-Za-z]+\.md$)|((^|/)\.github/)|((^|/)\.tekton/)|((^|/).*konflux\.Dockerfile$)
    spec:
      containers:
      - args:
        - --gcs-upload-secret=/secrets/gcs/service-account.json
        - --image-import-pull-secret=/etc/pull-secret/.dockerconfigjson
        - --report-credentials-file=/etc/report/credentials
        - --target=vendor
        command:
        - ci-operator
        image: ci-operator:latest
        imagePullPolicy: Always
        name: ""
        resources:
          requests:
            cpu: 10m
        volumeMounts:
        - mountPath: /secrets/gcs
          name: gcs-credentials
          readOnly: true
        - mountPath: /secrets/manifest-tool
          name: manifest-tool-local-pusher
          readOnly: true
        - mountPath: /etc/pull-secret
          name: pull-secret
          readOnly: true
        - mountPath: /etc/report
          name: result-aggregator
          readOnly: true
      serviceAccountName: ci-operator
      volumes:
      - name: manifest-tool-local-pusher
        secret:
          secretName: manifest-tool-local-pusher
      - name: pull-secret
        secret:
          secretName: registry-pull-credentials
      - name: result-aggregator
        secret:
          secretName: result-aggregator
    trigger: (?m)^/test( | .* )vendor,?($|\s.*)
  - agent: kubernetes
    always_run: false
    branches:
    - ^v0\.9$
    - ^v0\.9-
<<<<<<< HEAD
    cluster: build03
=======
    cluster: build11
>>>>>>> 9001e8df
    context: ci/prow/vet
    decorate: true
    decoration_config:
      skip_cloning: true
    labels:
      ci-operator.openshift.io/cluster: build11
      ci.openshift.io/generator: prowgen
      pj-rehearse.openshift.io/can-be-rehearsed: "true"
    name: pull-ci-openshift-multiarch-tuning-operator-v0.9-vet
    rerun_command: /test vet
    skip_if_only_changed: (^docs/)|((^|/)OWNERS(_ALIASES)?$)|((^|/)[A-Za-z]+\.md$)|((^|/)\.github/)|((^|/)\.tekton/)|((^|/).*konflux\.Dockerfile$)
    spec:
      containers:
      - args:
        - --gcs-upload-secret=/secrets/gcs/service-account.json
        - --image-import-pull-secret=/etc/pull-secret/.dockerconfigjson
        - --report-credentials-file=/etc/report/credentials
        - --target=vet
        command:
        - ci-operator
        image: ci-operator:latest
        imagePullPolicy: Always
        name: ""
        resources:
          requests:
            cpu: 10m
        volumeMounts:
        - mountPath: /secrets/gcs
          name: gcs-credentials
          readOnly: true
        - mountPath: /secrets/manifest-tool
          name: manifest-tool-local-pusher
          readOnly: true
        - mountPath: /etc/pull-secret
          name: pull-secret
          readOnly: true
        - mountPath: /etc/report
          name: result-aggregator
          readOnly: true
      serviceAccountName: ci-operator
      volumes:
      - name: manifest-tool-local-pusher
        secret:
          secretName: manifest-tool-local-pusher
      - name: pull-secret
        secret:
          secretName: registry-pull-credentials
      - name: result-aggregator
        secret:
          secretName: result-aggregator
    trigger: (?m)^/test( | .* )vet,?($|\s.*)<|MERGE_RESOLUTION|>--- conflicted
+++ resolved
@@ -5,11 +5,7 @@
     branches:
     - ^v0\.9$
     - ^v0\.9-
-<<<<<<< HEAD
-    cluster: build03
-=======
-    cluster: build11
->>>>>>> 9001e8df
+    cluster: build11
     context: ci/prow/bundle
     decorate: true
     decoration_config:
@@ -121,11 +117,7 @@
     branches:
     - ^v0\.9$
     - ^v0\.9-
-<<<<<<< HEAD
-    cluster: build03
-=======
-    cluster: build11
->>>>>>> 9001e8df
+    cluster: build11
     context: ci/prow/e2e-gcp-multi-operator
     decorate: true
     decoration_config:
@@ -212,11 +204,7 @@
     branches:
     - ^v0\.9$
     - ^v0\.9-
-<<<<<<< HEAD
-    cluster: build03
-=======
-    cluster: build11
->>>>>>> 9001e8df
+    cluster: build11
     context: ci/prow/e2e-gcp-multi-operator-olm
     decorate: true
     decoration_config:
@@ -302,11 +290,7 @@
     branches:
     - ^v0\.9$
     - ^v0\.9-
-<<<<<<< HEAD
-    cluster: build03
-=======
-    cluster: build11
->>>>>>> 9001e8df
+    cluster: build11
     context: ci/prow/fmt
     decorate: true
     decoration_config:
@@ -363,11 +347,7 @@
     branches:
     - ^v0\.9$
     - ^v0\.9-
-<<<<<<< HEAD
-    cluster: build03
-=======
-    cluster: build11
->>>>>>> 9001e8df
+    cluster: build11
     context: ci/prow/generate
     decorate: true
     decoration_config:
@@ -424,11 +404,7 @@
     branches:
     - ^v0\.9$
     - ^v0\.9-
-<<<<<<< HEAD
-    cluster: build03
-=======
-    cluster: build11
->>>>>>> 9001e8df
+    cluster: build11
     context: ci/prow/goimports
     decorate: true
     decoration_config:
@@ -542,11 +518,7 @@
     branches:
     - ^v0\.9$
     - ^v0\.9-
-<<<<<<< HEAD
-    cluster: build03
-=======
-    cluster: build11
->>>>>>> 9001e8df
+    cluster: build11
     context: ci/prow/lint
     decorate: true
     decoration_config:
@@ -603,11 +575,7 @@
     branches:
     - ^v0\.9$
     - ^v0\.9-
-<<<<<<< HEAD
-    cluster: build03
-=======
-    cluster: build11
->>>>>>> 9001e8df
+    cluster: build11
     context: ci/prow/manifests
     decorate: true
     decoration_config:
@@ -664,11 +632,7 @@
     branches:
     - ^v0\.9$
     - ^v0\.9-
-<<<<<<< HEAD
-    cluster: build03
-=======
-    cluster: build11
->>>>>>> 9001e8df
+    cluster: build11
     context: ci/prow/sast
     decorate: true
     decoration_config:
@@ -725,11 +689,7 @@
     branches:
     - ^v0\.9$
     - ^v0\.9-
-<<<<<<< HEAD
-    cluster: build03
-=======
-    cluster: build11
->>>>>>> 9001e8df
+    cluster: build11
     context: ci/prow/security
     decorate: true
     decoration_config:
@@ -794,11 +754,7 @@
     branches:
     - ^v0\.9$
     - ^v0\.9-
-<<<<<<< HEAD
-    cluster: build03
-=======
-    cluster: build11
->>>>>>> 9001e8df
+    cluster: build11
     context: ci/prow/unit
     decorate: true
     decoration_config:
@@ -855,11 +811,7 @@
     branches:
     - ^v0\.9$
     - ^v0\.9-
-<<<<<<< HEAD
-    cluster: build03
-=======
-    cluster: build11
->>>>>>> 9001e8df
+    cluster: build11
     context: ci/prow/vendor
     decorate: true
     decoration_config:
@@ -916,11 +868,7 @@
     branches:
     - ^v0\.9$
     - ^v0\.9-
-<<<<<<< HEAD
-    cluster: build03
-=======
-    cluster: build11
->>>>>>> 9001e8df
+    cluster: build11
     context: ci/prow/vet
     decorate: true
     decoration_config:
