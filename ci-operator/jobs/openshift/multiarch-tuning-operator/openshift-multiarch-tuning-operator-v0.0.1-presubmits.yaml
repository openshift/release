presubmits:
  openshift/multiarch-tuning-operator:
  - agent: kubernetes
    always_run: true
    branches:
    - ^v0\.0\.1$
    - ^v0\.0\.1-
    cluster: build01
    context: ci/prow/ci-index-multiarch-tuning-operator-bundle
    decorate: true
    decoration_config:
      skip_cloning: true
    labels:
      ci.openshift.io/generator: prowgen
      pj-rehearse.openshift.io/can-be-rehearsed: "true"
    name: pull-ci-openshift-multiarch-tuning-operator-v0.0.1-ci-index-multiarch-tuning-operator-bundle
    rerun_command: /test ci-index-multiarch-tuning-operator-bundle
    spec:
      containers:
      - args:
        - --gcs-upload-secret=/secrets/gcs/service-account.json
        - --image-import-pull-secret=/etc/pull-secret/.dockerconfigjson
        - --report-credentials-file=/etc/report/credentials
        - --target=ci-index-multiarch-tuning-operator-bundle
        command:
        - ci-operator
        image: ci-operator:latest
        imagePullPolicy: Always
        name: ""
        resources:
          requests:
            cpu: 10m
        volumeMounts:
        - mountPath: /secrets/gcs
          name: gcs-credentials
          readOnly: true
        - mountPath: /secrets/manifest-tool
          name: manifest-tool-local-pusher
          readOnly: true
        - mountPath: /etc/pull-secret
          name: pull-secret
          readOnly: true
        - mountPath: /etc/report
          name: result-aggregator
          readOnly: true
      serviceAccountName: ci-operator
      volumes:
      - name: manifest-tool-local-pusher
        secret:
          secretName: manifest-tool-local-pusher
      - name: pull-secret
        secret:
          secretName: registry-pull-credentials
      - name: result-aggregator
        secret:
          secretName: result-aggregator
    trigger: (?m)^/test( | .* )ci-index-multiarch-tuning-operator-bundle,?($|\s.*)
  - agent: kubernetes
    always_run: false
    branches:
    - ^v0\.0\.1$
    - ^v0\.0\.1-
    cluster: build02
    context: ci/prow/e2e-gcp-multi-operator
    decorate: true
    decoration_config:
      skip_cloning: true
    labels:
      ci-operator.openshift.io/cloud: gcp
      ci-operator.openshift.io/cloud-cluster-profile: gcp
      ci.openshift.io/generator: prowgen
      pj-rehearse.openshift.io/can-be-rehearsed: "true"
    name: pull-ci-openshift-multiarch-tuning-operator-v0.0.1-e2e-gcp-multi-operator
    optional: true
    rerun_command: /test e2e-gcp-multi-operator
    spec:
      containers:
      - args:
        - --gcs-upload-secret=/secrets/gcs/service-account.json
        - --image-import-pull-secret=/etc/pull-secret/.dockerconfigjson
        - --lease-server-credentials-file=/etc/boskos/credentials
        - --report-credentials-file=/etc/report/credentials
        - --secret-dir=/secrets/ci-pull-credentials
        - --secret-dir=/usr/local/e2e-gcp-multi-operator-cluster-profile
        - --target=e2e-gcp-multi-operator
        command:
        - ci-operator
        image: ci-operator:latest
        imagePullPolicy: Always
        name: ""
        resources:
          requests:
            cpu: 10m
        volumeMounts:
        - mountPath: /etc/boskos
          name: boskos
          readOnly: true
        - mountPath: /secrets/ci-pull-credentials
          name: ci-pull-credentials
          readOnly: true
        - mountPath: /usr/local/e2e-gcp-multi-operator-cluster-profile
          name: cluster-profile
        - mountPath: /secrets/gcs
          name: gcs-credentials
          readOnly: true
        - mountPath: /secrets/manifest-tool
          name: manifest-tool-local-pusher
          readOnly: true
        - mountPath: /etc/pull-secret
          name: pull-secret
          readOnly: true
        - mountPath: /etc/report
          name: result-aggregator
          readOnly: true
      serviceAccountName: ci-operator
      volumes:
      - name: boskos
        secret:
          items:
          - key: credentials
            path: credentials
          secretName: boskos-credentials
      - name: ci-pull-credentials
        secret:
          secretName: ci-pull-credentials
      - name: cluster-profile
        projected:
          sources:
          - secret:
              name: cluster-secrets-gcp
          - configMap:
              name: cluster-profile-gcp
      - name: manifest-tool-local-pusher
        secret:
          secretName: manifest-tool-local-pusher
      - name: pull-secret
        secret:
          secretName: registry-pull-credentials
      - name: result-aggregator
        secret:
          secretName: result-aggregator
    trigger: (?m)^/test( | .* )e2e-gcp-multi-operator,?($|\s.*)
  - agent: kubernetes
    always_run: true
    branches:
    - ^v0\.0\.1$
    - ^v0\.0\.1-
    cluster: build02
    context: ci/prow/e2e-gcp-multi-operator-olm
    decorate: true
    decoration_config:
      skip_cloning: true
    labels:
      ci-operator.openshift.io/cloud: gcp
      ci-operator.openshift.io/cloud-cluster-profile: gcp
      ci.openshift.io/generator: prowgen
      pj-rehearse.openshift.io/can-be-rehearsed: "true"
    name: pull-ci-openshift-multiarch-tuning-operator-v0.0.1-e2e-gcp-multi-operator-olm
    rerun_command: /test e2e-gcp-multi-operator-olm
    spec:
      containers:
      - args:
        - --gcs-upload-secret=/secrets/gcs/service-account.json
        - --image-import-pull-secret=/etc/pull-secret/.dockerconfigjson
        - --lease-server-credentials-file=/etc/boskos/credentials
        - --report-credentials-file=/etc/report/credentials
        - --secret-dir=/secrets/ci-pull-credentials
        - --secret-dir=/usr/local/e2e-gcp-multi-operator-olm-cluster-profile
        - --target=e2e-gcp-multi-operator-olm
        command:
        - ci-operator
        image: ci-operator:latest
        imagePullPolicy: Always
        name: ""
        resources:
          requests:
            cpu: 10m
        volumeMounts:
        - mountPath: /etc/boskos
          name: boskos
          readOnly: true
        - mountPath: /secrets/ci-pull-credentials
          name: ci-pull-credentials
          readOnly: true
        - mountPath: /usr/local/e2e-gcp-multi-operator-olm-cluster-profile
          name: cluster-profile
        - mountPath: /secrets/gcs
          name: gcs-credentials
          readOnly: true
        - mountPath: /secrets/manifest-tool
          name: manifest-tool-local-pusher
          readOnly: true
        - mountPath: /etc/pull-secret
          name: pull-secret
          readOnly: true
        - mountPath: /etc/report
          name: result-aggregator
          readOnly: true
      serviceAccountName: ci-operator
      volumes:
      - name: boskos
        secret:
          items:
          - key: credentials
            path: credentials
          secretName: boskos-credentials
      - name: ci-pull-credentials
        secret:
          secretName: ci-pull-credentials
      - name: cluster-profile
        projected:
          sources:
          - secret:
              name: cluster-secrets-gcp
          - configMap:
              name: cluster-profile-gcp
      - name: manifest-tool-local-pusher
        secret:
          secretName: manifest-tool-local-pusher
      - name: pull-secret
        secret:
          secretName: registry-pull-credentials
      - name: result-aggregator
        secret:
          secretName: result-aggregator
    trigger: (?m)^/test( | .* )e2e-gcp-multi-operator-olm,?($|\s.*)
  - agent: kubernetes
    always_run: true
    branches:
    - ^v0\.0\.1$
    - ^v0\.0\.1-
    cluster: build01
    context: ci/prow/fmt
    decorate: true
    decoration_config:
      skip_cloning: true
    labels:
      ci.openshift.io/generator: prowgen
      pj-rehearse.openshift.io/can-be-rehearsed: "true"
    name: pull-ci-openshift-multiarch-tuning-operator-v0.0.1-fmt
    rerun_command: /test fmt
    spec:
      containers:
      - args:
        - --gcs-upload-secret=/secrets/gcs/service-account.json
        - --image-import-pull-secret=/etc/pull-secret/.dockerconfigjson
        - --report-credentials-file=/etc/report/credentials
        - --target=fmt
        command:
        - ci-operator
        image: ci-operator:latest
        imagePullPolicy: Always
        name: ""
        resources:
          requests:
            cpu: 10m
        volumeMounts:
        - mountPath: /secrets/gcs
          name: gcs-credentials
          readOnly: true
        - mountPath: /secrets/manifest-tool
          name: manifest-tool-local-pusher
          readOnly: true
        - mountPath: /etc/pull-secret
          name: pull-secret
          readOnly: true
        - mountPath: /etc/report
          name: result-aggregator
          readOnly: true
      serviceAccountName: ci-operator
      volumes:
      - name: manifest-tool-local-pusher
        secret:
          secretName: manifest-tool-local-pusher
      - name: pull-secret
        secret:
          secretName: registry-pull-credentials
      - name: result-aggregator
        secret:
          secretName: result-aggregator
    trigger: (?m)^/test( | .* )fmt,?($|\s.*)
  - agent: kubernetes
    always_run: true
    branches:
    - ^v0\.0\.1$
    - ^v0\.0\.1-
    cluster: build01
    context: ci/prow/generate
    decorate: true
    decoration_config:
      skip_cloning: true
    labels:
      ci.openshift.io/generator: prowgen
      pj-rehearse.openshift.io/can-be-rehearsed: "true"
    name: pull-ci-openshift-multiarch-tuning-operator-v0.0.1-generate
    rerun_command: /test generate
    spec:
      containers:
      - args:
        - --gcs-upload-secret=/secrets/gcs/service-account.json
        - --image-import-pull-secret=/etc/pull-secret/.dockerconfigjson
        - --report-credentials-file=/etc/report/credentials
        - --target=generate
        command:
        - ci-operator
        image: ci-operator:latest
        imagePullPolicy: Always
        name: ""
        resources:
          requests:
            cpu: 10m
        volumeMounts:
        - mountPath: /secrets/gcs
          name: gcs-credentials
          readOnly: true
        - mountPath: /secrets/manifest-tool
          name: manifest-tool-local-pusher
          readOnly: true
        - mountPath: /etc/pull-secret
          name: pull-secret
          readOnly: true
        - mountPath: /etc/report
          name: result-aggregator
          readOnly: true
      serviceAccountName: ci-operator
      volumes:
      - name: manifest-tool-local-pusher
        secret:
          secretName: manifest-tool-local-pusher
      - name: pull-secret
        secret:
          secretName: registry-pull-credentials
      - name: result-aggregator
        secret:
          secretName: result-aggregator
    trigger: (?m)^/test( | .* )generate,?($|\s.*)
  - agent: kubernetes
    always_run: true
    branches:
    - ^v0\.0\.1$
    - ^v0\.0\.1-
    cluster: build01
    context: ci/prow/goimports
    decorate: true
    decoration_config:
      skip_cloning: true
    labels:
      ci.openshift.io/generator: prowgen
      pj-rehearse.openshift.io/can-be-rehearsed: "true"
    name: pull-ci-openshift-multiarch-tuning-operator-v0.0.1-goimports
    rerun_command: /test goimports
    spec:
      containers:
      - args:
        - --gcs-upload-secret=/secrets/gcs/service-account.json
        - --image-import-pull-secret=/etc/pull-secret/.dockerconfigjson
        - --report-credentials-file=/etc/report/credentials
        - --target=goimports
        command:
        - ci-operator
        image: ci-operator:latest
        imagePullPolicy: Always
        name: ""
        resources:
          requests:
            cpu: 10m
        volumeMounts:
        - mountPath: /secrets/gcs
          name: gcs-credentials
          readOnly: true
        - mountPath: /secrets/manifest-tool
          name: manifest-tool-local-pusher
          readOnly: true
        - mountPath: /etc/pull-secret
          name: pull-secret
          readOnly: true
        - mountPath: /etc/report
          name: result-aggregator
          readOnly: true
      serviceAccountName: ci-operator
      volumes:
      - name: manifest-tool-local-pusher
        secret:
          secretName: manifest-tool-local-pusher
      - name: pull-secret
        secret:
          secretName: registry-pull-credentials
      - name: result-aggregator
        secret:
          secretName: result-aggregator
    trigger: (?m)^/test( | .* )goimports,?($|\s.*)
  - agent: kubernetes
    always_run: true
    branches:
    - ^v0\.0\.1$
    - ^v0\.0\.1-
<<<<<<< HEAD
    cluster: build01
=======
    cluster: build10
>>>>>>> 8cb82b42
    context: ci/prow/images
    decorate: true
    decoration_config:
      skip_cloning: true
    labels:
      ci-operator.openshift.io/cluster: build10
      ci.openshift.io/generator: prowgen
      pj-rehearse.openshift.io/can-be-rehearsed: "true"
    name: pull-ci-openshift-multiarch-tuning-operator-v0.0.1-images
    rerun_command: /test images
    spec:
      containers:
      - args:
        - --gcs-upload-secret=/secrets/gcs/service-account.json
        - --image-import-pull-secret=/etc/pull-secret/.dockerconfigjson
        - --report-credentials-file=/etc/report/credentials
        - --target=[images]
        - --target=[release:latest]
        command:
        - ci-operator
        image: ci-operator:latest
        imagePullPolicy: Always
        name: ""
        resources:
          requests:
            cpu: 10m
        volumeMounts:
        - mountPath: /secrets/gcs
          name: gcs-credentials
          readOnly: true
        - mountPath: /secrets/manifest-tool
          name: manifest-tool-local-pusher
          readOnly: true
        - mountPath: /etc/pull-secret
          name: pull-secret
          readOnly: true
        - mountPath: /etc/report
          name: result-aggregator
          readOnly: true
      serviceAccountName: ci-operator
      volumes:
      - name: manifest-tool-local-pusher
        secret:
          secretName: manifest-tool-local-pusher
      - name: pull-secret
        secret:
          secretName: registry-pull-credentials
      - name: result-aggregator
        secret:
          secretName: result-aggregator
    trigger: (?m)^/test( | .* )images,?($|\s.*)
  - agent: kubernetes
    always_run: true
    branches:
    - ^v0\.0\.1$
    - ^v0\.0\.1-
    cluster: build01
    context: ci/prow/lint
    decorate: true
    decoration_config:
      skip_cloning: true
    labels:
      ci.openshift.io/generator: prowgen
      pj-rehearse.openshift.io/can-be-rehearsed: "true"
    name: pull-ci-openshift-multiarch-tuning-operator-v0.0.1-lint
    rerun_command: /test lint
    spec:
      containers:
      - args:
        - --gcs-upload-secret=/secrets/gcs/service-account.json
        - --image-import-pull-secret=/etc/pull-secret/.dockerconfigjson
        - --report-credentials-file=/etc/report/credentials
        - --target=lint
        command:
        - ci-operator
        image: ci-operator:latest
        imagePullPolicy: Always
        name: ""
        resources:
          requests:
            cpu: 10m
        volumeMounts:
        - mountPath: /secrets/gcs
          name: gcs-credentials
          readOnly: true
        - mountPath: /secrets/manifest-tool
          name: manifest-tool-local-pusher
          readOnly: true
        - mountPath: /etc/pull-secret
          name: pull-secret
          readOnly: true
        - mountPath: /etc/report
          name: result-aggregator
          readOnly: true
      serviceAccountName: ci-operator
      volumes:
      - name: manifest-tool-local-pusher
        secret:
          secretName: manifest-tool-local-pusher
      - name: pull-secret
        secret:
          secretName: registry-pull-credentials
      - name: result-aggregator
        secret:
          secretName: result-aggregator
    trigger: (?m)^/test( | .* )lint,?($|\s.*)
  - agent: kubernetes
    always_run: true
    branches:
    - ^v0\.0\.1$
    - ^v0\.0\.1-
    cluster: build01
    context: ci/prow/manifests
    decorate: true
    decoration_config:
      skip_cloning: true
    labels:
      ci.openshift.io/generator: prowgen
      pj-rehearse.openshift.io/can-be-rehearsed: "true"
    name: pull-ci-openshift-multiarch-tuning-operator-v0.0.1-manifests
    rerun_command: /test manifests
    spec:
      containers:
      - args:
        - --gcs-upload-secret=/secrets/gcs/service-account.json
        - --image-import-pull-secret=/etc/pull-secret/.dockerconfigjson
        - --report-credentials-file=/etc/report/credentials
        - --target=manifests
        command:
        - ci-operator
        image: ci-operator:latest
        imagePullPolicy: Always
        name: ""
        resources:
          requests:
            cpu: 10m
        volumeMounts:
        - mountPath: /secrets/gcs
          name: gcs-credentials
          readOnly: true
        - mountPath: /secrets/manifest-tool
          name: manifest-tool-local-pusher
          readOnly: true
        - mountPath: /etc/pull-secret
          name: pull-secret
          readOnly: true
        - mountPath: /etc/report
          name: result-aggregator
          readOnly: true
      serviceAccountName: ci-operator
      volumes:
      - name: manifest-tool-local-pusher
        secret:
          secretName: manifest-tool-local-pusher
      - name: pull-secret
        secret:
          secretName: registry-pull-credentials
      - name: result-aggregator
        secret:
          secretName: result-aggregator
    trigger: (?m)^/test( | .* )manifests,?($|\s.*)
  - agent: kubernetes
    always_run: true
    branches:
    - ^v0\.0\.1$
    - ^v0\.0\.1-
    cluster: build01
    context: ci/prow/sast
    decorate: true
    decoration_config:
      skip_cloning: true
    labels:
      ci.openshift.io/generator: prowgen
      pj-rehearse.openshift.io/can-be-rehearsed: "true"
    name: pull-ci-openshift-multiarch-tuning-operator-v0.0.1-sast
    rerun_command: /test sast
    spec:
      containers:
      - args:
        - --gcs-upload-secret=/secrets/gcs/service-account.json
        - --image-import-pull-secret=/etc/pull-secret/.dockerconfigjson
        - --report-credentials-file=/etc/report/credentials
        - --target=sast
        command:
        - ci-operator
        image: ci-operator:latest
        imagePullPolicy: Always
        name: ""
        resources:
          requests:
            cpu: 10m
        volumeMounts:
        - mountPath: /secrets/gcs
          name: gcs-credentials
          readOnly: true
        - mountPath: /secrets/manifest-tool
          name: manifest-tool-local-pusher
          readOnly: true
        - mountPath: /etc/pull-secret
          name: pull-secret
          readOnly: true
        - mountPath: /etc/report
          name: result-aggregator
          readOnly: true
      serviceAccountName: ci-operator
      volumes:
      - name: manifest-tool-local-pusher
        secret:
          secretName: manifest-tool-local-pusher
      - name: pull-secret
        secret:
          secretName: registry-pull-credentials
      - name: result-aggregator
        secret:
          secretName: result-aggregator
    trigger: (?m)^/test( | .* )sast,?($|\s.*)
  - agent: kubernetes
    always_run: true
    branches:
    - ^v0\.0\.1$
    - ^v0\.0\.1-
    cluster: build01
    context: ci/prow/security
    decorate: true
    decoration_config:
      skip_cloning: true
    labels:
      ci.openshift.io/generator: prowgen
      pj-rehearse.openshift.io/can-be-rehearsed: "true"
    name: pull-ci-openshift-multiarch-tuning-operator-v0.0.1-security
    optional: true
    rerun_command: /test security
    spec:
      containers:
      - args:
        - --gcs-upload-secret=/secrets/gcs/service-account.json
        - --image-import-pull-secret=/etc/pull-secret/.dockerconfigjson
        - --report-credentials-file=/etc/report/credentials
        - --secret-dir=/secrets/ci-pull-credentials
        - --target=security
        command:
        - ci-operator
        image: ci-operator:latest
        imagePullPolicy: Always
        name: ""
        resources:
          requests:
            cpu: 10m
        volumeMounts:
        - mountPath: /secrets/ci-pull-credentials
          name: ci-pull-credentials
          readOnly: true
        - mountPath: /secrets/gcs
          name: gcs-credentials
          readOnly: true
        - mountPath: /secrets/manifest-tool
          name: manifest-tool-local-pusher
          readOnly: true
        - mountPath: /etc/pull-secret
          name: pull-secret
          readOnly: true
        - mountPath: /etc/report
          name: result-aggregator
          readOnly: true
      serviceAccountName: ci-operator
      volumes:
      - name: ci-pull-credentials
        secret:
          secretName: ci-pull-credentials
      - name: manifest-tool-local-pusher
        secret:
          secretName: manifest-tool-local-pusher
      - name: pull-secret
        secret:
          secretName: registry-pull-credentials
      - name: result-aggregator
        secret:
          secretName: result-aggregator
    trigger: (?m)^/test( | .* )security,?($|\s.*)
  - agent: kubernetes
    always_run: true
    branches:
    - ^v0\.0\.1$
    - ^v0\.0\.1-
    cluster: build01
    context: ci/prow/unit
    decorate: true
    decoration_config:
      skip_cloning: true
    labels:
      ci.openshift.io/generator: prowgen
      pj-rehearse.openshift.io/can-be-rehearsed: "true"
    name: pull-ci-openshift-multiarch-tuning-operator-v0.0.1-unit
    rerun_command: /test unit
    spec:
      containers:
      - args:
        - --gcs-upload-secret=/secrets/gcs/service-account.json
        - --image-import-pull-secret=/etc/pull-secret/.dockerconfigjson
        - --report-credentials-file=/etc/report/credentials
        - --target=unit
        command:
        - ci-operator
        image: ci-operator:latest
        imagePullPolicy: Always
        name: ""
        resources:
          requests:
            cpu: 10m
        volumeMounts:
        - mountPath: /secrets/gcs
          name: gcs-credentials
          readOnly: true
        - mountPath: /secrets/manifest-tool
          name: manifest-tool-local-pusher
          readOnly: true
        - mountPath: /etc/pull-secret
          name: pull-secret
          readOnly: true
        - mountPath: /etc/report
          name: result-aggregator
          readOnly: true
      serviceAccountName: ci-operator
      volumes:
      - name: manifest-tool-local-pusher
        secret:
          secretName: manifest-tool-local-pusher
      - name: pull-secret
        secret:
          secretName: registry-pull-credentials
      - name: result-aggregator
        secret:
          secretName: result-aggregator
    trigger: (?m)^/test( | .* )unit,?($|\s.*)
  - agent: kubernetes
    always_run: true
    branches:
    - ^v0\.0\.1$
    - ^v0\.0\.1-
    cluster: build01
    context: ci/prow/vet
    decorate: true
    decoration_config:
      skip_cloning: true
    labels:
      ci.openshift.io/generator: prowgen
      pj-rehearse.openshift.io/can-be-rehearsed: "true"
    name: pull-ci-openshift-multiarch-tuning-operator-v0.0.1-vet
    rerun_command: /test vet
    spec:
      containers:
      - args:
        - --gcs-upload-secret=/secrets/gcs/service-account.json
        - --image-import-pull-secret=/etc/pull-secret/.dockerconfigjson
        - --report-credentials-file=/etc/report/credentials
        - --target=vet
        command:
        - ci-operator
        image: ci-operator:latest
        imagePullPolicy: Always
        name: ""
        resources:
          requests:
            cpu: 10m
        volumeMounts:
        - mountPath: /secrets/gcs
          name: gcs-credentials
          readOnly: true
        - mountPath: /secrets/manifest-tool
          name: manifest-tool-local-pusher
          readOnly: true
        - mountPath: /etc/pull-secret
          name: pull-secret
          readOnly: true
        - mountPath: /etc/report
          name: result-aggregator
          readOnly: true
      serviceAccountName: ci-operator
      volumes:
      - name: manifest-tool-local-pusher
        secret:
          secretName: manifest-tool-local-pusher
      - name: pull-secret
        secret:
          secretName: registry-pull-credentials
      - name: result-aggregator
        secret:
          secretName: result-aggregator
    trigger: (?m)^/test( | .* )vet,?($|\s.*)<|MERGE_RESOLUTION|>--- conflicted
+++ resolved
@@ -394,11 +394,7 @@
     branches:
     - ^v0\.0\.1$
     - ^v0\.0\.1-
-<<<<<<< HEAD
-    cluster: build01
-=======
     cluster: build10
->>>>>>> 8cb82b42
     context: ci/prow/images
     decorate: true
     decoration_config:
