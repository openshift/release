--- conflicted
+++ resolved
@@ -61,11 +61,7 @@
     branches:
     - ^master$
     - ^master-
-<<<<<<< HEAD
-    cluster: build06
-=======
     cluster: build11
->>>>>>> 635a2bef
     context: ci/prow/kube-conformance-aws
     decorate: true
     decoration_config:
