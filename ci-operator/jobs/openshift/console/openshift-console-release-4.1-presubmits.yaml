--- conflicted
+++ resolved
@@ -60,11 +60,7 @@
     branches:
     - ^release-4\.1$
     - ^release-4\.1-
-<<<<<<< HEAD
-    cluster: build06
-=======
-    cluster: build11
->>>>>>> 635a2bef
+    cluster: build11
     context: ci/prow/e2e-aws-console
     decorate: true
     decoration_config:
@@ -138,11 +134,7 @@
     branches:
     - ^release-4\.1$
     - ^release-4\.1-
-<<<<<<< HEAD
-    cluster: build06
-=======
-    cluster: build11
->>>>>>> 635a2bef
+    cluster: build11
     context: ci/prow/e2e-aws-console-olm
     decorate: true
     decoration_config:
