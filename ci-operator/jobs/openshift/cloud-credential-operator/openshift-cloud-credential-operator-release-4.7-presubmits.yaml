presubmits:
  openshift/cloud-credential-operator:
  - agent: kubernetes
    always_run: true
    branches:
    - ^release-4\.7$
    - ^release-4\.7-
<<<<<<< HEAD
    cluster: build06
=======
    cluster: build10
>>>>>>> 635a2bef
    context: ci/prow/e2e-aws
    decorate: true
    decoration_config:
      skip_cloning: true
    labels:
      ci-operator.openshift.io/cloud: aws
      ci-operator.openshift.io/cloud-cluster-profile: aws
      ci.openshift.io/generator: prowgen
      pj-rehearse.openshift.io/can-be-rehearsed: "true"
    name: pull-ci-openshift-cloud-credential-operator-release-4.7-e2e-aws
    rerun_command: /test e2e-aws
    spec:
      containers:
      - args:
        - --gcs-upload-secret=/secrets/gcs/service-account.json
        - --image-import-pull-secret=/etc/pull-secret/.dockerconfigjson
        - --lease-server-credentials-file=/etc/boskos/credentials
        - --report-credentials-file=/etc/report/credentials
        - --secret-dir=/secrets/ci-pull-credentials
        - --target=e2e-aws
        command:
        - ci-operator
        image: ci-operator:latest
        imagePullPolicy: Always
        name: ""
        resources:
          requests:
            cpu: 10m
        volumeMounts:
        - mountPath: /etc/boskos
          name: boskos
          readOnly: true
        - mountPath: /secrets/ci-pull-credentials
          name: ci-pull-credentials
          readOnly: true
        - mountPath: /secrets/gcs
          name: gcs-credentials
          readOnly: true
        - mountPath: /secrets/manifest-tool
          name: manifest-tool-local-pusher
          readOnly: true
        - mountPath: /etc/pull-secret
          name: pull-secret
          readOnly: true
        - mountPath: /etc/report
          name: result-aggregator
          readOnly: true
      serviceAccountName: ci-operator
      volumes:
      - name: boskos
        secret:
          items:
          - key: credentials
            path: credentials
          secretName: boskos-credentials
      - name: ci-pull-credentials
        secret:
          secretName: ci-pull-credentials
      - name: manifest-tool-local-pusher
        secret:
          secretName: manifest-tool-local-pusher
      - name: pull-secret
        secret:
          secretName: registry-pull-credentials
      - name: result-aggregator
        secret:
          secretName: result-aggregator
    trigger: (?m)^/test( | .* )e2e-aws,?($|\s.*)
  - agent: kubernetes
    always_run: false
    branches:
    - ^release-4\.7$
    - ^release-4\.7-
    cluster: build10
    context: ci/prow/e2e-azure
    decorate: true
    decoration_config:
      skip_cloning: true
    labels:
      ci-operator.openshift.io/cloud: azure4
      ci-operator.openshift.io/cloud-cluster-profile: azure4
      ci.openshift.io/generator: prowgen
      pj-rehearse.openshift.io/can-be-rehearsed: "true"
    name: pull-ci-openshift-cloud-credential-operator-release-4.7-e2e-azure
    optional: true
    rerun_command: /test e2e-azure
    spec:
      containers:
      - args:
        - --gcs-upload-secret=/secrets/gcs/service-account.json
        - --image-import-pull-secret=/etc/pull-secret/.dockerconfigjson
        - --lease-server-credentials-file=/etc/boskos/credentials
        - --report-credentials-file=/etc/report/credentials
        - --secret-dir=/secrets/ci-pull-credentials
        - --target=e2e-azure
        command:
        - ci-operator
        image: ci-operator:latest
        imagePullPolicy: Always
        name: ""
        resources:
          requests:
            cpu: 10m
        volumeMounts:
        - mountPath: /etc/boskos
          name: boskos
          readOnly: true
        - mountPath: /secrets/ci-pull-credentials
          name: ci-pull-credentials
          readOnly: true
        - mountPath: /secrets/gcs
          name: gcs-credentials
          readOnly: true
        - mountPath: /secrets/manifest-tool
          name: manifest-tool-local-pusher
          readOnly: true
        - mountPath: /etc/pull-secret
          name: pull-secret
          readOnly: true
        - mountPath: /etc/report
          name: result-aggregator
          readOnly: true
      serviceAccountName: ci-operator
      volumes:
      - name: boskos
        secret:
          items:
          - key: credentials
            path: credentials
          secretName: boskos-credentials
      - name: ci-pull-credentials
        secret:
          secretName: ci-pull-credentials
      - name: manifest-tool-local-pusher
        secret:
          secretName: manifest-tool-local-pusher
      - name: pull-secret
        secret:
          secretName: registry-pull-credentials
      - name: result-aggregator
        secret:
          secretName: result-aggregator
    trigger: (?m)^/test( | .* )e2e-azure,?($|\s.*)
  - agent: kubernetes
    always_run: false
    branches:
    - ^release-4\.7$
    - ^release-4\.7-
    cluster: build02
    context: ci/prow/e2e-gcp
    decorate: true
    decoration_config:
      skip_cloning: true
    labels:
      ci-operator.openshift.io/cloud: gcp
      ci-operator.openshift.io/cloud-cluster-profile: gcp
      ci.openshift.io/generator: prowgen
      pj-rehearse.openshift.io/can-be-rehearsed: "true"
    name: pull-ci-openshift-cloud-credential-operator-release-4.7-e2e-gcp
    optional: true
    rerun_command: /test e2e-gcp
    spec:
      containers:
      - args:
        - --gcs-upload-secret=/secrets/gcs/service-account.json
        - --image-import-pull-secret=/etc/pull-secret/.dockerconfigjson
        - --lease-server-credentials-file=/etc/boskos/credentials
        - --report-credentials-file=/etc/report/credentials
        - --secret-dir=/secrets/ci-pull-credentials
        - --target=e2e-gcp
        command:
        - ci-operator
        image: ci-operator:latest
        imagePullPolicy: Always
        name: ""
        resources:
          requests:
            cpu: 10m
        volumeMounts:
        - mountPath: /etc/boskos
          name: boskos
          readOnly: true
        - mountPath: /secrets/ci-pull-credentials
          name: ci-pull-credentials
          readOnly: true
        - mountPath: /secrets/gcs
          name: gcs-credentials
          readOnly: true
        - mountPath: /secrets/manifest-tool
          name: manifest-tool-local-pusher
          readOnly: true
        - mountPath: /etc/pull-secret
          name: pull-secret
          readOnly: true
        - mountPath: /etc/report
          name: result-aggregator
          readOnly: true
      serviceAccountName: ci-operator
      volumes:
      - name: boskos
        secret:
          items:
          - key: credentials
            path: credentials
          secretName: boskos-credentials
      - name: ci-pull-credentials
        secret:
          secretName: ci-pull-credentials
      - name: manifest-tool-local-pusher
        secret:
          secretName: manifest-tool-local-pusher
      - name: pull-secret
        secret:
          secretName: registry-pull-credentials
      - name: result-aggregator
        secret:
          secretName: result-aggregator
    trigger: (?m)^/test( | .* )e2e-gcp,?($|\s.*)
  - agent: kubernetes
    always_run: false
    branches:
    - ^release-4\.7$
    - ^release-4\.7-
<<<<<<< HEAD
    cluster: build06
=======
    cluster: build10
>>>>>>> 635a2bef
    context: ci/prow/e2e-openstack
    decorate: true
    decoration_config:
      skip_cloning: true
    labels:
      ci-operator.openshift.io/cloud: openstack-vexxhost
      ci-operator.openshift.io/cloud-cluster-profile: openstack-vexxhost
      ci.openshift.io/generator: prowgen
      pj-rehearse.openshift.io/can-be-rehearsed: "true"
    name: pull-ci-openshift-cloud-credential-operator-release-4.7-e2e-openstack
    optional: true
    rerun_command: /test e2e-openstack
    spec:
      containers:
      - args:
        - --gcs-upload-secret=/secrets/gcs/service-account.json
        - --image-import-pull-secret=/etc/pull-secret/.dockerconfigjson
        - --lease-server-credentials-file=/etc/boskos/credentials
        - --report-credentials-file=/etc/report/credentials
        - --secret-dir=/secrets/ci-pull-credentials
        - --target=e2e-openstack
        command:
        - ci-operator
        image: ci-operator:latest
        imagePullPolicy: Always
        name: ""
        resources:
          requests:
            cpu: 10m
        volumeMounts:
        - mountPath: /etc/boskos
          name: boskos
          readOnly: true
        - mountPath: /secrets/ci-pull-credentials
          name: ci-pull-credentials
          readOnly: true
        - mountPath: /secrets/gcs
          name: gcs-credentials
          readOnly: true
        - mountPath: /secrets/manifest-tool
          name: manifest-tool-local-pusher
          readOnly: true
        - mountPath: /etc/pull-secret
          name: pull-secret
          readOnly: true
        - mountPath: /etc/report
          name: result-aggregator
          readOnly: true
      serviceAccountName: ci-operator
      volumes:
      - name: boskos
        secret:
          items:
          - key: credentials
            path: credentials
          secretName: boskos-credentials
      - name: ci-pull-credentials
        secret:
          secretName: ci-pull-credentials
      - name: manifest-tool-local-pusher
        secret:
          secretName: manifest-tool-local-pusher
      - name: pull-secret
        secret:
          secretName: registry-pull-credentials
      - name: result-aggregator
        secret:
          secretName: result-aggregator
    trigger: (?m)^/test( | .* )e2e-openstack,?($|\s.*)
  - agent: kubernetes
    always_run: true
    branches:
    - ^release-4\.7$
    - ^release-4\.7-
<<<<<<< HEAD
    cluster: build06
=======
    cluster: build10
>>>>>>> 635a2bef
    context: ci/prow/e2e-upgrade
    decorate: true
    decoration_config:
      skip_cloning: true
    labels:
      ci-operator.openshift.io/cloud: aws
      ci-operator.openshift.io/cloud-cluster-profile: aws
      ci.openshift.io/generator: prowgen
      pj-rehearse.openshift.io/can-be-rehearsed: "true"
    name: pull-ci-openshift-cloud-credential-operator-release-4.7-e2e-upgrade
    rerun_command: /test e2e-upgrade
    spec:
      containers:
      - args:
        - --gcs-upload-secret=/secrets/gcs/service-account.json
        - --image-import-pull-secret=/etc/pull-secret/.dockerconfigjson
        - --lease-server-credentials-file=/etc/boskos/credentials
        - --report-credentials-file=/etc/report/credentials
        - --secret-dir=/secrets/ci-pull-credentials
        - --target=e2e-upgrade
        command:
        - ci-operator
        image: ci-operator:latest
        imagePullPolicy: Always
        name: ""
        resources:
          requests:
            cpu: 10m
        volumeMounts:
        - mountPath: /etc/boskos
          name: boskos
          readOnly: true
        - mountPath: /secrets/ci-pull-credentials
          name: ci-pull-credentials
          readOnly: true
        - mountPath: /secrets/gcs
          name: gcs-credentials
          readOnly: true
        - mountPath: /secrets/manifest-tool
          name: manifest-tool-local-pusher
          readOnly: true
        - mountPath: /etc/pull-secret
          name: pull-secret
          readOnly: true
        - mountPath: /etc/report
          name: result-aggregator
          readOnly: true
      serviceAccountName: ci-operator
      volumes:
      - name: boskos
        secret:
          items:
          - key: credentials
            path: credentials
          secretName: boskos-credentials
      - name: ci-pull-credentials
        secret:
          secretName: ci-pull-credentials
      - name: manifest-tool-local-pusher
        secret:
          secretName: manifest-tool-local-pusher
      - name: pull-secret
        secret:
          secretName: registry-pull-credentials
      - name: result-aggregator
        secret:
          secretName: result-aggregator
    trigger: (?m)^/test( | .* )e2e-upgrade,?($|\s.*)
  - agent: kubernetes
    always_run: true
    branches:
    - ^release-4\.7$
    - ^release-4\.7-
    cluster: build10
    context: ci/prow/images
    decorate: true
    decoration_config:
      skip_cloning: true
    labels:
      ci.openshift.io/generator: prowgen
      pj-rehearse.openshift.io/can-be-rehearsed: "true"
    name: pull-ci-openshift-cloud-credential-operator-release-4.7-images
    rerun_command: /test images
    spec:
      containers:
      - args:
        - --gcs-upload-secret=/secrets/gcs/service-account.json
        - --image-import-pull-secret=/etc/pull-secret/.dockerconfigjson
        - --report-credentials-file=/etc/report/credentials
        - --target=[images]
        - --target=[release:latest]
        command:
        - ci-operator
        image: ci-operator:latest
        imagePullPolicy: Always
        name: ""
        resources:
          requests:
            cpu: 10m
        volumeMounts:
        - mountPath: /secrets/gcs
          name: gcs-credentials
          readOnly: true
        - mountPath: /secrets/manifest-tool
          name: manifest-tool-local-pusher
          readOnly: true
        - mountPath: /etc/pull-secret
          name: pull-secret
          readOnly: true
        - mountPath: /etc/report
          name: result-aggregator
          readOnly: true
      serviceAccountName: ci-operator
      volumes:
      - name: manifest-tool-local-pusher
        secret:
          secretName: manifest-tool-local-pusher
      - name: pull-secret
        secret:
          secretName: registry-pull-credentials
      - name: result-aggregator
        secret:
          secretName: result-aggregator
    trigger: (?m)^/test( | .* )images,?($|\s.*)
  - agent: kubernetes
    always_run: true
    branches:
    - ^release-4\.7$
    - ^release-4\.7-
    cluster: build10
    context: ci/prow/unit
    decorate: true
    decoration_config:
      skip_cloning: true
    labels:
      ci.openshift.io/generator: prowgen
      pj-rehearse.openshift.io/can-be-rehearsed: "true"
    name: pull-ci-openshift-cloud-credential-operator-release-4.7-unit
    rerun_command: /test unit
    spec:
      containers:
      - args:
        - --gcs-upload-secret=/secrets/gcs/service-account.json
        - --image-import-pull-secret=/etc/pull-secret/.dockerconfigjson
        - --report-credentials-file=/etc/report/credentials
        - --target=unit
        command:
        - ci-operator
        image: ci-operator:latest
        imagePullPolicy: Always
        name: ""
        resources:
          requests:
            cpu: 10m
        volumeMounts:
        - mountPath: /secrets/gcs
          name: gcs-credentials
          readOnly: true
        - mountPath: /secrets/manifest-tool
          name: manifest-tool-local-pusher
          readOnly: true
        - mountPath: /etc/pull-secret
          name: pull-secret
          readOnly: true
        - mountPath: /etc/report
          name: result-aggregator
          readOnly: true
      serviceAccountName: ci-operator
      volumes:
      - name: manifest-tool-local-pusher
        secret:
          secretName: manifest-tool-local-pusher
      - name: pull-secret
        secret:
          secretName: registry-pull-credentials
      - name: result-aggregator
        secret:
          secretName: result-aggregator
    trigger: (?m)^/test( | .* )unit,?($|\s.*)
  - agent: kubernetes
    always_run: true
    branches:
    - ^release-4\.7$
    - ^release-4\.7-
    cluster: build10
    context: ci/prow/verify
    decorate: true
    decoration_config:
      skip_cloning: true
    labels:
      ci.openshift.io/generator: prowgen
      pj-rehearse.openshift.io/can-be-rehearsed: "true"
    name: pull-ci-openshift-cloud-credential-operator-release-4.7-verify
    rerun_command: /test verify
    spec:
      containers:
      - args:
        - --gcs-upload-secret=/secrets/gcs/service-account.json
        - --image-import-pull-secret=/etc/pull-secret/.dockerconfigjson
        - --report-credentials-file=/etc/report/credentials
        - --target=verify
        command:
        - ci-operator
        image: ci-operator:latest
        imagePullPolicy: Always
        name: ""
        resources:
          requests:
            cpu: 10m
        volumeMounts:
        - mountPath: /secrets/gcs
          name: gcs-credentials
          readOnly: true
        - mountPath: /secrets/manifest-tool
          name: manifest-tool-local-pusher
          readOnly: true
        - mountPath: /etc/pull-secret
          name: pull-secret
          readOnly: true
        - mountPath: /etc/report
          name: result-aggregator
          readOnly: true
      serviceAccountName: ci-operator
      volumes:
      - name: manifest-tool-local-pusher
        secret:
          secretName: manifest-tool-local-pusher
      - name: pull-secret
        secret:
          secretName: registry-pull-credentials
      - name: result-aggregator
        secret:
          secretName: result-aggregator
    trigger: (?m)^/test( | .* )verify,?($|\s.*)
  - agent: kubernetes
    always_run: true
    branches:
    - ^release-4\.7$
    - ^release-4\.7-
    cluster: build10
    context: ci/prow/verify-deps
    decorate: true
    decoration_config:
      skip_cloning: true
    labels:
      ci.openshift.io/generator: prowgen
      pj-rehearse.openshift.io/can-be-rehearsed: "true"
    name: pull-ci-openshift-cloud-credential-operator-release-4.7-verify-deps
    rerun_command: /test verify-deps
    spec:
      containers:
      - args:
        - --gcs-upload-secret=/secrets/gcs/service-account.json
        - --image-import-pull-secret=/etc/pull-secret/.dockerconfigjson
        - --report-credentials-file=/etc/report/credentials
        - --target=verify-deps
        command:
        - ci-operator
        image: ci-operator:latest
        imagePullPolicy: Always
        name: ""
        resources:
          requests:
            cpu: 10m
        volumeMounts:
        - mountPath: /secrets/gcs
          name: gcs-credentials
          readOnly: true
        - mountPath: /secrets/manifest-tool
          name: manifest-tool-local-pusher
          readOnly: true
        - mountPath: /etc/pull-secret
          name: pull-secret
          readOnly: true
        - mountPath: /etc/report
          name: result-aggregator
          readOnly: true
      serviceAccountName: ci-operator
      volumes:
      - name: manifest-tool-local-pusher
        secret:
          secretName: manifest-tool-local-pusher
      - name: pull-secret
        secret:
          secretName: registry-pull-credentials
      - name: result-aggregator
        secret:
          secretName: result-aggregator
    trigger: (?m)^/test( | .* )verify-deps,?($|\s.*)<|MERGE_RESOLUTION|>--- conflicted
+++ resolved
@@ -5,11 +5,7 @@
     branches:
     - ^release-4\.7$
     - ^release-4\.7-
-<<<<<<< HEAD
-    cluster: build06
-=======
-    cluster: build10
->>>>>>> 635a2bef
+    cluster: build10
     context: ci/prow/e2e-aws
     decorate: true
     decoration_config:
@@ -233,11 +229,7 @@
     branches:
     - ^release-4\.7$
     - ^release-4\.7-
-<<<<<<< HEAD
-    cluster: build06
-=======
-    cluster: build10
->>>>>>> 635a2bef
+    cluster: build10
     context: ci/prow/e2e-openstack
     decorate: true
     decoration_config:
@@ -312,11 +304,7 @@
     branches:
     - ^release-4\.7$
     - ^release-4\.7-
-<<<<<<< HEAD
-    cluster: build06
-=======
-    cluster: build10
->>>>>>> 635a2bef
+    cluster: build10
     context: ci/prow/e2e-upgrade
     decorate: true
     decoration_config:
