--- conflicted
+++ resolved
@@ -1,10 +1,6 @@
 periodics:
 - agent: kubernetes
-<<<<<<< HEAD
-  cluster: build06
-=======
   cluster: build03
->>>>>>> 635a2bef
   cron: 0 0 * * 0
   decorate: true
   extra_refs:
@@ -74,11 +70,7 @@
       secret:
         secretName: result-aggregator
 - agent: kubernetes
-<<<<<<< HEAD
-  cluster: build06
-=======
   cluster: build03
->>>>>>> 635a2bef
   cron: 32 0 * * *
   decorate: true
   extra_refs:
@@ -157,7 +149,7 @@
       secret:
         secretName: result-aggregator
 - agent: kubernetes
-  cluster: build06
+  cluster: build01
   cron: 1 23 * * *
   decorate: true
   extra_refs:
