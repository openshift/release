--- conflicted
+++ resolved
@@ -5,11 +5,7 @@
     branches:
     - ^release-4\.12$
     - ^release-4\.12-
-<<<<<<< HEAD
-    cluster: build06
-=======
     cluster: build03
->>>>>>> 635a2bef
     context: ci/prow/coverage
     decorate: true
     labels:
@@ -290,11 +286,7 @@
     branches:
     - ^release-4\.12$
     - ^release-4\.12-
-<<<<<<< HEAD
-    cluster: build06
-=======
     cluster: build03
->>>>>>> 635a2bef
     context: ci/prow/e2e-azure
     decorate: true
     labels:
@@ -367,11 +359,7 @@
     branches:
     - ^release-4\.12$
     - ^release-4\.12-
-<<<<<<< HEAD
-    cluster: build06
-=======
     cluster: build03
->>>>>>> 635a2bef
     context: ci/prow/e2e-azure-upgrade
     decorate: true
     labels:
@@ -809,11 +797,7 @@
     branches:
     - ^release-4\.12$
     - ^release-4\.12-
-<<<<<<< HEAD
-    cluster: build06
-=======
     cluster: build03
->>>>>>> 635a2bef
     context: ci/prow/images
     decorate: true
     labels:
@@ -868,11 +852,7 @@
     branches:
     - ^release-4\.12$
     - ^release-4\.12-
-<<<<<<< HEAD
-    cluster: build06
-=======
     cluster: build03
->>>>>>> 635a2bef
     context: ci/prow/periodics-images
     decorate: true
     labels:
@@ -927,11 +907,7 @@
     branches:
     - ^release-4\.12$
     - ^release-4\.12-
-<<<<<<< HEAD
-    cluster: build06
-=======
     cluster: build03
->>>>>>> 635a2bef
     context: ci/prow/security
     decorate: true
     labels:
@@ -993,11 +969,7 @@
     branches:
     - ^release-4\.12$
     - ^release-4\.12-
-<<<<<<< HEAD
-    cluster: build06
-=======
     cluster: build03
->>>>>>> 635a2bef
     context: ci/prow/unit
     decorate: true
     labels:
@@ -1051,11 +1023,7 @@
     branches:
     - ^release-4\.12$
     - ^release-4\.12-
-<<<<<<< HEAD
-    cluster: build06
-=======
     cluster: build03
->>>>>>> 635a2bef
     context: ci/prow/verify
     decorate: true
     labels:
@@ -1109,11 +1077,7 @@
     branches:
     - ^release-4\.12$
     - ^release-4\.12-
-<<<<<<< HEAD
-    cluster: build06
-=======
     cluster: build03
->>>>>>> 635a2bef
     context: ci/prow/verify-deps
     decorate: true
     labels:
