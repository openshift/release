--- conflicted
+++ resolved
@@ -5,11 +5,7 @@
     branches:
     - ^release-4\.11$
     - ^release-4\.11-
-<<<<<<< HEAD
-    cluster: build06
-=======
     cluster: build03
->>>>>>> 635a2bef
     context: ci/prow/coverage
     decorate: true
     labels:
@@ -290,11 +286,7 @@
     branches:
     - ^release-4\.11$
     - ^release-4\.11-
-<<<<<<< HEAD
-    cluster: build06
-=======
     cluster: build03
->>>>>>> 635a2bef
     context: ci/prow/e2e-azure
     decorate: true
     labels:
@@ -367,11 +359,7 @@
     branches:
     - ^release-4\.11$
     - ^release-4\.11-
-<<<<<<< HEAD
-    cluster: build06
-=======
     cluster: build03
->>>>>>> 635a2bef
     context: ci/prow/e2e-azure-upgrade
     decorate: true
     labels:
@@ -809,11 +797,7 @@
     branches:
     - ^release-4\.11$
     - ^release-4\.11-
-<<<<<<< HEAD
-    cluster: build06
-=======
     cluster: build03
->>>>>>> 635a2bef
     context: ci/prow/images
     decorate: true
     labels:
@@ -868,11 +852,7 @@
     branches:
     - ^release-4\.11$
     - ^release-4\.11-
-<<<<<<< HEAD
-    cluster: build06
-=======
     cluster: build03
->>>>>>> 635a2bef
     context: ci/prow/security
     decorate: true
     labels:
@@ -934,11 +914,7 @@
     branches:
     - ^release-4\.11$
     - ^release-4\.11-
-<<<<<<< HEAD
-    cluster: build06
-=======
     cluster: build03
->>>>>>> 635a2bef
     context: ci/prow/unit
     decorate: true
     labels:
@@ -992,11 +968,7 @@
     branches:
     - ^release-4\.11$
     - ^release-4\.11-
-<<<<<<< HEAD
-    cluster: build06
-=======
     cluster: build03
->>>>>>> 635a2bef
     context: ci/prow/verify
     decorate: true
     labels:
@@ -1050,11 +1022,7 @@
     branches:
     - ^release-4\.11$
     - ^release-4\.11-
-<<<<<<< HEAD
-    cluster: build06
-=======
     cluster: build03
->>>>>>> 635a2bef
     context: ci/prow/verify-deps
     decorate: true
     labels:
