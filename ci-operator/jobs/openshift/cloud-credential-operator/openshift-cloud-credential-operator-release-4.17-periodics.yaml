periodics:
- agent: kubernetes
<<<<<<< HEAD
  cluster: build06
=======
  cluster: build03
>>>>>>> 635a2bef
  cron: 0 0 * * 0
  decorate: true
  extra_refs:
  - base_ref: release-4.17
    org: openshift
    repo: cloud-credential-operator
  labels:
    ci-operator.openshift.io/cloud: aws
    ci-operator.openshift.io/cloud-cluster-profile: aws
    ci.openshift.io/generator: prowgen
    pj-rehearse.openshift.io/can-be-rehearsed: "true"
  name: periodic-ci-openshift-cloud-credential-operator-release-4.17-e2e-aws-manual-oidc-cron
  spec:
    containers:
    - args:
      - --gcs-upload-secret=/secrets/gcs/service-account.json
      - --image-import-pull-secret=/etc/pull-secret/.dockerconfigjson
      - --lease-server-credentials-file=/etc/boskos/credentials
      - --report-credentials-file=/etc/report/credentials
      - --secret-dir=/secrets/ci-pull-credentials
      - --target=e2e-aws-manual-oidc-cron
      command:
      - ci-operator
      image: ci-operator:latest
      imagePullPolicy: Always
      name: ""
      resources:
        requests:
          cpu: 10m
      volumeMounts:
      - mountPath: /etc/boskos
        name: boskos
        readOnly: true
      - mountPath: /secrets/ci-pull-credentials
        name: ci-pull-credentials
        readOnly: true
      - mountPath: /secrets/gcs
        name: gcs-credentials
        readOnly: true
      - mountPath: /secrets/manifest-tool
        name: manifest-tool-local-pusher
        readOnly: true
      - mountPath: /etc/pull-secret
        name: pull-secret
        readOnly: true
      - mountPath: /etc/report
        name: result-aggregator
        readOnly: true
    serviceAccountName: ci-operator
    volumes:
    - name: boskos
      secret:
        items:
        - key: credentials
          path: credentials
        secretName: boskos-credentials
    - name: ci-pull-credentials
      secret:
        secretName: ci-pull-credentials
    - name: manifest-tool-local-pusher
      secret:
        secretName: manifest-tool-local-pusher
    - name: pull-secret
      secret:
        secretName: registry-pull-credentials
    - name: result-aggregator
      secret:
        secretName: result-aggregator
- agent: kubernetes
<<<<<<< HEAD
  cluster: build06
=======
  cluster: build03
>>>>>>> 635a2bef
  cron: 10 2 * * *
  decorate: true
  extra_refs:
  - base_ref: release-4.17
    org: openshift
    repo: cloud-credential-operator
  labels:
    ci-operator.openshift.io/cloud: aws
    ci-operator.openshift.io/cloud-cluster-profile: aws
    ci-operator.openshift.io/variant: periodics
    ci.openshift.io/generator: prowgen
    pj-rehearse.openshift.io/can-be-rehearsed: "true"
  name: periodic-ci-openshift-cloud-credential-operator-release-4.17-periodics-e2e-aws-manual-oidc-cron
  reporter_config:
    slack:
      channel: '#team-hive-alert'
      job_states_to_report:
      - failure
      - error
  spec:
    containers:
    - args:
      - --gcs-upload-secret=/secrets/gcs/service-account.json
      - --image-import-pull-secret=/etc/pull-secret/.dockerconfigjson
      - --lease-server-credentials-file=/etc/boskos/credentials
      - --report-credentials-file=/etc/report/credentials
      - --secret-dir=/secrets/ci-pull-credentials
      - --target=e2e-aws-manual-oidc-cron
      - --variant=periodics
      command:
      - ci-operator
      image: ci-operator:latest
      imagePullPolicy: Always
      name: ""
      resources:
        requests:
          cpu: 10m
      volumeMounts:
      - mountPath: /etc/boskos
        name: boskos
        readOnly: true
      - mountPath: /secrets/ci-pull-credentials
        name: ci-pull-credentials
        readOnly: true
      - mountPath: /secrets/gcs
        name: gcs-credentials
        readOnly: true
      - mountPath: /secrets/manifest-tool
        name: manifest-tool-local-pusher
        readOnly: true
      - mountPath: /etc/pull-secret
        name: pull-secret
        readOnly: true
      - mountPath: /etc/report
        name: result-aggregator
        readOnly: true
    serviceAccountName: ci-operator
    volumes:
    - name: boskos
      secret:
        items:
        - key: credentials
          path: credentials
        secretName: boskos-credentials
    - name: ci-pull-credentials
      secret:
        secretName: ci-pull-credentials
    - name: manifest-tool-local-pusher
      secret:
        secretName: manifest-tool-local-pusher
    - name: pull-secret
      secret:
        secretName: registry-pull-credentials
    - name: result-aggregator
      secret:
        secretName: result-aggregator
- agent: kubernetes
  cluster: build06
  cron: 19 23 * * *
  decorate: true
  extra_refs:
  - base_ref: release-4.17
    org: openshift
    repo: cloud-credential-operator
  labels:
    ci-operator.openshift.io/cloud: azure4
    ci-operator.openshift.io/cloud-cluster-profile: azure4
    ci-operator.openshift.io/variant: periodics
    ci.openshift.io/generator: prowgen
    pj-rehearse.openshift.io/can-be-rehearsed: "true"
  name: periodic-ci-openshift-cloud-credential-operator-release-4.17-periodics-e2e-azure-manual-oidc
  reporter_config:
    slack:
      channel: '#team-hive-alert'
      job_states_to_report:
      - failure
      - error
  spec:
    containers:
    - args:
      - --gcs-upload-secret=/secrets/gcs/service-account.json
      - --image-import-pull-secret=/etc/pull-secret/.dockerconfigjson
      - --lease-server-credentials-file=/etc/boskos/credentials
      - --report-credentials-file=/etc/report/credentials
      - --secret-dir=/secrets/ci-pull-credentials
      - --target=e2e-azure-manual-oidc
      - --variant=periodics
      command:
      - ci-operator
      image: ci-operator:latest
      imagePullPolicy: Always
      name: ""
      resources:
        requests:
          cpu: 10m
      volumeMounts:
      - mountPath: /etc/boskos
        name: boskos
        readOnly: true
      - mountPath: /secrets/ci-pull-credentials
        name: ci-pull-credentials
        readOnly: true
      - mountPath: /secrets/gcs
        name: gcs-credentials
        readOnly: true
      - mountPath: /secrets/manifest-tool
        name: manifest-tool-local-pusher
        readOnly: true
      - mountPath: /etc/pull-secret
        name: pull-secret
        readOnly: true
      - mountPath: /etc/report
        name: result-aggregator
        readOnly: true
    serviceAccountName: ci-operator
    volumes:
    - name: boskos
      secret:
        items:
        - key: credentials
          path: credentials
        secretName: boskos-credentials
    - name: ci-pull-credentials
      secret:
        secretName: ci-pull-credentials
    - name: manifest-tool-local-pusher
      secret:
        secretName: manifest-tool-local-pusher
    - name: pull-secret
      secret:
        secretName: registry-pull-credentials
    - name: result-aggregator
      secret:
        secretName: result-aggregator
- agent: kubernetes
  cluster: build02
  cron: 56 0 * * *
  decorate: true
  extra_refs:
  - base_ref: release-4.17
    org: openshift
    repo: cloud-credential-operator
  labels:
    ci-operator.openshift.io/cloud: gcp
    ci-operator.openshift.io/cloud-cluster-profile: gcp
    ci-operator.openshift.io/variant: periodics
    ci.openshift.io/generator: prowgen
    pj-rehearse.openshift.io/can-be-rehearsed: "true"
  name: periodic-ci-openshift-cloud-credential-operator-release-4.17-periodics-e2e-gcp-manual-oidc
  reporter_config:
    slack:
      channel: '#team-hive-alert'
      job_states_to_report:
      - failure
      - error
  spec:
    containers:
    - args:
      - --gcs-upload-secret=/secrets/gcs/service-account.json
      - --image-import-pull-secret=/etc/pull-secret/.dockerconfigjson
      - --lease-server-credentials-file=/etc/boskos/credentials
      - --report-credentials-file=/etc/report/credentials
      - --secret-dir=/secrets/ci-pull-credentials
      - --target=e2e-gcp-manual-oidc
      - --variant=periodics
      command:
      - ci-operator
      image: ci-operator:latest
      imagePullPolicy: Always
      name: ""
      resources:
        requests:
          cpu: 10m
      volumeMounts:
      - mountPath: /etc/boskos
        name: boskos
        readOnly: true
      - mountPath: /secrets/ci-pull-credentials
        name: ci-pull-credentials
        readOnly: true
      - mountPath: /secrets/gcs
        name: gcs-credentials
        readOnly: true
      - mountPath: /secrets/manifest-tool
        name: manifest-tool-local-pusher
        readOnly: true
      - mountPath: /etc/pull-secret
        name: pull-secret
        readOnly: true
      - mountPath: /etc/report
        name: result-aggregator
        readOnly: true
    serviceAccountName: ci-operator
    volumes:
    - name: boskos
      secret:
        items:
        - key: credentials
          path: credentials
        secretName: boskos-credentials
    - name: ci-pull-credentials
      secret:
        secretName: ci-pull-credentials
    - name: manifest-tool-local-pusher
      secret:
        secretName: manifest-tool-local-pusher
    - name: pull-secret
      secret:
        secretName: registry-pull-credentials
    - name: result-aggregator
      secret:
        secretName: result-aggregator<|MERGE_RESOLUTION|>--- conflicted
+++ resolved
@@ -1,10 +1,6 @@
 periodics:
 - agent: kubernetes
-<<<<<<< HEAD
-  cluster: build06
-=======
   cluster: build03
->>>>>>> 635a2bef
   cron: 0 0 * * 0
   decorate: true
   extra_refs:
@@ -74,11 +70,7 @@
       secret:
         secretName: result-aggregator
 - agent: kubernetes
-<<<<<<< HEAD
-  cluster: build06
-=======
   cluster: build03
->>>>>>> 635a2bef
   cron: 10 2 * * *
   decorate: true
   extra_refs:
@@ -156,7 +148,7 @@
       secret:
         secretName: result-aggregator
 - agent: kubernetes
-  cluster: build06
+  cluster: build01
   cron: 19 23 * * *
   decorate: true
   extra_refs:
