presubmits:
  openshift/oc:
  - agent: kubernetes
    always_run: true
    branches:
    - ^release-4\.15$
    - ^release-4\.15-
<<<<<<< HEAD
    cluster: build06
=======
    cluster: build03
>>>>>>> 635a2bef
    context: ci/prow/build-rpms-from-tar
    decorate: true
    labels:
      ci.openshift.io/generator: prowgen
      pj-rehearse.openshift.io/can-be-rehearsed: "true"
    name: pull-ci-openshift-oc-release-4.15-build-rpms-from-tar
    rerun_command: /test build-rpms-from-tar
    spec:
      containers:
      - args:
        - --gcs-upload-secret=/secrets/gcs/service-account.json
        - --image-import-pull-secret=/etc/pull-secret/.dockerconfigjson
        - --report-credentials-file=/etc/report/credentials
        - --target=build-rpms-from-tar
        command:
        - ci-operator
        image: ci-operator:latest
        imagePullPolicy: Always
        name: ""
        resources:
          requests:
            cpu: 10m
        volumeMounts:
        - mountPath: /secrets/gcs
          name: gcs-credentials
          readOnly: true
        - mountPath: /secrets/manifest-tool
          name: manifest-tool-local-pusher
          readOnly: true
        - mountPath: /etc/pull-secret
          name: pull-secret
          readOnly: true
        - mountPath: /etc/report
          name: result-aggregator
          readOnly: true
      serviceAccountName: ci-operator
      volumes:
      - name: manifest-tool-local-pusher
        secret:
          secretName: manifest-tool-local-pusher
      - name: pull-secret
        secret:
          secretName: registry-pull-credentials
      - name: result-aggregator
        secret:
          secretName: result-aggregator
    trigger: (?m)^/test( | .* )build-rpms-from-tar,?($|\s.*)
  - agent: kubernetes
    always_run: true
    branches:
    - ^release-4\.15$
    - ^release-4\.15-
<<<<<<< HEAD
    cluster: build06
=======
    cluster: build03
>>>>>>> 635a2bef
    context: ci/prow/e2e-agnostic-ovn-cmd
    decorate: true
    labels:
      ci-operator.openshift.io/cloud: azure4
      ci-operator.openshift.io/cloud-cluster-profile: azure4
      ci.openshift.io/generator: prowgen
      pj-rehearse.openshift.io/can-be-rehearsed: "true"
    name: pull-ci-openshift-oc-release-4.15-e2e-agnostic-ovn-cmd
    rerun_command: /test e2e-agnostic-ovn-cmd
    spec:
      containers:
      - args:
        - --gcs-upload-secret=/secrets/gcs/service-account.json
        - --image-import-pull-secret=/etc/pull-secret/.dockerconfigjson
        - --lease-server-credentials-file=/etc/boskos/credentials
        - --report-credentials-file=/etc/report/credentials
        - --secret-dir=/secrets/ci-pull-credentials
        - --target=e2e-agnostic-ovn-cmd
        command:
        - ci-operator
        image: ci-operator:latest
        imagePullPolicy: Always
        name: ""
        resources:
          requests:
            cpu: 10m
        volumeMounts:
        - mountPath: /etc/boskos
          name: boskos
          readOnly: true
        - mountPath: /secrets/ci-pull-credentials
          name: ci-pull-credentials
          readOnly: true
        - mountPath: /secrets/gcs
          name: gcs-credentials
          readOnly: true
        - mountPath: /secrets/manifest-tool
          name: manifest-tool-local-pusher
          readOnly: true
        - mountPath: /etc/pull-secret
          name: pull-secret
          readOnly: true
        - mountPath: /etc/report
          name: result-aggregator
          readOnly: true
      serviceAccountName: ci-operator
      volumes:
      - name: boskos
        secret:
          items:
          - key: credentials
            path: credentials
          secretName: boskos-credentials
      - name: ci-pull-credentials
        secret:
          secretName: ci-pull-credentials
      - name: manifest-tool-local-pusher
        secret:
          secretName: manifest-tool-local-pusher
      - name: pull-secret
        secret:
          secretName: registry-pull-credentials
      - name: result-aggregator
        secret:
          secretName: result-aggregator
    trigger: (?m)^/test( | .* )e2e-agnostic-ovn-cmd,?($|\s.*)
  - agent: kubernetes
    always_run: true
    branches:
    - ^release-4\.15$
    - ^release-4\.15-
    cluster: build11
    context: ci/prow/e2e-aws-certrotation
    decorate: true
    labels:
      ci-operator.openshift.io/cloud: aws
      ci-operator.openshift.io/cloud-cluster-profile: aws
      ci.openshift.io/generator: prowgen
      pj-rehearse.openshift.io/can-be-rehearsed: "true"
    name: pull-ci-openshift-oc-release-4.15-e2e-aws-certrotation
    optional: true
    rerun_command: /test e2e-aws-certrotation
    spec:
      containers:
      - args:
        - --gcs-upload-secret=/secrets/gcs/service-account.json
        - --image-import-pull-secret=/etc/pull-secret/.dockerconfigjson
        - --lease-server-credentials-file=/etc/boskos/credentials
        - --report-credentials-file=/etc/report/credentials
        - --secret-dir=/secrets/ci-pull-credentials
        - --target=e2e-aws-certrotation
        command:
        - ci-operator
        image: ci-operator:latest
        imagePullPolicy: Always
        name: ""
        resources:
          requests:
            cpu: 10m
        volumeMounts:
        - mountPath: /etc/boskos
          name: boskos
          readOnly: true
        - mountPath: /secrets/ci-pull-credentials
          name: ci-pull-credentials
          readOnly: true
        - mountPath: /secrets/gcs
          name: gcs-credentials
          readOnly: true
        - mountPath: /secrets/manifest-tool
          name: manifest-tool-local-pusher
          readOnly: true
        - mountPath: /etc/pull-secret
          name: pull-secret
          readOnly: true
        - mountPath: /etc/report
          name: result-aggregator
          readOnly: true
      serviceAccountName: ci-operator
      volumes:
      - name: boskos
        secret:
          items:
          - key: credentials
            path: credentials
          secretName: boskos-credentials
      - name: ci-pull-credentials
        secret:
          secretName: ci-pull-credentials
      - name: manifest-tool-local-pusher
        secret:
          secretName: manifest-tool-local-pusher
      - name: pull-secret
        secret:
          secretName: registry-pull-credentials
      - name: result-aggregator
        secret:
          secretName: result-aggregator
    trigger: (?m)^/test( | .* )e2e-aws-certrotation,?($|\s.*)
  - agent: kubernetes
    always_run: true
    branches:
    - ^release-4\.15$
    - ^release-4\.15-
    cluster: build11
    context: ci/prow/e2e-aws-ovn
    decorate: true
    labels:
      ci-operator.openshift.io/cloud: aws
      ci-operator.openshift.io/cloud-cluster-profile: aws
      ci.openshift.io/generator: prowgen
      pj-rehearse.openshift.io/can-be-rehearsed: "true"
    name: pull-ci-openshift-oc-release-4.15-e2e-aws-ovn
    rerun_command: /test e2e-aws-ovn
    spec:
      containers:
      - args:
        - --gcs-upload-secret=/secrets/gcs/service-account.json
        - --image-import-pull-secret=/etc/pull-secret/.dockerconfigjson
        - --lease-server-credentials-file=/etc/boskos/credentials
        - --report-credentials-file=/etc/report/credentials
        - --secret-dir=/secrets/ci-pull-credentials
        - --target=e2e-aws-ovn
        command:
        - ci-operator
        image: ci-operator:latest
        imagePullPolicy: Always
        name: ""
        resources:
          requests:
            cpu: 10m
        volumeMounts:
        - mountPath: /etc/boskos
          name: boskos
          readOnly: true
        - mountPath: /secrets/ci-pull-credentials
          name: ci-pull-credentials
          readOnly: true
        - mountPath: /secrets/gcs
          name: gcs-credentials
          readOnly: true
        - mountPath: /secrets/manifest-tool
          name: manifest-tool-local-pusher
          readOnly: true
        - mountPath: /etc/pull-secret
          name: pull-secret
          readOnly: true
        - mountPath: /etc/report
          name: result-aggregator
          readOnly: true
      serviceAccountName: ci-operator
      volumes:
      - name: boskos
        secret:
          items:
          - key: credentials
            path: credentials
          secretName: boskos-credentials
      - name: ci-pull-credentials
        secret:
          secretName: ci-pull-credentials
      - name: manifest-tool-local-pusher
        secret:
          secretName: manifest-tool-local-pusher
      - name: pull-secret
        secret:
          secretName: registry-pull-credentials
      - name: result-aggregator
        secret:
          secretName: result-aggregator
    trigger: (?m)^/test( | .* )e2e-aws-ovn,?($|\s.*)
  - agent: kubernetes
    always_run: false
    branches:
    - ^release-4\.15$
    - ^release-4\.15-
    cluster: build11
    context: ci/prow/e2e-aws-ovn-builds
    decorate: true
    labels:
      ci-operator.openshift.io/cloud: aws
      ci-operator.openshift.io/cloud-cluster-profile: aws
      ci.openshift.io/generator: prowgen
      pj-rehearse.openshift.io/can-be-rehearsed: "true"
    name: pull-ci-openshift-oc-release-4.15-e2e-aws-ovn-builds
    rerun_command: /test e2e-aws-ovn-builds
    run_if_changed: ^(pkg/.*build.*)|^(pkg/.*newapp.*)
    spec:
      containers:
      - args:
        - --gcs-upload-secret=/secrets/gcs/service-account.json
        - --image-import-pull-secret=/etc/pull-secret/.dockerconfigjson
        - --lease-server-credentials-file=/etc/boskos/credentials
        - --report-credentials-file=/etc/report/credentials
        - --secret-dir=/secrets/ci-pull-credentials
        - --target=e2e-aws-ovn-builds
        command:
        - ci-operator
        image: ci-operator:latest
        imagePullPolicy: Always
        name: ""
        resources:
          requests:
            cpu: 10m
        volumeMounts:
        - mountPath: /etc/boskos
          name: boskos
          readOnly: true
        - mountPath: /secrets/ci-pull-credentials
          name: ci-pull-credentials
          readOnly: true
        - mountPath: /secrets/gcs
          name: gcs-credentials
          readOnly: true
        - mountPath: /secrets/manifest-tool
          name: manifest-tool-local-pusher
          readOnly: true
        - mountPath: /etc/pull-secret
          name: pull-secret
          readOnly: true
        - mountPath: /etc/report
          name: result-aggregator
          readOnly: true
      serviceAccountName: ci-operator
      volumes:
      - name: boskos
        secret:
          items:
          - key: credentials
            path: credentials
          secretName: boskos-credentials
      - name: ci-pull-credentials
        secret:
          secretName: ci-pull-credentials
      - name: manifest-tool-local-pusher
        secret:
          secretName: manifest-tool-local-pusher
      - name: pull-secret
        secret:
          secretName: registry-pull-credentials
      - name: result-aggregator
        secret:
          secretName: result-aggregator
    trigger: (?m)^/test( | .* )e2e-aws-ovn-builds,?($|\s.*)
  - agent: kubernetes
    always_run: true
    branches:
    - ^release-4\.15$
    - ^release-4\.15-
    cluster: build11
    context: ci/prow/e2e-aws-ovn-serial
    decorate: true
    labels:
      ci-operator.openshift.io/cloud: aws
      ci-operator.openshift.io/cloud-cluster-profile: aws
      ci.openshift.io/generator: prowgen
      pj-rehearse.openshift.io/can-be-rehearsed: "true"
    name: pull-ci-openshift-oc-release-4.15-e2e-aws-ovn-serial
    rerun_command: /test e2e-aws-ovn-serial
    spec:
      containers:
      - args:
        - --gcs-upload-secret=/secrets/gcs/service-account.json
        - --image-import-pull-secret=/etc/pull-secret/.dockerconfigjson
        - --lease-server-credentials-file=/etc/boskos/credentials
        - --report-credentials-file=/etc/report/credentials
        - --secret-dir=/secrets/ci-pull-credentials
        - --target=e2e-aws-ovn-serial
        command:
        - ci-operator
        image: ci-operator:latest
        imagePullPolicy: Always
        name: ""
        resources:
          requests:
            cpu: 10m
        volumeMounts:
        - mountPath: /etc/boskos
          name: boskos
          readOnly: true
        - mountPath: /secrets/ci-pull-credentials
          name: ci-pull-credentials
          readOnly: true
        - mountPath: /secrets/gcs
          name: gcs-credentials
          readOnly: true
        - mountPath: /secrets/manifest-tool
          name: manifest-tool-local-pusher
          readOnly: true
        - mountPath: /etc/pull-secret
          name: pull-secret
          readOnly: true
        - mountPath: /etc/report
          name: result-aggregator
          readOnly: true
      serviceAccountName: ci-operator
      volumes:
      - name: boskos
        secret:
          items:
          - key: credentials
            path: credentials
          secretName: boskos-credentials
      - name: ci-pull-credentials
        secret:
          secretName: ci-pull-credentials
      - name: manifest-tool-local-pusher
        secret:
          secretName: manifest-tool-local-pusher
      - name: pull-secret
        secret:
          secretName: registry-pull-credentials
      - name: result-aggregator
        secret:
          secretName: result-aggregator
    trigger: (?m)^/test( | .* )e2e-aws-ovn-serial,?($|\s.*)
  - agent: kubernetes
    always_run: true
    branches:
    - ^release-4\.15$
    - ^release-4\.15-
    cluster: build11
    context: ci/prow/e2e-aws-ovn-upgrade
    decorate: true
    labels:
      ci-operator.openshift.io/cloud: aws
      ci-operator.openshift.io/cloud-cluster-profile: aws
      ci.openshift.io/generator: prowgen
      pj-rehearse.openshift.io/can-be-rehearsed: "true"
    name: pull-ci-openshift-oc-release-4.15-e2e-aws-ovn-upgrade
    rerun_command: /test e2e-aws-ovn-upgrade
    spec:
      containers:
      - args:
        - --gcs-upload-secret=/secrets/gcs/service-account.json
        - --image-import-pull-secret=/etc/pull-secret/.dockerconfigjson
        - --lease-server-credentials-file=/etc/boskos/credentials
        - --report-credentials-file=/etc/report/credentials
        - --secret-dir=/secrets/ci-pull-credentials
        - --target=e2e-aws-ovn-upgrade
        command:
        - ci-operator
        image: ci-operator:latest
        imagePullPolicy: Always
        name: ""
        resources:
          requests:
            cpu: 10m
        volumeMounts:
        - mountPath: /etc/boskos
          name: boskos
          readOnly: true
        - mountPath: /secrets/ci-pull-credentials
          name: ci-pull-credentials
          readOnly: true
        - mountPath: /secrets/gcs
          name: gcs-credentials
          readOnly: true
        - mountPath: /secrets/manifest-tool
          name: manifest-tool-local-pusher
          readOnly: true
        - mountPath: /etc/pull-secret
          name: pull-secret
          readOnly: true
        - mountPath: /etc/report
          name: result-aggregator
          readOnly: true
      serviceAccountName: ci-operator
      volumes:
      - name: boskos
        secret:
          items:
          - key: credentials
            path: credentials
          secretName: boskos-credentials
      - name: ci-pull-credentials
        secret:
          secretName: ci-pull-credentials
      - name: manifest-tool-local-pusher
        secret:
          secretName: manifest-tool-local-pusher
      - name: pull-secret
        secret:
          secretName: registry-pull-credentials
      - name: result-aggregator
        secret:
          secretName: result-aggregator
    trigger: (?m)^/test( | .* )e2e-aws-ovn-upgrade,?($|\s.*)
  - agent: kubernetes
    always_run: true
    branches:
    - ^release-4\.15$
    - ^release-4\.15-
    cluster: build05
    context: ci/prow/e2e-metal-ipi-ovn-ipv6
    decorate: true
    labels:
      ci-operator.openshift.io/cloud: equinix-ocp-metal
      ci-operator.openshift.io/cloud-cluster-profile: equinix-ocp-metal
      ci-operator.openshift.io/cluster: build05
      ci.openshift.io/generator: prowgen
      pj-rehearse.openshift.io/can-be-rehearsed: "true"
    name: pull-ci-openshift-oc-release-4.15-e2e-metal-ipi-ovn-ipv6
    optional: true
    rerun_command: /test e2e-metal-ipi-ovn-ipv6
    spec:
      containers:
      - args:
        - --gcs-upload-secret=/secrets/gcs/service-account.json
        - --image-import-pull-secret=/etc/pull-secret/.dockerconfigjson
        - --lease-server-credentials-file=/etc/boskos/credentials
        - --report-credentials-file=/etc/report/credentials
        - --secret-dir=/secrets/ci-pull-credentials
        - --target=e2e-metal-ipi-ovn-ipv6
        command:
        - ci-operator
        image: ci-operator:latest
        imagePullPolicy: Always
        name: ""
        resources:
          requests:
            cpu: 10m
        volumeMounts:
        - mountPath: /etc/boskos
          name: boskos
          readOnly: true
        - mountPath: /secrets/ci-pull-credentials
          name: ci-pull-credentials
          readOnly: true
        - mountPath: /secrets/gcs
          name: gcs-credentials
          readOnly: true
        - mountPath: /secrets/manifest-tool
          name: manifest-tool-local-pusher
          readOnly: true
        - mountPath: /etc/pull-secret
          name: pull-secret
          readOnly: true
        - mountPath: /etc/report
          name: result-aggregator
          readOnly: true
      serviceAccountName: ci-operator
      volumes:
      - name: boskos
        secret:
          items:
          - key: credentials
            path: credentials
          secretName: boskos-credentials
      - name: ci-pull-credentials
        secret:
          secretName: ci-pull-credentials
      - name: manifest-tool-local-pusher
        secret:
          secretName: manifest-tool-local-pusher
      - name: pull-secret
        secret:
          secretName: registry-pull-credentials
      - name: result-aggregator
        secret:
          secretName: result-aggregator
    trigger: (?m)^/test( | .* )e2e-metal-ipi-ovn-ipv6,?($|\s.*)
  - agent: kubernetes
    always_run: true
    branches:
    - ^release-4\.15$
    - ^release-4\.15-
<<<<<<< HEAD
    cluster: build06
=======
    cluster: build03
>>>>>>> 635a2bef
    context: ci/prow/images
    decorate: true
    labels:
      ci.openshift.io/generator: prowgen
      pj-rehearse.openshift.io/can-be-rehearsed: "true"
    name: pull-ci-openshift-oc-release-4.15-images
    rerun_command: /test images
    spec:
      containers:
      - args:
        - --gcs-upload-secret=/secrets/gcs/service-account.json
        - --image-import-pull-secret=/etc/pull-secret/.dockerconfigjson
        - --report-credentials-file=/etc/report/credentials
        - --target=[images]
        - --target=[release:latest]
        - --target=rpms
        command:
        - ci-operator
        image: ci-operator:latest
        imagePullPolicy: Always
        name: ""
        resources:
          requests:
            cpu: 10m
        volumeMounts:
        - mountPath: /secrets/gcs
          name: gcs-credentials
          readOnly: true
        - mountPath: /secrets/manifest-tool
          name: manifest-tool-local-pusher
          readOnly: true
        - mountPath: /etc/pull-secret
          name: pull-secret
          readOnly: true
        - mountPath: /etc/report
          name: result-aggregator
          readOnly: true
      serviceAccountName: ci-operator
      volumes:
      - name: manifest-tool-local-pusher
        secret:
          secretName: manifest-tool-local-pusher
      - name: pull-secret
        secret:
          secretName: registry-pull-credentials
      - name: result-aggregator
        secret:
          secretName: result-aggregator
    trigger: (?m)^/test( | .* )images,?($|\s.*)
  - agent: kubernetes
    always_run: true
    branches:
    - ^release-4\.15$
    - ^release-4\.15-
<<<<<<< HEAD
    cluster: build06
=======
    cluster: build03
>>>>>>> 635a2bef
    context: ci/prow/rpm-build
    decorate: true
    labels:
      ci.openshift.io/generator: prowgen
      pj-rehearse.openshift.io/can-be-rehearsed: "true"
    name: pull-ci-openshift-oc-release-4.15-rpm-build
    rerun_command: /test rpm-build
    spec:
      containers:
      - args:
        - --gcs-upload-secret=/secrets/gcs/service-account.json
        - --image-import-pull-secret=/etc/pull-secret/.dockerconfigjson
        - --report-credentials-file=/etc/report/credentials
        - --target=rpm-build
        command:
        - ci-operator
        image: ci-operator:latest
        imagePullPolicy: Always
        name: ""
        resources:
          requests:
            cpu: 10m
        volumeMounts:
        - mountPath: /secrets/gcs
          name: gcs-credentials
          readOnly: true
        - mountPath: /secrets/manifest-tool
          name: manifest-tool-local-pusher
          readOnly: true
        - mountPath: /etc/pull-secret
          name: pull-secret
          readOnly: true
        - mountPath: /etc/report
          name: result-aggregator
          readOnly: true
      serviceAccountName: ci-operator
      volumes:
      - name: manifest-tool-local-pusher
        secret:
          secretName: manifest-tool-local-pusher
      - name: pull-secret
        secret:
          secretName: registry-pull-credentials
      - name: result-aggregator
        secret:
          secretName: result-aggregator
    trigger: (?m)^/test( | .* )rpm-build,?($|\s.*)
  - agent: kubernetes
    always_run: true
    branches:
    - ^release-4\.15$
    - ^release-4\.15-
<<<<<<< HEAD
    cluster: build06
=======
    cluster: build03
>>>>>>> 635a2bef
    context: ci/prow/security
    decorate: true
    labels:
      ci.openshift.io/generator: prowgen
      pj-rehearse.openshift.io/can-be-rehearsed: "true"
    name: pull-ci-openshift-oc-release-4.15-security
    optional: true
    rerun_command: /test security
    spec:
      containers:
      - args:
        - --gcs-upload-secret=/secrets/gcs/service-account.json
        - --image-import-pull-secret=/etc/pull-secret/.dockerconfigjson
        - --report-credentials-file=/etc/report/credentials
        - --secret-dir=/secrets/ci-pull-credentials
        - --target=security
        command:
        - ci-operator
        image: ci-operator:latest
        imagePullPolicy: Always
        name: ""
        resources:
          requests:
            cpu: 10m
        volumeMounts:
        - mountPath: /secrets/ci-pull-credentials
          name: ci-pull-credentials
          readOnly: true
        - mountPath: /secrets/gcs
          name: gcs-credentials
          readOnly: true
        - mountPath: /secrets/manifest-tool
          name: manifest-tool-local-pusher
          readOnly: true
        - mountPath: /etc/pull-secret
          name: pull-secret
          readOnly: true
        - mountPath: /etc/report
          name: result-aggregator
          readOnly: true
      serviceAccountName: ci-operator
      volumes:
      - name: ci-pull-credentials
        secret:
          secretName: ci-pull-credentials
      - name: manifest-tool-local-pusher
        secret:
          secretName: manifest-tool-local-pusher
      - name: pull-secret
        secret:
          secretName: registry-pull-credentials
      - name: result-aggregator
        secret:
          secretName: result-aggregator
    trigger: (?m)^/test( | .* )security,?($|\s.*)
  - agent: kubernetes
    always_run: true
    branches:
    - ^release-4\.15$
    - ^release-4\.15-
<<<<<<< HEAD
    cluster: build06
=======
    cluster: build03
>>>>>>> 635a2bef
    context: ci/prow/unit
    decorate: true
    labels:
      ci.openshift.io/generator: prowgen
      pj-rehearse.openshift.io/can-be-rehearsed: "true"
    name: pull-ci-openshift-oc-release-4.15-unit
    rerun_command: /test unit
    spec:
      containers:
      - args:
        - --gcs-upload-secret=/secrets/gcs/service-account.json
        - --image-import-pull-secret=/etc/pull-secret/.dockerconfigjson
        - --report-credentials-file=/etc/report/credentials
        - --target=unit
        command:
        - ci-operator
        image: ci-operator:latest
        imagePullPolicy: Always
        name: ""
        resources:
          requests:
            cpu: 10m
        volumeMounts:
        - mountPath: /secrets/gcs
          name: gcs-credentials
          readOnly: true
        - mountPath: /secrets/manifest-tool
          name: manifest-tool-local-pusher
          readOnly: true
        - mountPath: /etc/pull-secret
          name: pull-secret
          readOnly: true
        - mountPath: /etc/report
          name: result-aggregator
          readOnly: true
      serviceAccountName: ci-operator
      volumes:
      - name: manifest-tool-local-pusher
        secret:
          secretName: manifest-tool-local-pusher
      - name: pull-secret
        secret:
          secretName: registry-pull-credentials
      - name: result-aggregator
        secret:
          secretName: result-aggregator
    trigger: (?m)^/test( | .* )unit,?($|\s.*)
  - agent: kubernetes
    always_run: true
    branches:
    - ^release-4\.15$
    - ^release-4\.15-
<<<<<<< HEAD
    cluster: build06
=======
    cluster: build03
>>>>>>> 635a2bef
    context: ci/prow/verify
    decorate: true
    labels:
      ci.openshift.io/generator: prowgen
      pj-rehearse.openshift.io/can-be-rehearsed: "true"
    name: pull-ci-openshift-oc-release-4.15-verify
    rerun_command: /test verify
    spec:
      containers:
      - args:
        - --gcs-upload-secret=/secrets/gcs/service-account.json
        - --image-import-pull-secret=/etc/pull-secret/.dockerconfigjson
        - --report-credentials-file=/etc/report/credentials
        - --target=verify
        command:
        - ci-operator
        image: ci-operator:latest
        imagePullPolicy: Always
        name: ""
        resources:
          requests:
            cpu: 10m
        volumeMounts:
        - mountPath: /secrets/gcs
          name: gcs-credentials
          readOnly: true
        - mountPath: /secrets/manifest-tool
          name: manifest-tool-local-pusher
          readOnly: true
        - mountPath: /etc/pull-secret
          name: pull-secret
          readOnly: true
        - mountPath: /etc/report
          name: result-aggregator
          readOnly: true
      serviceAccountName: ci-operator
      volumes:
      - name: manifest-tool-local-pusher
        secret:
          secretName: manifest-tool-local-pusher
      - name: pull-secret
        secret:
          secretName: registry-pull-credentials
      - name: result-aggregator
        secret:
          secretName: result-aggregator
    trigger: (?m)^/test( | .* )verify,?($|\s.*)
  - agent: kubernetes
    always_run: true
    branches:
    - ^release-4\.15$
    - ^release-4\.15-
<<<<<<< HEAD
    cluster: build06
=======
    cluster: build03
>>>>>>> 635a2bef
    context: ci/prow/verify-deps
    decorate: true
    labels:
      ci.openshift.io/generator: prowgen
      pj-rehearse.openshift.io/can-be-rehearsed: "true"
    name: pull-ci-openshift-oc-release-4.15-verify-deps
    rerun_command: /test verify-deps
    spec:
      containers:
      - args:
        - --gcs-upload-secret=/secrets/gcs/service-account.json
        - --image-import-pull-secret=/etc/pull-secret/.dockerconfigjson
        - --report-credentials-file=/etc/report/credentials
        - --target=verify-deps
        command:
        - ci-operator
        image: ci-operator:latest
        imagePullPolicy: Always
        name: ""
        resources:
          requests:
            cpu: 10m
        volumeMounts:
        - mountPath: /secrets/gcs
          name: gcs-credentials
          readOnly: true
        - mountPath: /secrets/manifest-tool
          name: manifest-tool-local-pusher
          readOnly: true
        - mountPath: /etc/pull-secret
          name: pull-secret
          readOnly: true
        - mountPath: /etc/report
          name: result-aggregator
          readOnly: true
      serviceAccountName: ci-operator
      volumes:
      - name: manifest-tool-local-pusher
        secret:
          secretName: manifest-tool-local-pusher
      - name: pull-secret
        secret:
          secretName: registry-pull-credentials
      - name: result-aggregator
        secret:
          secretName: result-aggregator
    trigger: (?m)^/test( | .* )verify-deps,?($|\s.*)<|MERGE_RESOLUTION|>--- conflicted
+++ resolved
@@ -5,11 +5,7 @@
     branches:
     - ^release-4\.15$
     - ^release-4\.15-
-<<<<<<< HEAD
-    cluster: build06
-=======
     cluster: build03
->>>>>>> 635a2bef
     context: ci/prow/build-rpms-from-tar
     decorate: true
     labels:
@@ -62,11 +58,7 @@
     branches:
     - ^release-4\.15$
     - ^release-4\.15-
-<<<<<<< HEAD
-    cluster: build06
-=======
     cluster: build03
->>>>>>> 635a2bef
     context: ci/prow/e2e-agnostic-ovn-cmd
     decorate: true
     labels:
@@ -574,11 +566,7 @@
     branches:
     - ^release-4\.15$
     - ^release-4\.15-
-<<<<<<< HEAD
-    cluster: build06
-=======
     cluster: build03
->>>>>>> 635a2bef
     context: ci/prow/images
     decorate: true
     labels:
@@ -633,11 +621,7 @@
     branches:
     - ^release-4\.15$
     - ^release-4\.15-
-<<<<<<< HEAD
-    cluster: build06
-=======
     cluster: build03
->>>>>>> 635a2bef
     context: ci/prow/rpm-build
     decorate: true
     labels:
@@ -690,11 +674,7 @@
     branches:
     - ^release-4\.15$
     - ^release-4\.15-
-<<<<<<< HEAD
-    cluster: build06
-=======
     cluster: build03
->>>>>>> 635a2bef
     context: ci/prow/security
     decorate: true
     labels:
@@ -755,11 +735,7 @@
     branches:
     - ^release-4\.15$
     - ^release-4\.15-
-<<<<<<< HEAD
-    cluster: build06
-=======
     cluster: build03
->>>>>>> 635a2bef
     context: ci/prow/unit
     decorate: true
     labels:
@@ -812,11 +788,7 @@
     branches:
     - ^release-4\.15$
     - ^release-4\.15-
-<<<<<<< HEAD
-    cluster: build06
-=======
     cluster: build03
->>>>>>> 635a2bef
     context: ci/prow/verify
     decorate: true
     labels:
@@ -869,11 +841,7 @@
     branches:
     - ^release-4\.15$
     - ^release-4\.15-
-<<<<<<< HEAD
-    cluster: build06
-=======
     cluster: build03
->>>>>>> 635a2bef
     context: ci/prow/verify-deps
     decorate: true
     labels:
