--- conflicted
+++ resolved
@@ -5,11 +5,7 @@
     branches:
     - ^release-4\.14$
     - ^release-4\.14-
-<<<<<<< HEAD
-    cluster: build11
-=======
     cluster: build03
->>>>>>> 635a2bef
     context: ci/prow/build-rpms-from-tar
     decorate: true
     labels:
@@ -62,11 +58,7 @@
     branches:
     - ^release-4\.14$
     - ^release-4\.14-
-<<<<<<< HEAD
-    cluster: build11
-=======
     cluster: build03
->>>>>>> 635a2bef
     context: ci/prow/e2e-agnostic-ovn-cmd
     decorate: true
     labels:
@@ -574,11 +566,7 @@
     branches:
     - ^release-4\.14$
     - ^release-4\.14-
-<<<<<<< HEAD
-    cluster: build11
-=======
     cluster: build03
->>>>>>> 635a2bef
     context: ci/prow/images
     decorate: true
     labels:
@@ -633,11 +621,7 @@
     branches:
     - ^release-4\.14$
     - ^release-4\.14-
-<<<<<<< HEAD
-    cluster: build11
-=======
     cluster: build03
->>>>>>> 635a2bef
     context: ci/prow/rpm-build
     decorate: true
     labels:
@@ -690,11 +674,7 @@
     branches:
     - ^release-4\.14$
     - ^release-4\.14-
-<<<<<<< HEAD
-    cluster: build11
-=======
     cluster: build03
->>>>>>> 635a2bef
     context: ci/prow/unit
     decorate: true
     labels:
@@ -747,11 +727,7 @@
     branches:
     - ^release-4\.14$
     - ^release-4\.14-
-<<<<<<< HEAD
-    cluster: build11
-=======
     cluster: build03
->>>>>>> 635a2bef
     context: ci/prow/verify
     decorate: true
     labels:
@@ -804,11 +780,7 @@
     branches:
     - ^release-4\.14$
     - ^release-4\.14-
-<<<<<<< HEAD
-    cluster: build11
-=======
     cluster: build03
->>>>>>> 635a2bef
     context: ci/prow/verify-deps
     decorate: true
     labels:
