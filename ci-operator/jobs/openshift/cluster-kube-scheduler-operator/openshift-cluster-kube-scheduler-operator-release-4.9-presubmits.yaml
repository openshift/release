--- conflicted
+++ resolved
@@ -5,11 +5,7 @@
     branches:
     - ^release-4\.9$
     - ^release-4\.9-
-<<<<<<< HEAD
-    cluster: build06
-=======
     cluster: build03
->>>>>>> 635a2bef
     context: ci/prow/e2e-aws
     decorate: true
     labels:
@@ -81,11 +77,7 @@
     branches:
     - ^release-4\.9$
     - ^release-4\.9-
-<<<<<<< HEAD
-    cluster: build06
-=======
     cluster: build03
->>>>>>> 635a2bef
     context: ci/prow/e2e-aws-operator
     decorate: true
     labels:
@@ -157,11 +149,7 @@
     branches:
     - ^release-4\.9$
     - ^release-4\.9-
-<<<<<<< HEAD
-    cluster: build06
-=======
     cluster: build03
->>>>>>> 635a2bef
     context: ci/prow/e2e-aws-operator-preferred-host
     decorate: true
     labels:
@@ -233,11 +221,7 @@
     branches:
     - ^release-4\.9$
     - ^release-4\.9-
-<<<<<<< HEAD
-    cluster: build06
-=======
     cluster: build03
->>>>>>> 635a2bef
     context: ci/prow/e2e-aws-serial
     decorate: true
     labels:
@@ -309,11 +293,7 @@
     branches:
     - ^release-4\.9$
     - ^release-4\.9-
-<<<<<<< HEAD
-    cluster: build06
-=======
     cluster: build03
->>>>>>> 635a2bef
     context: ci/prow/e2e-upgrade
     decorate: true
     labels:
