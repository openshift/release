--- conflicted
+++ resolved
@@ -5,11 +5,7 @@
     branches:
     - ^release-4\.8$
     - ^release-4\.8-
-<<<<<<< HEAD
-    cluster: build06
-=======
-    cluster: build10
->>>>>>> 635a2bef
+    cluster: build10
     context: ci/prow/e2e-aws
     decorate: true
     decoration_config:
@@ -83,7 +79,7 @@
     branches:
     - ^release-4\.8$
     - ^release-4\.8-
-    cluster: build11
+    cluster: build10
     context: ci/prow/images
     decorate: true
     decoration_config:
@@ -139,7 +135,7 @@
     branches:
     - ^release-4\.8$
     - ^release-4\.8-
-    cluster: build11
+    cluster: build10
     context: ci/prow/test-unit
     decorate: true
     decoration_config:
@@ -194,7 +190,7 @@
     branches:
     - ^release-4\.8$
     - ^release-4\.8-
-    cluster: build11
+    cluster: build10
     context: ci/prow/vendor
     decorate: true
     decoration_config:
