--- conflicted
+++ resolved
@@ -5,11 +5,7 @@
     branches:
     - ^release-4\.1$
     - ^release-4\.1-
-<<<<<<< HEAD
-    cluster: build06
-=======
     cluster: build03
->>>>>>> 635a2bef
     context: ci/prow/e2e-aws
     decorate: true
     decoration_config:
@@ -83,7 +79,7 @@
     branches:
     - ^release-4\.1$
     - ^release-4\.1-
-    cluster: build06
+    cluster: build05
     context: ci/prow/images
     decorate: true
     decoration_config:
