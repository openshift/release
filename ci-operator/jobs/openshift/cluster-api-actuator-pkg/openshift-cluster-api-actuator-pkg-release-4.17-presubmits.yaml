--- conflicted
+++ resolved
@@ -5,11 +5,7 @@
     branches:
     - ^release-4\.17$
     - ^release-4\.17-
-<<<<<<< HEAD
-    cluster: build06
-=======
     cluster: build10
->>>>>>> 635a2bef
     context: ci/prow/e2e-aws-operator
     decorate: true
     labels:
@@ -82,11 +78,7 @@
     branches:
     - ^release-4\.17$
     - ^release-4\.17-
-<<<<<<< HEAD
-    cluster: build06
-=======
     cluster: build10
->>>>>>> 635a2bef
     context: ci/prow/e2e-aws-periodic-pre
     decorate: true
     labels:
@@ -452,11 +444,7 @@
     branches:
     - ^release-4\.17$
     - ^release-4\.17-
-<<<<<<< HEAD
-    cluster: build06
-=======
     cluster: build10
->>>>>>> 635a2bef
     context: ci/prow/e2e-openstack-operator
     decorate: true
     labels:
@@ -530,11 +518,7 @@
     branches:
     - ^release-4\.17$
     - ^release-4\.17-
-<<<<<<< HEAD
-    cluster: build06
-=======
     cluster: build10
->>>>>>> 635a2bef
     context: ci/prow/e2e-openstack-operator-periodic-pre
     decorate: true
     labels:
