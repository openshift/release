presubmits:
  openshift/cluster-api-actuator-pkg:
  - agent: kubernetes
    always_run: false
    branches:
    - ^release-4\.20$
    - ^release-4\.20-
<<<<<<< HEAD
    cluster: build06
=======
    cluster: build03
>>>>>>> 635a2bef
    context: ci/prow/e2e-aws-capi-techpreview
    decorate: true
    labels:
      ci-operator.openshift.io/cloud: aws
      ci-operator.openshift.io/cloud-cluster-profile: aws
      ci.openshift.io/generator: prowgen
      pj-rehearse.openshift.io/can-be-rehearsed: "true"
    name: pull-ci-openshift-cluster-api-actuator-pkg-release-4.20-e2e-aws-capi-techpreview
    optional: true
    rerun_command: /test e2e-aws-capi-techpreview
    run_if_changed: pkg/capi/aws\.go
    spec:
      containers:
      - args:
        - --gcs-upload-secret=/secrets/gcs/service-account.json
        - --image-import-pull-secret=/etc/pull-secret/.dockerconfigjson
        - --lease-server-credentials-file=/etc/boskos/credentials
        - --report-credentials-file=/etc/report/credentials
        - --secret-dir=/secrets/ci-pull-credentials
        - --target=e2e-aws-capi-techpreview
        command:
        - ci-operator
        image: ci-operator:latest
        imagePullPolicy: Always
        name: ""
        resources:
          requests:
            cpu: 10m
        volumeMounts:
        - mountPath: /etc/boskos
          name: boskos
          readOnly: true
        - mountPath: /secrets/ci-pull-credentials
          name: ci-pull-credentials
          readOnly: true
        - mountPath: /secrets/gcs
          name: gcs-credentials
          readOnly: true
        - mountPath: /secrets/manifest-tool
          name: manifest-tool-local-pusher
          readOnly: true
        - mountPath: /etc/pull-secret
          name: pull-secret
          readOnly: true
        - mountPath: /etc/report
          name: result-aggregator
          readOnly: true
      serviceAccountName: ci-operator
      volumes:
      - name: boskos
        secret:
          items:
          - key: credentials
            path: credentials
          secretName: boskos-credentials
      - name: ci-pull-credentials
        secret:
          secretName: ci-pull-credentials
      - name: manifest-tool-local-pusher
        secret:
          secretName: manifest-tool-local-pusher
      - name: pull-secret
        secret:
          secretName: registry-pull-credentials
      - name: result-aggregator
        secret:
          secretName: result-aggregator
    trigger: (?m)^/test( | .* )e2e-aws-capi-techpreview,?($|\s.*)
  - agent: kubernetes
    always_run: false
    branches:
    - ^release-4\.20$
    - ^release-4\.20-
<<<<<<< HEAD
    cluster: build06
=======
    cluster: build03
>>>>>>> 635a2bef
    context: ci/prow/e2e-aws-operator
    decorate: true
    labels:
      ci-operator.openshift.io/cloud: aws
      ci-operator.openshift.io/cloud-cluster-profile: aws
      ci.openshift.io/generator: prowgen
      pj-rehearse.openshift.io/can-be-rehearsed: "true"
    name: pull-ci-openshift-cluster-api-actuator-pkg-release-4.20-e2e-aws-operator
    rerun_command: /test e2e-aws-operator
    skip_if_only_changed: ^pkg/(capi|framework)/|^docs/|^testutils/|\.md$|^(?:.*/)?(?:\.gitignore|OWNERS|PROJECT|LICENSE)$
    spec:
      containers:
      - args:
        - --gcs-upload-secret=/secrets/gcs/service-account.json
        - --image-import-pull-secret=/etc/pull-secret/.dockerconfigjson
        - --lease-server-credentials-file=/etc/boskos/credentials
        - --report-credentials-file=/etc/report/credentials
        - --secret-dir=/secrets/ci-pull-credentials
        - --target=e2e-aws-operator
        command:
        - ci-operator
        image: ci-operator:latest
        imagePullPolicy: Always
        name: ""
        resources:
          requests:
            cpu: 10m
        volumeMounts:
        - mountPath: /etc/boskos
          name: boskos
          readOnly: true
        - mountPath: /secrets/ci-pull-credentials
          name: ci-pull-credentials
          readOnly: true
        - mountPath: /secrets/gcs
          name: gcs-credentials
          readOnly: true
        - mountPath: /secrets/manifest-tool
          name: manifest-tool-local-pusher
          readOnly: true
        - mountPath: /etc/pull-secret
          name: pull-secret
          readOnly: true
        - mountPath: /etc/report
          name: result-aggregator
          readOnly: true
      serviceAccountName: ci-operator
      volumes:
      - name: boskos
        secret:
          items:
          - key: credentials
            path: credentials
          secretName: boskos-credentials
      - name: ci-pull-credentials
        secret:
          secretName: ci-pull-credentials
      - name: manifest-tool-local-pusher
        secret:
          secretName: manifest-tool-local-pusher
      - name: pull-secret
        secret:
          secretName: registry-pull-credentials
      - name: result-aggregator
        secret:
          secretName: result-aggregator
    trigger: (?m)^/test( | .* )e2e-aws-operator,?($|\s.*)
  - agent: kubernetes
    always_run: false
    branches:
    - ^release-4\.20$
    - ^release-4\.20-
<<<<<<< HEAD
    cluster: build06
=======
    cluster: build03
>>>>>>> 635a2bef
    context: ci/prow/e2e-aws-periodic-pre
    decorate: true
    labels:
      ci-operator.openshift.io/cloud: aws
      ci-operator.openshift.io/cloud-cluster-profile: aws
      ci.openshift.io/generator: prowgen
      pj-rehearse.openshift.io/can-be-rehearsed: "true"
    name: pull-ci-openshift-cluster-api-actuator-pkg-release-4.20-e2e-aws-periodic-pre
    optional: true
    rerun_command: /test e2e-aws-periodic-pre
    spec:
      containers:
      - args:
        - --gcs-upload-secret=/secrets/gcs/service-account.json
        - --image-import-pull-secret=/etc/pull-secret/.dockerconfigjson
        - --lease-server-credentials-file=/etc/boskos/credentials
        - --report-credentials-file=/etc/report/credentials
        - --secret-dir=/secrets/ci-pull-credentials
        - --target=e2e-aws-periodic-pre
        command:
        - ci-operator
        image: ci-operator:latest
        imagePullPolicy: Always
        name: ""
        resources:
          requests:
            cpu: 10m
        volumeMounts:
        - mountPath: /etc/boskos
          name: boskos
          readOnly: true
        - mountPath: /secrets/ci-pull-credentials
          name: ci-pull-credentials
          readOnly: true
        - mountPath: /secrets/gcs
          name: gcs-credentials
          readOnly: true
        - mountPath: /secrets/manifest-tool
          name: manifest-tool-local-pusher
          readOnly: true
        - mountPath: /etc/pull-secret
          name: pull-secret
          readOnly: true
        - mountPath: /etc/report
          name: result-aggregator
          readOnly: true
      serviceAccountName: ci-operator
      volumes:
      - name: boskos
        secret:
          items:
          - key: credentials
            path: credentials
          secretName: boskos-credentials
      - name: ci-pull-credentials
        secret:
          secretName: ci-pull-credentials
      - name: manifest-tool-local-pusher
        secret:
          secretName: manifest-tool-local-pusher
      - name: pull-secret
        secret:
          secretName: registry-pull-credentials
      - name: result-aggregator
        secret:
          secretName: result-aggregator
    trigger: (?m)^/test( | .* )e2e-aws-periodic-pre,?($|\s.*)
  - agent: kubernetes
    always_run: false
    branches:
    - ^release-4\.20$
    - ^release-4\.20-
<<<<<<< HEAD
    cluster: build06
=======
    cluster: build03
>>>>>>> 635a2bef
    context: ci/prow/e2e-azure-capi-techpreview
    decorate: true
    labels:
      ci-operator.openshift.io/cloud: azure4
      ci-operator.openshift.io/cloud-cluster-profile: azure4
      ci.openshift.io/generator: prowgen
      pj-rehearse.openshift.io/can-be-rehearsed: "true"
    name: pull-ci-openshift-cluster-api-actuator-pkg-release-4.20-e2e-azure-capi-techpreview
    optional: true
    rerun_command: /test e2e-azure-capi-techpreview
    run_if_changed: pkg/capi/azure\.go
    spec:
      containers:
      - args:
        - --gcs-upload-secret=/secrets/gcs/service-account.json
        - --image-import-pull-secret=/etc/pull-secret/.dockerconfigjson
        - --lease-server-credentials-file=/etc/boskos/credentials
        - --report-credentials-file=/etc/report/credentials
        - --secret-dir=/secrets/ci-pull-credentials
        - --target=e2e-azure-capi-techpreview
        command:
        - ci-operator
        image: ci-operator:latest
        imagePullPolicy: Always
        name: ""
        resources:
          requests:
            cpu: 10m
        volumeMounts:
        - mountPath: /etc/boskos
          name: boskos
          readOnly: true
        - mountPath: /secrets/ci-pull-credentials
          name: ci-pull-credentials
          readOnly: true
        - mountPath: /secrets/gcs
          name: gcs-credentials
          readOnly: true
        - mountPath: /secrets/manifest-tool
          name: manifest-tool-local-pusher
          readOnly: true
        - mountPath: /etc/pull-secret
          name: pull-secret
          readOnly: true
        - mountPath: /etc/report
          name: result-aggregator
          readOnly: true
      serviceAccountName: ci-operator
      volumes:
      - name: boskos
        secret:
          items:
          - key: credentials
            path: credentials
          secretName: boskos-credentials
      - name: ci-pull-credentials
        secret:
          secretName: ci-pull-credentials
      - name: manifest-tool-local-pusher
        secret:
          secretName: manifest-tool-local-pusher
      - name: pull-secret
        secret:
          secretName: registry-pull-credentials
      - name: result-aggregator
        secret:
          secretName: result-aggregator
    trigger: (?m)^/test( | .* )e2e-azure-capi-techpreview,?($|\s.*)
  - agent: kubernetes
    always_run: false
    branches:
    - ^release-4\.20$
    - ^release-4\.20-
<<<<<<< HEAD
    cluster: build06
=======
    cluster: build03
>>>>>>> 635a2bef
    context: ci/prow/e2e-azure-operator
    decorate: true
    labels:
      ci-operator.openshift.io/cloud: azure4
      ci-operator.openshift.io/cloud-cluster-profile: azure4
      ci.openshift.io/generator: prowgen
      pj-rehearse.openshift.io/can-be-rehearsed: "true"
    name: pull-ci-openshift-cluster-api-actuator-pkg-release-4.20-e2e-azure-operator
    rerun_command: /test e2e-azure-operator
    skip_if_only_changed: ^pkg/(capi|framework)/|^docs/|^testutils/|\.md$|^(?:.*/)?(?:\.gitignore|OWNERS|PROJECT|LICENSE)$
    spec:
      containers:
      - args:
        - --gcs-upload-secret=/secrets/gcs/service-account.json
        - --image-import-pull-secret=/etc/pull-secret/.dockerconfigjson
        - --lease-server-credentials-file=/etc/boskos/credentials
        - --report-credentials-file=/etc/report/credentials
        - --secret-dir=/secrets/ci-pull-credentials
        - --target=e2e-azure-operator
        command:
        - ci-operator
        image: ci-operator:latest
        imagePullPolicy: Always
        name: ""
        resources:
          requests:
            cpu: 10m
        volumeMounts:
        - mountPath: /etc/boskos
          name: boskos
          readOnly: true
        - mountPath: /secrets/ci-pull-credentials
          name: ci-pull-credentials
          readOnly: true
        - mountPath: /secrets/gcs
          name: gcs-credentials
          readOnly: true
        - mountPath: /secrets/manifest-tool
          name: manifest-tool-local-pusher
          readOnly: true
        - mountPath: /etc/pull-secret
          name: pull-secret
          readOnly: true
        - mountPath: /etc/report
          name: result-aggregator
          readOnly: true
      serviceAccountName: ci-operator
      volumes:
      - name: boskos
        secret:
          items:
          - key: credentials
            path: credentials
          secretName: boskos-credentials
      - name: ci-pull-credentials
        secret:
          secretName: ci-pull-credentials
      - name: manifest-tool-local-pusher
        secret:
          secretName: manifest-tool-local-pusher
      - name: pull-secret
        secret:
          secretName: registry-pull-credentials
      - name: result-aggregator
        secret:
          secretName: result-aggregator
    trigger: (?m)^/test( | .* )e2e-azure-operator,?($|\s.*)
  - agent: kubernetes
    always_run: false
    branches:
    - ^release-4\.20$
    - ^release-4\.20-
<<<<<<< HEAD
    cluster: build06
=======
    cluster: build03
>>>>>>> 635a2bef
    context: ci/prow/e2e-azure-operator-periodic-pre
    decorate: true
    labels:
      ci-operator.openshift.io/cloud: azure4
      ci-operator.openshift.io/cloud-cluster-profile: azure4
      ci.openshift.io/generator: prowgen
      pj-rehearse.openshift.io/can-be-rehearsed: "true"
    name: pull-ci-openshift-cluster-api-actuator-pkg-release-4.20-e2e-azure-operator-periodic-pre
    optional: true
    rerun_command: /test e2e-azure-operator-periodic-pre
    spec:
      containers:
      - args:
        - --gcs-upload-secret=/secrets/gcs/service-account.json
        - --image-import-pull-secret=/etc/pull-secret/.dockerconfigjson
        - --lease-server-credentials-file=/etc/boskos/credentials
        - --report-credentials-file=/etc/report/credentials
        - --secret-dir=/secrets/ci-pull-credentials
        - --target=e2e-azure-operator-periodic-pre
        command:
        - ci-operator
        image: ci-operator:latest
        imagePullPolicy: Always
        name: ""
        resources:
          requests:
            cpu: 10m
        volumeMounts:
        - mountPath: /etc/boskos
          name: boskos
          readOnly: true
        - mountPath: /secrets/ci-pull-credentials
          name: ci-pull-credentials
          readOnly: true
        - mountPath: /secrets/gcs
          name: gcs-credentials
          readOnly: true
        - mountPath: /secrets/manifest-tool
          name: manifest-tool-local-pusher
          readOnly: true
        - mountPath: /etc/pull-secret
          name: pull-secret
          readOnly: true
        - mountPath: /etc/report
          name: result-aggregator
          readOnly: true
      serviceAccountName: ci-operator
      volumes:
      - name: boskos
        secret:
          items:
          - key: credentials
            path: credentials
          secretName: boskos-credentials
      - name: ci-pull-credentials
        secret:
          secretName: ci-pull-credentials
      - name: manifest-tool-local-pusher
        secret:
          secretName: manifest-tool-local-pusher
      - name: pull-secret
        secret:
          secretName: registry-pull-credentials
      - name: result-aggregator
        secret:
          secretName: result-aggregator
    trigger: (?m)^/test( | .* )e2e-azure-operator-periodic-pre,?($|\s.*)
  - agent: kubernetes
    always_run: false
    branches:
    - ^release-4\.20$
    - ^release-4\.20-
    cluster: build02
    context: ci/prow/e2e-gcp-capi-techpreview
    decorate: true
    labels:
      ci-operator.openshift.io/cloud: gcp
      ci-operator.openshift.io/cloud-cluster-profile: gcp
      ci.openshift.io/generator: prowgen
      pj-rehearse.openshift.io/can-be-rehearsed: "true"
    name: pull-ci-openshift-cluster-api-actuator-pkg-release-4.20-e2e-gcp-capi-techpreview
    optional: true
    rerun_command: /test e2e-gcp-capi-techpreview
    run_if_changed: pkg/capi/gcp\.go
    spec:
      containers:
      - args:
        - --gcs-upload-secret=/secrets/gcs/service-account.json
        - --image-import-pull-secret=/etc/pull-secret/.dockerconfigjson
        - --lease-server-credentials-file=/etc/boskos/credentials
        - --report-credentials-file=/etc/report/credentials
        - --secret-dir=/secrets/ci-pull-credentials
        - --target=e2e-gcp-capi-techpreview
        command:
        - ci-operator
        image: ci-operator:latest
        imagePullPolicy: Always
        name: ""
        resources:
          requests:
            cpu: 10m
        volumeMounts:
        - mountPath: /etc/boskos
          name: boskos
          readOnly: true
        - mountPath: /secrets/ci-pull-credentials
          name: ci-pull-credentials
          readOnly: true
        - mountPath: /secrets/gcs
          name: gcs-credentials
          readOnly: true
        - mountPath: /secrets/manifest-tool
          name: manifest-tool-local-pusher
          readOnly: true
        - mountPath: /etc/pull-secret
          name: pull-secret
          readOnly: true
        - mountPath: /etc/report
          name: result-aggregator
          readOnly: true
      serviceAccountName: ci-operator
      volumes:
      - name: boskos
        secret:
          items:
          - key: credentials
            path: credentials
          secretName: boskos-credentials
      - name: ci-pull-credentials
        secret:
          secretName: ci-pull-credentials
      - name: manifest-tool-local-pusher
        secret:
          secretName: manifest-tool-local-pusher
      - name: pull-secret
        secret:
          secretName: registry-pull-credentials
      - name: result-aggregator
        secret:
          secretName: result-aggregator
    trigger: (?m)^/test( | .* )e2e-gcp-capi-techpreview,?($|\s.*)
  - agent: kubernetes
    always_run: false
    branches:
    - ^release-4\.20$
    - ^release-4\.20-
    cluster: build02
    context: ci/prow/e2e-gcp-operator
    decorate: true
    labels:
      ci-operator.openshift.io/cloud: gcp
      ci-operator.openshift.io/cloud-cluster-profile: gcp
      ci.openshift.io/generator: prowgen
      pj-rehearse.openshift.io/can-be-rehearsed: "true"
    name: pull-ci-openshift-cluster-api-actuator-pkg-release-4.20-e2e-gcp-operator
    optional: true
    rerun_command: /test e2e-gcp-operator
    skip_if_only_changed: ^pkg/(capi|framework)/|^docs/|^testutils/|\.md$|^(?:.*/)?(?:\.gitignore|OWNERS|PROJECT|LICENSE)$
    spec:
      containers:
      - args:
        - --gcs-upload-secret=/secrets/gcs/service-account.json
        - --image-import-pull-secret=/etc/pull-secret/.dockerconfigjson
        - --lease-server-credentials-file=/etc/boskos/credentials
        - --report-credentials-file=/etc/report/credentials
        - --secret-dir=/secrets/ci-pull-credentials
        - --target=e2e-gcp-operator
        command:
        - ci-operator
        image: ci-operator:latest
        imagePullPolicy: Always
        name: ""
        resources:
          requests:
            cpu: 10m
        volumeMounts:
        - mountPath: /etc/boskos
          name: boskos
          readOnly: true
        - mountPath: /secrets/ci-pull-credentials
          name: ci-pull-credentials
          readOnly: true
        - mountPath: /secrets/gcs
          name: gcs-credentials
          readOnly: true
        - mountPath: /secrets/manifest-tool
          name: manifest-tool-local-pusher
          readOnly: true
        - mountPath: /etc/pull-secret
          name: pull-secret
          readOnly: true
        - mountPath: /etc/report
          name: result-aggregator
          readOnly: true
      serviceAccountName: ci-operator
      volumes:
      - name: boskos
        secret:
          items:
          - key: credentials
            path: credentials
          secretName: boskos-credentials
      - name: ci-pull-credentials
        secret:
          secretName: ci-pull-credentials
      - name: manifest-tool-local-pusher
        secret:
          secretName: manifest-tool-local-pusher
      - name: pull-secret
        secret:
          secretName: registry-pull-credentials
      - name: result-aggregator
        secret:
          secretName: result-aggregator
    trigger: (?m)^/test( | .* )e2e-gcp-operator,?($|\s.*)
  - agent: kubernetes
    always_run: false
    branches:
    - ^release-4\.20$
    - ^release-4\.20-
    cluster: build02
    context: ci/prow/e2e-gcp-periodic-pre
    decorate: true
    labels:
      ci-operator.openshift.io/cloud: gcp
      ci-operator.openshift.io/cloud-cluster-profile: gcp
      ci.openshift.io/generator: prowgen
      pj-rehearse.openshift.io/can-be-rehearsed: "true"
    name: pull-ci-openshift-cluster-api-actuator-pkg-release-4.20-e2e-gcp-periodic-pre
    optional: true
    rerun_command: /test e2e-gcp-periodic-pre
    spec:
      containers:
      - args:
        - --gcs-upload-secret=/secrets/gcs/service-account.json
        - --image-import-pull-secret=/etc/pull-secret/.dockerconfigjson
        - --lease-server-credentials-file=/etc/boskos/credentials
        - --report-credentials-file=/etc/report/credentials
        - --secret-dir=/secrets/ci-pull-credentials
        - --target=e2e-gcp-periodic-pre
        command:
        - ci-operator
        image: ci-operator:latest
        imagePullPolicy: Always
        name: ""
        resources:
          requests:
            cpu: 10m
        volumeMounts:
        - mountPath: /etc/boskos
          name: boskos
          readOnly: true
        - mountPath: /secrets/ci-pull-credentials
          name: ci-pull-credentials
          readOnly: true
        - mountPath: /secrets/gcs
          name: gcs-credentials
          readOnly: true
        - mountPath: /secrets/manifest-tool
          name: manifest-tool-local-pusher
          readOnly: true
        - mountPath: /etc/pull-secret
          name: pull-secret
          readOnly: true
        - mountPath: /etc/report
          name: result-aggregator
          readOnly: true
      serviceAccountName: ci-operator
      volumes:
      - name: boskos
        secret:
          items:
          - key: credentials
            path: credentials
          secretName: boskos-credentials
      - name: ci-pull-credentials
        secret:
          secretName: ci-pull-credentials
      - name: manifest-tool-local-pusher
        secret:
          secretName: manifest-tool-local-pusher
      - name: pull-secret
        secret:
          secretName: registry-pull-credentials
      - name: result-aggregator
        secret:
          secretName: result-aggregator
    trigger: (?m)^/test( | .* )e2e-gcp-periodic-pre,?($|\s.*)
  - agent: kubernetes
    always_run: false
    branches:
    - ^release-4\.20$
    - ^release-4\.20-
<<<<<<< HEAD
    cluster: build06
=======
    cluster: build03
>>>>>>> 635a2bef
    context: ci/prow/e2e-openstack-operator
    decorate: true
    labels:
      ci-operator.openshift.io/cloud: openstack-vexxhost
      ci-operator.openshift.io/cloud-cluster-profile: openstack-vexxhost
      ci.openshift.io/generator: prowgen
      pj-rehearse.openshift.io/can-be-rehearsed: "true"
    name: pull-ci-openshift-cluster-api-actuator-pkg-release-4.20-e2e-openstack-operator
    optional: true
    rerun_command: /test e2e-openstack-operator
    skip_if_only_changed: ^pkg/(capi|framework)/|^docs/|^testutils/|\.md$|^(?:.*/)?(?:\.gitignore|OWNERS|PROJECT|LICENSE)$
    spec:
      containers:
      - args:
        - --gcs-upload-secret=/secrets/gcs/service-account.json
        - --image-import-pull-secret=/etc/pull-secret/.dockerconfigjson
        - --lease-server-credentials-file=/etc/boskos/credentials
        - --report-credentials-file=/etc/report/credentials
        - --secret-dir=/secrets/ci-pull-credentials
        - --target=e2e-openstack-operator
        command:
        - ci-operator
        image: ci-operator:latest
        imagePullPolicy: Always
        name: ""
        resources:
          requests:
            cpu: 10m
        volumeMounts:
        - mountPath: /etc/boskos
          name: boskos
          readOnly: true
        - mountPath: /secrets/ci-pull-credentials
          name: ci-pull-credentials
          readOnly: true
        - mountPath: /secrets/gcs
          name: gcs-credentials
          readOnly: true
        - mountPath: /secrets/manifest-tool
          name: manifest-tool-local-pusher
          readOnly: true
        - mountPath: /etc/pull-secret
          name: pull-secret
          readOnly: true
        - mountPath: /etc/report
          name: result-aggregator
          readOnly: true
      serviceAccountName: ci-operator
      volumes:
      - name: boskos
        secret:
          items:
          - key: credentials
            path: credentials
          secretName: boskos-credentials
      - name: ci-pull-credentials
        secret:
          secretName: ci-pull-credentials
      - name: manifest-tool-local-pusher
        secret:
          secretName: manifest-tool-local-pusher
      - name: pull-secret
        secret:
          secretName: registry-pull-credentials
      - name: result-aggregator
        secret:
          secretName: result-aggregator
    trigger: (?m)^/test( | .* )e2e-openstack-operator,?($|\s.*)
  - agent: kubernetes
    always_run: false
    branches:
    - ^release-4\.20$
    - ^release-4\.20-
<<<<<<< HEAD
    cluster: build06
=======
    cluster: build03
>>>>>>> 635a2bef
    context: ci/prow/e2e-openstack-operator-periodic-pre
    decorate: true
    labels:
      ci-operator.openshift.io/cloud: openstack-vexxhost
      ci-operator.openshift.io/cloud-cluster-profile: openstack-vexxhost
      ci.openshift.io/generator: prowgen
      pj-rehearse.openshift.io/can-be-rehearsed: "true"
    name: pull-ci-openshift-cluster-api-actuator-pkg-release-4.20-e2e-openstack-operator-periodic-pre
    optional: true
    rerun_command: /test e2e-openstack-operator-periodic-pre
    spec:
      containers:
      - args:
        - --gcs-upload-secret=/secrets/gcs/service-account.json
        - --image-import-pull-secret=/etc/pull-secret/.dockerconfigjson
        - --lease-server-credentials-file=/etc/boskos/credentials
        - --report-credentials-file=/etc/report/credentials
        - --secret-dir=/secrets/ci-pull-credentials
        - --target=e2e-openstack-operator-periodic-pre
        command:
        - ci-operator
        image: ci-operator:latest
        imagePullPolicy: Always
        name: ""
        resources:
          requests:
            cpu: 10m
        volumeMounts:
        - mountPath: /etc/boskos
          name: boskos
          readOnly: true
        - mountPath: /secrets/ci-pull-credentials
          name: ci-pull-credentials
          readOnly: true
        - mountPath: /secrets/gcs
          name: gcs-credentials
          readOnly: true
        - mountPath: /secrets/manifest-tool
          name: manifest-tool-local-pusher
          readOnly: true
        - mountPath: /etc/pull-secret
          name: pull-secret
          readOnly: true
        - mountPath: /etc/report
          name: result-aggregator
          readOnly: true
      serviceAccountName: ci-operator
      volumes:
      - name: boskos
        secret:
          items:
          - key: credentials
            path: credentials
          secretName: boskos-credentials
      - name: ci-pull-credentials
        secret:
          secretName: ci-pull-credentials
      - name: manifest-tool-local-pusher
        secret:
          secretName: manifest-tool-local-pusher
      - name: pull-secret
        secret:
          secretName: registry-pull-credentials
      - name: result-aggregator
        secret:
          secretName: result-aggregator
    trigger: (?m)^/test( | .* )e2e-openstack-operator-periodic-pre,?($|\s.*)
  - agent: kubernetes
    always_run: false
    branches:
    - ^release-4\.20$
    - ^release-4\.20-
    cluster: vsphere02
    context: ci/prow/e2e-vsphere-operator
    decorate: true
    labels:
      ci-operator.openshift.io/cloud: vsphere
      ci-operator.openshift.io/cloud-cluster-profile: vsphere-elastic
      ci.openshift.io/generator: prowgen
      pj-rehearse.openshift.io/can-be-rehearsed: "true"
    name: pull-ci-openshift-cluster-api-actuator-pkg-release-4.20-e2e-vsphere-operator
    rerun_command: /test e2e-vsphere-operator
    skip_if_only_changed: ^pkg/(capi|framework)/|^docs/|^testutils/|\.md$|^(?:.*/)?(?:\.gitignore|OWNERS|PROJECT|LICENSE)$
    spec:
      containers:
      - args:
        - --gcs-upload-secret=/secrets/gcs/service-account.json
        - --image-import-pull-secret=/etc/pull-secret/.dockerconfigjson
        - --lease-server-credentials-file=/etc/boskos/credentials
        - --report-credentials-file=/etc/report/credentials
        - --secret-dir=/secrets/ci-pull-credentials
        - --target=e2e-vsphere-operator
        command:
        - ci-operator
        image: ci-operator:latest
        imagePullPolicy: Always
        name: ""
        resources:
          requests:
            cpu: 10m
        volumeMounts:
        - mountPath: /etc/boskos
          name: boskos
          readOnly: true
        - mountPath: /secrets/ci-pull-credentials
          name: ci-pull-credentials
          readOnly: true
        - mountPath: /secrets/gcs
          name: gcs-credentials
          readOnly: true
        - mountPath: /secrets/manifest-tool
          name: manifest-tool-local-pusher
          readOnly: true
        - mountPath: /etc/pull-secret
          name: pull-secret
          readOnly: true
        - mountPath: /etc/report
          name: result-aggregator
          readOnly: true
      serviceAccountName: ci-operator
      volumes:
      - name: boskos
        secret:
          items:
          - key: credentials
            path: credentials
          secretName: boskos-credentials
      - name: ci-pull-credentials
        secret:
          secretName: ci-pull-credentials
      - name: manifest-tool-local-pusher
        secret:
          secretName: manifest-tool-local-pusher
      - name: pull-secret
        secret:
          secretName: registry-pull-credentials
      - name: result-aggregator
        secret:
          secretName: result-aggregator
    trigger: (?m)^/test( | .* )e2e-vsphere-operator,?($|\s.*)
  - agent: kubernetes
    always_run: false
    branches:
    - ^release-4\.20$
    - ^release-4\.20-
    cluster: vsphere02
    context: ci/prow/e2e-vsphere-operator-periodic-pre
    decorate: true
    labels:
      ci-operator.openshift.io/cloud: vsphere
      ci-operator.openshift.io/cloud-cluster-profile: vsphere-elastic
      ci.openshift.io/generator: prowgen
      pj-rehearse.openshift.io/can-be-rehearsed: "true"
    name: pull-ci-openshift-cluster-api-actuator-pkg-release-4.20-e2e-vsphere-operator-periodic-pre
    optional: true
    rerun_command: /test e2e-vsphere-operator-periodic-pre
    spec:
      containers:
      - args:
        - --gcs-upload-secret=/secrets/gcs/service-account.json
        - --image-import-pull-secret=/etc/pull-secret/.dockerconfigjson
        - --lease-server-credentials-file=/etc/boskos/credentials
        - --report-credentials-file=/etc/report/credentials
        - --secret-dir=/secrets/ci-pull-credentials
        - --target=e2e-vsphere-operator-periodic-pre
        command:
        - ci-operator
        image: ci-operator:latest
        imagePullPolicy: Always
        name: ""
        resources:
          requests:
            cpu: 10m
        volumeMounts:
        - mountPath: /etc/boskos
          name: boskos
          readOnly: true
        - mountPath: /secrets/ci-pull-credentials
          name: ci-pull-credentials
          readOnly: true
        - mountPath: /secrets/gcs
          name: gcs-credentials
          readOnly: true
        - mountPath: /secrets/manifest-tool
          name: manifest-tool-local-pusher
          readOnly: true
        - mountPath: /etc/pull-secret
          name: pull-secret
          readOnly: true
        - mountPath: /etc/report
          name: result-aggregator
          readOnly: true
      serviceAccountName: ci-operator
      volumes:
      - name: boskos
        secret:
          items:
          - key: credentials
            path: credentials
          secretName: boskos-credentials
      - name: ci-pull-credentials
        secret:
          secretName: ci-pull-credentials
      - name: manifest-tool-local-pusher
        secret:
          secretName: manifest-tool-local-pusher
      - name: pull-secret
        secret:
          secretName: registry-pull-credentials
      - name: result-aggregator
        secret:
          secretName: result-aggregator
    trigger: (?m)^/test( | .* )e2e-vsphere-operator-periodic-pre,?($|\s.*)
  - agent: kubernetes
    always_run: true
    branches:
    - ^release-4\.20$
    - ^release-4\.20-
<<<<<<< HEAD
    cluster: build06
=======
    cluster: build03
>>>>>>> 635a2bef
    context: ci/prow/images
    decorate: true
    labels:
      ci.openshift.io/generator: prowgen
      pj-rehearse.openshift.io/can-be-rehearsed: "true"
    name: pull-ci-openshift-cluster-api-actuator-pkg-release-4.20-images
    rerun_command: /test images
    spec:
      containers:
      - args:
        - --gcs-upload-secret=/secrets/gcs/service-account.json
        - --image-import-pull-secret=/etc/pull-secret/.dockerconfigjson
        - --report-credentials-file=/etc/report/credentials
        - --target=[images]
        - --target=[release:latest]
        - --target=src
        command:
        - ci-operator
        image: ci-operator:latest
        imagePullPolicy: Always
        name: ""
        resources:
          requests:
            cpu: 10m
        volumeMounts:
        - mountPath: /secrets/gcs
          name: gcs-credentials
          readOnly: true
        - mountPath: /secrets/manifest-tool
          name: manifest-tool-local-pusher
          readOnly: true
        - mountPath: /etc/pull-secret
          name: pull-secret
          readOnly: true
        - mountPath: /etc/report
          name: result-aggregator
          readOnly: true
      serviceAccountName: ci-operator
      volumes:
      - name: manifest-tool-local-pusher
        secret:
          secretName: manifest-tool-local-pusher
      - name: pull-secret
        secret:
          secretName: registry-pull-credentials
      - name: result-aggregator
        secret:
          secretName: result-aggregator
    trigger: (?m)^/test( | .* )images,?($|\s.*)
  - agent: kubernetes
    always_run: true
    branches:
    - ^release-4\.20$
    - ^release-4\.20-
<<<<<<< HEAD
    cluster: build06
=======
    cluster: build03
>>>>>>> 635a2bef
    context: ci/prow/lint
    decorate: true
    labels:
      ci.openshift.io/generator: prowgen
      pj-rehearse.openshift.io/can-be-rehearsed: "true"
    name: pull-ci-openshift-cluster-api-actuator-pkg-release-4.20-lint
    rerun_command: /test lint
    spec:
      containers:
      - args:
        - --gcs-upload-secret=/secrets/gcs/service-account.json
        - --image-import-pull-secret=/etc/pull-secret/.dockerconfigjson
        - --report-credentials-file=/etc/report/credentials
        - --target=lint
        command:
        - ci-operator
        image: ci-operator:latest
        imagePullPolicy: Always
        name: ""
        resources:
          requests:
            cpu: 10m
        volumeMounts:
        - mountPath: /secrets/gcs
          name: gcs-credentials
          readOnly: true
        - mountPath: /secrets/manifest-tool
          name: manifest-tool-local-pusher
          readOnly: true
        - mountPath: /etc/pull-secret
          name: pull-secret
          readOnly: true
        - mountPath: /etc/report
          name: result-aggregator
          readOnly: true
      serviceAccountName: ci-operator
      volumes:
      - name: manifest-tool-local-pusher
        secret:
          secretName: manifest-tool-local-pusher
      - name: pull-secret
        secret:
          secretName: registry-pull-credentials
      - name: result-aggregator
        secret:
          secretName: result-aggregator
    trigger: (?m)^/test( | .* )lint,?($|\s.*)
  - agent: kubernetes
    always_run: true
    branches:
    - ^release-4\.20$
    - ^release-4\.20-
<<<<<<< HEAD
    cluster: build06
=======
    cluster: build03
>>>>>>> 635a2bef
    context: ci/prow/unit
    decorate: true
    labels:
      ci.openshift.io/generator: prowgen
      pj-rehearse.openshift.io/can-be-rehearsed: "true"
    name: pull-ci-openshift-cluster-api-actuator-pkg-release-4.20-unit
    rerun_command: /test unit
    spec:
      containers:
      - args:
        - --gcs-upload-secret=/secrets/gcs/service-account.json
        - --image-import-pull-secret=/etc/pull-secret/.dockerconfigjson
        - --report-credentials-file=/etc/report/credentials
        - --target=unit
        command:
        - ci-operator
        image: ci-operator:latest
        imagePullPolicy: Always
        name: ""
        resources:
          requests:
            cpu: 10m
        volumeMounts:
        - mountPath: /secrets/gcs
          name: gcs-credentials
          readOnly: true
        - mountPath: /secrets/manifest-tool
          name: manifest-tool-local-pusher
          readOnly: true
        - mountPath: /etc/pull-secret
          name: pull-secret
          readOnly: true
        - mountPath: /etc/report
          name: result-aggregator
          readOnly: true
      serviceAccountName: ci-operator
      volumes:
      - name: manifest-tool-local-pusher
        secret:
          secretName: manifest-tool-local-pusher
      - name: pull-secret
        secret:
          secretName: registry-pull-credentials
      - name: result-aggregator
        secret:
          secretName: result-aggregator
    trigger: (?m)^/test( | .* )unit,?($|\s.*)<|MERGE_RESOLUTION|>--- conflicted
+++ resolved
@@ -5,11 +5,7 @@
     branches:
     - ^release-4\.20$
     - ^release-4\.20-
-<<<<<<< HEAD
-    cluster: build06
-=======
     cluster: build03
->>>>>>> 635a2bef
     context: ci/prow/e2e-aws-capi-techpreview
     decorate: true
     labels:
@@ -83,11 +79,7 @@
     branches:
     - ^release-4\.20$
     - ^release-4\.20-
-<<<<<<< HEAD
-    cluster: build06
-=======
     cluster: build03
->>>>>>> 635a2bef
     context: ci/prow/e2e-aws-operator
     decorate: true
     labels:
@@ -160,11 +152,7 @@
     branches:
     - ^release-4\.20$
     - ^release-4\.20-
-<<<<<<< HEAD
-    cluster: build06
-=======
     cluster: build03
->>>>>>> 635a2bef
     context: ci/prow/e2e-aws-periodic-pre
     decorate: true
     labels:
@@ -237,11 +225,7 @@
     branches:
     - ^release-4\.20$
     - ^release-4\.20-
-<<<<<<< HEAD
-    cluster: build06
-=======
     cluster: build03
->>>>>>> 635a2bef
     context: ci/prow/e2e-azure-capi-techpreview
     decorate: true
     labels:
@@ -315,11 +299,7 @@
     branches:
     - ^release-4\.20$
     - ^release-4\.20-
-<<<<<<< HEAD
-    cluster: build06
-=======
     cluster: build03
->>>>>>> 635a2bef
     context: ci/prow/e2e-azure-operator
     decorate: true
     labels:
@@ -392,11 +372,7 @@
     branches:
     - ^release-4\.20$
     - ^release-4\.20-
-<<<<<<< HEAD
-    cluster: build06
-=======
     cluster: build03
->>>>>>> 635a2bef
     context: ci/prow/e2e-azure-operator-periodic-pre
     decorate: true
     labels:
@@ -690,11 +666,7 @@
     branches:
     - ^release-4\.20$
     - ^release-4\.20-
-<<<<<<< HEAD
-    cluster: build06
-=======
     cluster: build03
->>>>>>> 635a2bef
     context: ci/prow/e2e-openstack-operator
     decorate: true
     labels:
@@ -768,11 +740,7 @@
     branches:
     - ^release-4\.20$
     - ^release-4\.20-
-<<<<<<< HEAD
-    cluster: build06
-=======
     cluster: build03
->>>>>>> 635a2bef
     context: ci/prow/e2e-openstack-operator-periodic-pre
     decorate: true
     labels:
@@ -991,11 +959,7 @@
     branches:
     - ^release-4\.20$
     - ^release-4\.20-
-<<<<<<< HEAD
-    cluster: build06
-=======
     cluster: build03
->>>>>>> 635a2bef
     context: ci/prow/images
     decorate: true
     labels:
@@ -1050,11 +1014,7 @@
     branches:
     - ^release-4\.20$
     - ^release-4\.20-
-<<<<<<< HEAD
-    cluster: build06
-=======
     cluster: build03
->>>>>>> 635a2bef
     context: ci/prow/lint
     decorate: true
     labels:
@@ -1107,11 +1067,7 @@
     branches:
     - ^release-4\.20$
     - ^release-4\.20-
-<<<<<<< HEAD
-    cluster: build06
-=======
     cluster: build03
->>>>>>> 635a2bef
     context: ci/prow/unit
     decorate: true
     labels:
