periodics:
- agent: kubernetes
  cluster: build03
  cron: 0 23 31 2 *
  decorate: true
  decoration_config:
    skip_cloning: true
  extra_refs:
  - base_ref: main
    org: openshift
    path_alias: github.com/open-telemetry/opentelemetry-operator
    repo: open-telemetry-opentelemetry-operator
  labels:
    ci-operator.openshift.io/cloud: aws
    ci-operator.openshift.io/cloud-cluster-profile: aws-cspi-qe
    ci-operator.openshift.io/variant: opentelemetry-product-ocp-4.14-lp-interop
    ci.openshift.io/generator: prowgen
    pj-rehearse.openshift.io/can-be-rehearsed: "true"
  name: periodic-ci-openshift-open-telemetry-opentelemetry-operator-main-opentelemetry-product-ocp-4.14-lp-interop-opentelemetry-interop-aws
  reporter_config:
    slack:
      channel: '#distributed-tracing-qe'
      job_states_to_report:
      - success
      - failure
      - error
      report_template: '{{if eq .Status.State "success"}} :slack-green: Job *{{.Spec.Job}}*
        ended with *{{.Status.State}}*. <{{.Status.URL}}|View logs> {{else}} :failed:
        Job *{{.Spec.Job}}* ended with *{{.Status.State}}*. <{{.Status.URL}}|View
        logs> {{end}}'
  spec:
    containers:
    - args:
      - --gcs-upload-secret=/secrets/gcs/service-account.json
      - --image-import-pull-secret=/etc/pull-secret/.dockerconfigjson
      - --lease-server-credentials-file=/etc/boskos/credentials
      - --report-credentials-file=/etc/report/credentials
      - --secret-dir=/secrets/ci-pull-credentials
      - --target=opentelemetry-interop-aws
      - --variant=opentelemetry-product-ocp-4.14-lp-interop
      command:
      - ci-operator
      image: ci-operator:latest
      imagePullPolicy: Always
      name: ""
      resources:
        requests:
          cpu: 10m
      volumeMounts:
      - mountPath: /etc/boskos
        name: boskos
        readOnly: true
      - mountPath: /secrets/ci-pull-credentials
        name: ci-pull-credentials
        readOnly: true
      - mountPath: /secrets/gcs
        name: gcs-credentials
        readOnly: true
      - mountPath: /secrets/manifest-tool
        name: manifest-tool-local-pusher
        readOnly: true
      - mountPath: /etc/pull-secret
        name: pull-secret
        readOnly: true
      - mountPath: /etc/report
        name: result-aggregator
        readOnly: true
    serviceAccountName: ci-operator
    volumes:
    - name: boskos
      secret:
        items:
        - key: credentials
          path: credentials
        secretName: boskos-credentials
    - name: ci-pull-credentials
      secret:
        secretName: ci-pull-credentials
    - name: manifest-tool-local-pusher
      secret:
        secretName: manifest-tool-local-pusher
    - name: pull-secret
      secret:
        secretName: registry-pull-credentials
    - name: result-aggregator
      secret:
        secretName: result-aggregator
- agent: kubernetes
<<<<<<< HEAD
  cluster: build06
=======
  cluster: build03
>>>>>>> 635a2bef
  cron: 0 23 31 2 *
  decorate: true
  decoration_config:
    skip_cloning: true
  extra_refs:
  - base_ref: main
    org: openshift
    path_alias: github.com/open-telemetry/opentelemetry-operator
    repo: open-telemetry-opentelemetry-operator
  labels:
    ci-operator.openshift.io/cloud: ibmcloud
    ci-operator.openshift.io/cloud-cluster-profile: ibmcloud-cspi-qe
    ci-operator.openshift.io/variant: opentelemetry-product-ocp-4.14-lp-interop
    ci.openshift.io/generator: prowgen
    pj-rehearse.openshift.io/can-be-rehearsed: "true"
  name: periodic-ci-openshift-open-telemetry-opentelemetry-operator-main-opentelemetry-product-ocp-4.14-lp-interop-opentelemetry-interop-ibmcloud
  reporter_config:
    slack:
      channel: '#distributed-tracing-qe'
      job_states_to_report:
      - success
      - failure
      - error
      report_template: '{{if eq .Status.State "success"}} :slack-green: Job *{{.Spec.Job}}*
        ended with *{{.Status.State}}*. <{{.Status.URL}}|View logs> {{else}} :failed:
        Job *{{.Spec.Job}}* ended with *{{.Status.State}}*. <{{.Status.URL}}|View
        logs> {{end}}'
  spec:
    containers:
    - args:
      - --gcs-upload-secret=/secrets/gcs/service-account.json
      - --image-import-pull-secret=/etc/pull-secret/.dockerconfigjson
      - --lease-server-credentials-file=/etc/boskos/credentials
      - --report-credentials-file=/etc/report/credentials
      - --secret-dir=/secrets/ci-pull-credentials
      - --target=opentelemetry-interop-ibmcloud
      - --variant=opentelemetry-product-ocp-4.14-lp-interop
      command:
      - ci-operator
      image: ci-operator:latest
      imagePullPolicy: Always
      name: ""
      resources:
        requests:
          cpu: 10m
      volumeMounts:
      - mountPath: /etc/boskos
        name: boskos
        readOnly: true
      - mountPath: /secrets/ci-pull-credentials
        name: ci-pull-credentials
        readOnly: true
      - mountPath: /secrets/gcs
        name: gcs-credentials
        readOnly: true
      - mountPath: /secrets/manifest-tool
        name: manifest-tool-local-pusher
        readOnly: true
      - mountPath: /etc/pull-secret
        name: pull-secret
        readOnly: true
      - mountPath: /etc/report
        name: result-aggregator
        readOnly: true
    serviceAccountName: ci-operator
    volumes:
    - name: boskos
      secret:
        items:
        - key: credentials
          path: credentials
        secretName: boskos-credentials
    - name: ci-pull-credentials
      secret:
        secretName: ci-pull-credentials
    - name: manifest-tool-local-pusher
      secret:
        secretName: manifest-tool-local-pusher
    - name: pull-secret
      secret:
        secretName: registry-pull-credentials
    - name: result-aggregator
      secret:
        secretName: result-aggregator
- agent: kubernetes
  cluster: build03
  cron: 0 23 31 2 *
  decorate: true
  decoration_config:
    skip_cloning: true
  extra_refs:
  - base_ref: main
    org: openshift
    path_alias: github.com/open-telemetry/opentelemetry-operator
    repo: open-telemetry-opentelemetry-operator
  labels:
    ci-operator.openshift.io/cloud: aws
    ci-operator.openshift.io/cloud-cluster-profile: aws-cspi-qe
    ci-operator.openshift.io/variant: opentelemetry-product-ocp-4.14-lp-rosa-classic
    ci.openshift.io/generator: prowgen
    job-release: "4.14"
    pj-rehearse.openshift.io/can-be-rehearsed: "true"
  name: periodic-ci-openshift-open-telemetry-opentelemetry-operator-main-opentelemetry-product-ocp-4.14-lp-rosa-classic-opentelemetry-rosa-aws
  reporter_config:
    slack:
      channel: '#distributed-tracing-qe'
      job_states_to_report:
      - success
      - failure
      - error
      report_template: '{{if eq .Status.State "success"}} :slack-green: Job *{{.Spec.Job}}*
        ended with *{{.Status.State}}*. <{{.Status.URL}}|View logs> {{else}} :failed:
        Job *{{.Spec.Job}}* ended with *{{.Status.State}}*. <{{.Status.URL}}|View
        logs> {{end}}'
  spec:
    containers:
    - args:
      - --gcs-upload-secret=/secrets/gcs/service-account.json
      - --image-import-pull-secret=/etc/pull-secret/.dockerconfigjson
      - --lease-server-credentials-file=/etc/boskos/credentials
      - --report-credentials-file=/etc/report/credentials
      - --secret-dir=/secrets/ci-pull-credentials
      - --target=opentelemetry-rosa-aws
      - --variant=opentelemetry-product-ocp-4.14-lp-rosa-classic
      command:
      - ci-operator
      image: ci-operator:latest
      imagePullPolicy: Always
      name: ""
      resources:
        requests:
          cpu: 10m
      volumeMounts:
      - mountPath: /etc/boskos
        name: boskos
        readOnly: true
      - mountPath: /secrets/ci-pull-credentials
        name: ci-pull-credentials
        readOnly: true
      - mountPath: /secrets/gcs
        name: gcs-credentials
        readOnly: true
      - mountPath: /secrets/manifest-tool
        name: manifest-tool-local-pusher
        readOnly: true
      - mountPath: /etc/pull-secret
        name: pull-secret
        readOnly: true
      - mountPath: /etc/report
        name: result-aggregator
        readOnly: true
    serviceAccountName: ci-operator
    volumes:
    - name: boskos
      secret:
        items:
        - key: credentials
          path: credentials
        secretName: boskos-credentials
    - name: ci-pull-credentials
      secret:
        secretName: ci-pull-credentials
    - name: manifest-tool-local-pusher
      secret:
        secretName: manifest-tool-local-pusher
    - name: pull-secret
      secret:
        secretName: registry-pull-credentials
    - name: result-aggregator
      secret:
        secretName: result-aggregator
- agent: kubernetes
  cluster: build03
  cron: 0 23 31 2 *
  decorate: true
  decoration_config:
    skip_cloning: true
  extra_refs:
  - base_ref: main
    org: openshift
    path_alias: github.com/open-telemetry/opentelemetry-operator
    repo: open-telemetry-opentelemetry-operator
  labels:
    ci-operator.openshift.io/cloud: aws
    ci-operator.openshift.io/cloud-cluster-profile: aws-cspi-qe
    ci-operator.openshift.io/variant: opentelemetry-product-ocp-4.15-lp-interop
    ci.openshift.io/generator: prowgen
    pj-rehearse.openshift.io/can-be-rehearsed: "true"
  name: periodic-ci-openshift-open-telemetry-opentelemetry-operator-main-opentelemetry-product-ocp-4.15-lp-interop-opentelemetry-interop-aws
  reporter_config:
    slack:
      channel: '#distributed-tracing-qe'
      job_states_to_report:
      - success
      - failure
      - error
      report_template: '{{if eq .Status.State "success"}} :slack-green: Job *{{.Spec.Job}}*
        ended with *{{.Status.State}}*. <{{.Status.URL}}|View logs> {{else}} :failed:
        Job *{{.Spec.Job}}* ended with *{{.Status.State}}*. <{{.Status.URL}}|View
        logs> {{end}}'
  spec:
    containers:
    - args:
      - --gcs-upload-secret=/secrets/gcs/service-account.json
      - --image-import-pull-secret=/etc/pull-secret/.dockerconfigjson
      - --lease-server-credentials-file=/etc/boskos/credentials
      - --report-credentials-file=/etc/report/credentials
      - --secret-dir=/secrets/ci-pull-credentials
      - --target=opentelemetry-interop-aws
      - --variant=opentelemetry-product-ocp-4.15-lp-interop
      command:
      - ci-operator
      image: ci-operator:latest
      imagePullPolicy: Always
      name: ""
      resources:
        requests:
          cpu: 10m
      volumeMounts:
      - mountPath: /etc/boskos
        name: boskos
        readOnly: true
      - mountPath: /secrets/ci-pull-credentials
        name: ci-pull-credentials
        readOnly: true
      - mountPath: /secrets/gcs
        name: gcs-credentials
        readOnly: true
      - mountPath: /secrets/manifest-tool
        name: manifest-tool-local-pusher
        readOnly: true
      - mountPath: /etc/pull-secret
        name: pull-secret
        readOnly: true
      - mountPath: /etc/report
        name: result-aggregator
        readOnly: true
    serviceAccountName: ci-operator
    volumes:
    - name: boskos
      secret:
        items:
        - key: credentials
          path: credentials
        secretName: boskos-credentials
    - name: ci-pull-credentials
      secret:
        secretName: ci-pull-credentials
    - name: manifest-tool-local-pusher
      secret:
        secretName: manifest-tool-local-pusher
    - name: pull-secret
      secret:
        secretName: registry-pull-credentials
    - name: result-aggregator
      secret:
        secretName: result-aggregator
- agent: kubernetes
<<<<<<< HEAD
  cluster: build06
=======
  cluster: build03
>>>>>>> 635a2bef
  cron: 0 23 31 2 *
  decorate: true
  decoration_config:
    skip_cloning: true
  extra_refs:
  - base_ref: main
    org: openshift
    path_alias: github.com/open-telemetry/opentelemetry-operator
    repo: open-telemetry-opentelemetry-operator
  labels:
    ci-operator.openshift.io/cloud: ibmcloud
    ci-operator.openshift.io/cloud-cluster-profile: ibmcloud-cspi-qe
    ci-operator.openshift.io/variant: opentelemetry-product-ocp-4.15-lp-interop
    ci.openshift.io/generator: prowgen
    pj-rehearse.openshift.io/can-be-rehearsed: "true"
  name: periodic-ci-openshift-open-telemetry-opentelemetry-operator-main-opentelemetry-product-ocp-4.15-lp-interop-opentelemetry-interop-ibmcloud
  reporter_config:
    slack:
      channel: '#distributed-tracing-qe'
      job_states_to_report:
      - success
      - failure
      - error
      report_template: '{{if eq .Status.State "success"}} :slack-green: Job *{{.Spec.Job}}*
        ended with *{{.Status.State}}*. <{{.Status.URL}}|View logs> {{else}} :failed:
        Job *{{.Spec.Job}}* ended with *{{.Status.State}}*. <{{.Status.URL}}|View
        logs> {{end}}'
  spec:
    containers:
    - args:
      - --gcs-upload-secret=/secrets/gcs/service-account.json
      - --image-import-pull-secret=/etc/pull-secret/.dockerconfigjson
      - --lease-server-credentials-file=/etc/boskos/credentials
      - --report-credentials-file=/etc/report/credentials
      - --secret-dir=/secrets/ci-pull-credentials
      - --target=opentelemetry-interop-ibmcloud
      - --variant=opentelemetry-product-ocp-4.15-lp-interop
      command:
      - ci-operator
      image: ci-operator:latest
      imagePullPolicy: Always
      name: ""
      resources:
        requests:
          cpu: 10m
      volumeMounts:
      - mountPath: /etc/boskos
        name: boskos
        readOnly: true
      - mountPath: /secrets/ci-pull-credentials
        name: ci-pull-credentials
        readOnly: true
      - mountPath: /secrets/gcs
        name: gcs-credentials
        readOnly: true
      - mountPath: /secrets/manifest-tool
        name: manifest-tool-local-pusher
        readOnly: true
      - mountPath: /etc/pull-secret
        name: pull-secret
        readOnly: true
      - mountPath: /etc/report
        name: result-aggregator
        readOnly: true
    serviceAccountName: ci-operator
    volumes:
    - name: boskos
      secret:
        items:
        - key: credentials
          path: credentials
        secretName: boskos-credentials
    - name: ci-pull-credentials
      secret:
        secretName: ci-pull-credentials
    - name: manifest-tool-local-pusher
      secret:
        secretName: manifest-tool-local-pusher
    - name: pull-secret
      secret:
        secretName: registry-pull-credentials
    - name: result-aggregator
      secret:
        secretName: result-aggregator
- agent: kubernetes
  cluster: build03
  cron: 0 23 31 2 *
  decorate: true
  decoration_config:
    skip_cloning: true
  extra_refs:
  - base_ref: main
    org: openshift
    path_alias: github.com/open-telemetry/opentelemetry-operator
    repo: open-telemetry-opentelemetry-operator
  labels:
    ci-operator.openshift.io/cloud: aws
    ci-operator.openshift.io/cloud-cluster-profile: aws-cspi-qe
    ci-operator.openshift.io/variant: opentelemetry-product-ocp-4.15-lp-rosa-classic
    ci.openshift.io/generator: prowgen
    job-release: "4.15"
    pj-rehearse.openshift.io/can-be-rehearsed: "true"
  name: periodic-ci-openshift-open-telemetry-opentelemetry-operator-main-opentelemetry-product-ocp-4.15-lp-rosa-classic-opentelemetry-rosa-aws
  reporter_config:
    slack:
      channel: '#distributed-tracing-qe'
      job_states_to_report:
      - success
      - failure
      - error
      report_template: '{{if eq .Status.State "success"}} :slack-green: Job *{{.Spec.Job}}*
        ended with *{{.Status.State}}*. <{{.Status.URL}}|View logs> {{else}} :failed:
        Job *{{.Spec.Job}}* ended with *{{.Status.State}}*. <{{.Status.URL}}|View
        logs> {{end}}'
  spec:
    containers:
    - args:
      - --gcs-upload-secret=/secrets/gcs/service-account.json
      - --image-import-pull-secret=/etc/pull-secret/.dockerconfigjson
      - --lease-server-credentials-file=/etc/boskos/credentials
      - --report-credentials-file=/etc/report/credentials
      - --secret-dir=/secrets/ci-pull-credentials
      - --target=opentelemetry-rosa-aws
      - --variant=opentelemetry-product-ocp-4.15-lp-rosa-classic
      command:
      - ci-operator
      image: ci-operator:latest
      imagePullPolicy: Always
      name: ""
      resources:
        requests:
          cpu: 10m
      volumeMounts:
      - mountPath: /etc/boskos
        name: boskos
        readOnly: true
      - mountPath: /secrets/ci-pull-credentials
        name: ci-pull-credentials
        readOnly: true
      - mountPath: /secrets/gcs
        name: gcs-credentials
        readOnly: true
      - mountPath: /secrets/manifest-tool
        name: manifest-tool-local-pusher
        readOnly: true
      - mountPath: /etc/pull-secret
        name: pull-secret
        readOnly: true
      - mountPath: /etc/report
        name: result-aggregator
        readOnly: true
    serviceAccountName: ci-operator
    volumes:
    - name: boskos
      secret:
        items:
        - key: credentials
          path: credentials
        secretName: boskos-credentials
    - name: ci-pull-credentials
      secret:
        secretName: ci-pull-credentials
    - name: manifest-tool-local-pusher
      secret:
        secretName: manifest-tool-local-pusher
    - name: pull-secret
      secret:
        secretName: registry-pull-credentials
    - name: result-aggregator
      secret:
        secretName: result-aggregator
- agent: kubernetes
  cluster: build03
  cron: 0 23 31 2 *
  decorate: true
  decoration_config:
    skip_cloning: true
  extra_refs:
  - base_ref: main
    org: openshift
    path_alias: github.com/open-telemetry/opentelemetry-operator
    repo: open-telemetry-opentelemetry-operator
  labels:
    ci-operator.openshift.io/cloud: aws
    ci-operator.openshift.io/cloud-cluster-profile: aws-cspi-qe
    ci-operator.openshift.io/variant: opentelemetry-product-ocp-4.16-lp-interop
    ci.openshift.io/generator: prowgen
    pj-rehearse.openshift.io/can-be-rehearsed: "true"
  name: periodic-ci-openshift-open-telemetry-opentelemetry-operator-main-opentelemetry-product-ocp-4.16-lp-interop-opentelemetry-interop-aws
  reporter_config:
    slack:
      channel: '#distributed-tracing-qe'
      job_states_to_report:
      - success
      - failure
      - error
      report_template: '{{if eq .Status.State "success"}} :slack-green: Job *{{.Spec.Job}}*
        ended with *{{.Status.State}}*. <{{.Status.URL}}|View logs> {{else}} :failed:
        Job *{{.Spec.Job}}* ended with *{{.Status.State}}*. <{{.Status.URL}}|View
        logs> {{end}}'
  spec:
    containers:
    - args:
      - --gcs-upload-secret=/secrets/gcs/service-account.json
      - --image-import-pull-secret=/etc/pull-secret/.dockerconfigjson
      - --lease-server-credentials-file=/etc/boskos/credentials
      - --report-credentials-file=/etc/report/credentials
      - --secret-dir=/secrets/ci-pull-credentials
      - --target=opentelemetry-interop-aws
      - --variant=opentelemetry-product-ocp-4.16-lp-interop
      command:
      - ci-operator
      image: ci-operator:latest
      imagePullPolicy: Always
      name: ""
      resources:
        requests:
          cpu: 10m
      volumeMounts:
      - mountPath: /etc/boskos
        name: boskos
        readOnly: true
      - mountPath: /secrets/ci-pull-credentials
        name: ci-pull-credentials
        readOnly: true
      - mountPath: /secrets/gcs
        name: gcs-credentials
        readOnly: true
      - mountPath: /secrets/manifest-tool
        name: manifest-tool-local-pusher
        readOnly: true
      - mountPath: /etc/pull-secret
        name: pull-secret
        readOnly: true
      - mountPath: /etc/report
        name: result-aggregator
        readOnly: true
    serviceAccountName: ci-operator
    volumes:
    - name: boskos
      secret:
        items:
        - key: credentials
          path: credentials
        secretName: boskos-credentials
    - name: ci-pull-credentials
      secret:
        secretName: ci-pull-credentials
    - name: manifest-tool-local-pusher
      secret:
        secretName: manifest-tool-local-pusher
    - name: pull-secret
      secret:
        secretName: registry-pull-credentials
    - name: result-aggregator
      secret:
        secretName: result-aggregator
- agent: kubernetes
<<<<<<< HEAD
  cluster: build06
=======
  cluster: build03
>>>>>>> 635a2bef
  cron: 0 23 31 2 *
  decorate: true
  decoration_config:
    skip_cloning: true
  extra_refs:
  - base_ref: main
    org: openshift
    path_alias: github.com/open-telemetry/opentelemetry-operator
    repo: open-telemetry-opentelemetry-operator
  labels:
    ci-operator.openshift.io/cloud: ibmcloud
    ci-operator.openshift.io/cloud-cluster-profile: ibmcloud-cspi-qe
    ci-operator.openshift.io/variant: opentelemetry-product-ocp-4.16-lp-interop
    ci.openshift.io/generator: prowgen
    pj-rehearse.openshift.io/can-be-rehearsed: "true"
  name: periodic-ci-openshift-open-telemetry-opentelemetry-operator-main-opentelemetry-product-ocp-4.16-lp-interop-opentelemetry-interop-ibmcloud
  spec:
    containers:
    - args:
      - --gcs-upload-secret=/secrets/gcs/service-account.json
      - --image-import-pull-secret=/etc/pull-secret/.dockerconfigjson
      - --lease-server-credentials-file=/etc/boskos/credentials
      - --report-credentials-file=/etc/report/credentials
      - --secret-dir=/secrets/ci-pull-credentials
      - --target=opentelemetry-interop-ibmcloud
      - --variant=opentelemetry-product-ocp-4.16-lp-interop
      command:
      - ci-operator
      image: ci-operator:latest
      imagePullPolicy: Always
      name: ""
      resources:
        requests:
          cpu: 10m
      volumeMounts:
      - mountPath: /etc/boskos
        name: boskos
        readOnly: true
      - mountPath: /secrets/ci-pull-credentials
        name: ci-pull-credentials
        readOnly: true
      - mountPath: /secrets/gcs
        name: gcs-credentials
        readOnly: true
      - mountPath: /secrets/manifest-tool
        name: manifest-tool-local-pusher
        readOnly: true
      - mountPath: /etc/pull-secret
        name: pull-secret
        readOnly: true
      - mountPath: /etc/report
        name: result-aggregator
        readOnly: true
    serviceAccountName: ci-operator
    volumes:
    - name: boskos
      secret:
        items:
        - key: credentials
          path: credentials
        secretName: boskos-credentials
    - name: ci-pull-credentials
      secret:
        secretName: ci-pull-credentials
    - name: manifest-tool-local-pusher
      secret:
        secretName: manifest-tool-local-pusher
    - name: pull-secret
      secret:
        secretName: registry-pull-credentials
    - name: result-aggregator
      secret:
        secretName: result-aggregator
- agent: kubernetes
  cluster: build03
  cron: 0 23 31 2 *
  decorate: true
  decoration_config:
    skip_cloning: true
  extra_refs:
  - base_ref: main
    org: openshift
    path_alias: github.com/open-telemetry/opentelemetry-operator
    repo: open-telemetry-opentelemetry-operator
  labels:
    ci-operator.openshift.io/cloud: aws
    ci-operator.openshift.io/cloud-cluster-profile: aws-cspi-qe
    ci-operator.openshift.io/variant: opentelemetry-product-ocp-4.16-lp-rosa-classic
    ci.openshift.io/generator: prowgen
    job-release: "4.16"
    pj-rehearse.openshift.io/can-be-rehearsed: "true"
  name: periodic-ci-openshift-open-telemetry-opentelemetry-operator-main-opentelemetry-product-ocp-4.16-lp-rosa-classic-opentelemetry-rosa-aws
  reporter_config:
    slack:
      channel: '#distributed-tracing-qe'
      job_states_to_report:
      - success
      - failure
      - error
      report_template: '{{if eq .Status.State "success"}} :slack-green: Job *{{.Spec.Job}}*
        ended with *{{.Status.State}}*. <{{.Status.URL}}|View logs> {{else}} :failed:
        Job *{{.Spec.Job}}* ended with *{{.Status.State}}*. <{{.Status.URL}}|View
        logs> {{end}}'
  spec:
    containers:
    - args:
      - --gcs-upload-secret=/secrets/gcs/service-account.json
      - --image-import-pull-secret=/etc/pull-secret/.dockerconfigjson
      - --lease-server-credentials-file=/etc/boskos/credentials
      - --report-credentials-file=/etc/report/credentials
      - --secret-dir=/secrets/ci-pull-credentials
      - --target=opentelemetry-rosa-aws
      - --variant=opentelemetry-product-ocp-4.16-lp-rosa-classic
      command:
      - ci-operator
      image: ci-operator:latest
      imagePullPolicy: Always
      name: ""
      resources:
        requests:
          cpu: 10m
      volumeMounts:
      - mountPath: /etc/boskos
        name: boskos
        readOnly: true
      - mountPath: /secrets/ci-pull-credentials
        name: ci-pull-credentials
        readOnly: true
      - mountPath: /secrets/gcs
        name: gcs-credentials
        readOnly: true
      - mountPath: /secrets/manifest-tool
        name: manifest-tool-local-pusher
        readOnly: true
      - mountPath: /etc/pull-secret
        name: pull-secret
        readOnly: true
      - mountPath: /etc/report
        name: result-aggregator
        readOnly: true
    serviceAccountName: ci-operator
    volumes:
    - name: boskos
      secret:
        items:
        - key: credentials
          path: credentials
        secretName: boskos-credentials
    - name: ci-pull-credentials
      secret:
        secretName: ci-pull-credentials
    - name: manifest-tool-local-pusher
      secret:
        secretName: manifest-tool-local-pusher
    - name: pull-secret
      secret:
        secretName: registry-pull-credentials
    - name: result-aggregator
      secret:
        secretName: result-aggregator
- agent: kubernetes
  cluster: build03
  cron: 0 23 31 2 *
  decorate: true
  decoration_config:
    skip_cloning: true
  extra_refs:
  - base_ref: main
    org: openshift
    path_alias: github.com/open-telemetry/opentelemetry-operator
    repo: open-telemetry-opentelemetry-operator
  labels:
    ci-operator.openshift.io/cloud: aws
    ci-operator.openshift.io/cloud-cluster-profile: aws-cspi-qe
    ci-operator.openshift.io/variant: opentelemetry-product-ocp-4.17-lp-interop
    ci.openshift.io/generator: prowgen
    job-release: "4.17"
    pj-rehearse.openshift.io/can-be-rehearsed: "true"
  name: periodic-ci-openshift-open-telemetry-opentelemetry-operator-main-opentelemetry-product-ocp-4.17-lp-interop-opentelemetry-interop-aws
  reporter_config:
    slack:
      channel: '#distributed-tracing-qe'
      job_states_to_report:
      - success
      - failure
      - error
      report_template: '{{if eq .Status.State "success"}} :slack-green: Job *{{.Spec.Job}}*
        ended with *{{.Status.State}}*. <{{.Status.URL}}|View logs> {{else}} :failed:
        Job *{{.Spec.Job}}* ended with *{{.Status.State}}*. <{{.Status.URL}}|View
        logs> {{end}}'
  spec:
    containers:
    - args:
      - --gcs-upload-secret=/secrets/gcs/service-account.json
      - --image-import-pull-secret=/etc/pull-secret/.dockerconfigjson
      - --lease-server-credentials-file=/etc/boskos/credentials
      - --report-credentials-file=/etc/report/credentials
      - --secret-dir=/secrets/ci-pull-credentials
      - --target=opentelemetry-interop-aws
      - --variant=opentelemetry-product-ocp-4.17-lp-interop
      command:
      - ci-operator
      image: ci-operator:latest
      imagePullPolicy: Always
      name: ""
      resources:
        requests:
          cpu: 10m
      volumeMounts:
      - mountPath: /etc/boskos
        name: boskos
        readOnly: true
      - mountPath: /secrets/ci-pull-credentials
        name: ci-pull-credentials
        readOnly: true
      - mountPath: /secrets/gcs
        name: gcs-credentials
        readOnly: true
      - mountPath: /secrets/manifest-tool
        name: manifest-tool-local-pusher
        readOnly: true
      - mountPath: /etc/pull-secret
        name: pull-secret
        readOnly: true
      - mountPath: /etc/report
        name: result-aggregator
        readOnly: true
    serviceAccountName: ci-operator
    volumes:
    - name: boskos
      secret:
        items:
        - key: credentials
          path: credentials
        secretName: boskos-credentials
    - name: ci-pull-credentials
      secret:
        secretName: ci-pull-credentials
    - name: manifest-tool-local-pusher
      secret:
        secretName: manifest-tool-local-pusher
    - name: pull-secret
      secret:
        secretName: registry-pull-credentials
    - name: result-aggregator
      secret:
        secretName: result-aggregator
- agent: kubernetes
  cluster: build03
  cron: 0 23 31 2 *
  decorate: true
  decoration_config:
    skip_cloning: true
  extra_refs:
  - base_ref: main
    org: openshift
    path_alias: github.com/open-telemetry/opentelemetry-operator
    repo: open-telemetry-opentelemetry-operator
  labels:
    ci-operator.openshift.io/cloud: aws
    ci-operator.openshift.io/cloud-cluster-profile: aws-cspi-qe
    ci-operator.openshift.io/variant: opentelemetry-product-ocp-4.17-lp-rosa-classic
    ci.openshift.io/generator: prowgen
    job-release: "4.17"
    pj-rehearse.openshift.io/can-be-rehearsed: "true"
  name: periodic-ci-openshift-open-telemetry-opentelemetry-operator-main-opentelemetry-product-ocp-4.17-lp-rosa-classic-opentelemetry-rosa-aws
  reporter_config:
    slack:
      channel: '#distributed-tracing-qe'
      job_states_to_report:
      - success
      - failure
      - error
      report_template: '{{if eq .Status.State "success"}} :slack-green: Job *{{.Spec.Job}}*
        ended with *{{.Status.State}}*. <{{.Status.URL}}|View logs> {{else}} :failed:
        Job *{{.Spec.Job}}* ended with *{{.Status.State}}*. <{{.Status.URL}}|View
        logs> {{end}}'
  spec:
    containers:
    - args:
      - --gcs-upload-secret=/secrets/gcs/service-account.json
      - --image-import-pull-secret=/etc/pull-secret/.dockerconfigjson
      - --lease-server-credentials-file=/etc/boskos/credentials
      - --report-credentials-file=/etc/report/credentials
      - --secret-dir=/secrets/ci-pull-credentials
      - --target=opentelemetry-rosa-aws
      - --variant=opentelemetry-product-ocp-4.17-lp-rosa-classic
      command:
      - ci-operator
      image: ci-operator:latest
      imagePullPolicy: Always
      name: ""
      resources:
        requests:
          cpu: 10m
      volumeMounts:
      - mountPath: /etc/boskos
        name: boskos
        readOnly: true
      - mountPath: /secrets/ci-pull-credentials
        name: ci-pull-credentials
        readOnly: true
      - mountPath: /secrets/gcs
        name: gcs-credentials
        readOnly: true
      - mountPath: /secrets/manifest-tool
        name: manifest-tool-local-pusher
        readOnly: true
      - mountPath: /etc/pull-secret
        name: pull-secret
        readOnly: true
      - mountPath: /etc/report
        name: result-aggregator
        readOnly: true
    serviceAccountName: ci-operator
    volumes:
    - name: boskos
      secret:
        items:
        - key: credentials
          path: credentials
        secretName: boskos-credentials
    - name: ci-pull-credentials
      secret:
        secretName: ci-pull-credentials
    - name: manifest-tool-local-pusher
      secret:
        secretName: manifest-tool-local-pusher
    - name: pull-secret
      secret:
        secretName: registry-pull-credentials
    - name: result-aggregator
      secret:
        secretName: result-aggregator
- agent: kubernetes
  cluster: build03
  cron: 0 23 31 2 *
  decorate: true
  decoration_config:
    skip_cloning: true
  extra_refs:
  - base_ref: main
    org: openshift
    path_alias: github.com/open-telemetry/opentelemetry-operator
    repo: open-telemetry-opentelemetry-operator
  labels:
    ci-operator.openshift.io/cloud: aws
    ci-operator.openshift.io/cloud-cluster-profile: aws-cspi-qe
    ci-operator.openshift.io/variant: opentelemetry-product-ocp-4.18-lp-interop
    ci.openshift.io/generator: prowgen
    job-release: "4.18"
    pj-rehearse.openshift.io/can-be-rehearsed: "true"
  name: periodic-ci-openshift-open-telemetry-opentelemetry-operator-main-opentelemetry-product-ocp-4.18-lp-interop-opentelemetry-interop-aws
  reporter_config:
    slack:
      channel: '#distributed-tracing-qe'
      job_states_to_report:
      - success
      - failure
      - error
      report_template: '{{if eq .Status.State "success"}} :slack-green: Job *{{.Spec.Job}}*
        ended with *{{.Status.State}}*. <{{.Status.URL}}|View logs> {{else}} :failed:
        Job *{{.Spec.Job}}* ended with *{{.Status.State}}*. <{{.Status.URL}}|View
        logs> {{end}}'
  spec:
    containers:
    - args:
      - --gcs-upload-secret=/secrets/gcs/service-account.json
      - --image-import-pull-secret=/etc/pull-secret/.dockerconfigjson
      - --lease-server-credentials-file=/etc/boskos/credentials
      - --report-credentials-file=/etc/report/credentials
      - --secret-dir=/secrets/ci-pull-credentials
      - --target=opentelemetry-interop-aws
      - --variant=opentelemetry-product-ocp-4.18-lp-interop
      command:
      - ci-operator
      image: ci-operator:latest
      imagePullPolicy: Always
      name: ""
      resources:
        requests:
          cpu: 10m
      volumeMounts:
      - mountPath: /etc/boskos
        name: boskos
        readOnly: true
      - mountPath: /secrets/ci-pull-credentials
        name: ci-pull-credentials
        readOnly: true
      - mountPath: /secrets/gcs
        name: gcs-credentials
        readOnly: true
      - mountPath: /secrets/manifest-tool
        name: manifest-tool-local-pusher
        readOnly: true
      - mountPath: /etc/pull-secret
        name: pull-secret
        readOnly: true
      - mountPath: /etc/report
        name: result-aggregator
        readOnly: true
    serviceAccountName: ci-operator
    volumes:
    - name: boskos
      secret:
        items:
        - key: credentials
          path: credentials
        secretName: boskos-credentials
    - name: ci-pull-credentials
      secret:
        secretName: ci-pull-credentials
    - name: manifest-tool-local-pusher
      secret:
        secretName: manifest-tool-local-pusher
    - name: pull-secret
      secret:
        secretName: registry-pull-credentials
    - name: result-aggregator
      secret:
        secretName: result-aggregator
- agent: kubernetes
  cluster: build03
  cron: 0 23 31 2 *
  decorate: true
  decoration_config:
    skip_cloning: true
  extra_refs:
  - base_ref: main
    org: openshift
    path_alias: github.com/open-telemetry/opentelemetry-operator
    repo: open-telemetry-opentelemetry-operator
  labels:
    ci-operator.openshift.io/cloud: aws
    ci-operator.openshift.io/cloud-cluster-profile: aws-cspi-qe
    ci-operator.openshift.io/variant: opentelemetry-product-ocp-4.18-lp-interop
    ci.openshift.io/generator: prowgen
    job-release: "4.18"
    pj-rehearse.openshift.io/can-be-rehearsed: "true"
  name: periodic-ci-openshift-open-telemetry-opentelemetry-operator-main-opentelemetry-product-ocp-4.18-lp-interop-opentelemetry-interop-aws-fips
  reporter_config:
    slack:
      channel: '#distributed-tracing-qe'
      job_states_to_report:
      - success
      - failure
      - error
      report_template: '{{if eq .Status.State "success"}} :slack-green: Job *{{.Spec.Job}}*
        ended with *{{.Status.State}}*. <{{.Status.URL}}|View logs> {{else}} :failed:
        Job *{{.Spec.Job}}* ended with *{{.Status.State}}*. <{{.Status.URL}}|View
        logs> {{end}}'
  spec:
    containers:
    - args:
      - --gcs-upload-secret=/secrets/gcs/service-account.json
      - --image-import-pull-secret=/etc/pull-secret/.dockerconfigjson
      - --lease-server-credentials-file=/etc/boskos/credentials
      - --report-credentials-file=/etc/report/credentials
      - --secret-dir=/secrets/ci-pull-credentials
      - --target=opentelemetry-interop-aws-fips
      - --variant=opentelemetry-product-ocp-4.18-lp-interop
      command:
      - ci-operator
      image: ci-operator:latest
      imagePullPolicy: Always
      name: ""
      resources:
        requests:
          cpu: 10m
      volumeMounts:
      - mountPath: /etc/boskos
        name: boskos
        readOnly: true
      - mountPath: /secrets/ci-pull-credentials
        name: ci-pull-credentials
        readOnly: true
      - mountPath: /secrets/gcs
        name: gcs-credentials
        readOnly: true
      - mountPath: /secrets/manifest-tool
        name: manifest-tool-local-pusher
        readOnly: true
      - mountPath: /etc/pull-secret
        name: pull-secret
        readOnly: true
      - mountPath: /etc/report
        name: result-aggregator
        readOnly: true
    serviceAccountName: ci-operator
    volumes:
    - name: boskos
      secret:
        items:
        - key: credentials
          path: credentials
        secretName: boskos-credentials
    - name: ci-pull-credentials
      secret:
        secretName: ci-pull-credentials
    - name: manifest-tool-local-pusher
      secret:
        secretName: manifest-tool-local-pusher
    - name: pull-secret
      secret:
        secretName: registry-pull-credentials
    - name: result-aggregator
      secret:
        secretName: result-aggregator<|MERGE_RESOLUTION|>--- conflicted
+++ resolved
@@ -86,11 +86,7 @@
       secret:
         secretName: result-aggregator
 - agent: kubernetes
-<<<<<<< HEAD
-  cluster: build06
-=======
-  cluster: build03
->>>>>>> 635a2bef
+  cluster: build03
   cron: 0 23 31 2 *
   decorate: true
   decoration_config:
@@ -349,11 +345,7 @@
       secret:
         secretName: result-aggregator
 - agent: kubernetes
-<<<<<<< HEAD
-  cluster: build06
-=======
-  cluster: build03
->>>>>>> 635a2bef
+  cluster: build03
   cron: 0 23 31 2 *
   decorate: true
   decoration_config:
@@ -612,11 +604,7 @@
       secret:
         secretName: result-aggregator
 - agent: kubernetes
-<<<<<<< HEAD
-  cluster: build06
-=======
-  cluster: build03
->>>>>>> 635a2bef
+  cluster: build03
   cron: 0 23 31 2 *
   decorate: true
   decoration_config:
