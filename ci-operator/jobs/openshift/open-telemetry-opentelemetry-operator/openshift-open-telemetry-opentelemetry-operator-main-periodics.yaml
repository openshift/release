--- conflicted
+++ resolved
@@ -843,8 +843,6 @@
     - name: ci-pull-credentials
       secret:
         secretName: ci-pull-credentials
-<<<<<<< HEAD
-=======
     - name: manifest-tool-local-pusher
       secret:
         secretName: manifest-tool-local-pusher
@@ -932,7 +930,6 @@
     - name: ci-pull-credentials
       secret:
         secretName: ci-pull-credentials
->>>>>>> 12603352
     - name: manifest-tool-local-pusher
       secret:
         secretName: manifest-tool-local-pusher
