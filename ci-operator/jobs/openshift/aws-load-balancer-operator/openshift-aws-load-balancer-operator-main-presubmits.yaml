presubmits:
  openshift/aws-load-balancer-operator:
  - agent: kubernetes
    always_run: true
    branches:
    - ^main$
    - ^main-
    cluster: build11
    context: ci/prow/ci-bundle-aws-load-balancer-operator-bundle
    decorate: true
    labels:
      ci.openshift.io/generator: prowgen
      pj-rehearse.openshift.io/can-be-rehearsed: "true"
    name: pull-ci-openshift-aws-load-balancer-operator-main-ci-bundle-aws-load-balancer-operator-bundle
    rerun_command: /test ci-bundle-aws-load-balancer-operator-bundle
    spec:
      containers:
      - args:
        - --gcs-upload-secret=/secrets/gcs/service-account.json
        - --image-import-pull-secret=/etc/pull-secret/.dockerconfigjson
        - --report-credentials-file=/etc/report/credentials
        - --target=aws-load-balancer-operator-bundle
        command:
        - ci-operator
        image: ci-operator:latest
        imagePullPolicy: Always
        name: ""
        resources:
          requests:
            cpu: 10m
        volumeMounts:
        - mountPath: /secrets/gcs
          name: gcs-credentials
          readOnly: true
        - mountPath: /secrets/manifest-tool
          name: manifest-tool-local-pusher
          readOnly: true
        - mountPath: /etc/pull-secret
          name: pull-secret
          readOnly: true
        - mountPath: /etc/report
          name: result-aggregator
          readOnly: true
      serviceAccountName: ci-operator
      volumes:
      - name: manifest-tool-local-pusher
        secret:
          secretName: manifest-tool-local-pusher
      - name: pull-secret
        secret:
          secretName: registry-pull-credentials
      - name: result-aggregator
        secret:
          secretName: result-aggregator
    trigger: (?m)^/test( | .* )ci-bundle-aws-load-balancer-operator-bundle,?($|\s.*)
  - agent: kubernetes
    always_run: true
    branches:
    - ^main$
    - ^main-
    cluster: build11
    context: ci/prow/ci-index-aws-load-balancer-operator-bundle-index
    decorate: true
    labels:
      ci.openshift.io/generator: prowgen
      pj-rehearse.openshift.io/can-be-rehearsed: "true"
    name: pull-ci-openshift-aws-load-balancer-operator-main-ci-index-aws-load-balancer-operator-bundle-index
    rerun_command: /test ci-index-aws-load-balancer-operator-bundle-index
    spec:
      containers:
      - args:
        - --gcs-upload-secret=/secrets/gcs/service-account.json
        - --image-import-pull-secret=/etc/pull-secret/.dockerconfigjson
        - --report-credentials-file=/etc/report/credentials
        - --target=ci-index-aws-load-balancer-operator-bundle-index
        command:
        - ci-operator
        image: ci-operator:latest
        imagePullPolicy: Always
        name: ""
        resources:
          requests:
            cpu: 10m
        volumeMounts:
        - mountPath: /secrets/gcs
          name: gcs-credentials
          readOnly: true
        - mountPath: /secrets/manifest-tool
          name: manifest-tool-local-pusher
          readOnly: true
        - mountPath: /etc/pull-secret
          name: pull-secret
          readOnly: true
        - mountPath: /etc/report
          name: result-aggregator
          readOnly: true
      serviceAccountName: ci-operator
      volumes:
      - name: manifest-tool-local-pusher
        secret:
          secretName: manifest-tool-local-pusher
      - name: pull-secret
        secret:
          secretName: registry-pull-credentials
      - name: result-aggregator
        secret:
          secretName: result-aggregator
    trigger: (?m)^/test( | .* )ci-index-aws-load-balancer-operator-bundle-index,?($|\s.*)
  - agent: kubernetes
    always_run: true
    branches:
    - ^main$
    - ^main-
<<<<<<< HEAD
    cluster: build06
=======
    cluster: build11
>>>>>>> 635a2bef
    context: ci/prow/e2e-aws-operator
    decorate: true
    labels:
      ci-operator.openshift.io/cloud: aws
      ci-operator.openshift.io/cloud-cluster-profile: aws
      ci.openshift.io/generator: prowgen
      pj-rehearse.openshift.io/can-be-rehearsed: "true"
    name: pull-ci-openshift-aws-load-balancer-operator-main-e2e-aws-operator
    rerun_command: /test e2e-aws-operator
    spec:
      containers:
      - args:
        - --gcs-upload-secret=/secrets/gcs/service-account.json
        - --image-import-pull-secret=/etc/pull-secret/.dockerconfigjson
        - --lease-server-credentials-file=/etc/boskos/credentials
        - --report-credentials-file=/etc/report/credentials
        - --secret-dir=/secrets/ci-pull-credentials
        - --target=e2e-aws-operator
        command:
        - ci-operator
        image: ci-operator:latest
        imagePullPolicy: Always
        name: ""
        resources:
          requests:
            cpu: 10m
        volumeMounts:
        - mountPath: /etc/boskos
          name: boskos
          readOnly: true
        - mountPath: /secrets/ci-pull-credentials
          name: ci-pull-credentials
          readOnly: true
        - mountPath: /secrets/gcs
          name: gcs-credentials
          readOnly: true
        - mountPath: /secrets/manifest-tool
          name: manifest-tool-local-pusher
          readOnly: true
        - mountPath: /etc/pull-secret
          name: pull-secret
          readOnly: true
        - mountPath: /etc/report
          name: result-aggregator
          readOnly: true
      serviceAccountName: ci-operator
      volumes:
      - name: boskos
        secret:
          items:
          - key: credentials
            path: credentials
          secretName: boskos-credentials
      - name: ci-pull-credentials
        secret:
          secretName: ci-pull-credentials
      - name: manifest-tool-local-pusher
        secret:
          secretName: manifest-tool-local-pusher
      - name: pull-secret
        secret:
          secretName: registry-pull-credentials
      - name: result-aggregator
        secret:
          secretName: result-aggregator
    trigger: (?m)^/test( | .* )e2e-aws-operator,?($|\s.*)
  - agent: kubernetes
    always_run: true
    branches:
    - ^main$
    - ^main-
<<<<<<< HEAD
    cluster: build06
=======
    cluster: build11
>>>>>>> 635a2bef
    context: ci/prow/e2e-aws-proxy-operator
    decorate: true
    labels:
      ci-operator.openshift.io/cloud: aws
      ci-operator.openshift.io/cloud-cluster-profile: aws
      ci.openshift.io/generator: prowgen
      pj-rehearse.openshift.io/can-be-rehearsed: "true"
    name: pull-ci-openshift-aws-load-balancer-operator-main-e2e-aws-proxy-operator
    rerun_command: /test e2e-aws-proxy-operator
    spec:
      containers:
      - args:
        - --gcs-upload-secret=/secrets/gcs/service-account.json
        - --image-import-pull-secret=/etc/pull-secret/.dockerconfigjson
        - --lease-server-credentials-file=/etc/boskos/credentials
        - --report-credentials-file=/etc/report/credentials
        - --secret-dir=/secrets/ci-pull-credentials
        - --target=e2e-aws-proxy-operator
        command:
        - ci-operator
        image: ci-operator:latest
        imagePullPolicy: Always
        name: ""
        resources:
          requests:
            cpu: 10m
        volumeMounts:
        - mountPath: /etc/boskos
          name: boskos
          readOnly: true
        - mountPath: /secrets/ci-pull-credentials
          name: ci-pull-credentials
          readOnly: true
        - mountPath: /secrets/gcs
          name: gcs-credentials
          readOnly: true
        - mountPath: /secrets/manifest-tool
          name: manifest-tool-local-pusher
          readOnly: true
        - mountPath: /etc/pull-secret
          name: pull-secret
          readOnly: true
        - mountPath: /etc/report
          name: result-aggregator
          readOnly: true
      serviceAccountName: ci-operator
      volumes:
      - name: boskos
        secret:
          items:
          - key: credentials
            path: credentials
          secretName: boskos-credentials
      - name: ci-pull-credentials
        secret:
          secretName: ci-pull-credentials
      - name: manifest-tool-local-pusher
        secret:
          secretName: manifest-tool-local-pusher
      - name: pull-secret
        secret:
          secretName: registry-pull-credentials
      - name: result-aggregator
        secret:
          secretName: result-aggregator
    trigger: (?m)^/test( | .* )e2e-aws-proxy-operator,?($|\s.*)
  - agent: kubernetes
    always_run: true
    branches:
    - ^main$
    - ^main-
<<<<<<< HEAD
    cluster: build06
=======
    cluster: build11
>>>>>>> 635a2bef
    context: ci/prow/e2e-aws-rosa-operator
    decorate: true
    decoration_config:
      timeout: 5h0m0s
    labels:
      ci-operator.openshift.io/cloud: aws
      ci-operator.openshift.io/cloud-cluster-profile: aws-qe
      ci.openshift.io/generator: prowgen
      pj-rehearse.openshift.io/can-be-rehearsed: "true"
    name: pull-ci-openshift-aws-load-balancer-operator-main-e2e-aws-rosa-operator
    rerun_command: /test e2e-aws-rosa-operator
    spec:
      containers:
      - args:
        - --gcs-upload-secret=/secrets/gcs/service-account.json
        - --image-import-pull-secret=/etc/pull-secret/.dockerconfigjson
        - --lease-server-credentials-file=/etc/boskos/credentials
        - --report-credentials-file=/etc/report/credentials
        - --secret-dir=/secrets/ci-pull-credentials
        - --target=e2e-aws-rosa-operator
        command:
        - ci-operator
        image: ci-operator:latest
        imagePullPolicy: Always
        name: ""
        resources:
          requests:
            cpu: 10m
        volumeMounts:
        - mountPath: /etc/boskos
          name: boskos
          readOnly: true
        - mountPath: /secrets/ci-pull-credentials
          name: ci-pull-credentials
          readOnly: true
        - mountPath: /secrets/gcs
          name: gcs-credentials
          readOnly: true
        - mountPath: /secrets/manifest-tool
          name: manifest-tool-local-pusher
          readOnly: true
        - mountPath: /etc/pull-secret
          name: pull-secret
          readOnly: true
        - mountPath: /etc/report
          name: result-aggregator
          readOnly: true
      serviceAccountName: ci-operator
      volumes:
      - name: boskos
        secret:
          items:
          - key: credentials
            path: credentials
          secretName: boskos-credentials
      - name: ci-pull-credentials
        secret:
          secretName: ci-pull-credentials
      - name: manifest-tool-local-pusher
        secret:
          secretName: manifest-tool-local-pusher
      - name: pull-secret
        secret:
          secretName: registry-pull-credentials
      - name: result-aggregator
        secret:
          secretName: result-aggregator
    trigger: (?m)^/test( | .* )e2e-aws-rosa-operator,?($|\s.*)
  - agent: kubernetes
    always_run: true
    branches:
    - ^main$
    - ^main-
    cluster: build11
    context: ci/prow/images
    decorate: true
    labels:
      ci.openshift.io/generator: prowgen
      pj-rehearse.openshift.io/can-be-rehearsed: "true"
    name: pull-ci-openshift-aws-load-balancer-operator-main-images
    rerun_command: /test images
    spec:
      containers:
      - args:
        - --gcs-upload-secret=/secrets/gcs/service-account.json
        - --image-import-pull-secret=/etc/pull-secret/.dockerconfigjson
        - --report-credentials-file=/etc/report/credentials
        - --target=[images]
        command:
        - ci-operator
        image: ci-operator:latest
        imagePullPolicy: Always
        name: ""
        resources:
          requests:
            cpu: 10m
        volumeMounts:
        - mountPath: /secrets/gcs
          name: gcs-credentials
          readOnly: true
        - mountPath: /secrets/manifest-tool
          name: manifest-tool-local-pusher
          readOnly: true
        - mountPath: /etc/pull-secret
          name: pull-secret
          readOnly: true
        - mountPath: /etc/report
          name: result-aggregator
          readOnly: true
      serviceAccountName: ci-operator
      volumes:
      - name: manifest-tool-local-pusher
        secret:
          secretName: manifest-tool-local-pusher
      - name: pull-secret
        secret:
          secretName: registry-pull-credentials
      - name: result-aggregator
        secret:
          secretName: result-aggregator
    trigger: (?m)^/test( | .* )images,?($|\s.*)
  - agent: kubernetes
    always_run: true
    branches:
    - ^main$
    - ^main-
    cluster: build11
    context: ci/prow/unit
    decorate: true
    labels:
      ci.openshift.io/generator: prowgen
      pj-rehearse.openshift.io/can-be-rehearsed: "true"
    name: pull-ci-openshift-aws-load-balancer-operator-main-unit
    rerun_command: /test unit
    spec:
      containers:
      - args:
        - --gcs-upload-secret=/secrets/gcs/service-account.json
        - --image-import-pull-secret=/etc/pull-secret/.dockerconfigjson
        - --report-credentials-file=/etc/report/credentials
        - --target=unit
        command:
        - ci-operator
        image: ci-operator:latest
        imagePullPolicy: Always
        name: ""
        resources:
          requests:
            cpu: 10m
        volumeMounts:
        - mountPath: /secrets/gcs
          name: gcs-credentials
          readOnly: true
        - mountPath: /secrets/manifest-tool
          name: manifest-tool-local-pusher
          readOnly: true
        - mountPath: /etc/pull-secret
          name: pull-secret
          readOnly: true
        - mountPath: /etc/report
          name: result-aggregator
          readOnly: true
      serviceAccountName: ci-operator
      volumes:
      - name: manifest-tool-local-pusher
        secret:
          secretName: manifest-tool-local-pusher
      - name: pull-secret
        secret:
          secretName: registry-pull-credentials
      - name: result-aggregator
        secret:
          secretName: result-aggregator
    trigger: (?m)^/test( | .* )unit,?($|\s.*)
  - agent: kubernetes
    always_run: true
    branches:
    - ^main$
    - ^main-
    cluster: build11
    context: ci/prow/verify
    decorate: true
    labels:
      ci.openshift.io/generator: prowgen
      pj-rehearse.openshift.io/can-be-rehearsed: "true"
    name: pull-ci-openshift-aws-load-balancer-operator-main-verify
    rerun_command: /test verify
    spec:
      containers:
      - args:
        - --gcs-upload-secret=/secrets/gcs/service-account.json
        - --image-import-pull-secret=/etc/pull-secret/.dockerconfigjson
        - --report-credentials-file=/etc/report/credentials
        - --target=verify
        command:
        - ci-operator
        image: ci-operator:latest
        imagePullPolicy: Always
        name: ""
        resources:
          requests:
            cpu: 10m
        volumeMounts:
        - mountPath: /secrets/gcs
          name: gcs-credentials
          readOnly: true
        - mountPath: /secrets/manifest-tool
          name: manifest-tool-local-pusher
          readOnly: true
        - mountPath: /etc/pull-secret
          name: pull-secret
          readOnly: true
        - mountPath: /etc/report
          name: result-aggregator
          readOnly: true
      serviceAccountName: ci-operator
      volumes:
      - name: manifest-tool-local-pusher
        secret:
          secretName: manifest-tool-local-pusher
      - name: pull-secret
        secret:
          secretName: registry-pull-credentials
      - name: result-aggregator
        secret:
          secretName: result-aggregator
    trigger: (?m)^/test( | .* )verify,?($|\s.*)<|MERGE_RESOLUTION|>--- conflicted
+++ resolved
@@ -111,11 +111,7 @@
     branches:
     - ^main$
     - ^main-
-<<<<<<< HEAD
-    cluster: build06
-=======
-    cluster: build11
->>>>>>> 635a2bef
+    cluster: build11
     context: ci/prow/e2e-aws-operator
     decorate: true
     labels:
@@ -187,11 +183,7 @@
     branches:
     - ^main$
     - ^main-
-<<<<<<< HEAD
-    cluster: build06
-=======
-    cluster: build11
->>>>>>> 635a2bef
+    cluster: build11
     context: ci/prow/e2e-aws-proxy-operator
     decorate: true
     labels:
@@ -263,11 +255,7 @@
     branches:
     - ^main$
     - ^main-
-<<<<<<< HEAD
-    cluster: build06
-=======
-    cluster: build11
->>>>>>> 635a2bef
+    cluster: build11
     context: ci/prow/e2e-aws-rosa-operator
     decorate: true
     decoration_config:
