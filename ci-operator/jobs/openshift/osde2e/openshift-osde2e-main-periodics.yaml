--- conflicted
+++ resolved
@@ -135,13 +135,8 @@
       secret:
         secretName: osde2e-credentials
 - agent: kubernetes
-<<<<<<< HEAD
-  cluster: build02
-  cron: 0 4 * * *
-=======
   cluster: build05
   cron: 0 */12 * * *
->>>>>>> 40d3658d
   decorate: true
   extra_refs:
   - base_ref: main
@@ -232,13 +227,8 @@
       secret:
         secretName: osde2e-rosa-stage
 - agent: kubernetes
-<<<<<<< HEAD
   cluster: build02
   cron: 0 3/15 * * *
-=======
-  cluster: build05
-  cron: 0 */12 * * *
->>>>>>> 40d3658d
   decorate: true
   extra_refs:
   - base_ref: main
@@ -296,13 +286,8 @@
       secret:
         secretName: osde2e-rosa-stage
 - agent: kubernetes
-<<<<<<< HEAD
   cluster: build02
   cron: 0 4/16 * * *
-=======
-  cluster: build05
-  cron: 0 4 * * *
->>>>>>> 40d3658d
   decorate: true
   extra_refs:
   - base_ref: main
