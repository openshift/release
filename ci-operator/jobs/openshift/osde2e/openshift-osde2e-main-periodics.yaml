periodics:
- agent: kubernetes
  cluster: build01
  cron: 0 */8 * * *
  decorate: true
  extra_refs:
  - base_ref: main
    org: openshift
    repo: osde2e
  labels:
    pj-rehearse.openshift.io/can-be-rehearsed: "false"
  name: osde2e-int-aws-e2e-next-y
  spec:
    containers:
    - args:
      - test
      - --secret-locations
      - $(SECRET_LOCATIONS)
      - --configs
      - $(CONFIGS)
      command:
      - /osde2e
      env:
      - name: CONFIGS
        value: aws,int,e2e-suite,latest-y-from-prod-default
      - name: SECRET_LOCATIONS
        value: /usr/local/osde2e-common,/usr/local/osde2e-credentials
      image: quay.io/app-sre/osde2e
      imagePullPolicy: Always
      name: ""
      resources:
        requests:
          cpu: 10m
      volumeMounts:
      - mountPath: /usr/local/osde2e-common
        name: osde2e-common
        readOnly: true
      - mountPath: /usr/local/osde2e-credentials
        name: osde2e-credentials
        readOnly: true
    serviceAccountName: ci-operator
    volumes:
    - name: osde2e-common
      secret:
        secretName: osde2e-common
    - name: osde2e-credentials
      secret:
        secretName: osde2e-credentials
- agent: kubernetes
  cluster: build01
  cron: 0 */8 * * *
  decorate: true
  extra_refs:
  - base_ref: main
    org: openshift
    repo: osde2e
  labels:
    pj-rehearse.openshift.io/can-be-rehearsed: "false"
  name: osde2e-int-aws-e2e-next-z
  spec:
    containers:
    - args:
      - test
      - --secret-locations
      - $(SECRET_LOCATIONS)
      - --configs
      - $(CONFIGS)
      command:
      - /osde2e
      env:
      - name: CONFIGS
        value: aws,int,e2e-suite,latest-z-from-prod-default
      - name: SECRET_LOCATIONS
        value: /usr/local/osde2e-common,/usr/local/osde2e-credentials
      image: quay.io/app-sre/osde2e
      imagePullPolicy: Always
      name: ""
      resources:
        requests:
          cpu: 10m
      volumeMounts:
      - mountPath: /usr/local/osde2e-common
        name: osde2e-common
        readOnly: true
      - mountPath: /usr/local/osde2e-credentials
        name: osde2e-credentials
        readOnly: true
    serviceAccountName: ci-operator
    volumes:
    - name: osde2e-common
      secret:
        secretName: osde2e-common
    - name: osde2e-credentials
      secret:
        secretName: osde2e-credentials
- agent: kubernetes
  cluster: build01
  cron: 0 */8 * * *
  decorate: true
  extra_refs:
  - base_ref: main
    org: openshift
    repo: osde2e
  labels:
    pj-rehearse.openshift.io/can-be-rehearsed: "false"
  name: osde2e-int-aws-e2e-upgrade-to-latest-y
  spec:
    containers:
    - args:
      - test
      - --secret-locations
      - $(SECRET_LOCATIONS)
      - --configs
      - $(CONFIGS)
      command:
      - /osde2e
      env:
      - name: CONFIGS
        value: aws,int,e2e-suite,upgrade-to-latest-y
      - name: SECRET_LOCATIONS
        value: /usr/local/osde2e-common,/usr/local/osde2e-credentials
      image: quay.io/app-sre/osde2e
      imagePullPolicy: Always
      name: ""
      resources:
        requests:
          cpu: 10m
      volumeMounts:
      - mountPath: /usr/local/osde2e-common
        name: osde2e-common
        readOnly: true
      - mountPath: /usr/local/osde2e-credentials
        name: osde2e-credentials
        readOnly: true
    serviceAccountName: ci-operator
    volumes:
    - name: osde2e-common
      secret:
        secretName: osde2e-common
    - name: osde2e-credentials
      secret:
        secretName: osde2e-credentials
- agent: kubernetes
  cluster: build01
  cron: 0 */8 * * *
  decorate: true
  extra_refs:
  - base_ref: main
    org: openshift
    repo: osde2e
  labels:
    pj-rehearse.openshift.io/can-be-rehearsed: "false"
  name: osde2e-int-aws-e2e-upgrade-to-latest-z
  spec:
    containers:
    - args:
      - test
      - --secret-locations
      - $(SECRET_LOCATIONS)
      - --configs
      - $(CONFIGS)
      command:
      - /osde2e
      env:
      - name: CONFIGS
        value: aws,int,e2e-suite,upgrade-to-latest-z
      - name: SECRET_LOCATIONS
        value: /usr/local/osde2e-common,/usr/local/osde2e-credentials
      image: quay.io/app-sre/osde2e
      imagePullPolicy: Always
      name: ""
      resources:
        requests:
          cpu: 10m
      volumeMounts:
      - mountPath: /usr/local/osde2e-common
        name: osde2e-common
        readOnly: true
      - mountPath: /usr/local/osde2e-credentials
        name: osde2e-credentials
        readOnly: true
    serviceAccountName: ci-operator
    volumes:
    - name: osde2e-common
      secret:
        secretName: osde2e-common
    - name: osde2e-credentials
      secret:
        secretName: osde2e-credentials
- agent: kubernetes
  cluster: build01
  cron: 0 */8 * * *
  decorate: true
  extra_refs:
  - base_ref: main
    org: openshift
    repo: osde2e
  labels:
    pj-rehearse.openshift.io/can-be-rehearsed: "false"
  name: osde2e-int-gcp-e2e-next-y
  spec:
    containers:
    - args:
      - test
      - --secret-locations
      - $(SECRET_LOCATIONS)
      - --configs
      - $(CONFIGS)
      command:
      - /osde2e
      env:
      - name: CONFIGS
        value: gcp,int,e2e-suite,latest-y-from-prod-default
      - name: SECRET_LOCATIONS
        value: /usr/local/osde2e-common,/usr/local/osde2e-credentials
      image: quay.io/app-sre/osde2e
      imagePullPolicy: Always
      name: ""
      resources:
        requests:
          cpu: 10m
      volumeMounts:
      - mountPath: /usr/local/osde2e-common
        name: osde2e-common
        readOnly: true
      - mountPath: /usr/local/osde2e-credentials
        name: osde2e-credentials
        readOnly: true
    serviceAccountName: ci-operator
    volumes:
    - name: osde2e-common
      secret:
        secretName: osde2e-common
    - name: osde2e-credentials
      secret:
        secretName: osde2e-credentials
- agent: kubernetes
  cluster: build01
  cron: 0 */8 * * *
  decorate: true
  extra_refs:
  - base_ref: main
    org: openshift
    repo: osde2e
  labels:
    pj-rehearse.openshift.io/can-be-rehearsed: "false"
  name: osde2e-int-gcp-e2e-next-z
  spec:
    containers:
    - args:
      - test
      - --secret-locations
      - $(SECRET_LOCATIONS)
      - --configs
      - $(CONFIGS)
      command:
      - /osde2e
      env:
      - name: CONFIGS
        value: gcp,int,e2e-suite,latest-z-from-prod-default
      - name: SECRET_LOCATIONS
        value: /usr/local/osde2e-common,/usr/local/osde2e-credentials
      image: quay.io/app-sre/osde2e
      imagePullPolicy: Always
      name: ""
      resources:
        requests:
          cpu: 10m
      volumeMounts:
      - mountPath: /usr/local/osde2e-common
        name: osde2e-common
        readOnly: true
      - mountPath: /usr/local/osde2e-credentials
        name: osde2e-credentials
        readOnly: true
    serviceAccountName: ci-operator
    volumes:
    - name: osde2e-common
      secret:
        secretName: osde2e-common
    - name: osde2e-credentials
      secret:
        secretName: osde2e-credentials
- agent: kubernetes
  cluster: build01
  cron: 0 */8 * * *
  decorate: true
  extra_refs:
  - base_ref: main
    org: openshift
    repo: osde2e
  labels:
    pj-rehearse.openshift.io/can-be-rehearsed: "false"
  name: osde2e-int-gcp-e2e-upgrade-to-latest-y
  spec:
    containers:
    - args:
      - test
      - --secret-locations
      - $(SECRET_LOCATIONS)
      - --configs
      - $(CONFIGS)
      command:
      - /osde2e
      env:
      - name: CONFIGS
        value: gcp,int,e2e-suite,upgrade-to-latest-y
      - name: SECRET_LOCATIONS
        value: /usr/local/osde2e-common,/usr/local/osde2e-credentials
      image: quay.io/app-sre/osde2e
      imagePullPolicy: Always
      name: ""
      resources:
        requests:
          cpu: 10m
      volumeMounts:
      - mountPath: /usr/local/osde2e-common
        name: osde2e-common
        readOnly: true
      - mountPath: /usr/local/osde2e-credentials
        name: osde2e-credentials
        readOnly: true
    serviceAccountName: ci-operator
    volumes:
    - name: osde2e-common
      secret:
        secretName: osde2e-common
    - name: osde2e-credentials
      secret:
        secretName: osde2e-credentials
- agent: kubernetes
  cluster: build01
  cron: 0 */8 * * *
  decorate: true
  extra_refs:
  - base_ref: main
    org: openshift
    repo: osde2e
  labels:
    pj-rehearse.openshift.io/can-be-rehearsed: "false"
  name: osde2e-int-gcp-e2e-upgrade-to-latest-z
  spec:
    containers:
    - args:
      - test
      - --secret-locations
      - $(SECRET_LOCATIONS)
      - --configs
      - $(CONFIGS)
      command:
      - /osde2e
      env:
      - name: CONFIGS
        value: gcp,int,e2e-suite,upgrade-to-latest-z
      - name: SECRET_LOCATIONS
        value: /usr/local/osde2e-common,/usr/local/osde2e-credentials
      image: quay.io/app-sre/osde2e
      imagePullPolicy: Always
      name: ""
      resources:
        requests:
          cpu: 10m
      volumeMounts:
      - mountPath: /usr/local/osde2e-common
        name: osde2e-common
        readOnly: true
      - mountPath: /usr/local/osde2e-credentials
        name: osde2e-credentials
        readOnly: true
    serviceAccountName: ci-operator
    volumes:
    - name: osde2e-common
      secret:
        secretName: osde2e-common
    - name: osde2e-credentials
      secret:
        secretName: osde2e-credentials
- agent: kubernetes
  cluster: build01
  cron: 20 0,9,17 * * *
  decorate: true
  extra_refs:
  - base_ref: main
    org: openshift
    repo: osde2e
  labels:
    pj-rehearse.openshift.io/can-be-rehearsed: "false"
  name: osde2e-int-rosa-e2e-next-y
  spec:
    containers:
    - args:
      - test
      - --secret-locations
      - $(SECRET_LOCATIONS)
      - --configs
      - $(CONFIGS)
      command:
      - /osde2e
      env:
      - name: CONFIGS
        value: rosa,e2e-suite,latest-y-from-prod-default,region-random
      - name: ROSA_ENV
        value: int
      - name: SECRET_LOCATIONS
        value: /usr/local/osde2e-common,/usr/local/osde2e-credentials,/usr/local/osde2e-rosa-integration
      image: quay.io/app-sre/osde2e
      imagePullPolicy: Always
      name: ""
      resources:
        requests:
          cpu: 10m
      volumeMounts:
      - mountPath: /usr/local/osde2e-common
        name: osde2e-common
        readOnly: true
      - mountPath: /usr/local/osde2e-credentials
        name: osde2e-credentials
        readOnly: true
      - mountPath: /usr/local/osde2e-rosa-integration
        name: osde2e-rosa-integration
        readOnly: true
    serviceAccountName: ci-operator
    volumes:
    - name: osde2e-common
      secret:
        secretName: osde2e-common
    - name: osde2e-credentials
      secret:
        secretName: osde2e-credentials
    - name: osde2e-rosa-integration
      secret:
        secretName: osde2e-rosa-integration
- agent: kubernetes
  cluster: build01
  cron: 0 1,10,18 * * *
  decorate: true
  extra_refs:
  - base_ref: main
    org: openshift
    repo: osde2e
  labels:
    pj-rehearse.openshift.io/can-be-rehearsed: "false"
  name: osde2e-int-rosa-e2e-next-z
  spec:
    containers:
    - args:
      - test
      - --secret-locations
      - $(SECRET_LOCATIONS)
      - --configs
      - $(CONFIGS)
      command:
      - /osde2e
      env:
      - name: CONFIGS
        value: rosa,e2e-suite,latest-z-from-prod-default,region-random
      - name: ROSA_ENV
        value: int
      - name: SECRET_LOCATIONS
        value: /usr/local/osde2e-common,/usr/local/osde2e-credentials,/usr/local/osde2e-rosa-integration
      image: quay.io/app-sre/osde2e
      imagePullPolicy: Always
      name: ""
      resources:
        requests:
          cpu: 10m
      volumeMounts:
      - mountPath: /usr/local/osde2e-common
        name: osde2e-common
        readOnly: true
      - mountPath: /usr/local/osde2e-credentials
        name: osde2e-credentials
        readOnly: true
      - mountPath: /usr/local/osde2e-rosa-integration
        name: osde2e-rosa-integration
        readOnly: true
    serviceAccountName: ci-operator
    volumes:
    - name: osde2e-common
      secret:
        secretName: osde2e-common
    - name: osde2e-credentials
      secret:
        secretName: osde2e-credentials
    - name: osde2e-rosa-integration
      secret:
        secretName: osde2e-rosa-integration
- agent: kubernetes
  cluster: build01
  cron: 0 */12 * * *
  decorate: true
  extra_refs:
  - base_ref: main
    org: openshift
    repo: osde2e
  labels:
    pj-rehearse.openshift.io/can-be-rehearsed: "false"
  name: osde2e-prod-aws-addon-clo
  reporter_config:
    slack:
      channel: '#announce-logging'
      job_states_to_report:
      - failure
      report_template: Job {{.Spec.Job}} failed.
  spec:
    containers:
    - args:
      - test
      - --secret-locations
      - $(SECRET_LOCATIONS)
      - --configs
      - $(CONFIGS)
      command:
      - /osde2e
      env:
      - name: ADDON_IDS
        value: cluster-logging-operator
      - name: ADDON_TEST_HARNESSES
        value: quay.io/ikarpukhin/clo-addon-test:v4.6
      - name: CHANNEL
        value: stable
      - name: CONFIGS
        value: aws,prod,addon-suite
      - name: OCM_CCS
        value: "true"
      - name: OSD_ENV
        value: prod
      - name: SECRET_LOCATIONS
        value: /usr/local/osde2e-common,/usr/local/osde2e-credentials,/usr/local/cluster-logging-operator-credentials
      image: quay.io/app-sre/osde2e
      imagePullPolicy: Always
      name: ""
      resources:
        requests:
          cpu: 10m
      volumeMounts:
      - mountPath: /usr/local/cluster-logging-operator-credentials
        name: cluster-logging-operator-credentials
        readOnly: true
      - mountPath: /usr/local/osde2e-common
        name: osde2e-common
        readOnly: true
      - mountPath: /usr/local/osde2e-credentials
        name: osde2e-credentials
        readOnly: true
    serviceAccountName: ci-operator
    volumes:
    - name: cluster-logging-operator-credentials
      secret:
        secretName: osde2e-cluster-logging-operator-credentials
    - name: osde2e-common
      secret:
        secretName: osde2e-common
    - name: osde2e-credentials
      secret:
        secretName: osde2e-credentials
- agent: kubernetes
  cluster: build01
  cron: 0 */4 * * *
  decorate: true
  extra_refs:
  - base_ref: main
    org: openshift
    repo: osde2e
  labels:
    pj-rehearse.openshift.io/can-be-rehearsed: "false"
  name: osde2e-prod-aws-e2e-default
  spec:
    containers:
    - args:
      - test
      - --secret-locations
      - $(SECRET_LOCATIONS)
      - --configs
      - $(CONFIGS)
      command:
      - /osde2e
      env:
      - name: CONFIGS
        value: aws,prod,region-random,e2e-suite
      - name: PROVISION_SHARD_ID
        value: e78ec522-04c3-11ec-b4f0-8c1645a911be
      - name: SECRET_LOCATIONS
        value: /usr/local/osde2e-common,/usr/local/osde2e-credentials
      image: quay.io/app-sre/osde2e
      imagePullPolicy: Always
      name: ""
      resources:
        requests:
          cpu: 10m
      volumeMounts:
      - mountPath: /usr/local/osde2e-common
        name: osde2e-common
        readOnly: true
      - mountPath: /usr/local/osde2e-credentials
        name: osde2e-credentials
        readOnly: true
    serviceAccountName: ci-operator
    volumes:
    - name: osde2e-common
      secret:
        secretName: osde2e-common
    - name: osde2e-credentials
      secret:
        secretName: osde2e-credentials
- agent: kubernetes
  cluster: build01
  cron: 0 12 * * *
  decorate: true
  extra_refs:
  - base_ref: main
    org: openshift
    repo: osde2e
  labels:
    pj-rehearse.openshift.io/can-be-rehearsed: "false"
  name: osde2e-prod-aws-e2e-middle-imageset
  spec:
    containers:
    - args:
      - test
      - --secret-locations
      - $(SECRET_LOCATIONS)
      - --configs
      - $(CONFIGS)
      command:
      - /osde2e
      env:
      - name: CONFIGS
        value: aws,prod,e2e-suite,use-middle-version
      - name: SECRET_LOCATIONS
        value: /usr/local/osde2e-common,/usr/local/osde2e-credentials
      image: quay.io/app-sre/osde2e
      imagePullPolicy: Always
      name: ""
      resources:
        requests:
          cpu: 10m
      volumeMounts:
      - mountPath: /usr/local/osde2e-common
        name: osde2e-common
        readOnly: true
      - mountPath: /usr/local/osde2e-credentials
        name: osde2e-credentials
        readOnly: true
    serviceAccountName: ci-operator
    volumes:
    - name: osde2e-common
      secret:
        secretName: osde2e-common
    - name: osde2e-credentials
      secret:
        secretName: osde2e-credentials
- agent: kubernetes
  cluster: build01
  cron: 0 */4 * * *
  decorate: true
  extra_refs:
  - base_ref: main
    org: openshift
    repo: osde2e
  labels:
    pj-rehearse.openshift.io/can-be-rehearsed: "false"
  name: osde2e-prod-aws-e2e-next
  spec:
    containers:
    - args:
      - test
      - --secret-locations
      - $(SECRET_LOCATIONS)
      - --configs
      - $(CONFIGS)
      command:
      - /osde2e
      env:
      - name: CONFIGS
        value: aws,prod,e2e-suite
      - name: SECRET_LOCATIONS
        value: /usr/local/osde2e-common,/usr/local/osde2e-credentials
      - name: USE_LATEST_VERSION_FOR_INSTALL
        value: "true"
      image: quay.io/app-sre/osde2e
      imagePullPolicy: Always
      name: ""
      resources:
        requests:
          cpu: 10m
      volumeMounts:
      - mountPath: /usr/local/osde2e-common
        name: osde2e-common
        readOnly: true
      - mountPath: /usr/local/osde2e-credentials
        name: osde2e-credentials
        readOnly: true
    serviceAccountName: ci-operator
    volumes:
    - name: osde2e-common
      secret:
        secretName: osde2e-common
    - name: osde2e-credentials
      secret:
        secretName: osde2e-credentials
- agent: kubernetes
  cluster: build01
  cron: 0 12 * * *
  decorate: true
  extra_refs:
  - base_ref: main
    org: openshift
    repo: osde2e
  labels:
    pj-rehearse.openshift.io/can-be-rehearsed: "false"
  name: osde2e-prod-aws-e2e-oldest-imageset
  spec:
    containers:
    - args:
      - test
      - --secret-locations
      - $(SECRET_LOCATIONS)
      - --configs
      - $(CONFIGS)
      command:
      - /osde2e
      env:
      - name: CONFIGS
        value: aws,prod,e2e-suite,use-oldest-version
      - name: SECRET_LOCATIONS
        value: /usr/local/osde2e-common,/usr/local/osde2e-credentials
      image: quay.io/app-sre/osde2e
      imagePullPolicy: Always
      name: ""
      resources:
        requests:
          cpu: 10m
      volumeMounts:
      - mountPath: /usr/local/osde2e-common
        name: osde2e-common
        readOnly: true
      - mountPath: /usr/local/osde2e-credentials
        name: osde2e-credentials
        readOnly: true
    serviceAccountName: ci-operator
    volumes:
    - name: osde2e-common
      secret:
        secretName: osde2e-common
    - name: osde2e-credentials
      secret:
        secretName: osde2e-credentials
- agent: kubernetes
  cluster: build01
  cron: 0 14 * * *
  decorate: true
  extra_refs:
  - base_ref: main
    org: openshift
    repo: osde2e
  labels:
    pj-rehearse.openshift.io/can-be-rehearsed: "false"
  name: osde2e-prod-aws-e2e-upgrade-prod-minus-four-to-next
  spec:
    containers:
    - args:
      - test
      - --secret-locations
      - $(SECRET_LOCATIONS)
      - --configs
      - $(CONFIGS)
      command:
      - /osde2e
      env:
      - name: CONFIGS
        value: aws,prod,e2e-suite,upgrade-to-latest
      - name: DELTA_RELEASE_FROM_DEFAULT
        value: "-4"
      - name: SECRET_LOCATIONS
        value: /usr/local/osde2e-common,/usr/local/osde2e-credentials
      image: quay.io/app-sre/osde2e
      imagePullPolicy: Always
      name: ""
      resources:
        requests:
          cpu: 10m
      volumeMounts:
      - mountPath: /usr/local/osde2e-common
        name: osde2e-common
        readOnly: true
      - mountPath: /usr/local/osde2e-credentials
        name: osde2e-credentials
        readOnly: true
    serviceAccountName: ci-operator
    volumes:
    - name: osde2e-common
      secret:
        secretName: osde2e-common
    - name: osde2e-credentials
      secret:
        secretName: osde2e-credentials
- agent: kubernetes
  cluster: build01
  cron: 0 2 * * *
  decorate: true
  extra_refs:
  - base_ref: main
    org: openshift
    repo: osde2e
  labels:
    pj-rehearse.openshift.io/can-be-rehearsed: "false"
  name: osde2e-prod-aws-e2e-upgrade-prod-minus-one-to-next
  spec:
    containers:
    - args:
      - test
      - --secret-locations
      - $(SECRET_LOCATIONS)
      - --configs
      - $(CONFIGS)
      command:
      - /osde2e
      env:
      - name: CONFIGS
        value: aws,prod,e2e-suite,upgrade-to-latest
      - name: DELTA_RELEASE_FROM_DEFAULT
        value: "-1"
      - name: SECRET_LOCATIONS
        value: /usr/local/osde2e-common,/usr/local/osde2e-credentials
      image: quay.io/app-sre/osde2e
      imagePullPolicy: Always
      name: ""
      resources:
        requests:
          cpu: 10m
      volumeMounts:
      - mountPath: /usr/local/osde2e-common
        name: osde2e-common
        readOnly: true
      - mountPath: /usr/local/osde2e-credentials
        name: osde2e-credentials
        readOnly: true
    serviceAccountName: ci-operator
    volumes:
    - name: osde2e-common
      secret:
        secretName: osde2e-common
    - name: osde2e-credentials
      secret:
        secretName: osde2e-credentials
- agent: kubernetes
  cluster: build01
  cron: 0 10 * * *
  decorate: true
  extra_refs:
  - base_ref: main
    org: openshift
    repo: osde2e
  labels:
    pj-rehearse.openshift.io/can-be-rehearsed: "false"
  name: osde2e-prod-aws-e2e-upgrade-prod-minus-three-to-next
  spec:
    containers:
    - args:
      - test
      - --secret-locations
      - $(SECRET_LOCATIONS)
      - --configs
      - $(CONFIGS)
      command:
      - /osde2e
      env:
      - name: CONFIGS
        value: aws,prod,e2e-suite,upgrade-to-latest
      - name: DELTA_RELEASE_FROM_DEFAULT
        value: "-3"
      - name: SECRET_LOCATIONS
        value: /usr/local/osde2e-common,/usr/local/osde2e-credentials
      image: quay.io/app-sre/osde2e
      imagePullPolicy: Always
      name: ""
      resources:
        requests:
          cpu: 10m
      volumeMounts:
      - mountPath: /usr/local/osde2e-common
        name: osde2e-common
        readOnly: true
      - mountPath: /usr/local/osde2e-credentials
        name: osde2e-credentials
        readOnly: true
    serviceAccountName: ci-operator
    volumes:
    - name: osde2e-common
      secret:
        secretName: osde2e-common
    - name: osde2e-credentials
      secret:
        secretName: osde2e-credentials
- agent: kubernetes
  cluster: build01
  cron: 0 6 * * *
  decorate: true
  extra_refs:
  - base_ref: main
    org: openshift
    repo: osde2e
  labels:
    pj-rehearse.openshift.io/can-be-rehearsed: "false"
  name: osde2e-prod-aws-e2e-upgrade-prod-minus-two-to-next
  spec:
    containers:
    - args:
      - test
      - --secret-locations
      - $(SECRET_LOCATIONS)
      - --configs
      - $(CONFIGS)
      command:
      - /osde2e
      env:
      - name: CONFIGS
        value: aws,prod,e2e-suite,upgrade-to-latest
      - name: DELTA_RELEASE_FROM_DEFAULT
        value: "-2"
      - name: SECRET_LOCATIONS
        value: /usr/local/osde2e-common,/usr/local/osde2e-credentials
      image: quay.io/app-sre/osde2e
      imagePullPolicy: Always
      name: ""
      resources:
        requests:
          cpu: 10m
      volumeMounts:
      - mountPath: /usr/local/osde2e-common
        name: osde2e-common
        readOnly: true
      - mountPath: /usr/local/osde2e-credentials
        name: osde2e-credentials
        readOnly: true
    serviceAccountName: ci-operator
    volumes:
    - name: osde2e-common
      secret:
        secretName: osde2e-common
    - name: osde2e-credentials
      secret:
        secretName: osde2e-credentials
- agent: kubernetes
  cluster: build01
  cron: 0 20 * * *
  decorate: true
  extra_refs:
  - base_ref: main
    org: openshift
    repo: osde2e
  labels:
    pj-rehearse.openshift.io/can-be-rehearsed: "false"
  name: osde2e-prod-aws-e2e-upgrade-prod-plus-one-to-latest
  spec:
    containers:
    - args:
      - test
      - --secret-locations
      - $(SECRET_LOCATIONS)
      - --configs
      - $(CONFIGS)
      command:
      - /osde2e
      env:
      - name: CONFIGS
        value: aws,prod,e2e-suite,upgrade-to-latest
      - name: DELTA_RELEASE_FROM_DEFAULT
        value: "1"
      - name: SECRET_LOCATIONS
        value: /usr/local/osde2e-common,/usr/local/osde2e-credentials
      image: quay.io/app-sre/osde2e
      imagePullPolicy: Always
      name: ""
      resources:
        requests:
          cpu: 10m
      volumeMounts:
      - mountPath: /usr/local/osde2e-common
        name: osde2e-common
        readOnly: true
      - mountPath: /usr/local/osde2e-credentials
        name: osde2e-credentials
        readOnly: true
    serviceAccountName: ci-operator
    volumes:
    - name: osde2e-common
      secret:
        secretName: osde2e-common
    - name: osde2e-credentials
      secret:
        secretName: osde2e-credentials
- agent: kubernetes
  cluster: build01
  cron: 0 2 * * *
  decorate: true
  extra_refs:
  - base_ref: main
    org: openshift
    repo: osde2e
  labels:
    pj-rehearse.openshift.io/can-be-rehearsed: "false"
  name: osde2e-prod-aws-e2e-upgrade-rescheduled
  spec:
    containers:
    - args:
      - test
      - --secret-locations
      - $(SECRET_LOCATIONS)
      - --configs
      - $(CONFIGS)
      command:
      - /osde2e
      env:
      - name: CONFIGS
        value: aws,prod,e2e-suite,upgrade-to-latest-z,upgrade-rescheduled
      - name: SECRET_LOCATIONS
        value: /usr/local/osde2e-common,/usr/local/osde2e-credentials
      image: quay.io/app-sre/osde2e
      imagePullPolicy: Always
      name: ""
      resources:
        requests:
          cpu: 10m
      volumeMounts:
      - mountPath: /usr/local/osde2e-common
        name: osde2e-common
        readOnly: true
      - mountPath: /usr/local/osde2e-credentials
        name: osde2e-credentials
        readOnly: true
    serviceAccountName: ci-operator
    volumes:
    - name: osde2e-common
      secret:
        secretName: osde2e-common
    - name: osde2e-credentials
      secret:
        secretName: osde2e-credentials
- agent: kubernetes
  cluster: build01
  cron: 0 */4 * * *
  decorate: true
  extra_refs:
  - base_ref: main
    org: openshift
    repo: osde2e
  labels:
    pj-rehearse.openshift.io/can-be-rehearsed: "false"
  name: osde2e-prod-aws-e2e-upgrade-to-latest
  spec:
    containers:
    - args:
      - test
      - --secret-locations
      - $(SECRET_LOCATIONS)
      - --configs
      - $(CONFIGS)
      command:
      - /osde2e
      env:
      - name: CONFIGS
        value: aws,prod,e2e-suite,upgrade-to-latest
      - name: SECRET_LOCATIONS
        value: /usr/local/osde2e-common,/usr/local/osde2e-credentials
      image: quay.io/app-sre/osde2e
      imagePullPolicy: Always
      name: ""
      resources:
        requests:
          cpu: 10m
      volumeMounts:
      - mountPath: /usr/local/osde2e-common
        name: osde2e-common
        readOnly: true
      - mountPath: /usr/local/osde2e-credentials
        name: osde2e-credentials
        readOnly: true
    serviceAccountName: ci-operator
    volumes:
    - name: osde2e-common
      secret:
        secretName: osde2e-common
    - name: osde2e-credentials
      secret:
        secretName: osde2e-credentials
- agent: kubernetes
  cluster: build01
  cron: 0 6,14 * * *
  decorate: true
  extra_refs:
  - base_ref: main
    org: openshift
    repo: osde2e
  labels:
    pj-rehearse.openshift.io/can-be-rehearsed: "false"
  name: osde2e-prod-aws-informing-default
  spec:
    containers:
    - args:
      - test
      - --secret-locations
      - $(SECRET_LOCATIONS)
      - --configs
      - $(CONFIGS)
      command:
      - /osde2e
      env:
      - name: CONFIGS
        value: aws,prod,informing-suite
      - name: SECRET_LOCATIONS
        value: /usr/local/osde2e-common,/usr/local/osde2e-credentials
      image: quay.io/app-sre/osde2e
      imagePullPolicy: Always
      name: ""
      resources:
        requests:
          cpu: 10m
      volumeMounts:
      - mountPath: /usr/local/osde2e-common
        name: osde2e-common
        readOnly: true
      - mountPath: /usr/local/osde2e-credentials
        name: osde2e-credentials
        readOnly: true
    serviceAccountName: ci-operator
    volumes:
    - name: osde2e-common
      secret:
        secretName: osde2e-common
    - name: osde2e-credentials
      secret:
        secretName: osde2e-credentials
- agent: kubernetes
  cluster: build01
  cron: 0 10,18 * * *
  decorate: true
  extra_refs:
  - base_ref: main
    org: openshift
    repo: osde2e
  labels:
    pj-rehearse.openshift.io/can-be-rehearsed: "false"
  name: osde2e-prod-aws-informing-next
  spec:
    containers:
    - args:
      - test
      - --secret-locations
      - $(SECRET_LOCATIONS)
      - --configs
      - $(CONFIGS)
      command:
      - /osde2e
      env:
      - name: CONFIGS
        value: aws,prod,informing-suite
      - name: SECRET_LOCATIONS
        value: /usr/local/osde2e-common,/usr/local/osde2e-credentials
      - name: USE_LATEST_VERSION_FOR_INSTALL
        value: "true"
      image: quay.io/app-sre/osde2e
      imagePullPolicy: Always
      name: ""
      resources:
        requests:
          cpu: 10m
      volumeMounts:
      - mountPath: /usr/local/osde2e-common
        name: osde2e-common
        readOnly: true
      - mountPath: /usr/local/osde2e-credentials
        name: osde2e-credentials
        readOnly: true
    serviceAccountName: ci-operator
    volumes:
    - name: osde2e-common
      secret:
        secretName: osde2e-common
    - name: osde2e-credentials
      secret:
        secretName: osde2e-credentials
- agent: kubernetes
  cluster: build01
  cron: 0 */8 * * *
  decorate: true
  extra_refs:
  - base_ref: main
    org: openshift
    repo: osde2e
  labels:
    pj-rehearse.openshift.io/can-be-rehearsed: "false"
  name: osde2e-prod-canary
  spec:
    containers:
    - args:
      - test
      - --secret-locations
      - $(SECRET_LOCATIONS)
      - --configs
      - $(CONFIGS)
      command:
      - /osde2e
      env:
      - name: CANARY_CHANCE
        value: "3"
      - name: CHANNEL
        value: stable
      - name: CLUSTER_NAME
        value: random
      - name: CONFIGS
        value: aws,prod,region-random,e2e-suite
      - name: SECRET_LOCATIONS
        value: /usr/local/osde2e-common,/usr/local/osde2e-credentials
      image: quay.io/app-sre/osde2e
      imagePullPolicy: Always
      name: ""
      resources:
        requests:
          cpu: 10m
      volumeMounts:
      - mountPath: /usr/local/osde2e-common
        name: osde2e-common
        readOnly: true
      - mountPath: /usr/local/osde2e-credentials
        name: osde2e-scale-credentials
        readOnly: true
    serviceAccountName: ci-operator
    volumes:
    - name: osde2e-common
      secret:
        secretName: osde2e-common
    - name: osde2e-scale-credentials
      secret:
        secretName: osde2e-scale-credentials
- agent: kubernetes
  cluster: build01
  cron: 0 2 * * *
  decorate: true
  extra_refs:
  - base_ref: main
    org: openshift
    repo: osde2e
  labels:
    pj-rehearse.openshift.io/can-be-rehearsed: "false"
  name: osde2e-prod-canary-cleanup
  spec:
    containers:
    - args:
      - cleanup
      - --secret-locations
      - $(SECRET_LOCATIONS)
      - --configs
      - $(CONFIGS)
      command:
      - /osde2e
      env:
      - name: CONFIGS
        value: prod
      - name: SECRET_LOCATIONS
        value: /usr/local/osde2e-common,/usr/local/osde2e-credentials
      image: quay.io/app-sre/osde2e
      imagePullPolicy: Always
      name: ""
      resources:
        requests:
          cpu: 10m
      volumeMounts:
      - mountPath: /usr/local/osde2e-common
        name: osde2e-common
        readOnly: true
      - mountPath: /usr/local/osde2e-credentials
        name: osde2e-scale-credentials
        readOnly: true
    serviceAccountName: ci-operator
    volumes:
    - name: osde2e-common
      secret:
        secretName: osde2e-common
    - name: osde2e-scale-credentials
      secret:
        secretName: osde2e-scale-credentials
- agent: kubernetes
  cluster: build01
  cron: 45 * * * *
  decorate: true
  extra_refs:
  - base_ref: main
    org: openshift
    repo: osde2e
  labels:
    pj-rehearse.openshift.io/can-be-rehearsed: "false"
  name: osde2e-prod-cleanup
  spec:
    containers:
    - args:
      - cleanup
      - --secret-locations
      - $(SECRET_LOCATIONS)
      - --configs
      - $(CONFIGS)
      command:
      - /osde2e
      env:
      - name: CONFIGS
        value: prod
      - name: SECRET_LOCATIONS
        value: /usr/local/osde2e-common,/usr/local/osde2e-credentials
      image: quay.io/app-sre/osde2e
      imagePullPolicy: Always
      name: ""
      resources:
        requests:
          cpu: 10m
      volumeMounts:
      - mountPath: /usr/local/osde2e-common
        name: osde2e-common
        readOnly: true
      - mountPath: /usr/local/osde2e-credentials
        name: osde2e-credentials
        readOnly: true
    serviceAccountName: ci-operator
    volumes:
    - name: osde2e-common
      secret:
        secretName: osde2e-common
    - name: osde2e-credentials
      secret:
        secretName: osde2e-credentials
- agent: kubernetes
  cluster: build01
  cron: 0 */8 * * *
  decorate: true
  extra_refs:
  - base_ref: main
    org: openshift
    repo: osde2e
  labels:
    pj-rehearse.openshift.io/can-be-rehearsed: "false"
  name: osde2e-prod-gcp-e2e-default
  spec:
    containers:
    - args:
      - test
      - --secret-locations
      - $(SECRET_LOCATIONS)
      - --configs
      - $(CONFIGS)
      command:
      - /osde2e
      env:
      - name: CONFIGS
        value: gcp,prod,region-random,e2e-suite
      - name: SECRET_LOCATIONS
        value: /usr/local/osde2e-common,/usr/local/osde2e-credentials
      image: quay.io/app-sre/osde2e
      imagePullPolicy: Always
      name: ""
      resources:
        requests:
          cpu: 10m
      volumeMounts:
      - mountPath: /usr/local/osde2e-common
        name: osde2e-common
        readOnly: true
      - mountPath: /usr/local/osde2e-credentials
        name: osde2e-credentials
        readOnly: true
    serviceAccountName: ci-operator
    volumes:
    - name: osde2e-common
      secret:
        secretName: osde2e-common
    - name: osde2e-credentials
      secret:
        secretName: osde2e-credentials
- agent: kubernetes
  cluster: build01
  cron: 0 */8 * * *
  decorate: true
  extra_refs:
  - base_ref: main
    org: openshift
    repo: osde2e
  labels:
    pj-rehearse.openshift.io/can-be-rehearsed: "false"
  name: osde2e-prod-gcp-e2e-next
  spec:
    containers:
    - args:
      - test
      - --secret-locations
      - $(SECRET_LOCATIONS)
      - --configs
      - $(CONFIGS)
      command:
      - /osde2e
      env:
      - name: CONFIGS
        value: gcp,prod,e2e-suite
      - name: SECRET_LOCATIONS
        value: /usr/local/osde2e-common,/usr/local/osde2e-credentials
      - name: USE_LATEST_VERSION_FOR_INSTALL
        value: "true"
      image: quay.io/app-sre/osde2e
      imagePullPolicy: Always
      name: ""
      resources:
        requests:
          cpu: 10m
      volumeMounts:
      - mountPath: /usr/local/osde2e-common
        name: osde2e-common
        readOnly: true
      - mountPath: /usr/local/osde2e-credentials
        name: osde2e-credentials
        readOnly: true
    serviceAccountName: ci-operator
    volumes:
    - name: osde2e-common
      secret:
        secretName: osde2e-common
    - name: osde2e-credentials
      secret:
        secretName: osde2e-credentials
- agent: kubernetes
  cluster: build01
  cron: 0 */8 * * *
  decorate: true
  extra_refs:
  - base_ref: main
    org: openshift
    repo: osde2e
  labels:
    pj-rehearse.openshift.io/can-be-rehearsed: "false"
  name: osde2e-prod-gcp-e2e-upgrade-to-latest-z
  spec:
    containers:
    - args:
      - test
      - --secret-locations
      - $(SECRET_LOCATIONS)
      - --configs
      - $(CONFIGS)
      command:
      - /osde2e
      env:
      - name: CONFIGS
        value: gcp,prod,e2e-suite,upgrade-to-latest-z
      - name: SECRET_LOCATIONS
        value: /usr/local/osde2e-common,/usr/local/osde2e-credentials
      image: quay.io/app-sre/osde2e
      imagePullPolicy: Always
      name: ""
      resources:
        requests:
          cpu: 10m
      volumeMounts:
      - mountPath: /usr/local/osde2e-common
        name: osde2e-common
        readOnly: true
      - mountPath: /usr/local/osde2e-credentials
        name: osde2e-credentials
        readOnly: true
    serviceAccountName: ci-operator
    volumes:
    - name: osde2e-common
      secret:
        secretName: osde2e-common
    - name: osde2e-credentials
      secret:
        secretName: osde2e-credentials
- agent: kubernetes
  cluster: build01
  cron: 0 */8 * * *
  decorate: true
  extra_refs:
  - base_ref: main
    org: openshift
    repo: osde2e
  labels:
    pj-rehearse.openshift.io/can-be-rehearsed: "false"
  name: osde2e-prod-gcp-e2e-upgrade-to-next-y
  spec:
    containers:
    - args:
      - test
      - --secret-locations
      - $(SECRET_LOCATIONS)
      - --configs
      - $(CONFIGS)
      command:
      - /osde2e
      env:
      - name: CONFIGS
        value: gcp,prod,e2e-suite,upgrade-to-latest-y
      - name: SECRET_LOCATIONS
        value: /usr/local/osde2e-common,/usr/local/osde2e-credentials
      image: quay.io/app-sre/osde2e
      imagePullPolicy: Always
      name: ""
      resources:
        requests:
          cpu: 10m
      volumeMounts:
      - mountPath: /usr/local/osde2e-common
        name: osde2e-common
        readOnly: true
      - mountPath: /usr/local/osde2e-credentials
        name: osde2e-credentials
        readOnly: true
    serviceAccountName: ci-operator
    volumes:
    - name: osde2e-common
      secret:
        secretName: osde2e-common
    - name: osde2e-credentials
      secret:
        secretName: osde2e-credentials
- agent: kubernetes
  cluster: build01
  cron: 0 0,9,17 * * *
  decorate: true
  extra_refs:
  - base_ref: main
    org: openshift
    repo: osde2e
  labels:
    pj-rehearse.openshift.io/can-be-rehearsed: "false"
  name: osde2e-prod-rosa-e2e-default
  spec:
    containers:
    - args:
      - test
      - --secret-locations
      - $(SECRET_LOCATIONS)
      - --configs
      - $(CONFIGS)
      command:
      - /osde2e
      env:
      - name: CONFIGS
        value: rosa,e2e-suite,region-random
      - name: ROSA_ENV
        value: prod
      - name: SECRET_LOCATIONS
        value: /usr/local/osde2e-common,/usr/local/osde2e-credentials,/usr/local/osde2e-rosa-production
      image: quay.io/app-sre/osde2e
      imagePullPolicy: Always
      name: ""
      resources:
        requests:
          cpu: 10m
      volumeMounts:
      - mountPath: /usr/local/osde2e-common
        name: osde2e-common
        readOnly: true
      - mountPath: /usr/local/osde2e-credentials
        name: osde2e-credentials
        readOnly: true
      - mountPath: /usr/local/osde2e-rosa-production
        name: osde2e-rosa-production
        readOnly: true
    serviceAccountName: ci-operator
    volumes:
    - name: osde2e-common
      secret:
        secretName: osde2e-common
    - name: osde2e-credentials
      secret:
        secretName: osde2e-credentials
    - name: osde2e-rosa-production
      secret:
        secretName: osde2e-rosa-production
- agent: kubernetes
  cluster: build01
  cron: 0 1,10,18 * * *
  decorate: true
  extra_refs:
  - base_ref: main
    org: openshift
    repo: osde2e
  labels:
    pj-rehearse.openshift.io/can-be-rehearsed: "false"
  name: osde2e-prod-rosa-e2e-next
  spec:
    containers:
    - args:
      - test
      - --secret-locations
      - $(SECRET_LOCATIONS)
      - --configs
      - $(CONFIGS)
      command:
      - /osde2e
      env:
      - name: CONFIGS
        value: rosa,e2e-suite,region-random
      - name: ROSA_ENV
        value: prod
      - name: SECRET_LOCATIONS
        value: /usr/local/osde2e-common,/usr/local/osde2e-credentials,/usr/local/osde2e-rosa-production
      - name: USE_LATEST_VERSION_FOR_INSTALL
        value: "true"
      image: quay.io/app-sre/osde2e
      imagePullPolicy: Always
      name: ""
      resources:
        requests:
          cpu: 10m
      volumeMounts:
      - mountPath: /usr/local/osde2e-common
        name: osde2e-common
        readOnly: true
      - mountPath: /usr/local/osde2e-credentials
        name: osde2e-credentials
        readOnly: true
      - mountPath: /usr/local/osde2e-rosa-production
        name: osde2e-rosa-production
        readOnly: true
    serviceAccountName: ci-operator
    volumes:
    - name: osde2e-common
      secret:
        secretName: osde2e-common
    - name: osde2e-credentials
      secret:
        secretName: osde2e-credentials
    - name: osde2e-rosa-production
      secret:
        secretName: osde2e-rosa-production
- agent: kubernetes
  cluster: build01
  cron: 0 4 * * *
  decorate: true
  extra_refs:
  - base_ref: main
    org: openshift
    repo: osde2e
  labels:
    pj-rehearse.openshift.io/can-be-rehearsed: "false"
  name: osde2e-rosa-int-cleanup
  spec:
    containers:
    - args:
      - set -o pipefail; ./scripts/clean-up-rosa.sh /usr/local/osde2e-rosa-integration
      command:
      - /bin/bash
      - -c
      image: amazon/aws-cli
      imagePullPolicy: Always
      name: ""
      resources:
        requests:
          cpu: 10m
      volumeMounts:
      - mountPath: /usr/local/osde2e-rosa-integration
        name: osde2e-rosa-integration
        readOnly: true
    serviceAccountName: ci-operator
    volumes:
    - name: osde2e-rosa-integration
      secret:
        secretName: osde2e-rosa-integration
- agent: kubernetes
  cluster: build01
  cron: 0 4 * * *
  decorate: true
  extra_refs:
  - base_ref: main
    org: openshift
    repo: osde2e
  labels:
    pj-rehearse.openshift.io/can-be-rehearsed: "false"
  name: osde2e-rosa-prod-cleanup
  spec:
    containers:
    - args:
      - set -o pipefail; ./scripts/clean-up-rosa.sh /usr/local/osde2e-rosa-production
      command:
      - /bin/bash
      - -c
      image: amazon/aws-cli
      imagePullPolicy: Always
      name: ""
      resources:
        requests:
          cpu: 10m
      volumeMounts:
      - mountPath: /usr/local/osde2e-rosa-production
        name: osde2e-rosa-production
        readOnly: true
    serviceAccountName: ci-operator
    volumes:
    - name: osde2e-rosa-production
      secret:
        secretName: osde2e-rosa-production
- agent: kubernetes
  cluster: build01
  cron: 0 4 * * *
  decorate: true
  extra_refs:
  - base_ref: main
    org: openshift
    repo: osde2e
  labels:
    pj-rehearse.openshift.io/can-be-rehearsed: "false"
  name: osde2e-rosa-stage-cleanup
  spec:
    containers:
    - args:
      - set -o pipefail; ./scripts/clean-up-rosa.sh /usr/local/osde2e-rosa-staging
      command:
      - /bin/bash
      - -c
      image: amazon/aws-cli
      imagePullPolicy: Always
      name: ""
      resources:
        requests:
          cpu: 10m
      volumeMounts:
      - mountPath: /usr/local/osde2e-rosa-staging
        name: osde2e-rosa-staging
        readOnly: true
    serviceAccountName: ci-operator
    volumes:
    - name: osde2e-rosa-staging
      secret:
        secretName: osde2e-rosa-staging
- agent: kubernetes
  cluster: build01
  cron: 0 */12 * * *
  decorate: true
  extra_refs:
  - base_ref: main
    org: openshift
    repo: osde2e
  labels:
    pj-rehearse.openshift.io/can-be-rehearsed: "false"
  name: osde2e-stage-aws-addon-clo
  reporter_config:
    slack:
      channel: '#announce-logging'
      job_states_to_report:
      - failure
      report_template: Job {{.Spec.Job}} failed.
  spec:
    containers:
    - args:
      - test
      - --secret-locations
      - $(SECRET_LOCATIONS)
      - --configs
      - $(CONFIGS)
      command:
      - /osde2e
      env:
      - name: ADDON_IDS
        value: cluster-logging-operator
      - name: ADDON_TEST_HARNESSES
        value: quay.io/ikarpukhin/clo-addon-test:v4.6
      - name: CHANNEL
        value: stable
      - name: CONFIGS
        value: aws,stage,addon-suite
      - name: SECRET_LOCATIONS
        value: /usr/local/osde2e-common,/usr/local/osde2e-credentials
      image: quay.io/app-sre/osde2e
      imagePullPolicy: Always
      name: ""
      resources:
        requests:
          cpu: 10m
      volumeMounts:
      - mountPath: /usr/local/osde2e-common
        name: osde2e-common
        readOnly: true
      - mountPath: /usr/local/osde2e-credentials
        name: osde2e-credentials
        readOnly: true
    serviceAccountName: ci-operator
    volumes:
    - name: osde2e-common
      secret:
        secretName: osde2e-common
    - name: osde2e-credentials
      secret:
        secretName: osde2e-credentials
- agent: kubernetes
<<<<<<< HEAD
  cluster: build02
  cron: 0 */8 * * *
=======
  cluster: build01
  cron: 0 23 * * *
>>>>>>> 81e64298
  decorate: true
  extra_refs:
  - base_ref: main
    org: openshift
    repo: osde2e
  labels:
    pj-rehearse.openshift.io/can-be-rehearsed: "false"
  name: osde2e-stage-aws-addon-codeready-operator
  spec:
    containers:
    - args:
      - test
      - --secret-locations
      - $(SECRET_LOCATIONS)
      - --configs
      - $(CONFIGS)
      command:
      - /osde2e
      env:
      - name: ADDON_IDS
        value: codeready-workspaces
      - name: ADDON_TEST_HARNESSES
        value: quay.io/crw/osd-e2e:latest
      - name: CHANNEL
        value: stable
      - name: CONFIGS
        value: aws,stage,addon-suite
      - name: OCM_CCS
        value: "true"
      - name: SECRET_LOCATIONS
        value: /usr/local/osde2e-common,/usr/local/crw-osd-token,/usr/local/ocm-aws-access
      image: quay.io/app-sre/osde2e
      imagePullPolicy: Always
      name: ""
      resources:
        requests:
          cpu: 10m
      volumeMounts:
      - mountPath: /usr/local/crw-osd-token
        name: crw-osd-token
        readOnly: true
      - mountPath: /usr/local/ocm-aws-access
        name: ocm-aws-access
        readOnly: true
      - mountPath: /usr/local/osde2e-common
        name: osde2e-common
        readOnly: true
    serviceAccountName: ci-operator
    volumes:
    - name: crw-osd-token
      secret:
        secretName: crw-osd-token
    - name: ocm-aws-access
      secret:
        secretName: ocm-aws-access
    - name: osde2e-common
      secret:
        secretName: osde2e-common
- agent: kubernetes
  cluster: build01
  cron: 0 3 * * *
  decorate: true
  extra_refs:
  - base_ref: main
    org: openshift
    repo: osde2e
  labels:
    pj-rehearse.openshift.io/can-be-rehearsed: "false"
  name: osde2e-stage-aws-addon-codeready-qe-operator
  spec:
    containers:
    - args:
      - test
      - --secret-locations
      - $(SECRET_LOCATIONS)
      - --configs
      - $(CONFIGS)
      command:
      - /osde2e
      env:
      - name: ADDON_IDS
        value: codeready-workspaces-qe
      - name: ADDON_TEST_HARNESSES
        value: quay.io/crw/osd-e2e:nightly
      - name: CHANNEL
        value: stable
      - name: CONFIGS
        value: aws,stage,addon-suite
      - name: OCM_CCS
        value: "true"
      - name: SECRET_LOCATIONS
        value: /usr/local/osde2e-common,/usr/local/crw-osd-token,/usr/local/ocm-aws-access
      image: quay.io/app-sre/osde2e
      imagePullPolicy: Always
      name: ""
      resources:
        requests:
          cpu: 10m
      volumeMounts:
      - mountPath: /usr/local/crw-osd-token
        name: crw-osd-token
        readOnly: true
      - mountPath: /usr/local/ocm-aws-access
        name: ocm-aws-access
        readOnly: true
      - mountPath: /usr/local/osde2e-common
        name: osde2e-common
        readOnly: true
    serviceAccountName: ci-operator
    volumes:
    - name: crw-osd-token
      secret:
        secretName: crw-osd-token
    - name: ocm-aws-access
      secret:
        secretName: ocm-aws-access
    - name: osde2e-common
      secret:
        secretName: osde2e-common
- agent: kubernetes
  cluster: build01
  cron: 0 22 * * 1-4
  decorate: true
  extra_refs:
  - base_ref: main
    org: openshift
    repo: osde2e
  labels:
    pj-rehearse.openshift.io/can-be-rehearsed: "false"
  name: osde2e-stage-aws-addon-integreatly-operator
  spec:
    containers:
    - args:
      - test
      - --secret-locations
      - $(SECRET_LOCATIONS)
      - --configs
      - $(CONFIGS)
      command:
      - /osde2e
      env:
      - name: ADDON_IDS
        value: managed-api-service
      - name: ADDON_PARAMETERS
        value: '{"managed-api-service":{"addon-managed-api-service": "10","addon-resource-required":
          "true", "cidr-range": "10.1.0.0/26"}}'
      - name: ADDON_POLLING_TIMEOUT
        value: "7400"
      - name: ADDON_TEST_HARNESSES
        value: quay.io/integreatly/integreatly-operator-test-harness:osde2e
      - name: CHANNEL
        value: stable
      - name: CLOUD_PROVIDER_REGION
        value: us-east-1
      - name: CONFIGS
        value: aws,stage,addon-suite
      - name: NUM_WORKER_NODES
        value: "6"
      - name: OCM_CCS
        value: "true"
      - name: OCM_COMPUTE_MACHINE_TYPE
        value: m5.xlarge
      - name: SECRET_LOCATIONS
        value: /usr/local/osde2e-common,/usr/local/integr8ly-ci-secrets
      image: quay.io/app-sre/osde2e
      imagePullPolicy: Always
      name: ""
      resources:
        requests:
          cpu: 10m
      volumeMounts:
      - mountPath: /usr/local/integr8ly-ci-secrets
        name: integr8ly-ci-secrets
        readOnly: true
      - mountPath: /usr/local/osde2e-common
        name: osde2e-common
        readOnly: true
    serviceAccountName: ci-operator
    volumes:
    - name: integr8ly-ci-secrets
      secret:
        secretName: integr8ly-ci-secrets
    - name: osde2e-common
      secret:
        secretName: osde2e-common
- agent: kubernetes
  cluster: build01
  cron: 0 22 * * 0
  decorate: true
  extra_refs:
  - base_ref: main
    org: openshift
    repo: osde2e
  labels:
    pj-rehearse.openshift.io/can-be-rehearsed: "false"
  name: osde2e-stage-aws-addon-integreatly-operator-rhmi
  spec:
    containers:
    - args:
      - test
      - --secret-locations
      - $(SECRET_LOCATIONS)
      - --configs
      - $(CONFIGS)
      command:
      - /osde2e
      env:
      - name: ADDON_CLEANUP_HARNESSES
        value: quay.io/integreatly/integreatly-operator-cleanup-harness:osde2e
      - name: ADDON_IDS
        value: rhmi
      - name: ADDON_POLLING_TIMEOUT
        value: "7400"
      - name: ADDON_RUN_CLEANUP
        value: "true"
      - name: ADDON_TEST_HARNESSES
        value: quay.io/integreatly/integreatly-operator-test-harness:osde2e-rhmi
      - name: CHANNEL
        value: stable
      - name: CLOUD_PROVIDER_REGION
        value: us-east-2
      - name: CONFIGS
        value: aws,stage,addon-suite
      - name: NUM_WORKER_NODES
        value: "6"
      - name: OCM_CCS
        value: "true"
      - name: SECRET_LOCATIONS
        value: /usr/local/osde2e-common,/usr/local/integr8ly-ci-secrets
      image: quay.io/app-sre/osde2e
      imagePullPolicy: Always
      name: ""
      resources:
        requests:
          cpu: 10m
      volumeMounts:
      - mountPath: /usr/local/integr8ly-ci-secrets
        name: integr8ly-ci-secrets
        readOnly: true
      - mountPath: /usr/local/osde2e-common
        name: osde2e-common
        readOnly: true
    serviceAccountName: ci-operator
    volumes:
    - name: integr8ly-ci-secrets
      secret:
        secretName: integr8ly-ci-secrets
    - name: osde2e-common
      secret:
        secretName: osde2e-common
- agent: kubernetes
  cluster: build01
  cron: 0 */12 * * *
  decorate: true
  extra_refs:
  - base_ref: main
    org: openshift
    repo: osde2e
  labels:
    pj-rehearse.openshift.io/can-be-rehearsed: "false"
  name: osde2e-stage-aws-addon-modh-operator
  spec:
    containers:
    - args:
      - test
      - --secret-locations
      - $(SECRET_LOCATIONS)
      - --configs
      - $(CONFIGS)
      command:
      - /osde2e
      env:
      - name: ADDON_IDS
        value: managed-odh
      - name: ADDON_TEST_HARNESSES
        value: quay.io/modh/odh-operator-test-harness
      - name: CHANNEL
        value: stable
      - name: CONFIGS
        value: aws,stage,addon-suite
      - name: OCM_CCS
        value: "true"
      - name: SECRET_LOCATIONS
        value: /usr/local/osde2e-common,/usr/local/osde2e-credentials
      image: quay.io/app-sre/osde2e
      imagePullPolicy: Always
      name: ""
      resources:
        requests:
          cpu: 10m
      volumeMounts:
      - mountPath: /usr/local/osde2e-common
        name: osde2e-common
        readOnly: true
      - mountPath: /usr/local/osde2e-credentials
        name: osde2e-credentials
        readOnly: true
    serviceAccountName: ci-operator
    volumes:
    - name: osde2e-common
      secret:
        secretName: osde2e-common
    - name: osde2e-credentials
      secret:
        secretName: modh-osde2e-secret
- agent: kubernetes
  cluster: build01
  cron: 0 */12 * * *
  decorate: true
  extra_refs:
  - base_ref: main
    org: openshift
    repo: osde2e
  labels:
    pj-rehearse.openshift.io/can-be-rehearsed: "false"
  name: osde2e-stage-aws-addon-ocs-converged
  reporter_config:
    slack:
      channel: '#forum-ocs-dedicated'
      job_states_to_report:
      - failure
      report_template: Job {{.Spec.Job}} failed.
  spec:
    containers:
    - args:
      - test
      - --secret-locations
      - $(SECRET_LOCATIONS)
      - --configs
      - $(CONFIGS)
      command:
      - /osde2e
      env:
      - name: ADDON_IDS
        value: ocs-converged
      - name: ADDON_PARAMETERS
        value: '{"ocs-converged":{"size": "1"}}'
      - name: ADDON_POLLING_TIMEOUT
        value: "14400"
      - name: ADDON_TEST_HARNESSES
        value: quay.io/kesavanvt/ocsci-osd
      - name: CHANNEL
        value: stable
      - name: CONFIGS
        value: aws,stage,addon-suite
      - name: NUM_WORKER_NODES
        value: "3"
      - name: OCM_CCS
        value: "true"
      - name: OCM_COMPUTE_MACHINE_TYPE
        value: m5.2xlarge
      - name: SECRET_LOCATIONS
        value: /usr/local/osde2e-common,/usr/local/ocs-converged-credentials
      image: quay.io/app-sre/osde2e
      imagePullPolicy: Always
      name: ""
      resources:
        requests:
          cpu: 10m
      volumeMounts:
      - mountPath: /usr/local/ocs-converged-credentials
        name: ocs-converged-credentials
        readOnly: true
      - mountPath: /usr/local/osde2e-common
        name: osde2e-common
        readOnly: true
    serviceAccountName: ci-operator
    volumes:
    - name: ocs-converged-credentials
      secret:
        secretName: ocs-converged-credentials
    - name: osde2e-common
      secret:
        secretName: osde2e-common
- agent: kubernetes
  cluster: build01
  cron: 0 */12 * * *
  decorate: true
  extra_refs:
  - base_ref: main
    org: openshift
    repo: osde2e
  labels:
    pj-rehearse.openshift.io/can-be-rehearsed: "false"
  name: osde2e-stage-aws-addon-ocs-converged-dev
  reporter_config:
    slack:
      channel: '#forum-ocs-dedicated'
      job_states_to_report:
      - failure
      report_template: Job {{.Spec.Job}} failed.
  spec:
    containers:
    - args:
      - test
      - --secret-locations
      - $(SECRET_LOCATIONS)
      - --configs
      - $(CONFIGS)
      command:
      - /osde2e
      env:
      - name: ADDON_IDS
        value: ocs-converged-dev
      - name: ADDON_PARAMETERS
        value: '{"ocs-converged-dev":{"size": "1"}}'
      - name: ADDON_POLLING_TIMEOUT
        value: "14400"
      - name: ADDON_TEST_HARNESSES
        value: quay.io/kesavanvt/ocsci-osd
      - name: CHANNEL
        value: stable
      - name: CONFIGS
        value: aws,stage,addon-suite
      - name: NUM_WORKER_NODES
        value: "3"
      - name: OCM_CCS
        value: "true"
      - name: OCM_COMPUTE_MACHINE_TYPE
        value: m5.2xlarge
      - name: SECRET_LOCATIONS
        value: /usr/local/osde2e-common,/usr/local/ocs-converged-credentials
      image: quay.io/app-sre/osde2e
      imagePullPolicy: Always
      name: ""
      resources:
        requests:
          cpu: 10m
      volumeMounts:
      - mountPath: /usr/local/ocs-converged-credentials
        name: ocs-converged-credentials
        readOnly: true
      - mountPath: /usr/local/osde2e-common
        name: osde2e-common
        readOnly: true
    serviceAccountName: ci-operator
    volumes:
    - name: ocs-converged-credentials
      secret:
        secretName: ocs-converged-credentials
    - name: osde2e-common
      secret:
        secretName: osde2e-common
- agent: kubernetes
  cluster: build01
  cron: 0 */12 * * *
  decorate: true
  extra_refs:
  - base_ref: main
    org: openshift
    repo: osde2e
  labels:
    pj-rehearse.openshift.io/can-be-rehearsed: "false"
  name: osde2e-stage-aws-addon-prow-operator
  spec:
    containers:
    - args:
      - test
      - --secret-locations
      - $(SECRET_LOCATIONS)
      - --configs
      - $(CONFIGS)
      command:
      - /osde2e
      env:
      - name: ADDON_IDS
        value: prow-operator
      - name: ADDON_TEST_HARNESSES
        value: quay.io/miwilson/prow-operator-test-harness
      - name: CHANNEL
        value: stable
      - name: CONFIGS
        value: aws,stage,addon-suite
      - name: SECRET_LOCATIONS
        value: /usr/local/osde2e-common,/usr/local/osde2e-credentials
      image: quay.io/app-sre/osde2e
      imagePullPolicy: Always
      name: ""
      resources:
        requests:
          cpu: 10m
      volumeMounts:
      - mountPath: /usr/local/osde2e-common
        name: osde2e-common
        readOnly: true
      - mountPath: /usr/local/osde2e-credentials
        name: osde2e-credentials
        readOnly: true
    serviceAccountName: ci-operator
    volumes:
    - name: osde2e-common
      secret:
        secretName: osde2e-common
    - name: osde2e-credentials
      secret:
        secretName: osde2e-credentials
- agent: kubernetes
  cluster: build01
  cron: 0 8 * * *
  decorate: true
  extra_refs:
  - base_ref: main
    org: openshift
    repo: osde2e
  labels:
    pj-rehearse.openshift.io/can-be-rehearsed: "false"
  name: osde2e-stage-aws-conformance-default
  spec:
    containers:
    - args:
      - test
      - --secret-locations
      - $(SECRET_LOCATIONS)
      - --configs
      - $(CONFIGS)
      command:
      - /osde2e
      env:
      - name: CONFIGS
        value: aws,stage,conformance-suite
      - name: SECRET_LOCATIONS
        value: /usr/local/osde2e-common,/usr/local/osde2e-credentials
      image: quay.io/app-sre/osde2e
      imagePullPolicy: Always
      name: ""
      resources:
        requests:
          cpu: 10m
      volumeMounts:
      - mountPath: /usr/local/osde2e-common
        name: osde2e-common
        readOnly: true
      - mountPath: /usr/local/osde2e-credentials
        name: osde2e-credentials
        readOnly: true
    serviceAccountName: ci-operator
    volumes:
    - name: osde2e-common
      secret:
        secretName: osde2e-common
    - name: osde2e-credentials
      secret:
        secretName: osde2e-credentials
- agent: kubernetes
  cluster: build01
  cron: 0 */4 * * *
  decorate: true
  extra_refs:
  - base_ref: main
    org: openshift
    repo: osde2e
  labels:
    pj-rehearse.openshift.io/can-be-rehearsed: "false"
  name: osde2e-stage-aws-e2e-default
  spec:
    containers:
    - args:
      - test
      - --secret-locations
      - $(SECRET_LOCATIONS)
      - --configs
      - $(CONFIGS)
      command:
      - /osde2e
      env:
      - name: CONFIGS
        value: aws,stage,e2e-suite
      - name: SECRET_LOCATIONS
        value: /usr/local/osde2e-common,/usr/local/osde2e-credentials
      image: quay.io/app-sre/osde2e
      imagePullPolicy: Always
      name: ""
      resources:
        requests:
          cpu: 10m
      volumeMounts:
      - mountPath: /usr/local/osde2e-common
        name: osde2e-common
        readOnly: true
      - mountPath: /usr/local/osde2e-credentials
        name: osde2e-credentials
        readOnly: true
    serviceAccountName: ci-operator
    volumes:
    - name: osde2e-common
      secret:
        secretName: osde2e-common
    - name: osde2e-credentials
      secret:
        secretName: osde2e-credentials
- agent: kubernetes
  cluster: build01
  cron: 0 12 * * *
  decorate: true
  extra_refs:
  - base_ref: main
    org: openshift
    repo: osde2e
  labels:
    pj-rehearse.openshift.io/can-be-rehearsed: "false"
  name: osde2e-stage-aws-e2e-middle-imageset
  spec:
    containers:
    - args:
      - test
      - --secret-locations
      - $(SECRET_LOCATIONS)
      - --configs
      - $(CONFIGS)
      command:
      - /osde2e
      env:
      - name: CONFIGS
        value: aws,stage,e2e-suite,use-middle-version
      - name: SECRET_LOCATIONS
        value: /usr/local/osde2e-common,/usr/local/osde2e-credentials
      image: quay.io/app-sre/osde2e
      imagePullPolicy: Always
      name: ""
      resources:
        requests:
          cpu: 10m
      volumeMounts:
      - mountPath: /usr/local/osde2e-common
        name: osde2e-common
        readOnly: true
      - mountPath: /usr/local/osde2e-credentials
        name: osde2e-credentials
        readOnly: true
    serviceAccountName: ci-operator
    volumes:
    - name: osde2e-common
      secret:
        secretName: osde2e-common
    - name: osde2e-credentials
      secret:
        secretName: osde2e-credentials
- agent: kubernetes
  cluster: build01
  cron: 0 */4 * * *
  decorate: true
  extra_refs:
  - base_ref: main
    org: openshift
    repo: osde2e
  labels:
    pj-rehearse.openshift.io/can-be-rehearsed: "false"
  name: osde2e-stage-aws-e2e-next-y
  spec:
    containers:
    - args:
      - test
      - --secret-locations
      - $(SECRET_LOCATIONS)
      - --configs
      - $(CONFIGS)
      command:
      - /osde2e
      env:
      - name: CONFIGS
        value: aws,stage,e2e-suite,latest-y-from-prod-default
      - name: SECRET_LOCATIONS
        value: /usr/local/osde2e-common,/usr/local/osde2e-credentials
      image: quay.io/app-sre/osde2e
      imagePullPolicy: Always
      name: ""
      resources:
        requests:
          cpu: 10m
      volumeMounts:
      - mountPath: /usr/local/osde2e-common
        name: osde2e-common
        readOnly: true
      - mountPath: /usr/local/osde2e-credentials
        name: osde2e-credentials
        readOnly: true
    serviceAccountName: ci-operator
    volumes:
    - name: osde2e-common
      secret:
        secretName: osde2e-common
    - name: osde2e-credentials
      secret:
        secretName: osde2e-credentials
- agent: kubernetes
  cluster: build01
  cron: 0 */4 * * *
  decorate: true
  extra_refs:
  - base_ref: main
    org: openshift
    repo: osde2e
  labels:
    pj-rehearse.openshift.io/can-be-rehearsed: "false"
  name: osde2e-stage-aws-e2e-next-z
  spec:
    containers:
    - args:
      - test
      - --secret-locations
      - $(SECRET_LOCATIONS)
      - --configs
      - $(CONFIGS)
      command:
      - /osde2e
      env:
      - name: CONFIGS
        value: aws,stage,e2e-suite,latest-z-from-prod-default
      - name: SECRET_LOCATIONS
        value: /usr/local/osde2e-common,/usr/local/osde2e-credentials
      image: quay.io/app-sre/osde2e
      imagePullPolicy: Always
      name: ""
      resources:
        requests:
          cpu: 10m
      volumeMounts:
      - mountPath: /usr/local/osde2e-common
        name: osde2e-common
        readOnly: true
      - mountPath: /usr/local/osde2e-credentials
        name: osde2e-credentials
        readOnly: true
    serviceAccountName: ci-operator
    volumes:
    - name: osde2e-common
      secret:
        secretName: osde2e-common
    - name: osde2e-credentials
      secret:
        secretName: osde2e-credentials
- agent: kubernetes
  cluster: build01
  cron: 0 12 * * *
  decorate: true
  extra_refs:
  - base_ref: main
    org: openshift
    repo: osde2e
  labels:
    pj-rehearse.openshift.io/can-be-rehearsed: "false"
  name: osde2e-stage-aws-e2e-oldest-imageset
  spec:
    containers:
    - args:
      - test
      - --secret-locations
      - $(SECRET_LOCATIONS)
      - --configs
      - $(CONFIGS)
      command:
      - /osde2e
      env:
      - name: CONFIGS
        value: aws,stage,e2e-suite,use-oldest-version
      - name: SECRET_LOCATIONS
        value: /usr/local/osde2e-common,/usr/local/osde2e-credentials
      image: quay.io/app-sre/osde2e
      imagePullPolicy: Always
      name: ""
      resources:
        requests:
          cpu: 10m
      volumeMounts:
      - mountPath: /usr/local/osde2e-common
        name: osde2e-common
        readOnly: true
      - mountPath: /usr/local/osde2e-credentials
        name: osde2e-credentials
        readOnly: true
    serviceAccountName: ci-operator
    volumes:
    - name: osde2e-common
      secret:
        secretName: osde2e-common
    - name: osde2e-credentials
      secret:
        secretName: osde2e-credentials
- agent: kubernetes
  cluster: build01
  cron: 0 */4 * * *
  decorate: true
  extra_refs:
  - base_ref: main
    org: openshift
    repo: osde2e
  labels:
    pj-rehearse.openshift.io/can-be-rehearsed: "false"
  name: osde2e-stage-aws-e2e-upgrade-to-latest
  spec:
    containers:
    - args:
      - test
      - --secret-locations
      - $(SECRET_LOCATIONS)
      - --configs
      - $(CONFIGS)
      command:
      - /osde2e
      env:
      - name: CONFIGS
        value: aws,stage,e2e-suite,upgrade-to-latest
      - name: SECRET_LOCATIONS
        value: /usr/local/osde2e-common,/usr/local/osde2e-credentials
      image: quay.io/app-sre/osde2e
      imagePullPolicy: Always
      name: ""
      resources:
        requests:
          cpu: 10m
      volumeMounts:
      - mountPath: /usr/local/osde2e-common
        name: osde2e-common
        readOnly: true
      - mountPath: /usr/local/osde2e-credentials
        name: osde2e-credentials
        readOnly: true
    serviceAccountName: ci-operator
    volumes:
    - name: osde2e-common
      secret:
        secretName: osde2e-common
    - name: osde2e-credentials
      secret:
        secretName: osde2e-credentials
- agent: kubernetes
  cluster: build01
  cron: 0 */4 * * *
  decorate: true
  extra_refs:
  - base_ref: main
    org: openshift
    repo: osde2e
  labels:
    pj-rehearse.openshift.io/can-be-rehearsed: "false"
  name: osde2e-stage-aws-e2e-upgrade-to-latest-z
  spec:
    containers:
    - args:
      - test
      - --secret-locations
      - $(SECRET_LOCATIONS)
      - --configs
      - $(CONFIGS)
      command:
      - /osde2e
      env:
      - name: CONFIGS
        value: aws,stage,e2e-suite,upgrade-to-latest-z
      - name: SECRET_LOCATIONS
        value: /usr/local/osde2e-common,/usr/local/osde2e-credentials
      image: quay.io/app-sre/osde2e
      imagePullPolicy: Always
      name: ""
      resources:
        requests:
          cpu: 10m
      volumeMounts:
      - mountPath: /usr/local/osde2e-common
        name: osde2e-common
        readOnly: true
      - mountPath: /usr/local/osde2e-credentials
        name: osde2e-credentials
        readOnly: true
    serviceAccountName: ci-operator
    volumes:
    - name: osde2e-common
      secret:
        secretName: osde2e-common
    - name: osde2e-credentials
      secret:
        secretName: osde2e-credentials
- agent: kubernetes
  cluster: build01
  cron: 0 6,14 * * *
  decorate: true
  extra_refs:
  - base_ref: main
    org: openshift
    repo: osde2e
  labels:
    pj-rehearse.openshift.io/can-be-rehearsed: "false"
  name: osde2e-stage-aws-informing-default
  spec:
    containers:
    - args:
      - test
      - --secret-locations
      - $(SECRET_LOCATIONS)
      - --configs
      - $(CONFIGS)
      command:
      - /osde2e
      env:
      - name: CONFIGS
        value: aws,stage,informing-suite
      - name: SECRET_LOCATIONS
        value: /usr/local/osde2e-common,/usr/local/osde2e-credentials
      image: quay.io/app-sre/osde2e
      imagePullPolicy: Always
      name: ""
      resources:
        requests:
          cpu: 10m
      volumeMounts:
      - mountPath: /usr/local/osde2e-common
        name: osde2e-common
        readOnly: true
      - mountPath: /usr/local/osde2e-credentials
        name: osde2e-credentials
        readOnly: true
    serviceAccountName: ci-operator
    volumes:
    - name: osde2e-common
      secret:
        secretName: osde2e-common
    - name: osde2e-credentials
      secret:
        secretName: osde2e-credentials
- agent: kubernetes
  cluster: build01
  cron: 0 10,18 * * *
  decorate: true
  extra_refs:
  - base_ref: main
    org: openshift
    repo: osde2e
  labels:
    pj-rehearse.openshift.io/can-be-rehearsed: "false"
  name: osde2e-stage-aws-informing-next
  spec:
    containers:
    - args:
      - test
      - --secret-locations
      - $(SECRET_LOCATIONS)
      - --configs
      - $(CONFIGS)
      command:
      - /osde2e
      env:
      - name: CONFIGS
        value: aws,stage,informing-suite
      - name: SECRET_LOCATIONS
        value: /usr/local/osde2e-common,/usr/local/osde2e-credentials
      - name: USE_LATEST_VERSION_FOR_INSTALL
        value: "true"
      image: quay.io/app-sre/osde2e
      imagePullPolicy: Always
      name: ""
      resources:
        requests:
          cpu: 10m
      volumeMounts:
      - mountPath: /usr/local/osde2e-common
        name: osde2e-common
        readOnly: true
      - mountPath: /usr/local/osde2e-credentials
        name: osde2e-credentials
        readOnly: true
    serviceAccountName: ci-operator
    volumes:
    - name: osde2e-common
      secret:
        secretName: osde2e-common
    - name: osde2e-credentials
      secret:
        secretName: osde2e-credentials
- agent: kubernetes
  cluster: build01
  decorate: true
  extra_refs:
  - base_ref: main
    org: openshift
    repo: osde2e
  interval: 8h
  labels:
    ci-operator.openshift.io/variant: ocp-4.8
    job-release: "4.8"
    pj-rehearse.openshift.io/can-be-rehearsed: "true"
  name: osde2e-stage-aws-nightly-4.8
  spec:
    containers:
    - args:
      - test
      - --secret-locations
      - $(SECRET_LOCATIONS)
      - --configs
      - $(CONFIGS)
      command:
      - /osde2e
      env:
      - name: CONFIGS
        value: aws,stage,e2e-suite
      - name: INSTALL_LATEST_NIGHTLY
        value: "4.8"
      - name: SECRET_LOCATIONS
        value: /usr/local/osde2e-common,/usr/local/osde2e-credentials
      image: quay.io/app-sre/osde2e
      imagePullPolicy: Always
      name: ""
      resources:
        requests:
          cpu: 10m
      volumeMounts:
      - mountPath: /usr/local/osde2e-common
        name: osde2e-common
        readOnly: true
      - mountPath: /usr/local/osde2e-credentials
        name: osde2e-credentials
        readOnly: true
    serviceAccountName: ci-operator
    volumes:
    - name: osde2e-common
      secret:
        secretName: osde2e-common
    - name: osde2e-credentials
      secret:
        secretName: osde2e-credentials
- agent: kubernetes
  cluster: build01
  cron: 0 2 * * *
  decorate: true
  extra_refs:
  - base_ref: main
    org: openshift
    repo: osde2e
  labels:
    pj-rehearse.openshift.io/can-be-rehearsed: "false"
  name: osde2e-stage-aws-ovn-e2e-default
  spec:
    containers:
    - args:
      - test
      - --secret-locations
      - $(SECRET_LOCATIONS)
      - --configs
      - $(CONFIGS)
      command:
      - /osde2e
      env:
      - name: CLUSTER_NETWORK_PROVIDER
        value: OVNKubernetes
      - name: CONFIGS
        value: aws,stage,e2e-suite
      - name: SECRET_LOCATIONS
        value: /usr/local/osde2e-common,/usr/local/osde2e-credentials
      image: quay.io/app-sre/osde2e
      imagePullPolicy: Always
      name: ""
      resources:
        requests:
          cpu: 10m
      volumeMounts:
      - mountPath: /usr/local/osde2e-common
        name: osde2e-common
        readOnly: true
      - mountPath: /usr/local/osde2e-credentials
        name: osde2e-credentials
        readOnly: true
    serviceAccountName: ci-operator
    volumes:
    - name: osde2e-common
      secret:
        secretName: osde2e-common
    - name: osde2e-credentials
      secret:
        secretName: osde2e-credentials
- agent: kubernetes
  cluster: build01
  cron: 0 */8 * * *
  decorate: true
  extra_refs:
  - base_ref: main
    org: openshift
    repo: osde2e
  labels:
    pj-rehearse.openshift.io/can-be-rehearsed: "false"
  name: osde2e-stage-gcp-e2e-default
  spec:
    containers:
    - args:
      - test
      - --secret-locations
      - $(SECRET_LOCATIONS)
      - --configs
      - $(CONFIGS)
      command:
      - /osde2e
      env:
      - name: CONFIGS
        value: gcp,stage,e2e-suite
      - name: SECRET_LOCATIONS
        value: /usr/local/osde2e-common,/usr/local/osde2e-credentials
      image: quay.io/app-sre/osde2e
      imagePullPolicy: Always
      name: ""
      resources:
        requests:
          cpu: 10m
      volumeMounts:
      - mountPath: /usr/local/osde2e-common
        name: osde2e-common
        readOnly: true
      - mountPath: /usr/local/osde2e-credentials
        name: osde2e-credentials
        readOnly: true
    serviceAccountName: ci-operator
    volumes:
    - name: osde2e-common
      secret:
        secretName: osde2e-common
    - name: osde2e-credentials
      secret:
        secretName: osde2e-credentials
- agent: kubernetes
  cluster: build01
  cron: 0 */8 * * *
  decorate: true
  extra_refs:
  - base_ref: main
    org: openshift
    repo: osde2e
  labels:
    pj-rehearse.openshift.io/can-be-rehearsed: "false"
  name: osde2e-stage-gcp-e2e-next-y
  spec:
    containers:
    - args:
      - test
      - --secret-locations
      - $(SECRET_LOCATIONS)
      - --configs
      - $(CONFIGS)
      command:
      - /osde2e
      env:
      - name: CONFIGS
        value: gcp,stage,e2e-suite,latest-y-from-prod-default
      - name: SECRET_LOCATIONS
        value: /usr/local/osde2e-common,/usr/local/osde2e-credentials
      image: quay.io/app-sre/osde2e
      imagePullPolicy: Always
      name: ""
      resources:
        requests:
          cpu: 10m
      volumeMounts:
      - mountPath: /usr/local/osde2e-common
        name: osde2e-common
        readOnly: true
      - mountPath: /usr/local/osde2e-credentials
        name: osde2e-credentials
        readOnly: true
    serviceAccountName: ci-operator
    volumes:
    - name: osde2e-common
      secret:
        secretName: osde2e-common
    - name: osde2e-credentials
      secret:
        secretName: osde2e-credentials
- agent: kubernetes
  cluster: build01
  cron: 0 */8 * * *
  decorate: true
  extra_refs:
  - base_ref: main
    org: openshift
    repo: osde2e
  labels:
    pj-rehearse.openshift.io/can-be-rehearsed: "false"
  name: osde2e-stage-gcp-e2e-next-z
  spec:
    containers:
    - args:
      - test
      - --secret-locations
      - $(SECRET_LOCATIONS)
      - --configs
      - $(CONFIGS)
      command:
      - /osde2e
      env:
      - name: CONFIGS
        value: gcp,stage,e2e-suite,latest-z-from-prod-default
      - name: SECRET_LOCATIONS
        value: /usr/local/osde2e-common,/usr/local/osde2e-credentials
      image: quay.io/app-sre/osde2e
      imagePullPolicy: Always
      name: ""
      resources:
        requests:
          cpu: 10m
      volumeMounts:
      - mountPath: /usr/local/osde2e-common
        name: osde2e-common
        readOnly: true
      - mountPath: /usr/local/osde2e-credentials
        name: osde2e-credentials
        readOnly: true
    serviceAccountName: ci-operator
    volumes:
    - name: osde2e-common
      secret:
        secretName: osde2e-common
    - name: osde2e-credentials
      secret:
        secretName: osde2e-credentials
- agent: kubernetes
  cluster: build01
  cron: 0 12 * * *
  decorate: true
  extra_refs:
  - base_ref: main
    org: openshift
    repo: osde2e
  labels:
    pj-rehearse.openshift.io/can-be-rehearsed: "false"
  name: osde2e-stage-gcp-e2e-upgrade-rescheduled
  spec:
    containers:
    - args:
      - test
      - --secret-locations
      - $(SECRET_LOCATIONS)
      - --configs
      - $(CONFIGS)
      command:
      - /osde2e
      env:
      - name: CONFIGS
        value: gcp,stage,e2e-suite,upgrade-to-latest-z,upgrade-rescheduled
      - name: SECRET_LOCATIONS
        value: /usr/local/osde2e-common,/usr/local/osde2e-credentials
      image: quay.io/app-sre/osde2e
      imagePullPolicy: Always
      name: ""
      resources:
        requests:
          cpu: 10m
      volumeMounts:
      - mountPath: /usr/local/osde2e-common
        name: osde2e-common
        readOnly: true
      - mountPath: /usr/local/osde2e-credentials
        name: osde2e-credentials
        readOnly: true
    serviceAccountName: ci-operator
    volumes:
    - name: osde2e-common
      secret:
        secretName: osde2e-common
    - name: osde2e-credentials
      secret:
        secretName: osde2e-credentials
- agent: kubernetes
  cluster: build01
  cron: 0 */8 * * *
  decorate: true
  extra_refs:
  - base_ref: main
    org: openshift
    repo: osde2e
  labels:
    pj-rehearse.openshift.io/can-be-rehearsed: "false"
  name: osde2e-stage-gcp-e2e-upgrade-to-latest
  spec:
    containers:
    - args:
      - test
      - --secret-locations
      - $(SECRET_LOCATIONS)
      - --configs
      - $(CONFIGS)
      command:
      - /osde2e
      env:
      - name: CONFIGS
        value: gcp,stage,e2e-suite,upgrade-to-latest
      - name: SECRET_LOCATIONS
        value: /usr/local/osde2e-common,/usr/local/osde2e-credentials
      image: quay.io/app-sre/osde2e
      imagePullPolicy: Always
      name: ""
      resources:
        requests:
          cpu: 10m
      volumeMounts:
      - mountPath: /usr/local/osde2e-common
        name: osde2e-common
        readOnly: true
      - mountPath: /usr/local/osde2e-credentials
        name: osde2e-credentials
        readOnly: true
    serviceAccountName: ci-operator
    volumes:
    - name: osde2e-common
      secret:
        secretName: osde2e-common
    - name: osde2e-credentials
      secret:
        secretName: osde2e-credentials
- agent: kubernetes
  cluster: build01
  cron: 0 */8 * * *
  decorate: true
  extra_refs:
  - base_ref: main
    org: openshift
    repo: osde2e
  labels:
    pj-rehearse.openshift.io/can-be-rehearsed: "false"
  name: osde2e-stage-gcp-e2e-upgrade-to-latest-z
  spec:
    containers:
    - args:
      - test
      - --secret-locations
      - $(SECRET_LOCATIONS)
      - --configs
      - $(CONFIGS)
      command:
      - /osde2e
      env:
      - name: CONFIGS
        value: gcp,stage,e2e-suite,upgrade-to-latest-z
      - name: SECRET_LOCATIONS
        value: /usr/local/osde2e-common,/usr/local/osde2e-credentials
      image: quay.io/app-sre/osde2e
      imagePullPolicy: Always
      name: ""
      resources:
        requests:
          cpu: 10m
      volumeMounts:
      - mountPath: /usr/local/osde2e-common
        name: osde2e-common
        readOnly: true
      - mountPath: /usr/local/osde2e-credentials
        name: osde2e-credentials
        readOnly: true
    serviceAccountName: ci-operator
    volumes:
    - name: osde2e-common
      secret:
        secretName: osde2e-common
    - name: osde2e-credentials
      secret:
        secretName: osde2e-credentials
- agent: kubernetes
  cluster: build01
  decorate: true
  extra_refs:
  - base_ref: main
    org: openshift
    repo: osde2e
  interval: 8h
  labels:
    ci-operator.openshift.io/variant: ocp-4.8
    job-release: "4.8"
    pj-rehearse.openshift.io/can-be-rehearsed: "true"
  name: osde2e-stage-gcp-nightly-4.8
  spec:
    containers:
    - args:
      - test
      - --secret-locations
      - $(SECRET_LOCATIONS)
      - --configs
      - $(CONFIGS)
      command:
      - /osde2e
      env:
      - name: CONFIGS
        value: gcp,stage,e2e-suite
      - name: INSTALL_LATEST_NIGHTLY
        value: "4.8"
      - name: SECRET_LOCATIONS
        value: /usr/local/osde2e-common,/usr/local/osde2e-credentials
      image: quay.io/app-sre/osde2e
      imagePullPolicy: Always
      name: ""
      resources:
        requests:
          cpu: 10m
      volumeMounts:
      - mountPath: /usr/local/osde2e-common
        name: osde2e-common
        readOnly: true
      - mountPath: /usr/local/osde2e-credentials
        name: osde2e-credentials
        readOnly: true
    serviceAccountName: ci-operator
    volumes:
    - name: osde2e-common
      secret:
        secretName: osde2e-common
    - name: osde2e-credentials
      secret:
        secretName: osde2e-credentials
- agent: kubernetes
  cluster: build01
  cron: 0 2 * * *
  decorate: true
  extra_refs:
  - base_ref: main
    org: openshift
    repo: osde2e
  labels:
    pj-rehearse.openshift.io/can-be-rehearsed: "false"
  name: osde2e-stage-gcp-ovn-e2e-default
  spec:
    containers:
    - args:
      - test
      - --secret-locations
      - $(SECRET_LOCATIONS)
      - --configs
      - $(CONFIGS)
      command:
      - /osde2e
      env:
      - name: CLUSTER_NETWORK_PROVIDER
        value: OVNKubernetes
      - name: CONFIGS
        value: gcp,stage,e2e-suite
      - name: SECRET_LOCATIONS
        value: /usr/local/osde2e-common,/usr/local/osde2e-credentials
      image: quay.io/app-sre/osde2e
      imagePullPolicy: Always
      name: ""
      resources:
        requests:
          cpu: 10m
      volumeMounts:
      - mountPath: /usr/local/osde2e-common
        name: osde2e-common
        readOnly: true
      - mountPath: /usr/local/osde2e-credentials
        name: osde2e-credentials
        readOnly: true
    serviceAccountName: ci-operator
    volumes:
    - name: osde2e-common
      secret:
        secretName: osde2e-common
    - name: osde2e-credentials
      secret:
        secretName: osde2e-credentials
- agent: kubernetes
  cluster: build01
  cron: 0 14 * * *
  decorate: true
  extra_refs:
  - base_ref: main
    org: openshift
    repo: osde2e
  labels:
    pj-rehearse.openshift.io/can-be-rehearsed: "false"
  name: osde2e-stage-rosa-addon-prow-operator
  spec:
    containers:
    - args:
      - test
      - --secret-locations
      - $(SECRET_LOCATIONS)
      - --configs
      - $(CONFIGS)
      command:
      - /osde2e
      env:
      - name: ADDON_IDS
        value: prow-operator
      - name: ADDON_TEST_HARNESSES
        value: quay.io/miwilson/prow-operator-test-harness
      - name: CHANNEL
        value: stable
      - name: CONFIGS
        value: rosa,stage,addon-suite
      - name: ROSA_AWS_REGION
        value: random
      - name: ROSA_ENV
        value: stage
      - name: SECRET_LOCATIONS
        value: /usr/local/osde2e-common,/usr/local/osde2e-credentials,/usr/local/osde2e-rosa-staging
      image: quay.io/app-sre/osde2e
      imagePullPolicy: Always
      name: ""
      resources:
        requests:
          cpu: 10m
      volumeMounts:
      - mountPath: /usr/local/osde2e-common
        name: osde2e-common
        readOnly: true
      - mountPath: /usr/local/osde2e-credentials
        name: osde2e-credentials
        readOnly: true
      - mountPath: /usr/local/osde2e-rosa-staging
        name: osde2e-rosa-staging
        readOnly: true
    serviceAccountName: ci-operator
    volumes:
    - name: osde2e-common
      secret:
        secretName: osde2e-common
    - name: osde2e-credentials
      secret:
        secretName: osde2e-credentials
    - name: osde2e-rosa-staging
      secret:
        secretName: osde2e-rosa-staging
- agent: kubernetes
  cluster: build01
  cron: 0 0,9,17 * * *
  decorate: true
  extra_refs:
  - base_ref: main
    org: openshift
    repo: osde2e
  labels:
    pj-rehearse.openshift.io/can-be-rehearsed: "false"
  name: osde2e-stage-rosa-e2e-default
  spec:
    containers:
    - args:
      - test
      - --secret-locations
      - $(SECRET_LOCATIONS)
      - --configs
      - $(CONFIGS)
      command:
      - /osde2e
      env:
      - name: CONFIGS
        value: rosa,e2e-suite,region-random
      - name: ROSA_ENV
        value: stage
      - name: SECRET_LOCATIONS
        value: /usr/local/osde2e-common,/usr/local/osde2e-credentials,/usr/local/osde2e-rosa-staging
      image: quay.io/app-sre/osde2e
      imagePullPolicy: Always
      name: ""
      resources:
        requests:
          cpu: 10m
      volumeMounts:
      - mountPath: /usr/local/osde2e-common
        name: osde2e-common
        readOnly: true
      - mountPath: /usr/local/osde2e-credentials
        name: osde2e-credentials
        readOnly: true
      - mountPath: /usr/local/osde2e-rosa-staging
        name: osde2e-rosa-staging
        readOnly: true
    serviceAccountName: ci-operator
    volumes:
    - name: osde2e-common
      secret:
        secretName: osde2e-common
    - name: osde2e-credentials
      secret:
        secretName: osde2e-credentials
    - name: osde2e-rosa-staging
      secret:
        secretName: osde2e-rosa-staging
- agent: kubernetes
  cluster: build01
  cron: 0 1,10,18 * * *
  decorate: true
  extra_refs:
  - base_ref: main
    org: openshift
    repo: osde2e
  labels:
    pj-rehearse.openshift.io/can-be-rehearsed: "false"
  name: osde2e-stage-rosa-e2e-next-y
  spec:
    containers:
    - args:
      - test
      - --secret-locations
      - $(SECRET_LOCATIONS)
      - --configs
      - $(CONFIGS)
      command:
      - /osde2e
      env:
      - name: CONFIGS
        value: rosa,e2e-suite,region-random,latest-y-from-prod-default
      - name: ROSA_ENV
        value: stage
      - name: SECRET_LOCATIONS
        value: /usr/local/osde2e-common,/usr/local/osde2e-credentials,/usr/local/osde2e-rosa-staging
      image: quay.io/app-sre/osde2e
      imagePullPolicy: Always
      name: ""
      resources:
        requests:
          cpu: 10m
      volumeMounts:
      - mountPath: /usr/local/osde2e-common
        name: osde2e-common
        readOnly: true
      - mountPath: /usr/local/osde2e-credentials
        name: osde2e-credentials
        readOnly: true
      - mountPath: /usr/local/osde2e-rosa-staging
        name: osde2e-rosa-staging
        readOnly: true
    serviceAccountName: ci-operator
    volumes:
    - name: osde2e-common
      secret:
        secretName: osde2e-common
    - name: osde2e-credentials
      secret:
        secretName: osde2e-credentials
    - name: osde2e-rosa-staging
      secret:
        secretName: osde2e-rosa-staging
- agent: kubernetes
  cluster: build01
  cron: 0, 2,11,19 * * *
  decorate: true
  extra_refs:
  - base_ref: main
    org: openshift
    repo: osde2e
  labels:
    pj-rehearse.openshift.io/can-be-rehearsed: "false"
  name: osde2e-stage-rosa-e2e-next-z
  spec:
    containers:
    - args:
      - test
      - --secret-locations
      - $(SECRET_LOCATIONS)
      - --configs
      - $(CONFIGS)
      command:
      - /osde2e
      env:
      - name: CONFIGS
        value: rosa,e2e-suite,region-random,latest-z-from-prod-default
      - name: ROSA_ENV
        value: stage
      - name: SECRET_LOCATIONS
        value: /usr/local/osde2e-common,/usr/local/osde2e-credentials,/usr/local/osde2e-rosa-staging
      image: quay.io/app-sre/osde2e
      imagePullPolicy: Always
      name: ""
      resources:
        requests:
          cpu: 10m
      volumeMounts:
      - mountPath: /usr/local/osde2e-common
        name: osde2e-common
        readOnly: true
      - mountPath: /usr/local/osde2e-credentials
        name: osde2e-credentials
        readOnly: true
      - mountPath: /usr/local/osde2e-rosa-staging
        name: osde2e-rosa-staging
        readOnly: true
    serviceAccountName: ci-operator
    volumes:
    - name: osde2e-common
      secret:
        secretName: osde2e-common
    - name: osde2e-credentials
      secret:
        secretName: osde2e-credentials
    - name: osde2e-rosa-staging
      secret:
        secretName: osde2e-rosa-staging
- agent: kubernetes
  cluster: build01
  cron: 0, 3,12,20 * * *
  decorate: true
  extra_refs:
  - base_ref: main
    org: openshift
    repo: osde2e
  labels:
    pj-rehearse.openshift.io/can-be-rehearsed: "false"
  name: osde2e-stage-rosa-e2e-upgrade-to-latest
  spec:
    containers:
    - args:
      - test
      - --secret-locations
      - $(SECRET_LOCATIONS)
      - --configs
      - $(CONFIGS)
      command:
      - /osde2e
      env:
      - name: CONFIGS
        value: rosa,stage,e2e-suite,upgrade-to-latest,region-random
      - name: ROSA_AWS_REGION
        value: random
      - name: ROSA_ENV
        value: stage
      - name: SECRET_LOCATIONS
        value: /usr/local/osde2e-common,/usr/local/osde2e-credentials,/usr/local/osde2e-rosa-staging
      image: quay.io/app-sre/osde2e
      imagePullPolicy: Always
      name: ""
      resources:
        requests:
          cpu: 10m
      volumeMounts:
      - mountPath: /usr/local/osde2e-common
        name: osde2e-common
        readOnly: true
      - mountPath: /usr/local/osde2e-credentials
        name: osde2e-credentials
        readOnly: true
      - mountPath: /usr/local/osde2e-rosa-staging
        name: osde2e-rosa-staging
        readOnly: true
    serviceAccountName: ci-operator
    volumes:
    - name: osde2e-common
      secret:
        secretName: osde2e-common
    - name: osde2e-credentials
      secret:
        secretName: osde2e-credentials
    - name: osde2e-rosa-staging
      secret:
        secretName: osde2e-rosa-staging
- agent: kubernetes
  cluster: build01
  cron: 0 4,13,21 * * *
  decorate: true
  extra_refs:
  - base_ref: main
    org: openshift
    repo: osde2e
  labels:
    pj-rehearse.openshift.io/can-be-rehearsed: "false"
  name: osde2e-stage-rosa-e2e-upgrade-to-latest-y
  spec:
    containers:
    - args:
      - test
      - --secret-locations
      - $(SECRET_LOCATIONS)
      - --configs
      - $(CONFIGS)
      command:
      - /osde2e
      env:
      - name: CONFIGS
        value: rosa,stage,e2e-suite,upgrade-to-latest-y,region-random
      - name: ROSA_AWS_REGION
        value: random
      - name: ROSA_ENV
        value: stage
      - name: SECRET_LOCATIONS
        value: /usr/local/osde2e-common,/usr/local/osde2e-credentials,/usr/local/osde2e-rosa-staging
      image: quay.io/app-sre/osde2e
      imagePullPolicy: Always
      name: ""
      resources:
        requests:
          cpu: 10m
      volumeMounts:
      - mountPath: /usr/local/osde2e-common
        name: osde2e-common
        readOnly: true
      - mountPath: /usr/local/osde2e-credentials
        name: osde2e-credentials
        readOnly: true
      - mountPath: /usr/local/osde2e-rosa-staging
        name: osde2e-rosa-staging
        readOnly: true
    serviceAccountName: ci-operator
    volumes:
    - name: osde2e-common
      secret:
        secretName: osde2e-common
    - name: osde2e-credentials
      secret:
        secretName: osde2e-credentials
    - name: osde2e-rosa-staging
      secret:
        secretName: osde2e-rosa-staging
- agent: kubernetes
  cluster: build01
  cron: 0 0 12 * * *
  decorate: true
  decoration_config:
    skip_cloning: true
  extra_refs:
  - base_ref: main
    org: openshift
    repo: osde2e
  labels:
    ci-operator.openshift.io/prowgen-controlled: "true"
    pj-rehearse.openshift.io/can-be-rehearsed: "true"
  name: periodic-ci-openshift-osde2e-main-osde2e-aro-e2e-latest-y
  reporter_config:
    slack:
      channel: '#aro-pipelines'
      job_states_to_report:
      - failure
      report_template: Job {{.Spec.Job}} failed.
  spec:
    containers:
    - args:
      - --gcs-upload-secret=/secrets/gcs/service-account.json
      - --image-import-pull-secret=/etc/pull-secret/.dockerconfigjson
      - --report-credentials-file=/etc/report/credentials
      - --target=osde2e-aro-e2e-latest-y
      command:
      - ci-operator
      image: ci-operator:latest
      imagePullPolicy: Always
      name: ""
      resources:
        requests:
          cpu: 10m
      volumeMounts:
      - mountPath: /secrets/gcs
        name: gcs-credentials
        readOnly: true
      - mountPath: /etc/pull-secret
        name: pull-secret
        readOnly: true
      - mountPath: /etc/report
        name: result-aggregator
        readOnly: true
    serviceAccountName: ci-operator
    volumes:
    - name: pull-secret
      secret:
        secretName: registry-pull-credentials
    - name: result-aggregator
      secret:
        secretName: result-aggregator
- agent: kubernetes
  cluster: build01
  cron: 0 0 12 * * *
  decorate: true
  decoration_config:
    skip_cloning: true
  extra_refs:
  - base_ref: main
    org: openshift
    repo: osde2e
  labels:
    ci-operator.openshift.io/prowgen-controlled: "true"
    pj-rehearse.openshift.io/can-be-rehearsed: "true"
  name: periodic-ci-openshift-osde2e-main-osde2e-aro-e2e-latest-z
  reporter_config:
    slack:
      channel: '#aro-pipelines'
      job_states_to_report:
      - failure
      report_template: Job {{.Spec.Job}} failed.
  spec:
    containers:
    - args:
      - --gcs-upload-secret=/secrets/gcs/service-account.json
      - --image-import-pull-secret=/etc/pull-secret/.dockerconfigjson
      - --report-credentials-file=/etc/report/credentials
      - --target=osde2e-aro-e2e-latest-z
      command:
      - ci-operator
      image: ci-operator:latest
      imagePullPolicy: Always
      name: ""
      resources:
        requests:
          cpu: 10m
      volumeMounts:
      - mountPath: /secrets/gcs
        name: gcs-credentials
        readOnly: true
      - mountPath: /etc/pull-secret
        name: pull-secret
        readOnly: true
      - mountPath: /etc/report
        name: result-aggregator
        readOnly: true
    serviceAccountName: ci-operator
    volumes:
    - name: pull-secret
      secret:
        secretName: registry-pull-credentials
    - name: result-aggregator
      secret:
        secretName: result-aggregator
- agent: kubernetes
  cluster: build01
  cron: '@midnight'
  decorate: true
  decoration_config:
    skip_cloning: true
  extra_refs:
  - base_ref: main
    org: openshift
    repo: osde2e
  labels:
    ci-operator.openshift.io/prowgen-controlled: "true"
    pj-rehearse.openshift.io/can-be-rehearsed: "true"
  name: periodic-ci-openshift-osde2e-main-osde2e-aro-nightly-cleanup
  spec:
    containers:
    - args:
      - --gcs-upload-secret=/secrets/gcs/service-account.json
      - --image-import-pull-secret=/etc/pull-secret/.dockerconfigjson
      - --report-credentials-file=/etc/report/credentials
      - --target=osde2e-aro-nightly-cleanup
      command:
      - ci-operator
      image: ci-operator:latest
      imagePullPolicy: Always
      name: ""
      resources:
        requests:
          cpu: 10m
      volumeMounts:
      - mountPath: /secrets/gcs
        name: gcs-credentials
        readOnly: true
      - mountPath: /etc/pull-secret
        name: pull-secret
        readOnly: true
      - mountPath: /etc/report
        name: result-aggregator
        readOnly: true
    serviceAccountName: ci-operator
    volumes:
    - name: pull-secret
      secret:
        secretName: registry-pull-credentials
    - name: result-aggregator
      secret:
        secretName: result-aggregator
- agent: kubernetes
  cluster: build01
  cron: '@daily'
  decorate: true
  decoration_config:
    skip_cloning: true
  extra_refs:
  - base_ref: main
    org: openshift
    repo: osde2e
  labels:
    ci-operator.openshift.io/prowgen-controlled: "true"
    pj-rehearse.openshift.io/can-be-rehearsed: "true"
  name: periodic-ci-openshift-osde2e-main-osde2e-ocm-stage-adoption
  reporter_config:
    slack:
      channel: '#sd-cicd-alerts'
      job_states_to_report:
      - failure
      report_template: Job {{.Spec.Job}} failed.
  spec:
    containers:
    - args:
      - --gcs-upload-secret=/secrets/gcs/service-account.json
      - --image-import-pull-secret=/etc/pull-secret/.dockerconfigjson
      - --report-credentials-file=/etc/report/credentials
      - --target=osde2e-ocm-stage-adoption
      command:
      - ci-operator
      image: ci-operator:latest
      imagePullPolicy: Always
      name: ""
      resources:
        requests:
          cpu: 10m
      volumeMounts:
      - mountPath: /secrets/gcs
        name: gcs-credentials
        readOnly: true
      - mountPath: /etc/pull-secret
        name: pull-secret
        readOnly: true
      - mountPath: /etc/report
        name: result-aggregator
        readOnly: true
    serviceAccountName: ci-operator
    volumes:
    - name: pull-secret
      secret:
        secretName: registry-pull-credentials
    - name: result-aggregator
      secret:
        secretName: result-aggregator<|MERGE_RESOLUTION|>--- conflicted
+++ resolved
@@ -1789,13 +1789,8 @@
       secret:
         secretName: osde2e-credentials
 - agent: kubernetes
-<<<<<<< HEAD
-  cluster: build02
+  cluster: build01
   cron: 0 */8 * * *
-=======
-  cluster: build01
-  cron: 0 23 * * *
->>>>>>> 81e64298
   decorate: true
   extra_refs:
   - base_ref: main
