--- conflicted
+++ resolved
@@ -1,8 +1,6 @@
 periodics:
 - agent: kubernetes
-<<<<<<< HEAD
   cluster: build02
-=======
   cluster: build03
   cron: 0 */6 * * 0-5
   decorate: true
@@ -72,7 +70,6 @@
         secretName: osde2e-hypershift-byovpc
 - agent: kubernetes
   cluster: build03
->>>>>>> 102d8cd9
   cron: 0 */12 * * *
   decorate: true
   extra_refs:
