periodics:
- agent: kubernetes
  cluster: build03
  cron: 0 */12 * * *
  decorate: true
  extra_refs:
  - base_ref: main
    org: openshift
    repo: osde2e
  labels:
    pj-rehearse.openshift.io/can-be-rehearsed: "false"
  name: osde2e-int-aws-nvidia-gpu-addon
  reporter_config:
    slack:
      channel: '#wg-edge-nvidia-ci'
      job_states_to_report:
      - failure
      - success
      - error
      report_template: '{{if eq .Status.State "success"}} :white_check_mark: Job *{{.Spec.Job}}*
        ended with *{{.Status.State}}*. <{{.Status.URL}}|View logs> :white_check_mark:
        {{else}} :warning:  Job *{{.Spec.Job}}* ended with *{{.Status.State}}*. <{{.Status.URL}}|View
        logs> :warning: {{end}}'
  spec:
    containers:
    - args:
      - test
      - --secret-locations
      - $(SECRET_LOCATIONS)
      - --configs
      - $(CONFIGS)
      command:
      - /osde2e
      env:
      - name: ADDON_IDS
        value: nvidia-gpu-addon
      - name: CHANNEL
        value: stable
      - name: CLOUD_PROVIDER_REGION
        value: us-east-2
      - name: CONFIGS
        value: aws,int,test-harness
      - name: NUM_WORKER_NODES
        value: "2"
      - name: OCM_CCS
        value: "true"
      - name: OCM_COMPUTE_MACHINE_TYPE
        value: g4dn.2xlarge
      - name: POLLING_TIMEOUT
        value: "7200"
      - name: SECRET_LOCATIONS
        value: /usr/local/osde2e-common,/usr/local/osde2e-credentials,/usr/local/nvidia-ci-secrets
      - name: TEST_HARNESSES
        value: quay.io/edge-infrastructure/ci-tools-nvidia-gpu-operator:osde2e
      image: quay.io/app-sre/osde2e
      imagePullPolicy: Always
      name: ""
      resources:
        requests:
          cpu: 10m
      volumeMounts:
      - mountPath: /usr/local/nvidia-ci-secrets
        name: nvidia-ci-secrets
        readOnly: true
      - mountPath: /usr/local/osde2e-common
        name: osde2e-common
        readOnly: true
      - mountPath: /usr/local/osde2e-credentials
        name: osde2e-credentials
        readOnly: true
    serviceAccountName: ci-operator
    volumes:
    - name: nvidia-ci-secrets
      secret:
        secretName: nvidia-ci-secrets
    - name: osde2e-common
      secret:
        secretName: osde2e-common
    - name: osde2e-credentials
      secret:
        secretName: osde2e-credentials
- agent: kubernetes
  cluster: build03
  cron: 0 6,20 * * *
  decorate: true
  extra_refs:
  - base_ref: main
    org: openshift
    repo: osde2e
  labels:
    pj-rehearse.openshift.io/can-be-rehearsed: "true"
  name: osde2e-osd-stage-aws-e2e-region-enablement-ap-southeast-4
  spec:
    containers:
    - args:
      - test
      - --secret-locations
      - $(SECRET_LOCATIONS)
      - --configs
      - $(CONFIGS)
      command:
      - /osde2e
      env:
      - name: CLOUD_PROVIDER_REGION
        value: ap-southeast-4
      - name: CONFIGS
        value: aws,stage,e2e-suite
      - name: INSTALL_LATEST_XY
        value: "4.12"
      - name: OCM_CCS
        value: "true"
      - name: SECRET_LOCATIONS
        value: /usr/local/osde2e-common,/usr/local/osde2e-credentials,/usr/local/osde2e-stage-ccs
      - name: UseExistingCluster
        value: "false"
      image: quay.io/app-sre/osde2e
      imagePullPolicy: Always
      name: ""
      resources:
        requests:
          cpu: 10m
      volumeMounts:
      - mountPath: /usr/local/osde2e-common
        name: osde2e-common
        readOnly: true
      - mountPath: /usr/local/osde2e-credentials
        name: osde2e-credentials
        readOnly: true
      - mountPath: /usr/local/osde2e-stage-ccs
        name: osde2e-stage-ccs
        readOnly: true
    serviceAccountName: ci-operator
    volumes:
    - name: osde2e-common
      secret:
        secretName: osde2e-common
    - name: osde2e-credentials
      secret:
        secretName: osde2e-credentials
    - name: osde2e-stage-ccs
      secret:
        secretName: osde2e-stage-ccs
- agent: kubernetes
  cluster: build03
  cron: 0 2,14 * * *
  decorate: true
  extra_refs:
  - base_ref: main
    org: openshift
    repo: osde2e
  labels:
    pj-rehearse.openshift.io/can-be-rehearsed: "false"
  name: osde2e-osd-stage-rosa-e2e-region-enablement-ap-southeast-4
  spec:
    containers:
    - args:
      - test
      - --secret-locations
      - $(SECRET_LOCATIONS)
      - --configs
      - $(CONFIGS)
      command:
      - /osde2e
      env:
      - name: CLOUD_PROVIDER_REGION
        value: ap-southeast-4
      - name: CONFIGS
        value: rosa,stage,e2e-suite
      - name: ROSA_AWS_REGION
        value: ap-southeast-4
      - name: ROSA_ENV
        value: stage
      - name: ROSA_STS
        value: "true"
      - name: SECRET_LOCATIONS
        value: /usr/local/osde2e-common,/usr/local/osde2e-credentials,/usr/local/osde2e-rosa-stage
      - name: UseExistingCluster
        value: "false"
      image: quay.io/app-sre/osde2e
      imagePullPolicy: Always
      name: ""
      resources:
        requests:
          cpu: 10m
      volumeMounts:
      - mountPath: /usr/local/osde2e-common
        name: osde2e-common
        readOnly: true
      - mountPath: /usr/local/osde2e-credentials
        name: osde2e-credentials
        readOnly: true
      - mountPath: /usr/local/osde2e-rosa-stage
        name: osde2e-rosa-stage
        readOnly: true
    serviceAccountName: ci-operator
    volumes:
    - name: osde2e-common
      secret:
        secretName: osde2e-common
    - name: osde2e-credentials
      secret:
        secretName: osde2e-credentials
    - name: osde2e-rosa-stage
      secret:
        secretName: osde2e-rosa-stage
- agent: kubernetes
  cluster: build03
  cron: 0 */12 * * *
  decorate: true
  extra_refs:
  - base_ref: main
    org: openshift
    repo: osde2e
  labels:
    pj-rehearse.openshift.io/can-be-rehearsed: "false"
  name: osde2e-rosa-prod-cleanup
  spec:
    containers:
    - args:
      - set -o pipefail; ./scripts/clean-up-rosa.sh /usr/local/osde2e-rosa-production
      command:
      - /bin/bash
      - -c
      image: amazon/aws-cli
      imagePullPolicy: Always
      name: ""
      resources:
        requests:
          cpu: 10m
      volumeMounts:
      - mountPath: /usr/local/osde2e-rosa-production
        name: osde2e-rosa-production
        readOnly: true
    serviceAccountName: ci-operator
    volumes:
    - name: osde2e-rosa-production
      secret:
        secretName: osde2e-rosa-production
- agent: kubernetes
  cluster: build03
  cron: 0 4 * * *
  decorate: true
  extra_refs:
  - base_ref: main
    org: openshift
    repo: osde2e
  labels:
    pj-rehearse.openshift.io/can-be-rehearsed: "false"
  name: osde2e-rosa-stage-cleanup
  spec:
    containers:
    - args:
      - set -o pipefail; ./scripts/clean-up-rosa.sh /usr/local/osde2e-rosa-staging
      command:
      - /bin/bash
      - -c
      image: amazon/aws-cli
      imagePullPolicy: Always
      name: ""
      resources:
        requests:
          cpu: 10m
      volumeMounts:
      - mountPath: /usr/local/osde2e-rosa-staging
        name: osde2e-rosa-staging
        readOnly: true
    serviceAccountName: ci-operator
    volumes:
    - name: osde2e-rosa-staging
      secret:
        secretName: osde2e-rosa-staging
- agent: kubernetes
<<<<<<< HEAD
  cluster: build04
  cron: 0 15 * * 0
=======
  cluster: build03
  cron: 0 14 * * 0
>>>>>>> 170e6b8d
  decorate: true
  extra_refs:
  - base_ref: main
    org: openshift
    repo: osde2e
  labels:
    pj-rehearse.openshift.io/can-be-rehearsed: "true"
  name: osde2e-rosa-stage-complete-e2e-periodic
  spec:
    containers:
    - args:
      - test
      - --secret-locations
      - $(SECRET_LOCATIONS)
      - --configs
      - $(CONFIGS)
      command:
      - /osde2e
      env:
      - name: CHANNEL
        value: stable
      - name: CONFIGS
        value: rosa,stage,complete-e2e
      - name: POLLING_TIMEOUT
        value: "7200"
      - name: ROSA_AWS_REGION
        value: random
      - name: ROSA_ENV
        value: stage
      - name: ROSA_STS
        value: "true"
      - name: SECRET_LOCATIONS
        value: /usr/local/osde2e-common,/usr/local/osde2e-credentials,/usr/local/osde2e-rosa-stage
      - name: TEST_HARNESSES
        value: quay.io/app-sre/aws-vpce-operator-test-harness, quay.io/app-sre/aws-vpce-operator-test-harness
      image: quay.io/app-sre/osde2e
      imagePullPolicy: Always
      name: ""
      resources:
        requests:
          cpu: 10m
      volumeMounts:
      - mountPath: /usr/local/osde2e-common
        name: osde2e-common
        readOnly: true
      - mountPath: /usr/local/osde2e-credentials
        name: osde2e-credentials
        readOnly: true
      - mountPath: /usr/local/osde2e-rosa-stage
        name: osde2e-rosa-stage
        readOnly: true
    serviceAccountName: ci-operator
    volumes:
    - name: osde2e-common
      secret:
        secretName: osde2e-common
    - name: osde2e-credentials
      secret:
        secretName: osde2e-credentials
    - name: osde2e-rosa-stage
      secret:
        secretName: osde2e-rosa-stage
- agent: kubernetes
<<<<<<< HEAD
  cluster: build04
  cron: 0 14 * * 0
=======
  cluster: build03
  cron: 0 15 * * 0
>>>>>>> 170e6b8d
  decorate: true
  extra_refs:
  - base_ref: main
    org: openshift
    repo: osde2e
  labels:
    pj-rehearse.openshift.io/can-be-rehearsed: "false"
  name: osde2e-rosa-stage-example-addon
  spec:
    containers:
    - args:
      - test
      - --secret-locations
      - $(SECRET_LOCATIONS)
      - --configs
      - $(CONFIGS)
      command:
      - /osde2e
      env:
      - name: ADDON_IDS
        value: reference-addon
      - name: CHANNEL
        value: stable
      - name: CONFIGS
        value: rosa,stage,test-harness
      - name: POLLING_TIMEOUT
        value: "7200"
      - name: ROSA_AWS_REGION
        value: random
      - name: ROSA_ENV
        value: stage
      - name: ROSA_STS
        value: "true"
      - name: SECRET_LOCATIONS
        value: /usr/local/osde2e-common,/usr/local/osde2e-credentials,/usr/local/osde2e-rosa-stage,/usr/local/example-addon-secret
      - name: TEST_HARNESSES
        value: quay.io/rmundhe_oc/osde2e-example-test-harness
      image: quay.io/app-sre/osde2e
      imagePullPolicy: Always
      name: ""
      resources:
        requests:
          cpu: 10m
      volumeMounts:
      - mountPath: /usr/local/example-addon-secret
        name: example-addon-secret
        readOnly: true
      - mountPath: /usr/local/osde2e-common
        name: osde2e-common
        readOnly: true
      - mountPath: /usr/local/osde2e-credentials
        name: osde2e-credentials
        readOnly: true
      - mountPath: /usr/local/osde2e-rosa-stage
        name: osde2e-rosa-stage
        readOnly: true
    serviceAccountName: ci-operator
    volumes:
    - name: example-addon-secret
      secret:
        secretName: example-addon-secret
    - name: osde2e-common
      secret:
        secretName: osde2e-common
    - name: osde2e-credentials
      secret:
        secretName: osde2e-credentials
    - name: osde2e-rosa-stage
      secret:
        secretName: osde2e-rosa-stage
- agent: kubernetes
  cluster: build03
  cron: 0 3 * * *
  decorate: true
  extra_refs:
  - base_ref: main
    org: openshift
    repo: osde2e
  labels:
    pj-rehearse.openshift.io/can-be-rehearsed: "false"
  name: osde2e-stage-aws-addon-codeready-qe-operator
  spec:
    containers:
    - args:
      - test
      - --secret-locations
      - $(SECRET_LOCATIONS)
      - --configs
      - $(CONFIGS)
      command:
      - /osde2e
      env:
      - name: ADDON_IDS
        value: codeready-workspaces-qe
      - name: CHANNEL
        value: stable
      - name: CONFIGS
        value: aws,stage,test-harness
      - name: OCM_CCS
        value: "true"
      - name: POLLING_TIMEOUT
        value: "7200"
      - name: SECRET_LOCATIONS
        value: /usr/local/osde2e-common,/usr/local/crw-osd-token,/usr/local/ocm-aws-access
      - name: TEST_HARNESSES
        value: quay.io/crw/osd-e2e:nightly
      image: quay.io/app-sre/osde2e
      imagePullPolicy: Always
      name: ""
      resources:
        requests:
          cpu: 10m
      volumeMounts:
      - mountPath: /usr/local/crw-osd-token
        name: crw-osd-token
        readOnly: true
      - mountPath: /usr/local/ocm-aws-access
        name: ocm-aws-access
        readOnly: true
      - mountPath: /usr/local/osde2e-common
        name: osde2e-common
        readOnly: true
    serviceAccountName: ci-operator
    volumes:
    - name: crw-osd-token
      secret:
        secretName: crw-osd-token
    - name: ocm-aws-access
      secret:
        secretName: ocm-aws-access
    - name: osde2e-common
      secret:
        secretName: osde2e-common
- agent: kubernetes
  cluster: build03
  cron: 0 22 * * 1,4
  decorate: true
  extra_refs:
  - base_ref: main
    org: openshift
    repo: osde2e
  labels:
    pj-rehearse.openshift.io/can-be-rehearsed: "true"
  name: osde2e-stage-aws-addon-integreatly-operator
  spec:
    containers:
    - args:
      - test
      - --secret-locations
      - $(SECRET_LOCATIONS)
      - --configs
      - $(CONFIGS)
      command:
      - /osde2e
      env:
      - name: ADDON_IDS
        value: managed-api-service
      - name: ADDON_PARAMETERS
        value: '{"managed-api-service":{"addon-managed-api-service": "1","addon-resource-required":
          "true", "cidr-range": "10.1.0.0/26"}}'
      - name: CHANNEL
        value: stable
      - name: CLOUD_PROVIDER_REGION
        value: us-east-1
      - name: CONFIGS
        value: aws,stage,test-harness
      - name: HIBERNATE_AFTER_USE
        value: "false"
      - name: NUM_WORKER_NODES
        value: "6"
      - name: OCM_CCS
        value: "true"
      - name: OCM_COMPUTE_MACHINE_TYPE
        value: m5.xlarge
      - name: POLLING_TIMEOUT
        value: "7400"
      - name: SECRET_LOCATIONS
        value: /usr/local/osde2e-common,/usr/local/integr8ly-ci-secrets
      - name: TEST_HARNESSES
        value: quay.io/integreatly/integreatly-operator-test-harness:osde2e
      image: quay.io/app-sre/osde2e
      imagePullPolicy: Always
      name: ""
      resources:
        requests:
          cpu: 10m
      volumeMounts:
      - mountPath: /usr/local/integr8ly-ci-secrets
        name: integr8ly-ci-secrets
        readOnly: true
      - mountPath: /usr/local/osde2e-common
        name: osde2e-common
        readOnly: true
    serviceAccountName: ci-operator
    volumes:
    - name: integr8ly-ci-secrets
      secret:
        secretName: integr8ly-ci-secrets
    - name: osde2e-common
      secret:
        secretName: osde2e-common
- agent: kubernetes
  cluster: build03
  cron: 0 22 * * 0
  decorate: true
  extra_refs:
  - base_ref: main
    org: openshift
    repo: osde2e
  labels:
    pj-rehearse.openshift.io/can-be-rehearsed: "true"
  name: osde2e-stage-aws-addon-integreatly-operator-rhmi
  spec:
    containers:
    - args:
      - test
      - --secret-locations
      - $(SECRET_LOCATIONS)
      - --configs
      - $(CONFIGS)
      command:
      - /osde2e
      env:
      - name: ADDON_IDS
        value: rhmi
      - name: CHANNEL
        value: stable
      - name: CLOUD_PROVIDER_REGION
        value: us-east-2
      - name: CLUSTER_VERSION
        value: openshift-v4.8.24
      - name: CONFIGS
        value: aws,stage,test-harness
      - name: HIBERNATE_AFTER_USE
        value: "false"
      - name: NUM_WORKER_NODES
        value: "6"
      - name: OCM_CCS
        value: "true"
      - name: POLLING_TIMEOUT
        value: "7400"
      - name: SECRET_LOCATIONS
        value: /usr/local/osde2e-common,/usr/local/integr8ly-ci-secrets
      - name: TEST_HARNESSES
        value: quay.io/integreatly/integreatly-operator-test-harness:osde2e-rhmi
      image: quay.io/app-sre/osde2e
      imagePullPolicy: Always
      name: ""
      resources:
        requests:
          cpu: 10m
      volumeMounts:
      - mountPath: /usr/local/integr8ly-ci-secrets
        name: integr8ly-ci-secrets
        readOnly: true
      - mountPath: /usr/local/osde2e-common
        name: osde2e-common
        readOnly: true
    serviceAccountName: ci-operator
    volumes:
    - name: integr8ly-ci-secrets
      secret:
        secretName: integr8ly-ci-secrets
    - name: osde2e-common
      secret:
        secretName: osde2e-common
- agent: kubernetes
  cluster: build03
  cron: 0 */12 * * *
  decorate: true
  extra_refs:
  - base_ref: main
    org: openshift
    repo: osde2e
  labels:
    pj-rehearse.openshift.io/can-be-rehearsed: "false"
  name: osde2e-stage-aws-addon-modh-operator
  reporter_config:
    slack:
      channel: '#team-rhods-releases'
      job_states_to_report:
      - failure
      - error
      report_template: 'Job {{.Spec.Job}} failed:  {{.Status.URL}}'
  spec:
    containers:
    - args:
      - test
      - --secret-locations
      - $(SECRET_LOCATIONS)
      - --configs
      - $(CONFIGS)
      command:
      - /osde2e
      env:
      - name: ADDON_IDS
        value: managed-odh
      - name: ADDON_PARAMETERS
        value: '{"managed-odh":{"notification-email":"croberts@redhat.com"}}'
      - name: CHANNEL
        value: stable
      - name: CONFIGS
        value: aws,stage,test-harness
      - name: NUM_WORKER_NODES
        value: "2"
      - name: OCM_CCS
        value: "true"
      - name: OCM_COMPUTE_MACHINE_TYPE
        value: m5.2xlarge
      - name: POLLING_TIMEOUT
        value: "7200"
      - name: SECRET_LOCATIONS
        value: /usr/local/osde2e-common,/usr/local/osde2e-credentials,/usr/local/modh-osde2e-secret
      - name: TEST_HARNESSES
        value: quay.io/modh/odh-operator-test-harness
      image: quay.io/app-sre/osde2e
      imagePullPolicy: Always
      name: ""
      resources:
        requests:
          cpu: 10m
      volumeMounts:
      - mountPath: /usr/local/modh-osde2e-secret
        name: modh-osde2e-secret
        readOnly: true
      - mountPath: /usr/local/osde2e-common
        name: osde2e-common
        readOnly: true
      - mountPath: /usr/local/osde2e-credentials
        name: osde2e-credentials
        readOnly: true
    serviceAccountName: ci-operator
    volumes:
    - name: modh-osde2e-secret
      secret:
        secretName: modh-osde2e-secret
    - name: osde2e-common
      secret:
        secretName: osde2e-common
    - name: osde2e-credentials
      secret:
        secretName: osde2e-credentials
- agent: kubernetes
  cluster: build03
  cron: 0 */12 * * *
  decorate: true
  extra_refs:
  - base_ref: main
    org: openshift
    repo: osde2e
  labels:
    pj-rehearse.openshift.io/can-be-rehearsed: "false"
  name: osde2e-stage-aws-addon-reference-addon
  reporter_config:
    slack:
      channel: '#sd-mt-sre-info'
      job_states_to_report:
      - failure
      report_template: Job {{.Spec.Job}} failed.
  spec:
    containers:
    - args:
      - test
      - --secret-locations
      - $(SECRET_LOCATIONS)
      - --configs
      - $(CONFIGS)
      command:
      - /osde2e
      env:
      - name: ADDON_IDS
        value: reference-addon
      - name: CONFIGS
        value: aws,stage,test-harness
      - name: OCM_CCS
        value: "true"
      - name: POLLING_TIMEOUT
        value: "7200"
      - name: SECRET_LOCATIONS
        value: /usr/local/osde2e-common,/usr/local/osde2e-credentials,/usr/local/reference-addon-creds
      - name: TEST_HARNESSES
        value: quay.io/asnaraya/reference-addon-test-harness
      image: quay.io/app-sre/osde2e
      imagePullPolicy: Always
      name: ""
      resources:
        requests:
          cpu: 10m
      volumeMounts:
      - mountPath: /usr/local/osde2e-common
        name: osde2e-common
        readOnly: true
      - mountPath: /usr/local/osde2e-credentials
        name: osde2e-credentials
        readOnly: true
      - mountPath: /usr/local/reference-addon-creds
        name: reference-addon-creds
        readOnly: true
    serviceAccountName: ci-operator
    volumes:
    - name: osde2e-common
      secret:
        secretName: osde2e-common
    - name: osde2e-credentials
      secret:
        secretName: osde2e-credentials
    - name: reference-addon-creds
      secret:
        secretName: reference-addon-creds
- agent: kubernetes
  cluster: build03
  cron: 0 */12 * * *
  decorate: true
  extra_refs:
  - base_ref: main
    org: openshift
    repo: osde2e
  labels:
    pj-rehearse.openshift.io/can-be-rehearsed: "false"
  name: osde2e-stage-aws-nvidia-gpu-addon
  reporter_config:
    slack:
      channel: '#wg-edge-nvidia-ci'
      job_states_to_report:
      - failure
      - success
      - error
      report_template: '{{if eq .Status.State "success"}} :white_check_mark: Job *{{.Spec.Job}}*
        ended with *{{.Status.State}}*. <{{.Status.URL}}|View logs> :white_check_mark:
        {{else}} :warning:  Job *{{.Spec.Job}}* ended with *{{.Status.State}}*. <{{.Status.URL}}|View
        logs> :warning: {{end}}'
  spec:
    containers:
    - args:
      - test
      - --secret-locations
      - $(SECRET_LOCATIONS)
      - --configs
      - $(CONFIGS)
      command:
      - /osde2e
      env:
      - name: ADDON_IDS
        value: nvidia-gpu-addon
      - name: CHANNEL
        value: stable
      - name: CLOUD_PROVIDER_REGION
        value: us-east-2
      - name: CONFIGS
        value: aws,stage,test-harness
      - name: NUM_WORKER_NODES
        value: "2"
      - name: OCM_CCS
        value: "true"
      - name: OCM_COMPUTE_MACHINE_TYPE
        value: g4dn.2xlarge
      - name: POLLING_TIMEOUT
        value: "7200"
      - name: SECRET_LOCATIONS
        value: /usr/local/osde2e-common,/usr/local/osde2e-credentials,/usr/local/nvidia-ci-secrets
      - name: TEST_HARNESSES
        value: quay.io/edge-infrastructure/ci-tools-nvidia-gpu-operator:osde2e
      image: quay.io/app-sre/osde2e
      imagePullPolicy: Always
      name: ""
      resources:
        requests:
          cpu: 10m
      volumeMounts:
      - mountPath: /usr/local/nvidia-ci-secrets
        name: nvidia-ci-secrets
        readOnly: true
      - mountPath: /usr/local/osde2e-common
        name: osde2e-common
        readOnly: true
      - mountPath: /usr/local/osde2e-credentials
        name: osde2e-credentials
        readOnly: true
    serviceAccountName: ci-operator
    volumes:
    - name: nvidia-ci-secrets
      secret:
        secretName: nvidia-ci-secrets
    - name: osde2e-common
      secret:
        secretName: osde2e-common
    - name: osde2e-credentials
      secret:
        secretName: osde2e-credentials
- agent: kubernetes
  cluster: build03
  cron: 0 0 3 * *
  decorate: true
  decoration_config:
    skip_cloning: true
  extra_refs:
  - base_ref: main
    org: openshift
    repo: osde2e
  labels:
    ci.openshift.io/generator: prowgen
  name: periodic-ci-openshift-osde2e-main-aro-e2e-default
  spec:
    containers:
    - args:
      - --gcs-upload-secret=/secrets/gcs/service-account.json
      - --image-import-pull-secret=/etc/pull-secret/.dockerconfigjson
      - --report-credentials-file=/etc/report/credentials
      - --target=aro-e2e-default
      command:
      - ci-operator
      image: ci-operator:latest
      imagePullPolicy: Always
      name: ""
      resources:
        requests:
          cpu: 10m
      volumeMounts:
      - mountPath: /secrets/gcs
        name: gcs-credentials
        readOnly: true
      - mountPath: /etc/pull-secret
        name: pull-secret
        readOnly: true
      - mountPath: /etc/report
        name: result-aggregator
        readOnly: true
    serviceAccountName: ci-operator
    volumes:
    - name: pull-secret
      secret:
        secretName: registry-pull-credentials
    - name: result-aggregator
      secret:
        secretName: result-aggregator
- agent: kubernetes
  cluster: build03
  cron: '@midnight'
  decorate: true
  decoration_config:
    skip_cloning: true
  extra_refs:
  - base_ref: main
    org: openshift
    repo: osde2e
  labels:
    ci.openshift.io/generator: prowgen
  name: periodic-ci-openshift-osde2e-main-aro-nightly-cleanup
  spec:
    containers:
    - args:
      - --gcs-upload-secret=/secrets/gcs/service-account.json
      - --image-import-pull-secret=/etc/pull-secret/.dockerconfigjson
      - --report-credentials-file=/etc/report/credentials
      - --target=aro-nightly-cleanup
      command:
      - ci-operator
      image: ci-operator:latest
      imagePullPolicy: Always
      name: ""
      resources:
        requests:
          cpu: 10m
      volumeMounts:
      - mountPath: /secrets/gcs
        name: gcs-credentials
        readOnly: true
      - mountPath: /etc/pull-secret
        name: pull-secret
        readOnly: true
      - mountPath: /etc/report
        name: result-aggregator
        readOnly: true
    serviceAccountName: ci-operator
    volumes:
    - name: pull-secret
      secret:
        secretName: registry-pull-credentials
    - name: result-aggregator
      secret:
        secretName: result-aggregator
- agent: kubernetes
  cluster: build03
  cron: 0 0 9 * * *
  decorate: true
  decoration_config:
    skip_cloning: true
  extra_refs:
  - base_ref: main
    org: openshift
    repo: osde2e
  labels:
    ci.openshift.io/generator: prowgen
  name: periodic-ci-openshift-osde2e-main-aro-ovn-e2e-default
  spec:
    containers:
    - args:
      - --gcs-upload-secret=/secrets/gcs/service-account.json
      - --image-import-pull-secret=/etc/pull-secret/.dockerconfigjson
      - --report-credentials-file=/etc/report/credentials
      - --target=aro-ovn-e2e-default
      command:
      - ci-operator
      image: ci-operator:latest
      imagePullPolicy: Always
      name: ""
      resources:
        requests:
          cpu: 10m
      volumeMounts:
      - mountPath: /secrets/gcs
        name: gcs-credentials
        readOnly: true
      - mountPath: /etc/pull-secret
        name: pull-secret
        readOnly: true
      - mountPath: /etc/report
        name: result-aggregator
        readOnly: true
    serviceAccountName: ci-operator
    volumes:
    - name: pull-secret
      secret:
        secretName: registry-pull-credentials
    - name: result-aggregator
      secret:
        secretName: result-aggregator
- agent: kubernetes
  cluster: build03
  cron: 45 * * * *
  decorate: true
  decoration_config:
    skip_cloning: true
  extra_refs:
  - base_ref: main
    org: openshift
    repo: osde2e
  labels:
    ci.openshift.io/generator: prowgen
  name: periodic-ci-openshift-osde2e-main-aws-prod-cleanup
  spec:
    containers:
    - args:
      - --gcs-upload-secret=/secrets/gcs/service-account.json
      - --image-import-pull-secret=/etc/pull-secret/.dockerconfigjson
      - --report-credentials-file=/etc/report/credentials
      - --secret-dir=/secrets/osde2e-common
      - --secret-dir=/secrets/osde2e-credentials
      - --target=aws-prod-cleanup
      command:
      - ci-operator
      image: ci-operator:latest
      imagePullPolicy: Always
      name: ""
      resources:
        requests:
          cpu: 10m
      volumeMounts:
      - mountPath: /secrets/gcs
        name: gcs-credentials
        readOnly: true
      - mountPath: /secrets/osde2e-common
        name: osde2e-common
        readOnly: true
      - mountPath: /secrets/osde2e-credentials
        name: osde2e-credentials
        readOnly: true
      - mountPath: /etc/pull-secret
        name: pull-secret
        readOnly: true
      - mountPath: /etc/report
        name: result-aggregator
        readOnly: true
    serviceAccountName: ci-operator
    volumes:
    - name: osde2e-common
      secret:
        secretName: osde2e-common
    - name: osde2e-credentials
      secret:
        secretName: osde2e-credentials
    - name: pull-secret
      secret:
        secretName: registry-pull-credentials
    - name: result-aggregator
      secret:
        secretName: result-aggregator
- agent: kubernetes
  cluster: build03
  cron: 0 */12 * * 0-5
  decorate: true
  decoration_config:
    skip_cloning: true
  extra_refs:
  - base_ref: main
    org: openshift
    repo: osde2e
  labels:
    ci.openshift.io/generator: prowgen
  name: periodic-ci-openshift-osde2e-main-aws-stage-informing-default
  spec:
    containers:
    - args:
      - --gcs-upload-secret=/secrets/gcs/service-account.json
      - --image-import-pull-secret=/etc/pull-secret/.dockerconfigjson
      - --report-credentials-file=/etc/report/credentials
      - --secret-dir=/secrets/osde2e-common
      - --secret-dir=/secrets/osde2e-credentials
      - --target=aws-stage-informing-default
      command:
      - ci-operator
      image: ci-operator:latest
      imagePullPolicy: Always
      name: ""
      resources:
        requests:
          cpu: 10m
      volumeMounts:
      - mountPath: /secrets/gcs
        name: gcs-credentials
        readOnly: true
      - mountPath: /secrets/osde2e-common
        name: osde2e-common
        readOnly: true
      - mountPath: /secrets/osde2e-credentials
        name: osde2e-credentials
        readOnly: true
      - mountPath: /etc/pull-secret
        name: pull-secret
        readOnly: true
      - mountPath: /etc/report
        name: result-aggregator
        readOnly: true
    serviceAccountName: ci-operator
    volumes:
    - name: osde2e-common
      secret:
        secretName: osde2e-common
    - name: osde2e-credentials
      secret:
        secretName: osde2e-credentials
    - name: pull-secret
      secret:
        secretName: registry-pull-credentials
    - name: result-aggregator
      secret:
        secretName: result-aggregator
- agent: kubernetes
  cluster: build03
  cron: 0 */6 * * 0-5
  decorate: true
  decoration_config:
    skip_cloning: true
  extra_refs:
  - base_ref: main
    org: openshift
    repo: osde2e
  labels:
    ci.openshift.io/generator: prowgen
  name: periodic-ci-openshift-osde2e-main-hypershift-stage-e2e-default
  reporter_config:
    slack:
      channel: '#sd-hypershift-info'
      job_states_to_report:
      - failure
      - success
      - error
      report_template: '{{if eq .Status.State "success"}} :white_check_mark: Job *{{.Spec.Job}}*
        ended with *{{.Status.State}}*. <{{.Status.URL}}|View logs> :white_check_mark:
        {{else}} :warning:  Job *{{.Spec.Job}}* ended with *{{.Status.State}}*. <{{.Status.URL}}|View
        logs> :warning: {{end}}'
  spec:
    containers:
    - args:
      - --gcs-upload-secret=/secrets/gcs/service-account.json
      - --image-import-pull-secret=/etc/pull-secret/.dockerconfigjson
      - --report-credentials-file=/etc/report/credentials
      - --secret-dir=/secrets/osde2e-common
      - --secret-dir=/secrets/osde2e-credentials
      - --secret-dir=/secrets/osde2e-hypershift-byovpc
      - --target=hypershift-stage-e2e-default
      command:
      - ci-operator
      image: ci-operator:latest
      imagePullPolicy: Always
      name: ""
      resources:
        requests:
          cpu: 10m
      volumeMounts:
      - mountPath: /secrets/gcs
        name: gcs-credentials
        readOnly: true
      - mountPath: /secrets/osde2e-common
        name: osde2e-common
        readOnly: true
      - mountPath: /secrets/osde2e-credentials
        name: osde2e-credentials
        readOnly: true
      - mountPath: /secrets/osde2e-hypershift-byovpc
        name: osde2e-hypershift-byovpc
        readOnly: true
      - mountPath: /etc/pull-secret
        name: pull-secret
        readOnly: true
      - mountPath: /etc/report
        name: result-aggregator
        readOnly: true
    serviceAccountName: ci-operator
    volumes:
    - name: osde2e-common
      secret:
        secretName: osde2e-common
    - name: osde2e-credentials
      secret:
        secretName: osde2e-credentials
    - name: osde2e-hypershift-byovpc
      secret:
        secretName: osde2e-hypershift-byovpc
    - name: pull-secret
      secret:
        secretName: registry-pull-credentials
    - name: result-aggregator
      secret:
        secretName: result-aggregator
- agent: kubernetes
  cluster: build03
  cron: 0 12 * * 1,5
  decorate: true
  decoration_config:
    skip_cloning: true
  extra_refs:
  - base_ref: main
    org: openshift
    repo: osde2e
  labels:
    ci.openshift.io/generator: prowgen
    pj-rehearse.openshift.io/can-be-rehearsed: "true"
  name: periodic-ci-openshift-osde2e-main-osd-aws-upgrade-latest-default-y-minus-1-to-latest-default-y
  spec:
    containers:
    - args:
      - --gcs-upload-secret=/secrets/gcs/service-account.json
      - --image-import-pull-secret=/etc/pull-secret/.dockerconfigjson
      - --report-credentials-file=/etc/report/credentials
      - --secret-dir=/secrets/osde2e-common
      - --secret-dir=/secrets/osde2e-credentials
      - --target=osd-aws-upgrade-latest-default-y-minus-1-to-latest-default-y
      command:
      - ci-operator
      image: ci-operator:latest
      imagePullPolicy: Always
      name: ""
      resources:
        requests:
          cpu: 10m
      volumeMounts:
      - mountPath: /secrets/gcs
        name: gcs-credentials
        readOnly: true
      - mountPath: /secrets/osde2e-common
        name: osde2e-common
        readOnly: true
      - mountPath: /secrets/osde2e-credentials
        name: osde2e-credentials
        readOnly: true
      - mountPath: /etc/pull-secret
        name: pull-secret
        readOnly: true
      - mountPath: /etc/report
        name: result-aggregator
        readOnly: true
    serviceAccountName: ci-operator
    volumes:
    - name: osde2e-common
      secret:
        secretName: osde2e-common
    - name: osde2e-credentials
      secret:
        secretName: osde2e-credentials
    - name: pull-secret
      secret:
        secretName: registry-pull-credentials
    - name: result-aggregator
      secret:
        secretName: result-aggregator
- agent: kubernetes
  cluster: build03
  cron: 0 12 * * 1,5
  decorate: true
  decoration_config:
    skip_cloning: true
  extra_refs:
  - base_ref: main
    org: openshift
    repo: osde2e
  labels:
    ci.openshift.io/generator: prowgen
    pj-rehearse.openshift.io/can-be-rehearsed: "true"
  name: periodic-ci-openshift-osde2e-main-osd-aws-upgrade-latest-default-y-plus-1-to-latest-y
  spec:
    containers:
    - args:
      - --gcs-upload-secret=/secrets/gcs/service-account.json
      - --image-import-pull-secret=/etc/pull-secret/.dockerconfigjson
      - --report-credentials-file=/etc/report/credentials
      - --secret-dir=/secrets/osde2e-common
      - --secret-dir=/secrets/osde2e-credentials
      - --target=osd-aws-upgrade-latest-default-y-plus-1-to-latest-y
      command:
      - ci-operator
      image: ci-operator:latest
      imagePullPolicy: Always
      name: ""
      resources:
        requests:
          cpu: 10m
      volumeMounts:
      - mountPath: /secrets/gcs
        name: gcs-credentials
        readOnly: true
      - mountPath: /secrets/osde2e-common
        name: osde2e-common
        readOnly: true
      - mountPath: /secrets/osde2e-credentials
        name: osde2e-credentials
        readOnly: true
      - mountPath: /etc/pull-secret
        name: pull-secret
        readOnly: true
      - mountPath: /etc/report
        name: result-aggregator
        readOnly: true
    serviceAccountName: ci-operator
    volumes:
    - name: osde2e-common
      secret:
        secretName: osde2e-common
    - name: osde2e-credentials
      secret:
        secretName: osde2e-credentials
    - name: pull-secret
      secret:
        secretName: registry-pull-credentials
    - name: result-aggregator
      secret:
        secretName: result-aggregator
- agent: kubernetes
  cluster: build03
  cron: 0 12 * * 1,5
  decorate: true
  decoration_config:
    skip_cloning: true
  extra_refs:
  - base_ref: main
    org: openshift
    repo: osde2e
  labels:
    ci.openshift.io/generator: prowgen
    pj-rehearse.openshift.io/can-be-rehearsed: "true"
  name: periodic-ci-openshift-osde2e-main-osd-aws-upgrade-latest-default-y-to-latest-y-plus-1
  spec:
    containers:
    - args:
      - --gcs-upload-secret=/secrets/gcs/service-account.json
      - --image-import-pull-secret=/etc/pull-secret/.dockerconfigjson
      - --report-credentials-file=/etc/report/credentials
      - --secret-dir=/secrets/osde2e-common
      - --secret-dir=/secrets/osde2e-credentials
      - --target=osd-aws-upgrade-latest-default-y-to-latest-y-plus-1
      command:
      - ci-operator
      image: ci-operator:latest
      imagePullPolicy: Always
      name: ""
      resources:
        requests:
          cpu: 10m
      volumeMounts:
      - mountPath: /secrets/gcs
        name: gcs-credentials
        readOnly: true
      - mountPath: /secrets/osde2e-common
        name: osde2e-common
        readOnly: true
      - mountPath: /secrets/osde2e-credentials
        name: osde2e-credentials
        readOnly: true
      - mountPath: /etc/pull-secret
        name: pull-secret
        readOnly: true
      - mountPath: /etc/report
        name: result-aggregator
        readOnly: true
    serviceAccountName: ci-operator
    volumes:
    - name: osde2e-common
      secret:
        secretName: osde2e-common
    - name: osde2e-credentials
      secret:
        secretName: osde2e-credentials
    - name: pull-secret
      secret:
        secretName: registry-pull-credentials
    - name: result-aggregator
      secret:
        secretName: result-aggregator
- agent: kubernetes
  cluster: build03
  cron: 0 12 * * 1,5
  decorate: true
  decoration_config:
    skip_cloning: true
  extra_refs:
  - base_ref: main
    org: openshift
    repo: osde2e
  labels:
    ci.openshift.io/generator: prowgen
    pj-rehearse.openshift.io/can-be-rehearsed: "true"
  name: periodic-ci-openshift-osde2e-main-osd-aws-upgrade-latest-default-z-minus-1-to-latest-default-z
  spec:
    containers:
    - args:
      - --gcs-upload-secret=/secrets/gcs/service-account.json
      - --image-import-pull-secret=/etc/pull-secret/.dockerconfigjson
      - --report-credentials-file=/etc/report/credentials
      - --secret-dir=/secrets/osde2e-common
      - --secret-dir=/secrets/osde2e-credentials
      - --target=osd-aws-upgrade-latest-default-z-minus-1-to-latest-default-z
      command:
      - ci-operator
      image: ci-operator:latest
      imagePullPolicy: Always
      name: ""
      resources:
        requests:
          cpu: 10m
      volumeMounts:
      - mountPath: /secrets/gcs
        name: gcs-credentials
        readOnly: true
      - mountPath: /secrets/osde2e-common
        name: osde2e-common
        readOnly: true
      - mountPath: /secrets/osde2e-credentials
        name: osde2e-credentials
        readOnly: true
      - mountPath: /etc/pull-secret
        name: pull-secret
        readOnly: true
      - mountPath: /etc/report
        name: result-aggregator
        readOnly: true
    serviceAccountName: ci-operator
    volumes:
    - name: osde2e-common
      secret:
        secretName: osde2e-common
    - name: osde2e-credentials
      secret:
        secretName: osde2e-credentials
    - name: pull-secret
      secret:
        secretName: registry-pull-credentials
    - name: result-aggregator
      secret:
        secretName: result-aggregator
- agent: kubernetes
  cluster: build03
  cron: 0 19 * * 0,2,4
  decorate: true
  decoration_config:
    skip_cloning: true
  extra_refs:
  - base_ref: main
    org: openshift
    repo: osde2e
  labels:
    ci.openshift.io/generator: prowgen
  name: periodic-ci-openshift-osde2e-main-rosa-stage-e2e-byo-vpc-proxy-install
  spec:
    containers:
    - args:
      - --gcs-upload-secret=/secrets/gcs/service-account.json
      - --image-import-pull-secret=/etc/pull-secret/.dockerconfigjson
      - --report-credentials-file=/etc/report/credentials
      - --secret-dir=/secrets/osde2e-common
      - --secret-dir=/secrets/osde2e-rosa-stage
      - --secret-dir=/secrets/osde2e-static-byo-vpc
      - --target=rosa-stage-e2e-byo-vpc-proxy-install
      command:
      - ci-operator
      image: ci-operator:latest
      imagePullPolicy: Always
      name: ""
      resources:
        requests:
          cpu: 10m
      volumeMounts:
      - mountPath: /secrets/gcs
        name: gcs-credentials
        readOnly: true
      - mountPath: /secrets/osde2e-common
        name: osde2e-common
        readOnly: true
      - mountPath: /secrets/osde2e-rosa-stage
        name: osde2e-rosa-stage
        readOnly: true
      - mountPath: /secrets/osde2e-static-byo-vpc
        name: osde2e-static-byo-vpc
        readOnly: true
      - mountPath: /etc/pull-secret
        name: pull-secret
        readOnly: true
      - mountPath: /etc/report
        name: result-aggregator
        readOnly: true
    serviceAccountName: ci-operator
    volumes:
    - name: osde2e-common
      secret:
        secretName: osde2e-common
    - name: osde2e-rosa-stage
      secret:
        secretName: osde2e-rosa-stage
    - name: osde2e-static-byo-vpc
      secret:
        secretName: osde2e-static-byo-vpc
    - name: pull-secret
      secret:
        secretName: registry-pull-credentials
    - name: result-aggregator
      secret:
        secretName: result-aggregator
- agent: kubernetes
  cluster: build03
  cron: 0 5 * * 1
  decorate: true
  decoration_config:
    skip_cloning: true
  extra_refs:
  - base_ref: main
    org: openshift
    repo: osde2e
  labels:
    ci.openshift.io/generator: prowgen
  name: periodic-ci-openshift-osde2e-main-rosa-stage-e2e-byo-vpc-proxy-postinstall
  spec:
    containers:
    - args:
      - --gcs-upload-secret=/secrets/gcs/service-account.json
      - --image-import-pull-secret=/etc/pull-secret/.dockerconfigjson
      - --report-credentials-file=/etc/report/credentials
      - --secret-dir=/secrets/osde2e-common
      - --secret-dir=/secrets/osde2e-rosa-stage
      - --secret-dir=/secrets/osde2e-static-byo-vpc
      - --target=rosa-stage-e2e-byo-vpc-proxy-postinstall
      command:
      - ci-operator
      image: ci-operator:latest
      imagePullPolicy: Always
      name: ""
      resources:
        requests:
          cpu: 10m
      volumeMounts:
      - mountPath: /secrets/gcs
        name: gcs-credentials
        readOnly: true
      - mountPath: /secrets/osde2e-common
        name: osde2e-common
        readOnly: true
      - mountPath: /secrets/osde2e-rosa-stage
        name: osde2e-rosa-stage
        readOnly: true
      - mountPath: /secrets/osde2e-static-byo-vpc
        name: osde2e-static-byo-vpc
        readOnly: true
      - mountPath: /etc/pull-secret
        name: pull-secret
        readOnly: true
      - mountPath: /etc/report
        name: result-aggregator
        readOnly: true
    serviceAccountName: ci-operator
    volumes:
    - name: osde2e-common
      secret:
        secretName: osde2e-common
    - name: osde2e-rosa-stage
      secret:
        secretName: osde2e-rosa-stage
    - name: osde2e-static-byo-vpc
      secret:
        secretName: osde2e-static-byo-vpc
    - name: pull-secret
      secret:
        secretName: registry-pull-credentials
    - name: result-aggregator
      secret:
        secretName: result-aggregator
- agent: kubernetes
  cluster: build03
  cron: 0 */6 * * 0-5
  decorate: true
  decoration_config:
    skip_cloning: true
  extra_refs:
  - base_ref: main
    org: openshift
    repo: osde2e
  labels:
    ci.openshift.io/generator: prowgen
  name: periodic-ci-openshift-osde2e-main-rosa-stage-e2e-sts
  spec:
    containers:
    - args:
      - --gcs-upload-secret=/secrets/gcs/service-account.json
      - --image-import-pull-secret=/etc/pull-secret/.dockerconfigjson
      - --report-credentials-file=/etc/report/credentials
      - --secret-dir=/secrets/osde2e-common
      - --secret-dir=/secrets/osde2e-credentials
      - --secret-dir=/secrets/osde2e-rosa-stage
      - --target=rosa-stage-e2e-sts
      command:
      - ci-operator
      image: ci-operator:latest
      imagePullPolicy: Always
      name: ""
      resources:
        requests:
          cpu: 10m
      volumeMounts:
      - mountPath: /secrets/gcs
        name: gcs-credentials
        readOnly: true
      - mountPath: /secrets/osde2e-common
        name: osde2e-common
        readOnly: true
      - mountPath: /secrets/osde2e-credentials
        name: osde2e-credentials
        readOnly: true
      - mountPath: /secrets/osde2e-rosa-stage
        name: osde2e-rosa-stage
        readOnly: true
      - mountPath: /etc/pull-secret
        name: pull-secret
        readOnly: true
      - mountPath: /etc/report
        name: result-aggregator
        readOnly: true
    serviceAccountName: ci-operator
    volumes:
    - name: osde2e-common
      secret:
        secretName: osde2e-common
    - name: osde2e-credentials
      secret:
        secretName: osde2e-credentials
    - name: osde2e-rosa-stage
      secret:
        secretName: osde2e-rosa-stage
    - name: pull-secret
      secret:
        secretName: registry-pull-credentials
    - name: result-aggregator
      secret:
        secretName: result-aggregator<|MERGE_RESOLUTION|>--- conflicted
+++ resolved
@@ -270,13 +270,8 @@
       secret:
         secretName: osde2e-rosa-staging
 - agent: kubernetes
-<<<<<<< HEAD
-  cluster: build04
+  cluster: build03
   cron: 0 15 * * 0
-=======
-  cluster: build03
-  cron: 0 14 * * 0
->>>>>>> 170e6b8d
   decorate: true
   extra_refs:
   - base_ref: main
@@ -340,13 +335,8 @@
       secret:
         secretName: osde2e-rosa-stage
 - agent: kubernetes
-<<<<<<< HEAD
-  cluster: build04
+  cluster: build03
   cron: 0 14 * * 0
-=======
-  cluster: build03
-  cron: 0 15 * * 0
->>>>>>> 170e6b8d
   decorate: true
   extra_refs:
   - base_ref: main
