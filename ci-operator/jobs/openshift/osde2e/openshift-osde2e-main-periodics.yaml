periodics:
- agent: kubernetes
  cluster: build05
  cron: 0 */12 * * *
  decorate: true
  extra_refs:
  - base_ref: main
    org: openshift
    repo: osde2e
  labels:
    pj-rehearse.openshift.io/can-be-rehearsed: "false"
  name: osde2e-rosa-prod-cleanup
  spec:
    containers:
    - args:
      - set -o pipefail; ./scripts/clean-up-rosa.sh /usr/local/osde2e-rosa-production
      command:
      - /bin/bash
      - -c
      image: amazon/aws-cli
      imagePullPolicy: Always
      name: ""
      resources:
        requests:
          cpu: 10m
      volumeMounts:
      - mountPath: /usr/local/osde2e-rosa-production
        name: osde2e-rosa-production
        readOnly: true
    serviceAccountName: ci-operator
    volumes:
    - name: osde2e-rosa-production
      secret:
        secretName: osde2e-rosa-production
- agent: kubernetes
  cluster: build05
  cron: 0 4 * * *
  decorate: true
  extra_refs:
  - base_ref: main
    org: openshift
    repo: osde2e
  labels:
    pj-rehearse.openshift.io/can-be-rehearsed: "false"
  name: osde2e-rosa-stage-cleanup
  spec:
    containers:
    - args:
      - set -o pipefail; ./scripts/clean-up-rosa.sh /usr/local/osde2e-rosa-staging
      command:
      - /bin/bash
      - -c
      image: amazon/aws-cli
      imagePullPolicy: Always
      name: ""
      resources:
        requests:
          cpu: 10m
      volumeMounts:
      - mountPath: /usr/local/osde2e-rosa-staging
        name: osde2e-rosa-staging
        readOnly: true
    serviceAccountName: ci-operator
    volumes:
    - name: osde2e-rosa-staging
      secret:
        secretName: osde2e-rosa-staging
- agent: kubernetes
  cluster: build05
  cron: 0 3 * * *
  decorate: true
  extra_refs:
  - base_ref: main
    org: openshift
    repo: osde2e
  labels:
    pj-rehearse.openshift.io/can-be-rehearsed: "false"
  name: osde2e-stage-aws-addon-codeready-qe-operator
  spec:
    containers:
    - args:
      - test
      - --secret-locations
      - $(SECRET_LOCATIONS)
      - --configs
      - $(CONFIGS)
      command:
      - /osde2e
      env:
      - name: ADDON_IDS
        value: codeready-workspaces-qe
      - name: CHANNEL
        value: stable
      - name: CONFIGS
        value: aws,stage,test-harness
      - name: OCM_CCS
        value: "true"
      - name: POLLING_TIMEOUT
        value: "7200"
      - name: SECRET_LOCATIONS
        value: /usr/local/osde2e-common,/usr/local/crw-osd-token,/usr/local/ocm-aws-access
      - name: TEST_HARNESSES
        value: quay.io/crw/osd-e2e:nightly
      image: quay.io/app-sre/osde2e
      imagePullPolicy: Always
      name: ""
      resources:
        requests:
          cpu: 10m
      volumeMounts:
      - mountPath: /usr/local/crw-osd-token
        name: crw-osd-token
        readOnly: true
      - mountPath: /usr/local/ocm-aws-access
        name: ocm-aws-access
        readOnly: true
      - mountPath: /usr/local/osde2e-common
        name: osde2e-common
        readOnly: true
    serviceAccountName: ci-operator
    volumes:
    - name: crw-osd-token
      secret:
        secretName: crw-osd-token
    - name: ocm-aws-access
      secret:
        secretName: ocm-aws-access
    - name: osde2e-common
      secret:
        secretName: osde2e-common
- agent: kubernetes
  cluster: build05
  cron: 0 22 * * 1,4
  decorate: true
  extra_refs:
  - base_ref: main
    org: openshift
    repo: osde2e
  labels:
    pj-rehearse.openshift.io/can-be-rehearsed: "true"
  name: osde2e-stage-aws-addon-integreatly-operator
  spec:
    containers:
    - args:
      - test
      - --secret-locations
      - $(SECRET_LOCATIONS)
      - --configs
      - $(CONFIGS)
      command:
      - /osde2e
      env:
      - name: ADDON_IDS
        value: managed-api-service
      - name: ADDON_PARAMETERS
        value: '{"managed-api-service":{"addon-managed-api-service": "1","addon-resource-required":
          "true", "cidr-range": "10.1.0.0/26"}}'
      - name: CHANNEL
        value: stable
      - name: CLOUD_PROVIDER_REGION
        value: us-east-1
      - name: CONFIGS
        value: aws,stage,test-harness
      - name: HIBERNATE_AFTER_USE
        value: "false"
      - name: NUM_WORKER_NODES
        value: "6"
      - name: OCM_CCS
        value: "true"
      - name: OCM_COMPUTE_MACHINE_TYPE
        value: m5.xlarge
      - name: POLLING_TIMEOUT
        value: "7400"
      - name: SECRET_LOCATIONS
        value: /usr/local/osde2e-common,/usr/local/integr8ly-ci-secrets
      - name: TEST_HARNESSES
        value: quay.io/integreatly/integreatly-operator-test-harness:osde2e
      image: quay.io/app-sre/osde2e
      imagePullPolicy: Always
      name: ""
      resources:
        requests:
          cpu: 10m
      volumeMounts:
      - mountPath: /usr/local/integr8ly-ci-secrets
        name: integr8ly-ci-secrets
        readOnly: true
      - mountPath: /usr/local/osde2e-common
        name: osde2e-common
        readOnly: true
    serviceAccountName: ci-operator
    volumes:
    - name: integr8ly-ci-secrets
      secret:
        secretName: integr8ly-ci-secrets
    - name: osde2e-common
      secret:
        secretName: osde2e-common
- agent: kubernetes
  cluster: build05
  cron: 0 22 * * 0
  decorate: true
  extra_refs:
  - base_ref: main
    org: openshift
    repo: osde2e
  labels:
    pj-rehearse.openshift.io/can-be-rehearsed: "true"
  name: osde2e-stage-aws-addon-integreatly-operator-rhmi
  spec:
    containers:
    - args:
      - test
      - --secret-locations
      - $(SECRET_LOCATIONS)
      - --configs
      - $(CONFIGS)
      command:
      - /osde2e
      env:
      - name: ADDON_IDS
        value: rhmi
      - name: CHANNEL
        value: stable
      - name: CLOUD_PROVIDER_REGION
        value: us-east-2
      - name: CLUSTER_VERSION
        value: openshift-v4.8.24
      - name: CONFIGS
        value: aws,stage,test-harness
      - name: HIBERNATE_AFTER_USE
        value: "false"
      - name: NUM_WORKER_NODES
        value: "6"
      - name: OCM_CCS
        value: "true"
      - name: POLLING_TIMEOUT
        value: "7400"
      - name: SECRET_LOCATIONS
        value: /usr/local/osde2e-common,/usr/local/integr8ly-ci-secrets
      - name: TEST_HARNESSES
        value: quay.io/integreatly/integreatly-operator-test-harness:osde2e-rhmi
      image: quay.io/app-sre/osde2e
      imagePullPolicy: Always
      name: ""
      resources:
        requests:
          cpu: 10m
      volumeMounts:
      - mountPath: /usr/local/integr8ly-ci-secrets
        name: integr8ly-ci-secrets
        readOnly: true
      - mountPath: /usr/local/osde2e-common
        name: osde2e-common
        readOnly: true
    serviceAccountName: ci-operator
    volumes:
    - name: integr8ly-ci-secrets
      secret:
        secretName: integr8ly-ci-secrets
    - name: osde2e-common
      secret:
        secretName: osde2e-common
- agent: kubernetes
  cluster: build05
  cron: 0 14 * * 0
  decorate: true
  decoration_config:
    skip_cloning: true
  extra_refs:
  - base_ref: main
    org: openshift
    repo: osde2e
  labels:
    ci-operator.openshift.io/variant: addon
    ci.openshift.io/generator: prowgen
    pj-rehearse.openshift.io/can-be-rehearsed: "true"
  name: periodic-ci-openshift-osde2e-main-addon-example
  reporter_config:
    slack:
      channel: '#sd-cicd-alerts'
      job_states_to_report:
      - failure
      - success
      - error
      report_template: '{{if eq .Status.State "success"}} :white_check_mark: Job *{{.Spec.Job}}*
        ended with *{{.Status.State}}*. <{{.Status.URL}}|View logs> :white_check_mark:
        {{else}} :warning:  Job *{{.Spec.Job}}* ended with *{{.Status.State}}*. <{{.Status.URL}}|View
        logs> :warning: {{end}}'
  spec:
    containers:
    - args:
      - --gcs-upload-secret=/secrets/gcs/service-account.json
      - --image-import-pull-secret=/etc/pull-secret/.dockerconfigjson
      - --report-credentials-file=/etc/report/credentials
      - --secret-dir=/secrets/example-addon-secret
      - --secret-dir=/secrets/osde2e-common
      - --secret-dir=/secrets/osde2e-credentials
      - --secret-dir=/secrets/osde2e-informing
      - --target=example
      - --variant=addon
      command:
      - ci-operator
      image: ci-operator:latest
      imagePullPolicy: Always
      name: ""
      resources:
        requests:
          cpu: 10m
      volumeMounts:
      - mountPath: /secrets/example-addon-secret
        name: example-addon-secret
        readOnly: true
      - mountPath: /secrets/gcs
        name: gcs-credentials
        readOnly: true
      - mountPath: /secrets/manifest-tool
        name: manifest-tool-local-pusher
        readOnly: true
      - mountPath: /secrets/osde2e-common
        name: osde2e-common
        readOnly: true
      - mountPath: /secrets/osde2e-credentials
        name: osde2e-credentials
        readOnly: true
      - mountPath: /secrets/osde2e-informing
        name: osde2e-informing
        readOnly: true
      - mountPath: /etc/pull-secret
        name: pull-secret
        readOnly: true
      - mountPath: /etc/report
        name: result-aggregator
        readOnly: true
    serviceAccountName: ci-operator
    volumes:
    - name: example-addon-secret
      secret:
        secretName: example-addon-secret
    - name: manifest-tool-local-pusher
      secret:
        secretName: manifest-tool-local-pusher
    - name: osde2e-common
      secret:
        secretName: osde2e-common
    - name: osde2e-credentials
      secret:
        secretName: osde2e-credentials
    - name: osde2e-informing
      secret:
        secretName: osde2e-informing
    - name: pull-secret
      secret:
        secretName: registry-pull-credentials
    - name: result-aggregator
      secret:
        secretName: result-aggregator
- agent: kubernetes
  cluster: build05
  cron: 45 * * * *
  decorate: true
  decoration_config:
    skip_cloning: true
  extra_refs:
  - base_ref: main
    org: openshift
    repo: osde2e
  labels:
    ci.openshift.io/generator: prowgen
  name: periodic-ci-openshift-osde2e-main-aws-prod-cleanup
  spec:
    containers:
    - args:
      - --gcs-upload-secret=/secrets/gcs/service-account.json
      - --image-import-pull-secret=/etc/pull-secret/.dockerconfigjson
      - --report-credentials-file=/etc/report/credentials
      - --secret-dir=/secrets/osde2e-common
      - --secret-dir=/secrets/osde2e-credentials
      - --target=aws-prod-cleanup
      command:
      - ci-operator
      image: ci-operator:latest
      imagePullPolicy: Always
      name: ""
      resources:
        requests:
          cpu: 10m
      volumeMounts:
      - mountPath: /secrets/gcs
        name: gcs-credentials
        readOnly: true
      - mountPath: /secrets/manifest-tool
        name: manifest-tool-local-pusher
        readOnly: true
      - mountPath: /secrets/osde2e-common
        name: osde2e-common
        readOnly: true
      - mountPath: /secrets/osde2e-credentials
        name: osde2e-credentials
        readOnly: true
      - mountPath: /etc/pull-secret
        name: pull-secret
        readOnly: true
      - mountPath: /etc/report
        name: result-aggregator
        readOnly: true
    serviceAccountName: ci-operator
    volumes:
    - name: manifest-tool-local-pusher
      secret:
        secretName: manifest-tool-local-pusher
    - name: osde2e-common
      secret:
        secretName: osde2e-common
    - name: osde2e-credentials
      secret:
        secretName: osde2e-credentials
    - name: pull-secret
      secret:
        secretName: registry-pull-credentials
    - name: result-aggregator
      secret:
        secretName: result-aggregator
- agent: kubernetes
  cluster: build05
  cron: 0 12 * * 1
  decorate: true
  decoration_config:
    skip_cloning: true
  extra_refs:
  - base_ref: main
    org: openshift
    repo: osde2e
  labels:
    ci.openshift.io/generator: prowgen
  name: periodic-ci-openshift-osde2e-main-aws-stage-informing-default
  reporter_config:
    slack:
      channel: '#sd-cicd-alerts'
      job_states_to_report:
      - failure
      - success
      - error
      report_template: '{{if eq .Status.State "success"}} :white_check_mark: Job *{{.Spec.Job}}*
        ended with *{{.Status.State}}*. <{{.Status.URL}}|View logs> :white_check_mark:
        {{else}} :warning:  Job *{{.Spec.Job}}* ended with *{{.Status.State}}*. <{{.Status.URL}}|View
        logs> :warning: {{end}}'
  spec:
    containers:
    - args:
      - --gcs-upload-secret=/secrets/gcs/service-account.json
      - --image-import-pull-secret=/etc/pull-secret/.dockerconfigjson
      - --report-credentials-file=/etc/report/credentials
      - --secret-dir=/secrets/osde2e-common
      - --secret-dir=/secrets/osde2e-credentials
      - --target=aws-stage-informing-default
      command:
      - ci-operator
      image: ci-operator:latest
      imagePullPolicy: Always
      name: ""
      resources:
        requests:
          cpu: 10m
      volumeMounts:
      - mountPath: /secrets/gcs
        name: gcs-credentials
        readOnly: true
      - mountPath: /secrets/manifest-tool
        name: manifest-tool-local-pusher
        readOnly: true
      - mountPath: /secrets/osde2e-common
        name: osde2e-common
        readOnly: true
      - mountPath: /secrets/osde2e-credentials
        name: osde2e-credentials
        readOnly: true
      - mountPath: /etc/pull-secret
        name: pull-secret
        readOnly: true
      - mountPath: /etc/report
        name: result-aggregator
        readOnly: true
    serviceAccountName: ci-operator
    volumes:
    - name: manifest-tool-local-pusher
      secret:
        secretName: manifest-tool-local-pusher
    - name: osde2e-common
      secret:
        secretName: osde2e-common
    - name: osde2e-credentials
      secret:
        secretName: osde2e-credentials
    - name: pull-secret
      secret:
        secretName: registry-pull-credentials
    - name: result-aggregator
      secret:
        secretName: result-aggregator
- agent: kubernetes
  cluster: build05
  cron: 0 0 1 1 *
  decorate: true
  decoration_config:
    skip_cloning: true
  extra_refs:
  - base_ref: main
    org: openshift
    repo: osde2e
  labels:
    ci-operator.openshift.io/variant: nightly-4.10
    ci.openshift.io/generator: prowgen
    job-release: "4.10"
    pj-rehearse.openshift.io/can-be-rehearsed: "true"
  name: periodic-ci-openshift-osde2e-main-nightly-4.10-osd-aws
  spec:
    containers:
    - args:
      - --gcs-upload-secret=/secrets/gcs/service-account.json
      - --image-import-pull-secret=/etc/pull-secret/.dockerconfigjson
      - --report-credentials-file=/etc/report/credentials
      - --secret-dir=/secrets/ci-pull-credentials
      - --target=osd-aws
      - --variant=nightly-4.10
      command:
      - ci-operator
      image: ci-operator:latest
      imagePullPolicy: Always
      name: ""
      resources:
        requests:
          cpu: 10m
      volumeMounts:
      - mountPath: /secrets/ci-pull-credentials
        name: ci-pull-credentials
        readOnly: true
      - mountPath: /secrets/gcs
        name: gcs-credentials
        readOnly: true
      - mountPath: /secrets/manifest-tool
        name: manifest-tool-local-pusher
        readOnly: true
      - mountPath: /etc/pull-secret
        name: pull-secret
        readOnly: true
      - mountPath: /etc/report
        name: result-aggregator
        readOnly: true
    serviceAccountName: ci-operator
    volumes:
    - name: ci-pull-credentials
      secret:
        secretName: ci-pull-credentials
    - name: manifest-tool-local-pusher
      secret:
        secretName: manifest-tool-local-pusher
    - name: pull-secret
      secret:
        secretName: registry-pull-credentials
    - name: result-aggregator
      secret:
        secretName: result-aggregator
- agent: kubernetes
  cluster: build05
  cron: 0 0 1 1 *
  decorate: true
  decoration_config:
    skip_cloning: true
  extra_refs:
  - base_ref: main
    org: openshift
    repo: osde2e
  labels:
    ci-operator.openshift.io/variant: nightly-4.10
    ci.openshift.io/generator: prowgen
    job-release: "4.10"
    pj-rehearse.openshift.io/can-be-rehearsed: "true"
  name: periodic-ci-openshift-osde2e-main-nightly-4.10-osd-gcp
  spec:
    containers:
    - args:
      - --gcs-upload-secret=/secrets/gcs/service-account.json
      - --image-import-pull-secret=/etc/pull-secret/.dockerconfigjson
      - --report-credentials-file=/etc/report/credentials
      - --secret-dir=/secrets/ci-pull-credentials
      - --target=osd-gcp
      - --variant=nightly-4.10
      command:
      - ci-operator
      image: ci-operator:latest
      imagePullPolicy: Always
      name: ""
      resources:
        requests:
          cpu: 10m
      volumeMounts:
      - mountPath: /secrets/ci-pull-credentials
        name: ci-pull-credentials
        readOnly: true
      - mountPath: /secrets/gcs
        name: gcs-credentials
        readOnly: true
      - mountPath: /secrets/manifest-tool
        name: manifest-tool-local-pusher
        readOnly: true
      - mountPath: /etc/pull-secret
        name: pull-secret
        readOnly: true
      - mountPath: /etc/report
        name: result-aggregator
        readOnly: true
    serviceAccountName: ci-operator
    volumes:
    - name: ci-pull-credentials
      secret:
        secretName: ci-pull-credentials
    - name: manifest-tool-local-pusher
      secret:
        secretName: manifest-tool-local-pusher
    - name: pull-secret
      secret:
        secretName: registry-pull-credentials
    - name: result-aggregator
      secret:
        secretName: result-aggregator
- agent: kubernetes
  cluster: build05
  cron: 0 0 1 1 *
  decorate: true
  decoration_config:
    skip_cloning: true
  extra_refs:
  - base_ref: main
    org: openshift
    repo: osde2e
  labels:
    ci-operator.openshift.io/variant: nightly-4.10
    ci.openshift.io/generator: prowgen
    job-release: "4.10"
    pj-rehearse.openshift.io/can-be-rehearsed: "true"
  name: periodic-ci-openshift-osde2e-main-nightly-4.10-rosa-classic-sts
  spec:
    containers:
    - args:
      - --gcs-upload-secret=/secrets/gcs/service-account.json
      - --image-import-pull-secret=/etc/pull-secret/.dockerconfigjson
      - --report-credentials-file=/etc/report/credentials
      - --secret-dir=/secrets/ci-pull-credentials
      - --target=rosa-classic-sts
      - --variant=nightly-4.10
      command:
      - ci-operator
      image: ci-operator:latest
      imagePullPolicy: Always
      name: ""
      resources:
        requests:
          cpu: 10m
      volumeMounts:
      - mountPath: /secrets/ci-pull-credentials
        name: ci-pull-credentials
        readOnly: true
      - mountPath: /secrets/gcs
        name: gcs-credentials
        readOnly: true
      - mountPath: /secrets/manifest-tool
        name: manifest-tool-local-pusher
        readOnly: true
      - mountPath: /etc/pull-secret
        name: pull-secret
        readOnly: true
      - mountPath: /etc/report
        name: result-aggregator
        readOnly: true
    serviceAccountName: ci-operator
    volumes:
    - name: ci-pull-credentials
      secret:
        secretName: ci-pull-credentials
    - name: manifest-tool-local-pusher
      secret:
        secretName: manifest-tool-local-pusher
    - name: pull-secret
      secret:
        secretName: registry-pull-credentials
    - name: result-aggregator
      secret:
        secretName: result-aggregator
- agent: kubernetes
  cluster: build05
  cron: 0 0 1 1 *
  decorate: true
  decoration_config:
    skip_cloning: true
  extra_refs:
  - base_ref: main
    org: openshift
    repo: osde2e
  labels:
    ci-operator.openshift.io/variant: nightly-4.11
    ci.openshift.io/generator: prowgen
    job-release: "4.11"
    pj-rehearse.openshift.io/can-be-rehearsed: "true"
  name: periodic-ci-openshift-osde2e-main-nightly-4.11-osd-aws
  spec:
    containers:
    - args:
      - --gcs-upload-secret=/secrets/gcs/service-account.json
      - --image-import-pull-secret=/etc/pull-secret/.dockerconfigjson
      - --report-credentials-file=/etc/report/credentials
      - --secret-dir=/secrets/ci-pull-credentials
      - --target=osd-aws
      - --variant=nightly-4.11
      command:
      - ci-operator
      image: ci-operator:latest
      imagePullPolicy: Always
      name: ""
      resources:
        requests:
          cpu: 10m
      volumeMounts:
      - mountPath: /secrets/ci-pull-credentials
        name: ci-pull-credentials
        readOnly: true
      - mountPath: /secrets/gcs
        name: gcs-credentials
        readOnly: true
      - mountPath: /secrets/manifest-tool
        name: manifest-tool-local-pusher
        readOnly: true
      - mountPath: /etc/pull-secret
        name: pull-secret
        readOnly: true
      - mountPath: /etc/report
        name: result-aggregator
        readOnly: true
    serviceAccountName: ci-operator
    volumes:
    - name: ci-pull-credentials
      secret:
        secretName: ci-pull-credentials
    - name: manifest-tool-local-pusher
      secret:
        secretName: manifest-tool-local-pusher
    - name: pull-secret
      secret:
        secretName: registry-pull-credentials
    - name: result-aggregator
      secret:
        secretName: result-aggregator
- agent: kubernetes
  cluster: build05
  cron: 0 0 1 1 *
  decorate: true
  decoration_config:
    skip_cloning: true
  extra_refs:
  - base_ref: main
    org: openshift
    repo: osde2e
  labels:
    ci-operator.openshift.io/variant: nightly-4.11
    ci.openshift.io/generator: prowgen
    job-release: "4.11"
    pj-rehearse.openshift.io/can-be-rehearsed: "true"
  name: periodic-ci-openshift-osde2e-main-nightly-4.11-osd-gcp
  spec:
    containers:
    - args:
      - --gcs-upload-secret=/secrets/gcs/service-account.json
      - --image-import-pull-secret=/etc/pull-secret/.dockerconfigjson
      - --report-credentials-file=/etc/report/credentials
      - --secret-dir=/secrets/ci-pull-credentials
      - --target=osd-gcp
      - --variant=nightly-4.11
      command:
      - ci-operator
      image: ci-operator:latest
      imagePullPolicy: Always
      name: ""
      resources:
        requests:
          cpu: 10m
      volumeMounts:
      - mountPath: /secrets/ci-pull-credentials
        name: ci-pull-credentials
        readOnly: true
      - mountPath: /secrets/gcs
        name: gcs-credentials
        readOnly: true
      - mountPath: /secrets/manifest-tool
        name: manifest-tool-local-pusher
        readOnly: true
      - mountPath: /etc/pull-secret
        name: pull-secret
        readOnly: true
      - mountPath: /etc/report
        name: result-aggregator
        readOnly: true
    serviceAccountName: ci-operator
    volumes:
    - name: ci-pull-credentials
      secret:
        secretName: ci-pull-credentials
    - name: manifest-tool-local-pusher
      secret:
        secretName: manifest-tool-local-pusher
    - name: pull-secret
      secret:
        secretName: registry-pull-credentials
    - name: result-aggregator
      secret:
        secretName: result-aggregator
- agent: kubernetes
  cluster: build05
  cron: 0 0 1 1 *
  decorate: true
  decoration_config:
    skip_cloning: true
  extra_refs:
  - base_ref: main
    org: openshift
    repo: osde2e
  labels:
    ci-operator.openshift.io/variant: nightly-4.11
    ci.openshift.io/generator: prowgen
    job-release: "4.11"
    pj-rehearse.openshift.io/can-be-rehearsed: "true"
  name: periodic-ci-openshift-osde2e-main-nightly-4.11-rosa-classic-sts
  spec:
    containers:
    - args:
      - --gcs-upload-secret=/secrets/gcs/service-account.json
      - --image-import-pull-secret=/etc/pull-secret/.dockerconfigjson
      - --report-credentials-file=/etc/report/credentials
      - --secret-dir=/secrets/ci-pull-credentials
      - --target=rosa-classic-sts
      - --variant=nightly-4.11
      command:
      - ci-operator
      image: ci-operator:latest
      imagePullPolicy: Always
      name: ""
      resources:
        requests:
          cpu: 10m
      volumeMounts:
      - mountPath: /secrets/ci-pull-credentials
        name: ci-pull-credentials
        readOnly: true
      - mountPath: /secrets/gcs
        name: gcs-credentials
        readOnly: true
      - mountPath: /secrets/manifest-tool
        name: manifest-tool-local-pusher
        readOnly: true
      - mountPath: /etc/pull-secret
        name: pull-secret
        readOnly: true
      - mountPath: /etc/report
        name: result-aggregator
        readOnly: true
    serviceAccountName: ci-operator
    volumes:
    - name: ci-pull-credentials
      secret:
        secretName: ci-pull-credentials
    - name: manifest-tool-local-pusher
      secret:
        secretName: manifest-tool-local-pusher
    - name: pull-secret
      secret:
        secretName: registry-pull-credentials
    - name: result-aggregator
      secret:
        secretName: result-aggregator
- agent: kubernetes
  cluster: build05
  cron: 0 0 1 1 *
  decorate: true
  decoration_config:
    skip_cloning: true
  extra_refs:
  - base_ref: main
    org: openshift
    repo: osde2e
  labels:
    ci-operator.openshift.io/variant: nightly-4.12
    ci.openshift.io/generator: prowgen
    job-release: "4.12"
    pj-rehearse.openshift.io/can-be-rehearsed: "true"
  name: periodic-ci-openshift-osde2e-main-nightly-4.12-osd-aws
  spec:
    containers:
    - args:
      - --gcs-upload-secret=/secrets/gcs/service-account.json
      - --image-import-pull-secret=/etc/pull-secret/.dockerconfigjson
      - --report-credentials-file=/etc/report/credentials
      - --secret-dir=/secrets/ci-pull-credentials
      - --target=osd-aws
      - --variant=nightly-4.12
      command:
      - ci-operator
      image: ci-operator:latest
      imagePullPolicy: Always
      name: ""
      resources:
        requests:
          cpu: 10m
      volumeMounts:
      - mountPath: /secrets/ci-pull-credentials
        name: ci-pull-credentials
        readOnly: true
      - mountPath: /secrets/gcs
        name: gcs-credentials
        readOnly: true
      - mountPath: /secrets/manifest-tool
        name: manifest-tool-local-pusher
        readOnly: true
      - mountPath: /etc/pull-secret
        name: pull-secret
        readOnly: true
      - mountPath: /etc/report
        name: result-aggregator
        readOnly: true
    serviceAccountName: ci-operator
    volumes:
    - name: ci-pull-credentials
      secret:
        secretName: ci-pull-credentials
    - name: manifest-tool-local-pusher
      secret:
        secretName: manifest-tool-local-pusher
    - name: pull-secret
      secret:
        secretName: registry-pull-credentials
    - name: result-aggregator
      secret:
        secretName: result-aggregator
- agent: kubernetes
  cluster: build05
  cron: 0 0 1 1 *
  decorate: true
  decoration_config:
    skip_cloning: true
  extra_refs:
  - base_ref: main
    org: openshift
    repo: osde2e
  labels:
    ci-operator.openshift.io/variant: nightly-4.12
    ci.openshift.io/generator: prowgen
    job-release: "4.12"
    pj-rehearse.openshift.io/can-be-rehearsed: "true"
  name: periodic-ci-openshift-osde2e-main-nightly-4.12-osd-gcp
  spec:
    containers:
    - args:
      - --gcs-upload-secret=/secrets/gcs/service-account.json
      - --image-import-pull-secret=/etc/pull-secret/.dockerconfigjson
      - --report-credentials-file=/etc/report/credentials
      - --secret-dir=/secrets/ci-pull-credentials
      - --target=osd-gcp
      - --variant=nightly-4.12
      command:
      - ci-operator
      image: ci-operator:latest
      imagePullPolicy: Always
      name: ""
      resources:
        requests:
          cpu: 10m
      volumeMounts:
      - mountPath: /secrets/ci-pull-credentials
        name: ci-pull-credentials
        readOnly: true
      - mountPath: /secrets/gcs
        name: gcs-credentials
        readOnly: true
      - mountPath: /secrets/manifest-tool
        name: manifest-tool-local-pusher
        readOnly: true
      - mountPath: /etc/pull-secret
        name: pull-secret
        readOnly: true
      - mountPath: /etc/report
        name: result-aggregator
        readOnly: true
    serviceAccountName: ci-operator
    volumes:
    - name: ci-pull-credentials
      secret:
        secretName: ci-pull-credentials
    - name: manifest-tool-local-pusher
      secret:
        secretName: manifest-tool-local-pusher
    - name: pull-secret
      secret:
        secretName: registry-pull-credentials
    - name: result-aggregator
      secret:
        secretName: result-aggregator
- agent: kubernetes
  cluster: build05
  cron: 0 0 1 1 *
  decorate: true
  decoration_config:
    skip_cloning: true
  extra_refs:
  - base_ref: main
    org: openshift
    repo: osde2e
  labels:
    ci-operator.openshift.io/variant: nightly-4.12
    ci.openshift.io/generator: prowgen
    job-release: "4.12"
    pj-rehearse.openshift.io/can-be-rehearsed: "true"
  name: periodic-ci-openshift-osde2e-main-nightly-4.12-rosa-classic-sts
  spec:
    containers:
    - args:
      - --gcs-upload-secret=/secrets/gcs/service-account.json
      - --image-import-pull-secret=/etc/pull-secret/.dockerconfigjson
      - --report-credentials-file=/etc/report/credentials
      - --secret-dir=/secrets/ci-pull-credentials
      - --target=rosa-classic-sts
      - --variant=nightly-4.12
      command:
      - ci-operator
      image: ci-operator:latest
      imagePullPolicy: Always
      name: ""
      resources:
        requests:
          cpu: 10m
      volumeMounts:
      - mountPath: /secrets/ci-pull-credentials
        name: ci-pull-credentials
        readOnly: true
      - mountPath: /secrets/gcs
        name: gcs-credentials
        readOnly: true
      - mountPath: /secrets/manifest-tool
        name: manifest-tool-local-pusher
        readOnly: true
      - mountPath: /etc/pull-secret
        name: pull-secret
        readOnly: true
      - mountPath: /etc/report
        name: result-aggregator
        readOnly: true
    serviceAccountName: ci-operator
    volumes:
    - name: ci-pull-credentials
      secret:
        secretName: ci-pull-credentials
    - name: manifest-tool-local-pusher
      secret:
        secretName: manifest-tool-local-pusher
    - name: pull-secret
      secret:
        secretName: registry-pull-credentials
    - name: result-aggregator
      secret:
        secretName: result-aggregator
- agent: kubernetes
  cluster: build05
  cron: 0 0 1 1 *
  decorate: true
  decoration_config:
    skip_cloning: true
  extra_refs:
  - base_ref: main
    org: openshift
    repo: osde2e
  labels:
    ci-operator.openshift.io/variant: nightly-4.12
    ci.openshift.io/generator: prowgen
    job-release: "4.12"
    pj-rehearse.openshift.io/can-be-rehearsed: "true"
  name: periodic-ci-openshift-osde2e-main-nightly-4.12-rosa-hcp
  spec:
    containers:
    - args:
      - --gcs-upload-secret=/secrets/gcs/service-account.json
      - --image-import-pull-secret=/etc/pull-secret/.dockerconfigjson
      - --report-credentials-file=/etc/report/credentials
      - --secret-dir=/secrets/ci-pull-credentials
      - --target=rosa-hcp
      - --variant=nightly-4.12
      command:
      - ci-operator
      image: ci-operator:latest
      imagePullPolicy: Always
      name: ""
      resources:
        requests:
          cpu: 10m
      volumeMounts:
      - mountPath: /secrets/ci-pull-credentials
        name: ci-pull-credentials
        readOnly: true
      - mountPath: /secrets/gcs
        name: gcs-credentials
        readOnly: true
      - mountPath: /secrets/manifest-tool
        name: manifest-tool-local-pusher
        readOnly: true
      - mountPath: /etc/pull-secret
        name: pull-secret
        readOnly: true
      - mountPath: /etc/report
        name: result-aggregator
        readOnly: true
    serviceAccountName: ci-operator
    volumes:
    - name: ci-pull-credentials
      secret:
        secretName: ci-pull-credentials
    - name: manifest-tool-local-pusher
      secret:
        secretName: manifest-tool-local-pusher
    - name: pull-secret
      secret:
        secretName: registry-pull-credentials
    - name: result-aggregator
      secret:
        secretName: result-aggregator
- agent: kubernetes
  cluster: build05
  cron: 0 0 1 1 *
  decorate: true
  decoration_config:
    skip_cloning: true
  extra_refs:
  - base_ref: main
    org: openshift
    repo: osde2e
  labels:
    ci-operator.openshift.io/variant: nightly-4.13
    ci.openshift.io/generator: prowgen
    job-release: "4.13"
    pj-rehearse.openshift.io/can-be-rehearsed: "true"
  name: periodic-ci-openshift-osde2e-main-nightly-4.13-osd-aws
  spec:
    containers:
    - args:
      - --gcs-upload-secret=/secrets/gcs/service-account.json
      - --image-import-pull-secret=/etc/pull-secret/.dockerconfigjson
      - --report-credentials-file=/etc/report/credentials
      - --secret-dir=/secrets/ci-pull-credentials
      - --target=osd-aws
      - --variant=nightly-4.13
      command:
      - ci-operator
      image: ci-operator:latest
      imagePullPolicy: Always
      name: ""
      resources:
        requests:
          cpu: 10m
      volumeMounts:
      - mountPath: /secrets/ci-pull-credentials
        name: ci-pull-credentials
        readOnly: true
      - mountPath: /secrets/gcs
        name: gcs-credentials
        readOnly: true
      - mountPath: /secrets/manifest-tool
        name: manifest-tool-local-pusher
        readOnly: true
      - mountPath: /etc/pull-secret
        name: pull-secret
        readOnly: true
      - mountPath: /etc/report
        name: result-aggregator
        readOnly: true
    serviceAccountName: ci-operator
    volumes:
    - name: ci-pull-credentials
      secret:
        secretName: ci-pull-credentials
    - name: manifest-tool-local-pusher
      secret:
        secretName: manifest-tool-local-pusher
    - name: pull-secret
      secret:
        secretName: registry-pull-credentials
    - name: result-aggregator
      secret:
        secretName: result-aggregator
- agent: kubernetes
  cluster: build05
  cron: 0 0 1 1 *
  decorate: true
  decoration_config:
    skip_cloning: true
  extra_refs:
  - base_ref: main
    org: openshift
    repo: osde2e
  labels:
    ci-operator.openshift.io/variant: nightly-4.13
    ci.openshift.io/generator: prowgen
    job-release: "4.13"
    pj-rehearse.openshift.io/can-be-rehearsed: "true"
  name: periodic-ci-openshift-osde2e-main-nightly-4.13-osd-gcp
  spec:
    containers:
    - args:
      - --gcs-upload-secret=/secrets/gcs/service-account.json
      - --image-import-pull-secret=/etc/pull-secret/.dockerconfigjson
      - --report-credentials-file=/etc/report/credentials
      - --secret-dir=/secrets/ci-pull-credentials
      - --target=osd-gcp
      - --variant=nightly-4.13
      command:
      - ci-operator
      image: ci-operator:latest
      imagePullPolicy: Always
      name: ""
      resources:
        requests:
          cpu: 10m
      volumeMounts:
      - mountPath: /secrets/ci-pull-credentials
        name: ci-pull-credentials
        readOnly: true
      - mountPath: /secrets/gcs
        name: gcs-credentials
        readOnly: true
      - mountPath: /secrets/manifest-tool
        name: manifest-tool-local-pusher
        readOnly: true
      - mountPath: /etc/pull-secret
        name: pull-secret
        readOnly: true
      - mountPath: /etc/report
        name: result-aggregator
        readOnly: true
    serviceAccountName: ci-operator
    volumes:
    - name: ci-pull-credentials
      secret:
        secretName: ci-pull-credentials
    - name: manifest-tool-local-pusher
      secret:
        secretName: manifest-tool-local-pusher
    - name: pull-secret
      secret:
        secretName: registry-pull-credentials
    - name: result-aggregator
      secret:
        secretName: result-aggregator
- agent: kubernetes
  cluster: build05
  cron: 0 0 1 1 *
  decorate: true
  decoration_config:
    skip_cloning: true
  extra_refs:
  - base_ref: main
    org: openshift
    repo: osde2e
  labels:
    ci-operator.openshift.io/variant: nightly-4.13
    ci.openshift.io/generator: prowgen
    job-release: "4.13"
    pj-rehearse.openshift.io/can-be-rehearsed: "true"
  name: periodic-ci-openshift-osde2e-main-nightly-4.13-rosa-classic-sts
  spec:
    containers:
    - args:
      - --gcs-upload-secret=/secrets/gcs/service-account.json
      - --image-import-pull-secret=/etc/pull-secret/.dockerconfigjson
      - --report-credentials-file=/etc/report/credentials
      - --secret-dir=/secrets/ci-pull-credentials
      - --target=rosa-classic-sts
      - --variant=nightly-4.13
      command:
      - ci-operator
      image: ci-operator:latest
      imagePullPolicy: Always
      name: ""
      resources:
        requests:
          cpu: 10m
      volumeMounts:
      - mountPath: /secrets/ci-pull-credentials
        name: ci-pull-credentials
        readOnly: true
      - mountPath: /secrets/gcs
        name: gcs-credentials
        readOnly: true
      - mountPath: /secrets/manifest-tool
        name: manifest-tool-local-pusher
        readOnly: true
      - mountPath: /etc/pull-secret
        name: pull-secret
        readOnly: true
      - mountPath: /etc/report
        name: result-aggregator
        readOnly: true
    serviceAccountName: ci-operator
    volumes:
    - name: ci-pull-credentials
      secret:
        secretName: ci-pull-credentials
    - name: manifest-tool-local-pusher
      secret:
        secretName: manifest-tool-local-pusher
    - name: pull-secret
      secret:
        secretName: registry-pull-credentials
    - name: result-aggregator
      secret:
        secretName: result-aggregator
- agent: kubernetes
  cluster: build05
  cron: 0 0 1 1 *
  decorate: true
  decoration_config:
    skip_cloning: true
  extra_refs:
  - base_ref: main
    org: openshift
    repo: osde2e
  labels:
    ci-operator.openshift.io/variant: nightly-4.13
    ci.openshift.io/generator: prowgen
    job-release: "4.13"
    pj-rehearse.openshift.io/can-be-rehearsed: "true"
  name: periodic-ci-openshift-osde2e-main-nightly-4.13-rosa-hcp
  spec:
    containers:
    - args:
      - --gcs-upload-secret=/secrets/gcs/service-account.json
      - --image-import-pull-secret=/etc/pull-secret/.dockerconfigjson
      - --report-credentials-file=/etc/report/credentials
      - --secret-dir=/secrets/ci-pull-credentials
      - --target=rosa-hcp
      - --variant=nightly-4.13
      command:
      - ci-operator
      image: ci-operator:latest
      imagePullPolicy: Always
      name: ""
      resources:
        requests:
          cpu: 10m
      volumeMounts:
      - mountPath: /secrets/ci-pull-credentials
        name: ci-pull-credentials
        readOnly: true
      - mountPath: /secrets/gcs
        name: gcs-credentials
        readOnly: true
      - mountPath: /secrets/manifest-tool
        name: manifest-tool-local-pusher
        readOnly: true
      - mountPath: /etc/pull-secret
        name: pull-secret
        readOnly: true
      - mountPath: /etc/report
        name: result-aggregator
        readOnly: true
    serviceAccountName: ci-operator
    volumes:
    - name: ci-pull-credentials
      secret:
        secretName: ci-pull-credentials
    - name: manifest-tool-local-pusher
      secret:
        secretName: manifest-tool-local-pusher
    - name: pull-secret
      secret:
        secretName: registry-pull-credentials
    - name: result-aggregator
      secret:
        secretName: result-aggregator
- agent: kubernetes
  cluster: build05
  cron: 0 0 1 1 *
  decorate: true
  decoration_config:
    skip_cloning: true
  extra_refs:
  - base_ref: main
    org: openshift
    repo: osde2e
  labels:
    ci-operator.openshift.io/variant: nightly-4.14
    ci.openshift.io/generator: prowgen
    job-release: "4.14"
    pj-rehearse.openshift.io/can-be-rehearsed: "true"
  name: periodic-ci-openshift-osde2e-main-nightly-4.14-osd-aws
  spec:
    containers:
    - args:
      - --gcs-upload-secret=/secrets/gcs/service-account.json
      - --image-import-pull-secret=/etc/pull-secret/.dockerconfigjson
      - --report-credentials-file=/etc/report/credentials
      - --secret-dir=/secrets/ci-pull-credentials
      - --target=osd-aws
      - --variant=nightly-4.14
      command:
      - ci-operator
      image: ci-operator:latest
      imagePullPolicy: Always
      name: ""
      resources:
        requests:
          cpu: 10m
      volumeMounts:
      - mountPath: /secrets/ci-pull-credentials
        name: ci-pull-credentials
        readOnly: true
      - mountPath: /secrets/gcs
        name: gcs-credentials
        readOnly: true
      - mountPath: /secrets/manifest-tool
        name: manifest-tool-local-pusher
        readOnly: true
      - mountPath: /etc/pull-secret
        name: pull-secret
        readOnly: true
      - mountPath: /etc/report
        name: result-aggregator
        readOnly: true
    serviceAccountName: ci-operator
    volumes:
    - name: ci-pull-credentials
      secret:
        secretName: ci-pull-credentials
    - name: manifest-tool-local-pusher
      secret:
        secretName: manifest-tool-local-pusher
    - name: pull-secret
      secret:
        secretName: registry-pull-credentials
    - name: result-aggregator
      secret:
        secretName: result-aggregator
- agent: kubernetes
  cluster: build05
  cron: 0 0 1 1 *
  decorate: true
  decoration_config:
    skip_cloning: true
  extra_refs:
  - base_ref: main
    org: openshift
    repo: osde2e
  labels:
    ci-operator.openshift.io/variant: nightly-4.14
    ci.openshift.io/generator: prowgen
    job-release: "4.14"
    pj-rehearse.openshift.io/can-be-rehearsed: "true"
  name: periodic-ci-openshift-osde2e-main-nightly-4.14-osd-gcp
  spec:
    containers:
    - args:
      - --gcs-upload-secret=/secrets/gcs/service-account.json
      - --image-import-pull-secret=/etc/pull-secret/.dockerconfigjson
      - --report-credentials-file=/etc/report/credentials
      - --secret-dir=/secrets/ci-pull-credentials
      - --target=osd-gcp
      - --variant=nightly-4.14
      command:
      - ci-operator
      image: ci-operator:latest
      imagePullPolicy: Always
      name: ""
      resources:
        requests:
          cpu: 10m
      volumeMounts:
      - mountPath: /secrets/ci-pull-credentials
        name: ci-pull-credentials
        readOnly: true
      - mountPath: /secrets/gcs
        name: gcs-credentials
        readOnly: true
      - mountPath: /secrets/manifest-tool
        name: manifest-tool-local-pusher
        readOnly: true
      - mountPath: /etc/pull-secret
        name: pull-secret
        readOnly: true
      - mountPath: /etc/report
        name: result-aggregator
        readOnly: true
    serviceAccountName: ci-operator
    volumes:
    - name: ci-pull-credentials
      secret:
        secretName: ci-pull-credentials
    - name: manifest-tool-local-pusher
      secret:
        secretName: manifest-tool-local-pusher
    - name: pull-secret
      secret:
        secretName: registry-pull-credentials
    - name: result-aggregator
      secret:
        secretName: result-aggregator
- agent: kubernetes
  cluster: build05
  cron: 0 0 1 1 *
  decorate: true
  decoration_config:
    skip_cloning: true
  extra_refs:
  - base_ref: main
    org: openshift
    repo: osde2e
  labels:
    ci-operator.openshift.io/variant: nightly-4.14
    ci.openshift.io/generator: prowgen
    job-release: "4.14"
    pj-rehearse.openshift.io/can-be-rehearsed: "true"
  name: periodic-ci-openshift-osde2e-main-nightly-4.14-rosa-classic-sts
  spec:
    containers:
    - args:
      - --gcs-upload-secret=/secrets/gcs/service-account.json
      - --image-import-pull-secret=/etc/pull-secret/.dockerconfigjson
      - --report-credentials-file=/etc/report/credentials
      - --secret-dir=/secrets/ci-pull-credentials
      - --target=rosa-classic-sts
      - --variant=nightly-4.14
      command:
      - ci-operator
      image: ci-operator:latest
      imagePullPolicy: Always
      name: ""
      resources:
        requests:
          cpu: 10m
      volumeMounts:
      - mountPath: /secrets/ci-pull-credentials
        name: ci-pull-credentials
        readOnly: true
      - mountPath: /secrets/gcs
        name: gcs-credentials
        readOnly: true
      - mountPath: /secrets/manifest-tool
        name: manifest-tool-local-pusher
        readOnly: true
      - mountPath: /etc/pull-secret
        name: pull-secret
        readOnly: true
      - mountPath: /etc/report
        name: result-aggregator
        readOnly: true
    serviceAccountName: ci-operator
    volumes:
    - name: ci-pull-credentials
      secret:
        secretName: ci-pull-credentials
    - name: manifest-tool-local-pusher
      secret:
        secretName: manifest-tool-local-pusher
    - name: pull-secret
      secret:
        secretName: registry-pull-credentials
    - name: result-aggregator
      secret:
        secretName: result-aggregator
- agent: kubernetes
  cluster: build05
  cron: 0 0 1 1 *
  decorate: true
  decoration_config:
    skip_cloning: true
  extra_refs:
  - base_ref: main
    org: openshift
    repo: osde2e
  labels:
    ci-operator.openshift.io/variant: nightly-4.15
    ci.openshift.io/generator: prowgen
    job-release: "4.15"
    pj-rehearse.openshift.io/can-be-rehearsed: "true"
  name: periodic-ci-openshift-osde2e-main-nightly-4.15-osd-aws
  spec:
    containers:
    - args:
      - --gcs-upload-secret=/secrets/gcs/service-account.json
      - --image-import-pull-secret=/etc/pull-secret/.dockerconfigjson
      - --report-credentials-file=/etc/report/credentials
      - --secret-dir=/secrets/ci-pull-credentials
      - --target=osd-aws
      - --variant=nightly-4.15
      command:
      - ci-operator
      image: ci-operator:latest
      imagePullPolicy: Always
      name: ""
      resources:
        requests:
          cpu: 10m
      volumeMounts:
      - mountPath: /secrets/ci-pull-credentials
        name: ci-pull-credentials
        readOnly: true
      - mountPath: /secrets/gcs
        name: gcs-credentials
        readOnly: true
      - mountPath: /secrets/manifest-tool
        name: manifest-tool-local-pusher
        readOnly: true
      - mountPath: /etc/pull-secret
        name: pull-secret
        readOnly: true
      - mountPath: /etc/report
        name: result-aggregator
        readOnly: true
    serviceAccountName: ci-operator
    volumes:
    - name: ci-pull-credentials
      secret:
        secretName: ci-pull-credentials
    - name: manifest-tool-local-pusher
      secret:
        secretName: manifest-tool-local-pusher
    - name: pull-secret
      secret:
        secretName: registry-pull-credentials
    - name: result-aggregator
      secret:
        secretName: result-aggregator
- agent: kubernetes
  cluster: build05
  cron: 0 0 1 1 *
  decorate: true
  decoration_config:
    skip_cloning: true
  extra_refs:
  - base_ref: main
    org: openshift
    repo: osde2e
  labels:
    ci-operator.openshift.io/variant: nightly-4.15
    ci.openshift.io/generator: prowgen
    job-release: "4.15"
    pj-rehearse.openshift.io/can-be-rehearsed: "true"
  name: periodic-ci-openshift-osde2e-main-nightly-4.15-osd-gcp
  spec:
    containers:
    - args:
      - --gcs-upload-secret=/secrets/gcs/service-account.json
      - --image-import-pull-secret=/etc/pull-secret/.dockerconfigjson
      - --report-credentials-file=/etc/report/credentials
      - --secret-dir=/secrets/ci-pull-credentials
      - --target=osd-gcp
      - --variant=nightly-4.15
      command:
      - ci-operator
      image: ci-operator:latest
      imagePullPolicy: Always
      name: ""
      resources:
        requests:
          cpu: 10m
      volumeMounts:
      - mountPath: /secrets/ci-pull-credentials
        name: ci-pull-credentials
        readOnly: true
      - mountPath: /secrets/gcs
        name: gcs-credentials
        readOnly: true
      - mountPath: /secrets/manifest-tool
        name: manifest-tool-local-pusher
        readOnly: true
      - mountPath: /etc/pull-secret
        name: pull-secret
        readOnly: true
      - mountPath: /etc/report
        name: result-aggregator
        readOnly: true
    serviceAccountName: ci-operator
    volumes:
    - name: ci-pull-credentials
      secret:
        secretName: ci-pull-credentials
    - name: manifest-tool-local-pusher
      secret:
        secretName: manifest-tool-local-pusher
    - name: pull-secret
      secret:
        secretName: registry-pull-credentials
    - name: result-aggregator
      secret:
        secretName: result-aggregator
- agent: kubernetes
  cluster: build05
  cron: 0 0 1 1 *
  decorate: true
  decoration_config:
    skip_cloning: true
  extra_refs:
  - base_ref: main
    org: openshift
    repo: osde2e
  labels:
    ci-operator.openshift.io/variant: nightly-4.15
    ci.openshift.io/generator: prowgen
    job-release: "4.15"
    pj-rehearse.openshift.io/can-be-rehearsed: "true"
  name: periodic-ci-openshift-osde2e-main-nightly-4.15-rosa-classic-sts
  spec:
    containers:
    - args:
      - --gcs-upload-secret=/secrets/gcs/service-account.json
      - --image-import-pull-secret=/etc/pull-secret/.dockerconfigjson
      - --report-credentials-file=/etc/report/credentials
      - --secret-dir=/secrets/ci-pull-credentials
      - --target=rosa-classic-sts
      - --variant=nightly-4.15
      command:
      - ci-operator
      image: ci-operator:latest
      imagePullPolicy: Always
      name: ""
      resources:
        requests:
          cpu: 10m
      volumeMounts:
      - mountPath: /secrets/ci-pull-credentials
        name: ci-pull-credentials
        readOnly: true
      - mountPath: /secrets/gcs
        name: gcs-credentials
        readOnly: true
      - mountPath: /secrets/manifest-tool
        name: manifest-tool-local-pusher
        readOnly: true
      - mountPath: /etc/pull-secret
        name: pull-secret
        readOnly: true
      - mountPath: /etc/report
        name: result-aggregator
        readOnly: true
    serviceAccountName: ci-operator
    volumes:
    - name: ci-pull-credentials
      secret:
        secretName: ci-pull-credentials
    - name: manifest-tool-local-pusher
      secret:
        secretName: manifest-tool-local-pusher
    - name: pull-secret
      secret:
        secretName: registry-pull-credentials
    - name: result-aggregator
      secret:
        secretName: result-aggregator
- agent: kubernetes
  cluster: build05
  cron: 0 0 1 1 *
  decorate: true
  decoration_config:
    skip_cloning: true
  extra_refs:
  - base_ref: main
    org: openshift
    repo: osde2e
  labels:
    ci-operator.openshift.io/variant: nightly-4.16
    ci.openshift.io/generator: prowgen
    job-release: "4.16"
    pj-rehearse.openshift.io/can-be-rehearsed: "true"
  name: periodic-ci-openshift-osde2e-main-nightly-4.16-osd-aws
  spec:
    containers:
    - args:
      - --gcs-upload-secret=/secrets/gcs/service-account.json
      - --image-import-pull-secret=/etc/pull-secret/.dockerconfigjson
      - --report-credentials-file=/etc/report/credentials
      - --secret-dir=/secrets/ci-pull-credentials
      - --target=osd-aws
      - --variant=nightly-4.16
      command:
      - ci-operator
      image: ci-operator:latest
      imagePullPolicy: Always
      name: ""
      resources:
        requests:
          cpu: 10m
      volumeMounts:
      - mountPath: /secrets/ci-pull-credentials
        name: ci-pull-credentials
        readOnly: true
      - mountPath: /secrets/gcs
        name: gcs-credentials
        readOnly: true
      - mountPath: /secrets/manifest-tool
        name: manifest-tool-local-pusher
        readOnly: true
      - mountPath: /etc/pull-secret
        name: pull-secret
        readOnly: true
      - mountPath: /etc/report
        name: result-aggregator
        readOnly: true
    serviceAccountName: ci-operator
    volumes:
    - name: ci-pull-credentials
      secret:
        secretName: ci-pull-credentials
    - name: manifest-tool-local-pusher
      secret:
        secretName: manifest-tool-local-pusher
    - name: pull-secret
      secret:
        secretName: registry-pull-credentials
    - name: result-aggregator
      secret:
        secretName: result-aggregator
- agent: kubernetes
  cluster: build05
  cron: 0 0 1 1 *
  decorate: true
  decoration_config:
    skip_cloning: true
  extra_refs:
  - base_ref: main
    org: openshift
    repo: osde2e
  labels:
    ci-operator.openshift.io/variant: nightly-4.16
    ci.openshift.io/generator: prowgen
    job-release: "4.16"
    pj-rehearse.openshift.io/can-be-rehearsed: "true"
  name: periodic-ci-openshift-osde2e-main-nightly-4.16-osd-gcp
  spec:
    containers:
    - args:
      - --gcs-upload-secret=/secrets/gcs/service-account.json
      - --image-import-pull-secret=/etc/pull-secret/.dockerconfigjson
      - --report-credentials-file=/etc/report/credentials
      - --secret-dir=/secrets/ci-pull-credentials
      - --target=osd-gcp
      - --variant=nightly-4.16
      command:
      - ci-operator
      image: ci-operator:latest
      imagePullPolicy: Always
      name: ""
      resources:
        requests:
          cpu: 10m
      volumeMounts:
      - mountPath: /secrets/ci-pull-credentials
        name: ci-pull-credentials
        readOnly: true
      - mountPath: /secrets/gcs
        name: gcs-credentials
        readOnly: true
      - mountPath: /secrets/manifest-tool
        name: manifest-tool-local-pusher
        readOnly: true
      - mountPath: /etc/pull-secret
        name: pull-secret
        readOnly: true
      - mountPath: /etc/report
        name: result-aggregator
        readOnly: true
    serviceAccountName: ci-operator
    volumes:
    - name: ci-pull-credentials
      secret:
        secretName: ci-pull-credentials
    - name: manifest-tool-local-pusher
      secret:
        secretName: manifest-tool-local-pusher
    - name: pull-secret
      secret:
        secretName: registry-pull-credentials
    - name: result-aggregator
      secret:
        secretName: result-aggregator
- agent: kubernetes
  cluster: build05
  cron: 0 0 1 1 *
  decorate: true
  decoration_config:
    skip_cloning: true
  extra_refs:
  - base_ref: main
    org: openshift
    repo: osde2e
  labels:
    ci-operator.openshift.io/variant: nightly-4.16
    ci.openshift.io/generator: prowgen
    job-release: "4.16"
    pj-rehearse.openshift.io/can-be-rehearsed: "true"
  name: periodic-ci-openshift-osde2e-main-nightly-4.16-rosa-classic-sts
  spec:
    containers:
    - args:
      - --gcs-upload-secret=/secrets/gcs/service-account.json
      - --image-import-pull-secret=/etc/pull-secret/.dockerconfigjson
      - --report-credentials-file=/etc/report/credentials
      - --secret-dir=/secrets/ci-pull-credentials
      - --target=rosa-classic-sts
      - --variant=nightly-4.16
      command:
      - ci-operator
      image: ci-operator:latest
      imagePullPolicy: Always
      name: ""
      resources:
        requests:
          cpu: 10m
      volumeMounts:
      - mountPath: /secrets/ci-pull-credentials
        name: ci-pull-credentials
        readOnly: true
      - mountPath: /secrets/gcs
        name: gcs-credentials
        readOnly: true
      - mountPath: /secrets/manifest-tool
        name: manifest-tool-local-pusher
        readOnly: true
      - mountPath: /etc/pull-secret
        name: pull-secret
        readOnly: true
      - mountPath: /etc/report
        name: result-aggregator
        readOnly: true
    serviceAccountName: ci-operator
    volumes:
    - name: ci-pull-credentials
      secret:
        secretName: ci-pull-credentials
    - name: manifest-tool-local-pusher
      secret:
        secretName: manifest-tool-local-pusher
    - name: pull-secret
      secret:
        secretName: registry-pull-credentials
    - name: result-aggregator
      secret:
        secretName: result-aggregator
- agent: kubernetes
<<<<<<< HEAD
  cluster: build03
  cron: 0 0 1 1 *
  decorate: true
  decoration_config:
    skip_cloning: true
  extra_refs:
  - base_ref: main
    org: openshift
    repo: osde2e
  labels:
    ci-operator.openshift.io/variant: nightly_blocking-4.15
    ci.openshift.io/generator: prowgen
    job-release: "4.15"
    pj-rehearse.openshift.io/can-be-rehearsed: "true"
  name: periodic-ci-openshift-osde2e-main-nightly_blocking-4.15-rosa-classic-sts-blocking
  spec:
    containers:
    - args:
      - --gcs-upload-secret=/secrets/gcs/service-account.json
      - --image-import-pull-secret=/etc/pull-secret/.dockerconfigjson
      - --report-credentials-file=/etc/report/credentials
      - --secret-dir=/secrets/ci-pull-credentials
      - --target=rosa-classic-sts-blocking
      - --variant=nightly_blocking-4.15
      command:
      - ci-operator
      image: ci-operator:latest
      imagePullPolicy: Always
      name: ""
      resources:
        requests:
          cpu: 10m
      volumeMounts:
      - mountPath: /secrets/ci-pull-credentials
        name: ci-pull-credentials
        readOnly: true
      - mountPath: /secrets/gcs
        name: gcs-credentials
        readOnly: true
      - mountPath: /secrets/manifest-tool
        name: manifest-tool-local-pusher
        readOnly: true
      - mountPath: /etc/pull-secret
        name: pull-secret
        readOnly: true
      - mountPath: /etc/report
        name: result-aggregator
        readOnly: true
    serviceAccountName: ci-operator
    volumes:
    - name: ci-pull-credentials
      secret:
        secretName: ci-pull-credentials
    - name: manifest-tool-local-pusher
      secret:
        secretName: manifest-tool-local-pusher
    - name: pull-secret
      secret:
        secretName: registry-pull-credentials
    - name: result-aggregator
      secret:
        secretName: result-aggregator
- agent: kubernetes
  cluster: build03
=======
  cluster: build05
>>>>>>> 469d7427
  cron: 0 12 * * 1,5
  decorate: true
  decoration_config:
    skip_cloning: true
  extra_refs:
  - base_ref: main
    org: openshift
    repo: osde2e
  labels:
    ci.openshift.io/generator: prowgen
    pj-rehearse.openshift.io/can-be-rehearsed: "true"
  name: periodic-ci-openshift-osde2e-main-osd-aws-upgrade-latest-default-y-minus-1-to-latest-default-y
  reporter_config:
    slack:
      channel: '#sd-cicd-alerts'
      job_states_to_report:
      - failure
      - success
      - error
      report_template: '{{if eq .Status.State "success"}} :white_check_mark: Job *{{.Spec.Job}}*
        ended with *{{.Status.State}}*. <{{.Status.URL}}|View logs> :white_check_mark:
        {{else}} :warning:  Job *{{.Spec.Job}}* ended with *{{.Status.State}}*. <{{.Status.URL}}|View
        logs> :warning: {{end}}'
  spec:
    containers:
    - args:
      - --gcs-upload-secret=/secrets/gcs/service-account.json
      - --image-import-pull-secret=/etc/pull-secret/.dockerconfigjson
      - --report-credentials-file=/etc/report/credentials
      - --secret-dir=/secrets/osde2e-common
      - --secret-dir=/secrets/osde2e-credentials
      - --target=osd-aws-upgrade-latest-default-y-minus-1-to-latest-default-y
      command:
      - ci-operator
      image: ci-operator:latest
      imagePullPolicy: Always
      name: ""
      resources:
        requests:
          cpu: 10m
      volumeMounts:
      - mountPath: /secrets/gcs
        name: gcs-credentials
        readOnly: true
      - mountPath: /secrets/manifest-tool
        name: manifest-tool-local-pusher
        readOnly: true
      - mountPath: /secrets/osde2e-common
        name: osde2e-common
        readOnly: true
      - mountPath: /secrets/osde2e-credentials
        name: osde2e-credentials
        readOnly: true
      - mountPath: /etc/pull-secret
        name: pull-secret
        readOnly: true
      - mountPath: /etc/report
        name: result-aggregator
        readOnly: true
    serviceAccountName: ci-operator
    volumes:
    - name: manifest-tool-local-pusher
      secret:
        secretName: manifest-tool-local-pusher
    - name: osde2e-common
      secret:
        secretName: osde2e-common
    - name: osde2e-credentials
      secret:
        secretName: osde2e-credentials
    - name: pull-secret
      secret:
        secretName: registry-pull-credentials
    - name: result-aggregator
      secret:
        secretName: result-aggregator
- agent: kubernetes
  cluster: build05
  cron: 0 12 * * 1,5
  decorate: true
  decoration_config:
    skip_cloning: true
  extra_refs:
  - base_ref: main
    org: openshift
    repo: osde2e
  labels:
    ci.openshift.io/generator: prowgen
    pj-rehearse.openshift.io/can-be-rehearsed: "true"
  name: periodic-ci-openshift-osde2e-main-osd-aws-upgrade-latest-default-y-plus-1-to-latest-y
  reporter_config:
    slack:
      channel: '#sd-cicd-alerts'
      job_states_to_report:
      - failure
      - success
      - error
      report_template: '{{if eq .Status.State "success"}} :white_check_mark: Job *{{.Spec.Job}}*
        ended with *{{.Status.State}}*. <{{.Status.URL}}|View logs> :white_check_mark:
        {{else}} :warning:  Job *{{.Spec.Job}}* ended with *{{.Status.State}}*. <{{.Status.URL}}|View
        logs> :warning: {{end}}'
  spec:
    containers:
    - args:
      - --gcs-upload-secret=/secrets/gcs/service-account.json
      - --image-import-pull-secret=/etc/pull-secret/.dockerconfigjson
      - --report-credentials-file=/etc/report/credentials
      - --secret-dir=/secrets/osde2e-common
      - --secret-dir=/secrets/osde2e-credentials
      - --target=osd-aws-upgrade-latest-default-y-plus-1-to-latest-y
      command:
      - ci-operator
      image: ci-operator:latest
      imagePullPolicy: Always
      name: ""
      resources:
        requests:
          cpu: 10m
      volumeMounts:
      - mountPath: /secrets/gcs
        name: gcs-credentials
        readOnly: true
      - mountPath: /secrets/manifest-tool
        name: manifest-tool-local-pusher
        readOnly: true
      - mountPath: /secrets/osde2e-common
        name: osde2e-common
        readOnly: true
      - mountPath: /secrets/osde2e-credentials
        name: osde2e-credentials
        readOnly: true
      - mountPath: /etc/pull-secret
        name: pull-secret
        readOnly: true
      - mountPath: /etc/report
        name: result-aggregator
        readOnly: true
    serviceAccountName: ci-operator
    volumes:
    - name: manifest-tool-local-pusher
      secret:
        secretName: manifest-tool-local-pusher
    - name: osde2e-common
      secret:
        secretName: osde2e-common
    - name: osde2e-credentials
      secret:
        secretName: osde2e-credentials
    - name: pull-secret
      secret:
        secretName: registry-pull-credentials
    - name: result-aggregator
      secret:
        secretName: result-aggregator
- agent: kubernetes
  cluster: build05
  cron: 0 12 * * 1,5
  decorate: true
  decoration_config:
    skip_cloning: true
  extra_refs:
  - base_ref: main
    org: openshift
    repo: osde2e
  labels:
    ci.openshift.io/generator: prowgen
    pj-rehearse.openshift.io/can-be-rehearsed: "true"
  name: periodic-ci-openshift-osde2e-main-osd-aws-upgrade-latest-default-y-to-latest-y-plus-1
  reporter_config:
    slack:
      channel: '#sd-cicd-alerts'
      job_states_to_report:
      - failure
      - success
      - error
      report_template: '{{if eq .Status.State "success"}} :white_check_mark: Job *{{.Spec.Job}}*
        ended with *{{.Status.State}}*. <{{.Status.URL}}|View logs> :white_check_mark:
        {{else}} :warning:  Job *{{.Spec.Job}}* ended with *{{.Status.State}}*. <{{.Status.URL}}|View
        logs> :warning: {{end}}'
  spec:
    containers:
    - args:
      - --gcs-upload-secret=/secrets/gcs/service-account.json
      - --image-import-pull-secret=/etc/pull-secret/.dockerconfigjson
      - --report-credentials-file=/etc/report/credentials
      - --secret-dir=/secrets/osde2e-common
      - --secret-dir=/secrets/osde2e-credentials
      - --target=osd-aws-upgrade-latest-default-y-to-latest-y-plus-1
      command:
      - ci-operator
      image: ci-operator:latest
      imagePullPolicy: Always
      name: ""
      resources:
        requests:
          cpu: 10m
      volumeMounts:
      - mountPath: /secrets/gcs
        name: gcs-credentials
        readOnly: true
      - mountPath: /secrets/manifest-tool
        name: manifest-tool-local-pusher
        readOnly: true
      - mountPath: /secrets/osde2e-common
        name: osde2e-common
        readOnly: true
      - mountPath: /secrets/osde2e-credentials
        name: osde2e-credentials
        readOnly: true
      - mountPath: /etc/pull-secret
        name: pull-secret
        readOnly: true
      - mountPath: /etc/report
        name: result-aggregator
        readOnly: true
    serviceAccountName: ci-operator
    volumes:
    - name: manifest-tool-local-pusher
      secret:
        secretName: manifest-tool-local-pusher
    - name: osde2e-common
      secret:
        secretName: osde2e-common
    - name: osde2e-credentials
      secret:
        secretName: osde2e-credentials
    - name: pull-secret
      secret:
        secretName: registry-pull-credentials
    - name: result-aggregator
      secret:
        secretName: result-aggregator
- agent: kubernetes
  cluster: build05
  cron: 0 12 * * 1,5
  decorate: true
  decoration_config:
    skip_cloning: true
  extra_refs:
  - base_ref: main
    org: openshift
    repo: osde2e
  labels:
    ci.openshift.io/generator: prowgen
    pj-rehearse.openshift.io/can-be-rehearsed: "true"
  name: periodic-ci-openshift-osde2e-main-osd-aws-upgrade-latest-default-z-minus-1-to-latest-default-z
  reporter_config:
    slack:
      channel: '#sd-cicd-alerts'
      job_states_to_report:
      - failure
      - success
      - error
      report_template: '{{if eq .Status.State "success"}} :white_check_mark: Job *{{.Spec.Job}}*
        ended with *{{.Status.State}}*. <{{.Status.URL}}|View logs> :white_check_mark:
        {{else}} :warning:  Job *{{.Spec.Job}}* ended with *{{.Status.State}}*. <{{.Status.URL}}|View
        logs> :warning: {{end}}'
  spec:
    containers:
    - args:
      - --gcs-upload-secret=/secrets/gcs/service-account.json
      - --image-import-pull-secret=/etc/pull-secret/.dockerconfigjson
      - --report-credentials-file=/etc/report/credentials
      - --secret-dir=/secrets/osde2e-common
      - --secret-dir=/secrets/osde2e-credentials
      - --target=osd-aws-upgrade-latest-default-z-minus-1-to-latest-default-z
      command:
      - ci-operator
      image: ci-operator:latest
      imagePullPolicy: Always
      name: ""
      resources:
        requests:
          cpu: 10m
      volumeMounts:
      - mountPath: /secrets/gcs
        name: gcs-credentials
        readOnly: true
      - mountPath: /secrets/manifest-tool
        name: manifest-tool-local-pusher
        readOnly: true
      - mountPath: /secrets/osde2e-common
        name: osde2e-common
        readOnly: true
      - mountPath: /secrets/osde2e-credentials
        name: osde2e-credentials
        readOnly: true
      - mountPath: /etc/pull-secret
        name: pull-secret
        readOnly: true
      - mountPath: /etc/report
        name: result-aggregator
        readOnly: true
    serviceAccountName: ci-operator
    volumes:
    - name: manifest-tool-local-pusher
      secret:
        secretName: manifest-tool-local-pusher
    - name: osde2e-common
      secret:
        secretName: osde2e-common
    - name: osde2e-credentials
      secret:
        secretName: osde2e-credentials
    - name: pull-secret
      secret:
        secretName: registry-pull-credentials
    - name: result-aggregator
      secret:
        secretName: result-aggregator
- agent: kubernetes
  cluster: build05
  cron: 0 8 * * 0
  decorate: true
  decoration_config:
    skip_cloning: true
  extra_refs:
  - base_ref: main
    org: openshift
    repo: osde2e
  labels:
    ci.openshift.io/generator: prowgen
    pj-rehearse.openshift.io/can-be-rehearsed: "true"
  name: periodic-ci-openshift-osde2e-main-rosa-stage-complete-e2e
  spec:
    containers:
    - args:
      - --gcs-upload-secret=/secrets/gcs/service-account.json
      - --image-import-pull-secret=/etc/pull-secret/.dockerconfigjson
      - --report-credentials-file=/etc/report/credentials
      - --secret-dir=/secrets/osde2e-common
      - --secret-dir=/secrets/osde2e-credentials
      - --secret-dir=/secrets/osde2e-informing
      - --target=rosa-stage-complete-e2e
      command:
      - ci-operator
      image: ci-operator:latest
      imagePullPolicy: Always
      name: ""
      resources:
        requests:
          cpu: 10m
      volumeMounts:
      - mountPath: /secrets/gcs
        name: gcs-credentials
        readOnly: true
      - mountPath: /secrets/manifest-tool
        name: manifest-tool-local-pusher
        readOnly: true
      - mountPath: /secrets/osde2e-common
        name: osde2e-common
        readOnly: true
      - mountPath: /secrets/osde2e-credentials
        name: osde2e-credentials
        readOnly: true
      - mountPath: /secrets/osde2e-informing
        name: osde2e-informing
        readOnly: true
      - mountPath: /etc/pull-secret
        name: pull-secret
        readOnly: true
      - mountPath: /etc/report
        name: result-aggregator
        readOnly: true
    serviceAccountName: ci-operator
    volumes:
    - name: manifest-tool-local-pusher
      secret:
        secretName: manifest-tool-local-pusher
    - name: osde2e-common
      secret:
        secretName: osde2e-common
    - name: osde2e-credentials
      secret:
        secretName: osde2e-credentials
    - name: osde2e-informing
      secret:
        secretName: osde2e-informing
    - name: pull-secret
      secret:
        secretName: registry-pull-credentials
    - name: result-aggregator
      secret:
        secretName: result-aggregator
- agent: kubernetes
  cluster: build05
  cron: 0 19 14,28 * *
  decorate: true
  decoration_config:
    skip_cloning: true
  extra_refs:
  - base_ref: main
    org: openshift
    repo: osde2e
  labels:
    ci.openshift.io/generator: prowgen
  name: periodic-ci-openshift-osde2e-main-rosa-stage-e2e-byo-vpc-proxy-install
  reporter_config:
    slack:
      channel: '#sd-cicd-alerts'
      job_states_to_report:
      - failure
      - success
      - error
      report_template: '{{if eq .Status.State "success"}} :white_check_mark: Job *{{.Spec.Job}}*
        ended with *{{.Status.State}}*. <{{.Status.URL}}|View logs> :white_check_mark:
        {{else}} :warning:  Job *{{.Spec.Job}}* ended with *{{.Status.State}}*. <{{.Status.URL}}|View
        logs> :warning: {{end}}'
  spec:
    containers:
    - args:
      - --gcs-upload-secret=/secrets/gcs/service-account.json
      - --image-import-pull-secret=/etc/pull-secret/.dockerconfigjson
      - --report-credentials-file=/etc/report/credentials
      - --secret-dir=/secrets/osde2e-common
      - --secret-dir=/secrets/osde2e-credentials
      - --secret-dir=/secrets/osde2e-dev
      - --secret-dir=/secrets/osde2e-static-byo-vpc
      - --target=rosa-stage-e2e-byo-vpc-proxy-install
      command:
      - ci-operator
      image: ci-operator:latest
      imagePullPolicy: Always
      name: ""
      resources:
        requests:
          cpu: 10m
      volumeMounts:
      - mountPath: /secrets/gcs
        name: gcs-credentials
        readOnly: true
      - mountPath: /secrets/manifest-tool
        name: manifest-tool-local-pusher
        readOnly: true
      - mountPath: /secrets/osde2e-common
        name: osde2e-common
        readOnly: true
      - mountPath: /secrets/osde2e-credentials
        name: osde2e-credentials
        readOnly: true
      - mountPath: /secrets/osde2e-dev
        name: osde2e-dev
        readOnly: true
      - mountPath: /secrets/osde2e-static-byo-vpc
        name: osde2e-static-byo-vpc
        readOnly: true
      - mountPath: /etc/pull-secret
        name: pull-secret
        readOnly: true
      - mountPath: /etc/report
        name: result-aggregator
        readOnly: true
    serviceAccountName: ci-operator
    volumes:
    - name: manifest-tool-local-pusher
      secret:
        secretName: manifest-tool-local-pusher
    - name: osde2e-common
      secret:
        secretName: osde2e-common
    - name: osde2e-credentials
      secret:
        secretName: osde2e-credentials
    - name: osde2e-dev
      secret:
        secretName: osde2e-dev
    - name: osde2e-static-byo-vpc
      secret:
        secretName: osde2e-static-byo-vpc
    - name: pull-secret
      secret:
        secretName: registry-pull-credentials
    - name: result-aggregator
      secret:
        secretName: result-aggregator
- agent: kubernetes
  cluster: build05
  cron: 0 19 15,29 * *
  decorate: true
  decoration_config:
    skip_cloning: true
  extra_refs:
  - base_ref: main
    org: openshift
    repo: osde2e
  labels:
    ci.openshift.io/generator: prowgen
  name: periodic-ci-openshift-osde2e-main-rosa-stage-e2e-byo-vpc-proxy-postinstall
  reporter_config:
    slack:
      channel: '#sd-cicd-alerts'
      job_states_to_report:
      - failure
      - success
      - error
      report_template: '{{if eq .Status.State "success"}} :white_check_mark: Job *{{.Spec.Job}}*
        ended with *{{.Status.State}}*. <{{.Status.URL}}|View logs> :white_check_mark:
        {{else}} :warning:  Job *{{.Spec.Job}}* ended with *{{.Status.State}}*. <{{.Status.URL}}|View
        logs> :warning: {{end}}'
  spec:
    containers:
    - args:
      - --gcs-upload-secret=/secrets/gcs/service-account.json
      - --image-import-pull-secret=/etc/pull-secret/.dockerconfigjson
      - --report-credentials-file=/etc/report/credentials
      - --secret-dir=/secrets/osde2e-common
      - --secret-dir=/secrets/osde2e-credentials
      - --secret-dir=/secrets/osde2e-dev
      - --secret-dir=/secrets/osde2e-static-byo-vpc
      - --target=rosa-stage-e2e-byo-vpc-proxy-postinstall
      command:
      - ci-operator
      image: ci-operator:latest
      imagePullPolicy: Always
      name: ""
      resources:
        requests:
          cpu: 10m
      volumeMounts:
      - mountPath: /secrets/gcs
        name: gcs-credentials
        readOnly: true
      - mountPath: /secrets/manifest-tool
        name: manifest-tool-local-pusher
        readOnly: true
      - mountPath: /secrets/osde2e-common
        name: osde2e-common
        readOnly: true
      - mountPath: /secrets/osde2e-credentials
        name: osde2e-credentials
        readOnly: true
      - mountPath: /secrets/osde2e-dev
        name: osde2e-dev
        readOnly: true
      - mountPath: /secrets/osde2e-static-byo-vpc
        name: osde2e-static-byo-vpc
        readOnly: true
      - mountPath: /etc/pull-secret
        name: pull-secret
        readOnly: true
      - mountPath: /etc/report
        name: result-aggregator
        readOnly: true
    serviceAccountName: ci-operator
    volumes:
    - name: manifest-tool-local-pusher
      secret:
        secretName: manifest-tool-local-pusher
    - name: osde2e-common
      secret:
        secretName: osde2e-common
    - name: osde2e-credentials
      secret:
        secretName: osde2e-credentials
    - name: osde2e-dev
      secret:
        secretName: osde2e-dev
    - name: osde2e-static-byo-vpc
      secret:
        secretName: osde2e-static-byo-vpc
    - name: pull-secret
      secret:
        secretName: registry-pull-credentials
    - name: result-aggregator
      secret:
        secretName: result-aggregator<|MERGE_RESOLUTION|>--- conflicted
+++ resolved
@@ -1948,7 +1948,6 @@
       secret:
         secretName: result-aggregator
 - agent: kubernetes
-<<<<<<< HEAD
   cluster: build03
   cron: 0 0 1 1 *
   decorate: true
@@ -2013,9 +2012,6 @@
         secretName: result-aggregator
 - agent: kubernetes
   cluster: build03
-=======
-  cluster: build05
->>>>>>> 469d7427
   cron: 0 12 * * 1,5
   decorate: true
   decoration_config:
