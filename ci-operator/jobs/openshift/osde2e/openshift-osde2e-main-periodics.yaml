periodics:
- agent: kubernetes
  cluster: build03
  cron: 0 */12 * * *
  decorate: true
  extra_refs:
  - base_ref: main
    org: openshift
    repo: osde2e
  labels:
    pj-rehearse.openshift.io/can-be-rehearsed: "false"
  name: osde2e-int-aws-nvidia-gpu-addon
  reporter_config:
    slack:
      channel: '#wg-edge-nvidia-ci'
      job_states_to_report:
      - failure
      - success
      - error
      report_template: '{{if eq .Status.State "success"}} :white_check_mark: Job *{{.Spec.Job}}*
        ended with *{{.Status.State}}*. <{{.Status.URL}}|View logs> :white_check_mark:
        {{else}} :warning:  Job *{{.Spec.Job}}* ended with *{{.Status.State}}*. <{{.Status.URL}}|View
        logs> :warning: {{end}}'
  spec:
    containers:
    - args:
      - test
      - --secret-locations
      - $(SECRET_LOCATIONS)
      - --configs
      - $(CONFIGS)
      command:
      - /osde2e
      env:
      - name: ADDON_IDS
        value: nvidia-gpu-addon
      - name: ADDON_POLLING_TIMEOUT
        value: "7200"
      - name: ADDON_TEST_HARNESSES
        value: quay.io/edge-infrastructure/ci-artifacts
      - name: CHANNEL
        value: stable
      - name: CLOUD_PROVIDER_REGION
        value: us-east-1
      - name: CONFIGS
        value: aws,int,addon-suite
      - name: NUM_WORKER_NODES
        value: "2"
      - name: OCM_CCS
        value: "true"
      - name: OCM_COMPUTE_MACHINE_TYPE
        value: p3.2xlarge
      - name: SECRET_LOCATIONS
        value: /usr/local/osde2e-common,/usr/local/osde2e-credentials,/usr/local/nvidia-ci-secrets
      image: quay.io/app-sre/osde2e
      imagePullPolicy: Always
      name: ""
      resources:
        requests:
          cpu: 10m
      volumeMounts:
      - mountPath: /usr/local/nvidia-ci-secrets
        name: nvidia-ci-secrets
        readOnly: true
      - mountPath: /usr/local/osde2e-common
        name: osde2e-common
        readOnly: true
      - mountPath: /usr/local/osde2e-credentials
        name: osde2e-credentials
        readOnly: true
    serviceAccountName: ci-operator
    volumes:
    - name: nvidia-ci-secrets
      secret:
        secretName: nvidia-ci-secrets
    - name: osde2e-common
      secret:
        secretName: osde2e-common
    - name: osde2e-credentials
      secret:
        secretName: osde2e-credentials
- agent: kubernetes
  cluster: build03
  cron: 0 */8 * * *
  decorate: true
  extra_refs:
  - base_ref: main
    org: openshift
    repo: osde2e
  labels:
    pj-rehearse.openshift.io/can-be-rehearsed: "false"
  name: osde2e-int-gcp-e2e-next-y
  spec:
    containers:
    - args:
      - test
      - --secret-locations
      - $(SECRET_LOCATIONS)
      - --configs
      - $(CONFIGS)
      command:
      - /osde2e
      env:
      - name: CONFIGS
        value: gcp,int,e2e-suite,latest-y-from-prod-default
      - name: SECRET_LOCATIONS
        value: /usr/local/osde2e-common,/usr/local/osde2e-credentials
      image: quay.io/app-sre/osde2e
      imagePullPolicy: Always
      name: ""
      resources:
        requests:
          cpu: 10m
      volumeMounts:
      - mountPath: /usr/local/osde2e-common
        name: osde2e-common
        readOnly: true
      - mountPath: /usr/local/osde2e-credentials
        name: osde2e-credentials
        readOnly: true
    serviceAccountName: ci-operator
    volumes:
    - name: osde2e-common
      secret:
        secretName: osde2e-common
    - name: osde2e-credentials
      secret:
        secretName: osde2e-credentials
- agent: kubernetes
  cluster: build03
  cron: 0 */8 * * *
  decorate: true
  extra_refs:
  - base_ref: main
    org: openshift
    repo: osde2e
  labels:
    pj-rehearse.openshift.io/can-be-rehearsed: "false"
  name: osde2e-int-gcp-e2e-next-z
  spec:
    containers:
    - args:
      - test
      - --secret-locations
      - $(SECRET_LOCATIONS)
      - --configs
      - $(CONFIGS)
      command:
      - /osde2e
      env:
      - name: CONFIGS
        value: gcp,int,e2e-suite,latest-z-from-prod-default
      - name: SECRET_LOCATIONS
        value: /usr/local/osde2e-common,/usr/local/osde2e-credentials
      image: quay.io/app-sre/osde2e
      imagePullPolicy: Always
      name: ""
      resources:
        requests:
          cpu: 10m
      volumeMounts:
      - mountPath: /usr/local/osde2e-common
        name: osde2e-common
        readOnly: true
      - mountPath: /usr/local/osde2e-credentials
        name: osde2e-credentials
        readOnly: true
    serviceAccountName: ci-operator
    volumes:
    - name: osde2e-common
      secret:
        secretName: osde2e-common
    - name: osde2e-credentials
      secret:
        secretName: osde2e-credentials
- agent: kubernetes
  cluster: build03
  cron: 0 */8 * * *
  decorate: true
  extra_refs:
  - base_ref: main
    org: openshift
    repo: osde2e
  labels:
    pj-rehearse.openshift.io/can-be-rehearsed: "false"
  name: osde2e-int-gcp-e2e-upgrade-to-latest-y
  spec:
    containers:
    - args:
      - test
      - --secret-locations
      - $(SECRET_LOCATIONS)
      - --configs
      - $(CONFIGS)
      command:
      - /osde2e
      env:
      - name: CONFIGS
        value: gcp,int,e2e-suite,upgrade-to-latest-y
      - name: SECRET_LOCATIONS
        value: /usr/local/osde2e-common,/usr/local/osde2e-credentials
      image: quay.io/app-sre/osde2e
      imagePullPolicy: Always
      name: ""
      resources:
        requests:
          cpu: 10m
      volumeMounts:
      - mountPath: /usr/local/osde2e-common
        name: osde2e-common
        readOnly: true
      - mountPath: /usr/local/osde2e-credentials
        name: osde2e-credentials
        readOnly: true
    serviceAccountName: ci-operator
    volumes:
    - name: osde2e-common
      secret:
        secretName: osde2e-common
    - name: osde2e-credentials
      secret:
        secretName: osde2e-credentials
- agent: kubernetes
  cluster: build03
  cron: 0 */8 * * *
  decorate: true
  extra_refs:
  - base_ref: main
    org: openshift
    repo: osde2e
  labels:
    pj-rehearse.openshift.io/can-be-rehearsed: "false"
  name: osde2e-int-gcp-e2e-upgrade-to-latest-z
  spec:
    containers:
    - args:
      - test
      - --secret-locations
      - $(SECRET_LOCATIONS)
      - --configs
      - $(CONFIGS)
      command:
      - /osde2e
      env:
      - name: CONFIGS
        value: gcp,int,e2e-suite,upgrade-to-latest-z
      - name: SECRET_LOCATIONS
        value: /usr/local/osde2e-common,/usr/local/osde2e-credentials
      image: quay.io/app-sre/osde2e
      imagePullPolicy: Always
      name: ""
      resources:
        requests:
          cpu: 10m
      volumeMounts:
      - mountPath: /usr/local/osde2e-common
        name: osde2e-common
        readOnly: true
      - mountPath: /usr/local/osde2e-credentials
        name: osde2e-credentials
        readOnly: true
    serviceAccountName: ci-operator
    volumes:
    - name: osde2e-common
      secret:
        secretName: osde2e-common
    - name: osde2e-credentials
      secret:
        secretName: osde2e-credentials
- agent: kubernetes
  cluster: build03
  cron: 0 */12 * * *
  decorate: true
  extra_refs:
  - base_ref: main
    org: openshift
    repo: osde2e
  labels:
    pj-rehearse.openshift.io/can-be-rehearsed: "true"
  name: osde2e-prod-aws-addon-clo
  reporter_config:
    slack:
      channel: '#announce-logging'
      job_states_to_report:
      - failure
      - error
      report_template: 'Job {{.Spec.Job}} failed:  {{.Status.URL}}'
  spec:
    containers:
    - args:
      - test
      - --secret-locations
      - $(SECRET_LOCATIONS)
      - --configs
      - $(CONFIGS)
      command:
      - /osde2e
      env:
      - name: ADDON_IDS
        value: cluster-logging-operator
      - name: ADDON_TEST_HARNESSES
        value: quay.io/openshift-logging/managed-openshift-logging-src:latest
      - name: CHANNEL
        value: stable
      - name: CONFIGS
        value: aws,prod,addon-suite
      - name: OCM_CCS
        value: "true"
      - name: OSD_ENV
        value: prod
      - name: SECRET_LOCATIONS
        value: /usr/local/osde2e-common,/usr/local/osde2e-credentials,/usr/local/cluster-logging-operator-credentials
      image: quay.io/app-sre/osde2e
      imagePullPolicy: Always
      name: ""
      resources:
        requests:
          cpu: 10m
      volumeMounts:
      - mountPath: /usr/local/cluster-logging-operator-credentials
        name: cluster-logging-operator-credentials
        readOnly: true
      - mountPath: /usr/local/osde2e-common
        name: osde2e-common
        readOnly: true
      - mountPath: /usr/local/osde2e-credentials
        name: osde2e-credentials
        readOnly: true
    serviceAccountName: ci-operator
    volumes:
    - name: cluster-logging-operator-credentials
      secret:
        secretName: osd-clo-e2e-secret
    - name: osde2e-common
      secret:
        secretName: osde2e-common
    - name: osde2e-credentials
      secret:
        secretName: osde2e-credentials
- agent: kubernetes
  cluster: build03
  cron: 0 */6 * * *
  decorate: true
  extra_refs:
  - base_ref: main
    org: openshift
    repo: osde2e
  labels:
    pj-rehearse.openshift.io/can-be-rehearsed: "false"
  name: osde2e-prod-aws-e2e-default
  spec:
    containers:
    - args:
      - test
      - --secret-locations
      - $(SECRET_LOCATIONS)
      - --configs
      - $(CONFIGS)
      command:
      - /osde2e
      env:
      - name: CONFIGS
        value: aws,prod,region-random,e2e-suite
      - name: PROVISION_SHARD_ID
        value: e78ec522-04c3-11ec-b4f0-8c1645a911be
      - name: SECRET_LOCATIONS
        value: /usr/local/osde2e-common,/usr/local/osde2e-credentials
      image: quay.io/app-sre/osde2e
      imagePullPolicy: Always
      name: ""
      resources:
        requests:
          cpu: 10m
      volumeMounts:
      - mountPath: /usr/local/osde2e-common
        name: osde2e-common
        readOnly: true
      - mountPath: /usr/local/osde2e-credentials
        name: osde2e-credentials
        readOnly: true
    serviceAccountName: ci-operator
    volumes:
    - name: osde2e-common
      secret:
        secretName: osde2e-common
    - name: osde2e-credentials
      secret:
        secretName: osde2e-credentials
- agent: kubernetes
  cluster: build03
  cron: 0 12 * * *
  decorate: true
  extra_refs:
  - base_ref: main
    org: openshift
    repo: osde2e
  labels:
    pj-rehearse.openshift.io/can-be-rehearsed: "false"
  name: osde2e-prod-aws-e2e-middle-imageset
  spec:
    containers:
    - args:
      - test
      - --secret-locations
      - $(SECRET_LOCATIONS)
      - --configs
      - $(CONFIGS)
      command:
      - /osde2e
      env:
      - name: CHANNEL
        value: stable
      - name: CONFIGS
        value: aws,prod,e2e-suite,use-middle-version
      - name: SECRET_LOCATIONS
        value: /usr/local/osde2e-common,/usr/local/osde2e-credentials
      image: quay.io/app-sre/osde2e
      imagePullPolicy: Always
      name: ""
      resources:
        requests:
          cpu: 10m
      volumeMounts:
      - mountPath: /usr/local/osde2e-common
        name: osde2e-common
        readOnly: true
      - mountPath: /usr/local/osde2e-credentials
        name: osde2e-credentials
        readOnly: true
    serviceAccountName: ci-operator
    volumes:
    - name: osde2e-common
      secret:
        secretName: osde2e-common
    - name: osde2e-credentials
      secret:
        secretName: osde2e-credentials
- agent: kubernetes
  cluster: build03
  cron: 0 */6 * * *
  decorate: true
  extra_refs:
  - base_ref: main
    org: openshift
    repo: osde2e
  labels:
    pj-rehearse.openshift.io/can-be-rehearsed: "false"
  name: osde2e-prod-aws-e2e-next
  spec:
    containers:
    - args:
      - test
      - --secret-locations
      - $(SECRET_LOCATIONS)
      - --configs
      - $(CONFIGS)
      command:
      - /osde2e
      env:
      - name: CONFIGS
        value: aws,prod,e2e-suite
      - name: SECRET_LOCATIONS
        value: /usr/local/osde2e-common,/usr/local/osde2e-credentials
      - name: USE_LATEST_VERSION_FOR_INSTALL
        value: "true"
      image: quay.io/app-sre/osde2e
      imagePullPolicy: Always
      name: ""
      resources:
        requests:
          cpu: 10m
      volumeMounts:
      - mountPath: /usr/local/osde2e-common
        name: osde2e-common
        readOnly: true
      - mountPath: /usr/local/osde2e-credentials
        name: osde2e-credentials
        readOnly: true
    serviceAccountName: ci-operator
    volumes:
    - name: osde2e-common
      secret:
        secretName: osde2e-common
    - name: osde2e-credentials
      secret:
        secretName: osde2e-credentials
- agent: kubernetes
  cluster: build03
  cron: 0 12 * * *
  decorate: true
  extra_refs:
  - base_ref: main
    org: openshift
    repo: osde2e
  labels:
    pj-rehearse.openshift.io/can-be-rehearsed: "false"
  name: osde2e-prod-aws-e2e-oldest-imageset
  spec:
    containers:
    - args:
      - test
      - --secret-locations
      - $(SECRET_LOCATIONS)
      - --configs
      - $(CONFIGS)
      command:
      - /osde2e
      env:
      - name: CHANNEL
        value: stable
      - name: CONFIGS
        value: aws,prod,e2e-suite,use-oldest-version
      - name: SECRET_LOCATIONS
        value: /usr/local/osde2e-common,/usr/local/osde2e-credentials
      image: quay.io/app-sre/osde2e
      imagePullPolicy: Always
      name: ""
      resources:
        requests:
          cpu: 10m
      volumeMounts:
      - mountPath: /usr/local/osde2e-common
        name: osde2e-common
        readOnly: true
      - mountPath: /usr/local/osde2e-credentials
        name: osde2e-credentials
        readOnly: true
    serviceAccountName: ci-operator
    volumes:
    - name: osde2e-common
      secret:
        secretName: osde2e-common
    - name: osde2e-credentials
      secret:
        secretName: osde2e-credentials
- agent: kubernetes
  cluster: build03
  cron: 0 14 * * *
  decorate: true
  extra_refs:
  - base_ref: main
    org: openshift
    repo: osde2e
  labels:
    pj-rehearse.openshift.io/can-be-rehearsed: "false"
  name: osde2e-prod-aws-e2e-upgrade-prod-minus-four-to-next
  spec:
    containers:
    - args:
      - test
      - --secret-locations
      - $(SECRET_LOCATIONS)
      - --configs
      - $(CONFIGS)
      command:
      - /osde2e
      env:
      - name: CONFIGS
        value: aws,prod,e2e-suite,upgrade-to-latest
      - name: DELTA_RELEASE_FROM_DEFAULT
        value: "-4"
      - name: SECRET_LOCATIONS
        value: /usr/local/osde2e-common,/usr/local/osde2e-credentials
      image: quay.io/app-sre/osde2e
      imagePullPolicy: Always
      name: ""
      resources:
        requests:
          cpu: 10m
      volumeMounts:
      - mountPath: /usr/local/osde2e-common
        name: osde2e-common
        readOnly: true
      - mountPath: /usr/local/osde2e-credentials
        name: osde2e-credentials
        readOnly: true
    serviceAccountName: ci-operator
    volumes:
    - name: osde2e-common
      secret:
        secretName: osde2e-common
    - name: osde2e-credentials
      secret:
        secretName: osde2e-credentials
- agent: kubernetes
  cluster: build03
  cron: 0 2 * * *
  decorate: true
  extra_refs:
  - base_ref: main
    org: openshift
    repo: osde2e
  labels:
    pj-rehearse.openshift.io/can-be-rehearsed: "false"
  name: osde2e-prod-aws-e2e-upgrade-prod-minus-one-to-next
  spec:
    containers:
    - args:
      - test
      - --secret-locations
      - $(SECRET_LOCATIONS)
      - --configs
      - $(CONFIGS)
      command:
      - /osde2e
      env:
      - name: CONFIGS
        value: aws,prod,e2e-suite,upgrade-to-latest
      - name: DELTA_RELEASE_FROM_DEFAULT
        value: "-1"
      - name: SECRET_LOCATIONS
        value: /usr/local/osde2e-common,/usr/local/osde2e-credentials
      image: quay.io/app-sre/osde2e
      imagePullPolicy: Always
      name: ""
      resources:
        requests:
          cpu: 10m
      volumeMounts:
      - mountPath: /usr/local/osde2e-common
        name: osde2e-common
        readOnly: true
      - mountPath: /usr/local/osde2e-credentials
        name: osde2e-credentials
        readOnly: true
    serviceAccountName: ci-operator
    volumes:
    - name: osde2e-common
      secret:
        secretName: osde2e-common
    - name: osde2e-credentials
      secret:
        secretName: osde2e-credentials
- agent: kubernetes
  cluster: build03
  cron: 0 10 * * *
  decorate: true
  extra_refs:
  - base_ref: main
    org: openshift
    repo: osde2e
  labels:
    pj-rehearse.openshift.io/can-be-rehearsed: "false"
  name: osde2e-prod-aws-e2e-upgrade-prod-minus-three-to-next
  spec:
    containers:
    - args:
      - test
      - --secret-locations
      - $(SECRET_LOCATIONS)
      - --configs
      - $(CONFIGS)
      command:
      - /osde2e
      env:
      - name: CONFIGS
        value: aws,prod,e2e-suite,upgrade-to-latest
      - name: DELTA_RELEASE_FROM_DEFAULT
        value: "-3"
      - name: SECRET_LOCATIONS
        value: /usr/local/osde2e-common,/usr/local/osde2e-credentials
      image: quay.io/app-sre/osde2e
      imagePullPolicy: Always
      name: ""
      resources:
        requests:
          cpu: 10m
      volumeMounts:
      - mountPath: /usr/local/osde2e-common
        name: osde2e-common
        readOnly: true
      - mountPath: /usr/local/osde2e-credentials
        name: osde2e-credentials
        readOnly: true
    serviceAccountName: ci-operator
    volumes:
    - name: osde2e-common
      secret:
        secretName: osde2e-common
    - name: osde2e-credentials
      secret:
        secretName: osde2e-credentials
- agent: kubernetes
  cluster: build03
  cron: 0 6 * * *
  decorate: true
  extra_refs:
  - base_ref: main
    org: openshift
    repo: osde2e
  labels:
    pj-rehearse.openshift.io/can-be-rehearsed: "false"
  name: osde2e-prod-aws-e2e-upgrade-prod-minus-two-to-next
  spec:
    containers:
    - args:
      - test
      - --secret-locations
      - $(SECRET_LOCATIONS)
      - --configs
      - $(CONFIGS)
      command:
      - /osde2e
      env:
      - name: CONFIGS
        value: aws,prod,e2e-suite,upgrade-to-latest
      - name: DELTA_RELEASE_FROM_DEFAULT
        value: "-2"
      - name: SECRET_LOCATIONS
        value: /usr/local/osde2e-common,/usr/local/osde2e-credentials
      image: quay.io/app-sre/osde2e
      imagePullPolicy: Always
      name: ""
      resources:
        requests:
          cpu: 10m
      volumeMounts:
      - mountPath: /usr/local/osde2e-common
        name: osde2e-common
        readOnly: true
      - mountPath: /usr/local/osde2e-credentials
        name: osde2e-credentials
        readOnly: true
    serviceAccountName: ci-operator
    volumes:
    - name: osde2e-common
      secret:
        secretName: osde2e-common
    - name: osde2e-credentials
      secret:
        secretName: osde2e-credentials
- agent: kubernetes
  cluster: build03
  cron: 0 20 * * *
  decorate: true
  extra_refs:
  - base_ref: main
    org: openshift
    repo: osde2e
  labels:
    pj-rehearse.openshift.io/can-be-rehearsed: "false"
  name: osde2e-prod-aws-e2e-upgrade-prod-plus-one-to-latest
  spec:
    containers:
    - args:
      - test
      - --secret-locations
      - $(SECRET_LOCATIONS)
      - --configs
      - $(CONFIGS)
      command:
      - /osde2e
      env:
      - name: CONFIGS
        value: aws,prod,e2e-suite,upgrade-to-latest
      - name: DELTA_RELEASE_FROM_DEFAULT
        value: "1"
      - name: SECRET_LOCATIONS
        value: /usr/local/osde2e-common,/usr/local/osde2e-credentials
      image: quay.io/app-sre/osde2e
      imagePullPolicy: Always
      name: ""
      resources:
        requests:
          cpu: 10m
      volumeMounts:
      - mountPath: /usr/local/osde2e-common
        name: osde2e-common
        readOnly: true
      - mountPath: /usr/local/osde2e-credentials
        name: osde2e-credentials
        readOnly: true
    serviceAccountName: ci-operator
    volumes:
    - name: osde2e-common
      secret:
        secretName: osde2e-common
    - name: osde2e-credentials
      secret:
        secretName: osde2e-credentials
- agent: kubernetes
  cluster: build03
  cron: 0 2 * * *
  decorate: true
  extra_refs:
  - base_ref: main
    org: openshift
    repo: osde2e
  labels:
    pj-rehearse.openshift.io/can-be-rehearsed: "false"
  name: osde2e-prod-aws-e2e-upgrade-rescheduled
  spec:
    containers:
    - args:
      - test
      - --secret-locations
      - $(SECRET_LOCATIONS)
      - --configs
      - $(CONFIGS)
      command:
      - /osde2e
      env:
      - name: CONFIGS
        value: aws,prod,e2e-suite,upgrade-to-latest-z,upgrade-rescheduled
      - name: SECRET_LOCATIONS
        value: /usr/local/osde2e-common,/usr/local/osde2e-credentials
      image: quay.io/app-sre/osde2e
      imagePullPolicy: Always
      name: ""
      resources:
        requests:
          cpu: 10m
      volumeMounts:
      - mountPath: /usr/local/osde2e-common
        name: osde2e-common
        readOnly: true
      - mountPath: /usr/local/osde2e-credentials
        name: osde2e-credentials
        readOnly: true
    serviceAccountName: ci-operator
    volumes:
    - name: osde2e-common
      secret:
        secretName: osde2e-common
    - name: osde2e-credentials
      secret:
        secretName: osde2e-credentials
- agent: kubernetes
  cluster: build03
  cron: 0 */6 * * *
  decorate: true
  extra_refs:
  - base_ref: main
    org: openshift
    repo: osde2e
  labels:
    pj-rehearse.openshift.io/can-be-rehearsed: "false"
  name: osde2e-prod-aws-e2e-upgrade-to-latest
  spec:
    containers:
    - args:
      - test
      - --secret-locations
      - $(SECRET_LOCATIONS)
      - --configs
      - $(CONFIGS)
      command:
      - /osde2e
      env:
      - name: CONFIGS
        value: aws,prod,e2e-suite,upgrade-to-latest
      - name: SECRET_LOCATIONS
        value: /usr/local/osde2e-common,/usr/local/osde2e-credentials
      image: quay.io/app-sre/osde2e
      imagePullPolicy: Always
      name: ""
      resources:
        requests:
          cpu: 10m
      volumeMounts:
      - mountPath: /usr/local/osde2e-common
        name: osde2e-common
        readOnly: true
      - mountPath: /usr/local/osde2e-credentials
        name: osde2e-credentials
        readOnly: true
    serviceAccountName: ci-operator
    volumes:
    - name: osde2e-common
      secret:
        secretName: osde2e-common
    - name: osde2e-credentials
      secret:
        secretName: osde2e-credentials
- agent: kubernetes
  cluster: build03
  cron: 0 6,14 * * *
  decorate: true
  extra_refs:
  - base_ref: main
    org: openshift
    repo: osde2e
  labels:
    pj-rehearse.openshift.io/can-be-rehearsed: "false"
  name: osde2e-prod-aws-informing-default
  spec:
    containers:
    - args:
      - test
      - --secret-locations
      - $(SECRET_LOCATIONS)
      - --configs
      - $(CONFIGS)
      command:
      - /osde2e
      env:
      - name: CONFIGS
        value: aws,prod,informing-suite
      - name: SECRET_LOCATIONS
        value: /usr/local/osde2e-common,/usr/local/osde2e-credentials
      image: quay.io/app-sre/osde2e
      imagePullPolicy: Always
      name: ""
      resources:
        requests:
          cpu: 10m
      volumeMounts:
      - mountPath: /usr/local/osde2e-common
        name: osde2e-common
        readOnly: true
      - mountPath: /usr/local/osde2e-credentials
        name: osde2e-credentials
        readOnly: true
    serviceAccountName: ci-operator
    volumes:
    - name: osde2e-common
      secret:
        secretName: osde2e-common
    - name: osde2e-credentials
      secret:
        secretName: osde2e-credentials
- agent: kubernetes
  cluster: build03
  cron: 0 10,18 * * *
  decorate: true
  extra_refs:
  - base_ref: main
    org: openshift
    repo: osde2e
  labels:
    pj-rehearse.openshift.io/can-be-rehearsed: "false"
  name: osde2e-prod-aws-informing-next
  spec:
    containers:
    - args:
      - test
      - --secret-locations
      - $(SECRET_LOCATIONS)
      - --configs
      - $(CONFIGS)
      command:
      - /osde2e
      env:
      - name: CONFIGS
        value: aws,prod,informing-suite
      - name: SECRET_LOCATIONS
        value: /usr/local/osde2e-common,/usr/local/osde2e-credentials
      - name: USE_LATEST_VERSION_FOR_INSTALL
        value: "true"
      image: quay.io/app-sre/osde2e
      imagePullPolicy: Always
      name: ""
      resources:
        requests:
          cpu: 10m
      volumeMounts:
      - mountPath: /usr/local/osde2e-common
        name: osde2e-common
        readOnly: true
      - mountPath: /usr/local/osde2e-credentials
        name: osde2e-credentials
        readOnly: true
    serviceAccountName: ci-operator
    volumes:
    - name: osde2e-common
      secret:
        secretName: osde2e-common
    - name: osde2e-credentials
      secret:
        secretName: osde2e-credentials
- agent: kubernetes
  cluster: build03
  cron: 0 */8 * * *
  decorate: true
  extra_refs:
  - base_ref: main
    org: openshift
    repo: osde2e
  labels:
    pj-rehearse.openshift.io/can-be-rehearsed: "false"
  name: osde2e-prod-canary
  spec:
    containers:
    - args:
      - test
      - --secret-locations
      - $(SECRET_LOCATIONS)
      - --configs
      - $(CONFIGS)
      command:
      - /osde2e
      env:
      - name: CANARY_CHANCE
        value: "3"
      - name: CHANNEL
        value: stable
      - name: CLUSTER_NAME
        value: random
      - name: CONFIGS
        value: aws,prod,region-random,e2e-suite
      - name: SECRET_LOCATIONS
        value: /usr/local/osde2e-common,/usr/local/osde2e-credentials
      image: quay.io/app-sre/osde2e
      imagePullPolicy: Always
      name: ""
      resources:
        requests:
          cpu: 10m
      volumeMounts:
      - mountPath: /usr/local/osde2e-common
        name: osde2e-common
        readOnly: true
      - mountPath: /usr/local/osde2e-credentials
        name: osde2e-scale-credentials
        readOnly: true
    serviceAccountName: ci-operator
    volumes:
    - name: osde2e-common
      secret:
        secretName: osde2e-common
    - name: osde2e-scale-credentials
      secret:
        secretName: osde2e-scale-credentials
- agent: kubernetes
  cluster: build03
  cron: 0 2 * * *
  decorate: true
  extra_refs:
  - base_ref: main
    org: openshift
    repo: osde2e
  labels:
    pj-rehearse.openshift.io/can-be-rehearsed: "false"
  name: osde2e-prod-canary-cleanup
  spec:
    containers:
    - args:
      - cleanup
      - --secret-locations
      - $(SECRET_LOCATIONS)
      - --configs
      - $(CONFIGS)
      command:
      - /osde2e
      env:
      - name: CONFIGS
        value: prod
      - name: SECRET_LOCATIONS
        value: /usr/local/osde2e-common,/usr/local/osde2e-credentials
      image: quay.io/app-sre/osde2e
      imagePullPolicy: Always
      name: ""
      resources:
        requests:
          cpu: 10m
      volumeMounts:
      - mountPath: /usr/local/osde2e-common
        name: osde2e-common
        readOnly: true
      - mountPath: /usr/local/osde2e-credentials
        name: osde2e-scale-credentials
        readOnly: true
    serviceAccountName: ci-operator
    volumes:
    - name: osde2e-common
      secret:
        secretName: osde2e-common
    - name: osde2e-scale-credentials
      secret:
        secretName: osde2e-scale-credentials
- agent: kubernetes
  cluster: build03
  cron: 45 * * * *
  decorate: true
  extra_refs:
  - base_ref: main
    org: openshift
    repo: osde2e
  labels:
    pj-rehearse.openshift.io/can-be-rehearsed: "false"
  name: osde2e-prod-cleanup
  spec:
    containers:
    - args:
      - cleanup
      - --secret-locations
      - $(SECRET_LOCATIONS)
      - --configs
      - $(CONFIGS)
      command:
      - /osde2e
      env:
      - name: CONFIGS
        value: prod
      - name: SECRET_LOCATIONS
        value: /usr/local/osde2e-common,/usr/local/osde2e-credentials
      image: quay.io/app-sre/osde2e
      imagePullPolicy: Always
      name: ""
      resources:
        requests:
          cpu: 10m
      volumeMounts:
      - mountPath: /usr/local/osde2e-common
        name: osde2e-common
        readOnly: true
      - mountPath: /usr/local/osde2e-credentials
        name: osde2e-credentials
        readOnly: true
    serviceAccountName: ci-operator
    volumes:
    - name: osde2e-common
      secret:
        secretName: osde2e-common
    - name: osde2e-credentials
      secret:
        secretName: osde2e-credentials
- agent: kubernetes
  cluster: build03
  cron: 0 */8 * * *
  decorate: true
  extra_refs:
  - base_ref: main
    org: openshift
    repo: osde2e
  labels:
    pj-rehearse.openshift.io/can-be-rehearsed: "false"
  name: osde2e-prod-gcp-e2e-default
  spec:
    containers:
    - args:
      - test
      - --secret-locations
      - $(SECRET_LOCATIONS)
      - --configs
      - $(CONFIGS)
      command:
      - /osde2e
      env:
      - name: CONFIGS
        value: gcp,prod,region-random,e2e-suite
      - name: SECRET_LOCATIONS
        value: /usr/local/osde2e-common,/usr/local/osde2e-credentials
      image: quay.io/app-sre/osde2e
      imagePullPolicy: Always
      name: ""
      resources:
        requests:
          cpu: 10m
      volumeMounts:
      - mountPath: /usr/local/osde2e-common
        name: osde2e-common
        readOnly: true
      - mountPath: /usr/local/osde2e-credentials
        name: osde2e-credentials
        readOnly: true
    serviceAccountName: ci-operator
    volumes:
    - name: osde2e-common
      secret:
        secretName: osde2e-common
    - name: osde2e-credentials
      secret:
        secretName: osde2e-credentials
- agent: kubernetes
  cluster: build03
  cron: 0 */8 * * *
  decorate: true
  extra_refs:
  - base_ref: main
    org: openshift
    repo: osde2e
  labels:
    pj-rehearse.openshift.io/can-be-rehearsed: "false"
  name: osde2e-prod-gcp-e2e-next
  spec:
    containers:
    - args:
      - test
      - --secret-locations
      - $(SECRET_LOCATIONS)
      - --configs
      - $(CONFIGS)
      command:
      - /osde2e
      env:
      - name: CONFIGS
        value: gcp,prod,e2e-suite
      - name: SECRET_LOCATIONS
        value: /usr/local/osde2e-common,/usr/local/osde2e-credentials
      - name: USE_LATEST_VERSION_FOR_INSTALL
        value: "true"
      image: quay.io/app-sre/osde2e
      imagePullPolicy: Always
      name: ""
      resources:
        requests:
          cpu: 10m
      volumeMounts:
      - mountPath: /usr/local/osde2e-common
        name: osde2e-common
        readOnly: true
      - mountPath: /usr/local/osde2e-credentials
        name: osde2e-credentials
        readOnly: true
    serviceAccountName: ci-operator
    volumes:
    - name: osde2e-common
      secret:
        secretName: osde2e-common
    - name: osde2e-credentials
      secret:
        secretName: osde2e-credentials
- agent: kubernetes
  cluster: build03
  cron: 0 */8 * * *
  decorate: true
  extra_refs:
  - base_ref: main
    org: openshift
    repo: osde2e
  labels:
    pj-rehearse.openshift.io/can-be-rehearsed: "false"
  name: osde2e-prod-gcp-e2e-upgrade-to-latest-z
  spec:
    containers:
    - args:
      - test
      - --secret-locations
      - $(SECRET_LOCATIONS)
      - --configs
      - $(CONFIGS)
      command:
      - /osde2e
      env:
      - name: CONFIGS
        value: gcp,prod,e2e-suite,upgrade-to-latest-z
      - name: SECRET_LOCATIONS
        value: /usr/local/osde2e-common,/usr/local/osde2e-credentials
      image: quay.io/app-sre/osde2e
      imagePullPolicy: Always
      name: ""
      resources:
        requests:
          cpu: 10m
      volumeMounts:
      - mountPath: /usr/local/osde2e-common
        name: osde2e-common
        readOnly: true
      - mountPath: /usr/local/osde2e-credentials
        name: osde2e-credentials
        readOnly: true
    serviceAccountName: ci-operator
    volumes:
    - name: osde2e-common
      secret:
        secretName: osde2e-common
    - name: osde2e-credentials
      secret:
        secretName: osde2e-credentials
- agent: kubernetes
  cluster: build03
  cron: 0 */8 * * *
  decorate: true
  extra_refs:
  - base_ref: main
    org: openshift
    repo: osde2e
  labels:
    pj-rehearse.openshift.io/can-be-rehearsed: "false"
  name: osde2e-prod-gcp-e2e-upgrade-to-next-y
  spec:
    containers:
    - args:
      - test
      - --secret-locations
      - $(SECRET_LOCATIONS)
      - --configs
      - $(CONFIGS)
      command:
      - /osde2e
      env:
      - name: CONFIGS
        value: gcp,prod,e2e-suite,upgrade-to-latest-y
      - name: SECRET_LOCATIONS
        value: /usr/local/osde2e-common,/usr/local/osde2e-credentials
      image: quay.io/app-sre/osde2e
      imagePullPolicy: Always
      name: ""
      resources:
        requests:
          cpu: 10m
      volumeMounts:
      - mountPath: /usr/local/osde2e-common
        name: osde2e-common
        readOnly: true
      - mountPath: /usr/local/osde2e-credentials
        name: osde2e-credentials
        readOnly: true
    serviceAccountName: ci-operator
    volumes:
    - name: osde2e-common
      secret:
        secretName: osde2e-common
    - name: osde2e-credentials
      secret:
        secretName: osde2e-credentials
- agent: kubernetes
  cluster: build03
  cron: 0 0,9,17 * * *
  decorate: true
  extra_refs:
  - base_ref: main
    org: openshift
    repo: osde2e
  labels:
    pj-rehearse.openshift.io/can-be-rehearsed: "false"
  name: osde2e-prod-rosa-e2e-default
  spec:
    containers:
    - args:
      - test
      - --secret-locations
      - $(SECRET_LOCATIONS)
      - --configs
      - $(CONFIGS)
      command:
      - /osde2e
      env:
      - name: CONFIGS
        value: rosa,e2e-suite,region-random
      - name: ROSA_ENV
        value: prod
      - name: SECRET_LOCATIONS
        value: /usr/local/osde2e-common,/usr/local/osde2e-credentials,/usr/local/osde2e-rosa-production
      image: quay.io/app-sre/osde2e
      imagePullPolicy: Always
      name: ""
      resources:
        requests:
          cpu: 10m
      volumeMounts:
      - mountPath: /usr/local/osde2e-common
        name: osde2e-common
        readOnly: true
      - mountPath: /usr/local/osde2e-credentials
        name: osde2e-credentials
        readOnly: true
      - mountPath: /usr/local/osde2e-rosa-production
        name: osde2e-rosa-production
        readOnly: true
    serviceAccountName: ci-operator
    volumes:
    - name: osde2e-common
      secret:
        secretName: osde2e-common
    - name: osde2e-credentials
      secret:
        secretName: osde2e-credentials
    - name: osde2e-rosa-production
      secret:
        secretName: osde2e-rosa-production
- agent: kubernetes
  cluster: build03
  cron: 0 1,10,18 * * *
  decorate: true
  extra_refs:
  - base_ref: main
    org: openshift
    repo: osde2e
  labels:
    pj-rehearse.openshift.io/can-be-rehearsed: "false"
  name: osde2e-prod-rosa-e2e-next
  spec:
    containers:
    - args:
      - test
      - --secret-locations
      - $(SECRET_LOCATIONS)
      - --configs
      - $(CONFIGS)
      command:
      - /osde2e
      env:
      - name: CONFIGS
        value: rosa,e2e-suite,region-random
      - name: ROSA_ENV
        value: prod
      - name: SECRET_LOCATIONS
        value: /usr/local/osde2e-common,/usr/local/osde2e-credentials,/usr/local/osde2e-rosa-production
      - name: USE_LATEST_VERSION_FOR_INSTALL
        value: "true"
      image: quay.io/app-sre/osde2e
      imagePullPolicy: Always
      name: ""
      resources:
        requests:
          cpu: 10m
      volumeMounts:
      - mountPath: /usr/local/osde2e-common
        name: osde2e-common
        readOnly: true
      - mountPath: /usr/local/osde2e-credentials
        name: osde2e-credentials
        readOnly: true
      - mountPath: /usr/local/osde2e-rosa-production
        name: osde2e-rosa-production
        readOnly: true
    serviceAccountName: ci-operator
    volumes:
    - name: osde2e-common
      secret:
        secretName: osde2e-common
    - name: osde2e-credentials
      secret:
        secretName: osde2e-credentials
    - name: osde2e-rosa-production
      secret:
        secretName: osde2e-rosa-production
- agent: kubernetes
  cluster: build03
  cron: 0 4 * * *
  decorate: true
  extra_refs:
  - base_ref: main
    org: openshift
    repo: osde2e
  labels:
    pj-rehearse.openshift.io/can-be-rehearsed: "false"
  name: osde2e-rosa-int-cleanup
  spec:
    containers:
    - args:
      - set -o pipefail; ./scripts/clean-up-rosa.sh /usr/local/osde2e-rosa-integration
      command:
      - /bin/bash
      - -c
      image: amazon/aws-cli
      imagePullPolicy: Always
      name: ""
      resources:
        requests:
          cpu: 10m
      volumeMounts:
      - mountPath: /usr/local/osde2e-rosa-integration
        name: osde2e-rosa-integration
        readOnly: true
    serviceAccountName: ci-operator
    volumes:
    - name: osde2e-rosa-integration
      secret:
        secretName: osde2e-rosa-integration
- agent: kubernetes
  cluster: build03
  cron: 0 4 * * *
  decorate: true
  extra_refs:
  - base_ref: main
    org: openshift
    repo: osde2e
  labels:
    pj-rehearse.openshift.io/can-be-rehearsed: "false"
  name: osde2e-rosa-prod-cleanup
  spec:
    containers:
    - args:
      - set -o pipefail; ./scripts/clean-up-rosa.sh /usr/local/osde2e-rosa-production
      command:
      - /bin/bash
      - -c
      image: amazon/aws-cli
      imagePullPolicy: Always
      name: ""
      resources:
        requests:
          cpu: 10m
      volumeMounts:
      - mountPath: /usr/local/osde2e-rosa-production
        name: osde2e-rosa-production
        readOnly: true
    serviceAccountName: ci-operator
    volumes:
    - name: osde2e-rosa-production
      secret:
        secretName: osde2e-rosa-production
- agent: kubernetes
  cluster: build03
  cron: 0 4 * * *
  decorate: true
  extra_refs:
  - base_ref: main
    org: openshift
    repo: osde2e
  labels:
    pj-rehearse.openshift.io/can-be-rehearsed: "false"
  name: osde2e-rosa-stage-cleanup
  spec:
    containers:
    - args:
      - set -o pipefail; ./scripts/clean-up-rosa.sh /usr/local/osde2e-rosa-staging
      command:
      - /bin/bash
      - -c
      image: amazon/aws-cli
      imagePullPolicy: Always
      name: ""
      resources:
        requests:
          cpu: 10m
      volumeMounts:
      - mountPath: /usr/local/osde2e-rosa-staging
        name: osde2e-rosa-staging
        readOnly: true
    serviceAccountName: ci-operator
    volumes:
    - name: osde2e-rosa-staging
      secret:
        secretName: osde2e-rosa-staging
- agent: kubernetes
  cluster: build03
  cron: 0 */12 * * *
  decorate: true
  extra_refs:
  - base_ref: main
    org: openshift
    repo: osde2e
  labels:
    pj-rehearse.openshift.io/can-be-rehearsed: "true"
  name: osde2e-stage-aws-addon-clo
  reporter_config:
    slack:
      channel: '#announce-logging'
      job_states_to_report:
      - failure
      - error
      report_template: 'Job {{.Spec.Job}} failed:  {{.Status.URL}}'
  spec:
    containers:
    - args:
      - test
      - --secret-locations
      - $(SECRET_LOCATIONS)
      - --configs
      - $(CONFIGS)
      command:
      - /osde2e
      env:
      - name: ADDON_IDS
        value: cluster-logging-operator
      - name: ADDON_TEST_HARNESSES
        value: quay.io/openshift-logging/managed-openshift-logging-src:latest
      - name: CHANNEL
        value: stable
      - name: CONFIGS
        value: aws,stage,addon-suite
      - name: SECRET_LOCATIONS
        value: /usr/local/osde2e-common,/usr/local/osde2e-credentials,/usr/local/cluster-logging-operator-credentials
      image: quay.io/app-sre/osde2e
      imagePullPolicy: Always
      name: ""
      resources:
        requests:
          cpu: 10m
      volumeMounts:
      - mountPath: /usr/local/cluster-logging-operator-credentials
        name: cluster-logging-operator-credentials
        readOnly: true
      - mountPath: /usr/local/osde2e-common
        name: osde2e-common
        readOnly: true
      - mountPath: /usr/local/osde2e-credentials
        name: osde2e-credentials
        readOnly: true
    serviceAccountName: ci-operator
    volumes:
    - name: cluster-logging-operator-credentials
      secret:
        secretName: osd-clo-e2e-secret
    - name: osde2e-common
      secret:
        secretName: osde2e-common
    - name: osde2e-credentials
      secret:
        secretName: osde2e-credentials
- agent: kubernetes
  cluster: build03
  cron: 0 3 * * *
  decorate: true
  extra_refs:
  - base_ref: main
    org: openshift
    repo: osde2e
  labels:
    pj-rehearse.openshift.io/can-be-rehearsed: "false"
  name: osde2e-stage-aws-addon-codeready-qe-operator
  spec:
    containers:
    - args:
      - test
      - --secret-locations
      - $(SECRET_LOCATIONS)
      - --configs
      - $(CONFIGS)
      command:
      - /osde2e
      env:
      - name: ADDON_IDS
        value: codeready-workspaces-qe
      - name: ADDON_TEST_HARNESSES
        value: quay.io/crw/osd-e2e:nightly
      - name: CHANNEL
        value: stable
      - name: CONFIGS
        value: aws,stage,addon-suite
      - name: OCM_CCS
        value: "true"
      - name: SECRET_LOCATIONS
        value: /usr/local/osde2e-common,/usr/local/crw-osd-token,/usr/local/ocm-aws-access
      image: quay.io/app-sre/osde2e
      imagePullPolicy: Always
      name: ""
      resources:
        requests:
          cpu: 10m
      volumeMounts:
      - mountPath: /usr/local/crw-osd-token
        name: crw-osd-token
        readOnly: true
      - mountPath: /usr/local/ocm-aws-access
        name: ocm-aws-access
        readOnly: true
      - mountPath: /usr/local/osde2e-common
        name: osde2e-common
        readOnly: true
    serviceAccountName: ci-operator
    volumes:
    - name: crw-osd-token
      secret:
        secretName: crw-osd-token
    - name: ocm-aws-access
      secret:
        secretName: ocm-aws-access
    - name: osde2e-common
      secret:
        secretName: osde2e-common
- agent: kubernetes
  cluster: build03
  cron: 0 */12 * * *
  decorate: true
  extra_refs:
  - base_ref: main
    org: openshift
    repo: osde2e
  labels:
    pj-rehearse.openshift.io/can-be-rehearsed: "true"
  name: osde2e-stage-aws-addon-connectors-addon
  reporter_config:
    slack:
      channel: '#rhoc-api-alert'
      job_states_to_report:
      - failure
      - error
      report_template: 'Job {{.Spec.Job}} failed: {{.Status.URL}}'
  spec:
    containers:
    - args:
      - test
      - --secret-locations
      - $(SECRET_LOCATIONS)
      - --configs
      - $(CONFIGS)
      command:
      - /osde2e
      env:
      - name: ADDON_IDS
        value: connectors-operator
      - name: ADDON_TEST_HARNESSES
        value: quay.io/rhoas/cos-fleetshard-test-harness
      - name: CHANNEL
        value: stable
      - name: CLOUD_PROVIDER_REGION
        value: us-east-1
      - name: CONFIGS
        value: aws,stage,addon-suite
      - name: HIBERNATE_AFTER_USE
        value: "false"
      - name: NUM_WORKER_NODES
        value: "2"
      - name: OCM_CCS
        value: "true"
      - name: SECRET_LOCATIONS
        value: /usr/local/osde2e-common,/usr/local/rhoc-osde2e-secret
      image: quay.io/app-sre/osde2e
      imagePullPolicy: Always
      name: ""
      resources:
        requests:
          cpu: 10m
      volumeMounts:
      - mountPath: /usr/local/osde2e-common
        name: osde2e-common
        readOnly: true
      - mountPath: /usr/local/rhoc-osde2e-secret
        name: rhoc-osde2e-secret
        readOnly: true
    serviceAccountName: ci-operator
    volumes:
    - name: osde2e-common
      secret:
        secretName: osde2e-common
    - name: rhoc-osde2e-secret
      secret:
        secretName: rhoc-osde2e-secret
- agent: kubernetes
  cluster: build03
  cron: 0 */12 * * *
  decorate: true
  extra_refs:
  - base_ref: main
    org: openshift
    repo: osde2e
  labels:
    pj-rehearse.openshift.io/can-be-rehearsed: "false"
  name: osde2e-stage-aws-addon-dbaas-operator
  reporter_config:
    slack:
      channel: '#rhoda-addon-e2etests'
      job_states_to_report:
      - failure
      report_template: Job {{.Spec.Job}} failed.
  spec:
    containers:
    - args:
      - test
      - --secret-locations
      - $(SECRET_LOCATIONS)
      - --configs
      - $(CONFIGS)
      command:
      - /osde2e
      env:
      - name: ADDON_IDS
        value: dbaas-operator
      - name: ADDON_TEST_HARNESSES
        value: quay.io/ecosystem-appeng/dbaas-e2e-test-harness
      - name: CHANNEL
        value: stable
      - name: CONFIGS
        value: aws,stage,addon-suite
      - name: OCM_CCS
        value: "true"
      - name: SECRET_LOCATIONS
        value: /usr/local/osde2e-common,/usr/local/osde2e-credentials,/usr/local/dbaas-osde2e-secret
      image: quay.io/app-sre/osde2e
      imagePullPolicy: Always
      name: ""
      resources:
        requests:
          cpu: 10m
      volumeMounts:
      - mountPath: /usr/local/dbaas-osde2e-secret
        name: dbaas-osde2e-secret
        readOnly: true
      - mountPath: /usr/local/osde2e-common
        name: osde2e-common
        readOnly: true
      - mountPath: /usr/local/osde2e-credentials
        name: osde2e-credentials
        readOnly: true
    serviceAccountName: ci-operator
    volumes:
    - name: dbaas-osde2e-secret
      secret:
        secretName: dbaas-osde2e-secret
    - name: osde2e-common
      secret:
        secretName: osde2e-common
    - name: osde2e-credentials
      secret:
        secretName: osde2e-credentials
- agent: kubernetes
  cluster: build03
  cron: 0 22 * * 1,4
  decorate: true
  extra_refs:
  - base_ref: main
    org: openshift
    repo: osde2e
  labels:
    pj-rehearse.openshift.io/can-be-rehearsed: "true"
  name: osde2e-stage-aws-addon-integreatly-operator
  spec:
    containers:
    - args:
      - test
      - --secret-locations
      - $(SECRET_LOCATIONS)
      - --configs
      - $(CONFIGS)
      command:
      - /osde2e
      env:
      - name: ADDON_IDS
        value: managed-api-service
      - name: ADDON_PARAMETERS
        value: '{"managed-api-service":{"addon-managed-api-service": "1","addon-resource-required":
          "true", "cidr-range": "10.1.0.0/26"}}'
      - name: ADDON_POLLING_TIMEOUT
        value: "7400"
      - name: ADDON_TEST_HARNESSES
        value: quay.io/integreatly/integreatly-operator-test-harness:osde2e
      - name: CHANNEL
        value: stable
      - name: CLOUD_PROVIDER_REGION
        value: us-east-1
      - name: CONFIGS
        value: aws,stage,addon-suite
      - name: HIBERNATE_AFTER_USE
        value: "false"
      - name: NUM_WORKER_NODES
        value: "6"
      - name: OCM_CCS
        value: "true"
      - name: OCM_COMPUTE_MACHINE_TYPE
        value: m5.xlarge
      - name: SECRET_LOCATIONS
        value: /usr/local/osde2e-common,/usr/local/integr8ly-ci-secrets
      image: quay.io/app-sre/osde2e
      imagePullPolicy: Always
      name: ""
      resources:
        requests:
          cpu: 10m
      volumeMounts:
      - mountPath: /usr/local/integr8ly-ci-secrets
        name: integr8ly-ci-secrets
        readOnly: true
      - mountPath: /usr/local/osde2e-common
        name: osde2e-common
        readOnly: true
    serviceAccountName: ci-operator
    volumes:
    - name: integr8ly-ci-secrets
      secret:
        secretName: integr8ly-ci-secrets
    - name: osde2e-common
      secret:
        secretName: osde2e-common
- agent: kubernetes
  cluster: build03
  cron: 0 22 * * 0
  decorate: true
  extra_refs:
  - base_ref: main
    org: openshift
    repo: osde2e
  labels:
    pj-rehearse.openshift.io/can-be-rehearsed: "true"
  name: osde2e-stage-aws-addon-integreatly-operator-rhmi
  spec:
    containers:
    - args:
      - test
      - --secret-locations
      - $(SECRET_LOCATIONS)
      - --configs
      - $(CONFIGS)
      command:
      - /osde2e
      env:
      - name: ADDON_IDS
        value: rhmi
      - name: ADDON_POLLING_TIMEOUT
        value: "7400"
      - name: ADDON_TEST_HARNESSES
        value: quay.io/integreatly/integreatly-operator-test-harness:osde2e-rhmi
      - name: CHANNEL
        value: stable
      - name: CLOUD_PROVIDER_REGION
        value: us-east-2
      - name: CLUSTER_VERSION
        value: openshift-v4.8.24
      - name: CONFIGS
        value: aws,stage,addon-suite
      - name: HIBERNATE_AFTER_USE
        value: "false"
      - name: NUM_WORKER_NODES
        value: "6"
      - name: OCM_CCS
        value: "true"
      - name: SECRET_LOCATIONS
        value: /usr/local/osde2e-common,/usr/local/integr8ly-ci-secrets
      image: quay.io/app-sre/osde2e
      imagePullPolicy: Always
      name: ""
      resources:
        requests:
          cpu: 10m
      volumeMounts:
      - mountPath: /usr/local/integr8ly-ci-secrets
        name: integr8ly-ci-secrets
        readOnly: true
      - mountPath: /usr/local/osde2e-common
        name: osde2e-common
        readOnly: true
    serviceAccountName: ci-operator
    volumes:
    - name: integr8ly-ci-secrets
      secret:
        secretName: integr8ly-ci-secrets
    - name: osde2e-common
      secret:
        secretName: osde2e-common
- agent: kubernetes
  cluster: build03
  cron: 0 */12 * * *
  decorate: true
  extra_refs:
  - base_ref: main
    org: openshift
    repo: osde2e
  labels:
    pj-rehearse.openshift.io/can-be-rehearsed: "false"
  name: osde2e-stage-aws-addon-modh-operator
  reporter_config:
    slack:
      channel: '#rhods-releases'
      job_states_to_report:
      - failure
      - error
      report_template: 'Job {{.Spec.Job}} failed:  {{.Status.URL}}'
  spec:
    containers:
    - args:
      - test
      - --secret-locations
      - $(SECRET_LOCATIONS)
      - --configs
      - $(CONFIGS)
      command:
      - /osde2e
      env:
      - name: ADDON_IDS
        value: managed-odh
      - name: ADDON_PARAMETERS
        value: '{"managed-odh":{"notification-email":"croberts@redhat.com"}}'
      - name: ADDON_TEST_HARNESSES
        value: quay.io/modh/odh-operator-test-harness
      - name: CHANNEL
        value: stable
      - name: CONFIGS
        value: aws,stage,addon-suite
      - name: NUM_WORKER_NODES
        value: "2"
      - name: OCM_CCS
        value: "true"
      - name: OCM_COMPUTE_MACHINE_TYPE
        value: m5.2xlarge
      - name: SECRET_LOCATIONS
        value: /usr/local/osde2e-common,/usr/local/osde2e-credentials,/usr/local/modh-osde2e-secret
      image: quay.io/app-sre/osde2e
      imagePullPolicy: Always
      name: ""
      resources:
        requests:
          cpu: 10m
      volumeMounts:
      - mountPath: /usr/local/modh-osde2e-secret
        name: modh-osde2e-secret
        readOnly: true
      - mountPath: /usr/local/osde2e-common
        name: osde2e-common
        readOnly: true
      - mountPath: /usr/local/osde2e-credentials
        name: osde2e-credentials
        readOnly: true
    serviceAccountName: ci-operator
    volumes:
    - name: modh-osde2e-secret
      secret:
        secretName: modh-osde2e-secret
    - name: osde2e-common
      secret:
        secretName: osde2e-common
    - name: osde2e-credentials
      secret:
        secretName: osde2e-credentials
- agent: kubernetes
  cluster: build03
  cron: 0 */12 * * *
  decorate: true
  extra_refs:
  - base_ref: main
    org: openshift
    repo: osde2e
  labels:
    pj-rehearse.openshift.io/can-be-rehearsed: "false"
  name: osde2e-stage-aws-addon-ocs-converged
  reporter_config:
    slack:
      channel: '#forum-ocs-dedicated'
      job_states_to_report:
      - failure
      report_template: Job {{.Spec.Job}} failed.
  spec:
    containers:
    - args:
      - test
      - --secret-locations
      - $(SECRET_LOCATIONS)
      - --configs
      - $(CONFIGS)
      command:
      - /osde2e
      env:
      - name: ADDON_IDS
        value: ocs-converged
      - name: ADDON_PARAMETERS
        value: '{"ocs-converged":{"size": "1"}}'
      - name: ADDON_POLLING_TIMEOUT
        value: "14400"
      - name: ADDON_TEST_HARNESSES
        value: quay.io/kesavanvt/ocsci-osd
      - name: CHANNEL
        value: stable
      - name: CONFIGS
        value: aws,stage,addon-suite
      - name: NUM_WORKER_NODES
        value: "3"
      - name: OCM_CCS
        value: "true"
      - name: OCM_COMPUTE_MACHINE_TYPE
        value: m5.2xlarge
      - name: SECRET_LOCATIONS
        value: /usr/local/osde2e-common,/usr/local/ocs-converged-credentials
      image: quay.io/app-sre/osde2e
      imagePullPolicy: Always
      name: ""
      resources:
        requests:
          cpu: 10m
      volumeMounts:
      - mountPath: /usr/local/ocs-converged-credentials
        name: ocs-converged-credentials
        readOnly: true
      - mountPath: /usr/local/osde2e-common
        name: osde2e-common
        readOnly: true
    serviceAccountName: ci-operator
    volumes:
    - name: ocs-converged-credentials
      secret:
        secretName: ocs-converged-credentials
    - name: osde2e-common
      secret:
        secretName: osde2e-common
- agent: kubernetes
  cluster: build03
  cron: 0 */12 * * *
  decorate: true
  extra_refs:
  - base_ref: main
    org: openshift
    repo: osde2e
  labels:
    pj-rehearse.openshift.io/can-be-rehearsed: "false"
  name: osde2e-stage-aws-addon-ocs-converged-qe
  reporter_config:
    slack:
      channel: '#forum-ocs-dedicated'
      job_states_to_report:
      - failure
      report_template: Job {{.Spec.Job}} failed.
  spec:
    containers:
    - args:
      - test
      - --secret-locations
      - $(SECRET_LOCATIONS)
      - --configs
      - $(CONFIGS)
      command:
      - /osde2e
      env:
      - name: ADDON_IDS
        value: ocs-converged-qe
      - name: ADDON_PARAMETERS
        value: '{"ocs-converged-qe":{"size": "1"}}'
      - name: ADDON_POLLING_TIMEOUT
        value: "14400"
      - name: ADDON_TEST_HARNESSES
        value: quay.io/kesavanvt/ocsci-osd
      - name: CHANNEL
        value: stable
      - name: CONFIGS
        value: aws,stage,addon-suite
      - name: NUM_WORKER_NODES
        value: "3"
      - name: OCM_CCS
        value: "true"
      - name: OCM_COMPUTE_MACHINE_TYPE
        value: m5.2xlarge
      - name: SECRET_LOCATIONS
        value: /usr/local/osde2e-common,/usr/local/ocs-converged-credentials
      image: quay.io/app-sre/osde2e
      imagePullPolicy: Always
      name: ""
      resources:
        requests:
          cpu: 10m
      volumeMounts:
      - mountPath: /usr/local/ocs-converged-credentials
        name: ocs-converged-credentials
        readOnly: true
      - mountPath: /usr/local/osde2e-common
        name: osde2e-common
        readOnly: true
    serviceAccountName: ci-operator
    volumes:
    - name: ocs-converged-credentials
      secret:
        secretName: ocs-converged-credentials
    - name: osde2e-common
      secret:
        secretName: osde2e-common
- agent: kubernetes
  cluster: build03
  cron: 0 */12 * * *
  decorate: true
  extra_refs:
  - base_ref: main
    org: openshift
    repo: osde2e
  labels:
    pj-rehearse.openshift.io/can-be-rehearsed: "false"
  name: osde2e-stage-aws-addon-prow-operator
  spec:
    containers:
    - args:
      - test
      - --secret-locations
      - $(SECRET_LOCATIONS)
      - --configs
      - $(CONFIGS)
      command:
      - /osde2e
      env:
      - name: ADDON_IDS
        value: prow-operator
      - name: ADDON_TEST_HARNESSES
        value: quay.io/miwilson/prow-operator-test-harness
      - name: CHANNEL
        value: stable
      - name: CONFIGS
        value: aws,stage,addon-suite
      - name: SECRET_LOCATIONS
        value: /usr/local/osde2e-common,/usr/local/osde2e-credentials
      image: quay.io/app-sre/osde2e
      imagePullPolicy: Always
      name: ""
      resources:
        requests:
          cpu: 10m
      volumeMounts:
      - mountPath: /usr/local/osde2e-common
        name: osde2e-common
        readOnly: true
      - mountPath: /usr/local/osde2e-credentials
        name: osde2e-credentials
        readOnly: true
    serviceAccountName: ci-operator
    volumes:
    - name: osde2e-common
      secret:
        secretName: osde2e-common
    - name: osde2e-credentials
      secret:
        secretName: osde2e-credentials
- agent: kubernetes
  cluster: build03
  cron: 0 */12 * * *
  decorate: true
  extra_refs:
  - base_ref: main
    org: openshift
    repo: osde2e
  labels:
    pj-rehearse.openshift.io/can-be-rehearsed: "false"
  name: osde2e-stage-aws-addon-reference-addon
  reporter_config:
    slack:
      channel: '#sd-mt-sre-info'
      job_states_to_report:
      - failure
      report_template: Job {{.Spec.Job}} failed.
  spec:
    containers:
    - args:
      - test
      - --secret-locations
      - $(SECRET_LOCATIONS)
      - --configs
      - $(CONFIGS)
      command:
      - /osde2e
      env:
      - name: ADDON_IDS
        value: reference-addon
      - name: ADDON_TEST_HARNESSES
        value: quay.io/asnaraya/reference-addon-test-harness
      - name: CONFIGS
        value: aws,stage,addon-suite
      - name: OCM_CCS
        value: "true"
      - name: SECRET_LOCATIONS
        value: /usr/local/osde2e-common,/usr/local/osde2e-credentials,/usr/local/reference-addon-creds
      image: quay.io/app-sre/osde2e
      imagePullPolicy: Always
      name: ""
      resources:
        requests:
          cpu: 10m
      volumeMounts:
      - mountPath: /usr/local/osde2e-common
        name: osde2e-common
        readOnly: true
      - mountPath: /usr/local/osde2e-credentials
        name: osde2e-credentials
        readOnly: true
      - mountPath: /usr/local/reference-addon-creds
        name: reference-addon-creds
        readOnly: true
    serviceAccountName: ci-operator
    volumes:
    - name: osde2e-common
      secret:
        secretName: osde2e-common
    - name: osde2e-credentials
      secret:
        secretName: osde2e-credentials
    - name: reference-addon-creds
      secret:
        secretName: reference-addon-creds
- agent: kubernetes
  cluster: build03
  cron: 0 8 * * *
  decorate: true
  extra_refs:
  - base_ref: main
    org: openshift
    repo: osde2e
  labels:
    pj-rehearse.openshift.io/can-be-rehearsed: "false"
  name: osde2e-stage-aws-conformance-default
  spec:
    containers:
    - args:
      - test
      - --secret-locations
      - $(SECRET_LOCATIONS)
      - --configs
      - $(CONFIGS)
      command:
      - /osde2e
      env:
      - name: CONFIGS
        value: aws,stage,conformance-suite
      - name: SECRET_LOCATIONS
        value: /usr/local/osde2e-common,/usr/local/osde2e-credentials
      image: quay.io/app-sre/osde2e
      imagePullPolicy: Always
      name: ""
      resources:
        requests:
          cpu: 10m
      volumeMounts:
      - mountPath: /usr/local/osde2e-common
        name: osde2e-common
        readOnly: true
      - mountPath: /usr/local/osde2e-credentials
        name: osde2e-credentials
        readOnly: true
    serviceAccountName: ci-operator
    volumes:
    - name: osde2e-common
      secret:
        secretName: osde2e-common
    - name: osde2e-credentials
      secret:
        secretName: osde2e-credentials
- agent: kubernetes
  cluster: build03
  cron: 0 */6 * * *
  decorate: true
  extra_refs:
  - base_ref: main
    org: openshift
    repo: osde2e
  labels:
    pj-rehearse.openshift.io/can-be-rehearsed: "false"
  name: osde2e-stage-aws-e2e-default
  spec:
    containers:
    - args:
      - test
      - --secret-locations
      - $(SECRET_LOCATIONS)
      - --configs
      - $(CONFIGS)
      command:
      - /osde2e
      env:
      - name: CLOUD_PROVIDER_REGION
        value: ap-northeast-3
      - name: CONFIGS
        value: aws,stage,e2e-suite
      - name: SECRET_LOCATIONS
        value: /usr/local/osde2e-common,/usr/local/osde2e-credentials
      image: quay.io/app-sre/osde2e
      imagePullPolicy: Always
      name: ""
      resources:
        requests:
          cpu: 10m
      volumeMounts:
      - mountPath: /usr/local/osde2e-common
        name: osde2e-common
        readOnly: true
      - mountPath: /usr/local/osde2e-credentials
        name: osde2e-credentials
        readOnly: true
    serviceAccountName: ci-operator
    volumes:
    - name: osde2e-common
      secret:
        secretName: osde2e-common
    - name: osde2e-credentials
      secret:
        secretName: osde2e-credentials
- agent: kubernetes
  cluster: build03
  cron: 0 */12 * * *
  decorate: true
  extra_refs:
  - base_ref: main
    org: openshift
    repo: osde2e
  labels:
    pj-rehearse.openshift.io/can-be-rehearsed: "false"
  name: osde2e-stage-aws-e2e-default-ap-southeast-3
  spec:
    containers:
    - args:
      - test
      - --secret-locations
      - $(SECRET_LOCATIONS)
      - --configs
      - $(CONFIGS)
      command:
      - /osde2e
      env:
      - name: CLOUD_PROVIDER_REGION
        value: ap-southeast-3
      - name: CONFIGS
        value: aws,stage,e2e-suite
      - name: OCM_CCS
        value: "true"
      - name: SECRET_LOCATIONS
        value: /usr/local/osde2e-common,/usr/local/osde2e-credentials,/usr/local/osde2e-stage-ccs
      image: quay.io/app-sre/osde2e
      imagePullPolicy: Always
      name: ""
      resources:
        requests:
          cpu: 10m
      volumeMounts:
      - mountPath: /usr/local/osde2e-common
        name: osde2e-common
        readOnly: true
      - mountPath: /usr/local/osde2e-credentials
        name: osde2e-credentials
        readOnly: true
      - mountPath: /usr/local/osde2e-stage-ccs
        name: osde2e-stage-ccs
        readOnly: true
    serviceAccountName: ci-operator
    volumes:
    - name: osde2e-common
      secret:
        secretName: osde2e-common
    - name: osde2e-credentials
      secret:
        secretName: osde2e-credentials
    - name: osde2e-stage-ccs
      secret:
        secretName: osde2e-stage-ccs
- agent: kubernetes
  cluster: build03
  cron: 0 */12 * * *
  decorate: true
  extra_refs:
  - base_ref: main
    org: openshift
    repo: osde2e
  labels:
    pj-rehearse.openshift.io/can-be-rehearsed: "false"
  name: osde2e-stage-aws-e2e-machine-type-enablement-m5n
  spec:
    containers:
    - args:
      - test
      - --secret-locations
      - $(SECRET_LOCATIONS)
      - --configs
      - $(CONFIGS)
      command:
      - /osde2e
      env:
      - name: CCS_OVERWRITE
        value: "true"
      - name: CHANNEL
        value: stable
      - name: CONFIGS
        value: aws,stage,e2e-suite,region-random
      - name: OCM_CCS
        value: "true"
      - name: OCM_COMPUTE_MACHINE_TYPE
        value: random
      - name: OCM_COMPUTE_MACHINE_TYPE_REGEX
        value: m5n
      - name: SECRET_LOCATIONS
        value: /usr/local/osde2e-common,/usr/local/osde2e-credentials,/usr/local/osde2e-stage-ccs
      - name: UseExistingCluster
        value: "false"
      image: quay.io/app-sre/osde2e
      imagePullPolicy: Always
      name: ""
      resources:
        requests:
          cpu: 10m
      volumeMounts:
      - mountPath: /usr/local/osde2e-common
        name: osde2e-common
        readOnly: true
      - mountPath: /usr/local/osde2e-credentials
        name: osde2e-credentials
        readOnly: true
      - mountPath: /usr/local/osde2e-stage-ccs
        name: osde2e-stage-ccs
        readOnly: true
    serviceAccountName: ci-operator
    volumes:
    - name: osde2e-common
      secret:
        secretName: osde2e-common
    - name: osde2e-credentials
      secret:
        secretName: osde2e-credentials
    - name: osde2e-stage-ccs
      secret:
        secretName: osde2e-stage-ccs
- agent: kubernetes
  cluster: build03
  cron: 0 */12 * * *
  decorate: true
  extra_refs:
  - base_ref: main
    org: openshift
    repo: osde2e
  labels:
    pj-rehearse.openshift.io/can-be-rehearsed: "false"
  name: osde2e-stage-aws-e2e-machine-type-enablement-m5zn
  spec:
    containers:
    - args:
      - test
      - --secret-locations
      - $(SECRET_LOCATIONS)
      - --configs
      - $(CONFIGS)
      command:
      - /osde2e
      env:
      - name: CCS_OVERWRITE
        value: "true"
      - name: CHANNEL
        value: stable
      - name: CONFIGS
        value: aws,stage,e2e-suite,region-random
      - name: OCM_CCS
        value: "true"
      - name: OCM_COMPUTE_MACHINE_TYPE
        value: random
      - name: OCM_COMPUTE_MACHINE_TYPE_REGEX
        value: m5zn
      - name: SECRET_LOCATIONS
        value: /usr/local/osde2e-common,/usr/local/osde2e-credentials,/usr/local/osde2e-stage-ccs
      - name: UseExistingCluster
        value: "false"
      image: quay.io/app-sre/osde2e
      imagePullPolicy: Always
      name: ""
      resources:
        requests:
          cpu: 10m
      volumeMounts:
      - mountPath: /usr/local/osde2e-common
        name: osde2e-common
        readOnly: true
      - mountPath: /usr/local/osde2e-credentials
        name: osde2e-credentials
        readOnly: true
      - mountPath: /usr/local/osde2e-stage-ccs
        name: osde2e-stage-ccs
        readOnly: true
    serviceAccountName: ci-operator
    volumes:
    - name: osde2e-common
      secret:
        secretName: osde2e-common
    - name: osde2e-credentials
      secret:
        secretName: osde2e-credentials
    - name: osde2e-stage-ccs
      secret:
        secretName: osde2e-stage-ccs
- agent: kubernetes
  cluster: build03
  cron: 0 12 * * *
  decorate: true
  extra_refs:
  - base_ref: main
    org: openshift
    repo: osde2e
  labels:
    pj-rehearse.openshift.io/can-be-rehearsed: "false"
  name: osde2e-stage-aws-e2e-middle-imageset
  spec:
    containers:
    - args:
      - test
      - --secret-locations
      - $(SECRET_LOCATIONS)
      - --configs
      - $(CONFIGS)
      command:
      - /osde2e
      env:
      - name: CHANNEL
        value: stable
      - name: CONFIGS
        value: aws,stage,e2e-suite,use-middle-version
      - name: SECRET_LOCATIONS
        value: /usr/local/osde2e-common,/usr/local/osde2e-credentials
      image: quay.io/app-sre/osde2e
      imagePullPolicy: Always
      name: ""
      resources:
        requests:
          cpu: 10m
      volumeMounts:
      - mountPath: /usr/local/osde2e-common
        name: osde2e-common
        readOnly: true
      - mountPath: /usr/local/osde2e-credentials
        name: osde2e-credentials
        readOnly: true
    serviceAccountName: ci-operator
    volumes:
    - name: osde2e-common
      secret:
        secretName: osde2e-common
    - name: osde2e-credentials
      secret:
        secretName: osde2e-credentials
- agent: kubernetes
  cluster: build03
  cron: 0 */6 * * *
  decorate: true
  extra_refs:
  - base_ref: main
    org: openshift
    repo: osde2e
  labels:
    pj-rehearse.openshift.io/can-be-rehearsed: "false"
  name: osde2e-stage-aws-e2e-next-y
  spec:
    containers:
    - args:
      - test
      - --secret-locations
      - $(SECRET_LOCATIONS)
      - --configs
      - $(CONFIGS)
      command:
      - /osde2e
      env:
      - name: CONFIGS
        value: aws,stage,e2e-suite,latest-y-from-prod-default
      - name: SECRET_LOCATIONS
        value: /usr/local/osde2e-common,/usr/local/osde2e-credentials
      image: quay.io/app-sre/osde2e
      imagePullPolicy: Always
      name: ""
      resources:
        requests:
          cpu: 10m
      volumeMounts:
      - mountPath: /usr/local/osde2e-common
        name: osde2e-common
        readOnly: true
      - mountPath: /usr/local/osde2e-credentials
        name: osde2e-credentials
        readOnly: true
    serviceAccountName: ci-operator
    volumes:
    - name: osde2e-common
      secret:
        secretName: osde2e-common
    - name: osde2e-credentials
      secret:
        secretName: osde2e-credentials
- agent: kubernetes
  cluster: build03
  cron: 0 */6 * * *
  decorate: true
  extra_refs:
  - base_ref: main
    org: openshift
    repo: osde2e
  labels:
    pj-rehearse.openshift.io/can-be-rehearsed: "false"
  name: osde2e-stage-aws-e2e-next-z
  spec:
    containers:
    - args:
      - test
      - --secret-locations
      - $(SECRET_LOCATIONS)
      - --configs
      - $(CONFIGS)
      command:
      - /osde2e
      env:
      - name: CONFIGS
        value: aws,stage,e2e-suite,latest-z-from-prod-default
      - name: SECRET_LOCATIONS
        value: /usr/local/osde2e-common,/usr/local/osde2e-credentials
      image: quay.io/app-sre/osde2e
      imagePullPolicy: Always
      name: ""
      resources:
        requests:
          cpu: 10m
      volumeMounts:
      - mountPath: /usr/local/osde2e-common
        name: osde2e-common
        readOnly: true
      - mountPath: /usr/local/osde2e-credentials
        name: osde2e-credentials
        readOnly: true
    serviceAccountName: ci-operator
    volumes:
    - name: osde2e-common
      secret:
        secretName: osde2e-common
    - name: osde2e-credentials
      secret:
        secretName: osde2e-credentials
- agent: kubernetes
  cluster: build03
  cron: 0 12 * * *
  decorate: true
  extra_refs:
  - base_ref: main
    org: openshift
    repo: osde2e
  labels:
    pj-rehearse.openshift.io/can-be-rehearsed: "false"
  name: osde2e-stage-aws-e2e-oldest-imageset
  spec:
    containers:
    - args:
      - test
      - --secret-locations
      - $(SECRET_LOCATIONS)
      - --configs
      - $(CONFIGS)
      command:
      - /osde2e
      env:
      - name: CHANNEL
        value: stable
      - name: CONFIGS
        value: aws,stage,e2e-suite,use-oldest-version
      - name: SECRET_LOCATIONS
        value: /usr/local/osde2e-common,/usr/local/osde2e-credentials
      image: quay.io/app-sre/osde2e
      imagePullPolicy: Always
      name: ""
      resources:
        requests:
          cpu: 10m
      volumeMounts:
      - mountPath: /usr/local/osde2e-common
        name: osde2e-common
        readOnly: true
      - mountPath: /usr/local/osde2e-credentials
        name: osde2e-credentials
        readOnly: true
    serviceAccountName: ci-operator
    volumes:
    - name: osde2e-common
      secret:
        secretName: osde2e-common
    - name: osde2e-credentials
      secret:
        secretName: osde2e-credentials
- agent: kubernetes
  cluster: build03
  cron: 0 */6 * * *
  decorate: true
  extra_refs:
  - base_ref: main
    org: openshift
    repo: osde2e
  labels:
    pj-rehearse.openshift.io/can-be-rehearsed: "false"
  name: osde2e-stage-aws-e2e-upgrade-to-latest
  spec:
    containers:
    - args:
      - test
      - --secret-locations
      - $(SECRET_LOCATIONS)
      - --configs
      - $(CONFIGS)
      command:
      - /osde2e
      env:
      - name: CONFIGS
        value: aws,stage,e2e-suite,upgrade-to-latest
      - name: SECRET_LOCATIONS
        value: /usr/local/osde2e-common,/usr/local/osde2e-credentials
      image: quay.io/app-sre/osde2e
      imagePullPolicy: Always
      name: ""
      resources:
        requests:
          cpu: 10m
      volumeMounts:
      - mountPath: /usr/local/osde2e-common
        name: osde2e-common
        readOnly: true
      - mountPath: /usr/local/osde2e-credentials
        name: osde2e-credentials
        readOnly: true
    serviceAccountName: ci-operator
    volumes:
    - name: osde2e-common
      secret:
        secretName: osde2e-common
    - name: osde2e-credentials
      secret:
        secretName: osde2e-credentials
- agent: kubernetes
  cluster: build03
  cron: 0 */6 * * *
  decorate: true
  extra_refs:
  - base_ref: main
    org: openshift
    repo: osde2e
  labels:
    pj-rehearse.openshift.io/can-be-rehearsed: "false"
  name: osde2e-stage-aws-e2e-upgrade-to-latest-z
  spec:
    containers:
    - args:
      - test
      - --secret-locations
      - $(SECRET_LOCATIONS)
      - --configs
      - $(CONFIGS)
      command:
      - /osde2e
      env:
      - name: CONFIGS
        value: aws,stage,e2e-suite,upgrade-to-latest-z
      - name: SECRET_LOCATIONS
        value: /usr/local/osde2e-common,/usr/local/osde2e-credentials
      image: quay.io/app-sre/osde2e
      imagePullPolicy: Always
      name: ""
      resources:
        requests:
          cpu: 10m
      volumeMounts:
      - mountPath: /usr/local/osde2e-common
        name: osde2e-common
        readOnly: true
      - mountPath: /usr/local/osde2e-credentials
        name: osde2e-credentials
        readOnly: true
    serviceAccountName: ci-operator
    volumes:
    - name: osde2e-common
      secret:
        secretName: osde2e-common
    - name: osde2e-credentials
      secret:
        secretName: osde2e-credentials
- agent: kubernetes
  cluster: build03
  cron: 0 6,14 * * *
  decorate: true
  extra_refs:
  - base_ref: main
    org: openshift
    repo: osde2e
  labels:
    pj-rehearse.openshift.io/can-be-rehearsed: "false"
  name: osde2e-stage-aws-informing-default
  spec:
    containers:
    - args:
      - test
      - --secret-locations
      - $(SECRET_LOCATIONS)
      - --configs
      - $(CONFIGS)
      command:
      - /osde2e
      env:
      - name: CONFIGS
        value: aws,stage,informing-suite
      - name: SECRET_LOCATIONS
        value: /usr/local/osde2e-common,/usr/local/osde2e-credentials
      image: quay.io/app-sre/osde2e
      imagePullPolicy: Always
      name: ""
      resources:
        requests:
          cpu: 10m
      volumeMounts:
      - mountPath: /usr/local/osde2e-common
        name: osde2e-common
        readOnly: true
      - mountPath: /usr/local/osde2e-credentials
        name: osde2e-credentials
        readOnly: true
    serviceAccountName: ci-operator
    volumes:
    - name: osde2e-common
      secret:
        secretName: osde2e-common
    - name: osde2e-credentials
      secret:
        secretName: osde2e-credentials
- agent: kubernetes
  cluster: build03
  cron: 0 10,18 * * *
  decorate: true
  extra_refs:
  - base_ref: main
    org: openshift
    repo: osde2e
  labels:
    pj-rehearse.openshift.io/can-be-rehearsed: "false"
  name: osde2e-stage-aws-informing-next
  spec:
    containers:
    - args:
      - test
      - --secret-locations
      - $(SECRET_LOCATIONS)
      - --configs
      - $(CONFIGS)
      command:
      - /osde2e
      env:
      - name: CONFIGS
        value: aws,stage,informing-suite
      - name: SECRET_LOCATIONS
        value: /usr/local/osde2e-common,/usr/local/osde2e-credentials
      - name: USE_LATEST_VERSION_FOR_INSTALL
        value: "true"
      image: quay.io/app-sre/osde2e
      imagePullPolicy: Always
      name: ""
      resources:
        requests:
          cpu: 10m
      volumeMounts:
      - mountPath: /usr/local/osde2e-common
        name: osde2e-common
        readOnly: true
      - mountPath: /usr/local/osde2e-credentials
        name: osde2e-credentials
        readOnly: true
    serviceAccountName: ci-operator
    volumes:
    - name: osde2e-common
      secret:
        secretName: osde2e-common
    - name: osde2e-credentials
      secret:
        secretName: osde2e-credentials
- agent: kubernetes
  cluster: build03
  decorate: true
  extra_refs:
  - base_ref: main
    org: openshift
    repo: osde2e
  interval: 8h
  labels:
    ci-operator.openshift.io/variant: ocp-4.8
    job-release: "4.8"
    pj-rehearse.openshift.io/can-be-rehearsed: "true"
  name: osde2e-stage-aws-nightly-4.8
  spec:
    containers:
    - args:
      - test
      - --secret-locations
      - $(SECRET_LOCATIONS)
      - --configs
      - $(CONFIGS)
      command:
      - /osde2e
      env:
      - name: CONFIGS
        value: aws,stage,e2e-suite
      - name: INSTALL_LATEST_NIGHTLY
        value: "4.8"
      - name: SECRET_LOCATIONS
        value: /usr/local/osde2e-common,/usr/local/osde2e-credentials
      image: quay.io/app-sre/osde2e
      imagePullPolicy: Always
      name: ""
      resources:
        requests:
          cpu: 10m
      volumeMounts:
      - mountPath: /usr/local/osde2e-common
        name: osde2e-common
        readOnly: true
      - mountPath: /usr/local/osde2e-credentials
        name: osde2e-credentials
        readOnly: true
    serviceAccountName: ci-operator
    volumes:
    - name: osde2e-common
      secret:
        secretName: osde2e-common
    - name: osde2e-credentials
      secret:
        secretName: osde2e-credentials
- agent: kubernetes
  cluster: build03
  cron: 0 */12 * * *
  decorate: true
  extra_refs:
  - base_ref: main
    org: openshift
    repo: osde2e
  labels:
    pj-rehearse.openshift.io/can-be-rehearsed: "false"
  name: osde2e-stage-aws-nvidia-gpu-addon
  reporter_config:
    slack:
      channel: '#wg-edge-nvidia-ci'
      job_states_to_report:
      - failure
      - success
      - error
      report_template: '{{if eq .Status.State "success"}} :white_check_mark: Job *{{.Spec.Job}}*
        ended with *{{.Status.State}}*. <{{.Status.URL}}|View logs> :white_check_mark:
        {{else}} :warning:  Job *{{.Spec.Job}}* ended with *{{.Status.State}}*. <{{.Status.URL}}|View
        logs> :warning: {{end}}'
  spec:
    containers:
    - args:
      - test
      - --secret-locations
      - $(SECRET_LOCATIONS)
      - --configs
      - $(CONFIGS)
      command:
      - /osde2e
      env:
      - name: ADDON_IDS
        value: managed-odh
      - name: ADDON_PARAMETERS
        value: '{"managed-odh":{"notification-email":"sdayan@redhat.com"}}'
      - name: ADDON_POLLING_TIMEOUT
        value: "7200"
      - name: ADDON_TEST_HARNESSES
        value: quay.io/edge-infrastructure/ci-artifacts
      - name: CHANNEL
        value: stable
      - name: CLOUD_PROVIDER_REGION
        value: us-east-1
      - name: CONFIGS
        value: aws,stage,addon-suite
      - name: NUM_WORKER_NODES
        value: "2"
      - name: OCM_CCS
        value: "true"
      - name: OCM_COMPUTE_MACHINE_TYPE
        value: p3.2xlarge
      - name: SECRET_LOCATIONS
        value: /usr/local/osde2e-common,/usr/local/osde2e-credentials,/usr/local/nvidia-ci-secrets
      image: quay.io/app-sre/osde2e
      imagePullPolicy: Always
      name: ""
      resources:
        requests:
          cpu: 10m
      volumeMounts:
      - mountPath: /usr/local/nvidia-ci-secrets
        name: nvidia-ci-secrets
        readOnly: true
      - mountPath: /usr/local/osde2e-common
        name: osde2e-common
        readOnly: true
      - mountPath: /usr/local/osde2e-credentials
        name: osde2e-credentials
        readOnly: true
    serviceAccountName: ci-operator
    volumes:
    - name: nvidia-ci-secrets
      secret:
        secretName: nvidia-ci-secrets
    - name: osde2e-common
      secret:
        secretName: osde2e-common
    - name: osde2e-credentials
      secret:
        secretName: osde2e-credentials
- agent: kubernetes
  cluster: build03
  cron: 0 2 * * *
  decorate: true
  extra_refs:
  - base_ref: main
    org: openshift
    repo: osde2e
  labels:
    pj-rehearse.openshift.io/can-be-rehearsed: "false"
  name: osde2e-stage-aws-ovn-e2e-default
  spec:
    containers:
    - args:
      - test
      - --secret-locations
      - $(SECRET_LOCATIONS)
      - --configs
      - $(CONFIGS)
      command:
      - /osde2e
      env:
      - name: CLUSTER_NETWORK_PROVIDER
        value: OVNKubernetes
      - name: CONFIGS
        value: aws,stage,e2e-suite
      - name: SECRET_LOCATIONS
        value: /usr/local/osde2e-common,/usr/local/osde2e-credentials
      image: quay.io/app-sre/osde2e
      imagePullPolicy: Always
      name: ""
      resources:
        requests:
          cpu: 10m
      volumeMounts:
      - mountPath: /usr/local/osde2e-common
        name: osde2e-common
        readOnly: true
      - mountPath: /usr/local/osde2e-credentials
        name: osde2e-credentials
        readOnly: true
    serviceAccountName: ci-operator
    volumes:
    - name: osde2e-common
      secret:
        secretName: osde2e-common
    - name: osde2e-credentials
      secret:
        secretName: osde2e-credentials
- agent: kubernetes
  cluster: build03
  cron: 0 */8 * * *
  decorate: true
  extra_refs:
  - base_ref: main
    org: openshift
    repo: osde2e
  labels:
    pj-rehearse.openshift.io/can-be-rehearsed: "false"
  name: osde2e-stage-gcp-e2e-default
  spec:
    containers:
    - args:
      - test
      - --secret-locations
      - $(SECRET_LOCATIONS)
      - --configs
      - $(CONFIGS)
      command:
      - /osde2e
      env:
      - name: CONFIGS
        value: gcp,stage,e2e-suite
      - name: SECRET_LOCATIONS
        value: /usr/local/osde2e-common,/usr/local/osde2e-credentials
      image: quay.io/app-sre/osde2e
      imagePullPolicy: Always
      name: ""
      resources:
        requests:
          cpu: 10m
      volumeMounts:
      - mountPath: /usr/local/osde2e-common
        name: osde2e-common
        readOnly: true
      - mountPath: /usr/local/osde2e-credentials
        name: osde2e-credentials
        readOnly: true
    serviceAccountName: ci-operator
    volumes:
    - name: osde2e-common
      secret:
        secretName: osde2e-common
    - name: osde2e-credentials
      secret:
        secretName: osde2e-credentials
- agent: kubernetes
  cluster: build03
  cron: 0 */8 * * *
  decorate: true
  extra_refs:
  - base_ref: main
    org: openshift
    repo: osde2e
  labels:
    pj-rehearse.openshift.io/can-be-rehearsed: "false"
  name: osde2e-stage-gcp-e2e-next-y
  spec:
    containers:
    - args:
      - test
      - --secret-locations
      - $(SECRET_LOCATIONS)
      - --configs
      - $(CONFIGS)
      command:
      - /osde2e
      env:
      - name: CONFIGS
        value: gcp,stage,e2e-suite,latest-y-from-prod-default
      - name: SECRET_LOCATIONS
        value: /usr/local/osde2e-common,/usr/local/osde2e-credentials
      image: quay.io/app-sre/osde2e
      imagePullPolicy: Always
      name: ""
      resources:
        requests:
          cpu: 10m
      volumeMounts:
      - mountPath: /usr/local/osde2e-common
        name: osde2e-common
        readOnly: true
      - mountPath: /usr/local/osde2e-credentials
        name: osde2e-credentials
        readOnly: true
    serviceAccountName: ci-operator
    volumes:
    - name: osde2e-common
      secret:
        secretName: osde2e-common
    - name: osde2e-credentials
      secret:
        secretName: osde2e-credentials
- agent: kubernetes
  cluster: build03
  cron: 0 */8 * * *
  decorate: true
  extra_refs:
  - base_ref: main
    org: openshift
    repo: osde2e
  labels:
    pj-rehearse.openshift.io/can-be-rehearsed: "false"
  name: osde2e-stage-gcp-e2e-next-z
  spec:
    containers:
    - args:
      - test
      - --secret-locations
      - $(SECRET_LOCATIONS)
      - --configs
      - $(CONFIGS)
      command:
      - /osde2e
      env:
      - name: CONFIGS
        value: gcp,stage,e2e-suite,latest-z-from-prod-default
      - name: SECRET_LOCATIONS
        value: /usr/local/osde2e-common,/usr/local/osde2e-credentials
      image: quay.io/app-sre/osde2e
      imagePullPolicy: Always
      name: ""
      resources:
        requests:
          cpu: 10m
      volumeMounts:
      - mountPath: /usr/local/osde2e-common
        name: osde2e-common
        readOnly: true
      - mountPath: /usr/local/osde2e-credentials
        name: osde2e-credentials
        readOnly: true
    serviceAccountName: ci-operator
    volumes:
    - name: osde2e-common
      secret:
        secretName: osde2e-common
    - name: osde2e-credentials
      secret:
        secretName: osde2e-credentials
- agent: kubernetes
  cluster: build03
  cron: 0 12 * * *
  decorate: true
  extra_refs:
  - base_ref: main
    org: openshift
    repo: osde2e
  labels:
    pj-rehearse.openshift.io/can-be-rehearsed: "false"
  name: osde2e-stage-gcp-e2e-upgrade-rescheduled
  spec:
    containers:
    - args:
      - test
      - --secret-locations
      - $(SECRET_LOCATIONS)
      - --configs
      - $(CONFIGS)
      command:
      - /osde2e
      env:
      - name: CONFIGS
        value: gcp,stage,e2e-suite,upgrade-to-latest-z,upgrade-rescheduled
      - name: SECRET_LOCATIONS
        value: /usr/local/osde2e-common,/usr/local/osde2e-credentials
      image: quay.io/app-sre/osde2e
      imagePullPolicy: Always
      name: ""
      resources:
        requests:
          cpu: 10m
      volumeMounts:
      - mountPath: /usr/local/osde2e-common
        name: osde2e-common
        readOnly: true
      - mountPath: /usr/local/osde2e-credentials
        name: osde2e-credentials
        readOnly: true
    serviceAccountName: ci-operator
    volumes:
    - name: osde2e-common
      secret:
        secretName: osde2e-common
    - name: osde2e-credentials
      secret:
        secretName: osde2e-credentials
- agent: kubernetes
  cluster: build03
  cron: 0 */8 * * *
  decorate: true
  extra_refs:
  - base_ref: main
    org: openshift
    repo: osde2e
  labels:
    pj-rehearse.openshift.io/can-be-rehearsed: "false"
  name: osde2e-stage-gcp-e2e-upgrade-to-latest
  spec:
    containers:
    - args:
      - test
      - --secret-locations
      - $(SECRET_LOCATIONS)
      - --configs
      - $(CONFIGS)
      command:
      - /osde2e
      env:
      - name: CONFIGS
        value: gcp,stage,e2e-suite,upgrade-to-latest
      - name: SECRET_LOCATIONS
        value: /usr/local/osde2e-common,/usr/local/osde2e-credentials
      image: quay.io/app-sre/osde2e
      imagePullPolicy: Always
      name: ""
      resources:
        requests:
          cpu: 10m
      volumeMounts:
      - mountPath: /usr/local/osde2e-common
        name: osde2e-common
        readOnly: true
      - mountPath: /usr/local/osde2e-credentials
        name: osde2e-credentials
        readOnly: true
    serviceAccountName: ci-operator
    volumes:
    - name: osde2e-common
      secret:
        secretName: osde2e-common
    - name: osde2e-credentials
      secret:
        secretName: osde2e-credentials
- agent: kubernetes
  cluster: build03
  cron: 0 */8 * * *
  decorate: true
  extra_refs:
  - base_ref: main
    org: openshift
    repo: osde2e
  labels:
    pj-rehearse.openshift.io/can-be-rehearsed: "false"
  name: osde2e-stage-gcp-e2e-upgrade-to-latest-z
  spec:
    containers:
    - args:
      - test
      - --secret-locations
      - $(SECRET_LOCATIONS)
      - --configs
      - $(CONFIGS)
      command:
      - /osde2e
      env:
      - name: CONFIGS
        value: gcp,stage,e2e-suite,upgrade-to-latest-z
      - name: SECRET_LOCATIONS
        value: /usr/local/osde2e-common,/usr/local/osde2e-credentials
      image: quay.io/app-sre/osde2e
      imagePullPolicy: Always
      name: ""
      resources:
        requests:
          cpu: 10m
      volumeMounts:
      - mountPath: /usr/local/osde2e-common
        name: osde2e-common
        readOnly: true
      - mountPath: /usr/local/osde2e-credentials
        name: osde2e-credentials
        readOnly: true
    serviceAccountName: ci-operator
    volumes:
    - name: osde2e-common
      secret:
        secretName: osde2e-common
    - name: osde2e-credentials
      secret:
        secretName: osde2e-credentials
- agent: kubernetes
  cluster: build03
  decorate: true
  extra_refs:
  - base_ref: main
    org: openshift
    repo: osde2e
  interval: 8h
  labels:
    ci-operator.openshift.io/variant: ocp-4.8
    job-release: "4.8"
    pj-rehearse.openshift.io/can-be-rehearsed: "true"
  name: osde2e-stage-gcp-nightly-4.8
  spec:
    containers:
    - args:
      - test
      - --secret-locations
      - $(SECRET_LOCATIONS)
      - --configs
      - $(CONFIGS)
      command:
      - /osde2e
      env:
      - name: CONFIGS
        value: gcp,stage,e2e-suite
      - name: INSTALL_LATEST_NIGHTLY
        value: "4.8"
      - name: SECRET_LOCATIONS
        value: /usr/local/osde2e-common,/usr/local/osde2e-credentials
      image: quay.io/app-sre/osde2e
      imagePullPolicy: Always
      name: ""
      resources:
        requests:
          cpu: 10m
      volumeMounts:
      - mountPath: /usr/local/osde2e-common
        name: osde2e-common
        readOnly: true
      - mountPath: /usr/local/osde2e-credentials
        name: osde2e-credentials
        readOnly: true
    serviceAccountName: ci-operator
    volumes:
    - name: osde2e-common
      secret:
        secretName: osde2e-common
    - name: osde2e-credentials
      secret:
        secretName: osde2e-credentials
- agent: kubernetes
  cluster: build03
  cron: 0 2 * * *
  decorate: true
  extra_refs:
  - base_ref: main
    org: openshift
    repo: osde2e
  labels:
    pj-rehearse.openshift.io/can-be-rehearsed: "false"
  name: osde2e-stage-gcp-ovn-e2e-default
  spec:
    containers:
    - args:
      - test
      - --secret-locations
      - $(SECRET_LOCATIONS)
      - --configs
      - $(CONFIGS)
      command:
      - /osde2e
      env:
      - name: CLUSTER_NETWORK_PROVIDER
        value: OVNKubernetes
      - name: CONFIGS
        value: gcp,stage,e2e-suite
      - name: SECRET_LOCATIONS
        value: /usr/local/osde2e-common,/usr/local/osde2e-credentials
      image: quay.io/app-sre/osde2e
      imagePullPolicy: Always
      name: ""
      resources:
        requests:
          cpu: 10m
      volumeMounts:
      - mountPath: /usr/local/osde2e-common
        name: osde2e-common
        readOnly: true
      - mountPath: /usr/local/osde2e-credentials
        name: osde2e-credentials
        readOnly: true
    serviceAccountName: ci-operator
    volumes:
    - name: osde2e-common
      secret:
        secretName: osde2e-common
    - name: osde2e-credentials
      secret:
        secretName: osde2e-credentials
- agent: kubernetes
  cluster: build03
  cron: 0 14 * * *
  decorate: true
  extra_refs:
  - base_ref: main
    org: openshift
    repo: osde2e
  labels:
    pj-rehearse.openshift.io/can-be-rehearsed: "false"
  name: osde2e-stage-rosa-addon-prow-operator
  spec:
    containers:
    - args:
      - test
      - --secret-locations
      - $(SECRET_LOCATIONS)
      - --configs
      - $(CONFIGS)
      command:
      - /osde2e
      env:
      - name: ADDON_IDS
        value: prow-operator
      - name: ADDON_TEST_HARNESSES
        value: quay.io/miwilson/prow-operator-test-harness
      - name: CHANNEL
        value: stable
      - name: CONFIGS
        value: rosa,stage,addon-suite
      - name: ROSA_AWS_REGION
        value: random
      - name: ROSA_ENV
        value: stage
      - name: SECRET_LOCATIONS
        value: /usr/local/osde2e-common,/usr/local/osde2e-credentials,/usr/local/osde2e-rosa-staging
      image: quay.io/app-sre/osde2e
      imagePullPolicy: Always
      name: ""
      resources:
        requests:
          cpu: 10m
      volumeMounts:
      - mountPath: /usr/local/osde2e-common
        name: osde2e-common
        readOnly: true
      - mountPath: /usr/local/osde2e-credentials
        name: osde2e-credentials
        readOnly: true
      - mountPath: /usr/local/osde2e-rosa-staging
        name: osde2e-rosa-staging
        readOnly: true
    serviceAccountName: ci-operator
    volumes:
    - name: osde2e-common
      secret:
        secretName: osde2e-common
    - name: osde2e-credentials
      secret:
        secretName: osde2e-credentials
    - name: osde2e-rosa-staging
      secret:
        secretName: osde2e-rosa-staging
- agent: kubernetes
<<<<<<< HEAD
  cluster: build04
  cron: 0 19 * * *
  decorate: true
  extra_refs:
  - base_ref: main
    org: openshift
    repo: osde2e
  labels:
    pj-rehearse.openshift.io/can-be-rehearsed: "true"
  name: osde2e-stage-rosa-e2e-byo-vpc-day-1-install
  spec:
    containers:
    - args:
      - test
      - --secret-locations
      - $(SECRET_LOCATIONS)
      - --configs
      - $(CONFIGS)
      command:
      - /osde2e
      env:
      - name: CONFIGS
        value: rosa,e2e-suite
      - name: ROSA_ENV
        value: stage
      - name: SECRET_LOCATIONS
        value: /usr/local/osde2e-common,/usr/local/osde2e-static-byo-vpc,/usr/local/osde2e-rosa-staging
      image: quay.io/app-sre/osde2e
      imagePullPolicy: Always
      name: ""
      resources:
        requests:
          cpu: 10m
      volumeMounts:
      - mountPath: /usr/local/osde2e-common
        name: osde2e-common
        readOnly: true
      - mountPath: /usr/local/osde2e-rosa-staging
        name: osde2e-rosa-staging
        readOnly: true
      - mountPath: /usr/local/osde2e-static-byo-vpc
        name: osde2e-static-byo-vpc
        readOnly: true
    serviceAccountName: ci-operator
    volumes:
    - name: osde2e-common
      secret:
        secretName: osde2e-common
    - name: osde2e-rosa-staging
      secret:
        secretName: osde2e-rosa-staging
    - name: osde2e-static-byo-vpc
      secret:
        secretName: osde2e-static-byo-vpc
- agent: kubernetes
  cluster: build04
=======
  cluster: build03
>>>>>>> 74dc67b8
  cron: 0 0,9,17 * * *
  decorate: true
  extra_refs:
  - base_ref: main
    org: openshift
    repo: osde2e
  labels:
    pj-rehearse.openshift.io/can-be-rehearsed: "false"
  name: osde2e-stage-rosa-e2e-default
  spec:
    containers:
    - args:
      - test
      - --secret-locations
      - $(SECRET_LOCATIONS)
      - --configs
      - $(CONFIGS)
      command:
      - /osde2e
      env:
      - name: CONFIGS
        value: rosa,e2e-suite,region-random
      - name: ROSA_ENV
        value: stage
      - name: SECRET_LOCATIONS
        value: /usr/local/osde2e-common,/usr/local/osde2e-credentials,/usr/local/osde2e-rosa-staging
      image: quay.io/app-sre/osde2e
      imagePullPolicy: Always
      name: ""
      resources:
        requests:
          cpu: 10m
      volumeMounts:
      - mountPath: /usr/local/osde2e-common
        name: osde2e-common
        readOnly: true
      - mountPath: /usr/local/osde2e-credentials
        name: osde2e-credentials
        readOnly: true
      - mountPath: /usr/local/osde2e-rosa-staging
        name: osde2e-rosa-staging
        readOnly: true
    serviceAccountName: ci-operator
    volumes:
    - name: osde2e-common
      secret:
        secretName: osde2e-common
    - name: osde2e-credentials
      secret:
        secretName: osde2e-credentials
    - name: osde2e-rosa-staging
      secret:
        secretName: osde2e-rosa-staging
- agent: kubernetes
  cluster: build03
  cron: 0 */12 * * *
  decorate: true
  extra_refs:
  - base_ref: main
    org: openshift
    repo: osde2e
  labels:
    pj-rehearse.openshift.io/can-be-rehearsed: "false"
  name: osde2e-stage-rosa-e2e-default-ap-southeast-3
  spec:
    containers:
    - args:
      - test
      - --secret-locations
      - $(SECRET_LOCATIONS)
      - --configs
      - $(CONFIGS)
      command:
      - /osde2e
      env:
      - name: CONFIGS
        value: rosa,stage,e2e-suite
      - name: ROSA_AWS_REGION
        value: ap-southeast-3
      - name: ROSA_ENV
        value: stage
      - name: SECRET_LOCATIONS
        value: /usr/local/osde2e-common,/usr/local/osde2e-credentials,/usr/local/osde2e-rosa-staging
      image: quay.io/app-sre/osde2e
      imagePullPolicy: Always
      name: ""
      resources:
        requests:
          cpu: 10m
      volumeMounts:
      - mountPath: /usr/local/osde2e-common
        name: osde2e-common
        readOnly: true
      - mountPath: /usr/local/osde2e-credentials
        name: osde2e-credentials
        readOnly: true
      - mountPath: /usr/local/osde2e-rosa-staging
        name: osde2e-rosa-staging
        readOnly: true
    serviceAccountName: ci-operator
    volumes:
    - name: osde2e-common
      secret:
        secretName: osde2e-common
    - name: osde2e-credentials
      secret:
        secretName: osde2e-credentials
    - name: osde2e-rosa-staging
      secret:
        secretName: osde2e-rosa-staging
- agent: kubernetes
  cluster: build03
  cron: 0 1,10,18 * * *
  decorate: true
  extra_refs:
  - base_ref: main
    org: openshift
    repo: osde2e
  labels:
    pj-rehearse.openshift.io/can-be-rehearsed: "false"
  name: osde2e-stage-rosa-e2e-next-y
  spec:
    containers:
    - args:
      - test
      - --secret-locations
      - $(SECRET_LOCATIONS)
      - --configs
      - $(CONFIGS)
      command:
      - /osde2e
      env:
      - name: CONFIGS
        value: rosa,e2e-suite,region-random,latest-y-from-prod-default
      - name: ROSA_ENV
        value: stage
      - name: SECRET_LOCATIONS
        value: /usr/local/osde2e-common,/usr/local/osde2e-credentials,/usr/local/osde2e-rosa-staging
      image: quay.io/app-sre/osde2e
      imagePullPolicy: Always
      name: ""
      resources:
        requests:
          cpu: 10m
      volumeMounts:
      - mountPath: /usr/local/osde2e-common
        name: osde2e-common
        readOnly: true
      - mountPath: /usr/local/osde2e-credentials
        name: osde2e-credentials
        readOnly: true
      - mountPath: /usr/local/osde2e-rosa-staging
        name: osde2e-rosa-staging
        readOnly: true
    serviceAccountName: ci-operator
    volumes:
    - name: osde2e-common
      secret:
        secretName: osde2e-common
    - name: osde2e-credentials
      secret:
        secretName: osde2e-credentials
    - name: osde2e-rosa-staging
      secret:
        secretName: osde2e-rosa-staging
- agent: kubernetes
  cluster: build03
  cron: 0, 2,11,19 * * *
  decorate: true
  extra_refs:
  - base_ref: main
    org: openshift
    repo: osde2e
  labels:
    pj-rehearse.openshift.io/can-be-rehearsed: "false"
  name: osde2e-stage-rosa-e2e-next-z
  spec:
    containers:
    - args:
      - test
      - --secret-locations
      - $(SECRET_LOCATIONS)
      - --configs
      - $(CONFIGS)
      command:
      - /osde2e
      env:
      - name: CONFIGS
        value: rosa,e2e-suite,region-random,latest-z-from-prod-default
      - name: ROSA_ENV
        value: stage
      - name: SECRET_LOCATIONS
        value: /usr/local/osde2e-common,/usr/local/osde2e-credentials,/usr/local/osde2e-rosa-staging
      image: quay.io/app-sre/osde2e
      imagePullPolicy: Always
      name: ""
      resources:
        requests:
          cpu: 10m
      volumeMounts:
      - mountPath: /usr/local/osde2e-common
        name: osde2e-common
        readOnly: true
      - mountPath: /usr/local/osde2e-credentials
        name: osde2e-credentials
        readOnly: true
      - mountPath: /usr/local/osde2e-rosa-staging
        name: osde2e-rosa-staging
        readOnly: true
    serviceAccountName: ci-operator
    volumes:
    - name: osde2e-common
      secret:
        secretName: osde2e-common
    - name: osde2e-credentials
      secret:
        secretName: osde2e-credentials
    - name: osde2e-rosa-staging
      secret:
        secretName: osde2e-rosa-staging
- agent: kubernetes
  cluster: build03
  cron: 0, 3,12,20 * * *
  decorate: true
  extra_refs:
  - base_ref: main
    org: openshift
    repo: osde2e
  labels:
    pj-rehearse.openshift.io/can-be-rehearsed: "false"
  name: osde2e-stage-rosa-e2e-upgrade-to-latest
  spec:
    containers:
    - args:
      - test
      - --secret-locations
      - $(SECRET_LOCATIONS)
      - --configs
      - $(CONFIGS)
      command:
      - /osde2e
      env:
      - name: CONFIGS
        value: rosa,stage,e2e-suite,upgrade-to-latest,region-random
      - name: ROSA_AWS_REGION
        value: random
      - name: ROSA_ENV
        value: stage
      - name: SECRET_LOCATIONS
        value: /usr/local/osde2e-common,/usr/local/osde2e-credentials,/usr/local/osde2e-rosa-staging
      image: quay.io/app-sre/osde2e
      imagePullPolicy: Always
      name: ""
      resources:
        requests:
          cpu: 10m
      volumeMounts:
      - mountPath: /usr/local/osde2e-common
        name: osde2e-common
        readOnly: true
      - mountPath: /usr/local/osde2e-credentials
        name: osde2e-credentials
        readOnly: true
      - mountPath: /usr/local/osde2e-rosa-staging
        name: osde2e-rosa-staging
        readOnly: true
    serviceAccountName: ci-operator
    volumes:
    - name: osde2e-common
      secret:
        secretName: osde2e-common
    - name: osde2e-credentials
      secret:
        secretName: osde2e-credentials
    - name: osde2e-rosa-staging
      secret:
        secretName: osde2e-rosa-staging
- agent: kubernetes
  cluster: build03
  cron: 0 4,13,21 * * *
  decorate: true
  extra_refs:
  - base_ref: main
    org: openshift
    repo: osde2e
  labels:
    pj-rehearse.openshift.io/can-be-rehearsed: "false"
  name: osde2e-stage-rosa-e2e-upgrade-to-latest-y
  spec:
    containers:
    - args:
      - test
      - --secret-locations
      - $(SECRET_LOCATIONS)
      - --configs
      - $(CONFIGS)
      command:
      - /osde2e
      env:
      - name: CONFIGS
        value: rosa,stage,e2e-suite,upgrade-to-latest-y,region-random
      - name: ROSA_AWS_REGION
        value: random
      - name: ROSA_ENV
        value: stage
      - name: SECRET_LOCATIONS
        value: /usr/local/osde2e-common,/usr/local/osde2e-credentials,/usr/local/osde2e-rosa-staging
      image: quay.io/app-sre/osde2e
      imagePullPolicy: Always
      name: ""
      resources:
        requests:
          cpu: 10m
      volumeMounts:
      - mountPath: /usr/local/osde2e-common
        name: osde2e-common
        readOnly: true
      - mountPath: /usr/local/osde2e-credentials
        name: osde2e-credentials
        readOnly: true
      - mountPath: /usr/local/osde2e-rosa-staging
        name: osde2e-rosa-staging
        readOnly: true
    serviceAccountName: ci-operator
    volumes:
    - name: osde2e-common
      secret:
        secretName: osde2e-common
    - name: osde2e-credentials
      secret:
        secretName: osde2e-credentials
    - name: osde2e-rosa-staging
      secret:
        secretName: osde2e-rosa-staging
- agent: kubernetes
  cluster: build03
  cron: 30 0 * * *
  decorate: true
  extra_refs:
  - base_ref: main
    org: openshift
    repo: osde2e
  labels:
    pj-rehearse.openshift.io/can-be-rehearsed: "false"
  name: osde2e-stage-rosa-ovn-e2e-default
  spec:
    containers:
    - args:
      - test
      - --secret-locations
      - $(SECRET_LOCATIONS)
      - --configs
      - $(CONFIGS)
      command:
      - /osde2e
      env:
      - name: CLUSTER_NETWORK_PROVIDER
        value: OVNKubernetes
      - name: CONFIGS
        value: rosa,e2e-suite
      - name: ROSA_ENV
        value: stage
      - name: ROSA_STS
        value: "true"
      - name: SECRET_LOCATIONS
        value: /usr/local/osde2e-common,/usr/local/osde2e-credentials,/usr/local/osde2e-rosa-staging
      image: quay.io/app-sre/osde2e
      imagePullPolicy: Always
      name: ""
      resources:
        requests:
          cpu: 10m
      volumeMounts:
      - mountPath: /usr/local/osde2e-common
        name: osde2e-common
        readOnly: true
      - mountPath: /usr/local/osde2e-credentials
        name: osde2e-credentials
        readOnly: true
      - mountPath: /usr/local/osde2e-rosa-staging
        name: osde2e-rosa-staging
        readOnly: true
    serviceAccountName: ci-operator
    volumes:
    - name: osde2e-common
      secret:
        secretName: osde2e-common
    - name: osde2e-credentials
      secret:
        secretName: osde2e-credentials
    - name: osde2e-rosa-staging
      secret:
        secretName: osde2e-rosa-staging
- agent: kubernetes
  cluster: build03
  cron: 30 0,9,17 * * *
  decorate: true
  extra_refs:
  - base_ref: main
    org: openshift
    repo: osde2e
  labels:
    pj-rehearse.openshift.io/can-be-rehearsed: "false"
  name: osde2e-stage-rosa-sts-e2e-default
  spec:
    containers:
    - args:
      - test
      - --secret-locations
      - $(SECRET_LOCATIONS)
      - --configs
      - $(CONFIGS)
      command:
      - /osde2e
      env:
      - name: CONFIGS
        value: rosa,e2e-suite,region-random
      - name: ROSA_ENV
        value: stage
      - name: ROSA_STS
        value: "true"
      - name: SECRET_LOCATIONS
        value: /usr/local/osde2e-common,/usr/local/osde2e-credentials,/usr/local/osde2e-rosa-staging
      image: quay.io/app-sre/osde2e
      imagePullPolicy: Always
      name: ""
      resources:
        requests:
          cpu: 10m
      volumeMounts:
      - mountPath: /usr/local/osde2e-common
        name: osde2e-common
        readOnly: true
      - mountPath: /usr/local/osde2e-credentials
        name: osde2e-credentials
        readOnly: true
      - mountPath: /usr/local/osde2e-rosa-staging
        name: osde2e-rosa-staging
        readOnly: true
    serviceAccountName: ci-operator
    volumes:
    - name: osde2e-common
      secret:
        secretName: osde2e-common
    - name: osde2e-credentials
      secret:
        secretName: osde2e-credentials
    - name: osde2e-rosa-staging
      secret:
        secretName: osde2e-rosa-staging
- agent: kubernetes
  cluster: build03
  cron: 30 1,10,18 * * *
  decorate: true
  extra_refs:
  - base_ref: main
    org: openshift
    repo: osde2e
  labels:
    pj-rehearse.openshift.io/can-be-rehearsed: "false"
  name: osde2e-stage-rosa-sts-e2e-next-y
  spec:
    containers:
    - args:
      - test
      - --secret-locations
      - $(SECRET_LOCATIONS)
      - --configs
      - $(CONFIGS)
      command:
      - /osde2e
      env:
      - name: CONFIGS
        value: rosa,e2e-suite,region-random,latest-y-from-prod-default
      - name: ROSA_ENV
        value: stage
      - name: ROSA_STS
        value: "true"
      - name: SECRET_LOCATIONS
        value: /usr/local/osde2e-common,/usr/local/osde2e-credentials,/usr/local/osde2e-rosa-staging
      image: quay.io/app-sre/osde2e
      imagePullPolicy: Always
      name: ""
      resources:
        requests:
          cpu: 10m
      volumeMounts:
      - mountPath: /usr/local/osde2e-common
        name: osde2e-common
        readOnly: true
      - mountPath: /usr/local/osde2e-credentials
        name: osde2e-credentials
        readOnly: true
      - mountPath: /usr/local/osde2e-rosa-staging
        name: osde2e-rosa-staging
        readOnly: true
    serviceAccountName: ci-operator
    volumes:
    - name: osde2e-common
      secret:
        secretName: osde2e-common
    - name: osde2e-credentials
      secret:
        secretName: osde2e-credentials
    - name: osde2e-rosa-staging
      secret:
        secretName: osde2e-rosa-staging
- agent: kubernetes
  cluster: build03
  cron: 30 2,11,19 * * *
  decorate: true
  extra_refs:
  - base_ref: main
    org: openshift
    repo: osde2e
  labels:
    pj-rehearse.openshift.io/can-be-rehearsed: "false"
  name: osde2e-stage-rosa-sts-e2e-next-z
  spec:
    containers:
    - args:
      - test
      - --secret-locations
      - $(SECRET_LOCATIONS)
      - --configs
      - $(CONFIGS)
      command:
      - /osde2e
      env:
      - name: CONFIGS
        value: rosa,e2e-suite,region-random,latest-z-from-prod-default
      - name: ROSA_ENV
        value: stage
      - name: ROSA_STS
        value: "true"
      - name: SECRET_LOCATIONS
        value: /usr/local/osde2e-common,/usr/local/osde2e-credentials,/usr/local/osde2e-rosa-staging
      image: quay.io/app-sre/osde2e
      imagePullPolicy: Always
      name: ""
      resources:
        requests:
          cpu: 10m
      volumeMounts:
      - mountPath: /usr/local/osde2e-common
        name: osde2e-common
        readOnly: true
      - mountPath: /usr/local/osde2e-credentials
        name: osde2e-credentials
        readOnly: true
      - mountPath: /usr/local/osde2e-rosa-staging
        name: osde2e-rosa-staging
        readOnly: true
    serviceAccountName: ci-operator
    volumes:
    - name: osde2e-common
      secret:
        secretName: osde2e-common
    - name: osde2e-credentials
      secret:
        secretName: osde2e-credentials
    - name: osde2e-rosa-staging
      secret:
        secretName: osde2e-rosa-staging
- agent: kubernetes
  cluster: build03
  cron: 30 3,12,20 * * *
  decorate: true
  extra_refs:
  - base_ref: main
    org: openshift
    repo: osde2e
  labels:
    pj-rehearse.openshift.io/can-be-rehearsed: "false"
  name: osde2e-stage-rosa-sts-e2e-upgrade-to-latest
  spec:
    containers:
    - args:
      - test
      - --secret-locations
      - $(SECRET_LOCATIONS)
      - --configs
      - $(CONFIGS)
      command:
      - /osde2e
      env:
      - name: CONFIGS
        value: rosa,stage,e2e-suite,upgrade-to-latest,region-random
      - name: ROSA_AWS_REGION
        value: random
      - name: ROSA_ENV
        value: stage
      - name: ROSA_STS
        value: "true"
      - name: SECRET_LOCATIONS
        value: /usr/local/osde2e-common,/usr/local/osde2e-credentials,/usr/local/osde2e-rosa-staging
      image: quay.io/app-sre/osde2e
      imagePullPolicy: Always
      name: ""
      resources:
        requests:
          cpu: 10m
      volumeMounts:
      - mountPath: /usr/local/osde2e-common
        name: osde2e-common
        readOnly: true
      - mountPath: /usr/local/osde2e-credentials
        name: osde2e-credentials
        readOnly: true
      - mountPath: /usr/local/osde2e-rosa-staging
        name: osde2e-rosa-staging
        readOnly: true
    serviceAccountName: ci-operator
    volumes:
    - name: osde2e-common
      secret:
        secretName: osde2e-common
    - name: osde2e-credentials
      secret:
        secretName: osde2e-credentials
    - name: osde2e-rosa-staging
      secret:
        secretName: osde2e-rosa-staging
- agent: kubernetes
  cluster: build03
  cron: 30 4,13,21 * * *
  decorate: true
  extra_refs:
  - base_ref: main
    org: openshift
    repo: osde2e
  labels:
    pj-rehearse.openshift.io/can-be-rehearsed: "false"
  name: osde2e-stage-rosa-sts-e2e-upgrade-to-latest-y
  spec:
    containers:
    - args:
      - test
      - --secret-locations
      - $(SECRET_LOCATIONS)
      - --configs
      - $(CONFIGS)
      command:
      - /osde2e
      env:
      - name: CONFIGS
        value: rosa,stage,e2e-suite,upgrade-to-latest-y,region-random
      - name: ROSA_AWS_REGION
        value: random
      - name: ROSA_ENV
        value: stage
      - name: ROSA_STS
        value: "true"
      - name: SECRET_LOCATIONS
        value: /usr/local/osde2e-common,/usr/local/osde2e-credentials,/usr/local/osde2e-rosa-staging
      image: quay.io/app-sre/osde2e
      imagePullPolicy: Always
      name: ""
      resources:
        requests:
          cpu: 10m
      volumeMounts:
      - mountPath: /usr/local/osde2e-common
        name: osde2e-common
        readOnly: true
      - mountPath: /usr/local/osde2e-credentials
        name: osde2e-credentials
        readOnly: true
      - mountPath: /usr/local/osde2e-rosa-staging
        name: osde2e-rosa-staging
        readOnly: true
    serviceAccountName: ci-operator
    volumes:
    - name: osde2e-common
      secret:
        secretName: osde2e-common
    - name: osde2e-credentials
      secret:
        secretName: osde2e-credentials
    - name: osde2e-rosa-staging
      secret:
        secretName: osde2e-rosa-staging
- agent: kubernetes
  cluster: build03
  cron: '@weekly'
  decorate: true
  decoration_config:
    skip_cloning: true
  extra_refs:
  - base_ref: main
    org: openshift
    repo: osde2e
  labels:
    ci.openshift.io/generator: prowgen
    pj-rehearse.openshift.io/can-be-rehearsed: "true"
  name: periodic-ci-openshift-osde2e-main-osde2e-aro-cncf-conformance
  spec:
    containers:
    - args:
      - --gcs-upload-secret=/secrets/gcs/service-account.json
      - --image-import-pull-secret=/etc/pull-secret/.dockerconfigjson
      - --report-credentials-file=/etc/report/credentials
      - --target=osde2e-aro-cncf-conformance
      command:
      - ci-operator
      image: ci-operator:latest
      imagePullPolicy: Always
      name: ""
      resources:
        requests:
          cpu: 10m
      volumeMounts:
      - mountPath: /secrets/gcs
        name: gcs-credentials
        readOnly: true
      - mountPath: /etc/pull-secret
        name: pull-secret
        readOnly: true
      - mountPath: /etc/report
        name: result-aggregator
        readOnly: true
    serviceAccountName: ci-operator
    volumes:
    - name: pull-secret
      secret:
        secretName: registry-pull-credentials
    - name: result-aggregator
      secret:
        secretName: result-aggregator
- agent: kubernetes
  cluster: build03
  cron: 0 0 3 * * *
  decorate: true
  decoration_config:
    skip_cloning: true
  extra_refs:
  - base_ref: main
    org: openshift
    repo: osde2e
  labels:
    ci.openshift.io/generator: prowgen
    pj-rehearse.openshift.io/can-be-rehearsed: "true"
  name: periodic-ci-openshift-osde2e-main-osde2e-aro-e2e-latest-y
  reporter_config:
    slack:
      channel: '#aro-pipelines'
      job_states_to_report:
      - failure
      report_template: Job {{.Spec.Job}} failed.
  spec:
    containers:
    - args:
      - --gcs-upload-secret=/secrets/gcs/service-account.json
      - --image-import-pull-secret=/etc/pull-secret/.dockerconfigjson
      - --report-credentials-file=/etc/report/credentials
      - --target=osde2e-aro-e2e-latest-y
      command:
      - ci-operator
      image: ci-operator:latest
      imagePullPolicy: Always
      name: ""
      resources:
        requests:
          cpu: 10m
      volumeMounts:
      - mountPath: /secrets/gcs
        name: gcs-credentials
        readOnly: true
      - mountPath: /etc/pull-secret
        name: pull-secret
        readOnly: true
      - mountPath: /etc/report
        name: result-aggregator
        readOnly: true
    serviceAccountName: ci-operator
    volumes:
    - name: pull-secret
      secret:
        secretName: registry-pull-credentials
    - name: result-aggregator
      secret:
        secretName: result-aggregator
- agent: kubernetes
  cluster: build03
  cron: 0 0 6 * * *
  decorate: true
  decoration_config:
    skip_cloning: true
  extra_refs:
  - base_ref: main
    org: openshift
    repo: osde2e
  labels:
    ci.openshift.io/generator: prowgen
    pj-rehearse.openshift.io/can-be-rehearsed: "true"
  name: periodic-ci-openshift-osde2e-main-osde2e-aro-e2e-latest-z
  reporter_config:
    slack:
      channel: '#aro-pipelines'
      job_states_to_report:
      - failure
      report_template: Job {{.Spec.Job}} failed.
  spec:
    containers:
    - args:
      - --gcs-upload-secret=/secrets/gcs/service-account.json
      - --image-import-pull-secret=/etc/pull-secret/.dockerconfigjson
      - --report-credentials-file=/etc/report/credentials
      - --target=osde2e-aro-e2e-latest-z
      command:
      - ci-operator
      image: ci-operator:latest
      imagePullPolicy: Always
      name: ""
      resources:
        requests:
          cpu: 10m
      volumeMounts:
      - mountPath: /secrets/gcs
        name: gcs-credentials
        readOnly: true
      - mountPath: /etc/pull-secret
        name: pull-secret
        readOnly: true
      - mountPath: /etc/report
        name: result-aggregator
        readOnly: true
    serviceAccountName: ci-operator
    volumes:
    - name: pull-secret
      secret:
        secretName: registry-pull-credentials
    - name: result-aggregator
      secret:
        secretName: result-aggregator
- agent: kubernetes
  cluster: build03
  cron: 0 0 9 * * *
  decorate: true
  decoration_config:
    skip_cloning: true
  extra_refs:
  - base_ref: main
    org: openshift
    repo: osde2e
  labels:
    ci.openshift.io/generator: prowgen
    pj-rehearse.openshift.io/can-be-rehearsed: "true"
  name: periodic-ci-openshift-osde2e-main-osde2e-aro-e2e-ovn-latest-y
  spec:
    containers:
    - args:
      - --gcs-upload-secret=/secrets/gcs/service-account.json
      - --image-import-pull-secret=/etc/pull-secret/.dockerconfigjson
      - --report-credentials-file=/etc/report/credentials
      - --target=osde2e-aro-e2e-ovn-latest-y
      command:
      - ci-operator
      image: ci-operator:latest
      imagePullPolicy: Always
      name: ""
      resources:
        requests:
          cpu: 10m
      volumeMounts:
      - mountPath: /secrets/gcs
        name: gcs-credentials
        readOnly: true
      - mountPath: /etc/pull-secret
        name: pull-secret
        readOnly: true
      - mountPath: /etc/report
        name: result-aggregator
        readOnly: true
    serviceAccountName: ci-operator
    volumes:
    - name: pull-secret
      secret:
        secretName: registry-pull-credentials
    - name: result-aggregator
      secret:
        secretName: result-aggregator
- agent: kubernetes
  cluster: build03
  cron: 0 0 12 * * *
  decorate: true
  decoration_config:
    skip_cloning: true
  extra_refs:
  - base_ref: main
    org: openshift
    repo: osde2e
  labels:
    ci.openshift.io/generator: prowgen
    pj-rehearse.openshift.io/can-be-rehearsed: "true"
  name: periodic-ci-openshift-osde2e-main-osde2e-aro-e2e-ovn-latest-z
  spec:
    containers:
    - args:
      - --gcs-upload-secret=/secrets/gcs/service-account.json
      - --image-import-pull-secret=/etc/pull-secret/.dockerconfigjson
      - --report-credentials-file=/etc/report/credentials
      - --target=osde2e-aro-e2e-ovn-latest-z
      command:
      - ci-operator
      image: ci-operator:latest
      imagePullPolicy: Always
      name: ""
      resources:
        requests:
          cpu: 10m
      volumeMounts:
      - mountPath: /secrets/gcs
        name: gcs-credentials
        readOnly: true
      - mountPath: /etc/pull-secret
        name: pull-secret
        readOnly: true
      - mountPath: /etc/report
        name: result-aggregator
        readOnly: true
    serviceAccountName: ci-operator
    volumes:
    - name: pull-secret
      secret:
        secretName: registry-pull-credentials
    - name: result-aggregator
      secret:
        secretName: result-aggregator
- agent: kubernetes
  cluster: build03
  cron: '@midnight'
  decorate: true
  decoration_config:
    skip_cloning: true
  extra_refs:
  - base_ref: main
    org: openshift
    repo: osde2e
  labels:
    ci.openshift.io/generator: prowgen
    pj-rehearse.openshift.io/can-be-rehearsed: "true"
  name: periodic-ci-openshift-osde2e-main-osde2e-aro-nightly-cleanup
  spec:
    containers:
    - args:
      - --gcs-upload-secret=/secrets/gcs/service-account.json
      - --image-import-pull-secret=/etc/pull-secret/.dockerconfigjson
      - --report-credentials-file=/etc/report/credentials
      - --target=osde2e-aro-nightly-cleanup
      command:
      - ci-operator
      image: ci-operator:latest
      imagePullPolicy: Always
      name: ""
      resources:
        requests:
          cpu: 10m
      volumeMounts:
      - mountPath: /secrets/gcs
        name: gcs-credentials
        readOnly: true
      - mountPath: /etc/pull-secret
        name: pull-secret
        readOnly: true
      - mountPath: /etc/report
        name: result-aggregator
        readOnly: true
    serviceAccountName: ci-operator
    volumes:
    - name: pull-secret
      secret:
        secretName: registry-pull-credentials
    - name: result-aggregator
      secret:
        secretName: result-aggregator
- agent: kubernetes
  cluster: build03
  cron: 36 22 * * *
  decorate: true
  decoration_config:
    skip_cloning: true
  extra_refs:
  - base_ref: main
    org: openshift
    repo: osde2e
  labels:
    ci.openshift.io/generator: prowgen
    pj-rehearse.openshift.io/can-be-rehearsed: "true"
  name: periodic-ci-openshift-osde2e-main-osde2e-ocm-stage-adoption
  reporter_config:
    slack:
      channel: '#sd-cicd-alerts'
      job_states_to_report:
      - failure
      report_template: Job {{.Spec.Job}} failed.
  spec:
    containers:
    - args:
      - --gcs-upload-secret=/secrets/gcs/service-account.json
      - --image-import-pull-secret=/etc/pull-secret/.dockerconfigjson
      - --report-credentials-file=/etc/report/credentials
      - --target=osde2e-ocm-stage-adoption
      command:
      - ci-operator
      image: ci-operator:latest
      imagePullPolicy: Always
      name: ""
      resources:
        requests:
          cpu: 10m
      volumeMounts:
      - mountPath: /secrets/gcs
        name: gcs-credentials
        readOnly: true
      - mountPath: /etc/pull-secret
        name: pull-secret
        readOnly: true
      - mountPath: /etc/report
        name: result-aggregator
        readOnly: true
    serviceAccountName: ci-operator
    volumes:
    - name: pull-secret
      secret:
        secretName: registry-pull-credentials
    - name: result-aggregator
      secret:
        secretName: result-aggregator
- agent: kubernetes
  cluster: build03
  cron: '@weekly'
  decorate: true
  decoration_config:
    skip_cloning: true
  extra_refs:
  - base_ref: main
    org: openshift
    repo: osde2e
  labels:
    ci.openshift.io/generator: prowgen
    pj-rehearse.openshift.io/can-be-rehearsed: "true"
  name: periodic-ci-openshift-osde2e-main-osde2e-rosa-stage-conformance
  spec:
    containers:
    - args:
      - --gcs-upload-secret=/secrets/gcs/service-account.json
      - --image-import-pull-secret=/etc/pull-secret/.dockerconfigjson
      - --report-credentials-file=/etc/report/credentials
      - --target=osde2e-rosa-stage-conformance
      command:
      - ci-operator
      image: ci-operator:latest
      imagePullPolicy: Always
      name: ""
      resources:
        requests:
          cpu: 10m
      volumeMounts:
      - mountPath: /secrets/gcs
        name: gcs-credentials
        readOnly: true
      - mountPath: /etc/pull-secret
        name: pull-secret
        readOnly: true
      - mountPath: /etc/report
        name: result-aggregator
        readOnly: true
    serviceAccountName: ci-operator
    volumes:
    - name: pull-secret
      secret:
        secretName: registry-pull-credentials
    - name: result-aggregator
      secret:
        secretName: result-aggregator
- agent: kubernetes
  cluster: build03
  cron: 0 6,18 * * *
  decorate: true
  decoration_config:
    skip_cloning: true
  extra_refs:
  - base_ref: main
    org: openshift
    repo: osde2e
  labels:
    ci.openshift.io/generator: prowgen
    pj-rehearse.openshift.io/can-be-rehearsed: "true"
  name: periodic-ci-openshift-osde2e-main-osde2e-stage-aws-addon-ocs-consumer
  reporter_config:
    slack:
      channel: '#forum-ocs-dedicated'
      job_states_to_report:
      - failure
      report_template: Job {{.Spec.Job}} failed.
  spec:
    containers:
    - args:
      - --gcs-upload-secret=/secrets/gcs/service-account.json
      - --image-import-pull-secret=/etc/pull-secret/.dockerconfigjson
      - --report-credentials-file=/etc/report/credentials
      - --target=osde2e-stage-aws-addon-ocs-consumer
      command:
      - ci-operator
      image: ci-operator:latest
      imagePullPolicy: Always
      name: ""
      resources:
        requests:
          cpu: 10m
      volumeMounts:
      - mountPath: /secrets/gcs
        name: gcs-credentials
        readOnly: true
      - mountPath: /etc/pull-secret
        name: pull-secret
        readOnly: true
      - mountPath: /etc/report
        name: result-aggregator
        readOnly: true
    serviceAccountName: ci-operator
    volumes:
    - name: pull-secret
      secret:
        secretName: registry-pull-credentials
    - name: result-aggregator
      secret:
        secretName: result-aggregator
- agent: kubernetes
  cluster: build03
  cron: '@weekly'
  decorate: true
  decoration_config:
    skip_cloning: true
  extra_refs:
  - base_ref: main
    org: openshift
    repo: osde2e
  labels:
    ci.openshift.io/generator: prowgen
    pj-rehearse.openshift.io/can-be-rehearsed: "true"
  name: periodic-ci-openshift-osde2e-main-osde2e-stage-conformance
  spec:
    containers:
    - args:
      - --gcs-upload-secret=/secrets/gcs/service-account.json
      - --image-import-pull-secret=/etc/pull-secret/.dockerconfigjson
      - --report-credentials-file=/etc/report/credentials
      - --target=osde2e-stage-conformance
      command:
      - ci-operator
      image: ci-operator:latest
      imagePullPolicy: Always
      name: ""
      resources:
        requests:
          cpu: 10m
      volumeMounts:
      - mountPath: /secrets/gcs
        name: gcs-credentials
        readOnly: true
      - mountPath: /etc/pull-secret
        name: pull-secret
        readOnly: true
      - mountPath: /etc/report
        name: result-aggregator
        readOnly: true
    serviceAccountName: ci-operator
    volumes:
    - name: pull-secret
      secret:
        secretName: registry-pull-credentials
    - name: result-aggregator
      secret:
        secretName: result-aggregator<|MERGE_RESOLUTION|>--- conflicted
+++ resolved
@@ -3534,7 +3534,6 @@
       secret:
         secretName: osde2e-rosa-staging
 - agent: kubernetes
-<<<<<<< HEAD
   cluster: build04
   cron: 0 19 * * *
   decorate: true
@@ -3591,9 +3590,6 @@
         secretName: osde2e-static-byo-vpc
 - agent: kubernetes
   cluster: build04
-=======
-  cluster: build03
->>>>>>> 74dc67b8
   cron: 0 0,9,17 * * *
   decorate: true
   extra_refs:
