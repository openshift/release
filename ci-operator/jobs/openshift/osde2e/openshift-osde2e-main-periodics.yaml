--- conflicted
+++ resolved
@@ -499,8 +499,7 @@
       secret:
         secretName: result-aggregator
 - agent: kubernetes
-<<<<<<< HEAD
-  cluster: build02
+  cluster: build05
   cron: 0 8 * * *
   decorate: true
   decoration_config:
@@ -560,10 +559,7 @@
       secret:
         secretName: result-aggregator
 - agent: kubernetes
-  cluster: build02
-=======
-  cluster: build05
->>>>>>> 53775f00
+  cluster: build05
   cron: 0 0 1 1 *
   decorate: true
   decoration_config:
