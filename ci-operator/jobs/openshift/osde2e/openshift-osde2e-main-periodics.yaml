periodics:
- agent: kubernetes
  cluster: build05
  cron: 0 */12 * * *
  decorate: true
  extra_refs:
  - base_ref: main
    org: openshift
    repo: osde2e
  labels:
    pj-rehearse.openshift.io/can-be-rehearsed: "false"
  name: osde2e-rosa-prod-cleanup
  spec:
    containers:
    - args:
      - set -o pipefail; ./scripts/clean-up-rosa.sh /usr/local/osde2e-rosa-production
      command:
      - /bin/bash
      - -c
      image: amazon/aws-cli
      imagePullPolicy: Always
      name: ""
      resources:
        requests:
          cpu: 10m
      volumeMounts:
      - mountPath: /usr/local/osde2e-rosa-production
        name: osde2e-rosa-production
        readOnly: true
    serviceAccountName: ci-operator
    volumes:
    - name: osde2e-rosa-production
      secret:
        secretName: osde2e-rosa-production
- agent: kubernetes
  cluster: build05
  cron: 0 4 * * *
  decorate: true
  extra_refs:
  - base_ref: main
    org: openshift
    repo: osde2e
  labels:
    pj-rehearse.openshift.io/can-be-rehearsed: "false"
  name: osde2e-rosa-stage-cleanup
  spec:
    containers:
    - args:
      - set -o pipefail; ./scripts/clean-up-rosa.sh /usr/local/osde2e-rosa-staging
      command:
      - /bin/bash
      - -c
      image: amazon/aws-cli
      imagePullPolicy: Always
      name: ""
      resources:
        requests:
          cpu: 10m
      volumeMounts:
      - mountPath: /usr/local/osde2e-rosa-staging
        name: osde2e-rosa-staging
        readOnly: true
    serviceAccountName: ci-operator
    volumes:
    - name: osde2e-rosa-staging
      secret:
        secretName: osde2e-rosa-staging
- agent: kubernetes
  cluster: build05
  cron: 0 3 * * *
  decorate: true
  extra_refs:
  - base_ref: main
    org: openshift
    repo: osde2e
  labels:
    pj-rehearse.openshift.io/can-be-rehearsed: "false"
  name: osde2e-stage-aws-addon-codeready-qe-operator
  spec:
    containers:
    - args:
      - test
      - --secret-locations
      - $(SECRET_LOCATIONS)
      - --configs
      - $(CONFIGS)
      command:
      - /osde2e
      env:
      - name: ADDON_IDS
        value: codeready-workspaces-qe
      - name: CHANNEL
        value: stable
      - name: CONFIGS
        value: aws,stage,test-harness
      - name: OCM_CCS
        value: "true"
      - name: POLLING_TIMEOUT
        value: "7200"
      - name: SECRET_LOCATIONS
        value: /usr/local/osde2e-common,/usr/local/crw-osd-token,/usr/local/ocm-aws-access
      - name: TEST_HARNESSES
        value: quay.io/crw/osd-e2e:nightly
      image: quay.io/app-sre/osde2e
      imagePullPolicy: Always
      name: ""
      resources:
        requests:
          cpu: 10m
      volumeMounts:
      - mountPath: /usr/local/crw-osd-token
        name: crw-osd-token
        readOnly: true
      - mountPath: /usr/local/ocm-aws-access
        name: ocm-aws-access
        readOnly: true
      - mountPath: /usr/local/osde2e-common
        name: osde2e-common
        readOnly: true
    serviceAccountName: ci-operator
    volumes:
    - name: crw-osd-token
      secret:
        secretName: crw-osd-token
    - name: ocm-aws-access
      secret:
        secretName: ocm-aws-access
    - name: osde2e-common
      secret:
        secretName: osde2e-common
- agent: kubernetes
  cluster: build05
  cron: 0 22 * * 1,4
  decorate: true
  extra_refs:
  - base_ref: main
    org: openshift
    repo: osde2e
  labels:
    pj-rehearse.openshift.io/can-be-rehearsed: "true"
  name: osde2e-stage-aws-addon-integreatly-operator
  spec:
    containers:
    - args:
      - test
      - --secret-locations
      - $(SECRET_LOCATIONS)
      - --configs
      - $(CONFIGS)
      command:
      - /osde2e
      env:
      - name: ADDON_IDS
        value: managed-api-service
      - name: ADDON_PARAMETERS
        value: '{"managed-api-service":{"addon-managed-api-service": "1","addon-resource-required":
          "true", "cidr-range": "10.1.0.0/26"}}'
      - name: CHANNEL
        value: stable
      - name: CLOUD_PROVIDER_REGION
        value: us-east-1
      - name: CONFIGS
        value: aws,stage,test-harness
      - name: HIBERNATE_AFTER_USE
        value: "false"
      - name: NUM_WORKER_NODES
        value: "6"
      - name: OCM_CCS
        value: "true"
      - name: OCM_COMPUTE_MACHINE_TYPE
        value: m5.xlarge
      - name: POLLING_TIMEOUT
        value: "7400"
      - name: SECRET_LOCATIONS
        value: /usr/local/osde2e-common,/usr/local/integr8ly-ci-secrets
      - name: TEST_HARNESSES
        value: quay.io/integreatly/integreatly-operator-test-harness:osde2e
      image: quay.io/app-sre/osde2e
      imagePullPolicy: Always
      name: ""
      resources:
        requests:
          cpu: 10m
      volumeMounts:
      - mountPath: /usr/local/integr8ly-ci-secrets
        name: integr8ly-ci-secrets
        readOnly: true
      - mountPath: /usr/local/osde2e-common
        name: osde2e-common
        readOnly: true
    serviceAccountName: ci-operator
    volumes:
    - name: integr8ly-ci-secrets
      secret:
        secretName: integr8ly-ci-secrets
    - name: osde2e-common
      secret:
        secretName: osde2e-common
- agent: kubernetes
  cluster: build05
  cron: 0 22 * * 0
  decorate: true
  extra_refs:
  - base_ref: main
    org: openshift
    repo: osde2e
  labels:
    pj-rehearse.openshift.io/can-be-rehearsed: "true"
  name: osde2e-stage-aws-addon-integreatly-operator-rhmi
  spec:
    containers:
    - args:
      - test
      - --secret-locations
      - $(SECRET_LOCATIONS)
      - --configs
      - $(CONFIGS)
      command:
      - /osde2e
      env:
      - name: ADDON_IDS
        value: rhmi
      - name: CHANNEL
        value: stable
      - name: CLOUD_PROVIDER_REGION
        value: us-east-2
      - name: CLUSTER_VERSION
        value: openshift-v4.8.24
      - name: CONFIGS
        value: aws,stage,test-harness
      - name: HIBERNATE_AFTER_USE
        value: "false"
      - name: NUM_WORKER_NODES
        value: "6"
      - name: OCM_CCS
        value: "true"
      - name: POLLING_TIMEOUT
        value: "7400"
      - name: SECRET_LOCATIONS
        value: /usr/local/osde2e-common,/usr/local/integr8ly-ci-secrets
      - name: TEST_HARNESSES
        value: quay.io/integreatly/integreatly-operator-test-harness:osde2e-rhmi
      image: quay.io/app-sre/osde2e
      imagePullPolicy: Always
      name: ""
      resources:
        requests:
          cpu: 10m
      volumeMounts:
      - mountPath: /usr/local/integr8ly-ci-secrets
        name: integr8ly-ci-secrets
        readOnly: true
      - mountPath: /usr/local/osde2e-common
        name: osde2e-common
        readOnly: true
    serviceAccountName: ci-operator
    volumes:
    - name: integr8ly-ci-secrets
      secret:
        secretName: integr8ly-ci-secrets
    - name: osde2e-common
      secret:
        secretName: osde2e-common
- agent: kubernetes
  cluster: build05
  cron: 0 14 * * 0
  decorate: true
  decoration_config:
    skip_cloning: true
  extra_refs:
  - base_ref: main
    org: openshift
    repo: osde2e
  labels:
    ci-operator.openshift.io/variant: addon
    ci.openshift.io/generator: prowgen
    pj-rehearse.openshift.io/can-be-rehearsed: "true"
  name: periodic-ci-openshift-osde2e-main-addon-example
  reporter_config:
    slack:
      channel: '#sd-cicd-alerts'
      job_states_to_report:
      - failure
      - success
      - error
      report_template: '{{if eq .Status.State "success"}} :white_check_mark: Job *{{.Spec.Job}}*
        ended with *{{.Status.State}}*. <{{.Status.URL}}|View logs> :white_check_mark:
        {{else}} :warning:  Job *{{.Spec.Job}}* ended with *{{.Status.State}}*. <{{.Status.URL}}|View
        logs> :warning: {{end}}'
  spec:
    containers:
    - args:
      - --gcs-upload-secret=/secrets/gcs/service-account.json
      - --image-import-pull-secret=/etc/pull-secret/.dockerconfigjson
      - --report-credentials-file=/etc/report/credentials
      - --secret-dir=/secrets/example-addon-secret
      - --secret-dir=/secrets/osde2e-common
      - --secret-dir=/secrets/osde2e-credentials
      - --secret-dir=/secrets/osde2e-informing
      - --target=example
      - --variant=addon
      command:
      - ci-operator
      image: ci-operator:latest
      imagePullPolicy: Always
      name: ""
      resources:
        requests:
          cpu: 10m
      volumeMounts:
      - mountPath: /secrets/example-addon-secret
        name: example-addon-secret
        readOnly: true
      - mountPath: /secrets/gcs
        name: gcs-credentials
        readOnly: true
      - mountPath: /secrets/manifest-tool
        name: manifest-tool-local-pusher
        readOnly: true
      - mountPath: /secrets/osde2e-common
        name: osde2e-common
        readOnly: true
      - mountPath: /secrets/osde2e-credentials
        name: osde2e-credentials
        readOnly: true
      - mountPath: /secrets/osde2e-informing
        name: osde2e-informing
        readOnly: true
      - mountPath: /etc/pull-secret
        name: pull-secret
        readOnly: true
      - mountPath: /etc/report
        name: result-aggregator
        readOnly: true
    serviceAccountName: ci-operator
    volumes:
    - name: example-addon-secret
      secret:
        secretName: example-addon-secret
    - name: manifest-tool-local-pusher
      secret:
        secretName: manifest-tool-local-pusher
    - name: osde2e-common
      secret:
        secretName: osde2e-common
    - name: osde2e-credentials
      secret:
        secretName: osde2e-credentials
    - name: osde2e-informing
      secret:
        secretName: osde2e-informing
    - name: pull-secret
      secret:
        secretName: registry-pull-credentials
    - name: result-aggregator
      secret:
        secretName: result-aggregator
- agent: kubernetes
  cluster: build05
  cron: 45 * * * *
  decorate: true
  decoration_config:
    skip_cloning: true
  extra_refs:
  - base_ref: main
    org: openshift
    repo: osde2e
  labels:
    ci.openshift.io/generator: prowgen
  name: periodic-ci-openshift-osde2e-main-aws-prod-cleanup
  spec:
    containers:
    - args:
      - --gcs-upload-secret=/secrets/gcs/service-account.json
      - --image-import-pull-secret=/etc/pull-secret/.dockerconfigjson
      - --report-credentials-file=/etc/report/credentials
      - --secret-dir=/secrets/osde2e-common
      - --secret-dir=/secrets/osde2e-credentials
      - --target=aws-prod-cleanup
      command:
      - ci-operator
      image: ci-operator:latest
      imagePullPolicy: Always
      name: ""
      resources:
        requests:
          cpu: 10m
      volumeMounts:
      - mountPath: /secrets/gcs
        name: gcs-credentials
        readOnly: true
      - mountPath: /secrets/manifest-tool
        name: manifest-tool-local-pusher
        readOnly: true
      - mountPath: /secrets/osde2e-common
        name: osde2e-common
        readOnly: true
      - mountPath: /secrets/osde2e-credentials
        name: osde2e-credentials
        readOnly: true
      - mountPath: /etc/pull-secret
        name: pull-secret
        readOnly: true
      - mountPath: /etc/report
        name: result-aggregator
        readOnly: true
    serviceAccountName: ci-operator
    volumes:
    - name: manifest-tool-local-pusher
      secret:
        secretName: manifest-tool-local-pusher
    - name: osde2e-common
      secret:
        secretName: osde2e-common
    - name: osde2e-credentials
      secret:
        secretName: osde2e-credentials
    - name: pull-secret
      secret:
        secretName: registry-pull-credentials
    - name: result-aggregator
      secret:
        secretName: result-aggregator
- agent: kubernetes
  cluster: build05
  cron: 0 12 * * 1
  decorate: true
  decoration_config:
    skip_cloning: true
  extra_refs:
  - base_ref: main
    org: openshift
    repo: osde2e
  labels:
    ci.openshift.io/generator: prowgen
  name: periodic-ci-openshift-osde2e-main-aws-stage-informing-default
  reporter_config:
    slack:
      channel: '#sd-cicd-alerts'
      job_states_to_report:
      - failure
      - success
      - error
      report_template: '{{if eq .Status.State "success"}} :white_check_mark: Job *{{.Spec.Job}}*
        ended with *{{.Status.State}}*. <{{.Status.URL}}|View logs> :white_check_mark:
        {{else}} :warning:  Job *{{.Spec.Job}}* ended with *{{.Status.State}}*. <{{.Status.URL}}|View
        logs> :warning: {{end}}'
  spec:
    containers:
    - args:
      - --gcs-upload-secret=/secrets/gcs/service-account.json
      - --image-import-pull-secret=/etc/pull-secret/.dockerconfigjson
      - --report-credentials-file=/etc/report/credentials
      - --secret-dir=/secrets/osde2e-common
      - --secret-dir=/secrets/osde2e-credentials
      - --target=aws-stage-informing-default
      command:
      - ci-operator
      image: ci-operator:latest
      imagePullPolicy: Always
      name: ""
      resources:
        requests:
          cpu: 10m
      volumeMounts:
      - mountPath: /secrets/gcs
        name: gcs-credentials
        readOnly: true
      - mountPath: /secrets/manifest-tool
        name: manifest-tool-local-pusher
        readOnly: true
      - mountPath: /secrets/osde2e-common
        name: osde2e-common
        readOnly: true
      - mountPath: /secrets/osde2e-credentials
        name: osde2e-credentials
        readOnly: true
      - mountPath: /etc/pull-secret
        name: pull-secret
        readOnly: true
      - mountPath: /etc/report
        name: result-aggregator
        readOnly: true
    serviceAccountName: ci-operator
    volumes:
    - name: manifest-tool-local-pusher
      secret:
        secretName: manifest-tool-local-pusher
    - name: osde2e-common
      secret:
        secretName: osde2e-common
    - name: osde2e-credentials
      secret:
        secretName: osde2e-credentials
    - name: pull-secret
      secret:
        secretName: registry-pull-credentials
    - name: result-aggregator
      secret:
        secretName: result-aggregator
- agent: kubernetes
  cluster: build05
  cron: 0 0 1 1 *
  decorate: true
  decoration_config:
    skip_cloning: true
  extra_refs:
  - base_ref: main
    org: openshift
    repo: osde2e
  labels:
    ci-operator.openshift.io/variant: nightly-4.10
    ci.openshift.io/generator: prowgen
    job-release: "4.10"
    pj-rehearse.openshift.io/can-be-rehearsed: "true"
  name: periodic-ci-openshift-osde2e-main-nightly-4.10-osd-aws
  spec:
    containers:
    - args:
      - --gcs-upload-secret=/secrets/gcs/service-account.json
      - --image-import-pull-secret=/etc/pull-secret/.dockerconfigjson
      - --report-credentials-file=/etc/report/credentials
      - --secret-dir=/secrets/ci-pull-credentials
      - --target=osd-aws
      - --variant=nightly-4.10
      command:
      - ci-operator
      image: ci-operator:latest
      imagePullPolicy: Always
      name: ""
      resources:
        requests:
          cpu: 10m
      volumeMounts:
      - mountPath: /secrets/ci-pull-credentials
        name: ci-pull-credentials
        readOnly: true
      - mountPath: /secrets/gcs
        name: gcs-credentials
        readOnly: true
      - mountPath: /secrets/manifest-tool
        name: manifest-tool-local-pusher
        readOnly: true
      - mountPath: /etc/pull-secret
        name: pull-secret
        readOnly: true
      - mountPath: /etc/report
        name: result-aggregator
        readOnly: true
    serviceAccountName: ci-operator
    volumes:
    - name: ci-pull-credentials
      secret:
        secretName: ci-pull-credentials
    - name: manifest-tool-local-pusher
      secret:
        secretName: manifest-tool-local-pusher
    - name: pull-secret
      secret:
        secretName: registry-pull-credentials
    - name: result-aggregator
      secret:
        secretName: result-aggregator
- agent: kubernetes
  cluster: build05
  cron: 0 0 1 1 *
  decorate: true
  decoration_config:
    skip_cloning: true
  extra_refs:
  - base_ref: main
    org: openshift
    repo: osde2e
  labels:
    ci-operator.openshift.io/variant: nightly-4.10
    ci.openshift.io/generator: prowgen
    job-release: "4.10"
    pj-rehearse.openshift.io/can-be-rehearsed: "true"
  name: periodic-ci-openshift-osde2e-main-nightly-4.10-osd-gcp
  spec:
    containers:
    - args:
      - --gcs-upload-secret=/secrets/gcs/service-account.json
      - --image-import-pull-secret=/etc/pull-secret/.dockerconfigjson
      - --report-credentials-file=/etc/report/credentials
      - --secret-dir=/secrets/ci-pull-credentials
      - --target=osd-gcp
      - --variant=nightly-4.10
      command:
      - ci-operator
      image: ci-operator:latest
      imagePullPolicy: Always
      name: ""
      resources:
        requests:
          cpu: 10m
      volumeMounts:
      - mountPath: /secrets/ci-pull-credentials
        name: ci-pull-credentials
        readOnly: true
      - mountPath: /secrets/gcs
        name: gcs-credentials
        readOnly: true
      - mountPath: /secrets/manifest-tool
        name: manifest-tool-local-pusher
        readOnly: true
      - mountPath: /etc/pull-secret
        name: pull-secret
        readOnly: true
      - mountPath: /etc/report
        name: result-aggregator
        readOnly: true
    serviceAccountName: ci-operator
    volumes:
    - name: ci-pull-credentials
      secret:
        secretName: ci-pull-credentials
    - name: manifest-tool-local-pusher
      secret:
        secretName: manifest-tool-local-pusher
    - name: pull-secret
      secret:
        secretName: registry-pull-credentials
    - name: result-aggregator
      secret:
        secretName: result-aggregator
- agent: kubernetes
  cluster: build05
  cron: 0 0 1 1 *
  decorate: true
  decoration_config:
    skip_cloning: true
  extra_refs:
  - base_ref: main
    org: openshift
    repo: osde2e
  labels:
    ci-operator.openshift.io/variant: nightly-4.10
    ci.openshift.io/generator: prowgen
    job-release: "4.10"
    pj-rehearse.openshift.io/can-be-rehearsed: "true"
  name: periodic-ci-openshift-osde2e-main-nightly-4.10-rosa-classic-sts
  spec:
    containers:
    - args:
      - --gcs-upload-secret=/secrets/gcs/service-account.json
      - --image-import-pull-secret=/etc/pull-secret/.dockerconfigjson
      - --report-credentials-file=/etc/report/credentials
      - --secret-dir=/secrets/ci-pull-credentials
      - --target=rosa-classic-sts
      - --variant=nightly-4.10
      command:
      - ci-operator
      image: ci-operator:latest
      imagePullPolicy: Always
      name: ""
      resources:
        requests:
          cpu: 10m
      volumeMounts:
      - mountPath: /secrets/ci-pull-credentials
        name: ci-pull-credentials
        readOnly: true
      - mountPath: /secrets/gcs
        name: gcs-credentials
        readOnly: true
      - mountPath: /secrets/manifest-tool
        name: manifest-tool-local-pusher
        readOnly: true
      - mountPath: /etc/pull-secret
        name: pull-secret
        readOnly: true
      - mountPath: /etc/report
        name: result-aggregator
        readOnly: true
    serviceAccountName: ci-operator
    volumes:
    - name: ci-pull-credentials
      secret:
        secretName: ci-pull-credentials
    - name: manifest-tool-local-pusher
      secret:
        secretName: manifest-tool-local-pusher
    - name: pull-secret
      secret:
        secretName: registry-pull-credentials
    - name: result-aggregator
      secret:
        secretName: result-aggregator
- agent: kubernetes
  cluster: build05
  cron: 0 0 1 1 *
  decorate: true
  decoration_config:
    skip_cloning: true
  extra_refs:
  - base_ref: main
    org: openshift
    repo: osde2e
  labels:
    ci-operator.openshift.io/variant: nightly-4.11
    ci.openshift.io/generator: prowgen
    job-release: "4.11"
    pj-rehearse.openshift.io/can-be-rehearsed: "true"
  name: periodic-ci-openshift-osde2e-main-nightly-4.11-osd-aws
  spec:
    containers:
    - args:
      - --gcs-upload-secret=/secrets/gcs/service-account.json
      - --image-import-pull-secret=/etc/pull-secret/.dockerconfigjson
      - --report-credentials-file=/etc/report/credentials
      - --secret-dir=/secrets/ci-pull-credentials
      - --target=osd-aws
      - --variant=nightly-4.11
      command:
      - ci-operator
      image: ci-operator:latest
      imagePullPolicy: Always
      name: ""
      resources:
        requests:
          cpu: 10m
      volumeMounts:
      - mountPath: /secrets/ci-pull-credentials
        name: ci-pull-credentials
        readOnly: true
      - mountPath: /secrets/gcs
        name: gcs-credentials
        readOnly: true
      - mountPath: /secrets/manifest-tool
        name: manifest-tool-local-pusher
        readOnly: true
      - mountPath: /etc/pull-secret
        name: pull-secret
        readOnly: true
      - mountPath: /etc/report
        name: result-aggregator
        readOnly: true
    serviceAccountName: ci-operator
    volumes:
    - name: ci-pull-credentials
      secret:
        secretName: ci-pull-credentials
    - name: manifest-tool-local-pusher
      secret:
        secretName: manifest-tool-local-pusher
    - name: pull-secret
      secret:
        secretName: registry-pull-credentials
    - name: result-aggregator
      secret:
        secretName: result-aggregator
- agent: kubernetes
  cluster: build05
  cron: 0 0 1 1 *
  decorate: true
  decoration_config:
    skip_cloning: true
  extra_refs:
  - base_ref: main
    org: openshift
    repo: osde2e
  labels:
    ci-operator.openshift.io/variant: nightly-4.11
    ci.openshift.io/generator: prowgen
    job-release: "4.11"
    pj-rehearse.openshift.io/can-be-rehearsed: "true"
  name: periodic-ci-openshift-osde2e-main-nightly-4.11-osd-gcp
  spec:
    containers:
    - args:
      - --gcs-upload-secret=/secrets/gcs/service-account.json
      - --image-import-pull-secret=/etc/pull-secret/.dockerconfigjson
      - --report-credentials-file=/etc/report/credentials
      - --secret-dir=/secrets/ci-pull-credentials
      - --target=osd-gcp
      - --variant=nightly-4.11
      command:
      - ci-operator
      image: ci-operator:latest
      imagePullPolicy: Always
      name: ""
      resources:
        requests:
          cpu: 10m
      volumeMounts:
      - mountPath: /secrets/ci-pull-credentials
        name: ci-pull-credentials
        readOnly: true
      - mountPath: /secrets/gcs
        name: gcs-credentials
        readOnly: true
      - mountPath: /secrets/manifest-tool
        name: manifest-tool-local-pusher
        readOnly: true
      - mountPath: /etc/pull-secret
        name: pull-secret
        readOnly: true
      - mountPath: /etc/report
        name: result-aggregator
        readOnly: true
    serviceAccountName: ci-operator
    volumes:
    - name: ci-pull-credentials
      secret:
        secretName: ci-pull-credentials
    - name: manifest-tool-local-pusher
      secret:
        secretName: manifest-tool-local-pusher
    - name: pull-secret
      secret:
        secretName: registry-pull-credentials
    - name: result-aggregator
      secret:
        secretName: result-aggregator
- agent: kubernetes
  cluster: build05
  cron: 0 0 1 1 *
  decorate: true
  decoration_config:
    skip_cloning: true
  extra_refs:
  - base_ref: main
    org: openshift
    repo: osde2e
  labels:
    ci-operator.openshift.io/variant: nightly-4.11
    ci.openshift.io/generator: prowgen
    job-release: "4.11"
    pj-rehearse.openshift.io/can-be-rehearsed: "true"
  name: periodic-ci-openshift-osde2e-main-nightly-4.11-rosa-classic-sts
  spec:
    containers:
    - args:
      - --gcs-upload-secret=/secrets/gcs/service-account.json
      - --image-import-pull-secret=/etc/pull-secret/.dockerconfigjson
      - --report-credentials-file=/etc/report/credentials
      - --secret-dir=/secrets/ci-pull-credentials
      - --target=rosa-classic-sts
      - --variant=nightly-4.11
      command:
      - ci-operator
      image: ci-operator:latest
      imagePullPolicy: Always
      name: ""
      resources:
        requests:
          cpu: 10m
      volumeMounts:
      - mountPath: /secrets/ci-pull-credentials
        name: ci-pull-credentials
        readOnly: true
      - mountPath: /secrets/gcs
        name: gcs-credentials
        readOnly: true
      - mountPath: /secrets/manifest-tool
        name: manifest-tool-local-pusher
        readOnly: true
      - mountPath: /etc/pull-secret
        name: pull-secret
        readOnly: true
      - mountPath: /etc/report
        name: result-aggregator
        readOnly: true
    serviceAccountName: ci-operator
    volumes:
    - name: ci-pull-credentials
      secret:
        secretName: ci-pull-credentials
    - name: manifest-tool-local-pusher
      secret:
        secretName: manifest-tool-local-pusher
    - name: pull-secret
      secret:
        secretName: registry-pull-credentials
    - name: result-aggregator
      secret:
        secretName: result-aggregator
- agent: kubernetes
  cluster: build05
  cron: 0 0 1 1 *
  decorate: true
  decoration_config:
    skip_cloning: true
  extra_refs:
  - base_ref: main
    org: openshift
    repo: osde2e
  labels:
    ci-operator.openshift.io/variant: nightly-4.12
    ci.openshift.io/generator: prowgen
    job-release: "4.12"
    pj-rehearse.openshift.io/can-be-rehearsed: "true"
  name: periodic-ci-openshift-osde2e-main-nightly-4.12-osd-aws
  spec:
    containers:
    - args:
      - --gcs-upload-secret=/secrets/gcs/service-account.json
      - --image-import-pull-secret=/etc/pull-secret/.dockerconfigjson
      - --report-credentials-file=/etc/report/credentials
      - --secret-dir=/secrets/ci-pull-credentials
      - --target=osd-aws
      - --variant=nightly-4.12
      command:
      - ci-operator
      image: ci-operator:latest
      imagePullPolicy: Always
      name: ""
      resources:
        requests:
          cpu: 10m
      volumeMounts:
      - mountPath: /secrets/ci-pull-credentials
        name: ci-pull-credentials
        readOnly: true
      - mountPath: /secrets/gcs
        name: gcs-credentials
        readOnly: true
      - mountPath: /secrets/manifest-tool
        name: manifest-tool-local-pusher
        readOnly: true
      - mountPath: /etc/pull-secret
        name: pull-secret
        readOnly: true
      - mountPath: /etc/report
        name: result-aggregator
        readOnly: true
    serviceAccountName: ci-operator
    volumes:
    - name: ci-pull-credentials
      secret:
        secretName: ci-pull-credentials
    - name: manifest-tool-local-pusher
      secret:
        secretName: manifest-tool-local-pusher
    - name: pull-secret
      secret:
        secretName: registry-pull-credentials
    - name: result-aggregator
      secret:
        secretName: result-aggregator
- agent: kubernetes
  cluster: build05
  cron: 0 0 1 1 *
  decorate: true
  decoration_config:
    skip_cloning: true
  extra_refs:
  - base_ref: main
    org: openshift
    repo: osde2e
  labels:
    ci-operator.openshift.io/variant: nightly-4.12
    ci.openshift.io/generator: prowgen
    job-release: "4.12"
    pj-rehearse.openshift.io/can-be-rehearsed: "true"
  name: periodic-ci-openshift-osde2e-main-nightly-4.12-osd-gcp
  spec:
    containers:
    - args:
      - --gcs-upload-secret=/secrets/gcs/service-account.json
      - --image-import-pull-secret=/etc/pull-secret/.dockerconfigjson
      - --report-credentials-file=/etc/report/credentials
      - --secret-dir=/secrets/ci-pull-credentials
      - --target=osd-gcp
      - --variant=nightly-4.12
      command:
      - ci-operator
      image: ci-operator:latest
      imagePullPolicy: Always
      name: ""
      resources:
        requests:
          cpu: 10m
      volumeMounts:
      - mountPath: /secrets/ci-pull-credentials
        name: ci-pull-credentials
        readOnly: true
      - mountPath: /secrets/gcs
        name: gcs-credentials
        readOnly: true
      - mountPath: /secrets/manifest-tool
        name: manifest-tool-local-pusher
        readOnly: true
      - mountPath: /etc/pull-secret
        name: pull-secret
        readOnly: true
      - mountPath: /etc/report
        name: result-aggregator
        readOnly: true
    serviceAccountName: ci-operator
    volumes:
    - name: ci-pull-credentials
      secret:
        secretName: ci-pull-credentials
    - name: manifest-tool-local-pusher
      secret:
        secretName: manifest-tool-local-pusher
    - name: pull-secret
      secret:
        secretName: registry-pull-credentials
    - name: result-aggregator
      secret:
        secretName: result-aggregator
- agent: kubernetes
  cluster: build05
  cron: 0 0 1 1 *
  decorate: true
  decoration_config:
    skip_cloning: true
  extra_refs:
  - base_ref: main
    org: openshift
    repo: osde2e
  labels:
    ci-operator.openshift.io/variant: nightly-4.12
    ci.openshift.io/generator: prowgen
    job-release: "4.12"
    pj-rehearse.openshift.io/can-be-rehearsed: "true"
  name: periodic-ci-openshift-osde2e-main-nightly-4.12-rosa-classic-sts
  spec:
    containers:
    - args:
      - --gcs-upload-secret=/secrets/gcs/service-account.json
      - --image-import-pull-secret=/etc/pull-secret/.dockerconfigjson
      - --report-credentials-file=/etc/report/credentials
      - --secret-dir=/secrets/ci-pull-credentials
      - --target=rosa-classic-sts
      - --variant=nightly-4.12
      command:
      - ci-operator
      image: ci-operator:latest
      imagePullPolicy: Always
      name: ""
      resources:
        requests:
          cpu: 10m
      volumeMounts:
      - mountPath: /secrets/ci-pull-credentials
        name: ci-pull-credentials
        readOnly: true
      - mountPath: /secrets/gcs
        name: gcs-credentials
        readOnly: true
      - mountPath: /secrets/manifest-tool
        name: manifest-tool-local-pusher
        readOnly: true
      - mountPath: /etc/pull-secret
        name: pull-secret
        readOnly: true
      - mountPath: /etc/report
        name: result-aggregator
        readOnly: true
    serviceAccountName: ci-operator
    volumes:
    - name: ci-pull-credentials
      secret:
        secretName: ci-pull-credentials
    - name: manifest-tool-local-pusher
      secret:
        secretName: manifest-tool-local-pusher
    - name: pull-secret
      secret:
        secretName: registry-pull-credentials
    - name: result-aggregator
      secret:
        secretName: result-aggregator
- agent: kubernetes
  cluster: build05
  cron: 0 0 1 1 *
  decorate: true
  decoration_config:
    skip_cloning: true
  extra_refs:
  - base_ref: main
    org: openshift
    repo: osde2e
  labels:
    ci-operator.openshift.io/variant: nightly-4.12
    ci.openshift.io/generator: prowgen
    job-release: "4.12"
    pj-rehearse.openshift.io/can-be-rehearsed: "true"
  name: periodic-ci-openshift-osde2e-main-nightly-4.12-rosa-hcp
  spec:
    containers:
    - args:
      - --gcs-upload-secret=/secrets/gcs/service-account.json
      - --image-import-pull-secret=/etc/pull-secret/.dockerconfigjson
      - --report-credentials-file=/etc/report/credentials
      - --secret-dir=/secrets/ci-pull-credentials
      - --target=rosa-hcp
      - --variant=nightly-4.12
      command:
      - ci-operator
      image: ci-operator:latest
      imagePullPolicy: Always
      name: ""
      resources:
        requests:
          cpu: 10m
      volumeMounts:
      - mountPath: /secrets/ci-pull-credentials
        name: ci-pull-credentials
        readOnly: true
      - mountPath: /secrets/gcs
        name: gcs-credentials
        readOnly: true
      - mountPath: /secrets/manifest-tool
        name: manifest-tool-local-pusher
        readOnly: true
      - mountPath: /etc/pull-secret
        name: pull-secret
        readOnly: true
      - mountPath: /etc/report
        name: result-aggregator
        readOnly: true
    serviceAccountName: ci-operator
    volumes:
    - name: ci-pull-credentials
      secret:
        secretName: ci-pull-credentials
    - name: manifest-tool-local-pusher
      secret:
        secretName: manifest-tool-local-pusher
    - name: pull-secret
      secret:
        secretName: registry-pull-credentials
    - name: result-aggregator
      secret:
        secretName: result-aggregator
- agent: kubernetes
  cluster: build05
  cron: 0 0 1 1 *
  decorate: true
  decoration_config:
    skip_cloning: true
  extra_refs:
  - base_ref: main
    org: openshift
    repo: osde2e
  labels:
    ci-operator.openshift.io/variant: nightly-4.13
    ci.openshift.io/generator: prowgen
    job-release: "4.13"
    pj-rehearse.openshift.io/can-be-rehearsed: "true"
  name: periodic-ci-openshift-osde2e-main-nightly-4.13-osd-aws
  spec:
    containers:
    - args:
      - --gcs-upload-secret=/secrets/gcs/service-account.json
      - --image-import-pull-secret=/etc/pull-secret/.dockerconfigjson
      - --report-credentials-file=/etc/report/credentials
      - --secret-dir=/secrets/ci-pull-credentials
      - --target=osd-aws
      - --variant=nightly-4.13
      command:
      - ci-operator
      image: ci-operator:latest
      imagePullPolicy: Always
      name: ""
      resources:
        requests:
          cpu: 10m
      volumeMounts:
      - mountPath: /secrets/ci-pull-credentials
        name: ci-pull-credentials
        readOnly: true
      - mountPath: /secrets/gcs
        name: gcs-credentials
        readOnly: true
      - mountPath: /secrets/manifest-tool
        name: manifest-tool-local-pusher
        readOnly: true
      - mountPath: /etc/pull-secret
        name: pull-secret
        readOnly: true
      - mountPath: /etc/report
        name: result-aggregator
        readOnly: true
    serviceAccountName: ci-operator
    volumes:
    - name: ci-pull-credentials
      secret:
        secretName: ci-pull-credentials
    - name: manifest-tool-local-pusher
      secret:
        secretName: manifest-tool-local-pusher
    - name: pull-secret
      secret:
        secretName: registry-pull-credentials
    - name: result-aggregator
      secret:
        secretName: result-aggregator
- agent: kubernetes
  cluster: build05
  cron: 0 0 1 1 *
  decorate: true
  decoration_config:
    skip_cloning: true
  extra_refs:
  - base_ref: main
    org: openshift
    repo: osde2e
  labels:
    ci-operator.openshift.io/variant: nightly-4.13
    ci.openshift.io/generator: prowgen
    job-release: "4.13"
    pj-rehearse.openshift.io/can-be-rehearsed: "true"
  name: periodic-ci-openshift-osde2e-main-nightly-4.13-osd-gcp
  spec:
    containers:
    - args:
      - --gcs-upload-secret=/secrets/gcs/service-account.json
      - --image-import-pull-secret=/etc/pull-secret/.dockerconfigjson
      - --report-credentials-file=/etc/report/credentials
      - --secret-dir=/secrets/ci-pull-credentials
      - --target=osd-gcp
      - --variant=nightly-4.13
      command:
      - ci-operator
      image: ci-operator:latest
      imagePullPolicy: Always
      name: ""
      resources:
        requests:
          cpu: 10m
      volumeMounts:
      - mountPath: /secrets/ci-pull-credentials
        name: ci-pull-credentials
        readOnly: true
      - mountPath: /secrets/gcs
        name: gcs-credentials
        readOnly: true
      - mountPath: /secrets/manifest-tool
        name: manifest-tool-local-pusher
        readOnly: true
      - mountPath: /etc/pull-secret
        name: pull-secret
        readOnly: true
      - mountPath: /etc/report
        name: result-aggregator
        readOnly: true
    serviceAccountName: ci-operator
    volumes:
    - name: ci-pull-credentials
      secret:
        secretName: ci-pull-credentials
    - name: manifest-tool-local-pusher
      secret:
        secretName: manifest-tool-local-pusher
    - name: pull-secret
      secret:
        secretName: registry-pull-credentials
    - name: result-aggregator
      secret:
        secretName: result-aggregator
- agent: kubernetes
  cluster: build05
  cron: 0 0 1 1 *
  decorate: true
  decoration_config:
    skip_cloning: true
  extra_refs:
  - base_ref: main
    org: openshift
    repo: osde2e
  labels:
    ci-operator.openshift.io/variant: nightly-4.13
    ci.openshift.io/generator: prowgen
    job-release: "4.13"
    pj-rehearse.openshift.io/can-be-rehearsed: "true"
  name: periodic-ci-openshift-osde2e-main-nightly-4.13-rosa-classic-sts
  spec:
    containers:
    - args:
      - --gcs-upload-secret=/secrets/gcs/service-account.json
      - --image-import-pull-secret=/etc/pull-secret/.dockerconfigjson
      - --report-credentials-file=/etc/report/credentials
      - --secret-dir=/secrets/ci-pull-credentials
      - --target=rosa-classic-sts
      - --variant=nightly-4.13
      command:
      - ci-operator
      image: ci-operator:latest
      imagePullPolicy: Always
      name: ""
      resources:
        requests:
          cpu: 10m
      volumeMounts:
      - mountPath: /secrets/ci-pull-credentials
        name: ci-pull-credentials
        readOnly: true
      - mountPath: /secrets/gcs
        name: gcs-credentials
        readOnly: true
      - mountPath: /secrets/manifest-tool
        name: manifest-tool-local-pusher
        readOnly: true
      - mountPath: /etc/pull-secret
        name: pull-secret
        readOnly: true
      - mountPath: /etc/report
        name: result-aggregator
        readOnly: true
    serviceAccountName: ci-operator
    volumes:
    - name: ci-pull-credentials
      secret:
        secretName: ci-pull-credentials
    - name: manifest-tool-local-pusher
      secret:
        secretName: manifest-tool-local-pusher
    - name: pull-secret
      secret:
        secretName: registry-pull-credentials
    - name: result-aggregator
      secret:
        secretName: result-aggregator
- agent: kubernetes
  cluster: build05
  cron: 0 0 1 1 *
  decorate: true
  decoration_config:
    skip_cloning: true
  extra_refs:
  - base_ref: main
    org: openshift
    repo: osde2e
  labels:
    ci-operator.openshift.io/variant: nightly-4.13
    ci.openshift.io/generator: prowgen
    job-release: "4.13"
    pj-rehearse.openshift.io/can-be-rehearsed: "true"
  name: periodic-ci-openshift-osde2e-main-nightly-4.13-rosa-hcp
  spec:
    containers:
    - args:
      - --gcs-upload-secret=/secrets/gcs/service-account.json
      - --image-import-pull-secret=/etc/pull-secret/.dockerconfigjson
      - --report-credentials-file=/etc/report/credentials
      - --secret-dir=/secrets/ci-pull-credentials
      - --target=rosa-hcp
      - --variant=nightly-4.13
      command:
      - ci-operator
      image: ci-operator:latest
      imagePullPolicy: Always
      name: ""
      resources:
        requests:
          cpu: 10m
      volumeMounts:
      - mountPath: /secrets/ci-pull-credentials
        name: ci-pull-credentials
        readOnly: true
      - mountPath: /secrets/gcs
        name: gcs-credentials
        readOnly: true
      - mountPath: /secrets/manifest-tool
        name: manifest-tool-local-pusher
        readOnly: true
      - mountPath: /etc/pull-secret
        name: pull-secret
        readOnly: true
      - mountPath: /etc/report
        name: result-aggregator
        readOnly: true
    serviceAccountName: ci-operator
    volumes:
    - name: ci-pull-credentials
      secret:
        secretName: ci-pull-credentials
    - name: manifest-tool-local-pusher
      secret:
        secretName: manifest-tool-local-pusher
    - name: pull-secret
      secret:
        secretName: registry-pull-credentials
    - name: result-aggregator
      secret:
        secretName: result-aggregator
- agent: kubernetes
  cluster: build05
  cron: 0 0 1 1 *
  decorate: true
  decoration_config:
    skip_cloning: true
  extra_refs:
  - base_ref: main
    org: openshift
    repo: osde2e
  labels:
    ci-operator.openshift.io/variant: nightly-4.14
    ci.openshift.io/generator: prowgen
    job-release: "4.14"
    pj-rehearse.openshift.io/can-be-rehearsed: "true"
  name: periodic-ci-openshift-osde2e-main-nightly-4.14-osd-aws
  spec:
    containers:
    - args:
      - --gcs-upload-secret=/secrets/gcs/service-account.json
      - --image-import-pull-secret=/etc/pull-secret/.dockerconfigjson
      - --report-credentials-file=/etc/report/credentials
      - --secret-dir=/secrets/ci-pull-credentials
      - --target=osd-aws
      - --variant=nightly-4.14
      command:
      - ci-operator
      image: ci-operator:latest
      imagePullPolicy: Always
      name: ""
      resources:
        requests:
          cpu: 10m
      volumeMounts:
      - mountPath: /secrets/ci-pull-credentials
        name: ci-pull-credentials
        readOnly: true
      - mountPath: /secrets/gcs
        name: gcs-credentials
        readOnly: true
      - mountPath: /secrets/manifest-tool
        name: manifest-tool-local-pusher
        readOnly: true
      - mountPath: /etc/pull-secret
        name: pull-secret
        readOnly: true
      - mountPath: /etc/report
        name: result-aggregator
        readOnly: true
    serviceAccountName: ci-operator
    volumes:
    - name: ci-pull-credentials
      secret:
        secretName: ci-pull-credentials
    - name: manifest-tool-local-pusher
      secret:
        secretName: manifest-tool-local-pusher
    - name: pull-secret
      secret:
        secretName: registry-pull-credentials
    - name: result-aggregator
      secret:
        secretName: result-aggregator
- agent: kubernetes
  cluster: build05
  cron: 0 0 1 1 *
  decorate: true
  decoration_config:
    skip_cloning: true
  extra_refs:
  - base_ref: main
    org: openshift
    repo: osde2e
  labels:
    ci-operator.openshift.io/variant: nightly-4.14
    ci.openshift.io/generator: prowgen
    job-release: "4.14"
    pj-rehearse.openshift.io/can-be-rehearsed: "true"
  name: periodic-ci-openshift-osde2e-main-nightly-4.14-osd-gcp
  spec:
    containers:
    - args:
      - --gcs-upload-secret=/secrets/gcs/service-account.json
      - --image-import-pull-secret=/etc/pull-secret/.dockerconfigjson
      - --report-credentials-file=/etc/report/credentials
      - --secret-dir=/secrets/ci-pull-credentials
      - --target=osd-gcp
      - --variant=nightly-4.14
      command:
      - ci-operator
      image: ci-operator:latest
      imagePullPolicy: Always
      name: ""
      resources:
        requests:
          cpu: 10m
      volumeMounts:
      - mountPath: /secrets/ci-pull-credentials
        name: ci-pull-credentials
        readOnly: true
      - mountPath: /secrets/gcs
        name: gcs-credentials
        readOnly: true
      - mountPath: /secrets/manifest-tool
        name: manifest-tool-local-pusher
        readOnly: true
      - mountPath: /etc/pull-secret
        name: pull-secret
        readOnly: true
      - mountPath: /etc/report
        name: result-aggregator
        readOnly: true
    serviceAccountName: ci-operator
    volumes:
    - name: ci-pull-credentials
      secret:
        secretName: ci-pull-credentials
    - name: manifest-tool-local-pusher
      secret:
        secretName: manifest-tool-local-pusher
    - name: pull-secret
      secret:
        secretName: registry-pull-credentials
    - name: result-aggregator
      secret:
        secretName: result-aggregator
- agent: kubernetes
  cluster: build05
  cron: 0 0 1 1 *
  decorate: true
  decoration_config:
    skip_cloning: true
  extra_refs:
  - base_ref: main
    org: openshift
    repo: osde2e
  labels:
    ci-operator.openshift.io/variant: nightly-4.14
    ci.openshift.io/generator: prowgen
    job-release: "4.14"
    pj-rehearse.openshift.io/can-be-rehearsed: "true"
  name: periodic-ci-openshift-osde2e-main-nightly-4.14-rosa-classic-sts
  spec:
    containers:
    - args:
      - --gcs-upload-secret=/secrets/gcs/service-account.json
      - --image-import-pull-secret=/etc/pull-secret/.dockerconfigjson
      - --report-credentials-file=/etc/report/credentials
      - --secret-dir=/secrets/ci-pull-credentials
      - --target=rosa-classic-sts
      - --variant=nightly-4.14
      command:
      - ci-operator
      image: ci-operator:latest
      imagePullPolicy: Always
      name: ""
      resources:
        requests:
          cpu: 10m
      volumeMounts:
      - mountPath: /secrets/ci-pull-credentials
        name: ci-pull-credentials
        readOnly: true
      - mountPath: /secrets/gcs
        name: gcs-credentials
        readOnly: true
      - mountPath: /secrets/manifest-tool
        name: manifest-tool-local-pusher
        readOnly: true
      - mountPath: /etc/pull-secret
        name: pull-secret
        readOnly: true
      - mountPath: /etc/report
        name: result-aggregator
        readOnly: true
    serviceAccountName: ci-operator
    volumes:
    - name: ci-pull-credentials
      secret:
        secretName: ci-pull-credentials
    - name: manifest-tool-local-pusher
      secret:
        secretName: manifest-tool-local-pusher
    - name: pull-secret
      secret:
        secretName: registry-pull-credentials
    - name: result-aggregator
      secret:
        secretName: result-aggregator
- agent: kubernetes
<<<<<<< HEAD
  cluster: build02
  cron: 0 0 2 1 *
=======
  cluster: build05
  cron: 0 0 1 1 *
>>>>>>> 063bb26f
  decorate: true
  decoration_config:
    skip_cloning: true
  extra_refs:
  - base_ref: main
    org: openshift
    repo: osde2e
  labels:
    ci-operator.openshift.io/variant: nightly-4.15
    ci.openshift.io/generator: prowgen
    job-release: "4.15"
    pj-rehearse.openshift.io/can-be-rehearsed: "true"
  name: periodic-ci-openshift-osde2e-main-nightly-4.15-conformance-rosa-classic-sts
  spec:
    containers:
    - args:
      - --gcs-upload-secret=/secrets/gcs/service-account.json
      - --image-import-pull-secret=/etc/pull-secret/.dockerconfigjson
      - --report-credentials-file=/etc/report/credentials
      - --secret-dir=/secrets/ci-pull-credentials
      - --target=conformance-rosa-classic-sts
      - --variant=nightly-4.15
      command:
      - ci-operator
      image: ci-operator:latest
      imagePullPolicy: Always
      name: ""
      resources:
        requests:
          cpu: 10m
      volumeMounts:
      - mountPath: /secrets/ci-pull-credentials
        name: ci-pull-credentials
        readOnly: true
      - mountPath: /secrets/gcs
        name: gcs-credentials
        readOnly: true
      - mountPath: /secrets/manifest-tool
        name: manifest-tool-local-pusher
        readOnly: true
      - mountPath: /etc/pull-secret
        name: pull-secret
        readOnly: true
      - mountPath: /etc/report
        name: result-aggregator
        readOnly: true
    serviceAccountName: ci-operator
    volumes:
    - name: ci-pull-credentials
      secret:
        secretName: ci-pull-credentials
    - name: manifest-tool-local-pusher
      secret:
        secretName: manifest-tool-local-pusher
    - name: pull-secret
      secret:
        secretName: registry-pull-credentials
    - name: result-aggregator
      secret:
        secretName: result-aggregator
- agent: kubernetes
  cluster: build05
  cron: 0 0 1 1 *
  decorate: true
  decoration_config:
    skip_cloning: true
  extra_refs:
  - base_ref: main
    org: openshift
    repo: osde2e
  labels:
    ci-operator.openshift.io/variant: nightly-4.15
    ci.openshift.io/generator: prowgen
    job-release: "4.15"
    pj-rehearse.openshift.io/can-be-rehearsed: "true"
  name: periodic-ci-openshift-osde2e-main-nightly-4.15-osd-aws
  spec:
    containers:
    - args:
      - --gcs-upload-secret=/secrets/gcs/service-account.json
      - --image-import-pull-secret=/etc/pull-secret/.dockerconfigjson
      - --report-credentials-file=/etc/report/credentials
      - --secret-dir=/secrets/ci-pull-credentials
      - --target=osd-aws
      - --variant=nightly-4.15
      command:
      - ci-operator
      image: ci-operator:latest
      imagePullPolicy: Always
      name: ""
      resources:
        requests:
          cpu: 10m
      volumeMounts:
      - mountPath: /secrets/ci-pull-credentials
        name: ci-pull-credentials
        readOnly: true
      - mountPath: /secrets/gcs
        name: gcs-credentials
        readOnly: true
      - mountPath: /secrets/manifest-tool
        name: manifest-tool-local-pusher
        readOnly: true
      - mountPath: /etc/pull-secret
        name: pull-secret
        readOnly: true
      - mountPath: /etc/report
        name: result-aggregator
        readOnly: true
    serviceAccountName: ci-operator
    volumes:
    - name: ci-pull-credentials
      secret:
        secretName: ci-pull-credentials
    - name: manifest-tool-local-pusher
      secret:
        secretName: manifest-tool-local-pusher
    - name: pull-secret
      secret:
        secretName: registry-pull-credentials
    - name: result-aggregator
      secret:
        secretName: result-aggregator
- agent: kubernetes
  cluster: build05
  cron: 0 0 1 1 *
  decorate: true
  decoration_config:
    skip_cloning: true
  extra_refs:
  - base_ref: main
    org: openshift
    repo: osde2e
  labels:
    ci-operator.openshift.io/variant: nightly-4.15
    ci.openshift.io/generator: prowgen
    job-release: "4.15"
    pj-rehearse.openshift.io/can-be-rehearsed: "true"
  name: periodic-ci-openshift-osde2e-main-nightly-4.15-osd-gcp
  spec:
    containers:
    - args:
      - --gcs-upload-secret=/secrets/gcs/service-account.json
      - --image-import-pull-secret=/etc/pull-secret/.dockerconfigjson
      - --report-credentials-file=/etc/report/credentials
      - --secret-dir=/secrets/ci-pull-credentials
      - --target=osd-gcp
      - --variant=nightly-4.15
      command:
      - ci-operator
      image: ci-operator:latest
      imagePullPolicy: Always
      name: ""
      resources:
        requests:
          cpu: 10m
      volumeMounts:
      - mountPath: /secrets/ci-pull-credentials
        name: ci-pull-credentials
        readOnly: true
      - mountPath: /secrets/gcs
        name: gcs-credentials
        readOnly: true
      - mountPath: /secrets/manifest-tool
        name: manifest-tool-local-pusher
        readOnly: true
      - mountPath: /etc/pull-secret
        name: pull-secret
        readOnly: true
      - mountPath: /etc/report
        name: result-aggregator
        readOnly: true
    serviceAccountName: ci-operator
    volumes:
    - name: ci-pull-credentials
      secret:
        secretName: ci-pull-credentials
    - name: manifest-tool-local-pusher
      secret:
        secretName: manifest-tool-local-pusher
    - name: pull-secret
      secret:
        secretName: registry-pull-credentials
    - name: result-aggregator
      secret:
        secretName: result-aggregator
- agent: kubernetes
  cluster: build05
  cron: 0 0 1 1 *
  decorate: true
  decoration_config:
    skip_cloning: true
  extra_refs:
  - base_ref: main
    org: openshift
    repo: osde2e
  labels:
    ci-operator.openshift.io/variant: nightly-4.15
    ci.openshift.io/generator: prowgen
    job-release: "4.15"
    pj-rehearse.openshift.io/can-be-rehearsed: "true"
  name: periodic-ci-openshift-osde2e-main-nightly-4.15-rosa-classic-sts
  spec:
    containers:
    - args:
      - --gcs-upload-secret=/secrets/gcs/service-account.json
      - --image-import-pull-secret=/etc/pull-secret/.dockerconfigjson
      - --report-credentials-file=/etc/report/credentials
      - --secret-dir=/secrets/ci-pull-credentials
      - --target=rosa-classic-sts
      - --variant=nightly-4.15
      command:
      - ci-operator
      image: ci-operator:latest
      imagePullPolicy: Always
      name: ""
      resources:
        requests:
          cpu: 10m
      volumeMounts:
      - mountPath: /secrets/ci-pull-credentials
        name: ci-pull-credentials
        readOnly: true
      - mountPath: /secrets/gcs
        name: gcs-credentials
        readOnly: true
      - mountPath: /secrets/manifest-tool
        name: manifest-tool-local-pusher
        readOnly: true
      - mountPath: /etc/pull-secret
        name: pull-secret
        readOnly: true
      - mountPath: /etc/report
        name: result-aggregator
        readOnly: true
    serviceAccountName: ci-operator
    volumes:
    - name: ci-pull-credentials
      secret:
        secretName: ci-pull-credentials
    - name: manifest-tool-local-pusher
      secret:
        secretName: manifest-tool-local-pusher
    - name: pull-secret
      secret:
        secretName: registry-pull-credentials
    - name: result-aggregator
      secret:
        secretName: result-aggregator
- agent: kubernetes
  cluster: build05
  cron: 0 0 1 1 *
  decorate: true
  decoration_config:
    skip_cloning: true
  extra_refs:
  - base_ref: main
    org: openshift
    repo: osde2e
  labels:
    ci-operator.openshift.io/variant: nightly-4.16
    ci.openshift.io/generator: prowgen
    job-release: "4.16"
    pj-rehearse.openshift.io/can-be-rehearsed: "true"
  name: periodic-ci-openshift-osde2e-main-nightly-4.16-osd-aws
  spec:
    containers:
    - args:
      - --gcs-upload-secret=/secrets/gcs/service-account.json
      - --image-import-pull-secret=/etc/pull-secret/.dockerconfigjson
      - --report-credentials-file=/etc/report/credentials
      - --secret-dir=/secrets/ci-pull-credentials
      - --target=osd-aws
      - --variant=nightly-4.16
      command:
      - ci-operator
      image: ci-operator:latest
      imagePullPolicy: Always
      name: ""
      resources:
        requests:
          cpu: 10m
      volumeMounts:
      - mountPath: /secrets/ci-pull-credentials
        name: ci-pull-credentials
        readOnly: true
      - mountPath: /secrets/gcs
        name: gcs-credentials
        readOnly: true
      - mountPath: /secrets/manifest-tool
        name: manifest-tool-local-pusher
        readOnly: true
      - mountPath: /etc/pull-secret
        name: pull-secret
        readOnly: true
      - mountPath: /etc/report
        name: result-aggregator
        readOnly: true
    serviceAccountName: ci-operator
    volumes:
    - name: ci-pull-credentials
      secret:
        secretName: ci-pull-credentials
    - name: manifest-tool-local-pusher
      secret:
        secretName: manifest-tool-local-pusher
    - name: pull-secret
      secret:
        secretName: registry-pull-credentials
    - name: result-aggregator
      secret:
        secretName: result-aggregator
- agent: kubernetes
  cluster: build05
  cron: 0 0 1 1 *
  decorate: true
  decoration_config:
    skip_cloning: true
  extra_refs:
  - base_ref: main
    org: openshift
    repo: osde2e
  labels:
    ci-operator.openshift.io/variant: nightly-4.16
    ci.openshift.io/generator: prowgen
    job-release: "4.16"
    pj-rehearse.openshift.io/can-be-rehearsed: "true"
  name: periodic-ci-openshift-osde2e-main-nightly-4.16-osd-gcp
  spec:
    containers:
    - args:
      - --gcs-upload-secret=/secrets/gcs/service-account.json
      - --image-import-pull-secret=/etc/pull-secret/.dockerconfigjson
      - --report-credentials-file=/etc/report/credentials
      - --secret-dir=/secrets/ci-pull-credentials
      - --target=osd-gcp
      - --variant=nightly-4.16
      command:
      - ci-operator
      image: ci-operator:latest
      imagePullPolicy: Always
      name: ""
      resources:
        requests:
          cpu: 10m
      volumeMounts:
      - mountPath: /secrets/ci-pull-credentials
        name: ci-pull-credentials
        readOnly: true
      - mountPath: /secrets/gcs
        name: gcs-credentials
        readOnly: true
      - mountPath: /secrets/manifest-tool
        name: manifest-tool-local-pusher
        readOnly: true
      - mountPath: /etc/pull-secret
        name: pull-secret
        readOnly: true
      - mountPath: /etc/report
        name: result-aggregator
        readOnly: true
    serviceAccountName: ci-operator
    volumes:
    - name: ci-pull-credentials
      secret:
        secretName: ci-pull-credentials
    - name: manifest-tool-local-pusher
      secret:
        secretName: manifest-tool-local-pusher
    - name: pull-secret
      secret:
        secretName: registry-pull-credentials
    - name: result-aggregator
      secret:
        secretName: result-aggregator
- agent: kubernetes
  cluster: build05
  cron: 0 0 1 1 *
  decorate: true
  decoration_config:
    skip_cloning: true
  extra_refs:
  - base_ref: main
    org: openshift
    repo: osde2e
  labels:
    ci-operator.openshift.io/variant: nightly-4.16
    ci.openshift.io/generator: prowgen
    job-release: "4.16"
    pj-rehearse.openshift.io/can-be-rehearsed: "true"
  name: periodic-ci-openshift-osde2e-main-nightly-4.16-rosa-classic-sts
  spec:
    containers:
    - args:
      - --gcs-upload-secret=/secrets/gcs/service-account.json
      - --image-import-pull-secret=/etc/pull-secret/.dockerconfigjson
      - --report-credentials-file=/etc/report/credentials
      - --secret-dir=/secrets/ci-pull-credentials
      - --target=rosa-classic-sts
      - --variant=nightly-4.16
      command:
      - ci-operator
      image: ci-operator:latest
      imagePullPolicy: Always
      name: ""
      resources:
        requests:
          cpu: 10m
      volumeMounts:
      - mountPath: /secrets/ci-pull-credentials
        name: ci-pull-credentials
        readOnly: true
      - mountPath: /secrets/gcs
        name: gcs-credentials
        readOnly: true
      - mountPath: /secrets/manifest-tool
        name: manifest-tool-local-pusher
        readOnly: true
      - mountPath: /etc/pull-secret
        name: pull-secret
        readOnly: true
      - mountPath: /etc/report
        name: result-aggregator
        readOnly: true
    serviceAccountName: ci-operator
    volumes:
    - name: ci-pull-credentials
      secret:
        secretName: ci-pull-credentials
    - name: manifest-tool-local-pusher
      secret:
        secretName: manifest-tool-local-pusher
    - name: pull-secret
      secret:
        secretName: registry-pull-credentials
    - name: result-aggregator
      secret:
        secretName: result-aggregator
- agent: kubernetes
  cluster: build05
  cron: 0 12 * * 1,5
  decorate: true
  decoration_config:
    skip_cloning: true
  extra_refs:
  - base_ref: main
    org: openshift
    repo: osde2e
  labels:
    ci.openshift.io/generator: prowgen
    pj-rehearse.openshift.io/can-be-rehearsed: "true"
  name: periodic-ci-openshift-osde2e-main-osd-aws-upgrade-latest-default-y-minus-1-to-latest-default-y
  reporter_config:
    slack:
      channel: '#sd-cicd-alerts'
      job_states_to_report:
      - failure
      - success
      - error
      report_template: '{{if eq .Status.State "success"}} :white_check_mark: Job *{{.Spec.Job}}*
        ended with *{{.Status.State}}*. <{{.Status.URL}}|View logs> :white_check_mark:
        {{else}} :warning:  Job *{{.Spec.Job}}* ended with *{{.Status.State}}*. <{{.Status.URL}}|View
        logs> :warning: {{end}}'
  spec:
    containers:
    - args:
      - --gcs-upload-secret=/secrets/gcs/service-account.json
      - --image-import-pull-secret=/etc/pull-secret/.dockerconfigjson
      - --report-credentials-file=/etc/report/credentials
      - --secret-dir=/secrets/osde2e-common
      - --secret-dir=/secrets/osde2e-credentials
      - --target=osd-aws-upgrade-latest-default-y-minus-1-to-latest-default-y
      command:
      - ci-operator
      image: ci-operator:latest
      imagePullPolicy: Always
      name: ""
      resources:
        requests:
          cpu: 10m
      volumeMounts:
      - mountPath: /secrets/gcs
        name: gcs-credentials
        readOnly: true
      - mountPath: /secrets/manifest-tool
        name: manifest-tool-local-pusher
        readOnly: true
      - mountPath: /secrets/osde2e-common
        name: osde2e-common
        readOnly: true
      - mountPath: /secrets/osde2e-credentials
        name: osde2e-credentials
        readOnly: true
      - mountPath: /etc/pull-secret
        name: pull-secret
        readOnly: true
      - mountPath: /etc/report
        name: result-aggregator
        readOnly: true
    serviceAccountName: ci-operator
    volumes:
    - name: manifest-tool-local-pusher
      secret:
        secretName: manifest-tool-local-pusher
    - name: osde2e-common
      secret:
        secretName: osde2e-common
    - name: osde2e-credentials
      secret:
        secretName: osde2e-credentials
    - name: pull-secret
      secret:
        secretName: registry-pull-credentials
    - name: result-aggregator
      secret:
        secretName: result-aggregator
- agent: kubernetes
  cluster: build05
  cron: 0 12 * * 1,5
  decorate: true
  decoration_config:
    skip_cloning: true
  extra_refs:
  - base_ref: main
    org: openshift
    repo: osde2e
  labels:
    ci.openshift.io/generator: prowgen
    pj-rehearse.openshift.io/can-be-rehearsed: "true"
  name: periodic-ci-openshift-osde2e-main-osd-aws-upgrade-latest-default-y-plus-1-to-latest-y
  reporter_config:
    slack:
      channel: '#sd-cicd-alerts'
      job_states_to_report:
      - failure
      - success
      - error
      report_template: '{{if eq .Status.State "success"}} :white_check_mark: Job *{{.Spec.Job}}*
        ended with *{{.Status.State}}*. <{{.Status.URL}}|View logs> :white_check_mark:
        {{else}} :warning:  Job *{{.Spec.Job}}* ended with *{{.Status.State}}*. <{{.Status.URL}}|View
        logs> :warning: {{end}}'
  spec:
    containers:
    - args:
      - --gcs-upload-secret=/secrets/gcs/service-account.json
      - --image-import-pull-secret=/etc/pull-secret/.dockerconfigjson
      - --report-credentials-file=/etc/report/credentials
      - --secret-dir=/secrets/osde2e-common
      - --secret-dir=/secrets/osde2e-credentials
      - --target=osd-aws-upgrade-latest-default-y-plus-1-to-latest-y
      command:
      - ci-operator
      image: ci-operator:latest
      imagePullPolicy: Always
      name: ""
      resources:
        requests:
          cpu: 10m
      volumeMounts:
      - mountPath: /secrets/gcs
        name: gcs-credentials
        readOnly: true
      - mountPath: /secrets/manifest-tool
        name: manifest-tool-local-pusher
        readOnly: true
      - mountPath: /secrets/osde2e-common
        name: osde2e-common
        readOnly: true
      - mountPath: /secrets/osde2e-credentials
        name: osde2e-credentials
        readOnly: true
      - mountPath: /etc/pull-secret
        name: pull-secret
        readOnly: true
      - mountPath: /etc/report
        name: result-aggregator
        readOnly: true
    serviceAccountName: ci-operator
    volumes:
    - name: manifest-tool-local-pusher
      secret:
        secretName: manifest-tool-local-pusher
    - name: osde2e-common
      secret:
        secretName: osde2e-common
    - name: osde2e-credentials
      secret:
        secretName: osde2e-credentials
    - name: pull-secret
      secret:
        secretName: registry-pull-credentials
    - name: result-aggregator
      secret:
        secretName: result-aggregator
- agent: kubernetes
  cluster: build05
  cron: 0 12 * * 1,5
  decorate: true
  decoration_config:
    skip_cloning: true
  extra_refs:
  - base_ref: main
    org: openshift
    repo: osde2e
  labels:
    ci.openshift.io/generator: prowgen
    pj-rehearse.openshift.io/can-be-rehearsed: "true"
  name: periodic-ci-openshift-osde2e-main-osd-aws-upgrade-latest-default-y-to-latest-y-plus-1
  reporter_config:
    slack:
      channel: '#sd-cicd-alerts'
      job_states_to_report:
      - failure
      - success
      - error
      report_template: '{{if eq .Status.State "success"}} :white_check_mark: Job *{{.Spec.Job}}*
        ended with *{{.Status.State}}*. <{{.Status.URL}}|View logs> :white_check_mark:
        {{else}} :warning:  Job *{{.Spec.Job}}* ended with *{{.Status.State}}*. <{{.Status.URL}}|View
        logs> :warning: {{end}}'
  spec:
    containers:
    - args:
      - --gcs-upload-secret=/secrets/gcs/service-account.json
      - --image-import-pull-secret=/etc/pull-secret/.dockerconfigjson
      - --report-credentials-file=/etc/report/credentials
      - --secret-dir=/secrets/osde2e-common
      - --secret-dir=/secrets/osde2e-credentials
      - --target=osd-aws-upgrade-latest-default-y-to-latest-y-plus-1
      command:
      - ci-operator
      image: ci-operator:latest
      imagePullPolicy: Always
      name: ""
      resources:
        requests:
          cpu: 10m
      volumeMounts:
      - mountPath: /secrets/gcs
        name: gcs-credentials
        readOnly: true
      - mountPath: /secrets/manifest-tool
        name: manifest-tool-local-pusher
        readOnly: true
      - mountPath: /secrets/osde2e-common
        name: osde2e-common
        readOnly: true
      - mountPath: /secrets/osde2e-credentials
        name: osde2e-credentials
        readOnly: true
      - mountPath: /etc/pull-secret
        name: pull-secret
        readOnly: true
      - mountPath: /etc/report
        name: result-aggregator
        readOnly: true
    serviceAccountName: ci-operator
    volumes:
    - name: manifest-tool-local-pusher
      secret:
        secretName: manifest-tool-local-pusher
    - name: osde2e-common
      secret:
        secretName: osde2e-common
    - name: osde2e-credentials
      secret:
        secretName: osde2e-credentials
    - name: pull-secret
      secret:
        secretName: registry-pull-credentials
    - name: result-aggregator
      secret:
        secretName: result-aggregator
- agent: kubernetes
  cluster: build05
  cron: 0 12 * * 1,5
  decorate: true
  decoration_config:
    skip_cloning: true
  extra_refs:
  - base_ref: main
    org: openshift
    repo: osde2e
  labels:
    ci.openshift.io/generator: prowgen
    pj-rehearse.openshift.io/can-be-rehearsed: "true"
  name: periodic-ci-openshift-osde2e-main-osd-aws-upgrade-latest-default-z-minus-1-to-latest-default-z
  reporter_config:
    slack:
      channel: '#sd-cicd-alerts'
      job_states_to_report:
      - failure
      - success
      - error
      report_template: '{{if eq .Status.State "success"}} :white_check_mark: Job *{{.Spec.Job}}*
        ended with *{{.Status.State}}*. <{{.Status.URL}}|View logs> :white_check_mark:
        {{else}} :warning:  Job *{{.Spec.Job}}* ended with *{{.Status.State}}*. <{{.Status.URL}}|View
        logs> :warning: {{end}}'
  spec:
    containers:
    - args:
      - --gcs-upload-secret=/secrets/gcs/service-account.json
      - --image-import-pull-secret=/etc/pull-secret/.dockerconfigjson
      - --report-credentials-file=/etc/report/credentials
      - --secret-dir=/secrets/osde2e-common
      - --secret-dir=/secrets/osde2e-credentials
      - --target=osd-aws-upgrade-latest-default-z-minus-1-to-latest-default-z
      command:
      - ci-operator
      image: ci-operator:latest
      imagePullPolicy: Always
      name: ""
      resources:
        requests:
          cpu: 10m
      volumeMounts:
      - mountPath: /secrets/gcs
        name: gcs-credentials
        readOnly: true
      - mountPath: /secrets/manifest-tool
        name: manifest-tool-local-pusher
        readOnly: true
      - mountPath: /secrets/osde2e-common
        name: osde2e-common
        readOnly: true
      - mountPath: /secrets/osde2e-credentials
        name: osde2e-credentials
        readOnly: true
      - mountPath: /etc/pull-secret
        name: pull-secret
        readOnly: true
      - mountPath: /etc/report
        name: result-aggregator
        readOnly: true
    serviceAccountName: ci-operator
    volumes:
    - name: manifest-tool-local-pusher
      secret:
        secretName: manifest-tool-local-pusher
    - name: osde2e-common
      secret:
        secretName: osde2e-common
    - name: osde2e-credentials
      secret:
        secretName: osde2e-credentials
    - name: pull-secret
      secret:
        secretName: registry-pull-credentials
    - name: result-aggregator
      secret:
        secretName: result-aggregator
- agent: kubernetes
  cluster: build05
  cron: 0 8 * * 0
  decorate: true
  decoration_config:
    skip_cloning: true
  extra_refs:
  - base_ref: main
    org: openshift
    repo: osde2e
  labels:
    ci.openshift.io/generator: prowgen
    pj-rehearse.openshift.io/can-be-rehearsed: "true"
  name: periodic-ci-openshift-osde2e-main-rosa-stage-complete-e2e
  spec:
    containers:
    - args:
      - --gcs-upload-secret=/secrets/gcs/service-account.json
      - --image-import-pull-secret=/etc/pull-secret/.dockerconfigjson
      - --report-credentials-file=/etc/report/credentials
      - --secret-dir=/secrets/osde2e-common
      - --secret-dir=/secrets/osde2e-credentials
      - --secret-dir=/secrets/osde2e-informing
      - --target=rosa-stage-complete-e2e
      command:
      - ci-operator
      image: ci-operator:latest
      imagePullPolicy: Always
      name: ""
      resources:
        requests:
          cpu: 10m
      volumeMounts:
      - mountPath: /secrets/gcs
        name: gcs-credentials
        readOnly: true
      - mountPath: /secrets/manifest-tool
        name: manifest-tool-local-pusher
        readOnly: true
      - mountPath: /secrets/osde2e-common
        name: osde2e-common
        readOnly: true
      - mountPath: /secrets/osde2e-credentials
        name: osde2e-credentials
        readOnly: true
      - mountPath: /secrets/osde2e-informing
        name: osde2e-informing
        readOnly: true
      - mountPath: /etc/pull-secret
        name: pull-secret
        readOnly: true
      - mountPath: /etc/report
        name: result-aggregator
        readOnly: true
    serviceAccountName: ci-operator
    volumes:
    - name: manifest-tool-local-pusher
      secret:
        secretName: manifest-tool-local-pusher
    - name: osde2e-common
      secret:
        secretName: osde2e-common
    - name: osde2e-credentials
      secret:
        secretName: osde2e-credentials
    - name: osde2e-informing
      secret:
        secretName: osde2e-informing
    - name: pull-secret
      secret:
        secretName: registry-pull-credentials
    - name: result-aggregator
      secret:
        secretName: result-aggregator
- agent: kubernetes
  cluster: build05
  cron: 0 19 14,28 * *
  decorate: true
  decoration_config:
    skip_cloning: true
  extra_refs:
  - base_ref: main
    org: openshift
    repo: osde2e
  labels:
    ci.openshift.io/generator: prowgen
  name: periodic-ci-openshift-osde2e-main-rosa-stage-e2e-byo-vpc-proxy-install
  reporter_config:
    slack:
      channel: '#sd-cicd-alerts'
      job_states_to_report:
      - failure
      - success
      - error
      report_template: '{{if eq .Status.State "success"}} :white_check_mark: Job *{{.Spec.Job}}*
        ended with *{{.Status.State}}*. <{{.Status.URL}}|View logs> :white_check_mark:
        {{else}} :warning:  Job *{{.Spec.Job}}* ended with *{{.Status.State}}*. <{{.Status.URL}}|View
        logs> :warning: {{end}}'
  spec:
    containers:
    - args:
      - --gcs-upload-secret=/secrets/gcs/service-account.json
      - --image-import-pull-secret=/etc/pull-secret/.dockerconfigjson
      - --report-credentials-file=/etc/report/credentials
      - --secret-dir=/secrets/osde2e-common
      - --secret-dir=/secrets/osde2e-credentials
      - --secret-dir=/secrets/osde2e-dev
      - --secret-dir=/secrets/osde2e-static-byo-vpc
      - --target=rosa-stage-e2e-byo-vpc-proxy-install
      command:
      - ci-operator
      image: ci-operator:latest
      imagePullPolicy: Always
      name: ""
      resources:
        requests:
          cpu: 10m
      volumeMounts:
      - mountPath: /secrets/gcs
        name: gcs-credentials
        readOnly: true
      - mountPath: /secrets/manifest-tool
        name: manifest-tool-local-pusher
        readOnly: true
      - mountPath: /secrets/osde2e-common
        name: osde2e-common
        readOnly: true
      - mountPath: /secrets/osde2e-credentials
        name: osde2e-credentials
        readOnly: true
      - mountPath: /secrets/osde2e-dev
        name: osde2e-dev
        readOnly: true
      - mountPath: /secrets/osde2e-static-byo-vpc
        name: osde2e-static-byo-vpc
        readOnly: true
      - mountPath: /etc/pull-secret
        name: pull-secret
        readOnly: true
      - mountPath: /etc/report
        name: result-aggregator
        readOnly: true
    serviceAccountName: ci-operator
    volumes:
    - name: manifest-tool-local-pusher
      secret:
        secretName: manifest-tool-local-pusher
    - name: osde2e-common
      secret:
        secretName: osde2e-common
    - name: osde2e-credentials
      secret:
        secretName: osde2e-credentials
    - name: osde2e-dev
      secret:
        secretName: osde2e-dev
    - name: osde2e-static-byo-vpc
      secret:
        secretName: osde2e-static-byo-vpc
    - name: pull-secret
      secret:
        secretName: registry-pull-credentials
    - name: result-aggregator
      secret:
        secretName: result-aggregator
- agent: kubernetes
  cluster: build05
  cron: 0 19 15,29 * *
  decorate: true
  decoration_config:
    skip_cloning: true
  extra_refs:
  - base_ref: main
    org: openshift
    repo: osde2e
  labels:
    ci.openshift.io/generator: prowgen
  name: periodic-ci-openshift-osde2e-main-rosa-stage-e2e-byo-vpc-proxy-postinstall
  reporter_config:
    slack:
      channel: '#sd-cicd-alerts'
      job_states_to_report:
      - failure
      - success
      - error
      report_template: '{{if eq .Status.State "success"}} :white_check_mark: Job *{{.Spec.Job}}*
        ended with *{{.Status.State}}*. <{{.Status.URL}}|View logs> :white_check_mark:
        {{else}} :warning:  Job *{{.Spec.Job}}* ended with *{{.Status.State}}*. <{{.Status.URL}}|View
        logs> :warning: {{end}}'
  spec:
    containers:
    - args:
      - --gcs-upload-secret=/secrets/gcs/service-account.json
      - --image-import-pull-secret=/etc/pull-secret/.dockerconfigjson
      - --report-credentials-file=/etc/report/credentials
      - --secret-dir=/secrets/osde2e-common
      - --secret-dir=/secrets/osde2e-credentials
      - --secret-dir=/secrets/osde2e-dev
      - --secret-dir=/secrets/osde2e-static-byo-vpc
      - --target=rosa-stage-e2e-byo-vpc-proxy-postinstall
      command:
      - ci-operator
      image: ci-operator:latest
      imagePullPolicy: Always
      name: ""
      resources:
        requests:
          cpu: 10m
      volumeMounts:
      - mountPath: /secrets/gcs
        name: gcs-credentials
        readOnly: true
      - mountPath: /secrets/manifest-tool
        name: manifest-tool-local-pusher
        readOnly: true
      - mountPath: /secrets/osde2e-common
        name: osde2e-common
        readOnly: true
      - mountPath: /secrets/osde2e-credentials
        name: osde2e-credentials
        readOnly: true
      - mountPath: /secrets/osde2e-dev
        name: osde2e-dev
        readOnly: true
      - mountPath: /secrets/osde2e-static-byo-vpc
        name: osde2e-static-byo-vpc
        readOnly: true
      - mountPath: /etc/pull-secret
        name: pull-secret
        readOnly: true
      - mountPath: /etc/report
        name: result-aggregator
        readOnly: true
    serviceAccountName: ci-operator
    volumes:
    - name: manifest-tool-local-pusher
      secret:
        secretName: manifest-tool-local-pusher
    - name: osde2e-common
      secret:
        secretName: osde2e-common
    - name: osde2e-credentials
      secret:
        secretName: osde2e-credentials
    - name: osde2e-dev
      secret:
        secretName: osde2e-dev
    - name: osde2e-static-byo-vpc
      secret:
        secretName: osde2e-static-byo-vpc
    - name: pull-secret
      secret:
        secretName: registry-pull-credentials
    - name: result-aggregator
      secret:
        secretName: result-aggregator<|MERGE_RESOLUTION|>--- conflicted
+++ resolved
@@ -1570,13 +1570,8 @@
       secret:
         secretName: result-aggregator
 - agent: kubernetes
-<<<<<<< HEAD
-  cluster: build02
-  cron: 0 0 2 1 *
-=======
   cluster: build05
   cron: 0 0 1 1 *
->>>>>>> 063bb26f
   decorate: true
   decoration_config:
     skip_cloning: true
