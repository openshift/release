--- conflicted
+++ resolved
@@ -5,11 +5,7 @@
     branches:
     - ^release-4\.20$
     - ^release-4\.20-
-<<<<<<< HEAD
-    cluster: build06
-=======
-    cluster: build02
->>>>>>> 635a2bef
+    cluster: build02
     context: ci/prow/e2e-openstack
     decorate: true
     labels:
