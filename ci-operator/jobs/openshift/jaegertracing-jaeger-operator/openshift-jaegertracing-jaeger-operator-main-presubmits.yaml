presubmits:
  openshift/jaegertracing-jaeger-operator:
  - agent: kubernetes
    always_run: true
    branches:
    - ^main$
    - ^main-
    cluster: build01
    context: ci/prow/ci-index-jaeger-bundle
    decorate: true
    decoration_config:
      skip_cloning: true
    labels:
      ci.openshift.io/generator: prowgen
      job-release: "4.14"
      pj-rehearse.openshift.io/can-be-rehearsed: "true"
    name: pull-ci-openshift-jaegertracing-jaeger-operator-main-ci-index-jaeger-bundle
    path_alias: github.com/jaegertracing/jaeger-operator
    rerun_command: /test ci-index-jaeger-bundle
    spec:
      containers:
      - args:
        - --gcs-upload-secret=/secrets/gcs/service-account.json
        - --image-import-pull-secret=/etc/pull-secret/.dockerconfigjson
        - --report-credentials-file=/etc/report/credentials
        - --target=ci-index-jaeger-bundle
        command:
        - ci-operator
        image: ci-operator:latest
        imagePullPolicy: Always
        name: ""
        resources:
          requests:
            cpu: 10m
        volumeMounts:
        - mountPath: /secrets/gcs
          name: gcs-credentials
          readOnly: true
        - mountPath: /secrets/manifest-tool
          name: manifest-tool-local-pusher
          readOnly: true
        - mountPath: /etc/pull-secret
          name: pull-secret
          readOnly: true
        - mountPath: /etc/report
          name: result-aggregator
          readOnly: true
      serviceAccountName: ci-operator
      volumes:
      - name: manifest-tool-local-pusher
        secret:
          secretName: manifest-tool-local-pusher
      - name: pull-secret
        secret:
          secretName: registry-pull-credentials
      - name: result-aggregator
        secret:
          secretName: result-aggregator
    trigger: (?m)^/test( | .* )ci-index-jaeger-bundle,?($|\s.*)
  - agent: kubernetes
    always_run: true
    branches:
    - ^main$
    - ^main-
    cluster: build01
    context: ci/prow/images
    decorate: true
    decoration_config:
      skip_cloning: true
    labels:
      ci.openshift.io/generator: prowgen
      job-release: "4.14"
      pj-rehearse.openshift.io/can-be-rehearsed: "true"
    name: pull-ci-openshift-jaegertracing-jaeger-operator-main-images
    path_alias: github.com/jaegertracing/jaeger-operator
    rerun_command: /test images
    spec:
      containers:
      - args:
        - --gcs-upload-secret=/secrets/gcs/service-account.json
        - --image-import-pull-secret=/etc/pull-secret/.dockerconfigjson
        - --report-credentials-file=/etc/report/credentials
        - --target=[images]
        command:
        - ci-operator
        image: ci-operator:latest
        imagePullPolicy: Always
        name: ""
        resources:
          requests:
            cpu: 10m
        volumeMounts:
        - mountPath: /secrets/gcs
          name: gcs-credentials
          readOnly: true
        - mountPath: /secrets/manifest-tool
          name: manifest-tool-local-pusher
          readOnly: true
        - mountPath: /etc/pull-secret
          name: pull-secret
          readOnly: true
        - mountPath: /etc/report
          name: result-aggregator
          readOnly: true
      serviceAccountName: ci-operator
      volumes:
      - name: manifest-tool-local-pusher
        secret:
          secretName: manifest-tool-local-pusher
      - name: pull-secret
        secret:
          secretName: registry-pull-credentials
      - name: result-aggregator
        secret:
          secretName: result-aggregator
    trigger: (?m)^/test( | .* )images,?($|\s.*)
  - agent: kubernetes
    always_run: true
    branches:
    - ^main$
    - ^main-
    cluster: build01
    context: ci/prow/jaeger-e2e-tests
    decorate: true
    decoration_config:
      skip_cloning: true
    labels:
      ci.openshift.io/generator: prowgen
      job-release: "4.14"
      pj-rehearse.openshift.io/can-be-rehearsed: "true"
    name: pull-ci-openshift-jaegertracing-jaeger-operator-main-jaeger-e2e-tests
    path_alias: github.com/jaegertracing/jaeger-operator
    rerun_command: /test jaeger-e2e-tests
    spec:
      containers:
      - args:
        - --gcs-upload-secret=/secrets/gcs/service-account.json
        - --hive-kubeconfig=/secrets/hive-hive-credentials/kubeconfig
        - --image-import-pull-secret=/etc/pull-secret/.dockerconfigjson
        - --report-credentials-file=/etc/report/credentials
        - --secret-dir=/secrets/ci-pull-credentials
        - --target=jaeger-e2e-tests
        command:
        - ci-operator
        image: ci-operator:latest
        imagePullPolicy: Always
        name: ""
        resources:
          requests:
            cpu: 10m
        volumeMounts:
        - mountPath: /secrets/ci-pull-credentials
          name: ci-pull-credentials
          readOnly: true
        - mountPath: /secrets/gcs
          name: gcs-credentials
          readOnly: true
        - mountPath: /secrets/hive-hive-credentials
          name: hive-hive-credentials
          readOnly: true
        - mountPath: /secrets/manifest-tool
          name: manifest-tool-local-pusher
          readOnly: true
        - mountPath: /etc/pull-secret
          name: pull-secret
          readOnly: true
        - mountPath: /etc/report
          name: result-aggregator
          readOnly: true
      serviceAccountName: ci-operator
      volumes:
      - name: ci-pull-credentials
        secret:
          secretName: ci-pull-credentials
      - name: hive-hive-credentials
        secret:
          secretName: hive-hive-credentials
      - name: manifest-tool-local-pusher
        secret:
          secretName: manifest-tool-local-pusher
      - name: pull-secret
        secret:
          secretName: registry-pull-credentials
      - name: result-aggregator
        secret:
          secretName: result-aggregator
    trigger: (?m)^/test( | .* )jaeger-e2e-tests,?($|\s.*)
  - agent: kubernetes
    always_run: true
    branches:
    - ^main$
    - ^main-
    cluster: build01
    context: ci/prow/jaeger-product-hypershift-4.14-lp-rosa-hypershift-images
    decorate: true
    decoration_config:
      skip_cloning: true
    labels:
      ci-operator.openshift.io/variant: jaeger-product-hypershift-4.14-lp-rosa-hypershift
      ci.openshift.io/generator: prowgen
      job-release: "4.14"
      pj-rehearse.openshift.io/can-be-rehearsed: "true"
    name: pull-ci-openshift-jaegertracing-jaeger-operator-main-jaeger-product-hypershift-4.14-lp-rosa-hypershift-images
    path_alias: github.com/jaegertracing/jaeger-operator
    rerun_command: /test jaeger-product-hypershift-4.14-lp-rosa-hypershift-images
    spec:
      containers:
      - args:
        - --gcs-upload-secret=/secrets/gcs/service-account.json
        - --image-import-pull-secret=/etc/pull-secret/.dockerconfigjson
        - --report-credentials-file=/etc/report/credentials
        - --target=[images]
        - --variant=jaeger-product-hypershift-4.14-lp-rosa-hypershift
        command:
        - ci-operator
        image: ci-operator:latest
        imagePullPolicy: Always
        name: ""
        resources:
          requests:
            cpu: 10m
        volumeMounts:
        - mountPath: /secrets/gcs
          name: gcs-credentials
          readOnly: true
        - mountPath: /secrets/manifest-tool
          name: manifest-tool-local-pusher
          readOnly: true
        - mountPath: /etc/pull-secret
          name: pull-secret
          readOnly: true
        - mountPath: /etc/report
          name: result-aggregator
          readOnly: true
      serviceAccountName: ci-operator
      volumes:
      - name: manifest-tool-local-pusher
        secret:
          secretName: manifest-tool-local-pusher
      - name: pull-secret
        secret:
          secretName: registry-pull-credentials
      - name: result-aggregator
        secret:
          secretName: result-aggregator
    trigger: (?m)^/test( | .* )jaeger-product-hypershift-4.14-lp-rosa-hypershift-images,?($|\s.*)
  - agent: kubernetes
    always_run: true
    branches:
    - ^main$
    - ^main-
    cluster: build01
    context: ci/prow/jaeger-product-hypershift-4.15-lp-rosa-hypershift-images
    decorate: true
    decoration_config:
      skip_cloning: true
    labels:
      ci-operator.openshift.io/variant: jaeger-product-hypershift-4.15-lp-rosa-hypershift
      ci.openshift.io/generator: prowgen
      job-release: "4.15"
      pj-rehearse.openshift.io/can-be-rehearsed: "true"
    name: pull-ci-openshift-jaegertracing-jaeger-operator-main-jaeger-product-hypershift-4.15-lp-rosa-hypershift-images
    path_alias: github.com/jaegertracing/jaeger-operator
    rerun_command: /test jaeger-product-hypershift-4.15-lp-rosa-hypershift-images
    spec:
      containers:
      - args:
        - --gcs-upload-secret=/secrets/gcs/service-account.json
        - --image-import-pull-secret=/etc/pull-secret/.dockerconfigjson
        - --report-credentials-file=/etc/report/credentials
        - --target=[images]
        - --variant=jaeger-product-hypershift-4.15-lp-rosa-hypershift
        command:
        - ci-operator
        image: ci-operator:latest
        imagePullPolicy: Always
        name: ""
        resources:
          requests:
            cpu: 10m
        volumeMounts:
        - mountPath: /secrets/gcs
          name: gcs-credentials
          readOnly: true
        - mountPath: /secrets/manifest-tool
          name: manifest-tool-local-pusher
          readOnly: true
        - mountPath: /etc/pull-secret
          name: pull-secret
          readOnly: true
        - mountPath: /etc/report
          name: result-aggregator
          readOnly: true
      serviceAccountName: ci-operator
      volumes:
      - name: manifest-tool-local-pusher
        secret:
          secretName: manifest-tool-local-pusher
      - name: pull-secret
        secret:
          secretName: registry-pull-credentials
      - name: result-aggregator
        secret:
          secretName: result-aggregator
    trigger: (?m)^/test( | .* )jaeger-product-hypershift-4.15-lp-rosa-hypershift-images,?($|\s.*)
  - agent: kubernetes
    always_run: true
    branches:
    - ^main$
    - ^main-
    cluster: build01
    context: ci/prow/jaeger-product-hypershift-4.16-lp-rosa-hypershift-images
    decorate: true
    decoration_config:
      skip_cloning: true
    labels:
      ci-operator.openshift.io/variant: jaeger-product-hypershift-4.16-lp-rosa-hypershift
      ci.openshift.io/generator: prowgen
      job-release: "4.16"
      pj-rehearse.openshift.io/can-be-rehearsed: "true"
    name: pull-ci-openshift-jaegertracing-jaeger-operator-main-jaeger-product-hypershift-4.16-lp-rosa-hypershift-images
    path_alias: github.com/jaegertracing/jaeger-operator
    rerun_command: /test jaeger-product-hypershift-4.16-lp-rosa-hypershift-images
    spec:
      containers:
      - args:
        - --gcs-upload-secret=/secrets/gcs/service-account.json
        - --image-import-pull-secret=/etc/pull-secret/.dockerconfigjson
        - --report-credentials-file=/etc/report/credentials
        - --target=[images]
        - --variant=jaeger-product-hypershift-4.16-lp-rosa-hypershift
        command:
        - ci-operator
        image: ci-operator:latest
        imagePullPolicy: Always
        name: ""
        resources:
          requests:
            cpu: 10m
        volumeMounts:
        - mountPath: /secrets/gcs
          name: gcs-credentials
          readOnly: true
        - mountPath: /secrets/manifest-tool
          name: manifest-tool-local-pusher
          readOnly: true
        - mountPath: /etc/pull-secret
          name: pull-secret
          readOnly: true
        - mountPath: /etc/report
          name: result-aggregator
          readOnly: true
      serviceAccountName: ci-operator
      volumes:
      - name: manifest-tool-local-pusher
        secret:
          secretName: manifest-tool-local-pusher
      - name: pull-secret
        secret:
          secretName: registry-pull-credentials
      - name: result-aggregator
        secret:
          secretName: result-aggregator
    trigger: (?m)^/test( | .* )jaeger-product-hypershift-4.16-lp-rosa-hypershift-images,?($|\s.*)
  - agent: kubernetes
    always_run: true
    branches:
    - ^main$
    - ^main-
    cluster: build01
    context: ci/prow/jaeger-product-ocp-4.12-stage-images
    decorate: true
    decoration_config:
      skip_cloning: true
    labels:
      ci-operator.openshift.io/variant: jaeger-product-ocp-4.12-stage
      ci.openshift.io/generator: prowgen
      job-release: "4.12"
      pj-rehearse.openshift.io/can-be-rehearsed: "true"
    name: pull-ci-openshift-jaegertracing-jaeger-operator-main-jaeger-product-ocp-4.12-stage-images
    path_alias: github.com/jaegertracing/jaeger-operator
    rerun_command: /test jaeger-product-ocp-4.12-stage-images
    spec:
      containers:
      - args:
        - --gcs-upload-secret=/secrets/gcs/service-account.json
        - --image-import-pull-secret=/etc/pull-secret/.dockerconfigjson
        - --report-credentials-file=/etc/report/credentials
        - --target=[images]
        - --variant=jaeger-product-ocp-4.12-stage
        command:
        - ci-operator
        image: ci-operator:latest
        imagePullPolicy: Always
        name: ""
        resources:
          requests:
            cpu: 10m
        volumeMounts:
        - mountPath: /secrets/gcs
          name: gcs-credentials
          readOnly: true
        - mountPath: /secrets/manifest-tool
          name: manifest-tool-local-pusher
          readOnly: true
        - mountPath: /etc/pull-secret
          name: pull-secret
          readOnly: true
        - mountPath: /etc/report
          name: result-aggregator
          readOnly: true
      serviceAccountName: ci-operator
      volumes:
      - name: manifest-tool-local-pusher
        secret:
          secretName: manifest-tool-local-pusher
      - name: pull-secret
        secret:
          secretName: registry-pull-credentials
      - name: result-aggregator
        secret:
          secretName: result-aggregator
    trigger: (?m)^/test( | .* )jaeger-product-ocp-4.12-stage-images,?($|\s.*)
  - agent: kubernetes
    always_run: false
    branches:
    - ^main$
    - ^main-
    cluster: build01
    context: ci/prow/jaeger-product-ocp-4.12-stage-jaeger-stage-tests
    decorate: true
    decoration_config:
      skip_cloning: true
    labels:
      ci-operator.openshift.io/variant: jaeger-product-ocp-4.12-stage
      ci.openshift.io/generator: prowgen
      job-release: "4.12"
      pj-rehearse.openshift.io/can-be-rehearsed: "true"
    name: pull-ci-openshift-jaegertracing-jaeger-operator-main-jaeger-product-ocp-4.12-stage-jaeger-stage-tests
    path_alias: github.com/jaegertracing/jaeger-operator
    rerun_command: /test jaeger-product-ocp-4.12-stage-jaeger-stage-tests
    spec:
      containers:
      - args:
        - --gcs-upload-secret=/secrets/gcs/service-account.json
        - --hive-kubeconfig=/secrets/hive-hive-credentials/kubeconfig
        - --image-import-pull-secret=/etc/pull-secret/.dockerconfigjson
        - --report-credentials-file=/etc/report/credentials
        - --secret-dir=/secrets/ci-pull-credentials
        - --target=jaeger-stage-tests
        - --variant=jaeger-product-ocp-4.12-stage
        command:
        - ci-operator
        image: ci-operator:latest
        imagePullPolicy: Always
        name: ""
        resources:
          requests:
            cpu: 10m
        volumeMounts:
        - mountPath: /secrets/ci-pull-credentials
          name: ci-pull-credentials
          readOnly: true
        - mountPath: /secrets/gcs
          name: gcs-credentials
          readOnly: true
        - mountPath: /secrets/hive-hive-credentials
          name: hive-hive-credentials
          readOnly: true
        - mountPath: /secrets/manifest-tool
          name: manifest-tool-local-pusher
          readOnly: true
        - mountPath: /etc/pull-secret
          name: pull-secret
          readOnly: true
        - mountPath: /etc/report
          name: result-aggregator
          readOnly: true
      serviceAccountName: ci-operator
      volumes:
      - name: ci-pull-credentials
        secret:
          secretName: ci-pull-credentials
      - name: hive-hive-credentials
        secret:
          secretName: hive-hive-credentials
      - name: manifest-tool-local-pusher
        secret:
          secretName: manifest-tool-local-pusher
      - name: pull-secret
        secret:
          secretName: registry-pull-credentials
      - name: result-aggregator
        secret:
          secretName: result-aggregator
    trigger: (?m)^/test( | .* )(jaeger-product-ocp-4.12-stage-jaeger-stage-tests|remaining-required),?($|\s.*)
  - agent: kubernetes
    always_run: true
    branches:
    - ^main$
    - ^main-
    cluster: build01
    context: ci/prow/jaeger-product-ocp-4.13-stage-images
    decorate: true
    decoration_config:
      skip_cloning: true
    labels:
      ci-operator.openshift.io/variant: jaeger-product-ocp-4.13-stage
      ci.openshift.io/generator: prowgen
      job-release: "4.13"
      pj-rehearse.openshift.io/can-be-rehearsed: "true"
    name: pull-ci-openshift-jaegertracing-jaeger-operator-main-jaeger-product-ocp-4.13-stage-images
    path_alias: github.com/jaegertracing/jaeger-operator
    rerun_command: /test jaeger-product-ocp-4.13-stage-images
    spec:
      containers:
      - args:
        - --gcs-upload-secret=/secrets/gcs/service-account.json
        - --image-import-pull-secret=/etc/pull-secret/.dockerconfigjson
        - --report-credentials-file=/etc/report/credentials
        - --target=[images]
        - --variant=jaeger-product-ocp-4.13-stage
        command:
        - ci-operator
        image: ci-operator:latest
        imagePullPolicy: Always
        name: ""
        resources:
          requests:
            cpu: 10m
        volumeMounts:
        - mountPath: /secrets/gcs
          name: gcs-credentials
          readOnly: true
        - mountPath: /secrets/manifest-tool
          name: manifest-tool-local-pusher
          readOnly: true
        - mountPath: /etc/pull-secret
          name: pull-secret
          readOnly: true
        - mountPath: /etc/report
          name: result-aggregator
          readOnly: true
      serviceAccountName: ci-operator
      volumes:
      - name: manifest-tool-local-pusher
        secret:
          secretName: manifest-tool-local-pusher
      - name: pull-secret
        secret:
          secretName: registry-pull-credentials
      - name: result-aggregator
        secret:
          secretName: result-aggregator
    trigger: (?m)^/test( | .* )jaeger-product-ocp-4.13-stage-images,?($|\s.*)
  - agent: kubernetes
    always_run: false
    branches:
    - ^main$
    - ^main-
    cluster: build01
    context: ci/prow/jaeger-product-ocp-4.13-stage-jaeger-stage-tests
    decorate: true
    decoration_config:
      skip_cloning: true
    labels:
      ci-operator.openshift.io/variant: jaeger-product-ocp-4.13-stage
      ci.openshift.io/generator: prowgen
      job-release: "4.13"
      pj-rehearse.openshift.io/can-be-rehearsed: "true"
    name: pull-ci-openshift-jaegertracing-jaeger-operator-main-jaeger-product-ocp-4.13-stage-jaeger-stage-tests
    path_alias: github.com/jaegertracing/jaeger-operator
    rerun_command: /test jaeger-product-ocp-4.13-stage-jaeger-stage-tests
    spec:
      containers:
      - args:
        - --gcs-upload-secret=/secrets/gcs/service-account.json
        - --hive-kubeconfig=/secrets/hive-hive-credentials/kubeconfig
        - --image-import-pull-secret=/etc/pull-secret/.dockerconfigjson
        - --report-credentials-file=/etc/report/credentials
        - --secret-dir=/secrets/ci-pull-credentials
        - --target=jaeger-stage-tests
        - --variant=jaeger-product-ocp-4.13-stage
        command:
        - ci-operator
        image: ci-operator:latest
        imagePullPolicy: Always
        name: ""
        resources:
          requests:
            cpu: 10m
        volumeMounts:
        - mountPath: /secrets/ci-pull-credentials
          name: ci-pull-credentials
          readOnly: true
        - mountPath: /secrets/gcs
          name: gcs-credentials
          readOnly: true
        - mountPath: /secrets/hive-hive-credentials
          name: hive-hive-credentials
          readOnly: true
        - mountPath: /secrets/manifest-tool
          name: manifest-tool-local-pusher
          readOnly: true
        - mountPath: /etc/pull-secret
          name: pull-secret
          readOnly: true
        - mountPath: /etc/report
          name: result-aggregator
          readOnly: true
      serviceAccountName: ci-operator
      volumes:
      - name: ci-pull-credentials
        secret:
          secretName: ci-pull-credentials
      - name: hive-hive-credentials
        secret:
          secretName: hive-hive-credentials
      - name: manifest-tool-local-pusher
        secret:
          secretName: manifest-tool-local-pusher
      - name: pull-secret
        secret:
          secretName: registry-pull-credentials
      - name: result-aggregator
        secret:
          secretName: result-aggregator
    trigger: (?m)^/test( | .* )(jaeger-product-ocp-4.13-stage-jaeger-stage-tests|remaining-required),?($|\s.*)
  - agent: kubernetes
    always_run: true
    branches:
    - ^main$
    - ^main-
    cluster: build01
    context: ci/prow/jaeger-product-ocp-4.14-arm-stage-images
    decorate: true
    decoration_config:
      skip_cloning: true
    labels:
      ci-operator.openshift.io/variant: jaeger-product-ocp-4.14-arm-stage
      ci.openshift.io/generator: prowgen
      job-release: "4.14"
      pj-rehearse.openshift.io/can-be-rehearsed: "true"
    name: pull-ci-openshift-jaegertracing-jaeger-operator-main-jaeger-product-ocp-4.14-arm-stage-images
    path_alias: github.com/jaegertracing/jaeger-operator
    rerun_command: /test jaeger-product-ocp-4.14-arm-stage-images
    spec:
      containers:
      - args:
        - --gcs-upload-secret=/secrets/gcs/service-account.json
        - --image-import-pull-secret=/etc/pull-secret/.dockerconfigjson
        - --report-credentials-file=/etc/report/credentials
        - --target=[images]
        - --variant=jaeger-product-ocp-4.14-arm-stage
        command:
        - ci-operator
        image: ci-operator:latest
        imagePullPolicy: Always
        name: ""
        resources:
          requests:
            cpu: 10m
        volumeMounts:
        - mountPath: /secrets/gcs
          name: gcs-credentials
          readOnly: true
        - mountPath: /secrets/manifest-tool
          name: manifest-tool-local-pusher
          readOnly: true
        - mountPath: /etc/pull-secret
          name: pull-secret
          readOnly: true
        - mountPath: /etc/report
          name: result-aggregator
          readOnly: true
      serviceAccountName: ci-operator
      volumes:
      - name: manifest-tool-local-pusher
        secret:
          secretName: manifest-tool-local-pusher
      - name: pull-secret
        secret:
          secretName: registry-pull-credentials
      - name: result-aggregator
        secret:
          secretName: result-aggregator
    trigger: (?m)^/test( | .* )jaeger-product-ocp-4.14-arm-stage-images,?($|\s.*)
  - agent: kubernetes
    always_run: false
    branches:
    - ^main$
    - ^main-
    cluster: build01
    context: ci/prow/jaeger-product-ocp-4.14-arm-stage-jaeger-stage-tests
    decorate: true
    decoration_config:
      skip_cloning: true
    labels:
      ci-operator.openshift.io/cloud: aws
      ci-operator.openshift.io/cloud-cluster-profile: aws-qe
      ci-operator.openshift.io/variant: jaeger-product-ocp-4.14-arm-stage
      ci.openshift.io/generator: prowgen
      job-release: "4.14"
      pj-rehearse.openshift.io/can-be-rehearsed: "true"
    name: pull-ci-openshift-jaegertracing-jaeger-operator-main-jaeger-product-ocp-4.14-arm-stage-jaeger-stage-tests
    path_alias: github.com/jaegertracing/jaeger-operator
    rerun_command: /test jaeger-product-ocp-4.14-arm-stage-jaeger-stage-tests
    spec:
      containers:
      - args:
        - --gcs-upload-secret=/secrets/gcs/service-account.json
        - --image-import-pull-secret=/etc/pull-secret/.dockerconfigjson
        - --lease-server-credentials-file=/etc/boskos/credentials
        - --report-credentials-file=/etc/report/credentials
        - --secret-dir=/secrets/ci-pull-credentials
        - --target=jaeger-stage-tests
        - --variant=jaeger-product-ocp-4.14-arm-stage
        command:
        - ci-operator
        image: ci-operator:latest
        imagePullPolicy: Always
        name: ""
        resources:
          requests:
            cpu: 10m
        volumeMounts:
        - mountPath: /etc/boskos
          name: boskos
          readOnly: true
        - mountPath: /secrets/ci-pull-credentials
          name: ci-pull-credentials
          readOnly: true
        - mountPath: /secrets/gcs
          name: gcs-credentials
          readOnly: true
        - mountPath: /secrets/manifest-tool
          name: manifest-tool-local-pusher
          readOnly: true
        - mountPath: /etc/pull-secret
          name: pull-secret
          readOnly: true
        - mountPath: /etc/report
          name: result-aggregator
          readOnly: true
      serviceAccountName: ci-operator
      volumes:
      - name: boskos
        secret:
          items:
          - key: credentials
            path: credentials
          secretName: boskos-credentials
      - name: ci-pull-credentials
        secret:
          secretName: ci-pull-credentials
      - name: manifest-tool-local-pusher
        secret:
          secretName: manifest-tool-local-pusher
      - name: pull-secret
        secret:
          secretName: registry-pull-credentials
      - name: result-aggregator
        secret:
          secretName: result-aggregator
    trigger: (?m)^/test( | .* )(jaeger-product-ocp-4.14-arm-stage-jaeger-stage-tests|remaining-required),?($|\s.*)
  - agent: kubernetes
    always_run: true
    branches:
    - ^main$
    - ^main-
    cluster: build01
    context: ci/prow/jaeger-product-ocp-4.14-lp-interop-images
    decorate: true
    decoration_config:
      skip_cloning: true
    labels:
      ci-operator.openshift.io/variant: jaeger-product-ocp-4.14-lp-interop
      ci.openshift.io/generator: prowgen
      job-release: "4.14"
      pj-rehearse.openshift.io/can-be-rehearsed: "true"
    name: pull-ci-openshift-jaegertracing-jaeger-operator-main-jaeger-product-ocp-4.14-lp-interop-images
    path_alias: github.com/jaegertracing/jaeger-operator
    rerun_command: /test jaeger-product-ocp-4.14-lp-interop-images
    spec:
      containers:
      - args:
        - --gcs-upload-secret=/secrets/gcs/service-account.json
        - --image-import-pull-secret=/etc/pull-secret/.dockerconfigjson
        - --report-credentials-file=/etc/report/credentials
        - --target=[images]
        - --variant=jaeger-product-ocp-4.14-lp-interop
        command:
        - ci-operator
        image: ci-operator:latest
        imagePullPolicy: Always
        name: ""
        resources:
          requests:
            cpu: 10m
        volumeMounts:
        - mountPath: /secrets/gcs
          name: gcs-credentials
          readOnly: true
        - mountPath: /secrets/manifest-tool
          name: manifest-tool-local-pusher
          readOnly: true
        - mountPath: /etc/pull-secret
          name: pull-secret
          readOnly: true
        - mountPath: /etc/report
          name: result-aggregator
          readOnly: true
      serviceAccountName: ci-operator
      volumes:
      - name: manifest-tool-local-pusher
        secret:
          secretName: manifest-tool-local-pusher
      - name: pull-secret
        secret:
          secretName: registry-pull-credentials
      - name: result-aggregator
        secret:
          secretName: result-aggregator
    trigger: (?m)^/test( | .* )jaeger-product-ocp-4.14-lp-interop-images,?($|\s.*)
  - agent: kubernetes
    always_run: true
    branches:
    - ^main$
    - ^main-
    cluster: build01
    context: ci/prow/jaeger-product-ocp-4.14-stage-images
    decorate: true
    decoration_config:
      skip_cloning: true
    labels:
      ci-operator.openshift.io/variant: jaeger-product-ocp-4.14-stage
      ci.openshift.io/generator: prowgen
      job-release: "4.14"
      pj-rehearse.openshift.io/can-be-rehearsed: "true"
    name: pull-ci-openshift-jaegertracing-jaeger-operator-main-jaeger-product-ocp-4.14-stage-images
    path_alias: github.com/jaegertracing/jaeger-operator
    rerun_command: /test jaeger-product-ocp-4.14-stage-images
    spec:
      containers:
      - args:
        - --gcs-upload-secret=/secrets/gcs/service-account.json
        - --image-import-pull-secret=/etc/pull-secret/.dockerconfigjson
        - --report-credentials-file=/etc/report/credentials
        - --target=[images]
        - --variant=jaeger-product-ocp-4.14-stage
        command:
        - ci-operator
        image: ci-operator:latest
        imagePullPolicy: Always
        name: ""
        resources:
          requests:
            cpu: 10m
        volumeMounts:
        - mountPath: /secrets/gcs
          name: gcs-credentials
          readOnly: true
        - mountPath: /secrets/manifest-tool
          name: manifest-tool-local-pusher
          readOnly: true
        - mountPath: /etc/pull-secret
          name: pull-secret
          readOnly: true
        - mountPath: /etc/report
          name: result-aggregator
          readOnly: true
      serviceAccountName: ci-operator
      volumes:
      - name: manifest-tool-local-pusher
        secret:
          secretName: manifest-tool-local-pusher
      - name: pull-secret
        secret:
          secretName: registry-pull-credentials
      - name: result-aggregator
        secret:
          secretName: result-aggregator
    trigger: (?m)^/test( | .* )jaeger-product-ocp-4.14-stage-images,?($|\s.*)
  - agent: kubernetes
    always_run: false
    branches:
    - ^main$
    - ^main-
    cluster: build01
    context: ci/prow/jaeger-product-ocp-4.14-stage-jaeger-stage-tests
    decorate: true
    decoration_config:
      skip_cloning: true
    labels:
      ci-operator.openshift.io/variant: jaeger-product-ocp-4.14-stage
      ci.openshift.io/generator: prowgen
      job-release: "4.14"
      pj-rehearse.openshift.io/can-be-rehearsed: "true"
    name: pull-ci-openshift-jaegertracing-jaeger-operator-main-jaeger-product-ocp-4.14-stage-jaeger-stage-tests
    path_alias: github.com/jaegertracing/jaeger-operator
    rerun_command: /test jaeger-product-ocp-4.14-stage-jaeger-stage-tests
    spec:
      containers:
      - args:
        - --gcs-upload-secret=/secrets/gcs/service-account.json
        - --hive-kubeconfig=/secrets/hive-hive-credentials/kubeconfig
        - --image-import-pull-secret=/etc/pull-secret/.dockerconfigjson
        - --report-credentials-file=/etc/report/credentials
        - --secret-dir=/secrets/ci-pull-credentials
        - --target=jaeger-stage-tests
        - --variant=jaeger-product-ocp-4.14-stage
        command:
        - ci-operator
        image: ci-operator:latest
        imagePullPolicy: Always
        name: ""
        resources:
          requests:
            cpu: 10m
        volumeMounts:
        - mountPath: /secrets/ci-pull-credentials
          name: ci-pull-credentials
          readOnly: true
        - mountPath: /secrets/gcs
          name: gcs-credentials
          readOnly: true
        - mountPath: /secrets/hive-hive-credentials
          name: hive-hive-credentials
          readOnly: true
        - mountPath: /secrets/manifest-tool
          name: manifest-tool-local-pusher
          readOnly: true
        - mountPath: /etc/pull-secret
          name: pull-secret
          readOnly: true
        - mountPath: /etc/report
          name: result-aggregator
          readOnly: true
      serviceAccountName: ci-operator
      volumes:
      - name: ci-pull-credentials
        secret:
          secretName: ci-pull-credentials
      - name: hive-hive-credentials
        secret:
          secretName: hive-hive-credentials
      - name: manifest-tool-local-pusher
        secret:
          secretName: manifest-tool-local-pusher
      - name: pull-secret
        secret:
          secretName: registry-pull-credentials
      - name: result-aggregator
        secret:
          secretName: result-aggregator
    trigger: (?m)^/test( | .* )(jaeger-product-ocp-4.14-stage-jaeger-stage-tests|remaining-required),?($|\s.*)
  - agent: kubernetes
    always_run: true
    branches:
    - ^main$
    - ^main-
    cluster: build01
    context: ci/prow/jaeger-product-ocp-4.15-ibm-p-stage-images
    decorate: true
    decoration_config:
      skip_cloning: true
    labels:
      ci-operator.openshift.io/variant: jaeger-product-ocp-4.15-ibm-p-stage
      ci.openshift.io/generator: prowgen
      job-release: "4.15"
      pj-rehearse.openshift.io/can-be-rehearsed: "true"
    name: pull-ci-openshift-jaegertracing-jaeger-operator-main-jaeger-product-ocp-4.15-ibm-p-stage-images
    path_alias: github.com/jaegertracing/jaeger-operator
    rerun_command: /test jaeger-product-ocp-4.15-ibm-p-stage-images
    spec:
      containers:
      - args:
        - --gcs-upload-secret=/secrets/gcs/service-account.json
        - --image-import-pull-secret=/etc/pull-secret/.dockerconfigjson
        - --report-credentials-file=/etc/report/credentials
        - --target=[images]
        - --variant=jaeger-product-ocp-4.15-ibm-p-stage
        command:
        - ci-operator
        image: ci-operator:latest
        imagePullPolicy: Always
        name: ""
        resources:
          requests:
            cpu: 10m
        volumeMounts:
        - mountPath: /secrets/gcs
          name: gcs-credentials
          readOnly: true
        - mountPath: /secrets/manifest-tool
          name: manifest-tool-local-pusher
          readOnly: true
        - mountPath: /etc/pull-secret
          name: pull-secret
          readOnly: true
        - mountPath: /etc/report
          name: result-aggregator
          readOnly: true
      serviceAccountName: ci-operator
      volumes:
      - name: manifest-tool-local-pusher
        secret:
          secretName: manifest-tool-local-pusher
      - name: pull-secret
        secret:
          secretName: registry-pull-credentials
      - name: result-aggregator
        secret:
          secretName: result-aggregator
    trigger: (?m)^/test( | .* )jaeger-product-ocp-4.15-ibm-p-stage-images,?($|\s.*)
  - agent: kubernetes
    always_run: false
    branches:
    - ^main$
    - ^main-
    cluster: build01
    context: ci/prow/jaeger-product-ocp-4.15-ibm-p-stage-jaeger-stage-tests
    decorate: true
    decoration_config:
      skip_cloning: true
    labels:
      ci-operator.openshift.io/variant: jaeger-product-ocp-4.15-ibm-p-stage
      ci.openshift.io/generator: prowgen
      job-release: "4.15"
      pj-rehearse.openshift.io/can-be-rehearsed: "true"
    name: pull-ci-openshift-jaegertracing-jaeger-operator-main-jaeger-product-ocp-4.15-ibm-p-stage-jaeger-stage-tests
    path_alias: github.com/jaegertracing/jaeger-operator
    rerun_command: /test jaeger-product-ocp-4.15-ibm-p-stage-jaeger-stage-tests
    spec:
      containers:
      - args:
        - --gcs-upload-secret=/secrets/gcs/service-account.json
        - --image-import-pull-secret=/etc/pull-secret/.dockerconfigjson
        - --report-credentials-file=/etc/report/credentials
        - --secret-dir=/secrets/ci-pull-credentials
        - --target=jaeger-stage-tests
        - --variant=jaeger-product-ocp-4.15-ibm-p-stage
        command:
        - ci-operator
        image: ci-operator:latest
        imagePullPolicy: Always
        name: ""
        resources:
          requests:
            cpu: 10m
        volumeMounts:
        - mountPath: /secrets/ci-pull-credentials
          name: ci-pull-credentials
          readOnly: true
        - mountPath: /secrets/gcs
          name: gcs-credentials
          readOnly: true
        - mountPath: /secrets/manifest-tool
          name: manifest-tool-local-pusher
          readOnly: true
        - mountPath: /etc/pull-secret
          name: pull-secret
          readOnly: true
        - mountPath: /etc/report
          name: result-aggregator
          readOnly: true
      serviceAccountName: ci-operator
      volumes:
      - name: ci-pull-credentials
        secret:
          secretName: ci-pull-credentials
      - name: manifest-tool-local-pusher
        secret:
          secretName: manifest-tool-local-pusher
      - name: pull-secret
        secret:
          secretName: registry-pull-credentials
      - name: result-aggregator
        secret:
          secretName: result-aggregator
    trigger: (?m)^/test( | .* )(jaeger-product-ocp-4.15-ibm-p-stage-jaeger-stage-tests|remaining-required),?($|\s.*)
  - agent: kubernetes
    always_run: true
    branches:
    - ^main$
    - ^main-
    cluster: build01
    context: ci/prow/jaeger-product-ocp-4.15-ibm-z-stage-images
    decorate: true
    decoration_config:
      skip_cloning: true
    labels:
      ci-operator.openshift.io/variant: jaeger-product-ocp-4.15-ibm-z-stage
      ci.openshift.io/generator: prowgen
      job-release: "4.15"
      pj-rehearse.openshift.io/can-be-rehearsed: "true"
    name: pull-ci-openshift-jaegertracing-jaeger-operator-main-jaeger-product-ocp-4.15-ibm-z-stage-images
    path_alias: github.com/jaegertracing/jaeger-operator
    rerun_command: /test jaeger-product-ocp-4.15-ibm-z-stage-images
    spec:
      containers:
      - args:
        - --gcs-upload-secret=/secrets/gcs/service-account.json
        - --image-import-pull-secret=/etc/pull-secret/.dockerconfigjson
        - --report-credentials-file=/etc/report/credentials
        - --target=[images]
        - --variant=jaeger-product-ocp-4.15-ibm-z-stage
        command:
        - ci-operator
        image: ci-operator:latest
        imagePullPolicy: Always
        name: ""
        resources:
          requests:
            cpu: 10m
        volumeMounts:
        - mountPath: /secrets/gcs
          name: gcs-credentials
          readOnly: true
        - mountPath: /secrets/manifest-tool
          name: manifest-tool-local-pusher
          readOnly: true
        - mountPath: /etc/pull-secret
          name: pull-secret
          readOnly: true
        - mountPath: /etc/report
          name: result-aggregator
          readOnly: true
      serviceAccountName: ci-operator
      volumes:
      - name: manifest-tool-local-pusher
        secret:
          secretName: manifest-tool-local-pusher
      - name: pull-secret
        secret:
          secretName: registry-pull-credentials
      - name: result-aggregator
        secret:
          secretName: result-aggregator
    trigger: (?m)^/test( | .* )jaeger-product-ocp-4.15-ibm-z-stage-images,?($|\s.*)
  - agent: kubernetes
    always_run: false
    branches:
    - ^main$
    - ^main-
    cluster: build01
    context: ci/prow/jaeger-product-ocp-4.15-ibm-z-stage-jaeger-stage-tests
    decorate: true
    decoration_config:
      skip_cloning: true
    labels:
      ci-operator.openshift.io/variant: jaeger-product-ocp-4.15-ibm-z-stage
      ci.openshift.io/generator: prowgen
      job-release: "4.15"
      pj-rehearse.openshift.io/can-be-rehearsed: "true"
    name: pull-ci-openshift-jaegertracing-jaeger-operator-main-jaeger-product-ocp-4.15-ibm-z-stage-jaeger-stage-tests
    path_alias: github.com/jaegertracing/jaeger-operator
    rerun_command: /test jaeger-product-ocp-4.15-ibm-z-stage-jaeger-stage-tests
    spec:
      containers:
      - args:
        - --gcs-upload-secret=/secrets/gcs/service-account.json
        - --image-import-pull-secret=/etc/pull-secret/.dockerconfigjson
        - --report-credentials-file=/etc/report/credentials
        - --secret-dir=/secrets/ci-pull-credentials
        - --target=jaeger-stage-tests
        - --variant=jaeger-product-ocp-4.15-ibm-z-stage
        command:
        - ci-operator
        image: ci-operator:latest
        imagePullPolicy: Always
        name: ""
        resources:
          requests:
            cpu: 10m
        volumeMounts:
        - mountPath: /secrets/ci-pull-credentials
          name: ci-pull-credentials
          readOnly: true
        - mountPath: /secrets/gcs
          name: gcs-credentials
          readOnly: true
        - mountPath: /secrets/manifest-tool
          name: manifest-tool-local-pusher
          readOnly: true
        - mountPath: /etc/pull-secret
          name: pull-secret
          readOnly: true
        - mountPath: /etc/report
          name: result-aggregator
          readOnly: true
      serviceAccountName: ci-operator
      volumes:
      - name: ci-pull-credentials
        secret:
          secretName: ci-pull-credentials
      - name: manifest-tool-local-pusher
        secret:
          secretName: manifest-tool-local-pusher
      - name: pull-secret
        secret:
          secretName: registry-pull-credentials
      - name: result-aggregator
        secret:
          secretName: result-aggregator
    trigger: (?m)^/test( | .* )(jaeger-product-ocp-4.15-ibm-z-stage-jaeger-stage-tests|remaining-required),?($|\s.*)
  - agent: kubernetes
    always_run: true
    branches:
    - ^main$
    - ^main-
    cluster: build01
    context: ci/prow/jaeger-product-ocp-4.15-lp-interop-images
    decorate: true
    decoration_config:
      skip_cloning: true
    labels:
      ci-operator.openshift.io/variant: jaeger-product-ocp-4.15-lp-interop
      ci.openshift.io/generator: prowgen
      pj-rehearse.openshift.io/can-be-rehearsed: "true"
    name: pull-ci-openshift-jaegertracing-jaeger-operator-main-jaeger-product-ocp-4.15-lp-interop-images
    path_alias: github.com/jaegertracing/jaeger-operator
    rerun_command: /test jaeger-product-ocp-4.15-lp-interop-images
    spec:
      containers:
      - args:
        - --gcs-upload-secret=/secrets/gcs/service-account.json
        - --image-import-pull-secret=/etc/pull-secret/.dockerconfigjson
        - --report-credentials-file=/etc/report/credentials
        - --target=[images]
        - --variant=jaeger-product-ocp-4.15-lp-interop
        command:
        - ci-operator
        image: ci-operator:latest
        imagePullPolicy: Always
        name: ""
        resources:
          requests:
            cpu: 10m
        volumeMounts:
        - mountPath: /secrets/gcs
          name: gcs-credentials
          readOnly: true
        - mountPath: /secrets/manifest-tool
          name: manifest-tool-local-pusher
          readOnly: true
        - mountPath: /etc/pull-secret
          name: pull-secret
          readOnly: true
        - mountPath: /etc/report
          name: result-aggregator
          readOnly: true
      serviceAccountName: ci-operator
      volumes:
      - name: manifest-tool-local-pusher
        secret:
          secretName: manifest-tool-local-pusher
      - name: pull-secret
        secret:
          secretName: registry-pull-credentials
      - name: result-aggregator
        secret:
          secretName: result-aggregator
    trigger: (?m)^/test( | .* )jaeger-product-ocp-4.15-lp-interop-images,?($|\s.*)
  - agent: kubernetes
    always_run: true
    branches:
    - ^main$
    - ^main-
    cluster: build01
    context: ci/prow/jaeger-product-ocp-4.15-stage-images
    decorate: true
    decoration_config:
      skip_cloning: true
    labels:
      ci-operator.openshift.io/variant: jaeger-product-ocp-4.15-stage
      ci.openshift.io/generator: prowgen
      job-release: "4.15"
      pj-rehearse.openshift.io/can-be-rehearsed: "true"
    name: pull-ci-openshift-jaegertracing-jaeger-operator-main-jaeger-product-ocp-4.15-stage-images
    path_alias: github.com/jaegertracing/jaeger-operator
    rerun_command: /test jaeger-product-ocp-4.15-stage-images
    spec:
      containers:
      - args:
        - --gcs-upload-secret=/secrets/gcs/service-account.json
        - --image-import-pull-secret=/etc/pull-secret/.dockerconfigjson
        - --report-credentials-file=/etc/report/credentials
        - --target=[images]
        - --variant=jaeger-product-ocp-4.15-stage
        command:
        - ci-operator
        image: ci-operator:latest
        imagePullPolicy: Always
        name: ""
        resources:
          requests:
            cpu: 10m
        volumeMounts:
        - mountPath: /secrets/gcs
          name: gcs-credentials
          readOnly: true
        - mountPath: /secrets/manifest-tool
          name: manifest-tool-local-pusher
          readOnly: true
        - mountPath: /etc/pull-secret
          name: pull-secret
          readOnly: true
        - mountPath: /etc/report
          name: result-aggregator
          readOnly: true
      serviceAccountName: ci-operator
      volumes:
      - name: manifest-tool-local-pusher
        secret:
          secretName: manifest-tool-local-pusher
      - name: pull-secret
        secret:
          secretName: registry-pull-credentials
      - name: result-aggregator
        secret:
          secretName: result-aggregator
    trigger: (?m)^/test( | .* )jaeger-product-ocp-4.15-stage-images,?($|\s.*)
  - agent: kubernetes
    always_run: false
    branches:
    - ^main$
    - ^main-
    cluster: build01
    context: ci/prow/jaeger-product-ocp-4.15-stage-jaeger-stage-tests
    decorate: true
    decoration_config:
      skip_cloning: true
    labels:
      ci-operator.openshift.io/variant: jaeger-product-ocp-4.15-stage
      ci.openshift.io/generator: prowgen
      job-release: "4.15"
      pj-rehearse.openshift.io/can-be-rehearsed: "true"
    name: pull-ci-openshift-jaegertracing-jaeger-operator-main-jaeger-product-ocp-4.15-stage-jaeger-stage-tests
    path_alias: github.com/jaegertracing/jaeger-operator
    rerun_command: /test jaeger-product-ocp-4.15-stage-jaeger-stage-tests
    spec:
      containers:
      - args:
        - --gcs-upload-secret=/secrets/gcs/service-account.json
        - --hive-kubeconfig=/secrets/hive-hive-credentials/kubeconfig
        - --image-import-pull-secret=/etc/pull-secret/.dockerconfigjson
        - --report-credentials-file=/etc/report/credentials
        - --secret-dir=/secrets/ci-pull-credentials
        - --target=jaeger-stage-tests
        - --variant=jaeger-product-ocp-4.15-stage
        command:
        - ci-operator
        image: ci-operator:latest
        imagePullPolicy: Always
        name: ""
        resources:
          requests:
            cpu: 10m
        volumeMounts:
        - mountPath: /secrets/ci-pull-credentials
          name: ci-pull-credentials
          readOnly: true
        - mountPath: /secrets/gcs
          name: gcs-credentials
          readOnly: true
        - mountPath: /secrets/hive-hive-credentials
          name: hive-hive-credentials
          readOnly: true
        - mountPath: /secrets/manifest-tool
          name: manifest-tool-local-pusher
          readOnly: true
        - mountPath: /etc/pull-secret
          name: pull-secret
          readOnly: true
        - mountPath: /etc/report
          name: result-aggregator
          readOnly: true
      serviceAccountName: ci-operator
      volumes:
      - name: ci-pull-credentials
        secret:
          secretName: ci-pull-credentials
      - name: hive-hive-credentials
        secret:
          secretName: hive-hive-credentials
      - name: manifest-tool-local-pusher
        secret:
          secretName: manifest-tool-local-pusher
      - name: pull-secret
        secret:
          secretName: registry-pull-credentials
      - name: result-aggregator
        secret:
          secretName: result-aggregator
    trigger: (?m)^/test( | .* )(jaeger-product-ocp-4.15-stage-jaeger-stage-tests|remaining-required),?($|\s.*)
  - agent: kubernetes
    always_run: true
    branches:
    - ^main$
    - ^main-
    cluster: build01
    context: ci/prow/jaeger-product-ocp-4.16-lp-interop-images
    decorate: true
    decoration_config:
      skip_cloning: true
    labels:
      ci-operator.openshift.io/variant: jaeger-product-ocp-4.16-lp-interop
      ci.openshift.io/generator: prowgen
      pj-rehearse.openshift.io/can-be-rehearsed: "true"
    name: pull-ci-openshift-jaegertracing-jaeger-operator-main-jaeger-product-ocp-4.16-lp-interop-images
    path_alias: github.com/jaegertracing/jaeger-operator
    rerun_command: /test jaeger-product-ocp-4.16-lp-interop-images
    spec:
      containers:
      - args:
        - --gcs-upload-secret=/secrets/gcs/service-account.json
        - --image-import-pull-secret=/etc/pull-secret/.dockerconfigjson
        - --report-credentials-file=/etc/report/credentials
        - --target=[images]
        - --variant=jaeger-product-ocp-4.16-lp-interop
        command:
        - ci-operator
        image: ci-operator:latest
        imagePullPolicy: Always
        name: ""
        resources:
          requests:
            cpu: 10m
        volumeMounts:
        - mountPath: /secrets/gcs
          name: gcs-credentials
          readOnly: true
        - mountPath: /secrets/manifest-tool
          name: manifest-tool-local-pusher
          readOnly: true
        - mountPath: /etc/pull-secret
          name: pull-secret
          readOnly: true
        - mountPath: /etc/report
          name: result-aggregator
          readOnly: true
      serviceAccountName: ci-operator
      volumes:
      - name: manifest-tool-local-pusher
        secret:
          secretName: manifest-tool-local-pusher
      - name: pull-secret
        secret:
          secretName: registry-pull-credentials
      - name: result-aggregator
        secret:
          secretName: result-aggregator
    trigger: (?m)^/test( | .* )jaeger-product-ocp-4.16-lp-interop-images,?($|\s.*)
  - agent: kubernetes
    always_run: true
    branches:
    - ^main$
    - ^main-
    cluster: build01
    context: ci/prow/jaeger-product-ocp-4.16-stage-images
    decorate: true
    decoration_config:
      skip_cloning: true
    labels:
      ci-operator.openshift.io/variant: jaeger-product-ocp-4.16-stage
      ci.openshift.io/generator: prowgen
      job-release: "4.16"
      pj-rehearse.openshift.io/can-be-rehearsed: "true"
    name: pull-ci-openshift-jaegertracing-jaeger-operator-main-jaeger-product-ocp-4.16-stage-images
    path_alias: github.com/jaegertracing/jaeger-operator
    rerun_command: /test jaeger-product-ocp-4.16-stage-images
    spec:
      containers:
      - args:
        - --gcs-upload-secret=/secrets/gcs/service-account.json
        - --image-import-pull-secret=/etc/pull-secret/.dockerconfigjson
        - --report-credentials-file=/etc/report/credentials
        - --target=[images]
        - --variant=jaeger-product-ocp-4.16-stage
        command:
        - ci-operator
        image: ci-operator:latest
        imagePullPolicy: Always
        name: ""
        resources:
          requests:
            cpu: 10m
        volumeMounts:
        - mountPath: /secrets/gcs
          name: gcs-credentials
          readOnly: true
        - mountPath: /secrets/manifest-tool
          name: manifest-tool-local-pusher
          readOnly: true
        - mountPath: /etc/pull-secret
          name: pull-secret
          readOnly: true
        - mountPath: /etc/report
          name: result-aggregator
          readOnly: true
      serviceAccountName: ci-operator
      volumes:
      - name: manifest-tool-local-pusher
        secret:
          secretName: manifest-tool-local-pusher
      - name: pull-secret
        secret:
          secretName: registry-pull-credentials
      - name: result-aggregator
        secret:
          secretName: result-aggregator
    trigger: (?m)^/test( | .* )jaeger-product-ocp-4.16-stage-images,?($|\s.*)
  - agent: kubernetes
    always_run: false
    branches:
    - ^main$
    - ^main-
    cluster: build01
    context: ci/prow/jaeger-product-ocp-4.16-stage-jaeger-stage-tests
    decorate: true
    decoration_config:
      skip_cloning: true
    labels:
      ci-operator.openshift.io/cloud: aws
      ci-operator.openshift.io/cloud-cluster-profile: aws-qe
      ci-operator.openshift.io/variant: jaeger-product-ocp-4.16-stage
      ci.openshift.io/generator: prowgen
      job-release: "4.16"
      pj-rehearse.openshift.io/can-be-rehearsed: "true"
    name: pull-ci-openshift-jaegertracing-jaeger-operator-main-jaeger-product-ocp-4.16-stage-jaeger-stage-tests
    path_alias: github.com/jaegertracing/jaeger-operator
    rerun_command: /test jaeger-product-ocp-4.16-stage-jaeger-stage-tests
    spec:
      containers:
      - args:
        - --gcs-upload-secret=/secrets/gcs/service-account.json
        - --image-import-pull-secret=/etc/pull-secret/.dockerconfigjson
        - --lease-server-credentials-file=/etc/boskos/credentials
        - --report-credentials-file=/etc/report/credentials
        - --secret-dir=/secrets/ci-pull-credentials
        - --target=jaeger-stage-tests
        - --variant=jaeger-product-ocp-4.16-stage
        command:
        - ci-operator
        image: ci-operator:latest
        imagePullPolicy: Always
        name: ""
        resources:
          requests:
            cpu: 10m
        volumeMounts:
        - mountPath: /etc/boskos
          name: boskos
          readOnly: true
        - mountPath: /secrets/ci-pull-credentials
          name: ci-pull-credentials
          readOnly: true
        - mountPath: /secrets/gcs
          name: gcs-credentials
          readOnly: true
        - mountPath: /secrets/manifest-tool
          name: manifest-tool-local-pusher
          readOnly: true
        - mountPath: /etc/pull-secret
          name: pull-secret
          readOnly: true
        - mountPath: /etc/report
          name: result-aggregator
          readOnly: true
      serviceAccountName: ci-operator
      volumes:
      - name: boskos
        secret:
          items:
          - key: credentials
            path: credentials
          secretName: boskos-credentials
      - name: ci-pull-credentials
        secret:
          secretName: ci-pull-credentials
      - name: manifest-tool-local-pusher
        secret:
          secretName: manifest-tool-local-pusher
      - name: pull-secret
        secret:
          secretName: registry-pull-credentials
      - name: result-aggregator
        secret:
          secretName: result-aggregator
    trigger: (?m)^/test( | .* )(jaeger-product-ocp-4.16-stage-jaeger-stage-tests|remaining-required),?($|\s.*)
  - agent: kubernetes
    always_run: true
    branches:
    - ^main$
    - ^main-
    cluster: build01
    context: ci/prow/jaeger-product-ocp-4.17-lp-interop-images
    decorate: true
    decoration_config:
      skip_cloning: true
    labels:
      ci-operator.openshift.io/variant: jaeger-product-ocp-4.17-lp-interop
      ci.openshift.io/generator: prowgen
      job-release: "4.17"
      pj-rehearse.openshift.io/can-be-rehearsed: "true"
    name: pull-ci-openshift-jaegertracing-jaeger-operator-main-jaeger-product-ocp-4.17-lp-interop-images
    path_alias: github.com/jaegertracing/jaeger-operator
    rerun_command: /test jaeger-product-ocp-4.17-lp-interop-images
    spec:
      containers:
      - args:
        - --gcs-upload-secret=/secrets/gcs/service-account.json
        - --image-import-pull-secret=/etc/pull-secret/.dockerconfigjson
        - --report-credentials-file=/etc/report/credentials
        - --target=[images]
        - --variant=jaeger-product-ocp-4.17-lp-interop
        command:
        - ci-operator
        image: ci-operator:latest
        imagePullPolicy: Always
        name: ""
        resources:
          requests:
            cpu: 10m
        volumeMounts:
        - mountPath: /secrets/gcs
          name: gcs-credentials
          readOnly: true
        - mountPath: /secrets/manifest-tool
          name: manifest-tool-local-pusher
          readOnly: true
        - mountPath: /etc/pull-secret
          name: pull-secret
          readOnly: true
        - mountPath: /etc/report
          name: result-aggregator
          readOnly: true
      serviceAccountName: ci-operator
      volumes:
      - name: manifest-tool-local-pusher
        secret:
          secretName: manifest-tool-local-pusher
      - name: pull-secret
        secret:
          secretName: registry-pull-credentials
      - name: result-aggregator
        secret:
          secretName: result-aggregator
    trigger: (?m)^/test( | .* )jaeger-product-ocp-4.17-lp-interop-images,?($|\s.*)
  - agent: kubernetes
    always_run: true
    branches:
    - ^main$
    - ^main-
    cluster: build01
<<<<<<< HEAD
    context: ci/prow/jaeger-product-ocp-4.18-lp-interop-images
=======
    context: ci/prow/jaeger-product-ocp-4.17-stage-images
>>>>>>> ce5bdd89
    decorate: true
    decoration_config:
      skip_cloning: true
    labels:
<<<<<<< HEAD
      ci-operator.openshift.io/variant: jaeger-product-ocp-4.18-lp-interop
      ci.openshift.io/generator: prowgen
      job-release: "4.18"
      pj-rehearse.openshift.io/can-be-rehearsed: "true"
    name: pull-ci-openshift-jaegertracing-jaeger-operator-main-jaeger-product-ocp-4.18-lp-interop-images
    path_alias: github.com/jaegertracing/jaeger-operator
    rerun_command: /test jaeger-product-ocp-4.18-lp-interop-images
=======
      ci-operator.openshift.io/variant: jaeger-product-ocp-4.17-stage
      ci.openshift.io/generator: prowgen
      job-release: "4.17"
      pj-rehearse.openshift.io/can-be-rehearsed: "true"
    name: pull-ci-openshift-jaegertracing-jaeger-operator-main-jaeger-product-ocp-4.17-stage-images
    path_alias: github.com/jaegertracing/jaeger-operator
    rerun_command: /test jaeger-product-ocp-4.17-stage-images
>>>>>>> ce5bdd89
    spec:
      containers:
      - args:
        - --gcs-upload-secret=/secrets/gcs/service-account.json
        - --image-import-pull-secret=/etc/pull-secret/.dockerconfigjson
        - --report-credentials-file=/etc/report/credentials
        - --target=[images]
<<<<<<< HEAD
        - --variant=jaeger-product-ocp-4.18-lp-interop
=======
        - --variant=jaeger-product-ocp-4.17-stage
>>>>>>> ce5bdd89
        command:
        - ci-operator
        image: ci-operator:latest
        imagePullPolicy: Always
        name: ""
        resources:
          requests:
            cpu: 10m
        volumeMounts:
        - mountPath: /secrets/gcs
          name: gcs-credentials
          readOnly: true
        - mountPath: /secrets/manifest-tool
          name: manifest-tool-local-pusher
          readOnly: true
        - mountPath: /etc/pull-secret
          name: pull-secret
          readOnly: true
        - mountPath: /etc/report
          name: result-aggregator
          readOnly: true
      serviceAccountName: ci-operator
      volumes:
      - name: manifest-tool-local-pusher
        secret:
          secretName: manifest-tool-local-pusher
      - name: pull-secret
        secret:
          secretName: registry-pull-credentials
      - name: result-aggregator
        secret:
          secretName: result-aggregator
<<<<<<< HEAD
    trigger: (?m)^/test( | .* )jaeger-product-ocp-4.18-lp-interop-images,?($|\s.*)
=======
    trigger: (?m)^/test( | .* )jaeger-product-ocp-4.17-stage-images,?($|\s.*)
  - agent: kubernetes
    always_run: false
    branches:
    - ^main$
    - ^main-
    cluster: build01
    context: ci/prow/jaeger-product-ocp-4.17-stage-jaeger-stage-tests
    decorate: true
    decoration_config:
      skip_cloning: true
    labels:
      ci-operator.openshift.io/cloud: aws
      ci-operator.openshift.io/cloud-cluster-profile: aws-qe
      ci-operator.openshift.io/variant: jaeger-product-ocp-4.17-stage
      ci.openshift.io/generator: prowgen
      job-release: "4.17"
      pj-rehearse.openshift.io/can-be-rehearsed: "true"
    name: pull-ci-openshift-jaegertracing-jaeger-operator-main-jaeger-product-ocp-4.17-stage-jaeger-stage-tests
    path_alias: github.com/jaegertracing/jaeger-operator
    rerun_command: /test jaeger-product-ocp-4.17-stage-jaeger-stage-tests
    spec:
      containers:
      - args:
        - --gcs-upload-secret=/secrets/gcs/service-account.json
        - --image-import-pull-secret=/etc/pull-secret/.dockerconfigjson
        - --lease-server-credentials-file=/etc/boskos/credentials
        - --report-credentials-file=/etc/report/credentials
        - --secret-dir=/secrets/ci-pull-credentials
        - --target=jaeger-stage-tests
        - --variant=jaeger-product-ocp-4.17-stage
        command:
        - ci-operator
        image: ci-operator:latest
        imagePullPolicy: Always
        name: ""
        resources:
          requests:
            cpu: 10m
        volumeMounts:
        - mountPath: /etc/boskos
          name: boskos
          readOnly: true
        - mountPath: /secrets/ci-pull-credentials
          name: ci-pull-credentials
          readOnly: true
        - mountPath: /secrets/gcs
          name: gcs-credentials
          readOnly: true
        - mountPath: /secrets/manifest-tool
          name: manifest-tool-local-pusher
          readOnly: true
        - mountPath: /etc/pull-secret
          name: pull-secret
          readOnly: true
        - mountPath: /etc/report
          name: result-aggregator
          readOnly: true
      serviceAccountName: ci-operator
      volumes:
      - name: boskos
        secret:
          items:
          - key: credentials
            path: credentials
          secretName: boskos-credentials
      - name: ci-pull-credentials
        secret:
          secretName: ci-pull-credentials
      - name: manifest-tool-local-pusher
        secret:
          secretName: manifest-tool-local-pusher
      - name: pull-secret
        secret:
          secretName: registry-pull-credentials
      - name: result-aggregator
        secret:
          secretName: result-aggregator
    trigger: (?m)^/test( | .* )(jaeger-product-ocp-4.17-stage-jaeger-stage-tests|remaining-required),?($|\s.*)
>>>>>>> ce5bdd89
  - agent: kubernetes
    always_run: true
    branches:
    - ^main$
    - ^main-
    cluster: build01
    context: ci/prow/ocp-4.13-hypershift-ci-index-jaeger-bundle
    decorate: true
    decoration_config:
      skip_cloning: true
    labels:
      ci-operator.openshift.io/variant: ocp-4.13-hypershift
      ci.openshift.io/generator: prowgen
      job-release: "4.13"
      pj-rehearse.openshift.io/can-be-rehearsed: "true"
    name: pull-ci-openshift-jaegertracing-jaeger-operator-main-ocp-4.13-hypershift-ci-index-jaeger-bundle
    path_alias: github.com/jaegertracing/jaeger-operator
    rerun_command: /test ocp-4.13-hypershift-ci-index-jaeger-bundle
    spec:
      containers:
      - args:
        - --gcs-upload-secret=/secrets/gcs/service-account.json
        - --image-import-pull-secret=/etc/pull-secret/.dockerconfigjson
        - --report-credentials-file=/etc/report/credentials
        - --target=ci-index-jaeger-bundle
        - --variant=ocp-4.13-hypershift
        command:
        - ci-operator
        image: ci-operator:latest
        imagePullPolicy: Always
        name: ""
        resources:
          requests:
            cpu: 10m
        volumeMounts:
        - mountPath: /secrets/gcs
          name: gcs-credentials
          readOnly: true
        - mountPath: /secrets/manifest-tool
          name: manifest-tool-local-pusher
          readOnly: true
        - mountPath: /etc/pull-secret
          name: pull-secret
          readOnly: true
        - mountPath: /etc/report
          name: result-aggregator
          readOnly: true
      serviceAccountName: ci-operator
      volumes:
      - name: manifest-tool-local-pusher
        secret:
          secretName: manifest-tool-local-pusher
      - name: pull-secret
        secret:
          secretName: registry-pull-credentials
      - name: result-aggregator
        secret:
          secretName: result-aggregator
    trigger: (?m)^/test( | .* )ocp-4.13-hypershift-ci-index-jaeger-bundle,?($|\s.*)
  - agent: kubernetes
    always_run: true
    branches:
    - ^main$
    - ^main-
    cluster: build01
    context: ci/prow/ocp-4.13-hypershift-images
    decorate: true
    decoration_config:
      skip_cloning: true
    labels:
      ci-operator.openshift.io/variant: ocp-4.13-hypershift
      ci.openshift.io/generator: prowgen
      job-release: "4.13"
      pj-rehearse.openshift.io/can-be-rehearsed: "true"
    name: pull-ci-openshift-jaegertracing-jaeger-operator-main-ocp-4.13-hypershift-images
    path_alias: github.com/jaegertracing/jaeger-operator
    rerun_command: /test ocp-4.13-hypershift-images
    spec:
      containers:
      - args:
        - --gcs-upload-secret=/secrets/gcs/service-account.json
        - --image-import-pull-secret=/etc/pull-secret/.dockerconfigjson
        - --report-credentials-file=/etc/report/credentials
        - --target=[images]
        - --variant=ocp-4.13-hypershift
        command:
        - ci-operator
        image: ci-operator:latest
        imagePullPolicy: Always
        name: ""
        resources:
          requests:
            cpu: 10m
        volumeMounts:
        - mountPath: /secrets/gcs
          name: gcs-credentials
          readOnly: true
        - mountPath: /secrets/manifest-tool
          name: manifest-tool-local-pusher
          readOnly: true
        - mountPath: /etc/pull-secret
          name: pull-secret
          readOnly: true
        - mountPath: /etc/report
          name: result-aggregator
          readOnly: true
      serviceAccountName: ci-operator
      volumes:
      - name: manifest-tool-local-pusher
        secret:
          secretName: manifest-tool-local-pusher
      - name: pull-secret
        secret:
          secretName: registry-pull-credentials
      - name: result-aggregator
        secret:
          secretName: result-aggregator
    trigger: (?m)^/test( | .* )ocp-4.13-hypershift-images,?($|\s.*)
  - agent: kubernetes
    always_run: false
    branches:
    - ^main$
    - ^main-
    cluster: build01
    context: ci/prow/ocp-4.13-hypershift-jaeger-e2e-tests
    decorate: true
    decoration_config:
      skip_cloning: true
    labels:
      ci-operator.openshift.io/cloud: aws
      ci-operator.openshift.io/cloud-cluster-profile: aws-qe
      ci-operator.openshift.io/variant: ocp-4.13-hypershift
      ci.openshift.io/generator: prowgen
      job-release: "4.13"
      pj-rehearse.openshift.io/can-be-rehearsed: "true"
    name: pull-ci-openshift-jaegertracing-jaeger-operator-main-ocp-4.13-hypershift-jaeger-e2e-tests
    path_alias: github.com/jaegertracing/jaeger-operator
    rerun_command: /test ocp-4.13-hypershift-jaeger-e2e-tests
    spec:
      containers:
      - args:
        - --gcs-upload-secret=/secrets/gcs/service-account.json
        - --image-import-pull-secret=/etc/pull-secret/.dockerconfigjson
        - --lease-server-credentials-file=/etc/boskos/credentials
        - --report-credentials-file=/etc/report/credentials
        - --secret-dir=/secrets/ci-pull-credentials
        - --target=jaeger-e2e-tests
        - --variant=ocp-4.13-hypershift
        command:
        - ci-operator
        image: ci-operator:latest
        imagePullPolicy: Always
        name: ""
        resources:
          requests:
            cpu: 10m
        volumeMounts:
        - mountPath: /etc/boskos
          name: boskos
          readOnly: true
        - mountPath: /secrets/ci-pull-credentials
          name: ci-pull-credentials
          readOnly: true
        - mountPath: /secrets/gcs
          name: gcs-credentials
          readOnly: true
        - mountPath: /secrets/manifest-tool
          name: manifest-tool-local-pusher
          readOnly: true
        - mountPath: /etc/pull-secret
          name: pull-secret
          readOnly: true
        - mountPath: /etc/report
          name: result-aggregator
          readOnly: true
      serviceAccountName: ci-operator
      volumes:
      - name: boskos
        secret:
          items:
          - key: credentials
            path: credentials
          secretName: boskos-credentials
      - name: ci-pull-credentials
        secret:
          secretName: ci-pull-credentials
      - name: manifest-tool-local-pusher
        secret:
          secretName: manifest-tool-local-pusher
      - name: pull-secret
        secret:
          secretName: registry-pull-credentials
      - name: result-aggregator
        secret:
          secretName: result-aggregator
    trigger: (?m)^/test( | .* )(ocp-4.13-hypershift-jaeger-e2e-tests|remaining-required),?($|\s.*)
  - agent: kubernetes
    always_run: true
    branches:
    - ^main$
    - ^main-
    cluster: build01
    context: ci/prow/ocp-4.14-amd64-ci-index-jaeger-bundle
    decorate: true
    decoration_config:
      skip_cloning: true
    labels:
      ci-operator.openshift.io/variant: ocp-4.14-amd64
      ci.openshift.io/generator: prowgen
      job-release: "4.14"
      pj-rehearse.openshift.io/can-be-rehearsed: "true"
    name: pull-ci-openshift-jaegertracing-jaeger-operator-main-ocp-4.14-amd64-ci-index-jaeger-bundle
    path_alias: github.com/jaegertracing/jaeger-operator
    rerun_command: /test ocp-4.14-amd64-ci-index-jaeger-bundle
    spec:
      containers:
      - args:
        - --gcs-upload-secret=/secrets/gcs/service-account.json
        - --image-import-pull-secret=/etc/pull-secret/.dockerconfigjson
        - --report-credentials-file=/etc/report/credentials
        - --target=ci-index-jaeger-bundle
        - --variant=ocp-4.14-amd64
        command:
        - ci-operator
        image: ci-operator:latest
        imagePullPolicy: Always
        name: ""
        resources:
          requests:
            cpu: 10m
        volumeMounts:
        - mountPath: /secrets/gcs
          name: gcs-credentials
          readOnly: true
        - mountPath: /secrets/manifest-tool
          name: manifest-tool-local-pusher
          readOnly: true
        - mountPath: /etc/pull-secret
          name: pull-secret
          readOnly: true
        - mountPath: /etc/report
          name: result-aggregator
          readOnly: true
      serviceAccountName: ci-operator
      volumes:
      - name: manifest-tool-local-pusher
        secret:
          secretName: manifest-tool-local-pusher
      - name: pull-secret
        secret:
          secretName: registry-pull-credentials
      - name: result-aggregator
        secret:
          secretName: result-aggregator
    trigger: (?m)^/test( | .* )ocp-4.14-amd64-ci-index-jaeger-bundle,?($|\s.*)
  - agent: kubernetes
    always_run: true
    branches:
    - ^main$
    - ^main-
    cluster: build01
    context: ci/prow/ocp-4.14-amd64-images
    decorate: true
    decoration_config:
      skip_cloning: true
    labels:
      ci-operator.openshift.io/variant: ocp-4.14-amd64
      ci.openshift.io/generator: prowgen
      job-release: "4.14"
      pj-rehearse.openshift.io/can-be-rehearsed: "true"
    name: pull-ci-openshift-jaegertracing-jaeger-operator-main-ocp-4.14-amd64-images
    path_alias: github.com/jaegertracing/jaeger-operator
    rerun_command: /test ocp-4.14-amd64-images
    spec:
      containers:
      - args:
        - --gcs-upload-secret=/secrets/gcs/service-account.json
        - --image-import-pull-secret=/etc/pull-secret/.dockerconfigjson
        - --report-credentials-file=/etc/report/credentials
        - --target=[images]
        - --variant=ocp-4.14-amd64
        command:
        - ci-operator
        image: ci-operator:latest
        imagePullPolicy: Always
        name: ""
        resources:
          requests:
            cpu: 10m
        volumeMounts:
        - mountPath: /secrets/gcs
          name: gcs-credentials
          readOnly: true
        - mountPath: /secrets/manifest-tool
          name: manifest-tool-local-pusher
          readOnly: true
        - mountPath: /etc/pull-secret
          name: pull-secret
          readOnly: true
        - mountPath: /etc/report
          name: result-aggregator
          readOnly: true
      serviceAccountName: ci-operator
      volumes:
      - name: manifest-tool-local-pusher
        secret:
          secretName: manifest-tool-local-pusher
      - name: pull-secret
        secret:
          secretName: registry-pull-credentials
      - name: result-aggregator
        secret:
          secretName: result-aggregator
    trigger: (?m)^/test( | .* )ocp-4.14-amd64-images,?($|\s.*)
  - agent: kubernetes
    always_run: false
    branches:
    - ^main$
    - ^main-
    cluster: build01
    context: ci/prow/ocp-4.14-amd64-jaeger-e2e-tests
    decorate: true
    decoration_config:
      skip_cloning: true
    labels:
      ci-operator.openshift.io/variant: ocp-4.14-amd64
      ci.openshift.io/generator: prowgen
      job-release: "4.14"
      pj-rehearse.openshift.io/can-be-rehearsed: "true"
    name: pull-ci-openshift-jaegertracing-jaeger-operator-main-ocp-4.14-amd64-jaeger-e2e-tests
    path_alias: github.com/jaegertracing/jaeger-operator
    rerun_command: /test ocp-4.14-amd64-jaeger-e2e-tests
    spec:
      containers:
      - args:
        - --gcs-upload-secret=/secrets/gcs/service-account.json
        - --hive-kubeconfig=/secrets/hive-hive-credentials/kubeconfig
        - --image-import-pull-secret=/etc/pull-secret/.dockerconfigjson
        - --report-credentials-file=/etc/report/credentials
        - --secret-dir=/secrets/ci-pull-credentials
        - --target=jaeger-e2e-tests
        - --variant=ocp-4.14-amd64
        command:
        - ci-operator
        image: ci-operator:latest
        imagePullPolicy: Always
        name: ""
        resources:
          requests:
            cpu: 10m
        volumeMounts:
        - mountPath: /secrets/ci-pull-credentials
          name: ci-pull-credentials
          readOnly: true
        - mountPath: /secrets/gcs
          name: gcs-credentials
          readOnly: true
        - mountPath: /secrets/hive-hive-credentials
          name: hive-hive-credentials
          readOnly: true
        - mountPath: /secrets/manifest-tool
          name: manifest-tool-local-pusher
          readOnly: true
        - mountPath: /etc/pull-secret
          name: pull-secret
          readOnly: true
        - mountPath: /etc/report
          name: result-aggregator
          readOnly: true
      serviceAccountName: ci-operator
      volumes:
      - name: ci-pull-credentials
        secret:
          secretName: ci-pull-credentials
      - name: hive-hive-credentials
        secret:
          secretName: hive-hive-credentials
      - name: manifest-tool-local-pusher
        secret:
          secretName: manifest-tool-local-pusher
      - name: pull-secret
        secret:
          secretName: registry-pull-credentials
      - name: result-aggregator
        secret:
          secretName: result-aggregator
    trigger: (?m)^/test( | .* )(ocp-4.14-amd64-jaeger-e2e-tests|remaining-required),?($|\s.*)
  - agent: kubernetes
    always_run: false
    branches:
    - ^main$
    - ^main-
    cluster: build01
    context: ci/prow/security
    decorate: true
    decoration_config:
      skip_cloning: true
    labels:
      ci.openshift.io/generator: prowgen
      job-release: "4.14"
      pj-rehearse.openshift.io/can-be-rehearsed: "true"
    name: pull-ci-openshift-jaegertracing-jaeger-operator-main-security
    path_alias: github.com/jaegertracing/jaeger-operator
    rerun_command: /test security
    spec:
      containers:
      - args:
        - --gcs-upload-secret=/secrets/gcs/service-account.json
        - --image-import-pull-secret=/etc/pull-secret/.dockerconfigjson
        - --report-credentials-file=/etc/report/credentials
        - --secret-dir=/secrets/ci-pull-credentials
        - --target=security
        command:
        - ci-operator
        image: ci-operator:latest
        imagePullPolicy: Always
        name: ""
        resources:
          requests:
            cpu: 10m
        volumeMounts:
        - mountPath: /secrets/ci-pull-credentials
          name: ci-pull-credentials
          readOnly: true
        - mountPath: /secrets/gcs
          name: gcs-credentials
          readOnly: true
        - mountPath: /secrets/manifest-tool
          name: manifest-tool-local-pusher
          readOnly: true
        - mountPath: /etc/pull-secret
          name: pull-secret
          readOnly: true
        - mountPath: /etc/report
          name: result-aggregator
          readOnly: true
      serviceAccountName: ci-operator
      volumes:
      - name: ci-pull-credentials
        secret:
          secretName: ci-pull-credentials
      - name: manifest-tool-local-pusher
        secret:
          secretName: manifest-tool-local-pusher
      - name: pull-secret
        secret:
          secretName: registry-pull-credentials
      - name: result-aggregator
        secret:
          secretName: result-aggregator
    trigger: (?m)^/test( | .* )(security|remaining-required),?($|\s.*)<|MERGE_RESOLUTION|>--- conflicted
+++ resolved
@@ -1654,24 +1654,11 @@
     - ^main$
     - ^main-
     cluster: build01
-<<<<<<< HEAD
-    context: ci/prow/jaeger-product-ocp-4.18-lp-interop-images
-=======
     context: ci/prow/jaeger-product-ocp-4.17-stage-images
->>>>>>> ce5bdd89
-    decorate: true
-    decoration_config:
-      skip_cloning: true
-    labels:
-<<<<<<< HEAD
-      ci-operator.openshift.io/variant: jaeger-product-ocp-4.18-lp-interop
-      ci.openshift.io/generator: prowgen
-      job-release: "4.18"
-      pj-rehearse.openshift.io/can-be-rehearsed: "true"
-    name: pull-ci-openshift-jaegertracing-jaeger-operator-main-jaeger-product-ocp-4.18-lp-interop-images
-    path_alias: github.com/jaegertracing/jaeger-operator
-    rerun_command: /test jaeger-product-ocp-4.18-lp-interop-images
-=======
+    decorate: true
+    decoration_config:
+      skip_cloning: true
+    labels:
       ci-operator.openshift.io/variant: jaeger-product-ocp-4.17-stage
       ci.openshift.io/generator: prowgen
       job-release: "4.17"
@@ -1679,7 +1666,6 @@
     name: pull-ci-openshift-jaegertracing-jaeger-operator-main-jaeger-product-ocp-4.17-stage-images
     path_alias: github.com/jaegertracing/jaeger-operator
     rerun_command: /test jaeger-product-ocp-4.17-stage-images
->>>>>>> ce5bdd89
     spec:
       containers:
       - args:
@@ -1687,46 +1673,39 @@
         - --image-import-pull-secret=/etc/pull-secret/.dockerconfigjson
         - --report-credentials-file=/etc/report/credentials
         - --target=[images]
-<<<<<<< HEAD
-        - --variant=jaeger-product-ocp-4.18-lp-interop
-=======
         - --variant=jaeger-product-ocp-4.17-stage
->>>>>>> ce5bdd89
-        command:
-        - ci-operator
-        image: ci-operator:latest
-        imagePullPolicy: Always
-        name: ""
-        resources:
-          requests:
-            cpu: 10m
-        volumeMounts:
-        - mountPath: /secrets/gcs
-          name: gcs-credentials
-          readOnly: true
-        - mountPath: /secrets/manifest-tool
-          name: manifest-tool-local-pusher
-          readOnly: true
-        - mountPath: /etc/pull-secret
-          name: pull-secret
-          readOnly: true
-        - mountPath: /etc/report
-          name: result-aggregator
-          readOnly: true
-      serviceAccountName: ci-operator
-      volumes:
-      - name: manifest-tool-local-pusher
-        secret:
-          secretName: manifest-tool-local-pusher
-      - name: pull-secret
-        secret:
-          secretName: registry-pull-credentials
-      - name: result-aggregator
-        secret:
-          secretName: result-aggregator
-<<<<<<< HEAD
-    trigger: (?m)^/test( | .* )jaeger-product-ocp-4.18-lp-interop-images,?($|\s.*)
-=======
+        command:
+        - ci-operator
+        image: ci-operator:latest
+        imagePullPolicy: Always
+        name: ""
+        resources:
+          requests:
+            cpu: 10m
+        volumeMounts:
+        - mountPath: /secrets/gcs
+          name: gcs-credentials
+          readOnly: true
+        - mountPath: /secrets/manifest-tool
+          name: manifest-tool-local-pusher
+          readOnly: true
+        - mountPath: /etc/pull-secret
+          name: pull-secret
+          readOnly: true
+        - mountPath: /etc/report
+          name: result-aggregator
+          readOnly: true
+      serviceAccountName: ci-operator
+      volumes:
+      - name: manifest-tool-local-pusher
+        secret:
+          secretName: manifest-tool-local-pusher
+      - name: pull-secret
+        secret:
+          secretName: registry-pull-credentials
+      - name: result-aggregator
+        secret:
+          secretName: result-aggregator
     trigger: (?m)^/test( | .* )jaeger-product-ocp-4.17-stage-images,?($|\s.*)
   - agent: kubernetes
     always_run: false
@@ -1806,7 +1785,65 @@
         secret:
           secretName: result-aggregator
     trigger: (?m)^/test( | .* )(jaeger-product-ocp-4.17-stage-jaeger-stage-tests|remaining-required),?($|\s.*)
->>>>>>> ce5bdd89
+  - agent: kubernetes
+    always_run: true
+    branches:
+    - ^main$
+    - ^main-
+    cluster: build01
+    context: ci/prow/jaeger-product-ocp-4.18-lp-interop-images
+    decorate: true
+    decoration_config:
+      skip_cloning: true
+    labels:
+      ci-operator.openshift.io/variant: jaeger-product-ocp-4.18-lp-interop
+      ci.openshift.io/generator: prowgen
+      job-release: "4.18"
+      pj-rehearse.openshift.io/can-be-rehearsed: "true"
+    name: pull-ci-openshift-jaegertracing-jaeger-operator-main-jaeger-product-ocp-4.18-lp-interop-images
+    path_alias: github.com/jaegertracing/jaeger-operator
+    rerun_command: /test jaeger-product-ocp-4.18-lp-interop-images
+    spec:
+      containers:
+      - args:
+        - --gcs-upload-secret=/secrets/gcs/service-account.json
+        - --image-import-pull-secret=/etc/pull-secret/.dockerconfigjson
+        - --report-credentials-file=/etc/report/credentials
+        - --target=[images]
+        - --variant=jaeger-product-ocp-4.18-lp-interop
+        command:
+        - ci-operator
+        image: ci-operator:latest
+        imagePullPolicy: Always
+        name: ""
+        resources:
+          requests:
+            cpu: 10m
+        volumeMounts:
+        - mountPath: /secrets/gcs
+          name: gcs-credentials
+          readOnly: true
+        - mountPath: /secrets/manifest-tool
+          name: manifest-tool-local-pusher
+          readOnly: true
+        - mountPath: /etc/pull-secret
+          name: pull-secret
+          readOnly: true
+        - mountPath: /etc/report
+          name: result-aggregator
+          readOnly: true
+      serviceAccountName: ci-operator
+      volumes:
+      - name: manifest-tool-local-pusher
+        secret:
+          secretName: manifest-tool-local-pusher
+      - name: pull-secret
+        secret:
+          secretName: registry-pull-credentials
+      - name: result-aggregator
+        secret:
+          secretName: result-aggregator
+    trigger: (?m)^/test( | .* )jaeger-product-ocp-4.18-lp-interop-images,?($|\s.*)
   - agent: kubernetes
     always_run: true
     branches:
