postsubmits:
  openshift/aws-vpce-operator:
  - agent: kubernetes
    always_run: true
    branches:
    - ^main$
    cluster: build02
    decorate: true
    labels:
      ci.openshift.io/generator: prowgen
    max_concurrency: 1
    name: branch-ci-openshift-aws-vpce-operator-main-publish-coverage
    spec:
      containers:
      - args:
        - --gcs-upload-secret=/secrets/gcs/service-account.json
        - --image-import-pull-secret=/etc/pull-secret/.dockerconfigjson
        - --report-credentials-file=/etc/report/credentials
        - --secret-dir=/secrets/aws-vpce-operator-codecov-token
        - --target=publish-coverage
        command:
        - ci-operator
        image: ci-operator:latest
        imagePullPolicy: Always
        name: ""
        resources:
          requests:
            cpu: 10m
        volumeMounts:
        - mountPath: /secrets/aws-vpce-operator-codecov-token
          name: aws-vpce-operator-codecov-token
          readOnly: true
        - mountPath: /secrets/gcs
          name: gcs-credentials
          readOnly: true
        - mountPath: /etc/pull-secret
          name: pull-secret
          readOnly: true
        - mountPath: /etc/report
          name: result-aggregator
          readOnly: true
      serviceAccountName: ci-operator
      volumes:
      - name: aws-vpce-operator-codecov-token
        secret:
          secretName: aws-vpce-operator-codecov-token
      - name: pull-secret
        secret:
          secretName: registry-pull-credentials
      - name: result-aggregator
        secret:
          secretName: result-aggregator
  - agent: kubernetes
    always_run: true
    branches:
    - ^main$
<<<<<<< HEAD
    cluster: build05
=======
    cluster: build02
>>>>>>> ab2b8450
    decorate: true
    labels:
      ci.openshift.io/generator: prowgen
    max_concurrency: 1
    name: branch-ci-openshift-aws-vpce-operator-main-stage-e2e-harness
    spec:
      containers:
      - args:
        - --gcs-upload-secret=/secrets/gcs/service-account.json
        - --image-import-pull-secret=/etc/pull-secret/.dockerconfigjson
        - --report-credentials-file=/etc/report/credentials
        - --secret-dir=/secrets/osde2e-common
        - --secret-dir=/secrets/osde2e-credentials
        - --secret-dir=/secrets/osde2e-rosa-stage
        - --target=stage-e2e-harness
        command:
        - ci-operator
        image: ci-operator:latest
        imagePullPolicy: Always
        name: ""
        resources:
          requests:
            cpu: 10m
        volumeMounts:
        - mountPath: /secrets/gcs
          name: gcs-credentials
          readOnly: true
        - mountPath: /secrets/osde2e-common
          name: osde2e-common
          readOnly: true
        - mountPath: /secrets/osde2e-credentials
          name: osde2e-credentials
          readOnly: true
        - mountPath: /secrets/osde2e-rosa-stage
          name: osde2e-rosa-stage
          readOnly: true
        - mountPath: /etc/pull-secret
          name: pull-secret
          readOnly: true
        - mountPath: /etc/report
          name: result-aggregator
          readOnly: true
      serviceAccountName: ci-operator
      volumes:
      - name: osde2e-common
        secret:
          secretName: osde2e-common
      - name: osde2e-credentials
        secret:
          secretName: osde2e-credentials
      - name: osde2e-rosa-stage
        secret:
          secretName: osde2e-rosa-stage
      - name: pull-secret
        secret:
          secretName: registry-pull-credentials
      - name: result-aggregator
        secret:
          secretName: result-aggregator<|MERGE_RESOLUTION|>--- conflicted
+++ resolved
@@ -54,11 +54,7 @@
     always_run: true
     branches:
     - ^main$
-<<<<<<< HEAD
-    cluster: build05
-=======
     cluster: build02
->>>>>>> ab2b8450
     decorate: true
     labels:
       ci.openshift.io/generator: prowgen
