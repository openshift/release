--- conflicted
+++ resolved
@@ -153,11 +153,7 @@
     branches:
     - ^release-4\.7$
     - ^release-4\.7-
-<<<<<<< HEAD
-    cluster: build06
-=======
     cluster: build05
->>>>>>> 635a2bef
     context: ci/prow/e2e-aws-operator-encryption-perf
     decorate: true
     decoration_config:
