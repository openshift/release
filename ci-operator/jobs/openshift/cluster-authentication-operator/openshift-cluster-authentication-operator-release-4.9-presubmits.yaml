presubmits:
  openshift/cluster-authentication-operator:
  - agent: kubernetes
    always_run: true
    branches:
    - ^release-4\.9$
    - ^release-4\.9-
    cluster: build05
    context: ci/prow/e2e-agnostic
    decorate: true
    labels:
      ci-operator.openshift.io/cloud: azure4
      ci-operator.openshift.io/cloud-cluster-profile: azure4
      ci.openshift.io/generator: prowgen
      pj-rehearse.openshift.io/can-be-rehearsed: "true"
    name: pull-ci-openshift-cluster-authentication-operator-release-4.9-e2e-agnostic
    rerun_command: /test e2e-agnostic
    spec:
      containers:
      - args:
        - --gcs-upload-secret=/secrets/gcs/service-account.json
        - --image-import-pull-secret=/etc/pull-secret/.dockerconfigjson
        - --lease-server-credentials-file=/etc/boskos/credentials
        - --report-credentials-file=/etc/report/credentials
        - --secret-dir=/secrets/ci-pull-credentials
        - --target=e2e-agnostic
        command:
        - ci-operator
        image: ci-operator:latest
        imagePullPolicy: Always
        name: ""
        resources:
          requests:
            cpu: 10m
        volumeMounts:
        - mountPath: /etc/boskos
          name: boskos
          readOnly: true
        - mountPath: /secrets/ci-pull-credentials
          name: ci-pull-credentials
          readOnly: true
        - mountPath: /secrets/gcs
          name: gcs-credentials
          readOnly: true
        - mountPath: /secrets/manifest-tool
          name: manifest-tool-local-pusher
          readOnly: true
        - mountPath: /etc/pull-secret
          name: pull-secret
          readOnly: true
        - mountPath: /etc/report
          name: result-aggregator
          readOnly: true
      serviceAccountName: ci-operator
      volumes:
      - name: boskos
        secret:
          items:
          - key: credentials
            path: credentials
          secretName: boskos-credentials
      - name: ci-pull-credentials
        secret:
          secretName: ci-pull-credentials
      - name: manifest-tool-local-pusher
        secret:
          secretName: manifest-tool-local-pusher
      - name: pull-secret
        secret:
          secretName: registry-pull-credentials
      - name: result-aggregator
        secret:
          secretName: result-aggregator
    trigger: (?m)^/test( | .* )e2e-agnostic,?($|\s.*)
  - agent: kubernetes
    always_run: true
    branches:
    - ^release-4\.9$
    - ^release-4\.9-
    cluster: build05
    context: ci/prow/e2e-agnostic-ipv6
    decorate: true
    labels:
      ci-operator.openshift.io/cloud: equinix-ocp-metal
      ci-operator.openshift.io/cloud-cluster-profile: equinix-ocp-metal
      ci-operator.openshift.io/cluster: build05
      ci.openshift.io/generator: prowgen
      pj-rehearse.openshift.io/can-be-rehearsed: "true"
    name: pull-ci-openshift-cluster-authentication-operator-release-4.9-e2e-agnostic-ipv6
    optional: true
    rerun_command: /test e2e-agnostic-ipv6
    spec:
      containers:
      - args:
        - --gcs-upload-secret=/secrets/gcs/service-account.json
        - --image-import-pull-secret=/etc/pull-secret/.dockerconfigjson
        - --lease-server-credentials-file=/etc/boskos/credentials
        - --report-credentials-file=/etc/report/credentials
        - --secret-dir=/secrets/ci-pull-credentials
        - --target=e2e-agnostic-ipv6
        command:
        - ci-operator
        image: ci-operator:latest
        imagePullPolicy: Always
        name: ""
        resources:
          requests:
            cpu: 10m
        volumeMounts:
        - mountPath: /etc/boskos
          name: boskos
          readOnly: true
        - mountPath: /secrets/ci-pull-credentials
          name: ci-pull-credentials
          readOnly: true
        - mountPath: /secrets/gcs
          name: gcs-credentials
          readOnly: true
        - mountPath: /secrets/manifest-tool
          name: manifest-tool-local-pusher
          readOnly: true
        - mountPath: /etc/pull-secret
          name: pull-secret
          readOnly: true
        - mountPath: /etc/report
          name: result-aggregator
          readOnly: true
      serviceAccountName: ci-operator
      volumes:
      - name: boskos
        secret:
          items:
          - key: credentials
            path: credentials
          secretName: boskos-credentials
      - name: ci-pull-credentials
        secret:
          secretName: ci-pull-credentials
      - name: manifest-tool-local-pusher
        secret:
          secretName: manifest-tool-local-pusher
      - name: pull-secret
        secret:
          secretName: registry-pull-credentials
      - name: result-aggregator
        secret:
          secretName: result-aggregator
    trigger: (?m)^/test( | .* )e2e-agnostic-ipv6,?($|\s.*)
  - agent: kubernetes
    always_run: true
    branches:
    - ^release-4\.9$
    - ^release-4\.9-
    cluster: build05
    context: ci/prow/e2e-agnostic-upgrade
    decorate: true
    labels:
      ci-operator.openshift.io/cloud: azure4
      ci-operator.openshift.io/cloud-cluster-profile: azure4
      ci.openshift.io/generator: prowgen
      pj-rehearse.openshift.io/can-be-rehearsed: "true"
    name: pull-ci-openshift-cluster-authentication-operator-release-4.9-e2e-agnostic-upgrade
    rerun_command: /test e2e-agnostic-upgrade
    spec:
      containers:
      - args:
        - --gcs-upload-secret=/secrets/gcs/service-account.json
        - --image-import-pull-secret=/etc/pull-secret/.dockerconfigjson
        - --lease-server-credentials-file=/etc/boskos/credentials
        - --report-credentials-file=/etc/report/credentials
        - --secret-dir=/secrets/ci-pull-credentials
        - --target=e2e-agnostic-upgrade
        command:
        - ci-operator
        image: ci-operator:latest
        imagePullPolicy: Always
        name: ""
        resources:
          requests:
            cpu: 10m
        volumeMounts:
        - mountPath: /etc/boskos
          name: boskos
          readOnly: true
        - mountPath: /secrets/ci-pull-credentials
          name: ci-pull-credentials
          readOnly: true
        - mountPath: /secrets/gcs
          name: gcs-credentials
          readOnly: true
        - mountPath: /secrets/manifest-tool
          name: manifest-tool-local-pusher
          readOnly: true
        - mountPath: /etc/pull-secret
          name: pull-secret
          readOnly: true
        - mountPath: /etc/report
          name: result-aggregator
          readOnly: true
      serviceAccountName: ci-operator
      volumes:
      - name: boskos
        secret:
          items:
          - key: credentials
            path: credentials
          secretName: boskos-credentials
      - name: ci-pull-credentials
        secret:
          secretName: ci-pull-credentials
      - name: manifest-tool-local-pusher
        secret:
          secretName: manifest-tool-local-pusher
      - name: pull-secret
        secret:
          secretName: registry-pull-credentials
      - name: result-aggregator
        secret:
          secretName: result-aggregator
    trigger: (?m)^/test( | .* )e2e-agnostic-upgrade,?($|\s.*)
  - agent: kubernetes
    always_run: false
    branches:
    - ^release-4\.9$
    - ^release-4\.9-
<<<<<<< HEAD
    cluster: build06
=======
    cluster: build05
>>>>>>> 635a2bef
    context: ci/prow/e2e-aws-single-node
    decorate: true
    labels:
      ci-operator.openshift.io/cloud: aws
      ci-operator.openshift.io/cloud-cluster-profile: aws
      ci.openshift.io/generator: prowgen
      pj-rehearse.openshift.io/can-be-rehearsed: "true"
    name: pull-ci-openshift-cluster-authentication-operator-release-4.9-e2e-aws-single-node
    optional: true
    rerun_command: /test e2e-aws-single-node
    spec:
      containers:
      - args:
        - --gcs-upload-secret=/secrets/gcs/service-account.json
        - --image-import-pull-secret=/etc/pull-secret/.dockerconfigjson
        - --lease-server-credentials-file=/etc/boskos/credentials
        - --report-credentials-file=/etc/report/credentials
        - --secret-dir=/secrets/ci-pull-credentials
        - --target=e2e-aws-single-node
        command:
        - ci-operator
        image: ci-operator:latest
        imagePullPolicy: Always
        name: ""
        resources:
          requests:
            cpu: 10m
        volumeMounts:
        - mountPath: /etc/boskos
          name: boskos
          readOnly: true
        - mountPath: /secrets/ci-pull-credentials
          name: ci-pull-credentials
          readOnly: true
        - mountPath: /secrets/gcs
          name: gcs-credentials
          readOnly: true
        - mountPath: /secrets/manifest-tool
          name: manifest-tool-local-pusher
          readOnly: true
        - mountPath: /etc/pull-secret
          name: pull-secret
          readOnly: true
        - mountPath: /etc/report
          name: result-aggregator
          readOnly: true
      serviceAccountName: ci-operator
      volumes:
      - name: boskos
        secret:
          items:
          - key: credentials
            path: credentials
          secretName: boskos-credentials
      - name: ci-pull-credentials
        secret:
          secretName: ci-pull-credentials
      - name: manifest-tool-local-pusher
        secret:
          secretName: manifest-tool-local-pusher
      - name: pull-secret
        secret:
          secretName: registry-pull-credentials
      - name: result-aggregator
        secret:
          secretName: result-aggregator
    trigger: (?m)^/test( | .* )e2e-aws-single-node,?($|\s.*)
  - agent: kubernetes
    always_run: true
    branches:
    - ^release-4\.9$
    - ^release-4\.9-
    cluster: build02
    context: ci/prow/e2e-console-login
    decorate: true
    labels:
      ci-operator.openshift.io/cloud: gcp
      ci-operator.openshift.io/cloud-cluster-profile: gcp
      ci.openshift.io/generator: prowgen
      pj-rehearse.openshift.io/can-be-rehearsed: "true"
    name: pull-ci-openshift-cluster-authentication-operator-release-4.9-e2e-console-login
    rerun_command: /test e2e-console-login
    spec:
      containers:
      - args:
        - --gcs-upload-secret=/secrets/gcs/service-account.json
        - --image-import-pull-secret=/etc/pull-secret/.dockerconfigjson
        - --lease-server-credentials-file=/etc/boskos/credentials
        - --report-credentials-file=/etc/report/credentials
        - --secret-dir=/secrets/ci-pull-credentials
        - --target=e2e-console-login
        command:
        - ci-operator
        image: ci-operator:latest
        imagePullPolicy: Always
        name: ""
        resources:
          requests:
            cpu: 10m
        volumeMounts:
        - mountPath: /etc/boskos
          name: boskos
          readOnly: true
        - mountPath: /secrets/ci-pull-credentials
          name: ci-pull-credentials
          readOnly: true
        - mountPath: /secrets/gcs
          name: gcs-credentials
          readOnly: true
        - mountPath: /secrets/manifest-tool
          name: manifest-tool-local-pusher
          readOnly: true
        - mountPath: /etc/pull-secret
          name: pull-secret
          readOnly: true
        - mountPath: /etc/report
          name: result-aggregator
          readOnly: true
      serviceAccountName: ci-operator
      volumes:
      - name: boskos
        secret:
          items:
          - key: credentials
            path: credentials
          secretName: boskos-credentials
      - name: ci-pull-credentials
        secret:
          secretName: ci-pull-credentials
      - name: manifest-tool-local-pusher
        secret:
          secretName: manifest-tool-local-pusher
      - name: pull-secret
        secret:
          secretName: registry-pull-credentials
      - name: result-aggregator
        secret:
          secretName: result-aggregator
    trigger: (?m)^/test( | .* )e2e-console-login,?($|\s.*)
  - agent: kubernetes
    always_run: false
    branches:
    - ^release-4\.9$
    - ^release-4\.9-
    cluster: build02
    context: ci/prow/e2e-gcp-operator-encryption-perf
    decorate: true
    labels:
      ci-operator.openshift.io/cloud: gcp
      ci-operator.openshift.io/cloud-cluster-profile: gcp
      ci.openshift.io/generator: prowgen
      pj-rehearse.openshift.io/can-be-rehearsed: "true"
    name: pull-ci-openshift-cluster-authentication-operator-release-4.9-e2e-gcp-operator-encryption-perf
    rerun_command: /test e2e-gcp-operator-encryption-perf
    run_if_changed: ^(vendor/github.com/openshift/library-go/pkg/operator/encryption)|^(test/e2e-encryption-perf)|^(test/library/encryption)
    spec:
      containers:
      - args:
        - --gcs-upload-secret=/secrets/gcs/service-account.json
        - --image-import-pull-secret=/etc/pull-secret/.dockerconfigjson
        - --lease-server-credentials-file=/etc/boskos/credentials
        - --report-credentials-file=/etc/report/credentials
        - --secret-dir=/secrets/ci-pull-credentials
        - --target=e2e-gcp-operator-encryption-perf
        command:
        - ci-operator
        image: ci-operator:latest
        imagePullPolicy: Always
        name: ""
        resources:
          requests:
            cpu: 10m
        volumeMounts:
        - mountPath: /etc/boskos
          name: boskos
          readOnly: true
        - mountPath: /secrets/ci-pull-credentials
          name: ci-pull-credentials
          readOnly: true
        - mountPath: /secrets/gcs
          name: gcs-credentials
          readOnly: true
        - mountPath: /secrets/manifest-tool
          name: manifest-tool-local-pusher
          readOnly: true
        - mountPath: /etc/pull-secret
          name: pull-secret
          readOnly: true
        - mountPath: /etc/report
          name: result-aggregator
          readOnly: true
      serviceAccountName: ci-operator
      volumes:
      - name: boskos
        secret:
          items:
          - key: credentials
            path: credentials
          secretName: boskos-credentials
      - name: ci-pull-credentials
        secret:
          secretName: ci-pull-credentials
      - name: manifest-tool-local-pusher
        secret:
          secretName: manifest-tool-local-pusher
      - name: pull-secret
        secret:
          secretName: registry-pull-credentials
      - name: result-aggregator
        secret:
          secretName: result-aggregator
    trigger: (?m)^/test( | .* )e2e-gcp-operator-encryption-perf,?($|\s.*)
  - agent: kubernetes
    always_run: false
    branches:
    - ^release-4\.9$
    - ^release-4\.9-
    cluster: build02
    context: ci/prow/e2e-gcp-operator-encryption-rotation
    decorate: true
    labels:
      ci-operator.openshift.io/cloud: gcp
      ci-operator.openshift.io/cloud-cluster-profile: gcp
      ci.openshift.io/generator: prowgen
      pj-rehearse.openshift.io/can-be-rehearsed: "true"
    name: pull-ci-openshift-cluster-authentication-operator-release-4.9-e2e-gcp-operator-encryption-rotation
    rerun_command: /test e2e-gcp-operator-encryption-rotation
    run_if_changed: ^(vendor/github.com/openshift/library-go/pkg/operator/encryption)|^(test/e2e-encryption-rotation)|^(test/library/encryption)
    spec:
      containers:
      - args:
        - --gcs-upload-secret=/secrets/gcs/service-account.json
        - --image-import-pull-secret=/etc/pull-secret/.dockerconfigjson
        - --lease-server-credentials-file=/etc/boskos/credentials
        - --report-credentials-file=/etc/report/credentials
        - --secret-dir=/secrets/ci-pull-credentials
        - --target=e2e-gcp-operator-encryption-rotation
        command:
        - ci-operator
        image: ci-operator:latest
        imagePullPolicy: Always
        name: ""
        resources:
          requests:
            cpu: 10m
        volumeMounts:
        - mountPath: /etc/boskos
          name: boskos
          readOnly: true
        - mountPath: /secrets/ci-pull-credentials
          name: ci-pull-credentials
          readOnly: true
        - mountPath: /secrets/gcs
          name: gcs-credentials
          readOnly: true
        - mountPath: /secrets/manifest-tool
          name: manifest-tool-local-pusher
          readOnly: true
        - mountPath: /etc/pull-secret
          name: pull-secret
          readOnly: true
        - mountPath: /etc/report
          name: result-aggregator
          readOnly: true
      serviceAccountName: ci-operator
      volumes:
      - name: boskos
        secret:
          items:
          - key: credentials
            path: credentials
          secretName: boskos-credentials
      - name: ci-pull-credentials
        secret:
          secretName: ci-pull-credentials
      - name: manifest-tool-local-pusher
        secret:
          secretName: manifest-tool-local-pusher
      - name: pull-secret
        secret:
          secretName: registry-pull-credentials
      - name: result-aggregator
        secret:
          secretName: result-aggregator
    trigger: (?m)^/test( | .* )e2e-gcp-operator-encryption-rotation,?($|\s.*)
  - agent: kubernetes
    always_run: true
    branches:
    - ^release-4\.9$
    - ^release-4\.9-
    cluster: build02
    context: ci/prow/e2e-operator
    decorate: true
    labels:
      ci-operator.openshift.io/cloud: gcp
      ci-operator.openshift.io/cloud-cluster-profile: gcp
      ci.openshift.io/generator: prowgen
      pj-rehearse.openshift.io/can-be-rehearsed: "true"
    name: pull-ci-openshift-cluster-authentication-operator-release-4.9-e2e-operator
    rerun_command: /test e2e-operator
    spec:
      containers:
      - args:
        - --gcs-upload-secret=/secrets/gcs/service-account.json
        - --image-import-pull-secret=/etc/pull-secret/.dockerconfigjson
        - --lease-server-credentials-file=/etc/boskos/credentials
        - --report-credentials-file=/etc/report/credentials
        - --secret-dir=/secrets/ci-pull-credentials
        - --target=e2e-operator
        command:
        - ci-operator
        image: ci-operator:latest
        imagePullPolicy: Always
        name: ""
        resources:
          requests:
            cpu: 10m
        volumeMounts:
        - mountPath: /etc/boskos
          name: boskos
          readOnly: true
        - mountPath: /secrets/ci-pull-credentials
          name: ci-pull-credentials
          readOnly: true
        - mountPath: /secrets/gcs
          name: gcs-credentials
          readOnly: true
        - mountPath: /secrets/manifest-tool
          name: manifest-tool-local-pusher
          readOnly: true
        - mountPath: /etc/pull-secret
          name: pull-secret
          readOnly: true
        - mountPath: /etc/report
          name: result-aggregator
          readOnly: true
      serviceAccountName: ci-operator
      volumes:
      - name: boskos
        secret:
          items:
          - key: credentials
            path: credentials
          secretName: boskos-credentials
      - name: ci-pull-credentials
        secret:
          secretName: ci-pull-credentials
      - name: manifest-tool-local-pusher
        secret:
          secretName: manifest-tool-local-pusher
      - name: pull-secret
        secret:
          secretName: registry-pull-credentials
      - name: result-aggregator
        secret:
          secretName: result-aggregator
    trigger: (?m)^/test( | .* )e2e-operator,?($|\s.*)
  - agent: kubernetes
    always_run: false
    branches:
    - ^release-4\.9$
    - ^release-4\.9-
    cluster: build02
    context: ci/prow/e2e-operator-encryption
    decorate: true
    labels:
      ci-operator.openshift.io/cloud: gcp
      ci-operator.openshift.io/cloud-cluster-profile: gcp
      ci.openshift.io/generator: prowgen
      pj-rehearse.openshift.io/can-be-rehearsed: "true"
    name: pull-ci-openshift-cluster-authentication-operator-release-4.9-e2e-operator-encryption
    rerun_command: /test e2e-operator-encryption
    run_if_changed: ^(vendor/github.com/openshift/library-go/pkg/operator/encryption)|^(test/e2e-encryption)|^(test/library/encryption)
    spec:
      containers:
      - args:
        - --gcs-upload-secret=/secrets/gcs/service-account.json
        - --image-import-pull-secret=/etc/pull-secret/.dockerconfigjson
        - --lease-server-credentials-file=/etc/boskos/credentials
        - --report-credentials-file=/etc/report/credentials
        - --secret-dir=/secrets/ci-pull-credentials
        - --target=e2e-operator-encryption
        command:
        - ci-operator
        image: ci-operator:latest
        imagePullPolicy: Always
        name: ""
        resources:
          requests:
            cpu: 10m
        volumeMounts:
        - mountPath: /etc/boskos
          name: boskos
          readOnly: true
        - mountPath: /secrets/ci-pull-credentials
          name: ci-pull-credentials
          readOnly: true
        - mountPath: /secrets/gcs
          name: gcs-credentials
          readOnly: true
        - mountPath: /secrets/manifest-tool
          name: manifest-tool-local-pusher
          readOnly: true
        - mountPath: /etc/pull-secret
          name: pull-secret
          readOnly: true
        - mountPath: /etc/report
          name: result-aggregator
          readOnly: true
      serviceAccountName: ci-operator
      volumes:
      - name: boskos
        secret:
          items:
          - key: credentials
            path: credentials
          secretName: boskos-credentials
      - name: ci-pull-credentials
        secret:
          secretName: ci-pull-credentials
      - name: manifest-tool-local-pusher
        secret:
          secretName: manifest-tool-local-pusher
      - name: pull-secret
        secret:
          secretName: registry-pull-credentials
      - name: result-aggregator
        secret:
          secretName: result-aggregator
    trigger: (?m)^/test( | .* )e2e-operator-encryption,?($|\s.*)
  - agent: kubernetes
    always_run: true
    branches:
    - ^release-4\.9$
    - ^release-4\.9-
    cluster: build05
    context: ci/prow/images
    decorate: true
    labels:
      ci.openshift.io/generator: prowgen
      pj-rehearse.openshift.io/can-be-rehearsed: "true"
    name: pull-ci-openshift-cluster-authentication-operator-release-4.9-images
    rerun_command: /test images
    spec:
      containers:
      - args:
        - --gcs-upload-secret=/secrets/gcs/service-account.json
        - --image-import-pull-secret=/etc/pull-secret/.dockerconfigjson
        - --report-credentials-file=/etc/report/credentials
        - --target=[images]
        - --target=[release:latest]
        command:
        - ci-operator
        image: ci-operator:latest
        imagePullPolicy: Always
        name: ""
        resources:
          requests:
            cpu: 10m
        volumeMounts:
        - mountPath: /secrets/gcs
          name: gcs-credentials
          readOnly: true
        - mountPath: /secrets/manifest-tool
          name: manifest-tool-local-pusher
          readOnly: true
        - mountPath: /etc/pull-secret
          name: pull-secret
          readOnly: true
        - mountPath: /etc/report
          name: result-aggregator
          readOnly: true
      serviceAccountName: ci-operator
      volumes:
      - name: manifest-tool-local-pusher
        secret:
          secretName: manifest-tool-local-pusher
      - name: pull-secret
        secret:
          secretName: registry-pull-credentials
      - name: result-aggregator
        secret:
          secretName: result-aggregator
    trigger: (?m)^/test( | .* )images,?($|\s.*)
  - agent: kubernetes
    always_run: true
    branches:
    - ^release-4\.9$
    - ^release-4\.9-
    cluster: build05
    context: ci/prow/unit
    decorate: true
    labels:
      ci.openshift.io/generator: prowgen
      pj-rehearse.openshift.io/can-be-rehearsed: "true"
    name: pull-ci-openshift-cluster-authentication-operator-release-4.9-unit
    rerun_command: /test unit
    spec:
      containers:
      - args:
        - --gcs-upload-secret=/secrets/gcs/service-account.json
        - --image-import-pull-secret=/etc/pull-secret/.dockerconfigjson
        - --report-credentials-file=/etc/report/credentials
        - --target=unit
        command:
        - ci-operator
        image: ci-operator:latest
        imagePullPolicy: Always
        name: ""
        resources:
          requests:
            cpu: 10m
        volumeMounts:
        - mountPath: /secrets/gcs
          name: gcs-credentials
          readOnly: true
        - mountPath: /secrets/manifest-tool
          name: manifest-tool-local-pusher
          readOnly: true
        - mountPath: /etc/pull-secret
          name: pull-secret
          readOnly: true
        - mountPath: /etc/report
          name: result-aggregator
          readOnly: true
      serviceAccountName: ci-operator
      volumes:
      - name: manifest-tool-local-pusher
        secret:
          secretName: manifest-tool-local-pusher
      - name: pull-secret
        secret:
          secretName: registry-pull-credentials
      - name: result-aggregator
        secret:
          secretName: result-aggregator
    trigger: (?m)^/test( | .* )unit,?($|\s.*)
  - agent: kubernetes
    always_run: true
    branches:
    - ^release-4\.9$
    - ^release-4\.9-
    cluster: build05
    context: ci/prow/verify
    decorate: true
    labels:
      ci.openshift.io/generator: prowgen
      pj-rehearse.openshift.io/can-be-rehearsed: "true"
    name: pull-ci-openshift-cluster-authentication-operator-release-4.9-verify
    rerun_command: /test verify
    spec:
      containers:
      - args:
        - --gcs-upload-secret=/secrets/gcs/service-account.json
        - --image-import-pull-secret=/etc/pull-secret/.dockerconfigjson
        - --report-credentials-file=/etc/report/credentials
        - --target=verify
        command:
        - ci-operator
        image: ci-operator:latest
        imagePullPolicy: Always
        name: ""
        resources:
          requests:
            cpu: 10m
        volumeMounts:
        - mountPath: /secrets/gcs
          name: gcs-credentials
          readOnly: true
        - mountPath: /secrets/manifest-tool
          name: manifest-tool-local-pusher
          readOnly: true
        - mountPath: /etc/pull-secret
          name: pull-secret
          readOnly: true
        - mountPath: /etc/report
          name: result-aggregator
          readOnly: true
      serviceAccountName: ci-operator
      volumes:
      - name: manifest-tool-local-pusher
        secret:
          secretName: manifest-tool-local-pusher
      - name: pull-secret
        secret:
          secretName: registry-pull-credentials
      - name: result-aggregator
        secret:
          secretName: result-aggregator
    trigger: (?m)^/test( | .* )verify,?($|\s.*)
  - agent: kubernetes
    always_run: true
    branches:
    - ^release-4\.9$
    - ^release-4\.9-
    cluster: build05
    context: ci/prow/verify-deps
    decorate: true
    labels:
      ci.openshift.io/generator: prowgen
      pj-rehearse.openshift.io/can-be-rehearsed: "true"
    name: pull-ci-openshift-cluster-authentication-operator-release-4.9-verify-deps
    rerun_command: /test verify-deps
    spec:
      containers:
      - args:
        - --gcs-upload-secret=/secrets/gcs/service-account.json
        - --image-import-pull-secret=/etc/pull-secret/.dockerconfigjson
        - --report-credentials-file=/etc/report/credentials
        - --target=verify-deps
        command:
        - ci-operator
        image: ci-operator:latest
        imagePullPolicy: Always
        name: ""
        resources:
          requests:
            cpu: 10m
        volumeMounts:
        - mountPath: /secrets/gcs
          name: gcs-credentials
          readOnly: true
        - mountPath: /secrets/manifest-tool
          name: manifest-tool-local-pusher
          readOnly: true
        - mountPath: /etc/pull-secret
          name: pull-secret
          readOnly: true
        - mountPath: /etc/report
          name: result-aggregator
          readOnly: true
      serviceAccountName: ci-operator
      volumes:
      - name: manifest-tool-local-pusher
        secret:
          secretName: manifest-tool-local-pusher
      - name: pull-secret
        secret:
          secretName: registry-pull-credentials
      - name: result-aggregator
        secret:
          secretName: result-aggregator
    trigger: (?m)^/test( | .* )verify-deps,?($|\s.*)<|MERGE_RESOLUTION|>--- conflicted
+++ resolved
@@ -223,11 +223,7 @@
     branches:
     - ^release-4\.9$
     - ^release-4\.9-
-<<<<<<< HEAD
-    cluster: build06
-=======
     cluster: build05
->>>>>>> 635a2bef
     context: ci/prow/e2e-aws-single-node
     decorate: true
     labels:
