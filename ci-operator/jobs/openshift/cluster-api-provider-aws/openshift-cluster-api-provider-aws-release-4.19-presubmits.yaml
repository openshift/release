presubmits:
  openshift/cluster-api-provider-aws:
  - agent: kubernetes
    always_run: false
    branches:
    - ^release-4\.19$
    - ^release-4\.19-
<<<<<<< HEAD
    cluster: build06
=======
    cluster: build03
>>>>>>> 635a2bef
    context: ci/prow/e2e-aws-capi-techpreview
    decorate: true
    labels:
      ci-operator.openshift.io/cloud: aws
      ci-operator.openshift.io/cloud-cluster-profile: aws
      ci.openshift.io/generator: prowgen
      pj-rehearse.openshift.io/can-be-rehearsed: "true"
    name: pull-ci-openshift-cluster-api-provider-aws-release-4.19-e2e-aws-capi-techpreview
    optional: true
    path_alias: sigs.k8s.io/cluster-api-provider-aws
    rerun_command: /test e2e-aws-capi-techpreview
    skip_if_only_changed: ^docs/|\.md$|^(?:.*/)?(?:\.gitignore|OWNERS|PROJECT|LICENSE)$
    spec:
      containers:
      - args:
        - --gcs-upload-secret=/secrets/gcs/service-account.json
        - --image-import-pull-secret=/etc/pull-secret/.dockerconfigjson
        - --lease-server-credentials-file=/etc/boskos/credentials
        - --report-credentials-file=/etc/report/credentials
        - --secret-dir=/secrets/ci-pull-credentials
        - --target=e2e-aws-capi-techpreview
        command:
        - ci-operator
        image: ci-operator:latest
        imagePullPolicy: Always
        name: ""
        resources:
          requests:
            cpu: 10m
        volumeMounts:
        - mountPath: /etc/boskos
          name: boskos
          readOnly: true
        - mountPath: /secrets/ci-pull-credentials
          name: ci-pull-credentials
          readOnly: true
        - mountPath: /secrets/gcs
          name: gcs-credentials
          readOnly: true
        - mountPath: /secrets/manifest-tool
          name: manifest-tool-local-pusher
          readOnly: true
        - mountPath: /etc/pull-secret
          name: pull-secret
          readOnly: true
        - mountPath: /etc/report
          name: result-aggregator
          readOnly: true
      serviceAccountName: ci-operator
      volumes:
      - name: boskos
        secret:
          items:
          - key: credentials
            path: credentials
          secretName: boskos-credentials
      - name: ci-pull-credentials
        secret:
          secretName: ci-pull-credentials
      - name: manifest-tool-local-pusher
        secret:
          secretName: manifest-tool-local-pusher
      - name: pull-secret
        secret:
          secretName: registry-pull-credentials
      - name: result-aggregator
        secret:
          secretName: result-aggregator
    trigger: (?m)^/test( | .* )e2e-aws-capi-techpreview,?($|\s.*)
  - agent: kubernetes
    always_run: false
    branches:
    - ^release-4\.19$
    - ^release-4\.19-
<<<<<<< HEAD
    cluster: build06
=======
    cluster: build03
>>>>>>> 635a2bef
    context: ci/prow/e2e-aws-ovn
    decorate: true
    labels:
      ci-operator.openshift.io/cloud: aws
      ci-operator.openshift.io/cloud-cluster-profile: aws
      ci.openshift.io/generator: prowgen
      pj-rehearse.openshift.io/can-be-rehearsed: "true"
    name: pull-ci-openshift-cluster-api-provider-aws-release-4.19-e2e-aws-ovn
    path_alias: sigs.k8s.io/cluster-api-provider-aws
    rerun_command: /test e2e-aws-ovn
    skip_if_only_changed: ^docs/|\.md$|^(?:.*/)?(?:\.gitignore|OWNERS|PROJECT|LICENSE)$
    spec:
      containers:
      - args:
        - --gcs-upload-secret=/secrets/gcs/service-account.json
        - --image-import-pull-secret=/etc/pull-secret/.dockerconfigjson
        - --lease-server-credentials-file=/etc/boskos/credentials
        - --report-credentials-file=/etc/report/credentials
        - --secret-dir=/secrets/ci-pull-credentials
        - --target=e2e-aws-ovn
        command:
        - ci-operator
        image: ci-operator:latest
        imagePullPolicy: Always
        name: ""
        resources:
          requests:
            cpu: 10m
        volumeMounts:
        - mountPath: /etc/boskos
          name: boskos
          readOnly: true
        - mountPath: /secrets/ci-pull-credentials
          name: ci-pull-credentials
          readOnly: true
        - mountPath: /secrets/gcs
          name: gcs-credentials
          readOnly: true
        - mountPath: /secrets/manifest-tool
          name: manifest-tool-local-pusher
          readOnly: true
        - mountPath: /etc/pull-secret
          name: pull-secret
          readOnly: true
        - mountPath: /etc/report
          name: result-aggregator
          readOnly: true
      serviceAccountName: ci-operator
      volumes:
      - name: boskos
        secret:
          items:
          - key: credentials
            path: credentials
          secretName: boskos-credentials
      - name: ci-pull-credentials
        secret:
          secretName: ci-pull-credentials
      - name: manifest-tool-local-pusher
        secret:
          secretName: manifest-tool-local-pusher
      - name: pull-secret
        secret:
          secretName: registry-pull-credentials
      - name: result-aggregator
        secret:
          secretName: result-aggregator
    trigger: (?m)^/test( | .* )e2e-aws-ovn,?($|\s.*)
  - agent: kubernetes
    always_run: false
    branches:
    - ^release-4\.19$
    - ^release-4\.19-
<<<<<<< HEAD
    cluster: build06
=======
    cluster: build03
>>>>>>> 635a2bef
    context: ci/prow/e2e-aws-ovn-techpreview
    decorate: true
    labels:
      ci-operator.openshift.io/cloud: aws
      ci-operator.openshift.io/cloud-cluster-profile: aws
      ci.openshift.io/generator: prowgen
      pj-rehearse.openshift.io/can-be-rehearsed: "true"
    name: pull-ci-openshift-cluster-api-provider-aws-release-4.19-e2e-aws-ovn-techpreview
    optional: true
    path_alias: sigs.k8s.io/cluster-api-provider-aws
    rerun_command: /test e2e-aws-ovn-techpreview
    skip_if_only_changed: ^docs/|\.md$|^(?:.*/)?(?:\.gitignore|OWNERS|PROJECT|LICENSE)$
    spec:
      containers:
      - args:
        - --gcs-upload-secret=/secrets/gcs/service-account.json
        - --image-import-pull-secret=/etc/pull-secret/.dockerconfigjson
        - --lease-server-credentials-file=/etc/boskos/credentials
        - --report-credentials-file=/etc/report/credentials
        - --secret-dir=/secrets/ci-pull-credentials
        - --target=e2e-aws-ovn-techpreview
        command:
        - ci-operator
        image: ci-operator:latest
        imagePullPolicy: Always
        name: ""
        resources:
          requests:
            cpu: 10m
        volumeMounts:
        - mountPath: /etc/boskos
          name: boskos
          readOnly: true
        - mountPath: /secrets/ci-pull-credentials
          name: ci-pull-credentials
          readOnly: true
        - mountPath: /secrets/gcs
          name: gcs-credentials
          readOnly: true
        - mountPath: /secrets/manifest-tool
          name: manifest-tool-local-pusher
          readOnly: true
        - mountPath: /etc/pull-secret
          name: pull-secret
          readOnly: true
        - mountPath: /etc/report
          name: result-aggregator
          readOnly: true
      serviceAccountName: ci-operator
      volumes:
      - name: boskos
        secret:
          items:
          - key: credentials
            path: credentials
          secretName: boskos-credentials
      - name: ci-pull-credentials
        secret:
          secretName: ci-pull-credentials
      - name: manifest-tool-local-pusher
        secret:
          secretName: manifest-tool-local-pusher
      - name: pull-secret
        secret:
          secretName: registry-pull-credentials
      - name: result-aggregator
        secret:
          secretName: result-aggregator
    trigger: (?m)^/test( | .* )e2e-aws-ovn-techpreview,?($|\s.*)
  - agent: kubernetes
    always_run: false
    branches:
    - ^release-4\.19$
    - ^release-4\.19-
<<<<<<< HEAD
    cluster: build06
=======
    cluster: build03
>>>>>>> 635a2bef
    context: ci/prow/e2e-aws-serial
    decorate: true
    labels:
      ci-operator.openshift.io/cloud: aws
      ci-operator.openshift.io/cloud-cluster-profile: aws
      ci.openshift.io/generator: prowgen
      pj-rehearse.openshift.io/can-be-rehearsed: "true"
    name: pull-ci-openshift-cluster-api-provider-aws-release-4.19-e2e-aws-serial
    path_alias: sigs.k8s.io/cluster-api-provider-aws
    rerun_command: /test e2e-aws-serial
    skip_if_only_changed: ^docs/|\.md$|^(?:.*/)?(?:\.gitignore|OWNERS|PROJECT|LICENSE)$
    spec:
      containers:
      - args:
        - --gcs-upload-secret=/secrets/gcs/service-account.json
        - --image-import-pull-secret=/etc/pull-secret/.dockerconfigjson
        - --lease-server-credentials-file=/etc/boskos/credentials
        - --report-credentials-file=/etc/report/credentials
        - --secret-dir=/secrets/ci-pull-credentials
        - --target=e2e-aws-serial
        command:
        - ci-operator
        image: ci-operator:latest
        imagePullPolicy: Always
        name: ""
        resources:
          requests:
            cpu: 10m
        volumeMounts:
        - mountPath: /etc/boskos
          name: boskos
          readOnly: true
        - mountPath: /secrets/ci-pull-credentials
          name: ci-pull-credentials
          readOnly: true
        - mountPath: /secrets/gcs
          name: gcs-credentials
          readOnly: true
        - mountPath: /secrets/manifest-tool
          name: manifest-tool-local-pusher
          readOnly: true
        - mountPath: /etc/pull-secret
          name: pull-secret
          readOnly: true
        - mountPath: /etc/report
          name: result-aggregator
          readOnly: true
      serviceAccountName: ci-operator
      volumes:
      - name: boskos
        secret:
          items:
          - key: credentials
            path: credentials
          secretName: boskos-credentials
      - name: ci-pull-credentials
        secret:
          secretName: ci-pull-credentials
      - name: manifest-tool-local-pusher
        secret:
          secretName: manifest-tool-local-pusher
      - name: pull-secret
        secret:
          secretName: registry-pull-credentials
      - name: result-aggregator
        secret:
          secretName: result-aggregator
    trigger: (?m)^/test( | .* )e2e-aws-serial,?($|\s.*)
  - agent: kubernetes
    always_run: false
    branches:
    - ^release-4\.19$
    - ^release-4\.19-
    cluster: build11
    context: ci/prow/e2e-hypershift
    decorate: true
    labels:
      ci-operator.openshift.io/cloud: hypershift
      ci-operator.openshift.io/cloud-cluster-profile: hypershift
      ci.openshift.io/generator: prowgen
      pj-rehearse.openshift.io/can-be-rehearsed: "true"
    name: pull-ci-openshift-cluster-api-provider-aws-release-4.19-e2e-hypershift
    path_alias: sigs.k8s.io/cluster-api-provider-aws
    rerun_command: /test e2e-hypershift
    skip_if_only_changed: ^docs/|\.md$|^(?:.*/)?(?:\.gitignore|OWNERS|PROJECT|LICENSE)$
    spec:
      containers:
      - args:
        - --gcs-upload-secret=/secrets/gcs/service-account.json
        - --image-import-pull-secret=/etc/pull-secret/.dockerconfigjson
        - --lease-server-credentials-file=/etc/boskos/credentials
        - --report-credentials-file=/etc/report/credentials
        - --secret-dir=/secrets/ci-pull-credentials
        - --target=e2e-hypershift
        command:
        - ci-operator
        image: ci-operator:latest
        imagePullPolicy: Always
        name: ""
        resources:
          requests:
            cpu: 10m
        volumeMounts:
        - mountPath: /etc/boskos
          name: boskos
          readOnly: true
        - mountPath: /secrets/ci-pull-credentials
          name: ci-pull-credentials
          readOnly: true
        - mountPath: /secrets/gcs
          name: gcs-credentials
          readOnly: true
        - mountPath: /secrets/manifest-tool
          name: manifest-tool-local-pusher
          readOnly: true
        - mountPath: /etc/pull-secret
          name: pull-secret
          readOnly: true
        - mountPath: /etc/report
          name: result-aggregator
          readOnly: true
      serviceAccountName: ci-operator
      volumes:
      - name: boskos
        secret:
          items:
          - key: credentials
            path: credentials
          secretName: boskos-credentials
      - name: ci-pull-credentials
        secret:
          secretName: ci-pull-credentials
      - name: manifest-tool-local-pusher
        secret:
          secretName: manifest-tool-local-pusher
      - name: pull-secret
        secret:
          secretName: registry-pull-credentials
      - name: result-aggregator
        secret:
          secretName: result-aggregator
    trigger: (?m)^/test( | .* )e2e-hypershift,?($|\s.*)
  - agent: kubernetes
    always_run: true
    branches:
    - ^release-4\.19$
    - ^release-4\.19-
    cluster: build11
    context: ci/prow/images
    decorate: true
    labels:
      ci.openshift.io/generator: prowgen
      pj-rehearse.openshift.io/can-be-rehearsed: "true"
    name: pull-ci-openshift-cluster-api-provider-aws-release-4.19-images
    path_alias: sigs.k8s.io/cluster-api-provider-aws
    rerun_command: /test images
    spec:
      containers:
      - args:
        - --gcs-upload-secret=/secrets/gcs/service-account.json
        - --image-import-pull-secret=/etc/pull-secret/.dockerconfigjson
        - --report-credentials-file=/etc/report/credentials
        - --target=[images]
        command:
        - ci-operator
        image: ci-operator:latest
        imagePullPolicy: Always
        name: ""
        resources:
          requests:
            cpu: 10m
        volumeMounts:
        - mountPath: /secrets/gcs
          name: gcs-credentials
          readOnly: true
        - mountPath: /secrets/manifest-tool
          name: manifest-tool-local-pusher
          readOnly: true
        - mountPath: /etc/pull-secret
          name: pull-secret
          readOnly: true
        - mountPath: /etc/report
          name: result-aggregator
          readOnly: true
      serviceAccountName: ci-operator
      volumes:
      - name: manifest-tool-local-pusher
        secret:
          secretName: manifest-tool-local-pusher
      - name: pull-secret
        secret:
          secretName: registry-pull-credentials
      - name: result-aggregator
        secret:
          secretName: result-aggregator
    trigger: (?m)^/test( | .* )images,?($|\s.*)
  - agent: kubernetes
    always_run: true
    branches:
    - ^release-4\.19$
    - ^release-4\.19-
<<<<<<< HEAD
    cluster: build06
=======
    cluster: build03
>>>>>>> 635a2bef
    context: ci/prow/regression-clusterinfra-aws-ipi-proxy-techpreview
    decorate: true
    labels:
      ci-operator.openshift.io/cloud: aws
      ci-operator.openshift.io/cloud-cluster-profile: aws
      ci.openshift.io/generator: prowgen
      pj-rehearse.openshift.io/can-be-rehearsed: "true"
    name: pull-ci-openshift-cluster-api-provider-aws-release-4.19-regression-clusterinfra-aws-ipi-proxy-techpreview
    optional: true
    path_alias: sigs.k8s.io/cluster-api-provider-aws
    rerun_command: /test regression-clusterinfra-aws-ipi-proxy-techpreview
    spec:
      containers:
      - args:
        - --gcs-upload-secret=/secrets/gcs/service-account.json
        - --image-import-pull-secret=/etc/pull-secret/.dockerconfigjson
        - --lease-server-credentials-file=/etc/boskos/credentials
        - --report-credentials-file=/etc/report/credentials
        - --secret-dir=/secrets/ci-pull-credentials
        - --target=regression-clusterinfra-aws-ipi-proxy-techpreview
        command:
        - ci-operator
        image: ci-operator:latest
        imagePullPolicy: Always
        name: ""
        resources:
          requests:
            cpu: 10m
        volumeMounts:
        - mountPath: /etc/boskos
          name: boskos
          readOnly: true
        - mountPath: /secrets/ci-pull-credentials
          name: ci-pull-credentials
          readOnly: true
        - mountPath: /secrets/gcs
          name: gcs-credentials
          readOnly: true
        - mountPath: /secrets/manifest-tool
          name: manifest-tool-local-pusher
          readOnly: true
        - mountPath: /etc/pull-secret
          name: pull-secret
          readOnly: true
        - mountPath: /etc/report
          name: result-aggregator
          readOnly: true
      serviceAccountName: ci-operator
      volumes:
      - name: boskos
        secret:
          items:
          - key: credentials
            path: credentials
          secretName: boskos-credentials
      - name: ci-pull-credentials
        secret:
          secretName: ci-pull-credentials
      - name: manifest-tool-local-pusher
        secret:
          secretName: manifest-tool-local-pusher
      - name: pull-secret
        secret:
          secretName: registry-pull-credentials
      - name: result-aggregator
        secret:
          secretName: result-aggregator
    trigger: (?m)^/test( | .* )regression-clusterinfra-aws-ipi-proxy-techpreview,?($|\s.*)
  - agent: kubernetes
    always_run: true
    branches:
    - ^release-4\.19$
    - ^release-4\.19-
    cluster: build11
    context: ci/prow/security
    decorate: true
    labels:
      ci.openshift.io/generator: prowgen
      pj-rehearse.openshift.io/can-be-rehearsed: "true"
    name: pull-ci-openshift-cluster-api-provider-aws-release-4.19-security
    path_alias: sigs.k8s.io/cluster-api-provider-aws
    rerun_command: /test security
    spec:
      containers:
      - args:
        - --gcs-upload-secret=/secrets/gcs/service-account.json
        - --image-import-pull-secret=/etc/pull-secret/.dockerconfigjson
        - --report-credentials-file=/etc/report/credentials
        - --secret-dir=/secrets/ci-pull-credentials
        - --target=security
        command:
        - ci-operator
        image: ci-operator:latest
        imagePullPolicy: Always
        name: ""
        resources:
          requests:
            cpu: 10m
        volumeMounts:
        - mountPath: /secrets/ci-pull-credentials
          name: ci-pull-credentials
          readOnly: true
        - mountPath: /secrets/gcs
          name: gcs-credentials
          readOnly: true
        - mountPath: /secrets/manifest-tool
          name: manifest-tool-local-pusher
          readOnly: true
        - mountPath: /etc/pull-secret
          name: pull-secret
          readOnly: true
        - mountPath: /etc/report
          name: result-aggregator
          readOnly: true
      serviceAccountName: ci-operator
      volumes:
      - name: ci-pull-credentials
        secret:
          secretName: ci-pull-credentials
      - name: manifest-tool-local-pusher
        secret:
          secretName: manifest-tool-local-pusher
      - name: pull-secret
        secret:
          secretName: registry-pull-credentials
      - name: result-aggregator
        secret:
          secretName: result-aggregator
    trigger: (?m)^/test( | .* )security,?($|\s.*)
  - agent: kubernetes
    always_run: true
    branches:
    - ^release-4\.19$
    - ^release-4\.19-
    cluster: build11
    context: ci/prow/unit
    decorate: true
    labels:
      ci.openshift.io/generator: prowgen
      pj-rehearse.openshift.io/can-be-rehearsed: "true"
    name: pull-ci-openshift-cluster-api-provider-aws-release-4.19-unit
    path_alias: sigs.k8s.io/cluster-api-provider-aws
    rerun_command: /test unit
    spec:
      containers:
      - args:
        - --gcs-upload-secret=/secrets/gcs/service-account.json
        - --image-import-pull-secret=/etc/pull-secret/.dockerconfigjson
        - --report-credentials-file=/etc/report/credentials
        - --target=unit
        command:
        - ci-operator
        image: ci-operator:latest
        imagePullPolicy: Always
        name: ""
        resources:
          requests:
            cpu: 10m
        volumeMounts:
        - mountPath: /secrets/gcs
          name: gcs-credentials
          readOnly: true
        - mountPath: /secrets/manifest-tool
          name: manifest-tool-local-pusher
          readOnly: true
        - mountPath: /etc/pull-secret
          name: pull-secret
          readOnly: true
        - mountPath: /etc/report
          name: result-aggregator
          readOnly: true
      serviceAccountName: ci-operator
      volumes:
      - name: manifest-tool-local-pusher
        secret:
          secretName: manifest-tool-local-pusher
      - name: pull-secret
        secret:
          secretName: registry-pull-credentials
      - name: result-aggregator
        secret:
          secretName: result-aggregator
    trigger: (?m)^/test( | .* )unit,?($|\s.*)
  - agent: kubernetes
    always_run: true
    branches:
    - ^release-4\.19$
    - ^release-4\.19-
    cluster: build11
    context: ci/prow/verify-commits
    decorate: true
    labels:
      ci.openshift.io/generator: prowgen
      pj-rehearse.openshift.io/can-be-rehearsed: "true"
    name: pull-ci-openshift-cluster-api-provider-aws-release-4.19-verify-commits
    optional: true
    path_alias: sigs.k8s.io/cluster-api-provider-aws
    rerun_command: /test verify-commits
    spec:
      containers:
      - args:
        - --gcs-upload-secret=/secrets/gcs/service-account.json
        - --image-import-pull-secret=/etc/pull-secret/.dockerconfigjson
        - --report-credentials-file=/etc/report/credentials
        - --target=verify-commits
        command:
        - ci-operator
        image: ci-operator:latest
        imagePullPolicy: Always
        name: ""
        resources:
          requests:
            cpu: 10m
        volumeMounts:
        - mountPath: /secrets/gcs
          name: gcs-credentials
          readOnly: true
        - mountPath: /secrets/manifest-tool
          name: manifest-tool-local-pusher
          readOnly: true
        - mountPath: /etc/pull-secret
          name: pull-secret
          readOnly: true
        - mountPath: /etc/report
          name: result-aggregator
          readOnly: true
      serviceAccountName: ci-operator
      volumes:
      - name: manifest-tool-local-pusher
        secret:
          secretName: manifest-tool-local-pusher
      - name: pull-secret
        secret:
          secretName: registry-pull-credentials
      - name: result-aggregator
        secret:
          secretName: result-aggregator
    trigger: (?m)^/test( | .* )verify-commits,?($|\s.*)<|MERGE_RESOLUTION|>--- conflicted
+++ resolved
@@ -5,11 +5,7 @@
     branches:
     - ^release-4\.19$
     - ^release-4\.19-
-<<<<<<< HEAD
-    cluster: build06
-=======
     cluster: build03
->>>>>>> 635a2bef
     context: ci/prow/e2e-aws-capi-techpreview
     decorate: true
     labels:
@@ -84,11 +80,7 @@
     branches:
     - ^release-4\.19$
     - ^release-4\.19-
-<<<<<<< HEAD
-    cluster: build06
-=======
     cluster: build03
->>>>>>> 635a2bef
     context: ci/prow/e2e-aws-ovn
     decorate: true
     labels:
@@ -162,11 +154,7 @@
     branches:
     - ^release-4\.19$
     - ^release-4\.19-
-<<<<<<< HEAD
-    cluster: build06
-=======
     cluster: build03
->>>>>>> 635a2bef
     context: ci/prow/e2e-aws-ovn-techpreview
     decorate: true
     labels:
@@ -241,11 +229,7 @@
     branches:
     - ^release-4\.19$
     - ^release-4\.19-
-<<<<<<< HEAD
-    cluster: build06
-=======
     cluster: build03
->>>>>>> 635a2bef
     context: ci/prow/e2e-aws-serial
     decorate: true
     labels:
@@ -319,7 +303,7 @@
     branches:
     - ^release-4\.19$
     - ^release-4\.19-
-    cluster: build11
+    cluster: build01
     context: ci/prow/e2e-hypershift
     decorate: true
     labels:
@@ -393,7 +377,7 @@
     branches:
     - ^release-4\.19$
     - ^release-4\.19-
-    cluster: build11
+    cluster: build01
     context: ci/prow/images
     decorate: true
     labels:
@@ -447,11 +431,7 @@
     branches:
     - ^release-4\.19$
     - ^release-4\.19-
-<<<<<<< HEAD
-    cluster: build06
-=======
     cluster: build03
->>>>>>> 635a2bef
     context: ci/prow/regression-clusterinfra-aws-ipi-proxy-techpreview
     decorate: true
     labels:
@@ -525,7 +505,7 @@
     branches:
     - ^release-4\.19$
     - ^release-4\.19-
-    cluster: build11
+    cluster: build01
     context: ci/prow/security
     decorate: true
     labels:
@@ -586,7 +566,7 @@
     branches:
     - ^release-4\.19$
     - ^release-4\.19-
-    cluster: build11
+    cluster: build01
     context: ci/prow/unit
     decorate: true
     labels:
@@ -640,7 +620,7 @@
     branches:
     - ^release-4\.19$
     - ^release-4\.19-
-    cluster: build11
+    cluster: build01
     context: ci/prow/verify-commits
     decorate: true
     labels:
