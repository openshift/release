--- conflicted
+++ resolved
@@ -6,7 +6,6 @@
     - ^main$
     - ^main-
     cluster: build02
-<<<<<<< HEAD
     decorate: true
     labels:
       pj-rehearse.openshift.io/can-be-rehearsed: "true"
@@ -60,8 +59,6 @@
     - ^main$
     - ^main-
     cluster: build03
-=======
->>>>>>> afd8dd7a
     context: ci/prow/e2e
     decorate: true
     labels:
