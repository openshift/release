presubmits:
  openshift/oc-mirror:
  - agent: kubernetes
    always_run: true
    branches:
    - ^main$
    - ^main-
<<<<<<< HEAD
    cluster: build02
    decorate: true
    labels:
      pj-rehearse.openshift.io/can-be-rehearsed: "true"
    name: oc-mirror-e2e-unit
    rerun_command: bundle test
    spec:
      containers:
      - args:
        - -c
        - make test-prow && pgrep registry | xargs -L1 kill
        command:
        - /bin/sh
        env:
        - name: GOCACHE
          value: /tmp/gocache
        image: quay.io/samwalke/gobuilder:latest
        name: main
        resources:
          requests:
            cpu: "1"
      - args:
        - -c
        - /bin/registry serve /etc/docker/registry/config.yml || echo "Registry gone"
        command:
        - /bin/sh
        image: quay.io/samwalke/oc-mirror-registry:latest
        name: oc-mirror-registry
        ports:
        - containerPort: 5001
        resources:
          requests:
            cpu: 100m
      - args:
        - -c
        - /bin/registry serve /etc/docker/registry/config.yml || echo "Registry gone"
        command:
        - /bin/sh
        image: registry:2
        name: registry
        ports:
        - containerPort: 5000
        resources:
          requests:
            cpu: 100m
      restartPolicy: Never
      shareProcessNamespace: true
    trigger: (?m)bundle test( please)?
  - agent: kubernetes
    always_run: true
    branches:
    - ^main$
    - ^main-
    cluster: build02
=======
    cluster: build04
>>>>>>> 15763c82
    context: ci/prow/unit
    decorate: true
    labels:
      ci.openshift.io/generator: prowgen
      pj-rehearse.openshift.io/can-be-rehearsed: "true"
    name: pull-ci-openshift-oc-mirror-main-unit
    rerun_command: /test unit
    spec:
      containers:
      - args:
        - --gcs-upload-secret=/secrets/gcs/service-account.json
        - --image-import-pull-secret=/etc/pull-secret/.dockerconfigjson
        - --report-credentials-file=/etc/report/credentials
        - --target=unit
        command:
        - ci-operator
        image: ci-operator:latest
        imagePullPolicy: Always
        name: ""
        resources:
          requests:
            cpu: 10m
        volumeMounts:
        - mountPath: /secrets/gcs
          name: gcs-credentials
          readOnly: true
        - mountPath: /etc/pull-secret
          name: pull-secret
          readOnly: true
        - mountPath: /etc/report
          name: result-aggregator
          readOnly: true
      serviceAccountName: ci-operator
      volumes:
      - name: pull-secret
        secret:
          secretName: registry-pull-credentials
      - name: result-aggregator
        secret:
          secretName: result-aggregator
    trigger: (?m)^/test( | .* )unit,?($|\s.*)<|MERGE_RESOLUTION|>--- conflicted
+++ resolved
@@ -5,8 +5,7 @@
     branches:
     - ^main$
     - ^main-
-<<<<<<< HEAD
-    cluster: build02
+    cluster: build04
     decorate: true
     labels:
       pj-rehearse.openshift.io/can-be-rehearsed: "true"
@@ -59,10 +58,7 @@
     branches:
     - ^main$
     - ^main-
-    cluster: build02
-=======
     cluster: build04
->>>>>>> 15763c82
     context: ci/prow/unit
     decorate: true
     labels:
