--- conflicted
+++ resolved
@@ -58,7 +58,6 @@
     branches:
     - ^master$
     - ^master-
-<<<<<<< HEAD
     cluster: build11
     context: ci/prow/draft-draft
     decorate: true
@@ -131,9 +130,6 @@
     - ^master$
     - ^master-
     cluster: build09
-=======
-    cluster: build10
->>>>>>> 03973b30
     context: ci/prow/e2e-operator
     decorate: true
     labels:
