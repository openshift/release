<<<<<<< HEAD
=======
presubmits:
  openshift/network-tools:
  - agent: kubernetes
    always_run: true
    branches:
    - ^release-4\.9$
    - ^release-4\.9-
    cluster: build06
    context: ci/prow/e2e-aws
    decorate: true
    labels:
      ci-operator.openshift.io/cloud: aws
      ci-operator.openshift.io/cloud-cluster-profile: aws-3
      ci.openshift.io/generator: prowgen
      pj-rehearse.openshift.io/can-be-rehearsed: "true"
    name: pull-ci-openshift-network-tools-release-4.9-e2e-aws
    rerun_command: /test e2e-aws
    spec:
      containers:
      - args:
        - --gcs-upload-secret=/secrets/gcs/service-account.json
        - --image-import-pull-secret=/etc/pull-secret/.dockerconfigjson
        - --lease-server-credentials-file=/etc/boskos/credentials
        - --report-credentials-file=/etc/report/credentials
        - --secret-dir=/secrets/ci-pull-credentials
        - --target=e2e-aws
        command:
        - ci-operator
        image: ci-operator:latest
        imagePullPolicy: Always
        name: ""
        resources:
          requests:
            cpu: 10m
        volumeMounts:
        - mountPath: /etc/boskos
          name: boskos
          readOnly: true
        - mountPath: /secrets/ci-pull-credentials
          name: ci-pull-credentials
          readOnly: true
        - mountPath: /secrets/gcs
          name: gcs-credentials
          readOnly: true
        - mountPath: /secrets/manifest-tool
          name: manifest-tool-local-pusher
          readOnly: true
        - mountPath: /etc/pull-secret
          name: pull-secret
          readOnly: true
        - mountPath: /etc/report
          name: result-aggregator
          readOnly: true
      serviceAccountName: ci-operator
      volumes:
      - name: boskos
        secret:
          items:
          - key: credentials
            path: credentials
          secretName: boskos-credentials
      - name: ci-pull-credentials
        secret:
          secretName: ci-pull-credentials
      - name: manifest-tool-local-pusher
        secret:
          secretName: manifest-tool-local-pusher
      - name: pull-secret
        secret:
          secretName: registry-pull-credentials
      - name: result-aggregator
        secret:
          secretName: result-aggregator
    trigger: (?m)^/test( | .* )e2e-aws,?($|\s.*)
  - agent: kubernetes
    always_run: true
    branches:
    - ^release-4\.9$
    - ^release-4\.9-
    cluster: build11
    context: ci/prow/images
    decorate: true
    labels:
      ci.openshift.io/generator: prowgen
      pj-rehearse.openshift.io/can-be-rehearsed: "true"
    name: pull-ci-openshift-network-tools-release-4.9-images
    rerun_command: /test images
    spec:
      containers:
      - args:
        - --gcs-upload-secret=/secrets/gcs/service-account.json
        - --image-import-pull-secret=/etc/pull-secret/.dockerconfigjson
        - --report-credentials-file=/etc/report/credentials
        - --target=[images]
        - --target=[release:latest]
        command:
        - ci-operator
        image: ci-operator:latest
        imagePullPolicy: Always
        name: ""
        resources:
          requests:
            cpu: 10m
        volumeMounts:
        - mountPath: /secrets/gcs
          name: gcs-credentials
          readOnly: true
        - mountPath: /secrets/manifest-tool
          name: manifest-tool-local-pusher
          readOnly: true
        - mountPath: /etc/pull-secret
          name: pull-secret
          readOnly: true
        - mountPath: /etc/report
          name: result-aggregator
          readOnly: true
      serviceAccountName: ci-operator
      volumes:
      - name: manifest-tool-local-pusher
        secret:
          secretName: manifest-tool-local-pusher
      - name: pull-secret
        secret:
          secretName: registry-pull-credentials
      - name: result-aggregator
        secret:
          secretName: result-aggregator
    trigger: (?m)^/test( | .* )images,?($|\s.*)
>>>>>>> 5ef69abf
<|MERGE_RESOLUTION|>--- conflicted
+++ resolved
@@ -1,5 +1,3 @@
-<<<<<<< HEAD
-=======
 presubmits:
   openshift/network-tools:
   - agent: kubernetes
@@ -127,5 +125,4 @@
       - name: result-aggregator
         secret:
           secretName: result-aggregator
-    trigger: (?m)^/test( | .* )images,?($|\s.*)
->>>>>>> 5ef69abf
+    trigger: (?m)^/test( | .* )images,?($|\s.*)