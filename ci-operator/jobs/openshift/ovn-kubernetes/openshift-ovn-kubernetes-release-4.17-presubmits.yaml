presubmits:
  openshift/ovn-kubernetes:
  - agent: kubernetes
    always_run: true
    branches:
    - ^release-4\.17$
    - ^release-4\.17-
    cluster: build10
    context: ci/prow/4.17-upgrade-from-stable-4.16-e2e-aws-ovn-upgrade
    decorate: true
    decoration_config:
      timeout: 6h0m0s
    labels:
      ci-operator.openshift.io/cloud: aws
      ci-operator.openshift.io/cloud-cluster-profile: aws
      ci-operator.openshift.io/variant: 4.17-upgrade-from-stable-4.16
      ci.openshift.io/generator: prowgen
      pj-rehearse.openshift.io/can-be-rehearsed: "true"
    name: pull-ci-openshift-ovn-kubernetes-release-4.17-4.17-upgrade-from-stable-4.16-e2e-aws-ovn-upgrade
    rerun_command: /test 4.17-upgrade-from-stable-4.16-e2e-aws-ovn-upgrade
    spec:
      containers:
      - args:
        - --gcs-upload-secret=/secrets/gcs/service-account.json
        - --image-import-pull-secret=/etc/pull-secret/.dockerconfigjson
        - --lease-server-credentials-file=/etc/boskos/credentials
        - --report-credentials-file=/etc/report/credentials
        - --secret-dir=/secrets/ci-pull-credentials
        - --target=e2e-aws-ovn-upgrade
        - --variant=4.17-upgrade-from-stable-4.16
        command:
        - ci-operator
        image: ci-operator:latest
        imagePullPolicy: Always
        name: ""
        resources:
          requests:
            cpu: 10m
        volumeMounts:
        - mountPath: /etc/boskos
          name: boskos
          readOnly: true
        - mountPath: /secrets/ci-pull-credentials
          name: ci-pull-credentials
          readOnly: true
        - mountPath: /secrets/gcs
          name: gcs-credentials
          readOnly: true
        - mountPath: /secrets/manifest-tool
          name: manifest-tool-local-pusher
          readOnly: true
        - mountPath: /etc/pull-secret
          name: pull-secret
          readOnly: true
        - mountPath: /etc/report
          name: result-aggregator
          readOnly: true
      serviceAccountName: ci-operator
      volumes:
      - name: boskos
        secret:
          items:
          - key: credentials
            path: credentials
          secretName: boskos-credentials
      - name: ci-pull-credentials
        secret:
          secretName: ci-pull-credentials
      - name: manifest-tool-local-pusher
        secret:
          secretName: manifest-tool-local-pusher
      - name: pull-secret
        secret:
          secretName: registry-pull-credentials
      - name: result-aggregator
        secret:
          secretName: result-aggregator
    trigger: (?m)^/test( | .* )4.17-upgrade-from-stable-4.16-e2e-aws-ovn-upgrade,?($|\s.*)
  - agent: kubernetes
    always_run: true
    branches:
    - ^release-4\.17$
    - ^release-4\.17-
    cluster: build02
    context: ci/prow/4.17-upgrade-from-stable-4.16-e2e-gcp-ovn-rt-upgrade
    decorate: true
    decoration_config:
      timeout: 5h0m0s
    labels:
      ci-operator.openshift.io/cloud: gcp
      ci-operator.openshift.io/cloud-cluster-profile: gcp-openshift-gce-devel-ci-2
      ci-operator.openshift.io/cluster: build02
      ci-operator.openshift.io/variant: 4.17-upgrade-from-stable-4.16
      ci.openshift.io/generator: prowgen
      pj-rehearse.openshift.io/can-be-rehearsed: "true"
    name: pull-ci-openshift-ovn-kubernetes-release-4.17-4.17-upgrade-from-stable-4.16-e2e-gcp-ovn-rt-upgrade
    rerun_command: /test 4.17-upgrade-from-stable-4.16-e2e-gcp-ovn-rt-upgrade
    spec:
      containers:
      - args:
        - --gcs-upload-secret=/secrets/gcs/service-account.json
        - --image-import-pull-secret=/etc/pull-secret/.dockerconfigjson
        - --lease-server-credentials-file=/etc/boskos/credentials
        - --report-credentials-file=/etc/report/credentials
        - --secret-dir=/secrets/ci-pull-credentials
        - --target=e2e-gcp-ovn-rt-upgrade
        - --variant=4.17-upgrade-from-stable-4.16
        command:
        - ci-operator
        image: ci-operator:latest
        imagePullPolicy: Always
        name: ""
        resources:
          requests:
            cpu: 10m
        volumeMounts:
        - mountPath: /etc/boskos
          name: boskos
          readOnly: true
        - mountPath: /secrets/ci-pull-credentials
          name: ci-pull-credentials
          readOnly: true
        - mountPath: /secrets/gcs
          name: gcs-credentials
          readOnly: true
        - mountPath: /secrets/manifest-tool
          name: manifest-tool-local-pusher
          readOnly: true
        - mountPath: /etc/pull-secret
          name: pull-secret
          readOnly: true
        - mountPath: /etc/report
          name: result-aggregator
          readOnly: true
      serviceAccountName: ci-operator
      volumes:
      - name: boskos
        secret:
          items:
          - key: credentials
            path: credentials
          secretName: boskos-credentials
      - name: ci-pull-credentials
        secret:
          secretName: ci-pull-credentials
      - name: manifest-tool-local-pusher
        secret:
          secretName: manifest-tool-local-pusher
      - name: pull-secret
        secret:
          secretName: registry-pull-credentials
      - name: result-aggregator
        secret:
          secretName: result-aggregator
    trigger: (?m)^/test( | .* )4.17-upgrade-from-stable-4.16-e2e-gcp-ovn-rt-upgrade,?($|\s.*)
  - agent: kubernetes
    always_run: true
    branches:
    - ^release-4\.17$
    - ^release-4\.17-
    cluster: build10
    context: ci/prow/4.17-upgrade-from-stable-4.16-images
    decorate: true
    labels:
      ci-operator.openshift.io/variant: 4.17-upgrade-from-stable-4.16
      ci.openshift.io/generator: prowgen
      pj-rehearse.openshift.io/can-be-rehearsed: "true"
    name: pull-ci-openshift-ovn-kubernetes-release-4.17-4.17-upgrade-from-stable-4.16-images
    rerun_command: /test 4.17-upgrade-from-stable-4.16-images
    spec:
      containers:
      - args:
        - --gcs-upload-secret=/secrets/gcs/service-account.json
        - --image-import-pull-secret=/etc/pull-secret/.dockerconfigjson
        - --report-credentials-file=/etc/report/credentials
        - --target=[images]
        - --variant=4.17-upgrade-from-stable-4.16
        command:
        - ci-operator
        image: ci-operator:latest
        imagePullPolicy: Always
        name: ""
        resources:
          requests:
            cpu: 10m
        volumeMounts:
        - mountPath: /secrets/gcs
          name: gcs-credentials
          readOnly: true
        - mountPath: /secrets/manifest-tool
          name: manifest-tool-local-pusher
          readOnly: true
        - mountPath: /etc/pull-secret
          name: pull-secret
          readOnly: true
        - mountPath: /etc/report
          name: result-aggregator
          readOnly: true
      serviceAccountName: ci-operator
      volumes:
      - name: manifest-tool-local-pusher
        secret:
          secretName: manifest-tool-local-pusher
      - name: pull-secret
        secret:
          secretName: registry-pull-credentials
      - name: result-aggregator
        secret:
          secretName: result-aggregator
    trigger: (?m)^/test( | .* )4.17-upgrade-from-stable-4.16-images,?($|\s.*)
  - agent: kubernetes
    always_run: true
    branches:
    - ^release-4\.17$
    - ^release-4\.17-
    cluster: build10
    context: ci/prow/4.17-upgrade-from-stable-4.16-local-gateway-e2e-aws-ovn-upgrade
    decorate: true
    labels:
      ci-operator.openshift.io/cloud: aws
      ci-operator.openshift.io/cloud-cluster-profile: aws
      ci-operator.openshift.io/variant: 4.17-upgrade-from-stable-4.16-local-gateway
      ci.openshift.io/generator: prowgen
      pj-rehearse.openshift.io/can-be-rehearsed: "true"
    name: pull-ci-openshift-ovn-kubernetes-release-4.17-4.17-upgrade-from-stable-4.16-local-gateway-e2e-aws-ovn-upgrade
    rerun_command: /test 4.17-upgrade-from-stable-4.16-local-gateway-e2e-aws-ovn-upgrade
    spec:
      containers:
      - args:
        - --gcs-upload-secret=/secrets/gcs/service-account.json
        - --image-import-pull-secret=/etc/pull-secret/.dockerconfigjson
        - --lease-server-credentials-file=/etc/boskos/credentials
        - --report-credentials-file=/etc/report/credentials
        - --secret-dir=/secrets/ci-pull-credentials
        - --target=e2e-aws-ovn-upgrade
        - --variant=4.17-upgrade-from-stable-4.16-local-gateway
        command:
        - ci-operator
        image: ci-operator:latest
        imagePullPolicy: Always
        name: ""
        resources:
          requests:
            cpu: 10m
        volumeMounts:
        - mountPath: /etc/boskos
          name: boskos
          readOnly: true
        - mountPath: /secrets/ci-pull-credentials
          name: ci-pull-credentials
          readOnly: true
        - mountPath: /secrets/gcs
          name: gcs-credentials
          readOnly: true
        - mountPath: /secrets/manifest-tool
          name: manifest-tool-local-pusher
          readOnly: true
        - mountPath: /etc/pull-secret
          name: pull-secret
          readOnly: true
        - mountPath: /etc/report
          name: result-aggregator
          readOnly: true
      serviceAccountName: ci-operator
      volumes:
      - name: boskos
        secret:
          items:
          - key: credentials
            path: credentials
          secretName: boskos-credentials
      - name: ci-pull-credentials
        secret:
          secretName: ci-pull-credentials
      - name: manifest-tool-local-pusher
        secret:
          secretName: manifest-tool-local-pusher
      - name: pull-secret
        secret:
          secretName: registry-pull-credentials
      - name: result-aggregator
        secret:
          secretName: result-aggregator
    trigger: (?m)^/test( | .* )4.17-upgrade-from-stable-4.16-local-gateway-e2e-aws-ovn-upgrade,?($|\s.*)
  - agent: kubernetes
    always_run: true
    branches:
    - ^release-4\.17$
    - ^release-4\.17-
    cluster: build10
    context: ci/prow/4.17-upgrade-from-stable-4.16-local-gateway-images
    decorate: true
    labels:
      ci-operator.openshift.io/variant: 4.17-upgrade-from-stable-4.16-local-gateway
      ci.openshift.io/generator: prowgen
      pj-rehearse.openshift.io/can-be-rehearsed: "true"
    name: pull-ci-openshift-ovn-kubernetes-release-4.17-4.17-upgrade-from-stable-4.16-local-gateway-images
    rerun_command: /test 4.17-upgrade-from-stable-4.16-local-gateway-images
    spec:
      containers:
      - args:
        - --gcs-upload-secret=/secrets/gcs/service-account.json
        - --image-import-pull-secret=/etc/pull-secret/.dockerconfigjson
        - --report-credentials-file=/etc/report/credentials
        - --target=[images]
        - --variant=4.17-upgrade-from-stable-4.16-local-gateway
        command:
        - ci-operator
        image: ci-operator:latest
        imagePullPolicy: Always
        name: ""
        resources:
          requests:
            cpu: 10m
        volumeMounts:
        - mountPath: /secrets/gcs
          name: gcs-credentials
          readOnly: true
        - mountPath: /secrets/manifest-tool
          name: manifest-tool-local-pusher
          readOnly: true
        - mountPath: /etc/pull-secret
          name: pull-secret
          readOnly: true
        - mountPath: /etc/report
          name: result-aggregator
          readOnly: true
      serviceAccountName: ci-operator
      volumes:
      - name: manifest-tool-local-pusher
        secret:
          secretName: manifest-tool-local-pusher
      - name: pull-secret
        secret:
          secretName: registry-pull-credentials
      - name: result-aggregator
        secret:
          secretName: result-aggregator
    trigger: (?m)^/test( | .* )4.17-upgrade-from-stable-4.16-local-gateway-images,?($|\s.*)
  - agent: kubernetes
    always_run: false
    branches:
    - ^release-4\.17$
    - ^release-4\.17-
    cluster: build05
    context: ci/prow/e2e-agent-compact-ipv4
    decorate: true
    decoration_config:
      skip_cloning: true
      timeout: 6h0m0s
    labels:
      ci-operator.openshift.io/cloud: equinix-ocp-metal
      ci-operator.openshift.io/cloud-cluster-profile: equinix-ocp-metal
      ci-operator.openshift.io/cluster: build05
      ci.openshift.io/generator: prowgen
      pj-rehearse.openshift.io/can-be-rehearsed: "true"
    name: pull-ci-openshift-ovn-kubernetes-release-4.17-e2e-agent-compact-ipv4
    optional: true
    rerun_command: /test e2e-agent-compact-ipv4
    spec:
      containers:
      - args:
        - --gcs-upload-secret=/secrets/gcs/service-account.json
        - --image-import-pull-secret=/etc/pull-secret/.dockerconfigjson
        - --lease-server-credentials-file=/etc/boskos/credentials
        - --report-credentials-file=/etc/report/credentials
        - --secret-dir=/secrets/ci-pull-credentials
        - --target=e2e-agent-compact-ipv4
        command:
        - ci-operator
        image: ci-operator:latest
        imagePullPolicy: Always
        name: ""
        resources:
          requests:
            cpu: 10m
        volumeMounts:
        - mountPath: /etc/boskos
          name: boskos
          readOnly: true
        - mountPath: /secrets/ci-pull-credentials
          name: ci-pull-credentials
          readOnly: true
        - mountPath: /secrets/gcs
          name: gcs-credentials
          readOnly: true
        - mountPath: /secrets/manifest-tool
          name: manifest-tool-local-pusher
          readOnly: true
        - mountPath: /etc/pull-secret
          name: pull-secret
          readOnly: true
        - mountPath: /etc/report
          name: result-aggregator
          readOnly: true
      serviceAccountName: ci-operator
      volumes:
      - name: boskos
        secret:
          items:
          - key: credentials
            path: credentials
          secretName: boskos-credentials
      - name: ci-pull-credentials
        secret:
          secretName: ci-pull-credentials
      - name: manifest-tool-local-pusher
        secret:
          secretName: manifest-tool-local-pusher
      - name: pull-secret
        secret:
          secretName: registry-pull-credentials
      - name: result-aggregator
        secret:
          secretName: result-aggregator
    trigger: (?m)^/test( | .* )e2e-agent-compact-ipv4,?($|\s.*)
  - agent: kubernetes
    always_run: true
    branches:
    - ^release-4\.17$
    - ^release-4\.17-
    cluster: build10
    context: ci/prow/e2e-aws-ovn
    decorate: true
    decoration_config:
      skip_cloning: true
      timeout: 6h0m0s
    labels:
      ci-operator.openshift.io/cloud: aws
      ci-operator.openshift.io/cloud-cluster-profile: aws
      ci.openshift.io/generator: prowgen
      pj-rehearse.openshift.io/can-be-rehearsed: "true"
    name: pull-ci-openshift-ovn-kubernetes-release-4.17-e2e-aws-ovn
    rerun_command: /test e2e-aws-ovn
    spec:
      containers:
      - args:
        - --gcs-upload-secret=/secrets/gcs/service-account.json
        - --image-import-pull-secret=/etc/pull-secret/.dockerconfigjson
        - --lease-server-credentials-file=/etc/boskos/credentials
        - --report-credentials-file=/etc/report/credentials
        - --secret-dir=/secrets/ci-pull-credentials
        - --target=e2e-aws-ovn
        command:
        - ci-operator
        image: ci-operator:latest
        imagePullPolicy: Always
        name: ""
        resources:
          requests:
            cpu: 10m
        volumeMounts:
        - mountPath: /etc/boskos
          name: boskos
          readOnly: true
        - mountPath: /secrets/ci-pull-credentials
          name: ci-pull-credentials
          readOnly: true
        - mountPath: /secrets/gcs
          name: gcs-credentials
          readOnly: true
        - mountPath: /secrets/manifest-tool
          name: manifest-tool-local-pusher
          readOnly: true
        - mountPath: /etc/pull-secret
          name: pull-secret
          readOnly: true
        - mountPath: /etc/report
          name: result-aggregator
          readOnly: true
      serviceAccountName: ci-operator
      volumes:
      - name: boskos
        secret:
          items:
          - key: credentials
            path: credentials
          secretName: boskos-credentials
      - name: ci-pull-credentials
        secret:
          secretName: ci-pull-credentials
      - name: manifest-tool-local-pusher
        secret:
          secretName: manifest-tool-local-pusher
      - name: pull-secret
        secret:
          secretName: registry-pull-credentials
      - name: result-aggregator
        secret:
          secretName: result-aggregator
    trigger: (?m)^/test( | .* )e2e-aws-ovn,?($|\s.*)
  - agent: kubernetes
    always_run: false
    branches:
    - ^release-4\.17$
    - ^release-4\.17-
    cluster: build10
    context: ci/prow/e2e-aws-ovn-clusternetwork-cidr-expansion
    decorate: true
    decoration_config:
      skip_cloning: true
      timeout: 6h0m0s
    labels:
      ci-operator.openshift.io/cloud: aws
      ci-operator.openshift.io/cloud-cluster-profile: aws
      ci.openshift.io/generator: prowgen
      pj-rehearse.openshift.io/can-be-rehearsed: "true"
    name: pull-ci-openshift-ovn-kubernetes-release-4.17-e2e-aws-ovn-clusternetwork-cidr-expansion
    optional: true
    rerun_command: /test e2e-aws-ovn-clusternetwork-cidr-expansion
    spec:
      containers:
      - args:
        - --gcs-upload-secret=/secrets/gcs/service-account.json
        - --image-import-pull-secret=/etc/pull-secret/.dockerconfigjson
        - --lease-server-credentials-file=/etc/boskos/credentials
        - --report-credentials-file=/etc/report/credentials
        - --secret-dir=/secrets/ci-pull-credentials
        - --target=e2e-aws-ovn-clusternetwork-cidr-expansion
        command:
        - ci-operator
        image: ci-operator:latest
        imagePullPolicy: Always
        name: ""
        resources:
          requests:
            cpu: 10m
        volumeMounts:
        - mountPath: /etc/boskos
          name: boskos
          readOnly: true
        - mountPath: /secrets/ci-pull-credentials
          name: ci-pull-credentials
          readOnly: true
        - mountPath: /secrets/gcs
          name: gcs-credentials
          readOnly: true
        - mountPath: /secrets/manifest-tool
          name: manifest-tool-local-pusher
          readOnly: true
        - mountPath: /etc/pull-secret
          name: pull-secret
          readOnly: true
        - mountPath: /etc/report
          name: result-aggregator
          readOnly: true
      serviceAccountName: ci-operator
      volumes:
      - name: boskos
        secret:
          items:
          - key: credentials
            path: credentials
          secretName: boskos-credentials
      - name: ci-pull-credentials
        secret:
          secretName: ci-pull-credentials
      - name: manifest-tool-local-pusher
        secret:
          secretName: manifest-tool-local-pusher
      - name: pull-secret
        secret:
          secretName: registry-pull-credentials
      - name: result-aggregator
        secret:
          secretName: result-aggregator
    trigger: (?m)^/test( | .* )e2e-aws-ovn-clusternetwork-cidr-expansion,?($|\s.*)
  - agent: kubernetes
    always_run: false
    branches:
    - ^release-4\.17$
    - ^release-4\.17-
    cluster: build10
    context: ci/prow/e2e-aws-ovn-fdp-qe
    decorate: true
    decoration_config:
      skip_cloning: true
      timeout: 6h0m0s
    labels:
      ci-operator.openshift.io/cloud: aws
      ci-operator.openshift.io/cloud-cluster-profile: aws
      ci.openshift.io/generator: prowgen
      pj-rehearse.openshift.io/can-be-rehearsed: "true"
    name: pull-ci-openshift-ovn-kubernetes-release-4.17-e2e-aws-ovn-fdp-qe
    optional: true
    rerun_command: /test e2e-aws-ovn-fdp-qe
    spec:
      containers:
      - args:
        - --gcs-upload-secret=/secrets/gcs/service-account.json
        - --image-import-pull-secret=/etc/pull-secret/.dockerconfigjson
        - --lease-server-credentials-file=/etc/boskos/credentials
        - --report-credentials-file=/etc/report/credentials
        - --secret-dir=/secrets/ci-pull-credentials
        - --target=e2e-aws-ovn-fdp-qe
        command:
        - ci-operator
        image: ci-operator:latest
        imagePullPolicy: Always
        name: ""
        resources:
          requests:
            cpu: 10m
        volumeMounts:
        - mountPath: /etc/boskos
          name: boskos
          readOnly: true
        - mountPath: /secrets/ci-pull-credentials
          name: ci-pull-credentials
          readOnly: true
        - mountPath: /secrets/gcs
          name: gcs-credentials
          readOnly: true
        - mountPath: /secrets/manifest-tool
          name: manifest-tool-local-pusher
          readOnly: true
        - mountPath: /etc/pull-secret
          name: pull-secret
          readOnly: true
        - mountPath: /etc/report
          name: result-aggregator
          readOnly: true
      serviceAccountName: ci-operator
      volumes:
      - name: boskos
        secret:
          items:
          - key: credentials
            path: credentials
          secretName: boskos-credentials
      - name: ci-pull-credentials
        secret:
          secretName: ci-pull-credentials
      - name: manifest-tool-local-pusher
        secret:
          secretName: manifest-tool-local-pusher
      - name: pull-secret
        secret:
          secretName: registry-pull-credentials
      - name: result-aggregator
        secret:
          secretName: result-aggregator
    trigger: (?m)^/test( | .* )e2e-aws-ovn-fdp-qe,?($|\s.*)
  - agent: kubernetes
    always_run: true
    branches:
    - ^release-4\.17$
    - ^release-4\.17-
    cluster: build10
    context: ci/prow/e2e-aws-ovn-hypershift
    decorate: true
    decoration_config:
      skip_cloning: true
      timeout: 6h0m0s
    labels:
      ci-operator.openshift.io/cloud: hypershift
      ci-operator.openshift.io/cloud-cluster-profile: hypershift
      ci.openshift.io/generator: prowgen
      pj-rehearse.openshift.io/can-be-rehearsed: "true"
    name: pull-ci-openshift-ovn-kubernetes-release-4.17-e2e-aws-ovn-hypershift
    rerun_command: /test e2e-aws-ovn-hypershift
    spec:
      containers:
      - args:
        - --gcs-upload-secret=/secrets/gcs/service-account.json
        - --image-import-pull-secret=/etc/pull-secret/.dockerconfigjson
        - --lease-server-credentials-file=/etc/boskos/credentials
        - --report-credentials-file=/etc/report/credentials
        - --secret-dir=/secrets/ci-pull-credentials
        - --target=e2e-aws-ovn-hypershift
        command:
        - ci-operator
        image: ci-operator:latest
        imagePullPolicy: Always
        name: ""
        resources:
          requests:
            cpu: 10m
        volumeMounts:
        - mountPath: /etc/boskos
          name: boskos
          readOnly: true
        - mountPath: /secrets/ci-pull-credentials
          name: ci-pull-credentials
          readOnly: true
        - mountPath: /secrets/gcs
          name: gcs-credentials
          readOnly: true
        - mountPath: /secrets/manifest-tool
          name: manifest-tool-local-pusher
          readOnly: true
        - mountPath: /etc/pull-secret
          name: pull-secret
          readOnly: true
        - mountPath: /etc/report
          name: result-aggregator
          readOnly: true
      serviceAccountName: ci-operator
      volumes:
      - name: boskos
        secret:
          items:
          - key: credentials
            path: credentials
          secretName: boskos-credentials
      - name: ci-pull-credentials
        secret:
          secretName: ci-pull-credentials
      - name: manifest-tool-local-pusher
        secret:
          secretName: manifest-tool-local-pusher
      - name: pull-secret
        secret:
          secretName: registry-pull-credentials
      - name: result-aggregator
        secret:
          secretName: result-aggregator
    trigger: (?m)^/test( | .* )e2e-aws-ovn-hypershift,?($|\s.*)
  - agent: kubernetes
    always_run: true
    branches:
    - ^release-4\.17$
    - ^release-4\.17-
    cluster: build10
    context: ci/prow/e2e-aws-ovn-hypershift-conformance-techpreview
    decorate: true
    decoration_config:
      skip_cloning: true
      timeout: 6h0m0s
    labels:
      ci-operator.openshift.io/cloud: hypershift
      ci-operator.openshift.io/cloud-cluster-profile: hypershift
      ci.openshift.io/generator: prowgen
      pj-rehearse.openshift.io/can-be-rehearsed: "true"
    name: pull-ci-openshift-ovn-kubernetes-release-4.17-e2e-aws-ovn-hypershift-conformance-techpreview
    optional: true
    rerun_command: /test e2e-aws-ovn-hypershift-conformance-techpreview
    spec:
      containers:
      - args:
        - --gcs-upload-secret=/secrets/gcs/service-account.json
        - --image-import-pull-secret=/etc/pull-secret/.dockerconfigjson
        - --lease-server-credentials-file=/etc/boskos/credentials
        - --report-credentials-file=/etc/report/credentials
        - --secret-dir=/secrets/ci-pull-credentials
        - --target=e2e-aws-ovn-hypershift-conformance-techpreview
        command:
        - ci-operator
        image: ci-operator:latest
        imagePullPolicy: Always
        name: ""
        resources:
          requests:
            cpu: 10m
        volumeMounts:
        - mountPath: /etc/boskos
          name: boskos
          readOnly: true
        - mountPath: /secrets/ci-pull-credentials
          name: ci-pull-credentials
          readOnly: true
        - mountPath: /secrets/gcs
          name: gcs-credentials
          readOnly: true
        - mountPath: /secrets/manifest-tool
          name: manifest-tool-local-pusher
          readOnly: true
        - mountPath: /etc/pull-secret
          name: pull-secret
          readOnly: true
        - mountPath: /etc/report
          name: result-aggregator
          readOnly: true
      serviceAccountName: ci-operator
      volumes:
      - name: boskos
        secret:
          items:
          - key: credentials
            path: credentials
          secretName: boskos-credentials
      - name: ci-pull-credentials
        secret:
          secretName: ci-pull-credentials
      - name: manifest-tool-local-pusher
        secret:
          secretName: manifest-tool-local-pusher
      - name: pull-secret
        secret:
          secretName: registry-pull-credentials
      - name: result-aggregator
        secret:
          secretName: result-aggregator
    trigger: (?m)^/test( | .* )e2e-aws-ovn-hypershift-conformance-techpreview,?($|\s.*)
  - agent: kubernetes
    always_run: true
    branches:
    - ^release-4\.17$
    - ^release-4\.17-
    cluster: build10
    context: ci/prow/e2e-aws-ovn-kubevirt
    decorate: true
    decoration_config:
      skip_cloning: true
      timeout: 6h0m0s
    labels:
      ci-operator.openshift.io/cloud: aws
      ci-operator.openshift.io/cloud-cluster-profile: aws
      ci.openshift.io/generator: prowgen
      pj-rehearse.openshift.io/can-be-rehearsed: "true"
    name: pull-ci-openshift-ovn-kubernetes-release-4.17-e2e-aws-ovn-kubevirt
    optional: true
    rerun_command: /test e2e-aws-ovn-kubevirt
    spec:
      containers:
      - args:
        - --gcs-upload-secret=/secrets/gcs/service-account.json
        - --image-import-pull-secret=/etc/pull-secret/.dockerconfigjson
        - --lease-server-credentials-file=/etc/boskos/credentials
        - --report-credentials-file=/etc/report/credentials
        - --secret-dir=/secrets/ci-pull-credentials
        - --target=e2e-aws-ovn-kubevirt
        command:
        - ci-operator
        image: ci-operator:latest
        imagePullPolicy: Always
        name: ""
        resources:
          requests:
            cpu: 10m
        volumeMounts:
        - mountPath: /etc/boskos
          name: boskos
          readOnly: true
        - mountPath: /secrets/ci-pull-credentials
          name: ci-pull-credentials
          readOnly: true
        - mountPath: /secrets/gcs
          name: gcs-credentials
          readOnly: true
        - mountPath: /secrets/manifest-tool
          name: manifest-tool-local-pusher
          readOnly: true
        - mountPath: /etc/pull-secret
          name: pull-secret
          readOnly: true
        - mountPath: /etc/report
          name: result-aggregator
          readOnly: true
      serviceAccountName: ci-operator
      volumes:
      - name: boskos
        secret:
          items:
          - key: credentials
            path: credentials
          secretName: boskos-credentials
      - name: ci-pull-credentials
        secret:
          secretName: ci-pull-credentials
      - name: manifest-tool-local-pusher
        secret:
          secretName: manifest-tool-local-pusher
      - name: pull-secret
        secret:
          secretName: registry-pull-credentials
      - name: result-aggregator
        secret:
          secretName: result-aggregator
    trigger: (?m)^/test( | .* )e2e-aws-ovn-kubevirt,?($|\s.*)
  - agent: kubernetes
    always_run: true
    branches:
    - ^release-4\.17$
    - ^release-4\.17-
    cluster: build10
    context: ci/prow/e2e-aws-ovn-local-gateway
    decorate: true
    decoration_config:
      skip_cloning: true
      timeout: 6h0m0s
    labels:
      ci-operator.openshift.io/cloud: aws
      ci-operator.openshift.io/cloud-cluster-profile: aws-2
      ci.openshift.io/generator: prowgen
      pj-rehearse.openshift.io/can-be-rehearsed: "true"
    name: pull-ci-openshift-ovn-kubernetes-release-4.17-e2e-aws-ovn-local-gateway
    rerun_command: /test e2e-aws-ovn-local-gateway
    spec:
      containers:
      - args:
        - --gcs-upload-secret=/secrets/gcs/service-account.json
        - --image-import-pull-secret=/etc/pull-secret/.dockerconfigjson
        - --lease-server-credentials-file=/etc/boskos/credentials
        - --report-credentials-file=/etc/report/credentials
        - --secret-dir=/secrets/ci-pull-credentials
        - --target=e2e-aws-ovn-local-gateway
        command:
        - ci-operator
        image: ci-operator:latest
        imagePullPolicy: Always
        name: ""
        resources:
          requests:
            cpu: 10m
        volumeMounts:
        - mountPath: /etc/boskos
          name: boskos
          readOnly: true
        - mountPath: /secrets/ci-pull-credentials
          name: ci-pull-credentials
          readOnly: true
        - mountPath: /secrets/gcs
          name: gcs-credentials
          readOnly: true
        - mountPath: /secrets/manifest-tool
          name: manifest-tool-local-pusher
          readOnly: true
        - mountPath: /etc/pull-secret
          name: pull-secret
          readOnly: true
        - mountPath: /etc/report
          name: result-aggregator
          readOnly: true
      serviceAccountName: ci-operator
      volumes:
      - name: boskos
        secret:
          items:
          - key: credentials
            path: credentials
          secretName: boskos-credentials
      - name: ci-pull-credentials
        secret:
          secretName: ci-pull-credentials
      - name: manifest-tool-local-pusher
        secret:
          secretName: manifest-tool-local-pusher
      - name: pull-secret
        secret:
          secretName: registry-pull-credentials
      - name: result-aggregator
        secret:
          secretName: result-aggregator
    trigger: (?m)^/test( | .* )e2e-aws-ovn-local-gateway,?($|\s.*)
  - agent: kubernetes
    always_run: true
    branches:
    - ^release-4\.17$
    - ^release-4\.17-
    cluster: build10
    context: ci/prow/e2e-aws-ovn-local-to-shared-gateway-mode-migration
    decorate: true
    decoration_config:
      skip_cloning: true
      timeout: 6h0m0s
    labels:
      ci-operator.openshift.io/cloud: aws
      ci-operator.openshift.io/cloud-cluster-profile: aws
      ci.openshift.io/generator: prowgen
      pj-rehearse.openshift.io/can-be-rehearsed: "true"
    name: pull-ci-openshift-ovn-kubernetes-release-4.17-e2e-aws-ovn-local-to-shared-gateway-mode-migration
    rerun_command: /test e2e-aws-ovn-local-to-shared-gateway-mode-migration
    spec:
      containers:
      - args:
        - --gcs-upload-secret=/secrets/gcs/service-account.json
        - --image-import-pull-secret=/etc/pull-secret/.dockerconfigjson
        - --lease-server-credentials-file=/etc/boskos/credentials
        - --report-credentials-file=/etc/report/credentials
        - --secret-dir=/secrets/ci-pull-credentials
        - --target=e2e-aws-ovn-local-to-shared-gateway-mode-migration
        command:
        - ci-operator
        image: ci-operator:latest
        imagePullPolicy: Always
        name: ""
        resources:
          requests:
            cpu: 10m
        volumeMounts:
        - mountPath: /etc/boskos
          name: boskos
          readOnly: true
        - mountPath: /secrets/ci-pull-credentials
          name: ci-pull-credentials
          readOnly: true
        - mountPath: /secrets/gcs
          name: gcs-credentials
          readOnly: true
        - mountPath: /secrets/manifest-tool
          name: manifest-tool-local-pusher
          readOnly: true
        - mountPath: /etc/pull-secret
          name: pull-secret
          readOnly: true
        - mountPath: /etc/report
          name: result-aggregator
          readOnly: true
      serviceAccountName: ci-operator
      volumes:
      - name: boskos
        secret:
          items:
          - key: credentials
            path: credentials
          secretName: boskos-credentials
      - name: ci-pull-credentials
        secret:
          secretName: ci-pull-credentials
      - name: manifest-tool-local-pusher
        secret:
          secretName: manifest-tool-local-pusher
      - name: pull-secret
        secret:
          secretName: registry-pull-credentials
      - name: result-aggregator
        secret:
          secretName: result-aggregator
    trigger: (?m)^/test( | .* )e2e-aws-ovn-local-to-shared-gateway-mode-migration,?($|\s.*)
  - agent: kubernetes
    always_run: true
    branches:
    - ^release-4\.17$
    - ^release-4\.17-
    cluster: build10
    context: ci/prow/e2e-aws-ovn-serial
    decorate: true
    decoration_config:
      skip_cloning: true
      timeout: 6h0m0s
    labels:
      ci-operator.openshift.io/cloud: aws
      ci-operator.openshift.io/cloud-cluster-profile: aws
      ci.openshift.io/generator: prowgen
      pj-rehearse.openshift.io/can-be-rehearsed: "true"
    name: pull-ci-openshift-ovn-kubernetes-release-4.17-e2e-aws-ovn-serial
    rerun_command: /test e2e-aws-ovn-serial
    spec:
      containers:
      - args:
        - --gcs-upload-secret=/secrets/gcs/service-account.json
        - --image-import-pull-secret=/etc/pull-secret/.dockerconfigjson
        - --lease-server-credentials-file=/etc/boskos/credentials
        - --report-credentials-file=/etc/report/credentials
        - --secret-dir=/secrets/ci-pull-credentials
        - --target=e2e-aws-ovn-serial
        command:
        - ci-operator
        image: ci-operator:latest
        imagePullPolicy: Always
        name: ""
        resources:
          requests:
            cpu: 10m
        volumeMounts:
        - mountPath: /etc/boskos
          name: boskos
          readOnly: true
        - mountPath: /secrets/ci-pull-credentials
          name: ci-pull-credentials
          readOnly: true
        - mountPath: /secrets/gcs
          name: gcs-credentials
          readOnly: true
        - mountPath: /secrets/manifest-tool
          name: manifest-tool-local-pusher
          readOnly: true
        - mountPath: /etc/pull-secret
          name: pull-secret
          readOnly: true
        - mountPath: /etc/report
          name: result-aggregator
          readOnly: true
      serviceAccountName: ci-operator
      volumes:
      - name: boskos
        secret:
          items:
          - key: credentials
            path: credentials
          secretName: boskos-credentials
      - name: ci-pull-credentials
        secret:
          secretName: ci-pull-credentials
      - name: manifest-tool-local-pusher
        secret:
          secretName: manifest-tool-local-pusher
      - name: pull-secret
        secret:
          secretName: registry-pull-credentials
      - name: result-aggregator
        secret:
          secretName: result-aggregator
    trigger: (?m)^/test( | .* )e2e-aws-ovn-serial,?($|\s.*)
  - agent: kubernetes
    always_run: true
    branches:
    - ^release-4\.17$
    - ^release-4\.17-
    cluster: build10
    context: ci/prow/e2e-aws-ovn-shared-to-local-gateway-mode-migration
    decorate: true
    decoration_config:
      skip_cloning: true
      timeout: 6h0m0s
    labels:
      ci-operator.openshift.io/cloud: aws
      ci-operator.openshift.io/cloud-cluster-profile: aws
      ci.openshift.io/generator: prowgen
      pj-rehearse.openshift.io/can-be-rehearsed: "true"
    name: pull-ci-openshift-ovn-kubernetes-release-4.17-e2e-aws-ovn-shared-to-local-gateway-mode-migration
    rerun_command: /test e2e-aws-ovn-shared-to-local-gateway-mode-migration
    spec:
      containers:
      - args:
        - --gcs-upload-secret=/secrets/gcs/service-account.json
        - --image-import-pull-secret=/etc/pull-secret/.dockerconfigjson
        - --lease-server-credentials-file=/etc/boskos/credentials
        - --report-credentials-file=/etc/report/credentials
        - --secret-dir=/secrets/ci-pull-credentials
        - --target=e2e-aws-ovn-shared-to-local-gateway-mode-migration
        command:
        - ci-operator
        image: ci-operator:latest
        imagePullPolicy: Always
        name: ""
        resources:
          requests:
            cpu: 10m
        volumeMounts:
        - mountPath: /etc/boskos
          name: boskos
          readOnly: true
        - mountPath: /secrets/ci-pull-credentials
          name: ci-pull-credentials
          readOnly: true
        - mountPath: /secrets/gcs
          name: gcs-credentials
          readOnly: true
        - mountPath: /secrets/manifest-tool
          name: manifest-tool-local-pusher
          readOnly: true
        - mountPath: /etc/pull-secret
          name: pull-secret
          readOnly: true
        - mountPath: /etc/report
          name: result-aggregator
          readOnly: true
      serviceAccountName: ci-operator
      volumes:
      - name: boskos
        secret:
          items:
          - key: credentials
            path: credentials
          secretName: boskos-credentials
      - name: ci-pull-credentials
        secret:
          secretName: ci-pull-credentials
      - name: manifest-tool-local-pusher
        secret:
          secretName: manifest-tool-local-pusher
      - name: pull-secret
        secret:
          secretName: registry-pull-credentials
      - name: result-aggregator
        secret:
          secretName: result-aggregator
    trigger: (?m)^/test( | .* )e2e-aws-ovn-shared-to-local-gateway-mode-migration,?($|\s.*)
  - agent: kubernetes
    always_run: true
    branches:
    - ^release-4\.17$
    - ^release-4\.17-
    cluster: build10
    context: ci/prow/e2e-aws-ovn-techpreview
    decorate: true
    decoration_config:
      skip_cloning: true
      timeout: 6h0m0s
    labels:
      ci-operator.openshift.io/cloud: aws
      ci-operator.openshift.io/cloud-cluster-profile: aws
      ci.openshift.io/generator: prowgen
      pj-rehearse.openshift.io/can-be-rehearsed: "true"
    name: pull-ci-openshift-ovn-kubernetes-release-4.17-e2e-aws-ovn-techpreview
    optional: true
    rerun_command: /test e2e-aws-ovn-techpreview
    spec:
      containers:
      - args:
        - --gcs-upload-secret=/secrets/gcs/service-account.json
        - --image-import-pull-secret=/etc/pull-secret/.dockerconfigjson
        - --lease-server-credentials-file=/etc/boskos/credentials
        - --report-credentials-file=/etc/report/credentials
        - --secret-dir=/secrets/ci-pull-credentials
        - --target=e2e-aws-ovn-techpreview
        command:
        - ci-operator
        image: ci-operator:latest
        imagePullPolicy: Always
        name: ""
        resources:
          requests:
            cpu: 10m
        volumeMounts:
        - mountPath: /etc/boskos
          name: boskos
          readOnly: true
        - mountPath: /secrets/ci-pull-credentials
          name: ci-pull-credentials
          readOnly: true
        - mountPath: /secrets/gcs
          name: gcs-credentials
          readOnly: true
        - mountPath: /secrets/manifest-tool
          name: manifest-tool-local-pusher
          readOnly: true
        - mountPath: /etc/pull-secret
          name: pull-secret
          readOnly: true
        - mountPath: /etc/report
          name: result-aggregator
          readOnly: true
      serviceAccountName: ci-operator
      volumes:
      - name: boskos
        secret:
          items:
          - key: credentials
            path: credentials
          secretName: boskos-credentials
      - name: ci-pull-credentials
        secret:
          secretName: ci-pull-credentials
      - name: manifest-tool-local-pusher
        secret:
          secretName: manifest-tool-local-pusher
      - name: pull-secret
        secret:
          secretName: registry-pull-credentials
      - name: result-aggregator
        secret:
          secretName: result-aggregator
    trigger: (?m)^/test( | .* )e2e-aws-ovn-techpreview,?($|\s.*)
  - agent: kubernetes
    always_run: true
    branches:
    - ^release-4\.17$
    - ^release-4\.17-
    cluster: build10
    context: ci/prow/e2e-aws-ovn-upgrade
    decorate: true
    decoration_config:
      skip_cloning: true
      timeout: 5h0m0s
    labels:
      ci-operator.openshift.io/cloud: aws
      ci-operator.openshift.io/cloud-cluster-profile: aws
      ci.openshift.io/generator: prowgen
      pj-rehearse.openshift.io/can-be-rehearsed: "true"
    name: pull-ci-openshift-ovn-kubernetes-release-4.17-e2e-aws-ovn-upgrade
    rerun_command: /test e2e-aws-ovn-upgrade
    spec:
      containers:
      - args:
        - --gcs-upload-secret=/secrets/gcs/service-account.json
        - --image-import-pull-secret=/etc/pull-secret/.dockerconfigjson
        - --lease-server-credentials-file=/etc/boskos/credentials
        - --report-credentials-file=/etc/report/credentials
        - --secret-dir=/secrets/ci-pull-credentials
        - --target=e2e-aws-ovn-upgrade
        command:
        - ci-operator
        image: ci-operator:latest
        imagePullPolicy: Always
        name: ""
        resources:
          requests:
            cpu: 10m
        volumeMounts:
        - mountPath: /etc/boskos
          name: boskos
          readOnly: true
        - mountPath: /secrets/ci-pull-credentials
          name: ci-pull-credentials
          readOnly: true
        - mountPath: /secrets/gcs
          name: gcs-credentials
          readOnly: true
        - mountPath: /secrets/manifest-tool
          name: manifest-tool-local-pusher
          readOnly: true
        - mountPath: /etc/pull-secret
          name: pull-secret
          readOnly: true
        - mountPath: /etc/report
          name: result-aggregator
          readOnly: true
      serviceAccountName: ci-operator
      volumes:
      - name: boskos
        secret:
          items:
          - key: credentials
            path: credentials
          secretName: boskos-credentials
      - name: ci-pull-credentials
        secret:
          secretName: ci-pull-credentials
      - name: manifest-tool-local-pusher
        secret:
          secretName: manifest-tool-local-pusher
      - name: pull-secret
        secret:
          secretName: registry-pull-credentials
      - name: result-aggregator
        secret:
          secretName: result-aggregator
    trigger: (?m)^/test( | .* )e2e-aws-ovn-upgrade,?($|\s.*)
  - agent: kubernetes
    always_run: true
    branches:
    - ^release-4\.17$
    - ^release-4\.17-
    cluster: build10
    context: ci/prow/e2e-aws-ovn-upgrade-local-gateway
    decorate: true
    decoration_config:
      skip_cloning: true
      timeout: 6h0m0s
    labels:
      ci-operator.openshift.io/cloud: aws
      ci-operator.openshift.io/cloud-cluster-profile: aws
      ci.openshift.io/generator: prowgen
      pj-rehearse.openshift.io/can-be-rehearsed: "true"
    name: pull-ci-openshift-ovn-kubernetes-release-4.17-e2e-aws-ovn-upgrade-local-gateway
    rerun_command: /test e2e-aws-ovn-upgrade-local-gateway
    spec:
      containers:
      - args:
        - --gcs-upload-secret=/secrets/gcs/service-account.json
        - --image-import-pull-secret=/etc/pull-secret/.dockerconfigjson
        - --lease-server-credentials-file=/etc/boskos/credentials
        - --report-credentials-file=/etc/report/credentials
        - --secret-dir=/secrets/ci-pull-credentials
        - --target=e2e-aws-ovn-upgrade-local-gateway
        command:
        - ci-operator
        image: ci-operator:latest
        imagePullPolicy: Always
        name: ""
        resources:
          requests:
            cpu: 10m
        volumeMounts:
        - mountPath: /etc/boskos
          name: boskos
          readOnly: true
        - mountPath: /secrets/ci-pull-credentials
          name: ci-pull-credentials
          readOnly: true
        - mountPath: /secrets/gcs
          name: gcs-credentials
          readOnly: true
        - mountPath: /secrets/manifest-tool
          name: manifest-tool-local-pusher
          readOnly: true
        - mountPath: /etc/pull-secret
          name: pull-secret
          readOnly: true
        - mountPath: /etc/report
          name: result-aggregator
          readOnly: true
      serviceAccountName: ci-operator
      volumes:
      - name: boskos
        secret:
          items:
          - key: credentials
            path: credentials
          secretName: boskos-credentials
      - name: ci-pull-credentials
        secret:
          secretName: ci-pull-credentials
      - name: manifest-tool-local-pusher
        secret:
          secretName: manifest-tool-local-pusher
      - name: pull-secret
        secret:
          secretName: registry-pull-credentials
      - name: result-aggregator
        secret:
          secretName: result-aggregator
    trigger: (?m)^/test( | .* )e2e-aws-ovn-upgrade-local-gateway,?($|\s.*)
  - agent: kubernetes
    always_run: false
    branches:
    - ^release-4\.17$
    - ^release-4\.17-
    cluster: build10
    context: ci/prow/e2e-aws-ovn-virt-techpreview
    decorate: true
    decoration_config:
      skip_cloning: true
      timeout: 6h0m0s
    labels:
      ci-operator.openshift.io/cloud: aws
      ci-operator.openshift.io/cloud-cluster-profile: aws
      ci.openshift.io/generator: prowgen
      pj-rehearse.openshift.io/can-be-rehearsed: "true"
    name: pull-ci-openshift-ovn-kubernetes-release-4.17-e2e-aws-ovn-virt-techpreview
    optional: true
    rerun_command: /test e2e-aws-ovn-virt-techpreview
    spec:
      containers:
      - args:
        - --gcs-upload-secret=/secrets/gcs/service-account.json
        - --image-import-pull-secret=/etc/pull-secret/.dockerconfigjson
        - --lease-server-credentials-file=/etc/boskos/credentials
        - --report-credentials-file=/etc/report/credentials
        - --secret-dir=/secrets/ci-pull-credentials
        - --target=e2e-aws-ovn-virt-techpreview
        command:
        - ci-operator
        image: ci-operator:latest
        imagePullPolicy: Always
        name: ""
        resources:
          requests:
            cpu: 10m
        volumeMounts:
        - mountPath: /etc/boskos
          name: boskos
          readOnly: true
        - mountPath: /secrets/ci-pull-credentials
          name: ci-pull-credentials
          readOnly: true
        - mountPath: /secrets/gcs
          name: gcs-credentials
          readOnly: true
        - mountPath: /secrets/manifest-tool
          name: manifest-tool-local-pusher
          readOnly: true
        - mountPath: /etc/pull-secret
          name: pull-secret
          readOnly: true
        - mountPath: /etc/report
          name: result-aggregator
          readOnly: true
      serviceAccountName: ci-operator
      volumes:
      - name: boskos
        secret:
          items:
          - key: credentials
            path: credentials
          secretName: boskos-credentials
      - name: ci-pull-credentials
        secret:
          secretName: ci-pull-credentials
      - name: manifest-tool-local-pusher
        secret:
          secretName: manifest-tool-local-pusher
      - name: pull-secret
        secret:
          secretName: registry-pull-credentials
      - name: result-aggregator
        secret:
          secretName: result-aggregator
    trigger: (?m)^/test( | .* )e2e-aws-ovn-virt-techpreview,?($|\s.*)
  - agent: kubernetes
    always_run: true
    branches:
    - ^release-4\.17$
    - ^release-4\.17-
    cluster: build10
    context: ci/prow/e2e-aws-ovn-windows
    decorate: true
    decoration_config:
      skip_cloning: true
      timeout: 6h0m0s
    labels:
      ci-operator.openshift.io/cloud: aws
      ci-operator.openshift.io/cloud-cluster-profile: aws
      ci.openshift.io/generator: prowgen
      pj-rehearse.openshift.io/can-be-rehearsed: "true"
    name: pull-ci-openshift-ovn-kubernetes-release-4.17-e2e-aws-ovn-windows
    rerun_command: /test e2e-aws-ovn-windows
    spec:
      containers:
      - args:
        - --gcs-upload-secret=/secrets/gcs/service-account.json
        - --image-import-pull-secret=/etc/pull-secret/.dockerconfigjson
        - --lease-server-credentials-file=/etc/boskos/credentials
        - --report-credentials-file=/etc/report/credentials
        - --secret-dir=/secrets/ci-pull-credentials
        - --target=e2e-aws-ovn-windows
        command:
        - ci-operator
        image: ci-operator:latest
        imagePullPolicy: Always
        name: ""
        resources:
          requests:
            cpu: 10m
        volumeMounts:
        - mountPath: /etc/boskos
          name: boskos
          readOnly: true
        - mountPath: /secrets/ci-pull-credentials
          name: ci-pull-credentials
          readOnly: true
        - mountPath: /secrets/gcs
          name: gcs-credentials
          readOnly: true
        - mountPath: /secrets/manifest-tool
          name: manifest-tool-local-pusher
          readOnly: true
        - mountPath: /etc/pull-secret
          name: pull-secret
          readOnly: true
        - mountPath: /etc/report
          name: result-aggregator
          readOnly: true
      serviceAccountName: ci-operator
      volumes:
      - name: boskos
        secret:
          items:
          - key: credentials
            path: credentials
          secretName: boskos-credentials
      - name: ci-pull-credentials
        secret:
          secretName: ci-pull-credentials
      - name: manifest-tool-local-pusher
        secret:
          secretName: manifest-tool-local-pusher
      - name: pull-secret
        secret:
          secretName: registry-pull-credentials
      - name: result-aggregator
        secret:
          secretName: result-aggregator
    trigger: (?m)^/test( | .* )e2e-aws-ovn-windows,?($|\s.*)
  - agent: kubernetes
    always_run: true
    branches:
    - ^release-4\.17$
    - ^release-4\.17-
    cluster: build10
    context: ci/prow/e2e-azure-ovn
    decorate: true
    decoration_config:
      skip_cloning: true
      timeout: 6h0m0s
    labels:
      ci-operator.openshift.io/cloud: azure4
      ci-operator.openshift.io/cloud-cluster-profile: azure4
      ci.openshift.io/generator: prowgen
      pj-rehearse.openshift.io/can-be-rehearsed: "true"
    name: pull-ci-openshift-ovn-kubernetes-release-4.17-e2e-azure-ovn
    optional: true
    rerun_command: /test e2e-azure-ovn
    spec:
      containers:
      - args:
        - --gcs-upload-secret=/secrets/gcs/service-account.json
        - --image-import-pull-secret=/etc/pull-secret/.dockerconfigjson
        - --lease-server-credentials-file=/etc/boskos/credentials
        - --report-credentials-file=/etc/report/credentials
        - --secret-dir=/secrets/ci-pull-credentials
        - --target=e2e-azure-ovn
        command:
        - ci-operator
        image: ci-operator:latest
        imagePullPolicy: Always
        name: ""
        resources:
          requests:
            cpu: 10m
        volumeMounts:
        - mountPath: /etc/boskos
          name: boskos
          readOnly: true
        - mountPath: /secrets/ci-pull-credentials
          name: ci-pull-credentials
          readOnly: true
        - mountPath: /secrets/gcs
          name: gcs-credentials
          readOnly: true
        - mountPath: /secrets/manifest-tool
          name: manifest-tool-local-pusher
          readOnly: true
        - mountPath: /etc/pull-secret
          name: pull-secret
          readOnly: true
        - mountPath: /etc/report
          name: result-aggregator
          readOnly: true
      serviceAccountName: ci-operator
      volumes:
      - name: boskos
        secret:
          items:
          - key: credentials
            path: credentials
          secretName: boskos-credentials
      - name: ci-pull-credentials
        secret:
          secretName: ci-pull-credentials
      - name: manifest-tool-local-pusher
        secret:
          secretName: manifest-tool-local-pusher
      - name: pull-secret
        secret:
          secretName: registry-pull-credentials
      - name: result-aggregator
        secret:
          secretName: result-aggregator
    trigger: (?m)^/test( | .* )e2e-azure-ovn,?($|\s.*)
  - agent: kubernetes
    always_run: true
    branches:
    - ^release-4\.17$
    - ^release-4\.17-
    cluster: build10
    context: ci/prow/e2e-azure-ovn-techpreview
    decorate: true
    decoration_config:
      skip_cloning: true
      timeout: 6h0m0s
    labels:
      ci-operator.openshift.io/cloud: azure4
      ci-operator.openshift.io/cloud-cluster-profile: azure4
      ci.openshift.io/generator: prowgen
      pj-rehearse.openshift.io/can-be-rehearsed: "true"
    name: pull-ci-openshift-ovn-kubernetes-release-4.17-e2e-azure-ovn-techpreview
    optional: true
    rerun_command: /test e2e-azure-ovn-techpreview
    spec:
      containers:
      - args:
        - --gcs-upload-secret=/secrets/gcs/service-account.json
        - --image-import-pull-secret=/etc/pull-secret/.dockerconfigjson
        - --lease-server-credentials-file=/etc/boskos/credentials
        - --report-credentials-file=/etc/report/credentials
        - --secret-dir=/secrets/ci-pull-credentials
        - --target=e2e-azure-ovn-techpreview
        command:
        - ci-operator
        image: ci-operator:latest
        imagePullPolicy: Always
        name: ""
        resources:
          requests:
            cpu: 10m
        volumeMounts:
        - mountPath: /etc/boskos
          name: boskos
          readOnly: true
        - mountPath: /secrets/ci-pull-credentials
          name: ci-pull-credentials
          readOnly: true
        - mountPath: /secrets/gcs
          name: gcs-credentials
          readOnly: true
        - mountPath: /secrets/manifest-tool
          name: manifest-tool-local-pusher
          readOnly: true
        - mountPath: /etc/pull-secret
          name: pull-secret
          readOnly: true
        - mountPath: /etc/report
          name: result-aggregator
          readOnly: true
      serviceAccountName: ci-operator
      volumes:
      - name: boskos
        secret:
          items:
          - key: credentials
            path: credentials
          secretName: boskos-credentials
      - name: ci-pull-credentials
        secret:
          secretName: ci-pull-credentials
      - name: manifest-tool-local-pusher
        secret:
          secretName: manifest-tool-local-pusher
      - name: pull-secret
        secret:
          secretName: registry-pull-credentials
      - name: result-aggregator
        secret:
          secretName: result-aggregator
    trigger: (?m)^/test( | .* )e2e-azure-ovn-techpreview,?($|\s.*)
  - agent: kubernetes
    always_run: true
    branches:
    - ^release-4\.17$
    - ^release-4\.17-
    cluster: build10
    context: ci/prow/e2e-azure-ovn-upgrade
    decorate: true
    decoration_config:
      skip_cloning: true
      timeout: 5h30m0s
    labels:
      ci-operator.openshift.io/cloud: azure4
      ci-operator.openshift.io/cloud-cluster-profile: azure-2
      ci.openshift.io/generator: prowgen
      pj-rehearse.openshift.io/can-be-rehearsed: "true"
    name: pull-ci-openshift-ovn-kubernetes-release-4.17-e2e-azure-ovn-upgrade
    rerun_command: /test e2e-azure-ovn-upgrade
    spec:
      containers:
      - args:
        - --gcs-upload-secret=/secrets/gcs/service-account.json
        - --image-import-pull-secret=/etc/pull-secret/.dockerconfigjson
        - --lease-server-credentials-file=/etc/boskos/credentials
        - --report-credentials-file=/etc/report/credentials
        - --secret-dir=/secrets/ci-pull-credentials
        - --target=e2e-azure-ovn-upgrade
        command:
        - ci-operator
        image: ci-operator:latest
        imagePullPolicy: Always
        name: ""
        resources:
          requests:
            cpu: 10m
        volumeMounts:
        - mountPath: /etc/boskos
          name: boskos
          readOnly: true
        - mountPath: /secrets/ci-pull-credentials
          name: ci-pull-credentials
          readOnly: true
        - mountPath: /secrets/gcs
          name: gcs-credentials
          readOnly: true
        - mountPath: /secrets/manifest-tool
          name: manifest-tool-local-pusher
          readOnly: true
        - mountPath: /etc/pull-secret
          name: pull-secret
          readOnly: true
        - mountPath: /etc/report
          name: result-aggregator
          readOnly: true
      serviceAccountName: ci-operator
      volumes:
      - name: boskos
        secret:
          items:
          - key: credentials
            path: credentials
          secretName: boskos-credentials
      - name: ci-pull-credentials
        secret:
          secretName: ci-pull-credentials
      - name: manifest-tool-local-pusher
        secret:
          secretName: manifest-tool-local-pusher
      - name: pull-secret
        secret:
          secretName: registry-pull-credentials
      - name: result-aggregator
        secret:
          secretName: result-aggregator
    trigger: (?m)^/test( | .* )e2e-azure-ovn-upgrade,?($|\s.*)
  - agent: kubernetes
    always_run: true
    branches:
    - ^release-4\.17$
    - ^release-4\.17-
    cluster: build02
    context: ci/prow/e2e-gcp-ovn
    decorate: true
    decoration_config:
      skip_cloning: true
      timeout: 6h0m0s
    labels:
      ci-operator.openshift.io/cloud: gcp
      ci-operator.openshift.io/cloud-cluster-profile: gcp-openshift-gce-devel-ci-2
      ci.openshift.io/generator: prowgen
      pj-rehearse.openshift.io/can-be-rehearsed: "true"
    name: pull-ci-openshift-ovn-kubernetes-release-4.17-e2e-gcp-ovn
    rerun_command: /test e2e-gcp-ovn
    spec:
      containers:
      - args:
        - --gcs-upload-secret=/secrets/gcs/service-account.json
        - --image-import-pull-secret=/etc/pull-secret/.dockerconfigjson
        - --lease-server-credentials-file=/etc/boskos/credentials
        - --report-credentials-file=/etc/report/credentials
        - --secret-dir=/secrets/ci-pull-credentials
        - --target=e2e-gcp-ovn
        command:
        - ci-operator
        image: ci-operator:latest
        imagePullPolicy: Always
        name: ""
        resources:
          requests:
            cpu: 10m
        volumeMounts:
        - mountPath: /etc/boskos
          name: boskos
          readOnly: true
        - mountPath: /secrets/ci-pull-credentials
          name: ci-pull-credentials
          readOnly: true
        - mountPath: /secrets/gcs
          name: gcs-credentials
          readOnly: true
        - mountPath: /secrets/manifest-tool
          name: manifest-tool-local-pusher
          readOnly: true
        - mountPath: /etc/pull-secret
          name: pull-secret
          readOnly: true
        - mountPath: /etc/report
          name: result-aggregator
          readOnly: true
      serviceAccountName: ci-operator
      volumes:
      - name: boskos
        secret:
          items:
          - key: credentials
            path: credentials
          secretName: boskos-credentials
      - name: ci-pull-credentials
        secret:
          secretName: ci-pull-credentials
      - name: manifest-tool-local-pusher
        secret:
          secretName: manifest-tool-local-pusher
      - name: pull-secret
        secret:
          secretName: registry-pull-credentials
      - name: result-aggregator
        secret:
          secretName: result-aggregator
    trigger: (?m)^/test( | .* )e2e-gcp-ovn,?($|\s.*)
  - agent: kubernetes
    always_run: true
    branches:
    - ^release-4\.17$
    - ^release-4\.17-
    cluster: build02
    context: ci/prow/e2e-gcp-ovn-techpreview
    decorate: true
    decoration_config:
      skip_cloning: true
      timeout: 6h0m0s
    labels:
      ci-operator.openshift.io/cloud: gcp
      ci-operator.openshift.io/cloud-cluster-profile: gcp
      ci.openshift.io/generator: prowgen
      pj-rehearse.openshift.io/can-be-rehearsed: "true"
    name: pull-ci-openshift-ovn-kubernetes-release-4.17-e2e-gcp-ovn-techpreview
    rerun_command: /test e2e-gcp-ovn-techpreview
    spec:
      containers:
      - args:
        - --gcs-upload-secret=/secrets/gcs/service-account.json
        - --image-import-pull-secret=/etc/pull-secret/.dockerconfigjson
        - --lease-server-credentials-file=/etc/boskos/credentials
        - --report-credentials-file=/etc/report/credentials
        - --secret-dir=/secrets/ci-pull-credentials
        - --target=e2e-gcp-ovn-techpreview
        command:
        - ci-operator
        image: ci-operator:latest
        imagePullPolicy: Always
        name: ""
        resources:
          requests:
            cpu: 10m
        volumeMounts:
        - mountPath: /etc/boskos
          name: boskos
          readOnly: true
        - mountPath: /secrets/ci-pull-credentials
          name: ci-pull-credentials
          readOnly: true
        - mountPath: /secrets/gcs
          name: gcs-credentials
          readOnly: true
        - mountPath: /secrets/manifest-tool
          name: manifest-tool-local-pusher
          readOnly: true
        - mountPath: /etc/pull-secret
          name: pull-secret
          readOnly: true
        - mountPath: /etc/report
          name: result-aggregator
          readOnly: true
      serviceAccountName: ci-operator
      volumes:
      - name: boskos
        secret:
          items:
          - key: credentials
            path: credentials
          secretName: boskos-credentials
      - name: ci-pull-credentials
        secret:
          secretName: ci-pull-credentials
      - name: manifest-tool-local-pusher
        secret:
          secretName: manifest-tool-local-pusher
      - name: pull-secret
        secret:
          secretName: registry-pull-credentials
      - name: result-aggregator
        secret:
          secretName: result-aggregator
    trigger: (?m)^/test( | .* )e2e-gcp-ovn-techpreview,?($|\s.*)
  - agent: kubernetes
    always_run: true
    branches:
    - ^release-4\.17$
    - ^release-4\.17-
    cluster: build05
    context: ci/prow/e2e-metal-ipi-ovn-dualstack
    decorate: true
    decoration_config:
      skip_cloning: true
      timeout: 6h0m0s
    labels:
      ci-operator.openshift.io/cloud: equinix-ocp-metal
      ci-operator.openshift.io/cloud-cluster-profile: equinix-ocp-metal
      ci-operator.openshift.io/cluster: build05
      ci.openshift.io/generator: prowgen
      pj-rehearse.openshift.io/can-be-rehearsed: "true"
    name: pull-ci-openshift-ovn-kubernetes-release-4.17-e2e-metal-ipi-ovn-dualstack
    rerun_command: /test e2e-metal-ipi-ovn-dualstack
    spec:
      containers:
      - args:
        - --gcs-upload-secret=/secrets/gcs/service-account.json
        - --image-import-pull-secret=/etc/pull-secret/.dockerconfigjson
        - --lease-server-credentials-file=/etc/boskos/credentials
        - --report-credentials-file=/etc/report/credentials
        - --secret-dir=/secrets/ci-pull-credentials
        - --target=e2e-metal-ipi-ovn-dualstack
        command:
        - ci-operator
        image: ci-operator:latest
        imagePullPolicy: Always
        name: ""
        resources:
          requests:
            cpu: 10m
        volumeMounts:
        - mountPath: /etc/boskos
          name: boskos
          readOnly: true
        - mountPath: /secrets/ci-pull-credentials
          name: ci-pull-credentials
          readOnly: true
        - mountPath: /secrets/gcs
          name: gcs-credentials
          readOnly: true
        - mountPath: /secrets/manifest-tool
          name: manifest-tool-local-pusher
          readOnly: true
        - mountPath: /etc/pull-secret
          name: pull-secret
          readOnly: true
        - mountPath: /etc/report
          name: result-aggregator
          readOnly: true
      serviceAccountName: ci-operator
      volumes:
      - name: boskos
        secret:
          items:
          - key: credentials
            path: credentials
          secretName: boskos-credentials
      - name: ci-pull-credentials
        secret:
          secretName: ci-pull-credentials
      - name: manifest-tool-local-pusher
        secret:
          secretName: manifest-tool-local-pusher
      - name: pull-secret
        secret:
          secretName: registry-pull-credentials
      - name: result-aggregator
        secret:
          secretName: result-aggregator
    trigger: (?m)^/test( | .* )e2e-metal-ipi-ovn-dualstack,?($|\s.*)
  - agent: kubernetes
    always_run: true
    branches:
    - ^release-4\.17$
    - ^release-4\.17-
    cluster: build05
    context: ci/prow/e2e-metal-ipi-ovn-dualstack-local-gateway
    decorate: true
    decoration_config:
      skip_cloning: true
      timeout: 6h0m0s
    labels:
      ci-operator.openshift.io/cloud: equinix-ocp-metal
      ci-operator.openshift.io/cloud-cluster-profile: equinix-ocp-metal
      ci-operator.openshift.io/cluster: build05
      ci.openshift.io/generator: prowgen
      pj-rehearse.openshift.io/can-be-rehearsed: "true"
    name: pull-ci-openshift-ovn-kubernetes-release-4.17-e2e-metal-ipi-ovn-dualstack-local-gateway
    optional: true
    rerun_command: /test e2e-metal-ipi-ovn-dualstack-local-gateway
    spec:
      containers:
      - args:
        - --gcs-upload-secret=/secrets/gcs/service-account.json
        - --image-import-pull-secret=/etc/pull-secret/.dockerconfigjson
        - --lease-server-credentials-file=/etc/boskos/credentials
        - --report-credentials-file=/etc/report/credentials
        - --secret-dir=/secrets/ci-pull-credentials
        - --target=e2e-metal-ipi-ovn-dualstack-local-gateway
        command:
        - ci-operator
        image: ci-operator:latest
        imagePullPolicy: Always
        name: ""
        resources:
          requests:
            cpu: 10m
        volumeMounts:
        - mountPath: /etc/boskos
          name: boskos
          readOnly: true
        - mountPath: /secrets/ci-pull-credentials
          name: ci-pull-credentials
          readOnly: true
        - mountPath: /secrets/gcs
          name: gcs-credentials
          readOnly: true
        - mountPath: /secrets/manifest-tool
          name: manifest-tool-local-pusher
          readOnly: true
        - mountPath: /etc/pull-secret
          name: pull-secret
          readOnly: true
        - mountPath: /etc/report
          name: result-aggregator
          readOnly: true
      serviceAccountName: ci-operator
      volumes:
      - name: boskos
        secret:
          items:
          - key: credentials
            path: credentials
          secretName: boskos-credentials
      - name: ci-pull-credentials
        secret:
          secretName: ci-pull-credentials
      - name: manifest-tool-local-pusher
        secret:
          secretName: manifest-tool-local-pusher
      - name: pull-secret
        secret:
          secretName: registry-pull-credentials
      - name: result-aggregator
        secret:
          secretName: result-aggregator
    trigger: (?m)^/test( | .* )e2e-metal-ipi-ovn-dualstack-local-gateway,?($|\s.*)
  - agent: kubernetes
    always_run: true
    branches:
    - ^release-4\.17$
    - ^release-4\.17-
    cluster: build05
    context: ci/prow/e2e-metal-ipi-ovn-dualstack-techpreview
    decorate: true
    decoration_config:
      skip_cloning: true
      timeout: 6h0m0s
    labels:
      ci-operator.openshift.io/cloud: equinix-ocp-metal
      ci-operator.openshift.io/cloud-cluster-profile: equinix-ocp-metal
      ci-operator.openshift.io/cluster: build05
      ci.openshift.io/generator: prowgen
      pj-rehearse.openshift.io/can-be-rehearsed: "true"
    name: pull-ci-openshift-ovn-kubernetes-release-4.17-e2e-metal-ipi-ovn-dualstack-techpreview
    optional: true
    rerun_command: /test e2e-metal-ipi-ovn-dualstack-techpreview
    spec:
      containers:
      - args:
        - --gcs-upload-secret=/secrets/gcs/service-account.json
        - --image-import-pull-secret=/etc/pull-secret/.dockerconfigjson
        - --lease-server-credentials-file=/etc/boskos/credentials
        - --report-credentials-file=/etc/report/credentials
        - --secret-dir=/secrets/ci-pull-credentials
        - --target=e2e-metal-ipi-ovn-dualstack-techpreview
        command:
        - ci-operator
        image: ci-operator:latest
        imagePullPolicy: Always
        name: ""
        resources:
          requests:
            cpu: 10m
        volumeMounts:
        - mountPath: /etc/boskos
          name: boskos
          readOnly: true
        - mountPath: /secrets/ci-pull-credentials
          name: ci-pull-credentials
          readOnly: true
        - mountPath: /secrets/gcs
          name: gcs-credentials
          readOnly: true
        - mountPath: /secrets/manifest-tool
          name: manifest-tool-local-pusher
          readOnly: true
        - mountPath: /etc/pull-secret
          name: pull-secret
          readOnly: true
        - mountPath: /etc/report
          name: result-aggregator
          readOnly: true
      serviceAccountName: ci-operator
      volumes:
      - name: boskos
        secret:
          items:
          - key: credentials
            path: credentials
          secretName: boskos-credentials
      - name: ci-pull-credentials
        secret:
          secretName: ci-pull-credentials
      - name: manifest-tool-local-pusher
        secret:
          secretName: manifest-tool-local-pusher
      - name: pull-secret
        secret:
          secretName: registry-pull-credentials
      - name: result-aggregator
        secret:
          secretName: result-aggregator
    trigger: (?m)^/test( | .* )e2e-metal-ipi-ovn-dualstack-techpreview,?($|\s.*)
  - agent: kubernetes
    always_run: false
    branches:
    - ^release-4\.17$
    - ^release-4\.17-
    cluster: build05
    context: ci/prow/e2e-metal-ipi-ovn-ipv4
    decorate: true
    decoration_config:
      skip_cloning: true
      timeout: 6h0m0s
    labels:
      ci-operator.openshift.io/cloud: equinix-ocp-metal
      ci-operator.openshift.io/cloud-cluster-profile: equinix-ocp-metal
      ci-operator.openshift.io/cluster: build05
      ci.openshift.io/generator: prowgen
      pj-rehearse.openshift.io/can-be-rehearsed: "true"
    name: pull-ci-openshift-ovn-kubernetes-release-4.17-e2e-metal-ipi-ovn-ipv4
    optional: true
    rerun_command: /test e2e-metal-ipi-ovn-ipv4
    spec:
      containers:
      - args:
        - --gcs-upload-secret=/secrets/gcs/service-account.json
        - --image-import-pull-secret=/etc/pull-secret/.dockerconfigjson
        - --lease-server-credentials-file=/etc/boskos/credentials
        - --report-credentials-file=/etc/report/credentials
        - --secret-dir=/secrets/ci-pull-credentials
        - --target=e2e-metal-ipi-ovn-ipv4
        command:
        - ci-operator
        image: ci-operator:latest
        imagePullPolicy: Always
        name: ""
        resources:
          requests:
            cpu: 10m
        volumeMounts:
        - mountPath: /etc/boskos
          name: boskos
          readOnly: true
        - mountPath: /secrets/ci-pull-credentials
          name: ci-pull-credentials
          readOnly: true
        - mountPath: /secrets/gcs
          name: gcs-credentials
          readOnly: true
        - mountPath: /secrets/manifest-tool
          name: manifest-tool-local-pusher
          readOnly: true
        - mountPath: /etc/pull-secret
          name: pull-secret
          readOnly: true
        - mountPath: /etc/report
          name: result-aggregator
          readOnly: true
      serviceAccountName: ci-operator
      volumes:
      - name: boskos
        secret:
          items:
          - key: credentials
            path: credentials
          secretName: boskos-credentials
      - name: ci-pull-credentials
        secret:
          secretName: ci-pull-credentials
      - name: manifest-tool-local-pusher
        secret:
          secretName: manifest-tool-local-pusher
      - name: pull-secret
        secret:
          secretName: registry-pull-credentials
      - name: result-aggregator
        secret:
          secretName: result-aggregator
    trigger: (?m)^/test( | .* )e2e-metal-ipi-ovn-ipv4,?($|\s.*)
  - agent: kubernetes
    always_run: true
    branches:
    - ^release-4\.17$
    - ^release-4\.17-
    cluster: build05
    context: ci/prow/e2e-metal-ipi-ovn-ipv6
    decorate: true
    decoration_config:
      skip_cloning: true
      timeout: 6h0m0s
    labels:
      ci-operator.openshift.io/cloud: equinix-ocp-metal
      ci-operator.openshift.io/cloud-cluster-profile: equinix-ocp-metal
      ci-operator.openshift.io/cluster: build05
      ci.openshift.io/generator: prowgen
      pj-rehearse.openshift.io/can-be-rehearsed: "true"
    name: pull-ci-openshift-ovn-kubernetes-release-4.17-e2e-metal-ipi-ovn-ipv6
    rerun_command: /test e2e-metal-ipi-ovn-ipv6
    spec:
      containers:
      - args:
        - --gcs-upload-secret=/secrets/gcs/service-account.json
        - --image-import-pull-secret=/etc/pull-secret/.dockerconfigjson
        - --lease-server-credentials-file=/etc/boskos/credentials
        - --report-credentials-file=/etc/report/credentials
        - --secret-dir=/secrets/ci-pull-credentials
        - --target=e2e-metal-ipi-ovn-ipv6
        command:
        - ci-operator
        image: ci-operator:latest
        imagePullPolicy: Always
        name: ""
        resources:
          requests:
            cpu: 10m
        volumeMounts:
        - mountPath: /etc/boskos
          name: boskos
          readOnly: true
        - mountPath: /secrets/ci-pull-credentials
          name: ci-pull-credentials
          readOnly: true
        - mountPath: /secrets/gcs
          name: gcs-credentials
          readOnly: true
        - mountPath: /secrets/manifest-tool
          name: manifest-tool-local-pusher
          readOnly: true
        - mountPath: /etc/pull-secret
          name: pull-secret
          readOnly: true
        - mountPath: /etc/report
          name: result-aggregator
          readOnly: true
      serviceAccountName: ci-operator
      volumes:
      - name: boskos
        secret:
          items:
          - key: credentials
            path: credentials
          secretName: boskos-credentials
      - name: ci-pull-credentials
        secret:
          secretName: ci-pull-credentials
      - name: manifest-tool-local-pusher
        secret:
          secretName: manifest-tool-local-pusher
      - name: pull-secret
        secret:
          secretName: registry-pull-credentials
      - name: result-aggregator
        secret:
          secretName: result-aggregator
    trigger: (?m)^/test( | .* )e2e-metal-ipi-ovn-ipv6,?($|\s.*)
  - agent: kubernetes
    always_run: true
    branches:
    - ^release-4\.17$
    - ^release-4\.17-
    cluster: build05
    context: ci/prow/e2e-metal-ipi-ovn-ipv6-techpreview
    decorate: true
    decoration_config:
      skip_cloning: true
      timeout: 6h0m0s
    labels:
      ci-operator.openshift.io/cloud: equinix-ocp-metal
      ci-operator.openshift.io/cloud-cluster-profile: equinix-ocp-metal
      ci-operator.openshift.io/cluster: build05
      ci.openshift.io/generator: prowgen
      pj-rehearse.openshift.io/can-be-rehearsed: "true"
    name: pull-ci-openshift-ovn-kubernetes-release-4.17-e2e-metal-ipi-ovn-ipv6-techpreview
    optional: true
    rerun_command: /test e2e-metal-ipi-ovn-ipv6-techpreview
    spec:
      containers:
      - args:
        - --gcs-upload-secret=/secrets/gcs/service-account.json
        - --image-import-pull-secret=/etc/pull-secret/.dockerconfigjson
        - --lease-server-credentials-file=/etc/boskos/credentials
        - --report-credentials-file=/etc/report/credentials
        - --secret-dir=/secrets/ci-pull-credentials
        - --target=e2e-metal-ipi-ovn-ipv6-techpreview
        command:
        - ci-operator
        image: ci-operator:latest
        imagePullPolicy: Always
        name: ""
        resources:
          requests:
            cpu: 10m
        volumeMounts:
        - mountPath: /etc/boskos
          name: boskos
          readOnly: true
        - mountPath: /secrets/ci-pull-credentials
          name: ci-pull-credentials
          readOnly: true
        - mountPath: /secrets/gcs
          name: gcs-credentials
          readOnly: true
        - mountPath: /secrets/manifest-tool
          name: manifest-tool-local-pusher
          readOnly: true
        - mountPath: /etc/pull-secret
          name: pull-secret
          readOnly: true
        - mountPath: /etc/report
          name: result-aggregator
          readOnly: true
      serviceAccountName: ci-operator
      volumes:
      - name: boskos
        secret:
          items:
          - key: credentials
            path: credentials
          secretName: boskos-credentials
      - name: ci-pull-credentials
        secret:
          secretName: ci-pull-credentials
      - name: manifest-tool-local-pusher
        secret:
          secretName: manifest-tool-local-pusher
      - name: pull-secret
        secret:
          secretName: registry-pull-credentials
      - name: result-aggregator
        secret:
          secretName: result-aggregator
    trigger: (?m)^/test( | .* )e2e-metal-ipi-ovn-ipv6-techpreview,?($|\s.*)
  - agent: kubernetes
    always_run: true
    branches:
    - ^release-4\.17$
    - ^release-4\.17-
    cluster: build05
    context: ci/prow/e2e-metal-ipi-ovn-techpreview
    decorate: true
    decoration_config:
      skip_cloning: true
      timeout: 6h0m0s
    labels:
      ci-operator.openshift.io/cloud: equinix-ocp-metal
      ci-operator.openshift.io/cloud-cluster-profile: equinix-ocp-metal
      ci-operator.openshift.io/cluster: build05
      ci.openshift.io/generator: prowgen
      pj-rehearse.openshift.io/can-be-rehearsed: "true"
    name: pull-ci-openshift-ovn-kubernetes-release-4.17-e2e-metal-ipi-ovn-techpreview
    optional: true
    rerun_command: /test e2e-metal-ipi-ovn-techpreview
    spec:
      containers:
      - args:
        - --gcs-upload-secret=/secrets/gcs/service-account.json
        - --image-import-pull-secret=/etc/pull-secret/.dockerconfigjson
        - --lease-server-credentials-file=/etc/boskos/credentials
        - --report-credentials-file=/etc/report/credentials
        - --secret-dir=/secrets/ci-pull-credentials
        - --target=e2e-metal-ipi-ovn-techpreview
        command:
        - ci-operator
        image: ci-operator:latest
        imagePullPolicy: Always
        name: ""
        resources:
          requests:
            cpu: 10m
        volumeMounts:
        - mountPath: /etc/boskos
          name: boskos
          readOnly: true
        - mountPath: /secrets/ci-pull-credentials
          name: ci-pull-credentials
          readOnly: true
        - mountPath: /secrets/gcs
          name: gcs-credentials
          readOnly: true
        - mountPath: /secrets/manifest-tool
          name: manifest-tool-local-pusher
          readOnly: true
        - mountPath: /etc/pull-secret
          name: pull-secret
          readOnly: true
        - mountPath: /etc/report
          name: result-aggregator
          readOnly: true
      serviceAccountName: ci-operator
      volumes:
      - name: boskos
        secret:
          items:
          - key: credentials
            path: credentials
          secretName: boskos-credentials
      - name: ci-pull-credentials
        secret:
          secretName: ci-pull-credentials
      - name: manifest-tool-local-pusher
        secret:
          secretName: manifest-tool-local-pusher
      - name: pull-secret
        secret:
          secretName: registry-pull-credentials
      - name: result-aggregator
        secret:
          secretName: result-aggregator
    trigger: (?m)^/test( | .* )e2e-metal-ipi-ovn-techpreview,?($|\s.*)
  - agent: kubernetes
    always_run: true
    branches:
    - ^release-4\.17$
    - ^release-4\.17-
    cluster: build10
    context: ci/prow/e2e-openstack-ovn
    decorate: true
    decoration_config:
      skip_cloning: true
      timeout: 6h0m0s
    labels:
      ci-operator.openshift.io/cloud: openstack-vexxhost
      ci-operator.openshift.io/cloud-cluster-profile: openstack-vexxhost
      ci.openshift.io/generator: prowgen
      pj-rehearse.openshift.io/can-be-rehearsed: "true"
    name: pull-ci-openshift-ovn-kubernetes-release-4.17-e2e-openstack-ovn
    optional: true
    rerun_command: /test e2e-openstack-ovn
    spec:
      containers:
      - args:
        - --gcs-upload-secret=/secrets/gcs/service-account.json
        - --image-import-pull-secret=/etc/pull-secret/.dockerconfigjson
        - --lease-server-credentials-file=/etc/boskos/credentials
        - --report-credentials-file=/etc/report/credentials
        - --secret-dir=/secrets/ci-pull-credentials
        - --target=e2e-openstack-ovn
        command:
        - ci-operator
        image: ci-operator:latest
        imagePullPolicy: Always
        name: ""
        resources:
          requests:
            cpu: 10m
        volumeMounts:
        - mountPath: /etc/boskos
          name: boskos
          readOnly: true
        - mountPath: /secrets/ci-pull-credentials
          name: ci-pull-credentials
          readOnly: true
        - mountPath: /secrets/gcs
          name: gcs-credentials
          readOnly: true
        - mountPath: /secrets/manifest-tool
          name: manifest-tool-local-pusher
          readOnly: true
        - mountPath: /etc/pull-secret
          name: pull-secret
          readOnly: true
        - mountPath: /etc/report
          name: result-aggregator
          readOnly: true
      serviceAccountName: ci-operator
      volumes:
      - name: boskos
        secret:
          items:
          - key: credentials
            path: credentials
          secretName: boskos-credentials
      - name: ci-pull-credentials
        secret:
          secretName: ci-pull-credentials
      - name: manifest-tool-local-pusher
        secret:
          secretName: manifest-tool-local-pusher
      - name: pull-secret
        secret:
          secretName: registry-pull-credentials
      - name: result-aggregator
        secret:
          secretName: result-aggregator
    trigger: (?m)^/test( | .* )e2e-openstack-ovn,?($|\s.*)
  - agent: kubernetes
    always_run: true
    branches:
    - ^release-4\.17$
    - ^release-4\.17-
    cluster: build10
    context: ci/prow/e2e-ovn-hybrid-step-registry
    decorate: true
    decoration_config:
      skip_cloning: true
      timeout: 6h0m0s
    labels:
      ci-operator.openshift.io/cloud: aws
      ci-operator.openshift.io/cloud-cluster-profile: aws
      ci.openshift.io/generator: prowgen
      pj-rehearse.openshift.io/can-be-rehearsed: "true"
    name: pull-ci-openshift-ovn-kubernetes-release-4.17-e2e-ovn-hybrid-step-registry
    optional: true
    rerun_command: /test e2e-ovn-hybrid-step-registry
    spec:
      containers:
      - args:
        - --gcs-upload-secret=/secrets/gcs/service-account.json
        - --image-import-pull-secret=/etc/pull-secret/.dockerconfigjson
        - --lease-server-credentials-file=/etc/boskos/credentials
        - --report-credentials-file=/etc/report/credentials
        - --secret-dir=/secrets/ci-pull-credentials
        - --target=e2e-ovn-hybrid-step-registry
        command:
        - ci-operator
        image: ci-operator:latest
        imagePullPolicy: Always
        name: ""
        resources:
          requests:
            cpu: 10m
        volumeMounts:
        - mountPath: /etc/boskos
          name: boskos
          readOnly: true
        - mountPath: /secrets/ci-pull-credentials
          name: ci-pull-credentials
          readOnly: true
        - mountPath: /secrets/gcs
          name: gcs-credentials
          readOnly: true
        - mountPath: /secrets/manifest-tool
          name: manifest-tool-local-pusher
          readOnly: true
        - mountPath: /etc/pull-secret
          name: pull-secret
          readOnly: true
        - mountPath: /etc/report
          name: result-aggregator
          readOnly: true
      serviceAccountName: ci-operator
      volumes:
      - name: boskos
        secret:
          items:
          - key: credentials
            path: credentials
          secretName: boskos-credentials
      - name: ci-pull-credentials
        secret:
          secretName: ci-pull-credentials
      - name: manifest-tool-local-pusher
        secret:
          secretName: manifest-tool-local-pusher
      - name: pull-secret
        secret:
          secretName: registry-pull-credentials
      - name: result-aggregator
        secret:
          secretName: result-aggregator
    trigger: (?m)^/test( | .* )e2e-ovn-hybrid-step-registry,?($|\s.*)
  - agent: kubernetes
    always_run: true
    branches:
    - ^release-4\.17$
    - ^release-4\.17-
    cluster: vsphere02
    context: ci/prow/e2e-vsphere-ovn
    decorate: true
    decoration_config:
      skip_cloning: true
      timeout: 6h0m0s
    labels:
      ci-operator.openshift.io/cloud: vsphere
      ci-operator.openshift.io/cloud-cluster-profile: vsphere-elastic
      ci.openshift.io/generator: prowgen
      pj-rehearse.openshift.io/can-be-rehearsed: "true"
    name: pull-ci-openshift-ovn-kubernetes-release-4.17-e2e-vsphere-ovn
    optional: true
    rerun_command: /test e2e-vsphere-ovn
    spec:
      containers:
      - args:
        - --gcs-upload-secret=/secrets/gcs/service-account.json
        - --image-import-pull-secret=/etc/pull-secret/.dockerconfigjson
        - --lease-server-credentials-file=/etc/boskos/credentials
        - --report-credentials-file=/etc/report/credentials
        - --secret-dir=/secrets/ci-pull-credentials
        - --target=e2e-vsphere-ovn
        command:
        - ci-operator
        image: ci-operator:latest
        imagePullPolicy: Always
        name: ""
        resources:
          requests:
            cpu: 10m
        volumeMounts:
        - mountPath: /etc/boskos
          name: boskos
          readOnly: true
        - mountPath: /secrets/ci-pull-credentials
          name: ci-pull-credentials
          readOnly: true
        - mountPath: /secrets/gcs
          name: gcs-credentials
          readOnly: true
        - mountPath: /secrets/manifest-tool
          name: manifest-tool-local-pusher
          readOnly: true
        - mountPath: /etc/pull-secret
          name: pull-secret
          readOnly: true
        - mountPath: /etc/report
          name: result-aggregator
          readOnly: true
      serviceAccountName: ci-operator
      volumes:
      - name: boskos
        secret:
          items:
          - key: credentials
            path: credentials
          secretName: boskos-credentials
      - name: ci-pull-credentials
        secret:
          secretName: ci-pull-credentials
      - name: manifest-tool-local-pusher
        secret:
          secretName: manifest-tool-local-pusher
      - name: pull-secret
        secret:
          secretName: registry-pull-credentials
      - name: result-aggregator
        secret:
          secretName: result-aggregator
    trigger: (?m)^/test( | .* )e2e-vsphere-ovn,?($|\s.*)
  - agent: kubernetes
    always_run: true
    branches:
    - ^release-4\.17$
    - ^release-4\.17-
    cluster: vsphere02
    context: ci/prow/e2e-vsphere-ovn-techpreview
    decorate: true
    decoration_config:
      skip_cloning: true
      timeout: 6h0m0s
    labels:
      ci-operator.openshift.io/cloud: vsphere
      ci-operator.openshift.io/cloud-cluster-profile: vsphere-elastic
      ci.openshift.io/generator: prowgen
      pj-rehearse.openshift.io/can-be-rehearsed: "true"
    name: pull-ci-openshift-ovn-kubernetes-release-4.17-e2e-vsphere-ovn-techpreview
    optional: true
    rerun_command: /test e2e-vsphere-ovn-techpreview
    spec:
      containers:
      - args:
        - --gcs-upload-secret=/secrets/gcs/service-account.json
        - --image-import-pull-secret=/etc/pull-secret/.dockerconfigjson
        - --lease-server-credentials-file=/etc/boskos/credentials
        - --report-credentials-file=/etc/report/credentials
        - --secret-dir=/secrets/ci-pull-credentials
        - --target=e2e-vsphere-ovn-techpreview
        command:
        - ci-operator
        image: ci-operator:latest
        imagePullPolicy: Always
        name: ""
        resources:
          requests:
            cpu: 10m
        volumeMounts:
        - mountPath: /etc/boskos
          name: boskos
          readOnly: true
        - mountPath: /secrets/ci-pull-credentials
          name: ci-pull-credentials
          readOnly: true
        - mountPath: /secrets/gcs
          name: gcs-credentials
          readOnly: true
        - mountPath: /secrets/manifest-tool
          name: manifest-tool-local-pusher
          readOnly: true
        - mountPath: /etc/pull-secret
          name: pull-secret
          readOnly: true
        - mountPath: /etc/report
          name: result-aggregator
          readOnly: true
      serviceAccountName: ci-operator
      volumes:
      - name: boskos
        secret:
          items:
          - key: credentials
            path: credentials
          secretName: boskos-credentials
      - name: ci-pull-credentials
        secret:
          secretName: ci-pull-credentials
      - name: manifest-tool-local-pusher
        secret:
          secretName: manifest-tool-local-pusher
      - name: pull-secret
        secret:
          secretName: registry-pull-credentials
      - name: result-aggregator
        secret:
          secretName: result-aggregator
    trigger: (?m)^/test( | .* )e2e-vsphere-ovn-techpreview,?($|\s.*)
  - agent: kubernetes
    always_run: false
    branches:
    - ^release-4\.17$
    - ^release-4\.17-
    cluster: vsphere02
    context: ci/prow/e2e-vsphere-windows
    decorate: true
    decoration_config:
      skip_cloning: true
      timeout: 6h0m0s
    labels:
      ci-operator.openshift.io/cloud: vsphere
      ci-operator.openshift.io/cloud-cluster-profile: vsphere-elastic
      ci.openshift.io/generator: prowgen
      pj-rehearse.openshift.io/can-be-rehearsed: "true"
    name: pull-ci-openshift-ovn-kubernetes-release-4.17-e2e-vsphere-windows
    optional: true
    rerun_command: /test e2e-vsphere-windows
    spec:
      containers:
      - args:
        - --gcs-upload-secret=/secrets/gcs/service-account.json
        - --image-import-pull-secret=/etc/pull-secret/.dockerconfigjson
        - --lease-server-credentials-file=/etc/boskos/credentials
        - --report-credentials-file=/etc/report/credentials
        - --secret-dir=/secrets/ci-pull-credentials
        - --target=e2e-vsphere-windows
        command:
        - ci-operator
        image: ci-operator:latest
        imagePullPolicy: Always
        name: ""
        resources:
          requests:
            cpu: 10m
        volumeMounts:
        - mountPath: /etc/boskos
          name: boskos
          readOnly: true
        - mountPath: /secrets/ci-pull-credentials
          name: ci-pull-credentials
          readOnly: true
        - mountPath: /secrets/gcs
          name: gcs-credentials
          readOnly: true
        - mountPath: /secrets/manifest-tool
          name: manifest-tool-local-pusher
          readOnly: true
        - mountPath: /etc/pull-secret
          name: pull-secret
          readOnly: true
        - mountPath: /etc/report
          name: result-aggregator
          readOnly: true
      serviceAccountName: ci-operator
      volumes:
      - name: boskos
        secret:
          items:
          - key: credentials
            path: credentials
          secretName: boskos-credentials
      - name: ci-pull-credentials
        secret:
          secretName: ci-pull-credentials
      - name: manifest-tool-local-pusher
        secret:
          secretName: manifest-tool-local-pusher
      - name: pull-secret
        secret:
          secretName: registry-pull-credentials
      - name: result-aggregator
        secret:
          secretName: result-aggregator
    trigger: (?m)^/test( | .* )e2e-vsphere-windows,?($|\s.*)
  - agent: kubernetes
    always_run: true
    branches:
    - ^release-4\.17$
    - ^release-4\.17-
    cluster: build10
    context: ci/prow/gofmt
    decorate: true
    decoration_config:
      skip_cloning: true
    labels:
      ci.openshift.io/generator: prowgen
      pj-rehearse.openshift.io/can-be-rehearsed: "true"
    name: pull-ci-openshift-ovn-kubernetes-release-4.17-gofmt
    rerun_command: /test gofmt
    spec:
      containers:
      - args:
        - --gcs-upload-secret=/secrets/gcs/service-account.json
        - --image-import-pull-secret=/etc/pull-secret/.dockerconfigjson
        - --report-credentials-file=/etc/report/credentials
        - --target=gofmt
        command:
        - ci-operator
        image: ci-operator:latest
        imagePullPolicy: Always
        name: ""
        resources:
          requests:
            cpu: 10m
        volumeMounts:
        - mountPath: /secrets/gcs
          name: gcs-credentials
          readOnly: true
        - mountPath: /secrets/manifest-tool
          name: manifest-tool-local-pusher
          readOnly: true
        - mountPath: /etc/pull-secret
          name: pull-secret
          readOnly: true
        - mountPath: /etc/report
          name: result-aggregator
          readOnly: true
      serviceAccountName: ci-operator
      volumes:
      - name: manifest-tool-local-pusher
        secret:
          secretName: manifest-tool-local-pusher
      - name: pull-secret
        secret:
          secretName: registry-pull-credentials
      - name: result-aggregator
        secret:
          secretName: result-aggregator
    trigger: (?m)^/test( | .* )gofmt,?($|\s.*)
  - agent: kubernetes
    always_run: true
    branches:
    - ^release-4\.17$
    - ^release-4\.17-
    cluster: build10
    context: ci/prow/images
    decorate: true
    decoration_config:
      skip_cloning: true
    labels:
      ci.openshift.io/generator: prowgen
      pj-rehearse.openshift.io/can-be-rehearsed: "true"
    name: pull-ci-openshift-ovn-kubernetes-release-4.17-images
    rerun_command: /test images
    spec:
      containers:
      - args:
        - --gcs-upload-secret=/secrets/gcs/service-account.json
        - --image-import-pull-secret=/etc/pull-secret/.dockerconfigjson
        - --report-credentials-file=/etc/report/credentials
        - --target=[images]
        - --target=[release:latest]
        command:
        - ci-operator
        image: ci-operator:latest
        imagePullPolicy: Always
        name: ""
        resources:
          requests:
            cpu: 10m
        volumeMounts:
        - mountPath: /secrets/gcs
          name: gcs-credentials
          readOnly: true
        - mountPath: /secrets/manifest-tool
          name: manifest-tool-local-pusher
          readOnly: true
        - mountPath: /etc/pull-secret
          name: pull-secret
          readOnly: true
        - mountPath: /etc/report
          name: result-aggregator
          readOnly: true
      serviceAccountName: ci-operator
      volumes:
      - name: manifest-tool-local-pusher
        secret:
          secretName: manifest-tool-local-pusher
      - name: pull-secret
        secret:
          secretName: registry-pull-credentials
      - name: result-aggregator
        secret:
          secretName: result-aggregator
    trigger: (?m)^/test( | .* )images,?($|\s.*)
  - agent: kubernetes
    always_run: true
    branches:
    - ^release-4\.17$
    - ^release-4\.17-
    cluster: build10
    context: ci/prow/lint
    decorate: true
    decoration_config:
      skip_cloning: true
    labels:
      ci.openshift.io/generator: prowgen
      pj-rehearse.openshift.io/can-be-rehearsed: "true"
    name: pull-ci-openshift-ovn-kubernetes-release-4.17-lint
    rerun_command: /test lint
    spec:
      containers:
      - args:
        - --gcs-upload-secret=/secrets/gcs/service-account.json
        - --image-import-pull-secret=/etc/pull-secret/.dockerconfigjson
        - --report-credentials-file=/etc/report/credentials
        - --target=lint
        command:
        - ci-operator
        image: ci-operator:latest
        imagePullPolicy: Always
        name: ""
        resources:
          requests:
            cpu: 10m
        volumeMounts:
        - mountPath: /secrets/gcs
          name: gcs-credentials
          readOnly: true
        - mountPath: /secrets/manifest-tool
          name: manifest-tool-local-pusher
          readOnly: true
        - mountPath: /etc/pull-secret
          name: pull-secret
          readOnly: true
        - mountPath: /etc/report
          name: result-aggregator
          readOnly: true
      serviceAccountName: ci-operator
      volumes:
      - name: manifest-tool-local-pusher
        secret:
          secretName: manifest-tool-local-pusher
      - name: pull-secret
        secret:
          secretName: registry-pull-credentials
      - name: result-aggregator
        secret:
          secretName: result-aggregator
    trigger: (?m)^/test( | .* )lint,?($|\s.*)
  - agent: kubernetes
    always_run: false
    branches:
    - ^release-4\.17$
    - ^release-4\.17-
    cluster: build10
    context: ci/prow/okd-scos-images
    decorate: true
    decoration_config:
      skip_cloning: true
    labels:
      ci-operator.openshift.io/variant: okd-scos
      ci.openshift.io/generator: prowgen
      pj-rehearse.openshift.io/can-be-rehearsed: "true"
    name: pull-ci-openshift-ovn-kubernetes-release-4.17-okd-scos-images
    optional: true
    rerun_command: /test okd-scos-images
    spec:
      containers:
      - args:
        - --gcs-upload-secret=/secrets/gcs/service-account.json
        - --image-import-pull-secret=/etc/pull-secret/.dockerconfigjson
        - --report-credentials-file=/etc/report/credentials
        - --target=[images]
        - --target=[release:latest]
        - --variant=okd-scos
        command:
        - ci-operator
        image: ci-operator:latest
        imagePullPolicy: Always
        name: ""
        resources:
          requests:
            cpu: 10m
        volumeMounts:
        - mountPath: /secrets/gcs
          name: gcs-credentials
          readOnly: true
        - mountPath: /secrets/manifest-tool
          name: manifest-tool-local-pusher
          readOnly: true
        - mountPath: /etc/pull-secret
          name: pull-secret
          readOnly: true
        - mountPath: /etc/report
          name: result-aggregator
          readOnly: true
      serviceAccountName: ci-operator
      volumes:
      - name: manifest-tool-local-pusher
        secret:
          secretName: manifest-tool-local-pusher
      - name: pull-secret
        secret:
          secretName: registry-pull-credentials
      - name: result-aggregator
        secret:
          secretName: result-aggregator
    trigger: (?m)^/test( | .* )okd-scos-images,?($|\s.*)
  - agent: kubernetes
    always_run: true
    branches:
    - ^release-4\.17$
    - ^release-4\.17-
    cluster: build02
    context: ci/prow/openshift-e2e-gcp-ovn-techpreview-upgrade
    decorate: true
    decoration_config:
      skip_cloning: true
      timeout: 6h0m0s
    labels:
      ci-operator.openshift.io/cloud: gcp
      ci-operator.openshift.io/cloud-cluster-profile: gcp
      ci.openshift.io/generator: prowgen
      pj-rehearse.openshift.io/can-be-rehearsed: "true"
    name: pull-ci-openshift-ovn-kubernetes-release-4.17-openshift-e2e-gcp-ovn-techpreview-upgrade
    optional: true
    rerun_command: /test openshift-e2e-gcp-ovn-techpreview-upgrade
    spec:
      containers:
      - args:
        - --gcs-upload-secret=/secrets/gcs/service-account.json
        - --image-import-pull-secret=/etc/pull-secret/.dockerconfigjson
        - --lease-server-credentials-file=/etc/boskos/credentials
        - --report-credentials-file=/etc/report/credentials
        - --secret-dir=/secrets/ci-pull-credentials
        - --target=openshift-e2e-gcp-ovn-techpreview-upgrade
        command:
        - ci-operator
        image: ci-operator:latest
        imagePullPolicy: Always
        name: ""
        resources:
          requests:
            cpu: 10m
        volumeMounts:
        - mountPath: /etc/boskos
          name: boskos
          readOnly: true
        - mountPath: /secrets/ci-pull-credentials
          name: ci-pull-credentials
          readOnly: true
        - mountPath: /secrets/gcs
          name: gcs-credentials
          readOnly: true
        - mountPath: /secrets/manifest-tool
          name: manifest-tool-local-pusher
          readOnly: true
        - mountPath: /etc/pull-secret
          name: pull-secret
          readOnly: true
        - mountPath: /etc/report
          name: result-aggregator
          readOnly: true
      serviceAccountName: ci-operator
      volumes:
      - name: boskos
        secret:
          items:
          - key: credentials
            path: credentials
          secretName: boskos-credentials
      - name: ci-pull-credentials
        secret:
          secretName: ci-pull-credentials
      - name: manifest-tool-local-pusher
        secret:
          secretName: manifest-tool-local-pusher
      - name: pull-secret
        secret:
          secretName: registry-pull-credentials
      - name: result-aggregator
        secret:
          secretName: result-aggregator
    trigger: (?m)^/test( | .* )openshift-e2e-gcp-ovn-techpreview-upgrade,?($|\s.*)
  - agent: kubernetes
    always_run: true
    branches:
    - ^release-4\.17$
    - ^release-4\.17-
<<<<<<< HEAD
    cluster: build09
    context: ci/prow/ovncore-perfscale-aws-ovn-large-cluster-density-v2
=======
    cluster: build10
    context: ci/prow/qe-perfscale-aws-ovn-medium-cluster-density
>>>>>>> d7d2535a
    decorate: true
    decoration_config:
      skip_cloning: true
      timeout: 8h0m0s
    labels:
      ci-operator.openshift.io/cloud: aws
      ci-operator.openshift.io/cloud-cluster-profile: aws-ovn-perfscale
      ci.openshift.io/generator: prowgen
      pj-rehearse.openshift.io/can-be-rehearsed: "true"
    name: pull-ci-openshift-ovn-kubernetes-release-4.17-ovncore-perfscale-aws-ovn-large-cluster-density-v2
    optional: true
    rerun_command: /test ovncore-perfscale-aws-ovn-large-cluster-density-v2
    spec:
      containers:
      - args:
        - --gcs-upload-secret=/secrets/gcs/service-account.json
        - --image-import-pull-secret=/etc/pull-secret/.dockerconfigjson
        - --lease-server-credentials-file=/etc/boskos/credentials
        - --report-credentials-file=/etc/report/credentials
        - --secret-dir=/secrets/ci-pull-credentials
        - --target=ovncore-perfscale-aws-ovn-large-cluster-density-v2
        command:
        - ci-operator
        image: ci-operator:latest
        imagePullPolicy: Always
        name: ""
        resources:
          requests:
            cpu: 10m
        volumeMounts:
        - mountPath: /etc/boskos
          name: boskos
          readOnly: true
        - mountPath: /secrets/ci-pull-credentials
          name: ci-pull-credentials
          readOnly: true
        - mountPath: /secrets/gcs
          name: gcs-credentials
          readOnly: true
        - mountPath: /secrets/manifest-tool
          name: manifest-tool-local-pusher
          readOnly: true
        - mountPath: /etc/pull-secret
          name: pull-secret
          readOnly: true
        - mountPath: /etc/report
          name: result-aggregator
          readOnly: true
      serviceAccountName: ci-operator
      volumes:
      - name: boskos
        secret:
          items:
          - key: credentials
            path: credentials
          secretName: boskos-credentials
      - name: ci-pull-credentials
        secret:
          secretName: ci-pull-credentials
      - name: manifest-tool-local-pusher
        secret:
          secretName: manifest-tool-local-pusher
      - name: pull-secret
        secret:
          secretName: registry-pull-credentials
      - name: result-aggregator
        secret:
          secretName: result-aggregator
    trigger: (?m)^/test( | .* )ovncore-perfscale-aws-ovn-large-cluster-density-v2,?($|\s.*)
  - agent: kubernetes
    always_run: true
    branches:
    - ^release-4\.17$
    - ^release-4\.17-
    cluster: build09
    context: ci/prow/ovncore-perfscale-aws-ovn-large-node-density-cni
    decorate: true
    decoration_config:
      skip_cloning: true
      timeout: 8h0m0s
    labels:
      ci-operator.openshift.io/cloud: aws
      ci-operator.openshift.io/cloud-cluster-profile: aws-ovn-perfscale
      ci.openshift.io/generator: prowgen
      pj-rehearse.openshift.io/can-be-rehearsed: "true"
    name: pull-ci-openshift-ovn-kubernetes-release-4.17-ovncore-perfscale-aws-ovn-large-node-density-cni
    optional: true
    rerun_command: /test ovncore-perfscale-aws-ovn-large-node-density-cni
    spec:
      containers:
      - args:
        - --gcs-upload-secret=/secrets/gcs/service-account.json
        - --image-import-pull-secret=/etc/pull-secret/.dockerconfigjson
        - --lease-server-credentials-file=/etc/boskos/credentials
        - --report-credentials-file=/etc/report/credentials
        - --secret-dir=/secrets/ci-pull-credentials
        - --target=ovncore-perfscale-aws-ovn-large-node-density-cni
        command:
        - ci-operator
        image: ci-operator:latest
        imagePullPolicy: Always
        name: ""
        resources:
          requests:
            cpu: 10m
        volumeMounts:
        - mountPath: /etc/boskos
          name: boskos
          readOnly: true
        - mountPath: /secrets/ci-pull-credentials
          name: ci-pull-credentials
          readOnly: true
        - mountPath: /secrets/gcs
          name: gcs-credentials
          readOnly: true
        - mountPath: /secrets/manifest-tool
          name: manifest-tool-local-pusher
          readOnly: true
        - mountPath: /etc/pull-secret
          name: pull-secret
          readOnly: true
        - mountPath: /etc/report
          name: result-aggregator
          readOnly: true
      serviceAccountName: ci-operator
      volumes:
      - name: boskos
        secret:
          items:
          - key: credentials
            path: credentials
          secretName: boskos-credentials
      - name: ci-pull-credentials
        secret:
          secretName: ci-pull-credentials
      - name: manifest-tool-local-pusher
        secret:
          secretName: manifest-tool-local-pusher
      - name: pull-secret
        secret:
          secretName: registry-pull-credentials
      - name: result-aggregator
        secret:
          secretName: result-aggregator
    trigger: (?m)^/test( | .* )ovncore-perfscale-aws-ovn-large-node-density-cni,?($|\s.*)
  - agent: kubernetes
    always_run: true
    branches:
    - ^release-4\.17$
    - ^release-4\.17-
    cluster: build09
    context: ci/prow/ovncore-perfscale-aws-ovn-xlarge-cluster-density-v2
    decorate: true
    decoration_config:
      skip_cloning: true
      timeout: 8h0m0s
    labels:
      ci-operator.openshift.io/cloud: aws
      ci-operator.openshift.io/cloud-cluster-profile: aws-ovn-perfscale
      ci.openshift.io/generator: prowgen
      pj-rehearse.openshift.io/can-be-rehearsed: "true"
    name: pull-ci-openshift-ovn-kubernetes-release-4.17-ovncore-perfscale-aws-ovn-xlarge-cluster-density-v2
    optional: true
    rerun_command: /test ovncore-perfscale-aws-ovn-xlarge-cluster-density-v2
    spec:
      containers:
      - args:
        - --gcs-upload-secret=/secrets/gcs/service-account.json
        - --image-import-pull-secret=/etc/pull-secret/.dockerconfigjson
        - --lease-server-credentials-file=/etc/boskos/credentials
        - --report-credentials-file=/etc/report/credentials
        - --secret-dir=/secrets/ci-pull-credentials
        - --target=ovncore-perfscale-aws-ovn-xlarge-cluster-density-v2
        command:
        - ci-operator
        image: ci-operator:latest
        imagePullPolicy: Always
        name: ""
        resources:
          requests:
            cpu: 10m
        volumeMounts:
        - mountPath: /etc/boskos
          name: boskos
          readOnly: true
        - mountPath: /secrets/ci-pull-credentials
          name: ci-pull-credentials
          readOnly: true
        - mountPath: /secrets/gcs
          name: gcs-credentials
          readOnly: true
        - mountPath: /secrets/manifest-tool
          name: manifest-tool-local-pusher
          readOnly: true
        - mountPath: /etc/pull-secret
          name: pull-secret
          readOnly: true
        - mountPath: /etc/report
          name: result-aggregator
          readOnly: true
      serviceAccountName: ci-operator
      volumes:
      - name: boskos
        secret:
          items:
          - key: credentials
            path: credentials
          secretName: boskos-credentials
      - name: ci-pull-credentials
        secret:
          secretName: ci-pull-credentials
      - name: manifest-tool-local-pusher
        secret:
          secretName: manifest-tool-local-pusher
      - name: pull-secret
        secret:
          secretName: registry-pull-credentials
      - name: result-aggregator
        secret:
          secretName: result-aggregator
    trigger: (?m)^/test( | .* )ovncore-perfscale-aws-ovn-xlarge-cluster-density-v2,?($|\s.*)
  - agent: kubernetes
    always_run: true
    branches:
    - ^release-4\.17$
    - ^release-4\.17-
    cluster: build09
    context: ci/prow/ovncore-perfscale-aws-ovn-xlarge-node-density-cni
    decorate: true
    decoration_config:
      skip_cloning: true
      timeout: 8h0m0s
    labels:
      ci-operator.openshift.io/cloud: aws
      ci-operator.openshift.io/cloud-cluster-profile: aws-ovn-perfscale
      ci.openshift.io/generator: prowgen
      pj-rehearse.openshift.io/can-be-rehearsed: "true"
    name: pull-ci-openshift-ovn-kubernetes-release-4.17-ovncore-perfscale-aws-ovn-xlarge-node-density-cni
    optional: true
    rerun_command: /test ovncore-perfscale-aws-ovn-xlarge-node-density-cni
    spec:
      containers:
      - args:
        - --gcs-upload-secret=/secrets/gcs/service-account.json
        - --image-import-pull-secret=/etc/pull-secret/.dockerconfigjson
        - --lease-server-credentials-file=/etc/boskos/credentials
        - --report-credentials-file=/etc/report/credentials
        - --secret-dir=/secrets/ci-pull-credentials
        - --target=ovncore-perfscale-aws-ovn-xlarge-node-density-cni
        command:
        - ci-operator
        image: ci-operator:latest
        imagePullPolicy: Always
        name: ""
        resources:
          requests:
            cpu: 10m
        volumeMounts:
        - mountPath: /etc/boskos
          name: boskos
          readOnly: true
        - mountPath: /secrets/ci-pull-credentials
          name: ci-pull-credentials
          readOnly: true
        - mountPath: /secrets/gcs
          name: gcs-credentials
          readOnly: true
        - mountPath: /secrets/manifest-tool
          name: manifest-tool-local-pusher
          readOnly: true
        - mountPath: /etc/pull-secret
          name: pull-secret
          readOnly: true
        - mountPath: /etc/report
          name: result-aggregator
          readOnly: true
      serviceAccountName: ci-operator
      volumes:
      - name: boskos
        secret:
          items:
          - key: credentials
            path: credentials
          secretName: boskos-credentials
      - name: ci-pull-credentials
        secret:
          secretName: ci-pull-credentials
      - name: manifest-tool-local-pusher
        secret:
          secretName: manifest-tool-local-pusher
      - name: pull-secret
        secret:
          secretName: registry-pull-credentials
      - name: result-aggregator
        secret:
          secretName: result-aggregator
    trigger: (?m)^/test( | .* )ovncore-perfscale-aws-ovn-xlarge-node-density-cni,?($|\s.*)
  - agent: kubernetes
    always_run: true
    branches:
    - ^release-4\.17$
    - ^release-4\.17-
    cluster: build09
    context: ci/prow/perfscale-aws-ovn-medium-cluster-density-v2
    decorate: true
    decoration_config:
      skip_cloning: true
      timeout: 8h0m0s
    labels:
      ci-operator.openshift.io/cloud: aws
      ci-operator.openshift.io/cloud-cluster-profile: aws-perfscale
      ci.openshift.io/generator: prowgen
      pj-rehearse.openshift.io/can-be-rehearsed: "true"
    name: pull-ci-openshift-ovn-kubernetes-release-4.17-perfscale-aws-ovn-medium-cluster-density-v2
    optional: true
    rerun_command: /test perfscale-aws-ovn-medium-cluster-density-v2
    spec:
      containers:
      - args:
        - --gcs-upload-secret=/secrets/gcs/service-account.json
        - --image-import-pull-secret=/etc/pull-secret/.dockerconfigjson
        - --lease-server-credentials-file=/etc/boskos/credentials
        - --report-credentials-file=/etc/report/credentials
        - --secret-dir=/secrets/ci-pull-credentials
        - --target=perfscale-aws-ovn-medium-cluster-density-v2
        command:
        - ci-operator
        image: ci-operator:latest
        imagePullPolicy: Always
        name: ""
        resources:
          requests:
            cpu: 10m
        volumeMounts:
        - mountPath: /etc/boskos
          name: boskos
          readOnly: true
        - mountPath: /secrets/ci-pull-credentials
          name: ci-pull-credentials
          readOnly: true
        - mountPath: /secrets/gcs
          name: gcs-credentials
          readOnly: true
        - mountPath: /secrets/manifest-tool
          name: manifest-tool-local-pusher
          readOnly: true
        - mountPath: /etc/pull-secret
          name: pull-secret
          readOnly: true
        - mountPath: /etc/report
          name: result-aggregator
          readOnly: true
      serviceAccountName: ci-operator
      volumes:
      - name: boskos
        secret:
          items:
          - key: credentials
            path: credentials
          secretName: boskos-credentials
      - name: ci-pull-credentials
        secret:
          secretName: ci-pull-credentials
      - name: manifest-tool-local-pusher
        secret:
          secretName: manifest-tool-local-pusher
      - name: pull-secret
        secret:
          secretName: registry-pull-credentials
      - name: result-aggregator
        secret:
          secretName: result-aggregator
    trigger: (?m)^/test( | .* )perfscale-aws-ovn-medium-cluster-density-v2,?($|\s.*)
  - agent: kubernetes
    always_run: true
    branches:
    - ^release-4\.17$
    - ^release-4\.17-
<<<<<<< HEAD
    cluster: build09
    context: ci/prow/perfscale-aws-ovn-medium-node-density-cni
=======
    cluster: build10
    context: ci/prow/qe-perfscale-aws-ovn-medium-node-density-cni
>>>>>>> d7d2535a
    decorate: true
    decoration_config:
      skip_cloning: true
      timeout: 8h0m0s
    labels:
      ci-operator.openshift.io/cloud: aws
      ci-operator.openshift.io/cloud-cluster-profile: aws-perfscale
      ci.openshift.io/generator: prowgen
      pj-rehearse.openshift.io/can-be-rehearsed: "true"
    name: pull-ci-openshift-ovn-kubernetes-release-4.17-perfscale-aws-ovn-medium-node-density-cni
    optional: true
    rerun_command: /test perfscale-aws-ovn-medium-node-density-cni
    spec:
      containers:
      - args:
        - --gcs-upload-secret=/secrets/gcs/service-account.json
        - --image-import-pull-secret=/etc/pull-secret/.dockerconfigjson
        - --lease-server-credentials-file=/etc/boskos/credentials
        - --report-credentials-file=/etc/report/credentials
        - --secret-dir=/secrets/ci-pull-credentials
        - --target=perfscale-aws-ovn-medium-node-density-cni
        command:
        - ci-operator
        image: ci-operator:latest
        imagePullPolicy: Always
        name: ""
        resources:
          requests:
            cpu: 10m
        volumeMounts:
        - mountPath: /etc/boskos
          name: boskos
          readOnly: true
        - mountPath: /secrets/ci-pull-credentials
          name: ci-pull-credentials
          readOnly: true
        - mountPath: /secrets/gcs
          name: gcs-credentials
          readOnly: true
        - mountPath: /secrets/manifest-tool
          name: manifest-tool-local-pusher
          readOnly: true
        - mountPath: /etc/pull-secret
          name: pull-secret
          readOnly: true
        - mountPath: /etc/report
          name: result-aggregator
          readOnly: true
      serviceAccountName: ci-operator
      volumes:
      - name: boskos
        secret:
          items:
          - key: credentials
            path: credentials
          secretName: boskos-credentials
      - name: ci-pull-credentials
        secret:
          secretName: ci-pull-credentials
      - name: manifest-tool-local-pusher
        secret:
          secretName: manifest-tool-local-pusher
      - name: pull-secret
        secret:
          secretName: registry-pull-credentials
      - name: result-aggregator
        secret:
          secretName: result-aggregator
    trigger: (?m)^/test( | .* )perfscale-aws-ovn-medium-node-density-cni,?($|\s.*)
  - agent: kubernetes
    always_run: true
    branches:
    - ^release-4\.17$
    - ^release-4\.17-
<<<<<<< HEAD
    cluster: build09
    context: ci/prow/perfscale-aws-ovn-small-cluster-density-v2
=======
    cluster: build10
    context: ci/prow/qe-perfscale-aws-ovn-small-cluster-density
>>>>>>> d7d2535a
    decorate: true
    decoration_config:
      skip_cloning: true
      timeout: 5h0m0s
    labels:
      ci-operator.openshift.io/cloud: aws
      ci-operator.openshift.io/cloud-cluster-profile: aws-perfscale
      ci.openshift.io/generator: prowgen
      pj-rehearse.openshift.io/can-be-rehearsed: "true"
    name: pull-ci-openshift-ovn-kubernetes-release-4.17-perfscale-aws-ovn-small-cluster-density-v2
    optional: true
    rerun_command: /test perfscale-aws-ovn-small-cluster-density-v2
    spec:
      containers:
      - args:
        - --gcs-upload-secret=/secrets/gcs/service-account.json
        - --image-import-pull-secret=/etc/pull-secret/.dockerconfigjson
        - --lease-server-credentials-file=/etc/boskos/credentials
        - --report-credentials-file=/etc/report/credentials
        - --secret-dir=/secrets/ci-pull-credentials
        - --target=perfscale-aws-ovn-small-cluster-density-v2
        command:
        - ci-operator
        image: ci-operator:latest
        imagePullPolicy: Always
        name: ""
        resources:
          requests:
            cpu: 10m
        volumeMounts:
        - mountPath: /etc/boskos
          name: boskos
          readOnly: true
        - mountPath: /secrets/ci-pull-credentials
          name: ci-pull-credentials
          readOnly: true
        - mountPath: /secrets/gcs
          name: gcs-credentials
          readOnly: true
        - mountPath: /secrets/manifest-tool
          name: manifest-tool-local-pusher
          readOnly: true
        - mountPath: /etc/pull-secret
          name: pull-secret
          readOnly: true
        - mountPath: /etc/report
          name: result-aggregator
          readOnly: true
      serviceAccountName: ci-operator
      volumes:
      - name: boskos
        secret:
          items:
          - key: credentials
            path: credentials
          secretName: boskos-credentials
      - name: ci-pull-credentials
        secret:
          secretName: ci-pull-credentials
      - name: manifest-tool-local-pusher
        secret:
          secretName: manifest-tool-local-pusher
      - name: pull-secret
        secret:
          secretName: registry-pull-credentials
      - name: result-aggregator
        secret:
          secretName: result-aggregator
    trigger: (?m)^/test( | .* )perfscale-aws-ovn-small-cluster-density-v2,?($|\s.*)
  - agent: kubernetes
    always_run: true
    branches:
    - ^release-4\.17$
    - ^release-4\.17-
<<<<<<< HEAD
    cluster: build09
    context: ci/prow/perfscale-aws-ovn-small-node-density-cni
=======
    cluster: build10
    context: ci/prow/qe-perfscale-aws-ovn-small-node-density-cni
>>>>>>> d7d2535a
    decorate: true
    decoration_config:
      skip_cloning: true
      timeout: 5h0m0s
    labels:
      ci-operator.openshift.io/cloud: aws
      ci-operator.openshift.io/cloud-cluster-profile: aws-perfscale
      ci.openshift.io/generator: prowgen
      pj-rehearse.openshift.io/can-be-rehearsed: "true"
    name: pull-ci-openshift-ovn-kubernetes-release-4.17-perfscale-aws-ovn-small-node-density-cni
    optional: true
    rerun_command: /test perfscale-aws-ovn-small-node-density-cni
    spec:
      containers:
      - args:
        - --gcs-upload-secret=/secrets/gcs/service-account.json
        - --image-import-pull-secret=/etc/pull-secret/.dockerconfigjson
        - --lease-server-credentials-file=/etc/boskos/credentials
        - --report-credentials-file=/etc/report/credentials
        - --secret-dir=/secrets/ci-pull-credentials
        - --target=perfscale-aws-ovn-small-node-density-cni
        command:
        - ci-operator
        image: ci-operator:latest
        imagePullPolicy: Always
        name: ""
        resources:
          requests:
            cpu: 10m
        volumeMounts:
        - mountPath: /etc/boskos
          name: boskos
          readOnly: true
        - mountPath: /secrets/ci-pull-credentials
          name: ci-pull-credentials
          readOnly: true
        - mountPath: /secrets/gcs
          name: gcs-credentials
          readOnly: true
        - mountPath: /secrets/manifest-tool
          name: manifest-tool-local-pusher
          readOnly: true
        - mountPath: /etc/pull-secret
          name: pull-secret
          readOnly: true
        - mountPath: /etc/report
          name: result-aggregator
          readOnly: true
      serviceAccountName: ci-operator
      volumes:
      - name: boskos
        secret:
          items:
          - key: credentials
            path: credentials
          secretName: boskos-credentials
      - name: ci-pull-credentials
        secret:
          secretName: ci-pull-credentials
      - name: manifest-tool-local-pusher
        secret:
          secretName: manifest-tool-local-pusher
      - name: pull-secret
        secret:
          secretName: registry-pull-credentials
      - name: result-aggregator
        secret:
          secretName: result-aggregator
    trigger: (?m)^/test( | .* )perfscale-aws-ovn-small-node-density-cni,?($|\s.*)
  - agent: kubernetes
    always_run: true
    branches:
    - ^release-4\.17$
    - ^release-4\.17-
    cluster: build10
    context: ci/prow/security
    decorate: true
    decoration_config:
      skip_cloning: true
    labels:
      ci.openshift.io/generator: prowgen
      pj-rehearse.openshift.io/can-be-rehearsed: "true"
    name: pull-ci-openshift-ovn-kubernetes-release-4.17-security
    optional: true
    rerun_command: /test security
    spec:
      containers:
      - args:
        - --gcs-upload-secret=/secrets/gcs/service-account.json
        - --image-import-pull-secret=/etc/pull-secret/.dockerconfigjson
        - --report-credentials-file=/etc/report/credentials
        - --secret-dir=/secrets/ci-pull-credentials
        - --target=security
        command:
        - ci-operator
        image: ci-operator:latest
        imagePullPolicy: Always
        name: ""
        resources:
          requests:
            cpu: 10m
        volumeMounts:
        - mountPath: /secrets/ci-pull-credentials
          name: ci-pull-credentials
          readOnly: true
        - mountPath: /secrets/gcs
          name: gcs-credentials
          readOnly: true
        - mountPath: /secrets/manifest-tool
          name: manifest-tool-local-pusher
          readOnly: true
        - mountPath: /etc/pull-secret
          name: pull-secret
          readOnly: true
        - mountPath: /etc/report
          name: result-aggregator
          readOnly: true
      serviceAccountName: ci-operator
      volumes:
      - name: ci-pull-credentials
        secret:
          secretName: ci-pull-credentials
      - name: manifest-tool-local-pusher
        secret:
          secretName: manifest-tool-local-pusher
      - name: pull-secret
        secret:
          secretName: registry-pull-credentials
      - name: result-aggregator
        secret:
          secretName: result-aggregator
    trigger: (?m)^/test( | .* )security,?($|\s.*)
  - agent: kubernetes
    always_run: true
    branches:
    - ^release-4\.17$
    - ^release-4\.17-
    cluster: build10
    context: ci/prow/unit
    decorate: true
    decoration_config:
      skip_cloning: true
    labels:
      ci.openshift.io/generator: prowgen
      pj-rehearse.openshift.io/can-be-rehearsed: "true"
    name: pull-ci-openshift-ovn-kubernetes-release-4.17-unit
    rerun_command: /test unit
    spec:
      containers:
      - args:
        - --gcs-upload-secret=/secrets/gcs/service-account.json
        - --image-import-pull-secret=/etc/pull-secret/.dockerconfigjson
        - --report-credentials-file=/etc/report/credentials
        - --target=unit
        command:
        - ci-operator
        image: ci-operator:latest
        imagePullPolicy: Always
        name: ""
        resources:
          requests:
            cpu: 10m
        volumeMounts:
        - mountPath: /secrets/gcs
          name: gcs-credentials
          readOnly: true
        - mountPath: /secrets/manifest-tool
          name: manifest-tool-local-pusher
          readOnly: true
        - mountPath: /etc/pull-secret
          name: pull-secret
          readOnly: true
        - mountPath: /etc/report
          name: result-aggregator
          readOnly: true
      serviceAccountName: ci-operator
      volumes:
      - name: manifest-tool-local-pusher
        secret:
          secretName: manifest-tool-local-pusher
      - name: pull-secret
        secret:
          secretName: registry-pull-credentials
      - name: result-aggregator
        secret:
          secretName: result-aggregator
    trigger: (?m)^/test( | .* )unit,?($|\s.*)<|MERGE_RESOLUTION|>--- conflicted
+++ resolved
@@ -3145,13 +3145,8 @@
     branches:
     - ^release-4\.17$
     - ^release-4\.17-
-<<<<<<< HEAD
-    cluster: build09
-    context: ci/prow/ovncore-perfscale-aws-ovn-large-cluster-density-v2
-=======
     cluster: build10
     context: ci/prow/qe-perfscale-aws-ovn-medium-cluster-density
->>>>>>> d7d2535a
     decorate: true
     decoration_config:
       skip_cloning: true
@@ -3530,13 +3525,8 @@
     branches:
     - ^release-4\.17$
     - ^release-4\.17-
-<<<<<<< HEAD
-    cluster: build09
-    context: ci/prow/perfscale-aws-ovn-medium-node-density-cni
-=======
     cluster: build10
     context: ci/prow/qe-perfscale-aws-ovn-medium-node-density-cni
->>>>>>> d7d2535a
     decorate: true
     decoration_config:
       skip_cloning: true
@@ -3611,13 +3601,8 @@
     branches:
     - ^release-4\.17$
     - ^release-4\.17-
-<<<<<<< HEAD
-    cluster: build09
-    context: ci/prow/perfscale-aws-ovn-small-cluster-density-v2
-=======
     cluster: build10
     context: ci/prow/qe-perfscale-aws-ovn-small-cluster-density
->>>>>>> d7d2535a
     decorate: true
     decoration_config:
       skip_cloning: true
@@ -3692,13 +3677,8 @@
     branches:
     - ^release-4\.17$
     - ^release-4\.17-
-<<<<<<< HEAD
-    cluster: build09
-    context: ci/prow/perfscale-aws-ovn-small-node-density-cni
-=======
     cluster: build10
     context: ci/prow/qe-perfscale-aws-ovn-small-node-density-cni
->>>>>>> d7d2535a
     decorate: true
     decoration_config:
       skip_cloning: true
