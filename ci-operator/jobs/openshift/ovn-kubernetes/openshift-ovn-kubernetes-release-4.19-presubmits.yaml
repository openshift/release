presubmits:
  openshift/ovn-kubernetes:
  - agent: kubernetes
    always_run: false
    branches:
    - ^release-4\.19$
    - ^release-4\.19-
    cluster: build05
    context: ci/prow/e2e-agent-compact-ipv4
    decorate: true
    decoration_config:
      skip_cloning: true
      timeout: 6h0m0s
    labels:
      ci-operator.openshift.io/cloud: equinix-ocp-metal
      ci-operator.openshift.io/cloud-cluster-profile: equinix-ocp-metal
      ci-operator.openshift.io/cluster: build05
      ci.openshift.io/generator: prowgen
      pj-rehearse.openshift.io/can-be-rehearsed: "true"
    name: pull-ci-openshift-ovn-kubernetes-release-4.19-e2e-agent-compact-ipv4
    optional: true
    rerun_command: /test e2e-agent-compact-ipv4
    spec:
      containers:
      - args:
        - --gcs-upload-secret=/secrets/gcs/service-account.json
        - --image-import-pull-secret=/etc/pull-secret/.dockerconfigjson
        - --lease-server-credentials-file=/etc/boskos/credentials
        - --report-credentials-file=/etc/report/credentials
        - --secret-dir=/secrets/ci-pull-credentials
        - --target=e2e-agent-compact-ipv4
        command:
        - ci-operator
        image: ci-operator:latest
        imagePullPolicy: Always
        name: ""
        resources:
          requests:
            cpu: 10m
        volumeMounts:
        - mountPath: /etc/boskos
          name: boskos
          readOnly: true
        - mountPath: /secrets/ci-pull-credentials
          name: ci-pull-credentials
          readOnly: true
        - mountPath: /secrets/gcs
          name: gcs-credentials
          readOnly: true
        - mountPath: /secrets/manifest-tool
          name: manifest-tool-local-pusher
          readOnly: true
        - mountPath: /etc/pull-secret
          name: pull-secret
          readOnly: true
        - mountPath: /etc/report
          name: result-aggregator
          readOnly: true
      serviceAccountName: ci-operator
      volumes:
      - name: boskos
        secret:
          items:
          - key: credentials
            path: credentials
          secretName: boskos-credentials
      - name: ci-pull-credentials
        secret:
          secretName: ci-pull-credentials
      - name: manifest-tool-local-pusher
        secret:
          secretName: manifest-tool-local-pusher
      - name: pull-secret
        secret:
          secretName: registry-pull-credentials
      - name: result-aggregator
        secret:
          secretName: result-aggregator
    trigger: (?m)^/test( | .* )e2e-agent-compact-ipv4,?($|\s.*)
  - agent: kubernetes
    always_run: true
    branches:
    - ^release-4\.19$
    - ^release-4\.19-
    cluster: build09
    context: ci/prow/e2e-aws-ovn
    decorate: true
    decoration_config:
      skip_cloning: true
    labels:
      ci-operator.openshift.io/cloud: aws
      ci-operator.openshift.io/cloud-cluster-profile: aws
      ci.openshift.io/generator: prowgen
      pj-rehearse.openshift.io/can-be-rehearsed: "true"
    name: pull-ci-openshift-ovn-kubernetes-release-4.19-e2e-aws-ovn
    rerun_command: /test e2e-aws-ovn
    spec:
      containers:
      - args:
        - --gcs-upload-secret=/secrets/gcs/service-account.json
        - --image-import-pull-secret=/etc/pull-secret/.dockerconfigjson
        - --lease-server-credentials-file=/etc/boskos/credentials
        - --report-credentials-file=/etc/report/credentials
        - --secret-dir=/secrets/ci-pull-credentials
        - --target=e2e-aws-ovn
        command:
        - ci-operator
        image: ci-operator:latest
        imagePullPolicy: Always
        name: ""
        resources:
          requests:
            cpu: 10m
        volumeMounts:
        - mountPath: /etc/boskos
          name: boskos
          readOnly: true
        - mountPath: /secrets/ci-pull-credentials
          name: ci-pull-credentials
          readOnly: true
        - mountPath: /secrets/gcs
          name: gcs-credentials
          readOnly: true
        - mountPath: /secrets/manifest-tool
          name: manifest-tool-local-pusher
          readOnly: true
        - mountPath: /etc/pull-secret
          name: pull-secret
          readOnly: true
        - mountPath: /etc/report
          name: result-aggregator
          readOnly: true
      serviceAccountName: ci-operator
      volumes:
      - name: boskos
        secret:
          items:
          - key: credentials
            path: credentials
          secretName: boskos-credentials
      - name: ci-pull-credentials
        secret:
          secretName: ci-pull-credentials
      - name: manifest-tool-local-pusher
        secret:
          secretName: manifest-tool-local-pusher
      - name: pull-secret
        secret:
          secretName: registry-pull-credentials
      - name: result-aggregator
        secret:
          secretName: result-aggregator
    trigger: (?m)^/test( | .* )e2e-aws-ovn,?($|\s.*)
  - agent: kubernetes
    always_run: true
    branches:
    - ^release-4\.19$
    - ^release-4\.19-
    cluster: build09
    context: ci/prow/e2e-aws-ovn-clusternetwork-cidr-expansion
    decorate: true
    decoration_config:
      skip_cloning: true
    labels:
      ci-operator.openshift.io/cloud: aws
      ci-operator.openshift.io/cloud-cluster-profile: aws
      ci.openshift.io/generator: prowgen
      pj-rehearse.openshift.io/can-be-rehearsed: "true"
    name: pull-ci-openshift-ovn-kubernetes-release-4.19-e2e-aws-ovn-clusternetwork-cidr-expansion
    optional: true
    rerun_command: /test e2e-aws-ovn-clusternetwork-cidr-expansion
    spec:
      containers:
      - args:
        - --gcs-upload-secret=/secrets/gcs/service-account.json
        - --image-import-pull-secret=/etc/pull-secret/.dockerconfigjson
        - --lease-server-credentials-file=/etc/boskos/credentials
        - --report-credentials-file=/etc/report/credentials
        - --secret-dir=/secrets/ci-pull-credentials
        - --target=e2e-aws-ovn-clusternetwork-cidr-expansion
        command:
        - ci-operator
        image: ci-operator:latest
        imagePullPolicy: Always
        name: ""
        resources:
          requests:
            cpu: 10m
        volumeMounts:
        - mountPath: /etc/boskos
          name: boskos
          readOnly: true
        - mountPath: /secrets/ci-pull-credentials
          name: ci-pull-credentials
          readOnly: true
        - mountPath: /secrets/gcs
          name: gcs-credentials
          readOnly: true
        - mountPath: /secrets/manifest-tool
          name: manifest-tool-local-pusher
          readOnly: true
        - mountPath: /etc/pull-secret
          name: pull-secret
          readOnly: true
        - mountPath: /etc/report
          name: result-aggregator
          readOnly: true
      serviceAccountName: ci-operator
      volumes:
      - name: boskos
        secret:
          items:
          - key: credentials
            path: credentials
          secretName: boskos-credentials
      - name: ci-pull-credentials
        secret:
          secretName: ci-pull-credentials
      - name: manifest-tool-local-pusher
        secret:
          secretName: manifest-tool-local-pusher
      - name: pull-secret
        secret:
          secretName: registry-pull-credentials
      - name: result-aggregator
        secret:
          secretName: result-aggregator
    trigger: (?m)^/test( | .* )e2e-aws-ovn-clusternetwork-cidr-expansion,?($|\s.*)
  - agent: kubernetes
    always_run: false
    branches:
    - ^release-4\.19$
    - ^release-4\.19-
    cluster: build09
    context: ci/prow/e2e-aws-ovn-fdp-qe
    decorate: true
    decoration_config:
      skip_cloning: true
    labels:
      ci-operator.openshift.io/cloud: aws
      ci-operator.openshift.io/cloud-cluster-profile: aws
      ci.openshift.io/generator: prowgen
      pj-rehearse.openshift.io/can-be-rehearsed: "true"
    name: pull-ci-openshift-ovn-kubernetes-release-4.19-e2e-aws-ovn-fdp-qe
    optional: true
    rerun_command: /test e2e-aws-ovn-fdp-qe
    spec:
      containers:
      - args:
        - --gcs-upload-secret=/secrets/gcs/service-account.json
        - --image-import-pull-secret=/etc/pull-secret/.dockerconfigjson
        - --lease-server-credentials-file=/etc/boskos/credentials
        - --report-credentials-file=/etc/report/credentials
        - --secret-dir=/secrets/ci-pull-credentials
        - --target=e2e-aws-ovn-fdp-qe
        command:
        - ci-operator
        image: ci-operator:latest
        imagePullPolicy: Always
        name: ""
        resources:
          requests:
            cpu: 10m
        volumeMounts:
        - mountPath: /etc/boskos
          name: boskos
          readOnly: true
        - mountPath: /secrets/ci-pull-credentials
          name: ci-pull-credentials
          readOnly: true
        - mountPath: /secrets/gcs
          name: gcs-credentials
          readOnly: true
        - mountPath: /secrets/manifest-tool
          name: manifest-tool-local-pusher
          readOnly: true
        - mountPath: /etc/pull-secret
          name: pull-secret
          readOnly: true
        - mountPath: /etc/report
          name: result-aggregator
          readOnly: true
      serviceAccountName: ci-operator
      volumes:
      - name: boskos
        secret:
          items:
          - key: credentials
            path: credentials
          secretName: boskos-credentials
      - name: ci-pull-credentials
        secret:
          secretName: ci-pull-credentials
      - name: manifest-tool-local-pusher
        secret:
          secretName: manifest-tool-local-pusher
      - name: pull-secret
        secret:
          secretName: registry-pull-credentials
      - name: result-aggregator
        secret:
          secretName: result-aggregator
    trigger: (?m)^/test( | .* )e2e-aws-ovn-fdp-qe,?($|\s.*)
  - agent: kubernetes
    always_run: true
    branches:
    - ^release-4\.19$
    - ^release-4\.19-
    cluster: build09
    context: ci/prow/e2e-aws-ovn-hypershift
    decorate: true
    decoration_config:
      skip_cloning: true
    labels:
      ci-operator.openshift.io/cloud: hypershift
      ci-operator.openshift.io/cloud-cluster-profile: hypershift
      ci.openshift.io/generator: prowgen
      pj-rehearse.openshift.io/can-be-rehearsed: "true"
    name: pull-ci-openshift-ovn-kubernetes-release-4.19-e2e-aws-ovn-hypershift
    rerun_command: /test e2e-aws-ovn-hypershift
    spec:
      containers:
      - args:
        - --gcs-upload-secret=/secrets/gcs/service-account.json
        - --image-import-pull-secret=/etc/pull-secret/.dockerconfigjson
        - --lease-server-credentials-file=/etc/boskos/credentials
        - --report-credentials-file=/etc/report/credentials
        - --secret-dir=/secrets/ci-pull-credentials
        - --target=e2e-aws-ovn-hypershift
        command:
        - ci-operator
        image: ci-operator:latest
        imagePullPolicy: Always
        name: ""
        resources:
          requests:
            cpu: 10m
        volumeMounts:
        - mountPath: /etc/boskos
          name: boskos
          readOnly: true
        - mountPath: /secrets/ci-pull-credentials
          name: ci-pull-credentials
          readOnly: true
        - mountPath: /secrets/gcs
          name: gcs-credentials
          readOnly: true
        - mountPath: /secrets/manifest-tool
          name: manifest-tool-local-pusher
          readOnly: true
        - mountPath: /etc/pull-secret
          name: pull-secret
          readOnly: true
        - mountPath: /etc/report
          name: result-aggregator
          readOnly: true
      serviceAccountName: ci-operator
      volumes:
      - name: boskos
        secret:
          items:
          - key: credentials
            path: credentials
          secretName: boskos-credentials
      - name: ci-pull-credentials
        secret:
          secretName: ci-pull-credentials
      - name: manifest-tool-local-pusher
        secret:
          secretName: manifest-tool-local-pusher
      - name: pull-secret
        secret:
          secretName: registry-pull-credentials
      - name: result-aggregator
        secret:
          secretName: result-aggregator
    trigger: (?m)^/test( | .* )e2e-aws-ovn-hypershift,?($|\s.*)
  - agent: kubernetes
    always_run: true
    branches:
    - ^release-4\.19$
    - ^release-4\.19-
    cluster: build09
    context: ci/prow/e2e-aws-ovn-hypershift-conformance-techpreview
    decorate: true
    decoration_config:
      skip_cloning: true
    labels:
      ci-operator.openshift.io/cloud: hypershift
      ci-operator.openshift.io/cloud-cluster-profile: hypershift
      ci.openshift.io/generator: prowgen
      pj-rehearse.openshift.io/can-be-rehearsed: "true"
    name: pull-ci-openshift-ovn-kubernetes-release-4.19-e2e-aws-ovn-hypershift-conformance-techpreview
    optional: true
    rerun_command: /test e2e-aws-ovn-hypershift-conformance-techpreview
    spec:
      containers:
      - args:
        - --gcs-upload-secret=/secrets/gcs/service-account.json
        - --image-import-pull-secret=/etc/pull-secret/.dockerconfigjson
        - --lease-server-credentials-file=/etc/boskos/credentials
        - --report-credentials-file=/etc/report/credentials
        - --secret-dir=/secrets/ci-pull-credentials
        - --target=e2e-aws-ovn-hypershift-conformance-techpreview
        command:
        - ci-operator
        image: ci-operator:latest
        imagePullPolicy: Always
        name: ""
        resources:
          requests:
            cpu: 10m
        volumeMounts:
        - mountPath: /etc/boskos
          name: boskos
          readOnly: true
        - mountPath: /secrets/ci-pull-credentials
          name: ci-pull-credentials
          readOnly: true
        - mountPath: /secrets/gcs
          name: gcs-credentials
          readOnly: true
        - mountPath: /secrets/manifest-tool
          name: manifest-tool-local-pusher
          readOnly: true
        - mountPath: /etc/pull-secret
          name: pull-secret
          readOnly: true
        - mountPath: /etc/report
          name: result-aggregator
          readOnly: true
      serviceAccountName: ci-operator
      volumes:
      - name: boskos
        secret:
          items:
          - key: credentials
            path: credentials
          secretName: boskos-credentials
      - name: ci-pull-credentials
        secret:
          secretName: ci-pull-credentials
      - name: manifest-tool-local-pusher
        secret:
          secretName: manifest-tool-local-pusher
      - name: pull-secret
        secret:
          secretName: registry-pull-credentials
      - name: result-aggregator
        secret:
          secretName: result-aggregator
    trigger: (?m)^/test( | .* )e2e-aws-ovn-hypershift-conformance-techpreview,?($|\s.*)
  - agent: kubernetes
    always_run: true
    branches:
    - ^release-4\.19$
    - ^release-4\.19-
    cluster: build09
    context: ci/prow/e2e-aws-ovn-kubevirt
    decorate: true
    decoration_config:
      skip_cloning: true
    labels:
      ci-operator.openshift.io/cloud: aws
      ci-operator.openshift.io/cloud-cluster-profile: aws
      ci.openshift.io/generator: prowgen
      pj-rehearse.openshift.io/can-be-rehearsed: "true"
    name: pull-ci-openshift-ovn-kubernetes-release-4.19-e2e-aws-ovn-kubevirt
    optional: true
    rerun_command: /test e2e-aws-ovn-kubevirt
    spec:
      containers:
      - args:
        - --gcs-upload-secret=/secrets/gcs/service-account.json
        - --image-import-pull-secret=/etc/pull-secret/.dockerconfigjson
        - --lease-server-credentials-file=/etc/boskos/credentials
        - --report-credentials-file=/etc/report/credentials
        - --secret-dir=/secrets/ci-pull-credentials
        - --target=e2e-aws-ovn-kubevirt
        command:
        - ci-operator
        image: ci-operator:latest
        imagePullPolicy: Always
        name: ""
        resources:
          requests:
            cpu: 10m
        volumeMounts:
        - mountPath: /etc/boskos
          name: boskos
          readOnly: true
        - mountPath: /secrets/ci-pull-credentials
          name: ci-pull-credentials
          readOnly: true
        - mountPath: /secrets/gcs
          name: gcs-credentials
          readOnly: true
        - mountPath: /secrets/manifest-tool
          name: manifest-tool-local-pusher
          readOnly: true
        - mountPath: /etc/pull-secret
          name: pull-secret
          readOnly: true
        - mountPath: /etc/report
          name: result-aggregator
          readOnly: true
      serviceAccountName: ci-operator
      volumes:
      - name: boskos
        secret:
          items:
          - key: credentials
            path: credentials
          secretName: boskos-credentials
      - name: ci-pull-credentials
        secret:
          secretName: ci-pull-credentials
      - name: manifest-tool-local-pusher
        secret:
          secretName: manifest-tool-local-pusher
      - name: pull-secret
        secret:
          secretName: registry-pull-credentials
      - name: result-aggregator
        secret:
          secretName: result-aggregator
    trigger: (?m)^/test( | .* )e2e-aws-ovn-kubevirt,?($|\s.*)
  - agent: kubernetes
    always_run: true
    branches:
    - ^release-4\.19$
    - ^release-4\.19-
    cluster: build09
    context: ci/prow/e2e-aws-ovn-local-gateway
    decorate: true
    decoration_config:
      skip_cloning: true
    labels:
      ci-operator.openshift.io/cloud: aws
      ci-operator.openshift.io/cloud-cluster-profile: aws-2
      ci.openshift.io/generator: prowgen
      pj-rehearse.openshift.io/can-be-rehearsed: "true"
    name: pull-ci-openshift-ovn-kubernetes-release-4.19-e2e-aws-ovn-local-gateway
    rerun_command: /test e2e-aws-ovn-local-gateway
    spec:
      containers:
      - args:
        - --gcs-upload-secret=/secrets/gcs/service-account.json
        - --image-import-pull-secret=/etc/pull-secret/.dockerconfigjson
        - --lease-server-credentials-file=/etc/boskos/credentials
        - --report-credentials-file=/etc/report/credentials
        - --secret-dir=/secrets/ci-pull-credentials
        - --target=e2e-aws-ovn-local-gateway
        command:
        - ci-operator
        image: ci-operator:latest
        imagePullPolicy: Always
        name: ""
        resources:
          requests:
            cpu: 10m
        volumeMounts:
        - mountPath: /etc/boskos
          name: boskos
          readOnly: true
        - mountPath: /secrets/ci-pull-credentials
          name: ci-pull-credentials
          readOnly: true
        - mountPath: /secrets/gcs
          name: gcs-credentials
          readOnly: true
        - mountPath: /secrets/manifest-tool
          name: manifest-tool-local-pusher
          readOnly: true
        - mountPath: /etc/pull-secret
          name: pull-secret
          readOnly: true
        - mountPath: /etc/report
          name: result-aggregator
          readOnly: true
      serviceAccountName: ci-operator
      volumes:
      - name: boskos
        secret:
          items:
          - key: credentials
            path: credentials
          secretName: boskos-credentials
      - name: ci-pull-credentials
        secret:
          secretName: ci-pull-credentials
      - name: manifest-tool-local-pusher
        secret:
          secretName: manifest-tool-local-pusher
      - name: pull-secret
        secret:
          secretName: registry-pull-credentials
      - name: result-aggregator
        secret:
          secretName: result-aggregator
    trigger: (?m)^/test( | .* )e2e-aws-ovn-local-gateway,?($|\s.*)
  - agent: kubernetes
    always_run: true
    branches:
    - ^release-4\.19$
    - ^release-4\.19-
    cluster: build09
    context: ci/prow/e2e-aws-ovn-local-to-shared-gateway-mode-migration
    decorate: true
    decoration_config:
      skip_cloning: true
    labels:
      ci-operator.openshift.io/cloud: aws
      ci-operator.openshift.io/cloud-cluster-profile: aws
      ci.openshift.io/generator: prowgen
      pj-rehearse.openshift.io/can-be-rehearsed: "true"
    name: pull-ci-openshift-ovn-kubernetes-release-4.19-e2e-aws-ovn-local-to-shared-gateway-mode-migration
    rerun_command: /test e2e-aws-ovn-local-to-shared-gateway-mode-migration
    spec:
      containers:
      - args:
        - --gcs-upload-secret=/secrets/gcs/service-account.json
        - --image-import-pull-secret=/etc/pull-secret/.dockerconfigjson
        - --lease-server-credentials-file=/etc/boskos/credentials
        - --report-credentials-file=/etc/report/credentials
        - --secret-dir=/secrets/ci-pull-credentials
        - --target=e2e-aws-ovn-local-to-shared-gateway-mode-migration
        command:
        - ci-operator
        image: ci-operator:latest
        imagePullPolicy: Always
        name: ""
        resources:
          requests:
            cpu: 10m
        volumeMounts:
        - mountPath: /etc/boskos
          name: boskos
          readOnly: true
        - mountPath: /secrets/ci-pull-credentials
          name: ci-pull-credentials
          readOnly: true
        - mountPath: /secrets/gcs
          name: gcs-credentials
          readOnly: true
        - mountPath: /secrets/manifest-tool
          name: manifest-tool-local-pusher
          readOnly: true
        - mountPath: /etc/pull-secret
          name: pull-secret
          readOnly: true
        - mountPath: /etc/report
          name: result-aggregator
          readOnly: true
      serviceAccountName: ci-operator
      volumes:
      - name: boskos
        secret:
          items:
          - key: credentials
            path: credentials
          secretName: boskos-credentials
      - name: ci-pull-credentials
        secret:
          secretName: ci-pull-credentials
      - name: manifest-tool-local-pusher
        secret:
          secretName: manifest-tool-local-pusher
      - name: pull-secret
        secret:
          secretName: registry-pull-credentials
      - name: result-aggregator
        secret:
          secretName: result-aggregator
    trigger: (?m)^/test( | .* )e2e-aws-ovn-local-to-shared-gateway-mode-migration,?($|\s.*)
  - agent: kubernetes
    always_run: true
    branches:
    - ^release-4\.19$
    - ^release-4\.19-
    cluster: build09
    context: ci/prow/e2e-aws-ovn-serial
    decorate: true
    decoration_config:
      skip_cloning: true
    labels:
      ci-operator.openshift.io/cloud: aws
      ci-operator.openshift.io/cloud-cluster-profile: aws
      ci.openshift.io/generator: prowgen
      pj-rehearse.openshift.io/can-be-rehearsed: "true"
    name: pull-ci-openshift-ovn-kubernetes-release-4.19-e2e-aws-ovn-serial
    rerun_command: /test e2e-aws-ovn-serial
    spec:
      containers:
      - args:
        - --gcs-upload-secret=/secrets/gcs/service-account.json
        - --image-import-pull-secret=/etc/pull-secret/.dockerconfigjson
        - --lease-server-credentials-file=/etc/boskos/credentials
        - --report-credentials-file=/etc/report/credentials
        - --secret-dir=/secrets/ci-pull-credentials
        - --target=e2e-aws-ovn-serial
        command:
        - ci-operator
        image: ci-operator:latest
        imagePullPolicy: Always
        name: ""
        resources:
          requests:
            cpu: 10m
        volumeMounts:
        - mountPath: /etc/boskos
          name: boskos
          readOnly: true
        - mountPath: /secrets/ci-pull-credentials
          name: ci-pull-credentials
          readOnly: true
        - mountPath: /secrets/gcs
          name: gcs-credentials
          readOnly: true
        - mountPath: /secrets/manifest-tool
          name: manifest-tool-local-pusher
          readOnly: true
        - mountPath: /etc/pull-secret
          name: pull-secret
          readOnly: true
        - mountPath: /etc/report
          name: result-aggregator
          readOnly: true
      serviceAccountName: ci-operator
      volumes:
      - name: boskos
        secret:
          items:
          - key: credentials
            path: credentials
          secretName: boskos-credentials
      - name: ci-pull-credentials
        secret:
          secretName: ci-pull-credentials
      - name: manifest-tool-local-pusher
        secret:
          secretName: manifest-tool-local-pusher
      - name: pull-secret
        secret:
          secretName: registry-pull-credentials
      - name: result-aggregator
        secret:
          secretName: result-aggregator
    trigger: (?m)^/test( | .* )e2e-aws-ovn-serial,?($|\s.*)
  - agent: kubernetes
    always_run: true
    branches:
    - ^release-4\.19$
    - ^release-4\.19-
    cluster: build09
    context: ci/prow/e2e-aws-ovn-shared-to-local-gateway-mode-migration
    decorate: true
    decoration_config:
      skip_cloning: true
    labels:
      ci-operator.openshift.io/cloud: aws
      ci-operator.openshift.io/cloud-cluster-profile: aws
      ci.openshift.io/generator: prowgen
      pj-rehearse.openshift.io/can-be-rehearsed: "true"
    name: pull-ci-openshift-ovn-kubernetes-release-4.19-e2e-aws-ovn-shared-to-local-gateway-mode-migration
    rerun_command: /test e2e-aws-ovn-shared-to-local-gateway-mode-migration
    spec:
      containers:
      - args:
        - --gcs-upload-secret=/secrets/gcs/service-account.json
        - --image-import-pull-secret=/etc/pull-secret/.dockerconfigjson
        - --lease-server-credentials-file=/etc/boskos/credentials
        - --report-credentials-file=/etc/report/credentials
        - --secret-dir=/secrets/ci-pull-credentials
        - --target=e2e-aws-ovn-shared-to-local-gateway-mode-migration
        command:
        - ci-operator
        image: ci-operator:latest
        imagePullPolicy: Always
        name: ""
        resources:
          requests:
            cpu: 10m
        volumeMounts:
        - mountPath: /etc/boskos
          name: boskos
          readOnly: true
        - mountPath: /secrets/ci-pull-credentials
          name: ci-pull-credentials
          readOnly: true
        - mountPath: /secrets/gcs
          name: gcs-credentials
          readOnly: true
        - mountPath: /secrets/manifest-tool
          name: manifest-tool-local-pusher
          readOnly: true
        - mountPath: /etc/pull-secret
          name: pull-secret
          readOnly: true
        - mountPath: /etc/report
          name: result-aggregator
          readOnly: true
      serviceAccountName: ci-operator
      volumes:
      - name: boskos
        secret:
          items:
          - key: credentials
            path: credentials
          secretName: boskos-credentials
      - name: ci-pull-credentials
        secret:
          secretName: ci-pull-credentials
      - name: manifest-tool-local-pusher
        secret:
          secretName: manifest-tool-local-pusher
      - name: pull-secret
        secret:
          secretName: registry-pull-credentials
      - name: result-aggregator
        secret:
          secretName: result-aggregator
    trigger: (?m)^/test( | .* )e2e-aws-ovn-shared-to-local-gateway-mode-migration,?($|\s.*)
  - agent: kubernetes
    always_run: true
    branches:
    - ^release-4\.19$
    - ^release-4\.19-
    cluster: build09
    context: ci/prow/e2e-aws-ovn-single-node-techpreview
    decorate: true
    decoration_config:
      skip_cloning: true
    labels:
      ci-operator.openshift.io/cloud: aws
      ci-operator.openshift.io/cloud-cluster-profile: aws
      ci.openshift.io/generator: prowgen
      pj-rehearse.openshift.io/can-be-rehearsed: "true"
    name: pull-ci-openshift-ovn-kubernetes-release-4.19-e2e-aws-ovn-single-node-techpreview
    optional: true
    rerun_command: /test e2e-aws-ovn-single-node-techpreview
    spec:
      containers:
      - args:
        - --gcs-upload-secret=/secrets/gcs/service-account.json
        - --image-import-pull-secret=/etc/pull-secret/.dockerconfigjson
        - --lease-server-credentials-file=/etc/boskos/credentials
        - --report-credentials-file=/etc/report/credentials
        - --secret-dir=/secrets/ci-pull-credentials
        - --target=e2e-aws-ovn-single-node-techpreview
        command:
        - ci-operator
        image: ci-operator:latest
        imagePullPolicy: Always
        name: ""
        resources:
          requests:
            cpu: 10m
        volumeMounts:
        - mountPath: /etc/boskos
          name: boskos
          readOnly: true
        - mountPath: /secrets/ci-pull-credentials
          name: ci-pull-credentials
          readOnly: true
        - mountPath: /secrets/gcs
          name: gcs-credentials
          readOnly: true
        - mountPath: /secrets/manifest-tool
          name: manifest-tool-local-pusher
          readOnly: true
        - mountPath: /etc/pull-secret
          name: pull-secret
          readOnly: true
        - mountPath: /etc/report
          name: result-aggregator
          readOnly: true
      serviceAccountName: ci-operator
      volumes:
      - name: boskos
        secret:
          items:
          - key: credentials
            path: credentials
          secretName: boskos-credentials
      - name: ci-pull-credentials
        secret:
          secretName: ci-pull-credentials
      - name: manifest-tool-local-pusher
        secret:
          secretName: manifest-tool-local-pusher
      - name: pull-secret
        secret:
          secretName: registry-pull-credentials
      - name: result-aggregator
        secret:
          secretName: result-aggregator
    trigger: (?m)^/test( | .* )e2e-aws-ovn-single-node-techpreview,?($|\s.*)
  - agent: kubernetes
    always_run: true
    branches:
    - ^release-4\.19$
    - ^release-4\.19-
    cluster: build09
    context: ci/prow/e2e-aws-ovn-techpreview
    decorate: true
    decoration_config:
      skip_cloning: true
    labels:
      ci-operator.openshift.io/cloud: aws
      ci-operator.openshift.io/cloud-cluster-profile: aws
      ci.openshift.io/generator: prowgen
      pj-rehearse.openshift.io/can-be-rehearsed: "true"
    name: pull-ci-openshift-ovn-kubernetes-release-4.19-e2e-aws-ovn-techpreview
    optional: true
    rerun_command: /test e2e-aws-ovn-techpreview
    spec:
      containers:
      - args:
        - --gcs-upload-secret=/secrets/gcs/service-account.json
        - --image-import-pull-secret=/etc/pull-secret/.dockerconfigjson
        - --lease-server-credentials-file=/etc/boskos/credentials
        - --report-credentials-file=/etc/report/credentials
        - --secret-dir=/secrets/ci-pull-credentials
        - --target=e2e-aws-ovn-techpreview
        command:
        - ci-operator
        image: ci-operator:latest
        imagePullPolicy: Always
        name: ""
        resources:
          requests:
            cpu: 10m
        volumeMounts:
        - mountPath: /etc/boskos
          name: boskos
          readOnly: true
        - mountPath: /secrets/ci-pull-credentials
          name: ci-pull-credentials
          readOnly: true
        - mountPath: /secrets/gcs
          name: gcs-credentials
          readOnly: true
        - mountPath: /secrets/manifest-tool
          name: manifest-tool-local-pusher
          readOnly: true
        - mountPath: /etc/pull-secret
          name: pull-secret
          readOnly: true
        - mountPath: /etc/report
          name: result-aggregator
          readOnly: true
      serviceAccountName: ci-operator
      volumes:
      - name: boskos
        secret:
          items:
          - key: credentials
            path: credentials
          secretName: boskos-credentials
      - name: ci-pull-credentials
        secret:
          secretName: ci-pull-credentials
      - name: manifest-tool-local-pusher
        secret:
          secretName: manifest-tool-local-pusher
      - name: pull-secret
        secret:
          secretName: registry-pull-credentials
      - name: result-aggregator
        secret:
          secretName: result-aggregator
    trigger: (?m)^/test( | .* )e2e-aws-ovn-techpreview,?($|\s.*)
  - agent: kubernetes
    always_run: true
    branches:
    - ^release-4\.19$
    - ^release-4\.19-
    cluster: build09
    context: ci/prow/e2e-aws-ovn-upgrade
    decorate: true
    decoration_config:
      skip_cloning: true
      timeout: 5h30m0s
    labels:
      ci-operator.openshift.io/cloud: aws
      ci-operator.openshift.io/cloud-cluster-profile: aws
      ci.openshift.io/generator: prowgen
      pj-rehearse.openshift.io/can-be-rehearsed: "true"
    name: pull-ci-openshift-ovn-kubernetes-release-4.19-e2e-aws-ovn-upgrade
    rerun_command: /test e2e-aws-ovn-upgrade
    spec:
      containers:
      - args:
        - --gcs-upload-secret=/secrets/gcs/service-account.json
        - --image-import-pull-secret=/etc/pull-secret/.dockerconfigjson
        - --lease-server-credentials-file=/etc/boskos/credentials
        - --report-credentials-file=/etc/report/credentials
        - --secret-dir=/secrets/ci-pull-credentials
        - --target=e2e-aws-ovn-upgrade
        command:
        - ci-operator
        image: ci-operator:latest
        imagePullPolicy: Always
        name: ""
        resources:
          requests:
            cpu: 10m
        volumeMounts:
        - mountPath: /etc/boskos
          name: boskos
          readOnly: true
        - mountPath: /secrets/ci-pull-credentials
          name: ci-pull-credentials
          readOnly: true
        - mountPath: /secrets/gcs
          name: gcs-credentials
          readOnly: true
        - mountPath: /secrets/manifest-tool
          name: manifest-tool-local-pusher
          readOnly: true
        - mountPath: /etc/pull-secret
          name: pull-secret
          readOnly: true
        - mountPath: /etc/report
          name: result-aggregator
          readOnly: true
      serviceAccountName: ci-operator
      volumes:
      - name: boskos
        secret:
          items:
          - key: credentials
            path: credentials
          secretName: boskos-credentials
      - name: ci-pull-credentials
        secret:
          secretName: ci-pull-credentials
      - name: manifest-tool-local-pusher
        secret:
          secretName: manifest-tool-local-pusher
      - name: pull-secret
        secret:
          secretName: registry-pull-credentials
      - name: result-aggregator
        secret:
          secretName: result-aggregator
    trigger: (?m)^/test( | .* )e2e-aws-ovn-upgrade,?($|\s.*)
  - agent: kubernetes
    always_run: true
    branches:
    - ^release-4\.19$
    - ^release-4\.19-
    cluster: build09
    context: ci/prow/e2e-aws-ovn-upgrade-local-gateway
    decorate: true
    decoration_config:
      skip_cloning: true
    labels:
      ci-operator.openshift.io/cloud: aws
      ci-operator.openshift.io/cloud-cluster-profile: aws
      ci.openshift.io/generator: prowgen
      pj-rehearse.openshift.io/can-be-rehearsed: "true"
    name: pull-ci-openshift-ovn-kubernetes-release-4.19-e2e-aws-ovn-upgrade-local-gateway
    rerun_command: /test e2e-aws-ovn-upgrade-local-gateway
    spec:
      containers:
      - args:
        - --gcs-upload-secret=/secrets/gcs/service-account.json
        - --image-import-pull-secret=/etc/pull-secret/.dockerconfigjson
        - --lease-server-credentials-file=/etc/boskos/credentials
        - --report-credentials-file=/etc/report/credentials
        - --secret-dir=/secrets/ci-pull-credentials
        - --target=e2e-aws-ovn-upgrade-local-gateway
        command:
        - ci-operator
        image: ci-operator:latest
        imagePullPolicy: Always
        name: ""
        resources:
          requests:
            cpu: 10m
        volumeMounts:
        - mountPath: /etc/boskos
          name: boskos
          readOnly: true
        - mountPath: /secrets/ci-pull-credentials
          name: ci-pull-credentials
          readOnly: true
        - mountPath: /secrets/gcs
          name: gcs-credentials
          readOnly: true
        - mountPath: /secrets/manifest-tool
          name: manifest-tool-local-pusher
          readOnly: true
        - mountPath: /etc/pull-secret
          name: pull-secret
          readOnly: true
        - mountPath: /etc/report
          name: result-aggregator
          readOnly: true
      serviceAccountName: ci-operator
      volumes:
      - name: boskos
        secret:
          items:
          - key: credentials
            path: credentials
          secretName: boskos-credentials
      - name: ci-pull-credentials
        secret:
          secretName: ci-pull-credentials
      - name: manifest-tool-local-pusher
        secret:
          secretName: manifest-tool-local-pusher
      - name: pull-secret
        secret:
          secretName: registry-pull-credentials
      - name: result-aggregator
        secret:
          secretName: result-aggregator
    trigger: (?m)^/test( | .* )e2e-aws-ovn-upgrade-local-gateway,?($|\s.*)
  - agent: kubernetes
    always_run: false
    branches:
    - ^release-4\.19$
    - ^release-4\.19-
    cluster: build09
    context: ci/prow/e2e-aws-ovn-virt-techpreview
    decorate: true
    decoration_config:
      skip_cloning: true
    labels:
      ci-operator.openshift.io/cloud: aws
      ci-operator.openshift.io/cloud-cluster-profile: aws
      ci.openshift.io/generator: prowgen
      pj-rehearse.openshift.io/can-be-rehearsed: "true"
    name: pull-ci-openshift-ovn-kubernetes-release-4.19-e2e-aws-ovn-virt-techpreview
    optional: true
    rerun_command: /test e2e-aws-ovn-virt-techpreview
    spec:
      containers:
      - args:
        - --gcs-upload-secret=/secrets/gcs/service-account.json
        - --image-import-pull-secret=/etc/pull-secret/.dockerconfigjson
        - --lease-server-credentials-file=/etc/boskos/credentials
        - --report-credentials-file=/etc/report/credentials
        - --secret-dir=/secrets/ci-pull-credentials
        - --target=e2e-aws-ovn-virt-techpreview
        command:
        - ci-operator
        image: ci-operator:latest
        imagePullPolicy: Always
        name: ""
        resources:
          requests:
            cpu: 10m
        volumeMounts:
        - mountPath: /etc/boskos
          name: boskos
          readOnly: true
        - mountPath: /secrets/ci-pull-credentials
          name: ci-pull-credentials
          readOnly: true
        - mountPath: /secrets/gcs
          name: gcs-credentials
          readOnly: true
        - mountPath: /secrets/manifest-tool
          name: manifest-tool-local-pusher
          readOnly: true
        - mountPath: /etc/pull-secret
          name: pull-secret
          readOnly: true
        - mountPath: /etc/report
          name: result-aggregator
          readOnly: true
      serviceAccountName: ci-operator
      volumes:
      - name: boskos
        secret:
          items:
          - key: credentials
            path: credentials
          secretName: boskos-credentials
      - name: ci-pull-credentials
        secret:
          secretName: ci-pull-credentials
      - name: manifest-tool-local-pusher
        secret:
          secretName: manifest-tool-local-pusher
      - name: pull-secret
        secret:
          secretName: registry-pull-credentials
      - name: result-aggregator
        secret:
          secretName: result-aggregator
    trigger: (?m)^/test( | .* )e2e-aws-ovn-virt-techpreview,?($|\s.*)
  - agent: kubernetes
    always_run: true
    branches:
    - ^release-4\.19$
    - ^release-4\.19-
    cluster: build09
    context: ci/prow/e2e-aws-ovn-windows
    decorate: true
    decoration_config:
      skip_cloning: true
    labels:
      ci-operator.openshift.io/cloud: aws
      ci-operator.openshift.io/cloud-cluster-profile: aws
      ci.openshift.io/generator: prowgen
      pj-rehearse.openshift.io/can-be-rehearsed: "true"
    name: pull-ci-openshift-ovn-kubernetes-release-4.19-e2e-aws-ovn-windows
    rerun_command: /test e2e-aws-ovn-windows
    spec:
      containers:
      - args:
        - --gcs-upload-secret=/secrets/gcs/service-account.json
        - --image-import-pull-secret=/etc/pull-secret/.dockerconfigjson
        - --lease-server-credentials-file=/etc/boskos/credentials
        - --report-credentials-file=/etc/report/credentials
        - --secret-dir=/secrets/ci-pull-credentials
        - --target=e2e-aws-ovn-windows
        command:
        - ci-operator
        image: ci-operator:latest
        imagePullPolicy: Always
        name: ""
        resources:
          requests:
            cpu: 10m
        volumeMounts:
        - mountPath: /etc/boskos
          name: boskos
          readOnly: true
        - mountPath: /secrets/ci-pull-credentials
          name: ci-pull-credentials
          readOnly: true
        - mountPath: /secrets/gcs
          name: gcs-credentials
          readOnly: true
        - mountPath: /secrets/manifest-tool
          name: manifest-tool-local-pusher
          readOnly: true
        - mountPath: /etc/pull-secret
          name: pull-secret
          readOnly: true
        - mountPath: /etc/report
          name: result-aggregator
          readOnly: true
      serviceAccountName: ci-operator
      volumes:
      - name: boskos
        secret:
          items:
          - key: credentials
            path: credentials
          secretName: boskos-credentials
      - name: ci-pull-credentials
        secret:
          secretName: ci-pull-credentials
      - name: manifest-tool-local-pusher
        secret:
          secretName: manifest-tool-local-pusher
      - name: pull-secret
        secret:
          secretName: registry-pull-credentials
      - name: result-aggregator
        secret:
          secretName: result-aggregator
    trigger: (?m)^/test( | .* )e2e-aws-ovn-windows,?($|\s.*)
  - agent: kubernetes
    always_run: true
    branches:
    - ^release-4\.19$
    - ^release-4\.19-
    cluster: build09
    context: ci/prow/e2e-azure-ovn
    decorate: true
    decoration_config:
      skip_cloning: true
    labels:
      ci-operator.openshift.io/cloud: azure4
      ci-operator.openshift.io/cloud-cluster-profile: azure4
      ci.openshift.io/generator: prowgen
      pj-rehearse.openshift.io/can-be-rehearsed: "true"
    name: pull-ci-openshift-ovn-kubernetes-release-4.19-e2e-azure-ovn
    optional: true
    rerun_command: /test e2e-azure-ovn
    spec:
      containers:
      - args:
        - --gcs-upload-secret=/secrets/gcs/service-account.json
        - --image-import-pull-secret=/etc/pull-secret/.dockerconfigjson
        - --lease-server-credentials-file=/etc/boskos/credentials
        - --report-credentials-file=/etc/report/credentials
        - --secret-dir=/secrets/ci-pull-credentials
        - --target=e2e-azure-ovn
        command:
        - ci-operator
        image: ci-operator:latest
        imagePullPolicy: Always
        name: ""
        resources:
          requests:
            cpu: 10m
        volumeMounts:
        - mountPath: /etc/boskos
          name: boskos
          readOnly: true
        - mountPath: /secrets/ci-pull-credentials
          name: ci-pull-credentials
          readOnly: true
        - mountPath: /secrets/gcs
          name: gcs-credentials
          readOnly: true
        - mountPath: /secrets/manifest-tool
          name: manifest-tool-local-pusher
          readOnly: true
        - mountPath: /etc/pull-secret
          name: pull-secret
          readOnly: true
        - mountPath: /etc/report
          name: result-aggregator
          readOnly: true
      serviceAccountName: ci-operator
      volumes:
      - name: boskos
        secret:
          items:
          - key: credentials
            path: credentials
          secretName: boskos-credentials
      - name: ci-pull-credentials
        secret:
          secretName: ci-pull-credentials
      - name: manifest-tool-local-pusher
        secret:
          secretName: manifest-tool-local-pusher
      - name: pull-secret
        secret:
          secretName: registry-pull-credentials
      - name: result-aggregator
        secret:
          secretName: result-aggregator
    trigger: (?m)^/test( | .* )e2e-azure-ovn,?($|\s.*)
  - agent: kubernetes
    always_run: true
    branches:
    - ^release-4\.19$
    - ^release-4\.19-
    cluster: build09
    context: ci/prow/e2e-azure-ovn-techpreview
    decorate: true
    decoration_config:
      skip_cloning: true
    labels:
      ci-operator.openshift.io/cloud: azure4
      ci-operator.openshift.io/cloud-cluster-profile: azure4
      ci.openshift.io/generator: prowgen
      pj-rehearse.openshift.io/can-be-rehearsed: "true"
    name: pull-ci-openshift-ovn-kubernetes-release-4.19-e2e-azure-ovn-techpreview
    optional: true
    rerun_command: /test e2e-azure-ovn-techpreview
    spec:
      containers:
      - args:
        - --gcs-upload-secret=/secrets/gcs/service-account.json
        - --image-import-pull-secret=/etc/pull-secret/.dockerconfigjson
        - --lease-server-credentials-file=/etc/boskos/credentials
        - --report-credentials-file=/etc/report/credentials
        - --secret-dir=/secrets/ci-pull-credentials
        - --target=e2e-azure-ovn-techpreview
        command:
        - ci-operator
        image: ci-operator:latest
        imagePullPolicy: Always
        name: ""
        resources:
          requests:
            cpu: 10m
        volumeMounts:
        - mountPath: /etc/boskos
          name: boskos
          readOnly: true
        - mountPath: /secrets/ci-pull-credentials
          name: ci-pull-credentials
          readOnly: true
        - mountPath: /secrets/gcs
          name: gcs-credentials
          readOnly: true
        - mountPath: /secrets/manifest-tool
          name: manifest-tool-local-pusher
          readOnly: true
        - mountPath: /etc/pull-secret
          name: pull-secret
          readOnly: true
        - mountPath: /etc/report
          name: result-aggregator
          readOnly: true
      serviceAccountName: ci-operator
      volumes:
      - name: boskos
        secret:
          items:
          - key: credentials
            path: credentials
          secretName: boskos-credentials
      - name: ci-pull-credentials
        secret:
          secretName: ci-pull-credentials
      - name: manifest-tool-local-pusher
        secret:
          secretName: manifest-tool-local-pusher
      - name: pull-secret
        secret:
          secretName: registry-pull-credentials
      - name: result-aggregator
        secret:
          secretName: result-aggregator
    trigger: (?m)^/test( | .* )e2e-azure-ovn-techpreview,?($|\s.*)
  - agent: kubernetes
    always_run: true
    branches:
    - ^release-4\.19$
    - ^release-4\.19-
    cluster: build09
    context: ci/prow/e2e-azure-ovn-upgrade
    decorate: true
    decoration_config:
      skip_cloning: true
      timeout: 5h30m0s
    labels:
      ci-operator.openshift.io/cloud: azure4
      ci-operator.openshift.io/cloud-cluster-profile: azure-2
      ci.openshift.io/generator: prowgen
      pj-rehearse.openshift.io/can-be-rehearsed: "true"
    name: pull-ci-openshift-ovn-kubernetes-release-4.19-e2e-azure-ovn-upgrade
    rerun_command: /test e2e-azure-ovn-upgrade
    spec:
      containers:
      - args:
        - --gcs-upload-secret=/secrets/gcs/service-account.json
        - --image-import-pull-secret=/etc/pull-secret/.dockerconfigjson
        - --lease-server-credentials-file=/etc/boskos/credentials
        - --report-credentials-file=/etc/report/credentials
        - --secret-dir=/secrets/ci-pull-credentials
        - --target=e2e-azure-ovn-upgrade
        command:
        - ci-operator
        image: ci-operator:latest
        imagePullPolicy: Always
        name: ""
        resources:
          requests:
            cpu: 10m
        volumeMounts:
        - mountPath: /etc/boskos
          name: boskos
          readOnly: true
        - mountPath: /secrets/ci-pull-credentials
          name: ci-pull-credentials
          readOnly: true
        - mountPath: /secrets/gcs
          name: gcs-credentials
          readOnly: true
        - mountPath: /secrets/manifest-tool
          name: manifest-tool-local-pusher
          readOnly: true
        - mountPath: /etc/pull-secret
          name: pull-secret
          readOnly: true
        - mountPath: /etc/report
          name: result-aggregator
          readOnly: true
      serviceAccountName: ci-operator
      volumes:
      - name: boskos
        secret:
          items:
          - key: credentials
            path: credentials
          secretName: boskos-credentials
      - name: ci-pull-credentials
        secret:
          secretName: ci-pull-credentials
      - name: manifest-tool-local-pusher
        secret:
          secretName: manifest-tool-local-pusher
      - name: pull-secret
        secret:
          secretName: registry-pull-credentials
      - name: result-aggregator
        secret:
          secretName: result-aggregator
    trigger: (?m)^/test( | .* )e2e-azure-ovn-upgrade,?($|\s.*)
  - agent: kubernetes
    always_run: true
    branches:
    - ^release-4\.19$
    - ^release-4\.19-
    cluster: build02
    context: ci/prow/e2e-gcp-ovn
    decorate: true
    decoration_config:
      skip_cloning: true
    labels:
      ci-operator.openshift.io/cloud: gcp
      ci-operator.openshift.io/cloud-cluster-profile: gcp-openshift-gce-devel-ci-2
      ci.openshift.io/generator: prowgen
      pj-rehearse.openshift.io/can-be-rehearsed: "true"
    name: pull-ci-openshift-ovn-kubernetes-release-4.19-e2e-gcp-ovn
    rerun_command: /test e2e-gcp-ovn
    spec:
      containers:
      - args:
        - --gcs-upload-secret=/secrets/gcs/service-account.json
        - --image-import-pull-secret=/etc/pull-secret/.dockerconfigjson
        - --lease-server-credentials-file=/etc/boskos/credentials
        - --report-credentials-file=/etc/report/credentials
        - --secret-dir=/secrets/ci-pull-credentials
        - --target=e2e-gcp-ovn
        command:
        - ci-operator
        image: ci-operator:latest
        imagePullPolicy: Always
        name: ""
        resources:
          requests:
            cpu: 10m
        volumeMounts:
        - mountPath: /etc/boskos
          name: boskos
          readOnly: true
        - mountPath: /secrets/ci-pull-credentials
          name: ci-pull-credentials
          readOnly: true
        - mountPath: /secrets/gcs
          name: gcs-credentials
          readOnly: true
        - mountPath: /secrets/manifest-tool
          name: manifest-tool-local-pusher
          readOnly: true
        - mountPath: /etc/pull-secret
          name: pull-secret
          readOnly: true
        - mountPath: /etc/report
          name: result-aggregator
          readOnly: true
      serviceAccountName: ci-operator
      volumes:
      - name: boskos
        secret:
          items:
          - key: credentials
            path: credentials
          secretName: boskos-credentials
      - name: ci-pull-credentials
        secret:
          secretName: ci-pull-credentials
      - name: manifest-tool-local-pusher
        secret:
          secretName: manifest-tool-local-pusher
      - name: pull-secret
        secret:
          secretName: registry-pull-credentials
      - name: result-aggregator
        secret:
          secretName: result-aggregator
    trigger: (?m)^/test( | .* )e2e-gcp-ovn,?($|\s.*)
  - agent: kubernetes
    always_run: true
    branches:
    - ^release-4\.19$
    - ^release-4\.19-
    cluster: build02
    context: ci/prow/e2e-gcp-ovn-techpreview
    decorate: true
    decoration_config:
      skip_cloning: true
    labels:
      ci-operator.openshift.io/cloud: gcp
      ci-operator.openshift.io/cloud-cluster-profile: gcp
      ci.openshift.io/generator: prowgen
      pj-rehearse.openshift.io/can-be-rehearsed: "true"
    name: pull-ci-openshift-ovn-kubernetes-release-4.19-e2e-gcp-ovn-techpreview
    rerun_command: /test e2e-gcp-ovn-techpreview
    spec:
      containers:
      - args:
        - --gcs-upload-secret=/secrets/gcs/service-account.json
        - --image-import-pull-secret=/etc/pull-secret/.dockerconfigjson
        - --lease-server-credentials-file=/etc/boskos/credentials
        - --report-credentials-file=/etc/report/credentials
        - --secret-dir=/secrets/ci-pull-credentials
        - --target=e2e-gcp-ovn-techpreview
        command:
        - ci-operator
        image: ci-operator:latest
        imagePullPolicy: Always
        name: ""
        resources:
          requests:
            cpu: 10m
        volumeMounts:
        - mountPath: /etc/boskos
          name: boskos
          readOnly: true
        - mountPath: /secrets/ci-pull-credentials
          name: ci-pull-credentials
          readOnly: true
        - mountPath: /secrets/gcs
          name: gcs-credentials
          readOnly: true
        - mountPath: /secrets/manifest-tool
          name: manifest-tool-local-pusher
          readOnly: true
        - mountPath: /etc/pull-secret
          name: pull-secret
          readOnly: true
        - mountPath: /etc/report
          name: result-aggregator
          readOnly: true
      serviceAccountName: ci-operator
      volumes:
      - name: boskos
        secret:
          items:
          - key: credentials
            path: credentials
          secretName: boskos-credentials
      - name: ci-pull-credentials
        secret:
          secretName: ci-pull-credentials
      - name: manifest-tool-local-pusher
        secret:
          secretName: manifest-tool-local-pusher
      - name: pull-secret
        secret:
          secretName: registry-pull-credentials
      - name: result-aggregator
        secret:
          secretName: result-aggregator
    trigger: (?m)^/test( | .* )e2e-gcp-ovn-techpreview,?($|\s.*)
  - agent: kubernetes
    always_run: true
    branches:
    - ^release-4\.19$
    - ^release-4\.19-
    cluster: build05
    context: ci/prow/e2e-metal-ipi-ovn-dualstack
    decorate: true
    decoration_config:
      skip_cloning: true
    labels:
      ci-operator.openshift.io/cloud: equinix-ocp-metal
      ci-operator.openshift.io/cloud-cluster-profile: equinix-ocp-metal
      ci-operator.openshift.io/cluster: build05
      ci.openshift.io/generator: prowgen
      pj-rehearse.openshift.io/can-be-rehearsed: "true"
    name: pull-ci-openshift-ovn-kubernetes-release-4.19-e2e-metal-ipi-ovn-dualstack
    rerun_command: /test e2e-metal-ipi-ovn-dualstack
    spec:
      containers:
      - args:
        - --gcs-upload-secret=/secrets/gcs/service-account.json
        - --image-import-pull-secret=/etc/pull-secret/.dockerconfigjson
        - --lease-server-credentials-file=/etc/boskos/credentials
        - --report-credentials-file=/etc/report/credentials
        - --secret-dir=/secrets/ci-pull-credentials
        - --target=e2e-metal-ipi-ovn-dualstack
        command:
        - ci-operator
        image: ci-operator:latest
        imagePullPolicy: Always
        name: ""
        resources:
          requests:
            cpu: 10m
        volumeMounts:
        - mountPath: /etc/boskos
          name: boskos
          readOnly: true
        - mountPath: /secrets/ci-pull-credentials
          name: ci-pull-credentials
          readOnly: true
        - mountPath: /secrets/gcs
          name: gcs-credentials
          readOnly: true
        - mountPath: /secrets/manifest-tool
          name: manifest-tool-local-pusher
          readOnly: true
        - mountPath: /etc/pull-secret
          name: pull-secret
          readOnly: true
        - mountPath: /etc/report
          name: result-aggregator
          readOnly: true
      serviceAccountName: ci-operator
      volumes:
      - name: boskos
        secret:
          items:
          - key: credentials
            path: credentials
          secretName: boskos-credentials
      - name: ci-pull-credentials
        secret:
          secretName: ci-pull-credentials
      - name: manifest-tool-local-pusher
        secret:
          secretName: manifest-tool-local-pusher
      - name: pull-secret
        secret:
          secretName: registry-pull-credentials
      - name: result-aggregator
        secret:
          secretName: result-aggregator
    trigger: (?m)^/test( | .* )e2e-metal-ipi-ovn-dualstack,?($|\s.*)
  - agent: kubernetes
    always_run: true
    branches:
    - ^release-4\.19$
    - ^release-4\.19-
    cluster: build05
    context: ci/prow/e2e-metal-ipi-ovn-dualstack-local-gateway
    decorate: true
    decoration_config:
      skip_cloning: true
    labels:
      ci-operator.openshift.io/cloud: equinix-ocp-metal
      ci-operator.openshift.io/cloud-cluster-profile: equinix-ocp-metal
      ci-operator.openshift.io/cluster: build05
      ci.openshift.io/generator: prowgen
      pj-rehearse.openshift.io/can-be-rehearsed: "true"
    name: pull-ci-openshift-ovn-kubernetes-release-4.19-e2e-metal-ipi-ovn-dualstack-local-gateway
    optional: true
    rerun_command: /test e2e-metal-ipi-ovn-dualstack-local-gateway
    spec:
      containers:
      - args:
        - --gcs-upload-secret=/secrets/gcs/service-account.json
        - --image-import-pull-secret=/etc/pull-secret/.dockerconfigjson
        - --lease-server-credentials-file=/etc/boskos/credentials
        - --report-credentials-file=/etc/report/credentials
        - --secret-dir=/secrets/ci-pull-credentials
        - --target=e2e-metal-ipi-ovn-dualstack-local-gateway
        command:
        - ci-operator
        image: ci-operator:latest
        imagePullPolicy: Always
        name: ""
        resources:
          requests:
            cpu: 10m
        volumeMounts:
        - mountPath: /etc/boskos
          name: boskos
          readOnly: true
        - mountPath: /secrets/ci-pull-credentials
          name: ci-pull-credentials
          readOnly: true
        - mountPath: /secrets/gcs
          name: gcs-credentials
          readOnly: true
        - mountPath: /secrets/manifest-tool
          name: manifest-tool-local-pusher
          readOnly: true
        - mountPath: /etc/pull-secret
          name: pull-secret
          readOnly: true
        - mountPath: /etc/report
          name: result-aggregator
          readOnly: true
      serviceAccountName: ci-operator
      volumes:
      - name: boskos
        secret:
          items:
          - key: credentials
            path: credentials
          secretName: boskos-credentials
      - name: ci-pull-credentials
        secret:
          secretName: ci-pull-credentials
      - name: manifest-tool-local-pusher
        secret:
          secretName: manifest-tool-local-pusher
      - name: pull-secret
        secret:
          secretName: registry-pull-credentials
      - name: result-aggregator
        secret:
          secretName: result-aggregator
    trigger: (?m)^/test( | .* )e2e-metal-ipi-ovn-dualstack-local-gateway,?($|\s.*)
  - agent: kubernetes
    always_run: true
    branches:
    - ^release-4\.19$
    - ^release-4\.19-
    cluster: build05
    context: ci/prow/e2e-metal-ipi-ovn-dualstack-local-gateway-techpreview
    decorate: true
    decoration_config:
      skip_cloning: true
    labels:
      ci-operator.openshift.io/cloud: equinix-ocp-metal
      ci-operator.openshift.io/cloud-cluster-profile: equinix-ocp-metal
      ci-operator.openshift.io/cluster: build05
      ci.openshift.io/generator: prowgen
      pj-rehearse.openshift.io/can-be-rehearsed: "true"
    name: pull-ci-openshift-ovn-kubernetes-release-4.19-e2e-metal-ipi-ovn-dualstack-local-gateway-techpreview
    optional: true
    rerun_command: /test e2e-metal-ipi-ovn-dualstack-local-gateway-techpreview
    spec:
      containers:
      - args:
        - --gcs-upload-secret=/secrets/gcs/service-account.json
        - --image-import-pull-secret=/etc/pull-secret/.dockerconfigjson
        - --lease-server-credentials-file=/etc/boskos/credentials
        - --report-credentials-file=/etc/report/credentials
        - --secret-dir=/secrets/ci-pull-credentials
        - --target=e2e-metal-ipi-ovn-dualstack-local-gateway-techpreview
        command:
        - ci-operator
        image: ci-operator:latest
        imagePullPolicy: Always
        name: ""
        resources:
          requests:
            cpu: 10m
        volumeMounts:
        - mountPath: /etc/boskos
          name: boskos
          readOnly: true
        - mountPath: /secrets/ci-pull-credentials
          name: ci-pull-credentials
          readOnly: true
        - mountPath: /secrets/gcs
          name: gcs-credentials
          readOnly: true
        - mountPath: /secrets/manifest-tool
          name: manifest-tool-local-pusher
          readOnly: true
        - mountPath: /etc/pull-secret
          name: pull-secret
          readOnly: true
        - mountPath: /etc/report
          name: result-aggregator
          readOnly: true
      serviceAccountName: ci-operator
      volumes:
      - name: boskos
        secret:
          items:
          - key: credentials
            path: credentials
          secretName: boskos-credentials
      - name: ci-pull-credentials
        secret:
          secretName: ci-pull-credentials
      - name: manifest-tool-local-pusher
        secret:
          secretName: manifest-tool-local-pusher
      - name: pull-secret
        secret:
          secretName: registry-pull-credentials
      - name: result-aggregator
        secret:
          secretName: result-aggregator
    trigger: (?m)^/test( | .* )e2e-metal-ipi-ovn-dualstack-local-gateway-techpreview,?($|\s.*)
  - agent: kubernetes
    always_run: true
    branches:
    - ^release-4\.19$
    - ^release-4\.19-
    cluster: build05
    context: ci/prow/e2e-metal-ipi-ovn-dualstack-techpreview
    decorate: true
    decoration_config:
      skip_cloning: true
    labels:
      ci-operator.openshift.io/cloud: equinix-ocp-metal
      ci-operator.openshift.io/cloud-cluster-profile: equinix-ocp-metal
      ci-operator.openshift.io/cluster: build05
      ci.openshift.io/generator: prowgen
      pj-rehearse.openshift.io/can-be-rehearsed: "true"
    name: pull-ci-openshift-ovn-kubernetes-release-4.19-e2e-metal-ipi-ovn-dualstack-techpreview
    optional: true
    rerun_command: /test e2e-metal-ipi-ovn-dualstack-techpreview
    spec:
      containers:
      - args:
        - --gcs-upload-secret=/secrets/gcs/service-account.json
        - --image-import-pull-secret=/etc/pull-secret/.dockerconfigjson
        - --lease-server-credentials-file=/etc/boskos/credentials
        - --report-credentials-file=/etc/report/credentials
        - --secret-dir=/secrets/ci-pull-credentials
        - --target=e2e-metal-ipi-ovn-dualstack-techpreview
        command:
        - ci-operator
        image: ci-operator:latest
        imagePullPolicy: Always
        name: ""
        resources:
          requests:
            cpu: 10m
        volumeMounts:
        - mountPath: /etc/boskos
          name: boskos
          readOnly: true
        - mountPath: /secrets/ci-pull-credentials
          name: ci-pull-credentials
          readOnly: true
        - mountPath: /secrets/gcs
          name: gcs-credentials
          readOnly: true
        - mountPath: /secrets/manifest-tool
          name: manifest-tool-local-pusher
          readOnly: true
        - mountPath: /etc/pull-secret
          name: pull-secret
          readOnly: true
        - mountPath: /etc/report
          name: result-aggregator
          readOnly: true
      serviceAccountName: ci-operator
      volumes:
      - name: boskos
        secret:
          items:
          - key: credentials
            path: credentials
          secretName: boskos-credentials
      - name: ci-pull-credentials
        secret:
          secretName: ci-pull-credentials
      - name: manifest-tool-local-pusher
        secret:
          secretName: manifest-tool-local-pusher
      - name: pull-secret
        secret:
          secretName: registry-pull-credentials
      - name: result-aggregator
        secret:
          secretName: result-aggregator
    trigger: (?m)^/test( | .* )e2e-metal-ipi-ovn-dualstack-techpreview,?($|\s.*)
  - agent: kubernetes
    always_run: true
    branches:
    - ^release-4\.19$
    - ^release-4\.19-
    cluster: build05
    context: ci/prow/e2e-metal-ipi-ovn-ipv4
    decorate: true
    decoration_config:
      skip_cloning: true
    labels:
      ci-operator.openshift.io/cloud: equinix-ocp-metal
      ci-operator.openshift.io/cloud-cluster-profile: equinix-ocp-metal
      ci-operator.openshift.io/cluster: build05
      ci.openshift.io/generator: prowgen
      pj-rehearse.openshift.io/can-be-rehearsed: "true"
    name: pull-ci-openshift-ovn-kubernetes-release-4.19-e2e-metal-ipi-ovn-ipv4
    optional: true
    rerun_command: /test e2e-metal-ipi-ovn-ipv4
    spec:
      containers:
      - args:
        - --gcs-upload-secret=/secrets/gcs/service-account.json
        - --image-import-pull-secret=/etc/pull-secret/.dockerconfigjson
        - --lease-server-credentials-file=/etc/boskos/credentials
        - --report-credentials-file=/etc/report/credentials
        - --secret-dir=/secrets/ci-pull-credentials
        - --target=e2e-metal-ipi-ovn-ipv4
        command:
        - ci-operator
        image: ci-operator:latest
        imagePullPolicy: Always
        name: ""
        resources:
          requests:
            cpu: 10m
        volumeMounts:
        - mountPath: /etc/boskos
          name: boskos
          readOnly: true
        - mountPath: /secrets/ci-pull-credentials
          name: ci-pull-credentials
          readOnly: true
        - mountPath: /secrets/gcs
          name: gcs-credentials
          readOnly: true
        - mountPath: /secrets/manifest-tool
          name: manifest-tool-local-pusher
          readOnly: true
        - mountPath: /etc/pull-secret
          name: pull-secret
          readOnly: true
        - mountPath: /etc/report
          name: result-aggregator
          readOnly: true
      serviceAccountName: ci-operator
      volumes:
      - name: boskos
        secret:
          items:
          - key: credentials
            path: credentials
          secretName: boskos-credentials
      - name: ci-pull-credentials
        secret:
          secretName: ci-pull-credentials
      - name: manifest-tool-local-pusher
        secret:
          secretName: manifest-tool-local-pusher
      - name: pull-secret
        secret:
          secretName: registry-pull-credentials
      - name: result-aggregator
        secret:
          secretName: result-aggregator
    trigger: (?m)^/test( | .* )e2e-metal-ipi-ovn-ipv4,?($|\s.*)
  - agent: kubernetes
    always_run: true
    branches:
    - ^release-4\.19$
    - ^release-4\.19-
    cluster: build05
    context: ci/prow/e2e-metal-ipi-ovn-ipv6
    decorate: true
    decoration_config:
      skip_cloning: true
    labels:
      ci-operator.openshift.io/cloud: equinix-ocp-metal
      ci-operator.openshift.io/cloud-cluster-profile: equinix-ocp-metal
      ci-operator.openshift.io/cluster: build05
      ci.openshift.io/generator: prowgen
      pj-rehearse.openshift.io/can-be-rehearsed: "true"
    name: pull-ci-openshift-ovn-kubernetes-release-4.19-e2e-metal-ipi-ovn-ipv6
    rerun_command: /test e2e-metal-ipi-ovn-ipv6
    spec:
      containers:
      - args:
        - --gcs-upload-secret=/secrets/gcs/service-account.json
        - --image-import-pull-secret=/etc/pull-secret/.dockerconfigjson
        - --lease-server-credentials-file=/etc/boskos/credentials
        - --report-credentials-file=/etc/report/credentials
        - --secret-dir=/secrets/ci-pull-credentials
        - --target=e2e-metal-ipi-ovn-ipv6
        command:
        - ci-operator
        image: ci-operator:latest
        imagePullPolicy: Always
        name: ""
        resources:
          requests:
            cpu: 10m
        volumeMounts:
        - mountPath: /etc/boskos
          name: boskos
          readOnly: true
        - mountPath: /secrets/ci-pull-credentials
          name: ci-pull-credentials
          readOnly: true
        - mountPath: /secrets/gcs
          name: gcs-credentials
          readOnly: true
        - mountPath: /secrets/manifest-tool
          name: manifest-tool-local-pusher
          readOnly: true
        - mountPath: /etc/pull-secret
          name: pull-secret
          readOnly: true
        - mountPath: /etc/report
          name: result-aggregator
          readOnly: true
      serviceAccountName: ci-operator
      volumes:
      - name: boskos
        secret:
          items:
          - key: credentials
            path: credentials
          secretName: boskos-credentials
      - name: ci-pull-credentials
        secret:
          secretName: ci-pull-credentials
      - name: manifest-tool-local-pusher
        secret:
          secretName: manifest-tool-local-pusher
      - name: pull-secret
        secret:
          secretName: registry-pull-credentials
      - name: result-aggregator
        secret:
          secretName: result-aggregator
    trigger: (?m)^/test( | .* )e2e-metal-ipi-ovn-ipv6,?($|\s.*)
  - agent: kubernetes
    always_run: true
    branches:
    - ^release-4\.19$
    - ^release-4\.19-
    cluster: build05
    context: ci/prow/e2e-metal-ipi-ovn-ipv6-techpreview
    decorate: true
    decoration_config:
      skip_cloning: true
    labels:
      ci-operator.openshift.io/cloud: equinix-ocp-metal
      ci-operator.openshift.io/cloud-cluster-profile: equinix-ocp-metal
      ci-operator.openshift.io/cluster: build05
      ci.openshift.io/generator: prowgen
      pj-rehearse.openshift.io/can-be-rehearsed: "true"
    name: pull-ci-openshift-ovn-kubernetes-release-4.19-e2e-metal-ipi-ovn-ipv6-techpreview
    optional: true
    rerun_command: /test e2e-metal-ipi-ovn-ipv6-techpreview
    spec:
      containers:
      - args:
        - --gcs-upload-secret=/secrets/gcs/service-account.json
        - --image-import-pull-secret=/etc/pull-secret/.dockerconfigjson
        - --lease-server-credentials-file=/etc/boskos/credentials
        - --report-credentials-file=/etc/report/credentials
        - --secret-dir=/secrets/ci-pull-credentials
        - --target=e2e-metal-ipi-ovn-ipv6-techpreview
        command:
        - ci-operator
        image: ci-operator:latest
        imagePullPolicy: Always
        name: ""
        resources:
          requests:
            cpu: 10m
        volumeMounts:
        - mountPath: /etc/boskos
          name: boskos
          readOnly: true
        - mountPath: /secrets/ci-pull-credentials
          name: ci-pull-credentials
          readOnly: true
        - mountPath: /secrets/gcs
          name: gcs-credentials
          readOnly: true
        - mountPath: /secrets/manifest-tool
          name: manifest-tool-local-pusher
          readOnly: true
        - mountPath: /etc/pull-secret
          name: pull-secret
          readOnly: true
        - mountPath: /etc/report
          name: result-aggregator
          readOnly: true
      serviceAccountName: ci-operator
      volumes:
      - name: boskos
        secret:
          items:
          - key: credentials
            path: credentials
          secretName: boskos-credentials
      - name: ci-pull-credentials
        secret:
          secretName: ci-pull-credentials
      - name: manifest-tool-local-pusher
        secret:
          secretName: manifest-tool-local-pusher
      - name: pull-secret
        secret:
          secretName: registry-pull-credentials
      - name: result-aggregator
        secret:
          secretName: result-aggregator
    trigger: (?m)^/test( | .* )e2e-metal-ipi-ovn-ipv6-techpreview,?($|\s.*)
  - agent: kubernetes
    always_run: true
    branches:
    - ^release-4\.19$
    - ^release-4\.19-
    cluster: build05
    context: ci/prow/e2e-metal-ipi-ovn-techpreview
    decorate: true
    decoration_config:
      skip_cloning: true
    labels:
      ci-operator.openshift.io/cloud: equinix-ocp-metal
      ci-operator.openshift.io/cloud-cluster-profile: equinix-ocp-metal
      ci-operator.openshift.io/cluster: build05
      ci.openshift.io/generator: prowgen
      pj-rehearse.openshift.io/can-be-rehearsed: "true"
    name: pull-ci-openshift-ovn-kubernetes-release-4.19-e2e-metal-ipi-ovn-techpreview
    optional: true
    rerun_command: /test e2e-metal-ipi-ovn-techpreview
    spec:
      containers:
      - args:
        - --gcs-upload-secret=/secrets/gcs/service-account.json
        - --image-import-pull-secret=/etc/pull-secret/.dockerconfigjson
        - --lease-server-credentials-file=/etc/boskos/credentials
        - --report-credentials-file=/etc/report/credentials
        - --secret-dir=/secrets/ci-pull-credentials
        - --target=e2e-metal-ipi-ovn-techpreview
        command:
        - ci-operator
        image: ci-operator:latest
        imagePullPolicy: Always
        name: ""
        resources:
          requests:
            cpu: 10m
        volumeMounts:
        - mountPath: /etc/boskos
          name: boskos
          readOnly: true
        - mountPath: /secrets/ci-pull-credentials
          name: ci-pull-credentials
          readOnly: true
        - mountPath: /secrets/gcs
          name: gcs-credentials
          readOnly: true
        - mountPath: /secrets/manifest-tool
          name: manifest-tool-local-pusher
          readOnly: true
        - mountPath: /etc/pull-secret
          name: pull-secret
          readOnly: true
        - mountPath: /etc/report
          name: result-aggregator
          readOnly: true
      serviceAccountName: ci-operator
      volumes:
      - name: boskos
        secret:
          items:
          - key: credentials
            path: credentials
          secretName: boskos-credentials
      - name: ci-pull-credentials
        secret:
          secretName: ci-pull-credentials
      - name: manifest-tool-local-pusher
        secret:
          secretName: manifest-tool-local-pusher
      - name: pull-secret
        secret:
          secretName: registry-pull-credentials
      - name: result-aggregator
        secret:
          secretName: result-aggregator
    trigger: (?m)^/test( | .* )e2e-metal-ipi-ovn-techpreview,?($|\s.*)
  - agent: kubernetes
    always_run: true
    branches:
    - ^release-4\.19$
    - ^release-4\.19-
    cluster: build09
    context: ci/prow/e2e-openstack-ovn
    decorate: true
    decoration_config:
      skip_cloning: true
    labels:
      ci-operator.openshift.io/cloud: openstack-vexxhost
      ci-operator.openshift.io/cloud-cluster-profile: openstack-vexxhost
      ci.openshift.io/generator: prowgen
      pj-rehearse.openshift.io/can-be-rehearsed: "true"
    name: pull-ci-openshift-ovn-kubernetes-release-4.19-e2e-openstack-ovn
    optional: true
    rerun_command: /test e2e-openstack-ovn
    spec:
      containers:
      - args:
        - --gcs-upload-secret=/secrets/gcs/service-account.json
        - --image-import-pull-secret=/etc/pull-secret/.dockerconfigjson
        - --lease-server-credentials-file=/etc/boskos/credentials
        - --report-credentials-file=/etc/report/credentials
        - --secret-dir=/secrets/ci-pull-credentials
        - --target=e2e-openstack-ovn
        command:
        - ci-operator
        image: ci-operator:latest
        imagePullPolicy: Always
        name: ""
        resources:
          requests:
            cpu: 10m
        volumeMounts:
        - mountPath: /etc/boskos
          name: boskos
          readOnly: true
        - mountPath: /secrets/ci-pull-credentials
          name: ci-pull-credentials
          readOnly: true
        - mountPath: /secrets/gcs
          name: gcs-credentials
          readOnly: true
        - mountPath: /secrets/manifest-tool
          name: manifest-tool-local-pusher
          readOnly: true
        - mountPath: /etc/pull-secret
          name: pull-secret
          readOnly: true
        - mountPath: /etc/report
          name: result-aggregator
          readOnly: true
      serviceAccountName: ci-operator
      volumes:
      - name: boskos
        secret:
          items:
          - key: credentials
            path: credentials
          secretName: boskos-credentials
      - name: ci-pull-credentials
        secret:
          secretName: ci-pull-credentials
      - name: manifest-tool-local-pusher
        secret:
          secretName: manifest-tool-local-pusher
      - name: pull-secret
        secret:
          secretName: registry-pull-credentials
      - name: result-aggregator
        secret:
          secretName: result-aggregator
    trigger: (?m)^/test( | .* )e2e-openstack-ovn,?($|\s.*)
  - agent: kubernetes
    always_run: true
    branches:
    - ^release-4\.19$
    - ^release-4\.19-
    cluster: build09
    context: ci/prow/e2e-ovn-hybrid-step-registry
    decorate: true
    decoration_config:
      skip_cloning: true
    labels:
      ci-operator.openshift.io/cloud: aws
      ci-operator.openshift.io/cloud-cluster-profile: aws
      ci.openshift.io/generator: prowgen
      pj-rehearse.openshift.io/can-be-rehearsed: "true"
    name: pull-ci-openshift-ovn-kubernetes-release-4.19-e2e-ovn-hybrid-step-registry
    optional: true
    rerun_command: /test e2e-ovn-hybrid-step-registry
    spec:
      containers:
      - args:
        - --gcs-upload-secret=/secrets/gcs/service-account.json
        - --image-import-pull-secret=/etc/pull-secret/.dockerconfigjson
        - --lease-server-credentials-file=/etc/boskos/credentials
        - --report-credentials-file=/etc/report/credentials
        - --secret-dir=/secrets/ci-pull-credentials
        - --target=e2e-ovn-hybrid-step-registry
        command:
        - ci-operator
        image: ci-operator:latest
        imagePullPolicy: Always
        name: ""
        resources:
          requests:
            cpu: 10m
        volumeMounts:
        - mountPath: /etc/boskos
          name: boskos
          readOnly: true
        - mountPath: /secrets/ci-pull-credentials
          name: ci-pull-credentials
          readOnly: true
        - mountPath: /secrets/gcs
          name: gcs-credentials
          readOnly: true
        - mountPath: /secrets/manifest-tool
          name: manifest-tool-local-pusher
          readOnly: true
        - mountPath: /etc/pull-secret
          name: pull-secret
          readOnly: true
        - mountPath: /etc/report
          name: result-aggregator
          readOnly: true
      serviceAccountName: ci-operator
      volumes:
      - name: boskos
        secret:
          items:
          - key: credentials
            path: credentials
          secretName: boskos-credentials
      - name: ci-pull-credentials
        secret:
          secretName: ci-pull-credentials
      - name: manifest-tool-local-pusher
        secret:
          secretName: manifest-tool-local-pusher
      - name: pull-secret
        secret:
          secretName: registry-pull-credentials
      - name: result-aggregator
        secret:
          secretName: result-aggregator
    trigger: (?m)^/test( | .* )e2e-ovn-hybrid-step-registry,?($|\s.*)
  - agent: kubernetes
    always_run: true
    branches:
    - ^release-4\.19$
    - ^release-4\.19-
    cluster: vsphere02
    context: ci/prow/e2e-vsphere-ovn
    decorate: true
    decoration_config:
      skip_cloning: true
    labels:
      ci-operator.openshift.io/cloud: vsphere
      ci-operator.openshift.io/cloud-cluster-profile: vsphere-elastic
      ci.openshift.io/generator: prowgen
      pj-rehearse.openshift.io/can-be-rehearsed: "true"
    name: pull-ci-openshift-ovn-kubernetes-release-4.19-e2e-vsphere-ovn
    optional: true
    rerun_command: /test e2e-vsphere-ovn
    spec:
      containers:
      - args:
        - --gcs-upload-secret=/secrets/gcs/service-account.json
        - --image-import-pull-secret=/etc/pull-secret/.dockerconfigjson
        - --lease-server-credentials-file=/etc/boskos/credentials
        - --report-credentials-file=/etc/report/credentials
        - --secret-dir=/secrets/ci-pull-credentials
        - --target=e2e-vsphere-ovn
        command:
        - ci-operator
        image: ci-operator:latest
        imagePullPolicy: Always
        name: ""
        resources:
          requests:
            cpu: 10m
        volumeMounts:
        - mountPath: /etc/boskos
          name: boskos
          readOnly: true
        - mountPath: /secrets/ci-pull-credentials
          name: ci-pull-credentials
          readOnly: true
        - mountPath: /secrets/gcs
          name: gcs-credentials
          readOnly: true
        - mountPath: /secrets/manifest-tool
          name: manifest-tool-local-pusher
          readOnly: true
        - mountPath: /etc/pull-secret
          name: pull-secret
          readOnly: true
        - mountPath: /etc/report
          name: result-aggregator
          readOnly: true
      serviceAccountName: ci-operator
      volumes:
      - name: boskos
        secret:
          items:
          - key: credentials
            path: credentials
          secretName: boskos-credentials
      - name: ci-pull-credentials
        secret:
          secretName: ci-pull-credentials
      - name: manifest-tool-local-pusher
        secret:
          secretName: manifest-tool-local-pusher
      - name: pull-secret
        secret:
          secretName: registry-pull-credentials
      - name: result-aggregator
        secret:
          secretName: result-aggregator
    trigger: (?m)^/test( | .* )e2e-vsphere-ovn,?($|\s.*)
  - agent: kubernetes
    always_run: true
    branches:
    - ^release-4\.19$
    - ^release-4\.19-
    cluster: vsphere02
    context: ci/prow/e2e-vsphere-ovn-techpreview
    decorate: true
    decoration_config:
      skip_cloning: true
    labels:
      ci-operator.openshift.io/cloud: vsphere
      ci-operator.openshift.io/cloud-cluster-profile: vsphere-elastic
      ci.openshift.io/generator: prowgen
      pj-rehearse.openshift.io/can-be-rehearsed: "true"
    name: pull-ci-openshift-ovn-kubernetes-release-4.19-e2e-vsphere-ovn-techpreview
    optional: true
    rerun_command: /test e2e-vsphere-ovn-techpreview
    spec:
      containers:
      - args:
        - --gcs-upload-secret=/secrets/gcs/service-account.json
        - --image-import-pull-secret=/etc/pull-secret/.dockerconfigjson
        - --lease-server-credentials-file=/etc/boskos/credentials
        - --report-credentials-file=/etc/report/credentials
        - --secret-dir=/secrets/ci-pull-credentials
        - --target=e2e-vsphere-ovn-techpreview
        command:
        - ci-operator
        image: ci-operator:latest
        imagePullPolicy: Always
        name: ""
        resources:
          requests:
            cpu: 10m
        volumeMounts:
        - mountPath: /etc/boskos
          name: boskos
          readOnly: true
        - mountPath: /secrets/ci-pull-credentials
          name: ci-pull-credentials
          readOnly: true
        - mountPath: /secrets/gcs
          name: gcs-credentials
          readOnly: true
        - mountPath: /secrets/manifest-tool
          name: manifest-tool-local-pusher
          readOnly: true
        - mountPath: /etc/pull-secret
          name: pull-secret
          readOnly: true
        - mountPath: /etc/report
          name: result-aggregator
          readOnly: true
      serviceAccountName: ci-operator
      volumes:
      - name: boskos
        secret:
          items:
          - key: credentials
            path: credentials
          secretName: boskos-credentials
      - name: ci-pull-credentials
        secret:
          secretName: ci-pull-credentials
      - name: manifest-tool-local-pusher
        secret:
          secretName: manifest-tool-local-pusher
      - name: pull-secret
        secret:
          secretName: registry-pull-credentials
      - name: result-aggregator
        secret:
          secretName: result-aggregator
    trigger: (?m)^/test( | .* )e2e-vsphere-ovn-techpreview,?($|\s.*)
  - agent: kubernetes
    always_run: false
    branches:
    - ^release-4\.19$
    - ^release-4\.19-
    cluster: vsphere02
    context: ci/prow/e2e-vsphere-windows
    decorate: true
    decoration_config:
      skip_cloning: true
    labels:
      ci-operator.openshift.io/cloud: vsphere
      ci-operator.openshift.io/cloud-cluster-profile: vsphere-elastic
      ci.openshift.io/generator: prowgen
      pj-rehearse.openshift.io/can-be-rehearsed: "true"
    name: pull-ci-openshift-ovn-kubernetes-release-4.19-e2e-vsphere-windows
    optional: true
    rerun_command: /test e2e-vsphere-windows
    spec:
      containers:
      - args:
        - --gcs-upload-secret=/secrets/gcs/service-account.json
        - --image-import-pull-secret=/etc/pull-secret/.dockerconfigjson
        - --lease-server-credentials-file=/etc/boskos/credentials
        - --report-credentials-file=/etc/report/credentials
        - --secret-dir=/secrets/ci-pull-credentials
        - --target=e2e-vsphere-windows
        command:
        - ci-operator
        image: ci-operator:latest
        imagePullPolicy: Always
        name: ""
        resources:
          requests:
            cpu: 10m
        volumeMounts:
        - mountPath: /etc/boskos
          name: boskos
          readOnly: true
        - mountPath: /secrets/ci-pull-credentials
          name: ci-pull-credentials
          readOnly: true
        - mountPath: /secrets/gcs
          name: gcs-credentials
          readOnly: true
        - mountPath: /secrets/manifest-tool
          name: manifest-tool-local-pusher
          readOnly: true
        - mountPath: /etc/pull-secret
          name: pull-secret
          readOnly: true
        - mountPath: /etc/report
          name: result-aggregator
          readOnly: true
      serviceAccountName: ci-operator
      volumes:
      - name: boskos
        secret:
          items:
          - key: credentials
            path: credentials
          secretName: boskos-credentials
      - name: ci-pull-credentials
        secret:
          secretName: ci-pull-credentials
      - name: manifest-tool-local-pusher
        secret:
          secretName: manifest-tool-local-pusher
      - name: pull-secret
        secret:
          secretName: registry-pull-credentials
      - name: result-aggregator
        secret:
          secretName: result-aggregator
    trigger: (?m)^/test( | .* )e2e-vsphere-windows,?($|\s.*)
  - agent: kubernetes
    always_run: true
    branches:
    - ^release-4\.19$
    - ^release-4\.19-
    cluster: build09
    context: ci/prow/gofmt
    decorate: true
    decoration_config:
      skip_cloning: true
    labels:
      ci.openshift.io/generator: prowgen
      pj-rehearse.openshift.io/can-be-rehearsed: "true"
    name: pull-ci-openshift-ovn-kubernetes-release-4.19-gofmt
    rerun_command: /test gofmt
    spec:
      containers:
      - args:
        - --gcs-upload-secret=/secrets/gcs/service-account.json
        - --image-import-pull-secret=/etc/pull-secret/.dockerconfigjson
        - --report-credentials-file=/etc/report/credentials
        - --target=gofmt
        command:
        - ci-operator
        image: ci-operator:latest
        imagePullPolicy: Always
        name: ""
        resources:
          requests:
            cpu: 10m
        volumeMounts:
        - mountPath: /secrets/gcs
          name: gcs-credentials
          readOnly: true
        - mountPath: /secrets/manifest-tool
          name: manifest-tool-local-pusher
          readOnly: true
        - mountPath: /etc/pull-secret
          name: pull-secret
          readOnly: true
        - mountPath: /etc/report
          name: result-aggregator
          readOnly: true
      serviceAccountName: ci-operator
      volumes:
      - name: manifest-tool-local-pusher
        secret:
          secretName: manifest-tool-local-pusher
      - name: pull-secret
        secret:
          secretName: registry-pull-credentials
      - name: result-aggregator
        secret:
          secretName: result-aggregator
    trigger: (?m)^/test( | .* )gofmt,?($|\s.*)
  - agent: kubernetes
    always_run: true
    branches:
    - ^release-4\.19$
    - ^release-4\.19-
    cluster: build09
    context: ci/prow/images
    decorate: true
    decoration_config:
      skip_cloning: true
    labels:
      ci.openshift.io/generator: prowgen
      pj-rehearse.openshift.io/can-be-rehearsed: "true"
    name: pull-ci-openshift-ovn-kubernetes-release-4.19-images
    rerun_command: /test images
    spec:
      containers:
      - args:
        - --gcs-upload-secret=/secrets/gcs/service-account.json
        - --image-import-pull-secret=/etc/pull-secret/.dockerconfigjson
        - --report-credentials-file=/etc/report/credentials
        - --target=[images]
        - --target=[release:latest]
        command:
        - ci-operator
        image: ci-operator:latest
        imagePullPolicy: Always
        name: ""
        resources:
          requests:
            cpu: 10m
        volumeMounts:
        - mountPath: /secrets/gcs
          name: gcs-credentials
          readOnly: true
        - mountPath: /secrets/manifest-tool
          name: manifest-tool-local-pusher
          readOnly: true
        - mountPath: /etc/pull-secret
          name: pull-secret
          readOnly: true
        - mountPath: /etc/report
          name: result-aggregator
          readOnly: true
      serviceAccountName: ci-operator
      volumes:
      - name: manifest-tool-local-pusher
        secret:
          secretName: manifest-tool-local-pusher
      - name: pull-secret
        secret:
          secretName: registry-pull-credentials
      - name: result-aggregator
        secret:
          secretName: result-aggregator
    trigger: (?m)^/test( | .* )images,?($|\s.*)
  - agent: kubernetes
    always_run: true
    branches:
    - ^release-4\.19$
    - ^release-4\.19-
    cluster: build09
    context: ci/prow/lint
    decorate: true
    decoration_config:
      skip_cloning: true
    labels:
      ci.openshift.io/generator: prowgen
      pj-rehearse.openshift.io/can-be-rehearsed: "true"
    name: pull-ci-openshift-ovn-kubernetes-release-4.19-lint
    rerun_command: /test lint
    spec:
      containers:
      - args:
        - --gcs-upload-secret=/secrets/gcs/service-account.json
        - --image-import-pull-secret=/etc/pull-secret/.dockerconfigjson
        - --report-credentials-file=/etc/report/credentials
        - --target=lint
        command:
        - ci-operator
        image: ci-operator:latest
        imagePullPolicy: Always
        name: ""
        resources:
          requests:
            cpu: 10m
        volumeMounts:
        - mountPath: /secrets/gcs
          name: gcs-credentials
          readOnly: true
        - mountPath: /secrets/manifest-tool
          name: manifest-tool-local-pusher
          readOnly: true
        - mountPath: /etc/pull-secret
          name: pull-secret
          readOnly: true
        - mountPath: /etc/report
          name: result-aggregator
          readOnly: true
      serviceAccountName: ci-operator
      volumes:
      - name: manifest-tool-local-pusher
        secret:
          secretName: manifest-tool-local-pusher
      - name: pull-secret
        secret:
          secretName: registry-pull-credentials
      - name: result-aggregator
        secret:
          secretName: result-aggregator
    trigger: (?m)^/test( | .* )lint,?($|\s.*)
  - agent: kubernetes
    always_run: true
    branches:
    - ^release-4\.19$
    - ^release-4\.19-
    cluster: build02
    context: ci/prow/openshift-e2e-gcp-ovn-techpreview-upgrade
    decorate: true
    decoration_config:
      skip_cloning: true
    labels:
      ci-operator.openshift.io/cloud: gcp
      ci-operator.openshift.io/cloud-cluster-profile: gcp
      ci.openshift.io/generator: prowgen
      pj-rehearse.openshift.io/can-be-rehearsed: "true"
    name: pull-ci-openshift-ovn-kubernetes-release-4.19-openshift-e2e-gcp-ovn-techpreview-upgrade
    optional: true
    rerun_command: /test openshift-e2e-gcp-ovn-techpreview-upgrade
    spec:
      containers:
      - args:
        - --gcs-upload-secret=/secrets/gcs/service-account.json
        - --image-import-pull-secret=/etc/pull-secret/.dockerconfigjson
        - --lease-server-credentials-file=/etc/boskos/credentials
        - --report-credentials-file=/etc/report/credentials
        - --secret-dir=/secrets/ci-pull-credentials
        - --target=openshift-e2e-gcp-ovn-techpreview-upgrade
        command:
        - ci-operator
        image: ci-operator:latest
        imagePullPolicy: Always
        name: ""
        resources:
          requests:
            cpu: 10m
        volumeMounts:
        - mountPath: /etc/boskos
          name: boskos
          readOnly: true
        - mountPath: /secrets/ci-pull-credentials
          name: ci-pull-credentials
          readOnly: true
        - mountPath: /secrets/gcs
          name: gcs-credentials
          readOnly: true
        - mountPath: /secrets/manifest-tool
          name: manifest-tool-local-pusher
          readOnly: true
        - mountPath: /etc/pull-secret
          name: pull-secret
          readOnly: true
        - mountPath: /etc/report
          name: result-aggregator
          readOnly: true
      serviceAccountName: ci-operator
      volumes:
      - name: boskos
        secret:
          items:
          - key: credentials
            path: credentials
          secretName: boskos-credentials
      - name: ci-pull-credentials
        secret:
          secretName: ci-pull-credentials
      - name: manifest-tool-local-pusher
        secret:
          secretName: manifest-tool-local-pusher
      - name: pull-secret
        secret:
          secretName: registry-pull-credentials
      - name: result-aggregator
        secret:
          secretName: result-aggregator
    trigger: (?m)^/test( | .* )openshift-e2e-gcp-ovn-techpreview-upgrade,?($|\s.*)
  - agent: kubernetes
    always_run: true
<<<<<<< HEAD
=======
    branches:
    - ^release-4\.19$
    - ^release-4\.19-
    cluster: build09
    context: ci/prow/periodics-images
    decorate: true
    decoration_config:
      skip_cloning: true
    labels:
      ci-operator.openshift.io/variant: periodics
      ci.openshift.io/generator: prowgen
      pj-rehearse.openshift.io/can-be-rehearsed: "true"
    name: pull-ci-openshift-ovn-kubernetes-release-4.19-periodics-images
    rerun_command: /test periodics-images
    spec:
      containers:
      - args:
        - --gcs-upload-secret=/secrets/gcs/service-account.json
        - --image-import-pull-secret=/etc/pull-secret/.dockerconfigjson
        - --report-credentials-file=/etc/report/credentials
        - --target=[images]
        - --variant=periodics
        command:
        - ci-operator
        image: ci-operator:latest
        imagePullPolicy: Always
        name: ""
        resources:
          requests:
            cpu: 10m
        volumeMounts:
        - mountPath: /secrets/gcs
          name: gcs-credentials
          readOnly: true
        - mountPath: /secrets/manifest-tool
          name: manifest-tool-local-pusher
          readOnly: true
        - mountPath: /etc/pull-secret
          name: pull-secret
          readOnly: true
        - mountPath: /etc/report
          name: result-aggregator
          readOnly: true
      serviceAccountName: ci-operator
      volumes:
      - name: manifest-tool-local-pusher
        secret:
          secretName: manifest-tool-local-pusher
      - name: pull-secret
        secret:
          secretName: registry-pull-credentials
      - name: result-aggregator
        secret:
          secretName: result-aggregator
    trigger: (?m)^/test( | .* )periodics-images,?($|\s.*)
  - agent: kubernetes
    always_run: false
>>>>>>> 7a8119b8
    branches:
    - ^release-4\.19$
    - ^release-4\.19-
    cluster: build09
    context: ci/prow/ovncore-perfscale-aws-ovn-large-cluster-density-v2
    decorate: true
    decoration_config:
      skip_cloning: true
      timeout: 8h0m0s
    labels:
      ci-operator.openshift.io/cloud: aws
      ci-operator.openshift.io/cloud-cluster-profile: aws-ovn-perfscale
      ci.openshift.io/generator: prowgen
      pj-rehearse.openshift.io/can-be-rehearsed: "true"
    name: pull-ci-openshift-ovn-kubernetes-release-4.19-ovncore-perfscale-aws-ovn-large-cluster-density-v2
    optional: true
    rerun_command: /test ovncore-perfscale-aws-ovn-large-cluster-density-v2
    spec:
      containers:
      - args:
        - --gcs-upload-secret=/secrets/gcs/service-account.json
        - --image-import-pull-secret=/etc/pull-secret/.dockerconfigjson
        - --lease-server-credentials-file=/etc/boskos/credentials
        - --report-credentials-file=/etc/report/credentials
        - --secret-dir=/secrets/ci-pull-credentials
        - --target=ovncore-perfscale-aws-ovn-large-cluster-density-v2
        command:
        - ci-operator
        image: ci-operator:latest
        imagePullPolicy: Always
        name: ""
        resources:
          requests:
            cpu: 10m
        volumeMounts:
        - mountPath: /etc/boskos
          name: boskos
          readOnly: true
        - mountPath: /secrets/ci-pull-credentials
          name: ci-pull-credentials
          readOnly: true
        - mountPath: /secrets/gcs
          name: gcs-credentials
          readOnly: true
        - mountPath: /secrets/manifest-tool
          name: manifest-tool-local-pusher
          readOnly: true
        - mountPath: /etc/pull-secret
          name: pull-secret
          readOnly: true
        - mountPath: /etc/report
          name: result-aggregator
          readOnly: true
      serviceAccountName: ci-operator
      volumes:
      - name: boskos
        secret:
          items:
          - key: credentials
            path: credentials
          secretName: boskos-credentials
      - name: ci-pull-credentials
        secret:
          secretName: ci-pull-credentials
      - name: manifest-tool-local-pusher
        secret:
          secretName: manifest-tool-local-pusher
      - name: pull-secret
        secret:
          secretName: registry-pull-credentials
      - name: result-aggregator
        secret:
          secretName: result-aggregator
    trigger: (?m)^/test( | .* )ovncore-perfscale-aws-ovn-large-cluster-density-v2,?($|\s.*)
  - agent: kubernetes
    always_run: true
    branches:
    - ^release-4\.19$
    - ^release-4\.19-
    cluster: build09
    context: ci/prow/ovncore-perfscale-aws-ovn-large-node-density-cni
    decorate: true
    decoration_config:
      skip_cloning: true
      timeout: 8h0m0s
    labels:
      ci-operator.openshift.io/cloud: aws
      ci-operator.openshift.io/cloud-cluster-profile: aws-ovn-perfscale
      ci.openshift.io/generator: prowgen
      pj-rehearse.openshift.io/can-be-rehearsed: "true"
    name: pull-ci-openshift-ovn-kubernetes-release-4.19-ovncore-perfscale-aws-ovn-large-node-density-cni
    optional: true
    rerun_command: /test ovncore-perfscale-aws-ovn-large-node-density-cni
    spec:
      containers:
      - args:
        - --gcs-upload-secret=/secrets/gcs/service-account.json
        - --image-import-pull-secret=/etc/pull-secret/.dockerconfigjson
        - --lease-server-credentials-file=/etc/boskos/credentials
        - --report-credentials-file=/etc/report/credentials
        - --secret-dir=/secrets/ci-pull-credentials
        - --target=ovncore-perfscale-aws-ovn-large-node-density-cni
        command:
        - ci-operator
        image: ci-operator:latest
        imagePullPolicy: Always
        name: ""
        resources:
          requests:
            cpu: 10m
        volumeMounts:
        - mountPath: /etc/boskos
          name: boskos
          readOnly: true
        - mountPath: /secrets/ci-pull-credentials
          name: ci-pull-credentials
          readOnly: true
        - mountPath: /secrets/gcs
          name: gcs-credentials
          readOnly: true
        - mountPath: /secrets/manifest-tool
          name: manifest-tool-local-pusher
          readOnly: true
        - mountPath: /etc/pull-secret
          name: pull-secret
          readOnly: true
        - mountPath: /etc/report
          name: result-aggregator
          readOnly: true
      serviceAccountName: ci-operator
      volumes:
      - name: boskos
        secret:
          items:
          - key: credentials
            path: credentials
          secretName: boskos-credentials
      - name: ci-pull-credentials
        secret:
          secretName: ci-pull-credentials
      - name: manifest-tool-local-pusher
        secret:
          secretName: manifest-tool-local-pusher
      - name: pull-secret
        secret:
          secretName: registry-pull-credentials
      - name: result-aggregator
        secret:
          secretName: result-aggregator
    trigger: (?m)^/test( | .* )ovncore-perfscale-aws-ovn-large-node-density-cni,?($|\s.*)
  - agent: kubernetes
    always_run: true
    branches:
    - ^release-4\.19$
    - ^release-4\.19-
    cluster: build09
    context: ci/prow/ovncore-perfscale-aws-ovn-xlarge-cluster-density-v2
    decorate: true
    decoration_config:
      skip_cloning: true
      timeout: 8h0m0s
    labels:
      ci-operator.openshift.io/cloud: aws
      ci-operator.openshift.io/cloud-cluster-profile: aws-ovn-perfscale
      ci.openshift.io/generator: prowgen
      pj-rehearse.openshift.io/can-be-rehearsed: "true"
    name: pull-ci-openshift-ovn-kubernetes-release-4.19-ovncore-perfscale-aws-ovn-xlarge-cluster-density-v2
    optional: true
    rerun_command: /test ovncore-perfscale-aws-ovn-xlarge-cluster-density-v2
    spec:
      containers:
      - args:
        - --gcs-upload-secret=/secrets/gcs/service-account.json
        - --image-import-pull-secret=/etc/pull-secret/.dockerconfigjson
        - --lease-server-credentials-file=/etc/boskos/credentials
        - --report-credentials-file=/etc/report/credentials
        - --secret-dir=/secrets/ci-pull-credentials
        - --target=ovncore-perfscale-aws-ovn-xlarge-cluster-density-v2
        command:
        - ci-operator
        image: ci-operator:latest
        imagePullPolicy: Always
        name: ""
        resources:
          requests:
            cpu: 10m
        volumeMounts:
        - mountPath: /etc/boskos
          name: boskos
          readOnly: true
        - mountPath: /secrets/ci-pull-credentials
          name: ci-pull-credentials
          readOnly: true
        - mountPath: /secrets/gcs
          name: gcs-credentials
          readOnly: true
        - mountPath: /secrets/manifest-tool
          name: manifest-tool-local-pusher
          readOnly: true
        - mountPath: /etc/pull-secret
          name: pull-secret
          readOnly: true
        - mountPath: /etc/report
          name: result-aggregator
          readOnly: true
      serviceAccountName: ci-operator
      volumes:
      - name: boskos
        secret:
          items:
          - key: credentials
            path: credentials
          secretName: boskos-credentials
      - name: ci-pull-credentials
        secret:
          secretName: ci-pull-credentials
      - name: manifest-tool-local-pusher
        secret:
          secretName: manifest-tool-local-pusher
      - name: pull-secret
        secret:
          secretName: registry-pull-credentials
      - name: result-aggregator
        secret:
          secretName: result-aggregator
    trigger: (?m)^/test( | .* )ovncore-perfscale-aws-ovn-xlarge-cluster-density-v2,?($|\s.*)
  - agent: kubernetes
    always_run: true
    branches:
    - ^release-4\.19$
    - ^release-4\.19-
    cluster: build09
    context: ci/prow/ovncore-perfscale-aws-ovn-xlarge-node-density-cni
    decorate: true
    decoration_config:
      skip_cloning: true
      timeout: 8h0m0s
    labels:
      ci-operator.openshift.io/cloud: aws
      ci-operator.openshift.io/cloud-cluster-profile: aws-ovn-perfscale
      ci.openshift.io/generator: prowgen
      pj-rehearse.openshift.io/can-be-rehearsed: "true"
    name: pull-ci-openshift-ovn-kubernetes-release-4.19-ovncore-perfscale-aws-ovn-xlarge-node-density-cni
    optional: true
    rerun_command: /test ovncore-perfscale-aws-ovn-xlarge-node-density-cni
    spec:
      containers:
      - args:
        - --gcs-upload-secret=/secrets/gcs/service-account.json
        - --image-import-pull-secret=/etc/pull-secret/.dockerconfigjson
        - --lease-server-credentials-file=/etc/boskos/credentials
        - --report-credentials-file=/etc/report/credentials
        - --secret-dir=/secrets/ci-pull-credentials
        - --target=ovncore-perfscale-aws-ovn-xlarge-node-density-cni
        command:
        - ci-operator
        image: ci-operator:latest
        imagePullPolicy: Always
        name: ""
        resources:
          requests:
            cpu: 10m
        volumeMounts:
        - mountPath: /etc/boskos
          name: boskos
          readOnly: true
        - mountPath: /secrets/ci-pull-credentials
          name: ci-pull-credentials
          readOnly: true
        - mountPath: /secrets/gcs
          name: gcs-credentials
          readOnly: true
        - mountPath: /secrets/manifest-tool
          name: manifest-tool-local-pusher
          readOnly: true
        - mountPath: /etc/pull-secret
          name: pull-secret
          readOnly: true
        - mountPath: /etc/report
          name: result-aggregator
          readOnly: true
      serviceAccountName: ci-operator
      volumes:
      - name: boskos
        secret:
          items:
          - key: credentials
            path: credentials
          secretName: boskos-credentials
      - name: ci-pull-credentials
        secret:
          secretName: ci-pull-credentials
      - name: manifest-tool-local-pusher
        secret:
          secretName: manifest-tool-local-pusher
      - name: pull-secret
        secret:
          secretName: registry-pull-credentials
      - name: result-aggregator
        secret:
          secretName: result-aggregator
    trigger: (?m)^/test( | .* )ovncore-perfscale-aws-ovn-xlarge-node-density-cni,?($|\s.*)
  - agent: kubernetes
    always_run: true
    branches:
    - ^release-4\.19$
    - ^release-4\.19-
    cluster: build09
    context: ci/prow/perfscale-aws-ovn-medium-cluster-density-v2
    decorate: true
    decoration_config:
      skip_cloning: true
      timeout: 8h0m0s
    labels:
      ci-operator.openshift.io/cloud: aws
      ci-operator.openshift.io/cloud-cluster-profile: aws-perfscale
      ci.openshift.io/generator: prowgen
      pj-rehearse.openshift.io/can-be-rehearsed: "true"
    name: pull-ci-openshift-ovn-kubernetes-release-4.19-perfscale-aws-ovn-medium-cluster-density-v2
    optional: true
    rerun_command: /test perfscale-aws-ovn-medium-cluster-density-v2
    spec:
      containers:
      - args:
        - --gcs-upload-secret=/secrets/gcs/service-account.json
        - --image-import-pull-secret=/etc/pull-secret/.dockerconfigjson
        - --lease-server-credentials-file=/etc/boskos/credentials
        - --report-credentials-file=/etc/report/credentials
        - --secret-dir=/secrets/ci-pull-credentials
        - --target=perfscale-aws-ovn-medium-cluster-density-v2
        command:
        - ci-operator
        image: ci-operator:latest
        imagePullPolicy: Always
        name: ""
        resources:
          requests:
            cpu: 10m
        volumeMounts:
        - mountPath: /etc/boskos
          name: boskos
          readOnly: true
        - mountPath: /secrets/ci-pull-credentials
          name: ci-pull-credentials
          readOnly: true
        - mountPath: /secrets/gcs
          name: gcs-credentials
          readOnly: true
        - mountPath: /secrets/manifest-tool
          name: manifest-tool-local-pusher
          readOnly: true
        - mountPath: /etc/pull-secret
          name: pull-secret
          readOnly: true
        - mountPath: /etc/report
          name: result-aggregator
          readOnly: true
      serviceAccountName: ci-operator
      volumes:
      - name: boskos
        secret:
          items:
          - key: credentials
            path: credentials
          secretName: boskos-credentials
      - name: ci-pull-credentials
        secret:
          secretName: ci-pull-credentials
      - name: manifest-tool-local-pusher
        secret:
          secretName: manifest-tool-local-pusher
      - name: pull-secret
        secret:
          secretName: registry-pull-credentials
      - name: result-aggregator
        secret:
          secretName: result-aggregator
    trigger: (?m)^/test( | .* )perfscale-aws-ovn-medium-cluster-density-v2,?($|\s.*)
  - agent: kubernetes
    always_run: true
    branches:
    - ^release-4\.19$
    - ^release-4\.19-
    cluster: build09
    context: ci/prow/perfscale-aws-ovn-medium-node-density-cni
    decorate: true
    decoration_config:
      skip_cloning: true
      timeout: 8h0m0s
    labels:
      ci-operator.openshift.io/cloud: aws
      ci-operator.openshift.io/cloud-cluster-profile: aws-perfscale
      ci.openshift.io/generator: prowgen
      pj-rehearse.openshift.io/can-be-rehearsed: "true"
    name: pull-ci-openshift-ovn-kubernetes-release-4.19-perfscale-aws-ovn-medium-node-density-cni
    optional: true
    rerun_command: /test perfscale-aws-ovn-medium-node-density-cni
    spec:
      containers:
      - args:
        - --gcs-upload-secret=/secrets/gcs/service-account.json
        - --image-import-pull-secret=/etc/pull-secret/.dockerconfigjson
        - --lease-server-credentials-file=/etc/boskos/credentials
        - --report-credentials-file=/etc/report/credentials
        - --secret-dir=/secrets/ci-pull-credentials
        - --target=perfscale-aws-ovn-medium-node-density-cni
        command:
        - ci-operator
        image: ci-operator:latest
        imagePullPolicy: Always
        name: ""
        resources:
          requests:
            cpu: 10m
        volumeMounts:
        - mountPath: /etc/boskos
          name: boskos
          readOnly: true
        - mountPath: /secrets/ci-pull-credentials
          name: ci-pull-credentials
          readOnly: true
        - mountPath: /secrets/gcs
          name: gcs-credentials
          readOnly: true
        - mountPath: /secrets/manifest-tool
          name: manifest-tool-local-pusher
          readOnly: true
        - mountPath: /etc/pull-secret
          name: pull-secret
          readOnly: true
        - mountPath: /etc/report
          name: result-aggregator
          readOnly: true
      serviceAccountName: ci-operator
      volumes:
      - name: boskos
        secret:
          items:
          - key: credentials
            path: credentials
          secretName: boskos-credentials
      - name: ci-pull-credentials
        secret:
          secretName: ci-pull-credentials
      - name: manifest-tool-local-pusher
        secret:
          secretName: manifest-tool-local-pusher
      - name: pull-secret
        secret:
          secretName: registry-pull-credentials
      - name: result-aggregator
        secret:
          secretName: result-aggregator
    trigger: (?m)^/test( | .* )perfscale-aws-ovn-medium-node-density-cni,?($|\s.*)
  - agent: kubernetes
    always_run: true
    branches:
    - ^release-4\.19$
    - ^release-4\.19-
    cluster: build09
    context: ci/prow/perfscale-aws-ovn-small-cluster-density-v2
    decorate: true
    decoration_config:
      skip_cloning: true
      timeout: 5h0m0s
    labels:
      ci-operator.openshift.io/cloud: aws
      ci-operator.openshift.io/cloud-cluster-profile: aws-perfscale
      ci.openshift.io/generator: prowgen
      pj-rehearse.openshift.io/can-be-rehearsed: "true"
    name: pull-ci-openshift-ovn-kubernetes-release-4.19-perfscale-aws-ovn-small-cluster-density-v2
    optional: true
    rerun_command: /test perfscale-aws-ovn-small-cluster-density-v2
    spec:
      containers:
      - args:
        - --gcs-upload-secret=/secrets/gcs/service-account.json
        - --image-import-pull-secret=/etc/pull-secret/.dockerconfigjson
        - --lease-server-credentials-file=/etc/boskos/credentials
        - --report-credentials-file=/etc/report/credentials
        - --secret-dir=/secrets/ci-pull-credentials
        - --target=perfscale-aws-ovn-small-cluster-density-v2
        command:
        - ci-operator
        image: ci-operator:latest
        imagePullPolicy: Always
        name: ""
        resources:
          requests:
            cpu: 10m
        volumeMounts:
        - mountPath: /etc/boskos
          name: boskos
          readOnly: true
        - mountPath: /secrets/ci-pull-credentials
          name: ci-pull-credentials
          readOnly: true
        - mountPath: /secrets/gcs
          name: gcs-credentials
          readOnly: true
        - mountPath: /secrets/manifest-tool
          name: manifest-tool-local-pusher
          readOnly: true
        - mountPath: /etc/pull-secret
          name: pull-secret
          readOnly: true
        - mountPath: /etc/report
          name: result-aggregator
          readOnly: true
      serviceAccountName: ci-operator
      volumes:
      - name: boskos
        secret:
          items:
          - key: credentials
            path: credentials
          secretName: boskos-credentials
      - name: ci-pull-credentials
        secret:
          secretName: ci-pull-credentials
      - name: manifest-tool-local-pusher
        secret:
          secretName: manifest-tool-local-pusher
      - name: pull-secret
        secret:
          secretName: registry-pull-credentials
      - name: result-aggregator
        secret:
          secretName: result-aggregator
    trigger: (?m)^/test( | .* )perfscale-aws-ovn-small-cluster-density-v2,?($|\s.*)
  - agent: kubernetes
    always_run: true
    branches:
    - ^release-4\.19$
    - ^release-4\.19-
    cluster: build09
    context: ci/prow/perfscale-aws-ovn-small-node-density-cni
    decorate: true
    decoration_config:
      skip_cloning: true
      timeout: 5h0m0s
    labels:
      ci-operator.openshift.io/cloud: aws
      ci-operator.openshift.io/cloud-cluster-profile: aws-perfscale
      ci.openshift.io/generator: prowgen
      pj-rehearse.openshift.io/can-be-rehearsed: "true"
    name: pull-ci-openshift-ovn-kubernetes-release-4.19-perfscale-aws-ovn-small-node-density-cni
    optional: true
    rerun_command: /test perfscale-aws-ovn-small-node-density-cni
    spec:
      containers:
      - args:
        - --gcs-upload-secret=/secrets/gcs/service-account.json
        - --image-import-pull-secret=/etc/pull-secret/.dockerconfigjson
        - --lease-server-credentials-file=/etc/boskos/credentials
        - --report-credentials-file=/etc/report/credentials
        - --secret-dir=/secrets/ci-pull-credentials
        - --target=perfscale-aws-ovn-small-node-density-cni
        command:
        - ci-operator
        image: ci-operator:latest
        imagePullPolicy: Always
        name: ""
        resources:
          requests:
            cpu: 10m
        volumeMounts:
        - mountPath: /etc/boskos
          name: boskos
          readOnly: true
        - mountPath: /secrets/ci-pull-credentials
          name: ci-pull-credentials
          readOnly: true
        - mountPath: /secrets/gcs
          name: gcs-credentials
          readOnly: true
        - mountPath: /secrets/manifest-tool
          name: manifest-tool-local-pusher
          readOnly: true
        - mountPath: /etc/pull-secret
          name: pull-secret
          readOnly: true
        - mountPath: /etc/report
          name: result-aggregator
          readOnly: true
      serviceAccountName: ci-operator
      volumes:
      - name: boskos
        secret:
          items:
          - key: credentials
            path: credentials
          secretName: boskos-credentials
      - name: ci-pull-credentials
        secret:
          secretName: ci-pull-credentials
      - name: manifest-tool-local-pusher
        secret:
          secretName: manifest-tool-local-pusher
      - name: pull-secret
        secret:
          secretName: registry-pull-credentials
      - name: result-aggregator
        secret:
          secretName: result-aggregator
    trigger: (?m)^/test( | .* )perfscale-aws-ovn-small-node-density-cni,?($|\s.*)
  - agent: kubernetes
    always_run: true
    branches:
    - ^release-4\.19$
    - ^release-4\.19-
    cluster: build09
    context: ci/prow/security
    decorate: true
    decoration_config:
      skip_cloning: true
    labels:
      ci.openshift.io/generator: prowgen
      pj-rehearse.openshift.io/can-be-rehearsed: "true"
    name: pull-ci-openshift-ovn-kubernetes-release-4.19-security
    optional: true
    rerun_command: /test security
    spec:
      containers:
      - args:
        - --gcs-upload-secret=/secrets/gcs/service-account.json
        - --image-import-pull-secret=/etc/pull-secret/.dockerconfigjson
        - --report-credentials-file=/etc/report/credentials
        - --secret-dir=/secrets/ci-pull-credentials
        - --target=security
        command:
        - ci-operator
        image: ci-operator:latest
        imagePullPolicy: Always
        name: ""
        resources:
          requests:
            cpu: 10m
        volumeMounts:
        - mountPath: /secrets/ci-pull-credentials
          name: ci-pull-credentials
          readOnly: true
        - mountPath: /secrets/gcs
          name: gcs-credentials
          readOnly: true
        - mountPath: /secrets/manifest-tool
          name: manifest-tool-local-pusher
          readOnly: true
        - mountPath: /etc/pull-secret
          name: pull-secret
          readOnly: true
        - mountPath: /etc/report
          name: result-aggregator
          readOnly: true
      serviceAccountName: ci-operator
      volumes:
      - name: ci-pull-credentials
        secret:
          secretName: ci-pull-credentials
      - name: manifest-tool-local-pusher
        secret:
          secretName: manifest-tool-local-pusher
      - name: pull-secret
        secret:
          secretName: registry-pull-credentials
      - name: result-aggregator
        secret:
          secretName: result-aggregator
    trigger: (?m)^/test( | .* )security,?($|\s.*)
  - agent: kubernetes
    always_run: true
    branches:
    - ^release-4\.19$
    - ^release-4\.19-
    cluster: build09
    context: ci/prow/unit
    decorate: true
    decoration_config:
      skip_cloning: true
    labels:
      ci.openshift.io/generator: prowgen
      pj-rehearse.openshift.io/can-be-rehearsed: "true"
    name: pull-ci-openshift-ovn-kubernetes-release-4.19-unit
    rerun_command: /test unit
    spec:
      containers:
      - args:
        - --gcs-upload-secret=/secrets/gcs/service-account.json
        - --image-import-pull-secret=/etc/pull-secret/.dockerconfigjson
        - --report-credentials-file=/etc/report/credentials
        - --target=unit
        command:
        - ci-operator
        image: ci-operator:latest
        imagePullPolicy: Always
        name: ""
        resources:
          requests:
            cpu: 10m
        volumeMounts:
        - mountPath: /secrets/gcs
          name: gcs-credentials
          readOnly: true
        - mountPath: /secrets/manifest-tool
          name: manifest-tool-local-pusher
          readOnly: true
        - mountPath: /etc/pull-secret
          name: pull-secret
          readOnly: true
        - mountPath: /etc/report
          name: result-aggregator
          readOnly: true
      serviceAccountName: ci-operator
      volumes:
      - name: manifest-tool-local-pusher
        secret:
          secretName: manifest-tool-local-pusher
      - name: pull-secret
        secret:
          secretName: registry-pull-credentials
      - name: result-aggregator
        secret:
          secretName: result-aggregator
    trigger: (?m)^/test( | .* )unit,?($|\s.*)<|MERGE_RESOLUTION|>--- conflicted
+++ resolved
@@ -2866,8 +2866,6 @@
     trigger: (?m)^/test( | .* )openshift-e2e-gcp-ovn-techpreview-upgrade,?($|\s.*)
   - agent: kubernetes
     always_run: true
-<<<<<<< HEAD
-=======
     branches:
     - ^release-4\.19$
     - ^release-4\.19-
@@ -2925,7 +2923,6 @@
     trigger: (?m)^/test( | .* )periodics-images,?($|\s.*)
   - agent: kubernetes
     always_run: false
->>>>>>> 7a8119b8
     branches:
     - ^release-4\.19$
     - ^release-4\.19-
