presubmits:
  openshift/ovn-kubernetes:
  - agent: kubernetes
    always_run: false
    branches:
    - ^release-4\.18$
    - ^release-4\.18-
    cluster: build05
    context: ci/prow/e2e-agent-compact-ipv4
    decorate: true
    decoration_config:
      skip_cloning: true
      timeout: 6h0m0s
    labels:
      ci-operator.openshift.io/cloud: equinix-ocp-metal
      ci-operator.openshift.io/cloud-cluster-profile: equinix-ocp-metal
      ci-operator.openshift.io/cluster: build05
      ci.openshift.io/generator: prowgen
      pj-rehearse.openshift.io/can-be-rehearsed: "true"
    name: pull-ci-openshift-ovn-kubernetes-release-4.18-e2e-agent-compact-ipv4
    optional: true
    rerun_command: /test e2e-agent-compact-ipv4
    spec:
      containers:
      - args:
        - --gcs-upload-secret=/secrets/gcs/service-account.json
        - --image-import-pull-secret=/etc/pull-secret/.dockerconfigjson
        - --lease-server-credentials-file=/etc/boskos/credentials
        - --report-credentials-file=/etc/report/credentials
        - --secret-dir=/secrets/ci-pull-credentials
        - --target=e2e-agent-compact-ipv4
        command:
        - ci-operator
        image: ci-operator:latest
        imagePullPolicy: Always
        name: ""
        resources:
          requests:
            cpu: 10m
        volumeMounts:
        - mountPath: /etc/boskos
          name: boskos
          readOnly: true
        - mountPath: /secrets/ci-pull-credentials
          name: ci-pull-credentials
          readOnly: true
        - mountPath: /secrets/gcs
          name: gcs-credentials
          readOnly: true
        - mountPath: /secrets/manifest-tool
          name: manifest-tool-local-pusher
          readOnly: true
        - mountPath: /etc/pull-secret
          name: pull-secret
          readOnly: true
        - mountPath: /etc/report
          name: result-aggregator
          readOnly: true
      serviceAccountName: ci-operator
      volumes:
      - name: boskos
        secret:
          items:
          - key: credentials
            path: credentials
          secretName: boskos-credentials
      - name: ci-pull-credentials
        secret:
          secretName: ci-pull-credentials
      - name: manifest-tool-local-pusher
        secret:
          secretName: manifest-tool-local-pusher
      - name: pull-secret
        secret:
          secretName: registry-pull-credentials
      - name: result-aggregator
        secret:
          secretName: result-aggregator
    trigger: (?m)^/test( | .* )e2e-agent-compact-ipv4,?($|\s.*)
  - agent: kubernetes
    always_run: true
    branches:
    - ^release-4\.18$
    - ^release-4\.18-
    cluster: build10
    context: ci/prow/e2e-aws-ovn
    decorate: true
    decoration_config:
      skip_cloning: true
      timeout: 6h0m0s
    labels:
      ci-operator.openshift.io/cloud: aws
      ci-operator.openshift.io/cloud-cluster-profile: aws
      ci.openshift.io/generator: prowgen
      pj-rehearse.openshift.io/can-be-rehearsed: "true"
    name: pull-ci-openshift-ovn-kubernetes-release-4.18-e2e-aws-ovn
    rerun_command: /test e2e-aws-ovn
    spec:
      containers:
      - args:
        - --gcs-upload-secret=/secrets/gcs/service-account.json
        - --image-import-pull-secret=/etc/pull-secret/.dockerconfigjson
        - --lease-server-credentials-file=/etc/boskos/credentials
        - --report-credentials-file=/etc/report/credentials
        - --secret-dir=/secrets/ci-pull-credentials
        - --target=e2e-aws-ovn
        command:
        - ci-operator
        image: ci-operator:latest
        imagePullPolicy: Always
        name: ""
        resources:
          requests:
            cpu: 10m
        volumeMounts:
        - mountPath: /etc/boskos
          name: boskos
          readOnly: true
        - mountPath: /secrets/ci-pull-credentials
          name: ci-pull-credentials
          readOnly: true
        - mountPath: /secrets/gcs
          name: gcs-credentials
          readOnly: true
        - mountPath: /secrets/manifest-tool
          name: manifest-tool-local-pusher
          readOnly: true
        - mountPath: /etc/pull-secret
          name: pull-secret
          readOnly: true
        - mountPath: /etc/report
          name: result-aggregator
          readOnly: true
      serviceAccountName: ci-operator
      volumes:
      - name: boskos
        secret:
          items:
          - key: credentials
            path: credentials
          secretName: boskos-credentials
      - name: ci-pull-credentials
        secret:
          secretName: ci-pull-credentials
      - name: manifest-tool-local-pusher
        secret:
          secretName: manifest-tool-local-pusher
      - name: pull-secret
        secret:
          secretName: registry-pull-credentials
      - name: result-aggregator
        secret:
          secretName: result-aggregator
    trigger: (?m)^/test( | .* )e2e-aws-ovn,?($|\s.*)
  - agent: kubernetes
    always_run: true
    branches:
    - ^release-4\.18$
    - ^release-4\.18-
    cluster: build10
    context: ci/prow/e2e-aws-ovn-clusternetwork-cidr-expansion
    decorate: true
    decoration_config:
      skip_cloning: true
      timeout: 6h0m0s
    labels:
      ci-operator.openshift.io/cloud: aws
      ci-operator.openshift.io/cloud-cluster-profile: aws
      ci.openshift.io/generator: prowgen
      pj-rehearse.openshift.io/can-be-rehearsed: "true"
    name: pull-ci-openshift-ovn-kubernetes-release-4.18-e2e-aws-ovn-clusternetwork-cidr-expansion
    optional: true
    rerun_command: /test e2e-aws-ovn-clusternetwork-cidr-expansion
    spec:
      containers:
      - args:
        - --gcs-upload-secret=/secrets/gcs/service-account.json
        - --image-import-pull-secret=/etc/pull-secret/.dockerconfigjson
        - --lease-server-credentials-file=/etc/boskos/credentials
        - --report-credentials-file=/etc/report/credentials
        - --secret-dir=/secrets/ci-pull-credentials
        - --target=e2e-aws-ovn-clusternetwork-cidr-expansion
        command:
        - ci-operator
        image: ci-operator:latest
        imagePullPolicy: Always
        name: ""
        resources:
          requests:
            cpu: 10m
        volumeMounts:
        - mountPath: /etc/boskos
          name: boskos
          readOnly: true
        - mountPath: /secrets/ci-pull-credentials
          name: ci-pull-credentials
          readOnly: true
        - mountPath: /secrets/gcs
          name: gcs-credentials
          readOnly: true
        - mountPath: /secrets/manifest-tool
          name: manifest-tool-local-pusher
          readOnly: true
        - mountPath: /etc/pull-secret
          name: pull-secret
          readOnly: true
        - mountPath: /etc/report
          name: result-aggregator
          readOnly: true
      serviceAccountName: ci-operator
      volumes:
      - name: boskos
        secret:
          items:
          - key: credentials
            path: credentials
          secretName: boskos-credentials
      - name: ci-pull-credentials
        secret:
          secretName: ci-pull-credentials
      - name: manifest-tool-local-pusher
        secret:
          secretName: manifest-tool-local-pusher
      - name: pull-secret
        secret:
          secretName: registry-pull-credentials
      - name: result-aggregator
        secret:
          secretName: result-aggregator
    trigger: (?m)^/test( | .* )e2e-aws-ovn-clusternetwork-cidr-expansion,?($|\s.*)
  - agent: kubernetes
    always_run: false
    branches:
    - ^release-4\.18$
    - ^release-4\.18-
    cluster: build10
    context: ci/prow/e2e-aws-ovn-fdp-qe
    decorate: true
    decoration_config:
      skip_cloning: true
      timeout: 6h0m0s
    labels:
      ci-operator.openshift.io/cloud: aws
      ci-operator.openshift.io/cloud-cluster-profile: aws
      ci.openshift.io/generator: prowgen
      pj-rehearse.openshift.io/can-be-rehearsed: "true"
    name: pull-ci-openshift-ovn-kubernetes-release-4.18-e2e-aws-ovn-fdp-qe
    optional: true
    rerun_command: /test e2e-aws-ovn-fdp-qe
    spec:
      containers:
      - args:
        - --gcs-upload-secret=/secrets/gcs/service-account.json
        - --image-import-pull-secret=/etc/pull-secret/.dockerconfigjson
        - --lease-server-credentials-file=/etc/boskos/credentials
        - --report-credentials-file=/etc/report/credentials
        - --secret-dir=/secrets/ci-pull-credentials
        - --target=e2e-aws-ovn-fdp-qe
        command:
        - ci-operator
        image: ci-operator:latest
        imagePullPolicy: Always
        name: ""
        resources:
          requests:
            cpu: 10m
        volumeMounts:
        - mountPath: /etc/boskos
          name: boskos
          readOnly: true
        - mountPath: /secrets/ci-pull-credentials
          name: ci-pull-credentials
          readOnly: true
        - mountPath: /secrets/gcs
          name: gcs-credentials
          readOnly: true
        - mountPath: /secrets/manifest-tool
          name: manifest-tool-local-pusher
          readOnly: true
        - mountPath: /etc/pull-secret
          name: pull-secret
          readOnly: true
        - mountPath: /etc/report
          name: result-aggregator
          readOnly: true
      serviceAccountName: ci-operator
      volumes:
      - name: boskos
        secret:
          items:
          - key: credentials
            path: credentials
          secretName: boskos-credentials
      - name: ci-pull-credentials
        secret:
          secretName: ci-pull-credentials
      - name: manifest-tool-local-pusher
        secret:
          secretName: manifest-tool-local-pusher
      - name: pull-secret
        secret:
          secretName: registry-pull-credentials
      - name: result-aggregator
        secret:
          secretName: result-aggregator
    trigger: (?m)^/test( | .* )e2e-aws-ovn-fdp-qe,?($|\s.*)
  - agent: kubernetes
    always_run: true
    branches:
    - ^release-4\.18$
    - ^release-4\.18-
    cluster: build10
    context: ci/prow/e2e-aws-ovn-hypershift
    decorate: true
    decoration_config:
      skip_cloning: true
      timeout: 6h0m0s
    labels:
      ci-operator.openshift.io/cloud: hypershift
      ci-operator.openshift.io/cloud-cluster-profile: hypershift
      ci.openshift.io/generator: prowgen
      pj-rehearse.openshift.io/can-be-rehearsed: "true"
    name: pull-ci-openshift-ovn-kubernetes-release-4.18-e2e-aws-ovn-hypershift
    rerun_command: /test e2e-aws-ovn-hypershift
    spec:
      containers:
      - args:
        - --gcs-upload-secret=/secrets/gcs/service-account.json
        - --image-import-pull-secret=/etc/pull-secret/.dockerconfigjson
        - --lease-server-credentials-file=/etc/boskos/credentials
        - --report-credentials-file=/etc/report/credentials
        - --secret-dir=/secrets/ci-pull-credentials
        - --target=e2e-aws-ovn-hypershift
        command:
        - ci-operator
        image: ci-operator:latest
        imagePullPolicy: Always
        name: ""
        resources:
          requests:
            cpu: 10m
        volumeMounts:
        - mountPath: /etc/boskos
          name: boskos
          readOnly: true
        - mountPath: /secrets/ci-pull-credentials
          name: ci-pull-credentials
          readOnly: true
        - mountPath: /secrets/gcs
          name: gcs-credentials
          readOnly: true
        - mountPath: /secrets/manifest-tool
          name: manifest-tool-local-pusher
          readOnly: true
        - mountPath: /etc/pull-secret
          name: pull-secret
          readOnly: true
        - mountPath: /etc/report
          name: result-aggregator
          readOnly: true
      serviceAccountName: ci-operator
      volumes:
      - name: boskos
        secret:
          items:
          - key: credentials
            path: credentials
          secretName: boskos-credentials
      - name: ci-pull-credentials
        secret:
          secretName: ci-pull-credentials
      - name: manifest-tool-local-pusher
        secret:
          secretName: manifest-tool-local-pusher
      - name: pull-secret
        secret:
          secretName: registry-pull-credentials
      - name: result-aggregator
        secret:
          secretName: result-aggregator
    trigger: (?m)^/test( | .* )e2e-aws-ovn-hypershift,?($|\s.*)
  - agent: kubernetes
    always_run: true
    branches:
    - ^release-4\.18$
    - ^release-4\.18-
    cluster: build10
    context: ci/prow/e2e-aws-ovn-hypershift-conformance-techpreview
    decorate: true
    decoration_config:
      skip_cloning: true
      timeout: 6h0m0s
    labels:
      ci-operator.openshift.io/cloud: hypershift
      ci-operator.openshift.io/cloud-cluster-profile: hypershift
      ci.openshift.io/generator: prowgen
      pj-rehearse.openshift.io/can-be-rehearsed: "true"
    name: pull-ci-openshift-ovn-kubernetes-release-4.18-e2e-aws-ovn-hypershift-conformance-techpreview
    optional: true
    rerun_command: /test e2e-aws-ovn-hypershift-conformance-techpreview
    spec:
      containers:
      - args:
        - --gcs-upload-secret=/secrets/gcs/service-account.json
        - --image-import-pull-secret=/etc/pull-secret/.dockerconfigjson
        - --lease-server-credentials-file=/etc/boskos/credentials
        - --report-credentials-file=/etc/report/credentials
        - --secret-dir=/secrets/ci-pull-credentials
        - --target=e2e-aws-ovn-hypershift-conformance-techpreview
        command:
        - ci-operator
        image: ci-operator:latest
        imagePullPolicy: Always
        name: ""
        resources:
          requests:
            cpu: 10m
        volumeMounts:
        - mountPath: /etc/boskos
          name: boskos
          readOnly: true
        - mountPath: /secrets/ci-pull-credentials
          name: ci-pull-credentials
          readOnly: true
        - mountPath: /secrets/gcs
          name: gcs-credentials
          readOnly: true
        - mountPath: /secrets/manifest-tool
          name: manifest-tool-local-pusher
          readOnly: true
        - mountPath: /etc/pull-secret
          name: pull-secret
          readOnly: true
        - mountPath: /etc/report
          name: result-aggregator
          readOnly: true
      serviceAccountName: ci-operator
      volumes:
      - name: boskos
        secret:
          items:
          - key: credentials
            path: credentials
          secretName: boskos-credentials
      - name: ci-pull-credentials
        secret:
          secretName: ci-pull-credentials
      - name: manifest-tool-local-pusher
        secret:
          secretName: manifest-tool-local-pusher
      - name: pull-secret
        secret:
          secretName: registry-pull-credentials
      - name: result-aggregator
        secret:
          secretName: result-aggregator
    trigger: (?m)^/test( | .* )e2e-aws-ovn-hypershift-conformance-techpreview,?($|\s.*)
  - agent: kubernetes
    always_run: true
    branches:
    - ^release-4\.18$
    - ^release-4\.18-
    cluster: build10
    context: ci/prow/e2e-aws-ovn-kubevirt
    decorate: true
    decoration_config:
      skip_cloning: true
      timeout: 6h0m0s
    labels:
      ci-operator.openshift.io/cloud: aws
      ci-operator.openshift.io/cloud-cluster-profile: aws
      ci.openshift.io/generator: prowgen
      pj-rehearse.openshift.io/can-be-rehearsed: "true"
    name: pull-ci-openshift-ovn-kubernetes-release-4.18-e2e-aws-ovn-kubevirt
    optional: true
    rerun_command: /test e2e-aws-ovn-kubevirt
    spec:
      containers:
      - args:
        - --gcs-upload-secret=/secrets/gcs/service-account.json
        - --image-import-pull-secret=/etc/pull-secret/.dockerconfigjson
        - --lease-server-credentials-file=/etc/boskos/credentials
        - --report-credentials-file=/etc/report/credentials
        - --secret-dir=/secrets/ci-pull-credentials
        - --target=e2e-aws-ovn-kubevirt
        command:
        - ci-operator
        image: ci-operator:latest
        imagePullPolicy: Always
        name: ""
        resources:
          requests:
            cpu: 10m
        volumeMounts:
        - mountPath: /etc/boskos
          name: boskos
          readOnly: true
        - mountPath: /secrets/ci-pull-credentials
          name: ci-pull-credentials
          readOnly: true
        - mountPath: /secrets/gcs
          name: gcs-credentials
          readOnly: true
        - mountPath: /secrets/manifest-tool
          name: manifest-tool-local-pusher
          readOnly: true
        - mountPath: /etc/pull-secret
          name: pull-secret
          readOnly: true
        - mountPath: /etc/report
          name: result-aggregator
          readOnly: true
      serviceAccountName: ci-operator
      volumes:
      - name: boskos
        secret:
          items:
          - key: credentials
            path: credentials
          secretName: boskos-credentials
      - name: ci-pull-credentials
        secret:
          secretName: ci-pull-credentials
      - name: manifest-tool-local-pusher
        secret:
          secretName: manifest-tool-local-pusher
      - name: pull-secret
        secret:
          secretName: registry-pull-credentials
      - name: result-aggregator
        secret:
          secretName: result-aggregator
    trigger: (?m)^/test( | .* )e2e-aws-ovn-kubevirt,?($|\s.*)
  - agent: kubernetes
    always_run: true
    branches:
    - ^release-4\.18$
    - ^release-4\.18-
    cluster: build10
    context: ci/prow/e2e-aws-ovn-local-gateway
    decorate: true
    decoration_config:
      skip_cloning: true
      timeout: 6h0m0s
    labels:
      ci-operator.openshift.io/cloud: aws
      ci-operator.openshift.io/cloud-cluster-profile: aws-2
      ci.openshift.io/generator: prowgen
      pj-rehearse.openshift.io/can-be-rehearsed: "true"
    name: pull-ci-openshift-ovn-kubernetes-release-4.18-e2e-aws-ovn-local-gateway
    rerun_command: /test e2e-aws-ovn-local-gateway
    spec:
      containers:
      - args:
        - --gcs-upload-secret=/secrets/gcs/service-account.json
        - --image-import-pull-secret=/etc/pull-secret/.dockerconfigjson
        - --lease-server-credentials-file=/etc/boskos/credentials
        - --report-credentials-file=/etc/report/credentials
        - --secret-dir=/secrets/ci-pull-credentials
        - --target=e2e-aws-ovn-local-gateway
        command:
        - ci-operator
        image: ci-operator:latest
        imagePullPolicy: Always
        name: ""
        resources:
          requests:
            cpu: 10m
        volumeMounts:
        - mountPath: /etc/boskos
          name: boskos
          readOnly: true
        - mountPath: /secrets/ci-pull-credentials
          name: ci-pull-credentials
          readOnly: true
        - mountPath: /secrets/gcs
          name: gcs-credentials
          readOnly: true
        - mountPath: /secrets/manifest-tool
          name: manifest-tool-local-pusher
          readOnly: true
        - mountPath: /etc/pull-secret
          name: pull-secret
          readOnly: true
        - mountPath: /etc/report
          name: result-aggregator
          readOnly: true
      serviceAccountName: ci-operator
      volumes:
      - name: boskos
        secret:
          items:
          - key: credentials
            path: credentials
          secretName: boskos-credentials
      - name: ci-pull-credentials
        secret:
          secretName: ci-pull-credentials
      - name: manifest-tool-local-pusher
        secret:
          secretName: manifest-tool-local-pusher
      - name: pull-secret
        secret:
          secretName: registry-pull-credentials
      - name: result-aggregator
        secret:
          secretName: result-aggregator
    trigger: (?m)^/test( | .* )e2e-aws-ovn-local-gateway,?($|\s.*)
  - agent: kubernetes
    always_run: true
    branches:
    - ^release-4\.18$
    - ^release-4\.18-
    cluster: build10
    context: ci/prow/e2e-aws-ovn-local-to-shared-gateway-mode-migration
    decorate: true
    decoration_config:
      skip_cloning: true
      timeout: 6h0m0s
    labels:
      ci-operator.openshift.io/cloud: aws
      ci-operator.openshift.io/cloud-cluster-profile: aws
      ci.openshift.io/generator: prowgen
      pj-rehearse.openshift.io/can-be-rehearsed: "true"
    name: pull-ci-openshift-ovn-kubernetes-release-4.18-e2e-aws-ovn-local-to-shared-gateway-mode-migration
    rerun_command: /test e2e-aws-ovn-local-to-shared-gateway-mode-migration
    spec:
      containers:
      - args:
        - --gcs-upload-secret=/secrets/gcs/service-account.json
        - --image-import-pull-secret=/etc/pull-secret/.dockerconfigjson
        - --lease-server-credentials-file=/etc/boskos/credentials
        - --report-credentials-file=/etc/report/credentials
        - --secret-dir=/secrets/ci-pull-credentials
        - --target=e2e-aws-ovn-local-to-shared-gateway-mode-migration
        command:
        - ci-operator
        image: ci-operator:latest
        imagePullPolicy: Always
        name: ""
        resources:
          requests:
            cpu: 10m
        volumeMounts:
        - mountPath: /etc/boskos
          name: boskos
          readOnly: true
        - mountPath: /secrets/ci-pull-credentials
          name: ci-pull-credentials
          readOnly: true
        - mountPath: /secrets/gcs
          name: gcs-credentials
          readOnly: true
        - mountPath: /secrets/manifest-tool
          name: manifest-tool-local-pusher
          readOnly: true
        - mountPath: /etc/pull-secret
          name: pull-secret
          readOnly: true
        - mountPath: /etc/report
          name: result-aggregator
          readOnly: true
      serviceAccountName: ci-operator
      volumes:
      - name: boskos
        secret:
          items:
          - key: credentials
            path: credentials
          secretName: boskos-credentials
      - name: ci-pull-credentials
        secret:
          secretName: ci-pull-credentials
      - name: manifest-tool-local-pusher
        secret:
          secretName: manifest-tool-local-pusher
      - name: pull-secret
        secret:
          secretName: registry-pull-credentials
      - name: result-aggregator
        secret:
          secretName: result-aggregator
    trigger: (?m)^/test( | .* )e2e-aws-ovn-local-to-shared-gateway-mode-migration,?($|\s.*)
  - agent: kubernetes
    always_run: true
    branches:
    - ^release-4\.18$
    - ^release-4\.18-
    cluster: build10
    context: ci/prow/e2e-aws-ovn-serial
    decorate: true
    decoration_config:
      skip_cloning: true
      timeout: 6h0m0s
    labels:
      ci-operator.openshift.io/cloud: aws
      ci-operator.openshift.io/cloud-cluster-profile: aws
      ci.openshift.io/generator: prowgen
      pj-rehearse.openshift.io/can-be-rehearsed: "true"
    name: pull-ci-openshift-ovn-kubernetes-release-4.18-e2e-aws-ovn-serial
    rerun_command: /test e2e-aws-ovn-serial
    spec:
      containers:
      - args:
        - --gcs-upload-secret=/secrets/gcs/service-account.json
        - --image-import-pull-secret=/etc/pull-secret/.dockerconfigjson
        - --lease-server-credentials-file=/etc/boskos/credentials
        - --report-credentials-file=/etc/report/credentials
        - --secret-dir=/secrets/ci-pull-credentials
        - --target=e2e-aws-ovn-serial
        command:
        - ci-operator
        image: ci-operator:latest
        imagePullPolicy: Always
        name: ""
        resources:
          requests:
            cpu: 10m
        volumeMounts:
        - mountPath: /etc/boskos
          name: boskos
          readOnly: true
        - mountPath: /secrets/ci-pull-credentials
          name: ci-pull-credentials
          readOnly: true
        - mountPath: /secrets/gcs
          name: gcs-credentials
          readOnly: true
        - mountPath: /secrets/manifest-tool
          name: manifest-tool-local-pusher
          readOnly: true
        - mountPath: /etc/pull-secret
          name: pull-secret
          readOnly: true
        - mountPath: /etc/report
          name: result-aggregator
          readOnly: true
      serviceAccountName: ci-operator
      volumes:
      - name: boskos
        secret:
          items:
          - key: credentials
            path: credentials
          secretName: boskos-credentials
      - name: ci-pull-credentials
        secret:
          secretName: ci-pull-credentials
      - name: manifest-tool-local-pusher
        secret:
          secretName: manifest-tool-local-pusher
      - name: pull-secret
        secret:
          secretName: registry-pull-credentials
      - name: result-aggregator
        secret:
          secretName: result-aggregator
    trigger: (?m)^/test( | .* )e2e-aws-ovn-serial,?($|\s.*)
  - agent: kubernetes
    always_run: true
    branches:
    - ^release-4\.18$
    - ^release-4\.18-
    cluster: build10
    context: ci/prow/e2e-aws-ovn-shared-to-local-gateway-mode-migration
    decorate: true
    decoration_config:
      skip_cloning: true
      timeout: 6h0m0s
    labels:
      ci-operator.openshift.io/cloud: aws
      ci-operator.openshift.io/cloud-cluster-profile: aws
      ci.openshift.io/generator: prowgen
      pj-rehearse.openshift.io/can-be-rehearsed: "true"
    name: pull-ci-openshift-ovn-kubernetes-release-4.18-e2e-aws-ovn-shared-to-local-gateway-mode-migration
    rerun_command: /test e2e-aws-ovn-shared-to-local-gateway-mode-migration
    spec:
      containers:
      - args:
        - --gcs-upload-secret=/secrets/gcs/service-account.json
        - --image-import-pull-secret=/etc/pull-secret/.dockerconfigjson
        - --lease-server-credentials-file=/etc/boskos/credentials
        - --report-credentials-file=/etc/report/credentials
        - --secret-dir=/secrets/ci-pull-credentials
        - --target=e2e-aws-ovn-shared-to-local-gateway-mode-migration
        command:
        - ci-operator
        image: ci-operator:latest
        imagePullPolicy: Always
        name: ""
        resources:
          requests:
            cpu: 10m
        volumeMounts:
        - mountPath: /etc/boskos
          name: boskos
          readOnly: true
        - mountPath: /secrets/ci-pull-credentials
          name: ci-pull-credentials
          readOnly: true
        - mountPath: /secrets/gcs
          name: gcs-credentials
          readOnly: true
        - mountPath: /secrets/manifest-tool
          name: manifest-tool-local-pusher
          readOnly: true
        - mountPath: /etc/pull-secret
          name: pull-secret
          readOnly: true
        - mountPath: /etc/report
          name: result-aggregator
          readOnly: true
      serviceAccountName: ci-operator
      volumes:
      - name: boskos
        secret:
          items:
          - key: credentials
            path: credentials
          secretName: boskos-credentials
      - name: ci-pull-credentials
        secret:
          secretName: ci-pull-credentials
      - name: manifest-tool-local-pusher
        secret:
          secretName: manifest-tool-local-pusher
      - name: pull-secret
        secret:
          secretName: registry-pull-credentials
      - name: result-aggregator
        secret:
          secretName: result-aggregator
    trigger: (?m)^/test( | .* )e2e-aws-ovn-shared-to-local-gateway-mode-migration,?($|\s.*)
  - agent: kubernetes
    always_run: true
    branches:
    - ^release-4\.18$
    - ^release-4\.18-
    cluster: build10
    context: ci/prow/e2e-aws-ovn-single-node-techpreview
    decorate: true
    decoration_config:
      skip_cloning: true
      timeout: 6h0m0s
    labels:
      ci-operator.openshift.io/cloud: aws
      ci-operator.openshift.io/cloud-cluster-profile: aws
      ci.openshift.io/generator: prowgen
      pj-rehearse.openshift.io/can-be-rehearsed: "true"
    name: pull-ci-openshift-ovn-kubernetes-release-4.18-e2e-aws-ovn-single-node-techpreview
    optional: true
    rerun_command: /test e2e-aws-ovn-single-node-techpreview
    spec:
      containers:
      - args:
        - --gcs-upload-secret=/secrets/gcs/service-account.json
        - --image-import-pull-secret=/etc/pull-secret/.dockerconfigjson
        - --lease-server-credentials-file=/etc/boskos/credentials
        - --report-credentials-file=/etc/report/credentials
        - --secret-dir=/secrets/ci-pull-credentials
        - --target=e2e-aws-ovn-single-node-techpreview
        command:
        - ci-operator
        image: ci-operator:latest
        imagePullPolicy: Always
        name: ""
        resources:
          requests:
            cpu: 10m
        volumeMounts:
        - mountPath: /etc/boskos
          name: boskos
          readOnly: true
        - mountPath: /secrets/ci-pull-credentials
          name: ci-pull-credentials
          readOnly: true
        - mountPath: /secrets/gcs
          name: gcs-credentials
          readOnly: true
        - mountPath: /secrets/manifest-tool
          name: manifest-tool-local-pusher
          readOnly: true
        - mountPath: /etc/pull-secret
          name: pull-secret
          readOnly: true
        - mountPath: /etc/report
          name: result-aggregator
          readOnly: true
      serviceAccountName: ci-operator
      volumes:
      - name: boskos
        secret:
          items:
          - key: credentials
            path: credentials
          secretName: boskos-credentials
      - name: ci-pull-credentials
        secret:
          secretName: ci-pull-credentials
      - name: manifest-tool-local-pusher
        secret:
          secretName: manifest-tool-local-pusher
      - name: pull-secret
        secret:
          secretName: registry-pull-credentials
      - name: result-aggregator
        secret:
          secretName: result-aggregator
    trigger: (?m)^/test( | .* )e2e-aws-ovn-single-node-techpreview,?($|\s.*)
  - agent: kubernetes
    always_run: true
    branches:
    - ^release-4\.18$
    - ^release-4\.18-
    cluster: build10
    context: ci/prow/e2e-aws-ovn-techpreview
    decorate: true
    decoration_config:
      skip_cloning: true
      timeout: 6h0m0s
    labels:
      ci-operator.openshift.io/cloud: aws
      ci-operator.openshift.io/cloud-cluster-profile: aws
      ci.openshift.io/generator: prowgen
      pj-rehearse.openshift.io/can-be-rehearsed: "true"
    name: pull-ci-openshift-ovn-kubernetes-release-4.18-e2e-aws-ovn-techpreview
    optional: true
    rerun_command: /test e2e-aws-ovn-techpreview
    spec:
      containers:
      - args:
        - --gcs-upload-secret=/secrets/gcs/service-account.json
        - --image-import-pull-secret=/etc/pull-secret/.dockerconfigjson
        - --lease-server-credentials-file=/etc/boskos/credentials
        - --report-credentials-file=/etc/report/credentials
        - --secret-dir=/secrets/ci-pull-credentials
        - --target=e2e-aws-ovn-techpreview
        command:
        - ci-operator
        image: ci-operator:latest
        imagePullPolicy: Always
        name: ""
        resources:
          requests:
            cpu: 10m
        volumeMounts:
        - mountPath: /etc/boskos
          name: boskos
          readOnly: true
        - mountPath: /secrets/ci-pull-credentials
          name: ci-pull-credentials
          readOnly: true
        - mountPath: /secrets/gcs
          name: gcs-credentials
          readOnly: true
        - mountPath: /secrets/manifest-tool
          name: manifest-tool-local-pusher
          readOnly: true
        - mountPath: /etc/pull-secret
          name: pull-secret
          readOnly: true
        - mountPath: /etc/report
          name: result-aggregator
          readOnly: true
      serviceAccountName: ci-operator
      volumes:
      - name: boskos
        secret:
          items:
          - key: credentials
            path: credentials
          secretName: boskos-credentials
      - name: ci-pull-credentials
        secret:
          secretName: ci-pull-credentials
      - name: manifest-tool-local-pusher
        secret:
          secretName: manifest-tool-local-pusher
      - name: pull-secret
        secret:
          secretName: registry-pull-credentials
      - name: result-aggregator
        secret:
          secretName: result-aggregator
    trigger: (?m)^/test( | .* )e2e-aws-ovn-techpreview,?($|\s.*)
  - agent: kubernetes
    always_run: true
    branches:
    - ^release-4\.18$
    - ^release-4\.18-
    cluster: build10
    context: ci/prow/e2e-aws-ovn-upgrade
    decorate: true
    decoration_config:
      skip_cloning: true
      timeout: 5h30m0s
    labels:
      ci-operator.openshift.io/cloud: aws
      ci-operator.openshift.io/cloud-cluster-profile: aws
      ci.openshift.io/generator: prowgen
      pj-rehearse.openshift.io/can-be-rehearsed: "true"
    name: pull-ci-openshift-ovn-kubernetes-release-4.18-e2e-aws-ovn-upgrade
    rerun_command: /test e2e-aws-ovn-upgrade
    spec:
      containers:
      - args:
        - --gcs-upload-secret=/secrets/gcs/service-account.json
        - --image-import-pull-secret=/etc/pull-secret/.dockerconfigjson
        - --lease-server-credentials-file=/etc/boskos/credentials
        - --report-credentials-file=/etc/report/credentials
        - --secret-dir=/secrets/ci-pull-credentials
        - --target=e2e-aws-ovn-upgrade
        command:
        - ci-operator
        image: ci-operator:latest
        imagePullPolicy: Always
        name: ""
        resources:
          requests:
            cpu: 10m
        volumeMounts:
        - mountPath: /etc/boskos
          name: boskos
          readOnly: true
        - mountPath: /secrets/ci-pull-credentials
          name: ci-pull-credentials
          readOnly: true
        - mountPath: /secrets/gcs
          name: gcs-credentials
          readOnly: true
        - mountPath: /secrets/manifest-tool
          name: manifest-tool-local-pusher
          readOnly: true
        - mountPath: /etc/pull-secret
          name: pull-secret
          readOnly: true
        - mountPath: /etc/report
          name: result-aggregator
          readOnly: true
      serviceAccountName: ci-operator
      volumes:
      - name: boskos
        secret:
          items:
          - key: credentials
            path: credentials
          secretName: boskos-credentials
      - name: ci-pull-credentials
        secret:
          secretName: ci-pull-credentials
      - name: manifest-tool-local-pusher
        secret:
          secretName: manifest-tool-local-pusher
      - name: pull-secret
        secret:
          secretName: registry-pull-credentials
      - name: result-aggregator
        secret:
          secretName: result-aggregator
    trigger: (?m)^/test( | .* )e2e-aws-ovn-upgrade,?($|\s.*)
  - agent: kubernetes
    always_run: true
    branches:
    - ^release-4\.18$
    - ^release-4\.18-
    cluster: build10
    context: ci/prow/e2e-aws-ovn-upgrade-local-gateway
    decorate: true
    decoration_config:
      skip_cloning: true
      timeout: 6h0m0s
    labels:
      ci-operator.openshift.io/cloud: aws
      ci-operator.openshift.io/cloud-cluster-profile: aws
      ci.openshift.io/generator: prowgen
      pj-rehearse.openshift.io/can-be-rehearsed: "true"
    name: pull-ci-openshift-ovn-kubernetes-release-4.18-e2e-aws-ovn-upgrade-local-gateway
    rerun_command: /test e2e-aws-ovn-upgrade-local-gateway
    spec:
      containers:
      - args:
        - --gcs-upload-secret=/secrets/gcs/service-account.json
        - --image-import-pull-secret=/etc/pull-secret/.dockerconfigjson
        - --lease-server-credentials-file=/etc/boskos/credentials
        - --report-credentials-file=/etc/report/credentials
        - --secret-dir=/secrets/ci-pull-credentials
        - --target=e2e-aws-ovn-upgrade-local-gateway
        command:
        - ci-operator
        image: ci-operator:latest
        imagePullPolicy: Always
        name: ""
        resources:
          requests:
            cpu: 10m
        volumeMounts:
        - mountPath: /etc/boskos
          name: boskos
          readOnly: true
        - mountPath: /secrets/ci-pull-credentials
          name: ci-pull-credentials
          readOnly: true
        - mountPath: /secrets/gcs
          name: gcs-credentials
          readOnly: true
        - mountPath: /secrets/manifest-tool
          name: manifest-tool-local-pusher
          readOnly: true
        - mountPath: /etc/pull-secret
          name: pull-secret
          readOnly: true
        - mountPath: /etc/report
          name: result-aggregator
          readOnly: true
      serviceAccountName: ci-operator
      volumes:
      - name: boskos
        secret:
          items:
          - key: credentials
            path: credentials
          secretName: boskos-credentials
      - name: ci-pull-credentials
        secret:
          secretName: ci-pull-credentials
      - name: manifest-tool-local-pusher
        secret:
          secretName: manifest-tool-local-pusher
      - name: pull-secret
        secret:
          secretName: registry-pull-credentials
      - name: result-aggregator
        secret:
          secretName: result-aggregator
    trigger: (?m)^/test( | .* )e2e-aws-ovn-upgrade-local-gateway,?($|\s.*)
  - agent: kubernetes
    always_run: false
    branches:
    - ^release-4\.18$
    - ^release-4\.18-
    cluster: build10
    context: ci/prow/e2e-aws-ovn-virt-techpreview
    decorate: true
    decoration_config:
      skip_cloning: true
    labels:
      ci-operator.openshift.io/cloud: aws
      ci-operator.openshift.io/cloud-cluster-profile: aws
      ci.openshift.io/generator: prowgen
      pj-rehearse.openshift.io/can-be-rehearsed: "true"
    name: pull-ci-openshift-ovn-kubernetes-release-4.18-e2e-aws-ovn-virt-techpreview
    optional: true
    rerun_command: /test e2e-aws-ovn-virt-techpreview
    spec:
      containers:
      - args:
        - --gcs-upload-secret=/secrets/gcs/service-account.json
        - --image-import-pull-secret=/etc/pull-secret/.dockerconfigjson
        - --lease-server-credentials-file=/etc/boskos/credentials
        - --report-credentials-file=/etc/report/credentials
        - --secret-dir=/secrets/ci-pull-credentials
        - --target=e2e-aws-ovn-virt-techpreview
        command:
        - ci-operator
        image: ci-operator:latest
        imagePullPolicy: Always
        name: ""
        resources:
          requests:
            cpu: 10m
        volumeMounts:
        - mountPath: /etc/boskos
          name: boskos
          readOnly: true
        - mountPath: /secrets/ci-pull-credentials
          name: ci-pull-credentials
          readOnly: true
        - mountPath: /secrets/gcs
          name: gcs-credentials
          readOnly: true
        - mountPath: /secrets/manifest-tool
          name: manifest-tool-local-pusher
          readOnly: true
        - mountPath: /etc/pull-secret
          name: pull-secret
          readOnly: true
        - mountPath: /etc/report
          name: result-aggregator
          readOnly: true
      serviceAccountName: ci-operator
      volumes:
      - name: boskos
        secret:
          items:
          - key: credentials
            path: credentials
          secretName: boskos-credentials
      - name: ci-pull-credentials
        secret:
          secretName: ci-pull-credentials
      - name: manifest-tool-local-pusher
        secret:
          secretName: manifest-tool-local-pusher
      - name: pull-secret
        secret:
          secretName: registry-pull-credentials
      - name: result-aggregator
        secret:
          secretName: result-aggregator
    trigger: (?m)^/test( | .* )e2e-aws-ovn-virt-techpreview,?($|\s.*)
  - agent: kubernetes
    always_run: true
    branches:
    - ^release-4\.18$
    - ^release-4\.18-
    cluster: build10
    context: ci/prow/e2e-aws-ovn-windows
    decorate: true
    decoration_config:
      skip_cloning: true
      timeout: 6h0m0s
    labels:
      ci-operator.openshift.io/cloud: aws
      ci-operator.openshift.io/cloud-cluster-profile: aws
      ci.openshift.io/generator: prowgen
      pj-rehearse.openshift.io/can-be-rehearsed: "true"
    name: pull-ci-openshift-ovn-kubernetes-release-4.18-e2e-aws-ovn-windows
    rerun_command: /test e2e-aws-ovn-windows
    spec:
      containers:
      - args:
        - --gcs-upload-secret=/secrets/gcs/service-account.json
        - --image-import-pull-secret=/etc/pull-secret/.dockerconfigjson
        - --lease-server-credentials-file=/etc/boskos/credentials
        - --report-credentials-file=/etc/report/credentials
        - --secret-dir=/secrets/ci-pull-credentials
        - --target=e2e-aws-ovn-windows
        command:
        - ci-operator
        image: ci-operator:latest
        imagePullPolicy: Always
        name: ""
        resources:
          requests:
            cpu: 10m
        volumeMounts:
        - mountPath: /etc/boskos
          name: boskos
          readOnly: true
        - mountPath: /secrets/ci-pull-credentials
          name: ci-pull-credentials
          readOnly: true
        - mountPath: /secrets/gcs
          name: gcs-credentials
          readOnly: true
        - mountPath: /secrets/manifest-tool
          name: manifest-tool-local-pusher
          readOnly: true
        - mountPath: /etc/pull-secret
          name: pull-secret
          readOnly: true
        - mountPath: /etc/report
          name: result-aggregator
          readOnly: true
      serviceAccountName: ci-operator
      volumes:
      - name: boskos
        secret:
          items:
          - key: credentials
            path: credentials
          secretName: boskos-credentials
      - name: ci-pull-credentials
        secret:
          secretName: ci-pull-credentials
      - name: manifest-tool-local-pusher
        secret:
          secretName: manifest-tool-local-pusher
      - name: pull-secret
        secret:
          secretName: registry-pull-credentials
      - name: result-aggregator
        secret:
          secretName: result-aggregator
    trigger: (?m)^/test( | .* )e2e-aws-ovn-windows,?($|\s.*)
  - agent: kubernetes
    always_run: true
    branches:
    - ^release-4\.18$
    - ^release-4\.18-
    cluster: build10
    context: ci/prow/e2e-azure-ovn
    decorate: true
    decoration_config:
      skip_cloning: true
      timeout: 6h0m0s
    labels:
      ci-operator.openshift.io/cloud: azure4
      ci-operator.openshift.io/cloud-cluster-profile: azure4
      ci.openshift.io/generator: prowgen
      pj-rehearse.openshift.io/can-be-rehearsed: "true"
    name: pull-ci-openshift-ovn-kubernetes-release-4.18-e2e-azure-ovn
    optional: true
    rerun_command: /test e2e-azure-ovn
    spec:
      containers:
      - args:
        - --gcs-upload-secret=/secrets/gcs/service-account.json
        - --image-import-pull-secret=/etc/pull-secret/.dockerconfigjson
        - --lease-server-credentials-file=/etc/boskos/credentials
        - --report-credentials-file=/etc/report/credentials
        - --secret-dir=/secrets/ci-pull-credentials
        - --target=e2e-azure-ovn
        command:
        - ci-operator
        image: ci-operator:latest
        imagePullPolicy: Always
        name: ""
        resources:
          requests:
            cpu: 10m
        volumeMounts:
        - mountPath: /etc/boskos
          name: boskos
          readOnly: true
        - mountPath: /secrets/ci-pull-credentials
          name: ci-pull-credentials
          readOnly: true
        - mountPath: /secrets/gcs
          name: gcs-credentials
          readOnly: true
        - mountPath: /secrets/manifest-tool
          name: manifest-tool-local-pusher
          readOnly: true
        - mountPath: /etc/pull-secret
          name: pull-secret
          readOnly: true
        - mountPath: /etc/report
          name: result-aggregator
          readOnly: true
      serviceAccountName: ci-operator
      volumes:
      - name: boskos
        secret:
          items:
          - key: credentials
            path: credentials
          secretName: boskos-credentials
      - name: ci-pull-credentials
        secret:
          secretName: ci-pull-credentials
      - name: manifest-tool-local-pusher
        secret:
          secretName: manifest-tool-local-pusher
      - name: pull-secret
        secret:
          secretName: registry-pull-credentials
      - name: result-aggregator
        secret:
          secretName: result-aggregator
    trigger: (?m)^/test( | .* )e2e-azure-ovn,?($|\s.*)
  - agent: kubernetes
    always_run: true
    branches:
    - ^release-4\.18$
    - ^release-4\.18-
    cluster: build10
    context: ci/prow/e2e-azure-ovn-techpreview
    decorate: true
    decoration_config:
      skip_cloning: true
      timeout: 6h0m0s
    labels:
      ci-operator.openshift.io/cloud: azure4
      ci-operator.openshift.io/cloud-cluster-profile: azure4
      ci.openshift.io/generator: prowgen
      pj-rehearse.openshift.io/can-be-rehearsed: "true"
    name: pull-ci-openshift-ovn-kubernetes-release-4.18-e2e-azure-ovn-techpreview
    optional: true
    rerun_command: /test e2e-azure-ovn-techpreview
    spec:
      containers:
      - args:
        - --gcs-upload-secret=/secrets/gcs/service-account.json
        - --image-import-pull-secret=/etc/pull-secret/.dockerconfigjson
        - --lease-server-credentials-file=/etc/boskos/credentials
        - --report-credentials-file=/etc/report/credentials
        - --secret-dir=/secrets/ci-pull-credentials
        - --target=e2e-azure-ovn-techpreview
        command:
        - ci-operator
        image: ci-operator:latest
        imagePullPolicy: Always
        name: ""
        resources:
          requests:
            cpu: 10m
        volumeMounts:
        - mountPath: /etc/boskos
          name: boskos
          readOnly: true
        - mountPath: /secrets/ci-pull-credentials
          name: ci-pull-credentials
          readOnly: true
        - mountPath: /secrets/gcs
          name: gcs-credentials
          readOnly: true
        - mountPath: /secrets/manifest-tool
          name: manifest-tool-local-pusher
          readOnly: true
        - mountPath: /etc/pull-secret
          name: pull-secret
          readOnly: true
        - mountPath: /etc/report
          name: result-aggregator
          readOnly: true
      serviceAccountName: ci-operator
      volumes:
      - name: boskos
        secret:
          items:
          - key: credentials
            path: credentials
          secretName: boskos-credentials
      - name: ci-pull-credentials
        secret:
          secretName: ci-pull-credentials
      - name: manifest-tool-local-pusher
        secret:
          secretName: manifest-tool-local-pusher
      - name: pull-secret
        secret:
          secretName: registry-pull-credentials
      - name: result-aggregator
        secret:
          secretName: result-aggregator
    trigger: (?m)^/test( | .* )e2e-azure-ovn-techpreview,?($|\s.*)
  - agent: kubernetes
    always_run: true
    branches:
    - ^release-4\.18$
    - ^release-4\.18-
    cluster: build10
    context: ci/prow/e2e-azure-ovn-upgrade
    decorate: true
    decoration_config:
      skip_cloning: true
      timeout: 5h30m0s
    labels:
      ci-operator.openshift.io/cloud: azure4
      ci-operator.openshift.io/cloud-cluster-profile: azure-2
      ci.openshift.io/generator: prowgen
      pj-rehearse.openshift.io/can-be-rehearsed: "true"
    name: pull-ci-openshift-ovn-kubernetes-release-4.18-e2e-azure-ovn-upgrade
    rerun_command: /test e2e-azure-ovn-upgrade
    spec:
      containers:
      - args:
        - --gcs-upload-secret=/secrets/gcs/service-account.json
        - --image-import-pull-secret=/etc/pull-secret/.dockerconfigjson
        - --lease-server-credentials-file=/etc/boskos/credentials
        - --report-credentials-file=/etc/report/credentials
        - --secret-dir=/secrets/ci-pull-credentials
        - --target=e2e-azure-ovn-upgrade
        command:
        - ci-operator
        image: ci-operator:latest
        imagePullPolicy: Always
        name: ""
        resources:
          requests:
            cpu: 10m
        volumeMounts:
        - mountPath: /etc/boskos
          name: boskos
          readOnly: true
        - mountPath: /secrets/ci-pull-credentials
          name: ci-pull-credentials
          readOnly: true
        - mountPath: /secrets/gcs
          name: gcs-credentials
          readOnly: true
        - mountPath: /secrets/manifest-tool
          name: manifest-tool-local-pusher
          readOnly: true
        - mountPath: /etc/pull-secret
          name: pull-secret
          readOnly: true
        - mountPath: /etc/report
          name: result-aggregator
          readOnly: true
      serviceAccountName: ci-operator
      volumes:
      - name: boskos
        secret:
          items:
          - key: credentials
            path: credentials
          secretName: boskos-credentials
      - name: ci-pull-credentials
        secret:
          secretName: ci-pull-credentials
      - name: manifest-tool-local-pusher
        secret:
          secretName: manifest-tool-local-pusher
      - name: pull-secret
        secret:
          secretName: registry-pull-credentials
      - name: result-aggregator
        secret:
          secretName: result-aggregator
    trigger: (?m)^/test( | .* )e2e-azure-ovn-upgrade,?($|\s.*)
  - agent: kubernetes
    always_run: true
    branches:
    - ^release-4\.18$
    - ^release-4\.18-
    cluster: build02
    context: ci/prow/e2e-gcp-ovn
    decorate: true
    decoration_config:
      skip_cloning: true
      timeout: 6h0m0s
    labels:
      ci-operator.openshift.io/cloud: gcp
      ci-operator.openshift.io/cloud-cluster-profile: gcp-openshift-gce-devel-ci-2
      ci.openshift.io/generator: prowgen
      pj-rehearse.openshift.io/can-be-rehearsed: "true"
    name: pull-ci-openshift-ovn-kubernetes-release-4.18-e2e-gcp-ovn
    rerun_command: /test e2e-gcp-ovn
    spec:
      containers:
      - args:
        - --gcs-upload-secret=/secrets/gcs/service-account.json
        - --image-import-pull-secret=/etc/pull-secret/.dockerconfigjson
        - --lease-server-credentials-file=/etc/boskos/credentials
        - --report-credentials-file=/etc/report/credentials
        - --secret-dir=/secrets/ci-pull-credentials
        - --target=e2e-gcp-ovn
        command:
        - ci-operator
        image: ci-operator:latest
        imagePullPolicy: Always
        name: ""
        resources:
          requests:
            cpu: 10m
        volumeMounts:
        - mountPath: /etc/boskos
          name: boskos
          readOnly: true
        - mountPath: /secrets/ci-pull-credentials
          name: ci-pull-credentials
          readOnly: true
        - mountPath: /secrets/gcs
          name: gcs-credentials
          readOnly: true
        - mountPath: /secrets/manifest-tool
          name: manifest-tool-local-pusher
          readOnly: true
        - mountPath: /etc/pull-secret
          name: pull-secret
          readOnly: true
        - mountPath: /etc/report
          name: result-aggregator
          readOnly: true
      serviceAccountName: ci-operator
      volumes:
      - name: boskos
        secret:
          items:
          - key: credentials
            path: credentials
          secretName: boskos-credentials
      - name: ci-pull-credentials
        secret:
          secretName: ci-pull-credentials
      - name: manifest-tool-local-pusher
        secret:
          secretName: manifest-tool-local-pusher
      - name: pull-secret
        secret:
          secretName: registry-pull-credentials
      - name: result-aggregator
        secret:
          secretName: result-aggregator
    trigger: (?m)^/test( | .* )e2e-gcp-ovn,?($|\s.*)
  - agent: kubernetes
    always_run: true
    branches:
    - ^release-4\.18$
    - ^release-4\.18-
    cluster: build02
    context: ci/prow/e2e-gcp-ovn-techpreview
    decorate: true
    decoration_config:
      skip_cloning: true
      timeout: 6h0m0s
    labels:
      ci-operator.openshift.io/cloud: gcp
      ci-operator.openshift.io/cloud-cluster-profile: gcp
      ci.openshift.io/generator: prowgen
      pj-rehearse.openshift.io/can-be-rehearsed: "true"
    name: pull-ci-openshift-ovn-kubernetes-release-4.18-e2e-gcp-ovn-techpreview
    rerun_command: /test e2e-gcp-ovn-techpreview
    spec:
      containers:
      - args:
        - --gcs-upload-secret=/secrets/gcs/service-account.json
        - --image-import-pull-secret=/etc/pull-secret/.dockerconfigjson
        - --lease-server-credentials-file=/etc/boskos/credentials
        - --report-credentials-file=/etc/report/credentials
        - --secret-dir=/secrets/ci-pull-credentials
        - --target=e2e-gcp-ovn-techpreview
        command:
        - ci-operator
        image: ci-operator:latest
        imagePullPolicy: Always
        name: ""
        resources:
          requests:
            cpu: 10m
        volumeMounts:
        - mountPath: /etc/boskos
          name: boskos
          readOnly: true
        - mountPath: /secrets/ci-pull-credentials
          name: ci-pull-credentials
          readOnly: true
        - mountPath: /secrets/gcs
          name: gcs-credentials
          readOnly: true
        - mountPath: /secrets/manifest-tool
          name: manifest-tool-local-pusher
          readOnly: true
        - mountPath: /etc/pull-secret
          name: pull-secret
          readOnly: true
        - mountPath: /etc/report
          name: result-aggregator
          readOnly: true
      serviceAccountName: ci-operator
      volumes:
      - name: boskos
        secret:
          items:
          - key: credentials
            path: credentials
          secretName: boskos-credentials
      - name: ci-pull-credentials
        secret:
          secretName: ci-pull-credentials
      - name: manifest-tool-local-pusher
        secret:
          secretName: manifest-tool-local-pusher
      - name: pull-secret
        secret:
          secretName: registry-pull-credentials
      - name: result-aggregator
        secret:
          secretName: result-aggregator
    trigger: (?m)^/test( | .* )e2e-gcp-ovn-techpreview,?($|\s.*)
  - agent: kubernetes
    always_run: true
    branches:
    - ^release-4\.18$
    - ^release-4\.18-
    cluster: build05
    context: ci/prow/e2e-metal-ipi-ovn-dualstack
    decorate: true
    decoration_config:
      skip_cloning: true
      timeout: 6h0m0s
    labels:
      ci-operator.openshift.io/cloud: equinix-ocp-metal
      ci-operator.openshift.io/cloud-cluster-profile: equinix-ocp-metal
      ci-operator.openshift.io/cluster: build05
      ci.openshift.io/generator: prowgen
      pj-rehearse.openshift.io/can-be-rehearsed: "true"
    name: pull-ci-openshift-ovn-kubernetes-release-4.18-e2e-metal-ipi-ovn-dualstack
    rerun_command: /test e2e-metal-ipi-ovn-dualstack
    spec:
      containers:
      - args:
        - --gcs-upload-secret=/secrets/gcs/service-account.json
        - --image-import-pull-secret=/etc/pull-secret/.dockerconfigjson
        - --lease-server-credentials-file=/etc/boskos/credentials
        - --report-credentials-file=/etc/report/credentials
        - --secret-dir=/secrets/ci-pull-credentials
        - --target=e2e-metal-ipi-ovn-dualstack
        command:
        - ci-operator
        image: ci-operator:latest
        imagePullPolicy: Always
        name: ""
        resources:
          requests:
            cpu: 10m
        volumeMounts:
        - mountPath: /etc/boskos
          name: boskos
          readOnly: true
        - mountPath: /secrets/ci-pull-credentials
          name: ci-pull-credentials
          readOnly: true
        - mountPath: /secrets/gcs
          name: gcs-credentials
          readOnly: true
        - mountPath: /secrets/manifest-tool
          name: manifest-tool-local-pusher
          readOnly: true
        - mountPath: /etc/pull-secret
          name: pull-secret
          readOnly: true
        - mountPath: /etc/report
          name: result-aggregator
          readOnly: true
      serviceAccountName: ci-operator
      volumes:
      - name: boskos
        secret:
          items:
          - key: credentials
            path: credentials
          secretName: boskos-credentials
      - name: ci-pull-credentials
        secret:
          secretName: ci-pull-credentials
      - name: manifest-tool-local-pusher
        secret:
          secretName: manifest-tool-local-pusher
      - name: pull-secret
        secret:
          secretName: registry-pull-credentials
      - name: result-aggregator
        secret:
          secretName: result-aggregator
    trigger: (?m)^/test( | .* )e2e-metal-ipi-ovn-dualstack,?($|\s.*)
  - agent: kubernetes
    always_run: true
    branches:
    - ^release-4\.18$
    - ^release-4\.18-
    cluster: build05
    context: ci/prow/e2e-metal-ipi-ovn-dualstack-local-gateway
    decorate: true
    decoration_config:
      skip_cloning: true
      timeout: 6h0m0s
    labels:
      ci-operator.openshift.io/cloud: equinix-ocp-metal
      ci-operator.openshift.io/cloud-cluster-profile: equinix-ocp-metal
      ci-operator.openshift.io/cluster: build05
      ci.openshift.io/generator: prowgen
      pj-rehearse.openshift.io/can-be-rehearsed: "true"
    name: pull-ci-openshift-ovn-kubernetes-release-4.18-e2e-metal-ipi-ovn-dualstack-local-gateway
    optional: true
    rerun_command: /test e2e-metal-ipi-ovn-dualstack-local-gateway
    spec:
      containers:
      - args:
        - --gcs-upload-secret=/secrets/gcs/service-account.json
        - --image-import-pull-secret=/etc/pull-secret/.dockerconfigjson
        - --lease-server-credentials-file=/etc/boskos/credentials
        - --report-credentials-file=/etc/report/credentials
        - --secret-dir=/secrets/ci-pull-credentials
        - --target=e2e-metal-ipi-ovn-dualstack-local-gateway
        command:
        - ci-operator
        image: ci-operator:latest
        imagePullPolicy: Always
        name: ""
        resources:
          requests:
            cpu: 10m
        volumeMounts:
        - mountPath: /etc/boskos
          name: boskos
          readOnly: true
        - mountPath: /secrets/ci-pull-credentials
          name: ci-pull-credentials
          readOnly: true
        - mountPath: /secrets/gcs
          name: gcs-credentials
          readOnly: true
        - mountPath: /secrets/manifest-tool
          name: manifest-tool-local-pusher
          readOnly: true
        - mountPath: /etc/pull-secret
          name: pull-secret
          readOnly: true
        - mountPath: /etc/report
          name: result-aggregator
          readOnly: true
      serviceAccountName: ci-operator
      volumes:
      - name: boskos
        secret:
          items:
          - key: credentials
            path: credentials
          secretName: boskos-credentials
      - name: ci-pull-credentials
        secret:
          secretName: ci-pull-credentials
      - name: manifest-tool-local-pusher
        secret:
          secretName: manifest-tool-local-pusher
      - name: pull-secret
        secret:
          secretName: registry-pull-credentials
      - name: result-aggregator
        secret:
          secretName: result-aggregator
    trigger: (?m)^/test( | .* )e2e-metal-ipi-ovn-dualstack-local-gateway,?($|\s.*)
  - agent: kubernetes
    always_run: true
    branches:
    - ^release-4\.18$
    - ^release-4\.18-
    cluster: build05
    context: ci/prow/e2e-metal-ipi-ovn-dualstack-local-gateway-techpreview
    decorate: true
    decoration_config:
      skip_cloning: true
      timeout: 6h0m0s
    labels:
      ci-operator.openshift.io/cloud: equinix-ocp-metal
      ci-operator.openshift.io/cloud-cluster-profile: equinix-ocp-metal
      ci-operator.openshift.io/cluster: build05
      ci.openshift.io/generator: prowgen
      pj-rehearse.openshift.io/can-be-rehearsed: "true"
    name: pull-ci-openshift-ovn-kubernetes-release-4.18-e2e-metal-ipi-ovn-dualstack-local-gateway-techpreview
    optional: true
    rerun_command: /test e2e-metal-ipi-ovn-dualstack-local-gateway-techpreview
    spec:
      containers:
      - args:
        - --gcs-upload-secret=/secrets/gcs/service-account.json
        - --image-import-pull-secret=/etc/pull-secret/.dockerconfigjson
        - --lease-server-credentials-file=/etc/boskos/credentials
        - --report-credentials-file=/etc/report/credentials
        - --secret-dir=/secrets/ci-pull-credentials
        - --target=e2e-metal-ipi-ovn-dualstack-local-gateway-techpreview
        command:
        - ci-operator
        image: ci-operator:latest
        imagePullPolicy: Always
        name: ""
        resources:
          requests:
            cpu: 10m
        volumeMounts:
        - mountPath: /etc/boskos
          name: boskos
          readOnly: true
        - mountPath: /secrets/ci-pull-credentials
          name: ci-pull-credentials
          readOnly: true
        - mountPath: /secrets/gcs
          name: gcs-credentials
          readOnly: true
        - mountPath: /secrets/manifest-tool
          name: manifest-tool-local-pusher
          readOnly: true
        - mountPath: /etc/pull-secret
          name: pull-secret
          readOnly: true
        - mountPath: /etc/report
          name: result-aggregator
          readOnly: true
      serviceAccountName: ci-operator
      volumes:
      - name: boskos
        secret:
          items:
          - key: credentials
            path: credentials
          secretName: boskos-credentials
      - name: ci-pull-credentials
        secret:
          secretName: ci-pull-credentials
      - name: manifest-tool-local-pusher
        secret:
          secretName: manifest-tool-local-pusher
      - name: pull-secret
        secret:
          secretName: registry-pull-credentials
      - name: result-aggregator
        secret:
          secretName: result-aggregator
    trigger: (?m)^/test( | .* )e2e-metal-ipi-ovn-dualstack-local-gateway-techpreview,?($|\s.*)
  - agent: kubernetes
    always_run: true
    branches:
    - ^release-4\.18$
    - ^release-4\.18-
    cluster: build05
    context: ci/prow/e2e-metal-ipi-ovn-dualstack-techpreview
    decorate: true
    decoration_config:
      skip_cloning: true
      timeout: 6h0m0s
    labels:
      ci-operator.openshift.io/cloud: equinix-ocp-metal
      ci-operator.openshift.io/cloud-cluster-profile: equinix-ocp-metal
      ci-operator.openshift.io/cluster: build05
      ci.openshift.io/generator: prowgen
      pj-rehearse.openshift.io/can-be-rehearsed: "true"
    name: pull-ci-openshift-ovn-kubernetes-release-4.18-e2e-metal-ipi-ovn-dualstack-techpreview
    optional: true
    rerun_command: /test e2e-metal-ipi-ovn-dualstack-techpreview
    spec:
      containers:
      - args:
        - --gcs-upload-secret=/secrets/gcs/service-account.json
        - --image-import-pull-secret=/etc/pull-secret/.dockerconfigjson
        - --lease-server-credentials-file=/etc/boskos/credentials
        - --report-credentials-file=/etc/report/credentials
        - --secret-dir=/secrets/ci-pull-credentials
        - --target=e2e-metal-ipi-ovn-dualstack-techpreview
        command:
        - ci-operator
        image: ci-operator:latest
        imagePullPolicy: Always
        name: ""
        resources:
          requests:
            cpu: 10m
        volumeMounts:
        - mountPath: /etc/boskos
          name: boskos
          readOnly: true
        - mountPath: /secrets/ci-pull-credentials
          name: ci-pull-credentials
          readOnly: true
        - mountPath: /secrets/gcs
          name: gcs-credentials
          readOnly: true
        - mountPath: /secrets/manifest-tool
          name: manifest-tool-local-pusher
          readOnly: true
        - mountPath: /etc/pull-secret
          name: pull-secret
          readOnly: true
        - mountPath: /etc/report
          name: result-aggregator
          readOnly: true
      serviceAccountName: ci-operator
      volumes:
      - name: boskos
        secret:
          items:
          - key: credentials
            path: credentials
          secretName: boskos-credentials
      - name: ci-pull-credentials
        secret:
          secretName: ci-pull-credentials
      - name: manifest-tool-local-pusher
        secret:
          secretName: manifest-tool-local-pusher
      - name: pull-secret
        secret:
          secretName: registry-pull-credentials
      - name: result-aggregator
        secret:
          secretName: result-aggregator
    trigger: (?m)^/test( | .* )e2e-metal-ipi-ovn-dualstack-techpreview,?($|\s.*)
  - agent: kubernetes
    always_run: true
    branches:
    - ^release-4\.18$
    - ^release-4\.18-
    cluster: build05
    context: ci/prow/e2e-metal-ipi-ovn-ipv4
    decorate: true
    decoration_config:
      skip_cloning: true
      timeout: 6h0m0s
    labels:
      ci-operator.openshift.io/cloud: equinix-ocp-metal
      ci-operator.openshift.io/cloud-cluster-profile: equinix-ocp-metal
      ci-operator.openshift.io/cluster: build05
      ci.openshift.io/generator: prowgen
      pj-rehearse.openshift.io/can-be-rehearsed: "true"
    name: pull-ci-openshift-ovn-kubernetes-release-4.18-e2e-metal-ipi-ovn-ipv4
    optional: true
    rerun_command: /test e2e-metal-ipi-ovn-ipv4
    spec:
      containers:
      - args:
        - --gcs-upload-secret=/secrets/gcs/service-account.json
        - --image-import-pull-secret=/etc/pull-secret/.dockerconfigjson
        - --lease-server-credentials-file=/etc/boskos/credentials
        - --report-credentials-file=/etc/report/credentials
        - --secret-dir=/secrets/ci-pull-credentials
        - --target=e2e-metal-ipi-ovn-ipv4
        command:
        - ci-operator
        image: ci-operator:latest
        imagePullPolicy: Always
        name: ""
        resources:
          requests:
            cpu: 10m
        volumeMounts:
        - mountPath: /etc/boskos
          name: boskos
          readOnly: true
        - mountPath: /secrets/ci-pull-credentials
          name: ci-pull-credentials
          readOnly: true
        - mountPath: /secrets/gcs
          name: gcs-credentials
          readOnly: true
        - mountPath: /secrets/manifest-tool
          name: manifest-tool-local-pusher
          readOnly: true
        - mountPath: /etc/pull-secret
          name: pull-secret
          readOnly: true
        - mountPath: /etc/report
          name: result-aggregator
          readOnly: true
      serviceAccountName: ci-operator
      volumes:
      - name: boskos
        secret:
          items:
          - key: credentials
            path: credentials
          secretName: boskos-credentials
      - name: ci-pull-credentials
        secret:
          secretName: ci-pull-credentials
      - name: manifest-tool-local-pusher
        secret:
          secretName: manifest-tool-local-pusher
      - name: pull-secret
        secret:
          secretName: registry-pull-credentials
      - name: result-aggregator
        secret:
          secretName: result-aggregator
    trigger: (?m)^/test( | .* )e2e-metal-ipi-ovn-ipv4,?($|\s.*)
  - agent: kubernetes
    always_run: true
    branches:
    - ^release-4\.18$
    - ^release-4\.18-
    cluster: build05
    context: ci/prow/e2e-metal-ipi-ovn-ipv6
    decorate: true
    decoration_config:
      skip_cloning: true
      timeout: 6h0m0s
    labels:
      ci-operator.openshift.io/cloud: equinix-ocp-metal
      ci-operator.openshift.io/cloud-cluster-profile: equinix-ocp-metal
      ci-operator.openshift.io/cluster: build05
      ci.openshift.io/generator: prowgen
      pj-rehearse.openshift.io/can-be-rehearsed: "true"
    name: pull-ci-openshift-ovn-kubernetes-release-4.18-e2e-metal-ipi-ovn-ipv6
    rerun_command: /test e2e-metal-ipi-ovn-ipv6
    spec:
      containers:
      - args:
        - --gcs-upload-secret=/secrets/gcs/service-account.json
        - --image-import-pull-secret=/etc/pull-secret/.dockerconfigjson
        - --lease-server-credentials-file=/etc/boskos/credentials
        - --report-credentials-file=/etc/report/credentials
        - --secret-dir=/secrets/ci-pull-credentials
        - --target=e2e-metal-ipi-ovn-ipv6
        command:
        - ci-operator
        image: ci-operator:latest
        imagePullPolicy: Always
        name: ""
        resources:
          requests:
            cpu: 10m
        volumeMounts:
        - mountPath: /etc/boskos
          name: boskos
          readOnly: true
        - mountPath: /secrets/ci-pull-credentials
          name: ci-pull-credentials
          readOnly: true
        - mountPath: /secrets/gcs
          name: gcs-credentials
          readOnly: true
        - mountPath: /secrets/manifest-tool
          name: manifest-tool-local-pusher
          readOnly: true
        - mountPath: /etc/pull-secret
          name: pull-secret
          readOnly: true
        - mountPath: /etc/report
          name: result-aggregator
          readOnly: true
      serviceAccountName: ci-operator
      volumes:
      - name: boskos
        secret:
          items:
          - key: credentials
            path: credentials
          secretName: boskos-credentials
      - name: ci-pull-credentials
        secret:
          secretName: ci-pull-credentials
      - name: manifest-tool-local-pusher
        secret:
          secretName: manifest-tool-local-pusher
      - name: pull-secret
        secret:
          secretName: registry-pull-credentials
      - name: result-aggregator
        secret:
          secretName: result-aggregator
    trigger: (?m)^/test( | .* )e2e-metal-ipi-ovn-ipv6,?($|\s.*)
  - agent: kubernetes
    always_run: true
    branches:
    - ^release-4\.18$
    - ^release-4\.18-
    cluster: build05
    context: ci/prow/e2e-metal-ipi-ovn-ipv6-techpreview
    decorate: true
    decoration_config:
      skip_cloning: true
      timeout: 6h0m0s
    labels:
      ci-operator.openshift.io/cloud: equinix-ocp-metal
      ci-operator.openshift.io/cloud-cluster-profile: equinix-ocp-metal
      ci-operator.openshift.io/cluster: build05
      ci.openshift.io/generator: prowgen
      pj-rehearse.openshift.io/can-be-rehearsed: "true"
    name: pull-ci-openshift-ovn-kubernetes-release-4.18-e2e-metal-ipi-ovn-ipv6-techpreview
    optional: true
    rerun_command: /test e2e-metal-ipi-ovn-ipv6-techpreview
    spec:
      containers:
      - args:
        - --gcs-upload-secret=/secrets/gcs/service-account.json
        - --image-import-pull-secret=/etc/pull-secret/.dockerconfigjson
        - --lease-server-credentials-file=/etc/boskos/credentials
        - --report-credentials-file=/etc/report/credentials
        - --secret-dir=/secrets/ci-pull-credentials
        - --target=e2e-metal-ipi-ovn-ipv6-techpreview
        command:
        - ci-operator
        image: ci-operator:latest
        imagePullPolicy: Always
        name: ""
        resources:
          requests:
            cpu: 10m
        volumeMounts:
        - mountPath: /etc/boskos
          name: boskos
          readOnly: true
        - mountPath: /secrets/ci-pull-credentials
          name: ci-pull-credentials
          readOnly: true
        - mountPath: /secrets/gcs
          name: gcs-credentials
          readOnly: true
        - mountPath: /secrets/manifest-tool
          name: manifest-tool-local-pusher
          readOnly: true
        - mountPath: /etc/pull-secret
          name: pull-secret
          readOnly: true
        - mountPath: /etc/report
          name: result-aggregator
          readOnly: true
      serviceAccountName: ci-operator
      volumes:
      - name: boskos
        secret:
          items:
          - key: credentials
            path: credentials
          secretName: boskos-credentials
      - name: ci-pull-credentials
        secret:
          secretName: ci-pull-credentials
      - name: manifest-tool-local-pusher
        secret:
          secretName: manifest-tool-local-pusher
      - name: pull-secret
        secret:
          secretName: registry-pull-credentials
      - name: result-aggregator
        secret:
          secretName: result-aggregator
    trigger: (?m)^/test( | .* )e2e-metal-ipi-ovn-ipv6-techpreview,?($|\s.*)
  - agent: kubernetes
    always_run: true
    branches:
    - ^release-4\.18$
    - ^release-4\.18-
    cluster: build05
    context: ci/prow/e2e-metal-ipi-ovn-techpreview
    decorate: true
    decoration_config:
      skip_cloning: true
      timeout: 6h0m0s
    labels:
      ci-operator.openshift.io/cloud: equinix-ocp-metal
      ci-operator.openshift.io/cloud-cluster-profile: equinix-ocp-metal
      ci-operator.openshift.io/cluster: build05
      ci.openshift.io/generator: prowgen
      pj-rehearse.openshift.io/can-be-rehearsed: "true"
    name: pull-ci-openshift-ovn-kubernetes-release-4.18-e2e-metal-ipi-ovn-techpreview
    optional: true
    rerun_command: /test e2e-metal-ipi-ovn-techpreview
    spec:
      containers:
      - args:
        - --gcs-upload-secret=/secrets/gcs/service-account.json
        - --image-import-pull-secret=/etc/pull-secret/.dockerconfigjson
        - --lease-server-credentials-file=/etc/boskos/credentials
        - --report-credentials-file=/etc/report/credentials
        - --secret-dir=/secrets/ci-pull-credentials
        - --target=e2e-metal-ipi-ovn-techpreview
        command:
        - ci-operator
        image: ci-operator:latest
        imagePullPolicy: Always
        name: ""
        resources:
          requests:
            cpu: 10m
        volumeMounts:
        - mountPath: /etc/boskos
          name: boskos
          readOnly: true
        - mountPath: /secrets/ci-pull-credentials
          name: ci-pull-credentials
          readOnly: true
        - mountPath: /secrets/gcs
          name: gcs-credentials
          readOnly: true
        - mountPath: /secrets/manifest-tool
          name: manifest-tool-local-pusher
          readOnly: true
        - mountPath: /etc/pull-secret
          name: pull-secret
          readOnly: true
        - mountPath: /etc/report
          name: result-aggregator
          readOnly: true
      serviceAccountName: ci-operator
      volumes:
      - name: boskos
        secret:
          items:
          - key: credentials
            path: credentials
          secretName: boskos-credentials
      - name: ci-pull-credentials
        secret:
          secretName: ci-pull-credentials
      - name: manifest-tool-local-pusher
        secret:
          secretName: manifest-tool-local-pusher
      - name: pull-secret
        secret:
          secretName: registry-pull-credentials
      - name: result-aggregator
        secret:
          secretName: result-aggregator
    trigger: (?m)^/test( | .* )e2e-metal-ipi-ovn-techpreview,?($|\s.*)
  - agent: kubernetes
    always_run: true
    branches:
    - ^release-4\.18$
    - ^release-4\.18-
    cluster: build10
    context: ci/prow/e2e-openstack-ovn
    decorate: true
    decoration_config:
      skip_cloning: true
    labels:
      ci-operator.openshift.io/cloud: openstack-vexxhost
      ci-operator.openshift.io/cloud-cluster-profile: openstack-vexxhost
      ci.openshift.io/generator: prowgen
      pj-rehearse.openshift.io/can-be-rehearsed: "true"
    name: pull-ci-openshift-ovn-kubernetes-release-4.18-e2e-openstack-ovn
    optional: true
    rerun_command: /test e2e-openstack-ovn
    spec:
      containers:
      - args:
        - --gcs-upload-secret=/secrets/gcs/service-account.json
        - --image-import-pull-secret=/etc/pull-secret/.dockerconfigjson
        - --lease-server-credentials-file=/etc/boskos/credentials
        - --report-credentials-file=/etc/report/credentials
        - --secret-dir=/secrets/ci-pull-credentials
        - --target=e2e-openstack-ovn
        command:
        - ci-operator
        image: ci-operator:latest
        imagePullPolicy: Always
        name: ""
        resources:
          requests:
            cpu: 10m
        volumeMounts:
        - mountPath: /etc/boskos
          name: boskos
          readOnly: true
        - mountPath: /secrets/ci-pull-credentials
          name: ci-pull-credentials
          readOnly: true
        - mountPath: /secrets/gcs
          name: gcs-credentials
          readOnly: true
        - mountPath: /secrets/manifest-tool
          name: manifest-tool-local-pusher
          readOnly: true
        - mountPath: /etc/pull-secret
          name: pull-secret
          readOnly: true
        - mountPath: /etc/report
          name: result-aggregator
          readOnly: true
      serviceAccountName: ci-operator
      volumes:
      - name: boskos
        secret:
          items:
          - key: credentials
            path: credentials
          secretName: boskos-credentials
      - name: ci-pull-credentials
        secret:
          secretName: ci-pull-credentials
      - name: manifest-tool-local-pusher
        secret:
          secretName: manifest-tool-local-pusher
      - name: pull-secret
        secret:
          secretName: registry-pull-credentials
      - name: result-aggregator
        secret:
          secretName: result-aggregator
    trigger: (?m)^/test( | .* )e2e-openstack-ovn,?($|\s.*)
  - agent: kubernetes
    always_run: true
    branches:
    - ^release-4\.18$
    - ^release-4\.18-
    cluster: build10
    context: ci/prow/e2e-ovn-hybrid-step-registry
    decorate: true
    decoration_config:
      skip_cloning: true
      timeout: 6h0m0s
    labels:
      ci-operator.openshift.io/cloud: aws
      ci-operator.openshift.io/cloud-cluster-profile: aws
      ci.openshift.io/generator: prowgen
      pj-rehearse.openshift.io/can-be-rehearsed: "true"
    name: pull-ci-openshift-ovn-kubernetes-release-4.18-e2e-ovn-hybrid-step-registry
    optional: true
    rerun_command: /test e2e-ovn-hybrid-step-registry
    spec:
      containers:
      - args:
        - --gcs-upload-secret=/secrets/gcs/service-account.json
        - --image-import-pull-secret=/etc/pull-secret/.dockerconfigjson
        - --lease-server-credentials-file=/etc/boskos/credentials
        - --report-credentials-file=/etc/report/credentials
        - --secret-dir=/secrets/ci-pull-credentials
        - --target=e2e-ovn-hybrid-step-registry
        command:
        - ci-operator
        image: ci-operator:latest
        imagePullPolicy: Always
        name: ""
        resources:
          requests:
            cpu: 10m
        volumeMounts:
        - mountPath: /etc/boskos
          name: boskos
          readOnly: true
        - mountPath: /secrets/ci-pull-credentials
          name: ci-pull-credentials
          readOnly: true
        - mountPath: /secrets/gcs
          name: gcs-credentials
          readOnly: true
        - mountPath: /secrets/manifest-tool
          name: manifest-tool-local-pusher
          readOnly: true
        - mountPath: /etc/pull-secret
          name: pull-secret
          readOnly: true
        - mountPath: /etc/report
          name: result-aggregator
          readOnly: true
      serviceAccountName: ci-operator
      volumes:
      - name: boskos
        secret:
          items:
          - key: credentials
            path: credentials
          secretName: boskos-credentials
      - name: ci-pull-credentials
        secret:
          secretName: ci-pull-credentials
      - name: manifest-tool-local-pusher
        secret:
          secretName: manifest-tool-local-pusher
      - name: pull-secret
        secret:
          secretName: registry-pull-credentials
      - name: result-aggregator
        secret:
          secretName: result-aggregator
    trigger: (?m)^/test( | .* )e2e-ovn-hybrid-step-registry,?($|\s.*)
  - agent: kubernetes
    always_run: true
    branches:
    - ^release-4\.18$
    - ^release-4\.18-
    cluster: vsphere02
    context: ci/prow/e2e-vsphere-ovn
    decorate: true
    decoration_config:
      skip_cloning: true
      timeout: 6h0m0s
    labels:
      ci-operator.openshift.io/cloud: vsphere
      ci-operator.openshift.io/cloud-cluster-profile: vsphere-elastic
      ci.openshift.io/generator: prowgen
      pj-rehearse.openshift.io/can-be-rehearsed: "true"
    name: pull-ci-openshift-ovn-kubernetes-release-4.18-e2e-vsphere-ovn
    optional: true
    rerun_command: /test e2e-vsphere-ovn
    spec:
      containers:
      - args:
        - --gcs-upload-secret=/secrets/gcs/service-account.json
        - --image-import-pull-secret=/etc/pull-secret/.dockerconfigjson
        - --lease-server-credentials-file=/etc/boskos/credentials
        - --report-credentials-file=/etc/report/credentials
        - --secret-dir=/secrets/ci-pull-credentials
        - --target=e2e-vsphere-ovn
        command:
        - ci-operator
        image: ci-operator:latest
        imagePullPolicy: Always
        name: ""
        resources:
          requests:
            cpu: 10m
        volumeMounts:
        - mountPath: /etc/boskos
          name: boskos
          readOnly: true
        - mountPath: /secrets/ci-pull-credentials
          name: ci-pull-credentials
          readOnly: true
        - mountPath: /secrets/gcs
          name: gcs-credentials
          readOnly: true
        - mountPath: /secrets/manifest-tool
          name: manifest-tool-local-pusher
          readOnly: true
        - mountPath: /etc/pull-secret
          name: pull-secret
          readOnly: true
        - mountPath: /etc/report
          name: result-aggregator
          readOnly: true
      serviceAccountName: ci-operator
      volumes:
      - name: boskos
        secret:
          items:
          - key: credentials
            path: credentials
          secretName: boskos-credentials
      - name: ci-pull-credentials
        secret:
          secretName: ci-pull-credentials
      - name: manifest-tool-local-pusher
        secret:
          secretName: manifest-tool-local-pusher
      - name: pull-secret
        secret:
          secretName: registry-pull-credentials
      - name: result-aggregator
        secret:
          secretName: result-aggregator
    trigger: (?m)^/test( | .* )e2e-vsphere-ovn,?($|\s.*)
  - agent: kubernetes
    always_run: true
    branches:
    - ^release-4\.18$
    - ^release-4\.18-
    cluster: vsphere02
    context: ci/prow/e2e-vsphere-ovn-techpreview
    decorate: true
    decoration_config:
      skip_cloning: true
      timeout: 6h0m0s
    labels:
      ci-operator.openshift.io/cloud: vsphere
      ci-operator.openshift.io/cloud-cluster-profile: vsphere-elastic
      ci.openshift.io/generator: prowgen
      pj-rehearse.openshift.io/can-be-rehearsed: "true"
    name: pull-ci-openshift-ovn-kubernetes-release-4.18-e2e-vsphere-ovn-techpreview
    optional: true
    rerun_command: /test e2e-vsphere-ovn-techpreview
    spec:
      containers:
      - args:
        - --gcs-upload-secret=/secrets/gcs/service-account.json
        - --image-import-pull-secret=/etc/pull-secret/.dockerconfigjson
        - --lease-server-credentials-file=/etc/boskos/credentials
        - --report-credentials-file=/etc/report/credentials
        - --secret-dir=/secrets/ci-pull-credentials
        - --target=e2e-vsphere-ovn-techpreview
        command:
        - ci-operator
        image: ci-operator:latest
        imagePullPolicy: Always
        name: ""
        resources:
          requests:
            cpu: 10m
        volumeMounts:
        - mountPath: /etc/boskos
          name: boskos
          readOnly: true
        - mountPath: /secrets/ci-pull-credentials
          name: ci-pull-credentials
          readOnly: true
        - mountPath: /secrets/gcs
          name: gcs-credentials
          readOnly: true
        - mountPath: /secrets/manifest-tool
          name: manifest-tool-local-pusher
          readOnly: true
        - mountPath: /etc/pull-secret
          name: pull-secret
          readOnly: true
        - mountPath: /etc/report
          name: result-aggregator
          readOnly: true
      serviceAccountName: ci-operator
      volumes:
      - name: boskos
        secret:
          items:
          - key: credentials
            path: credentials
          secretName: boskos-credentials
      - name: ci-pull-credentials
        secret:
          secretName: ci-pull-credentials
      - name: manifest-tool-local-pusher
        secret:
          secretName: manifest-tool-local-pusher
      - name: pull-secret
        secret:
          secretName: registry-pull-credentials
      - name: result-aggregator
        secret:
          secretName: result-aggregator
    trigger: (?m)^/test( | .* )e2e-vsphere-ovn-techpreview,?($|\s.*)
  - agent: kubernetes
    always_run: false
    branches:
    - ^release-4\.18$
    - ^release-4\.18-
    cluster: vsphere02
    context: ci/prow/e2e-vsphere-windows
    decorate: true
    decoration_config:
      skip_cloning: true
      timeout: 6h0m0s
    labels:
      ci-operator.openshift.io/cloud: vsphere
      ci-operator.openshift.io/cloud-cluster-profile: vsphere-elastic
      ci.openshift.io/generator: prowgen
      pj-rehearse.openshift.io/can-be-rehearsed: "true"
    name: pull-ci-openshift-ovn-kubernetes-release-4.18-e2e-vsphere-windows
    optional: true
    rerun_command: /test e2e-vsphere-windows
    spec:
      containers:
      - args:
        - --gcs-upload-secret=/secrets/gcs/service-account.json
        - --image-import-pull-secret=/etc/pull-secret/.dockerconfigjson
        - --lease-server-credentials-file=/etc/boskos/credentials
        - --report-credentials-file=/etc/report/credentials
        - --secret-dir=/secrets/ci-pull-credentials
        - --target=e2e-vsphere-windows
        command:
        - ci-operator
        image: ci-operator:latest
        imagePullPolicy: Always
        name: ""
        resources:
          requests:
            cpu: 10m
        volumeMounts:
        - mountPath: /etc/boskos
          name: boskos
          readOnly: true
        - mountPath: /secrets/ci-pull-credentials
          name: ci-pull-credentials
          readOnly: true
        - mountPath: /secrets/gcs
          name: gcs-credentials
          readOnly: true
        - mountPath: /secrets/manifest-tool
          name: manifest-tool-local-pusher
          readOnly: true
        - mountPath: /etc/pull-secret
          name: pull-secret
          readOnly: true
        - mountPath: /etc/report
          name: result-aggregator
          readOnly: true
      serviceAccountName: ci-operator
      volumes:
      - name: boskos
        secret:
          items:
          - key: credentials
            path: credentials
          secretName: boskos-credentials
      - name: ci-pull-credentials
        secret:
          secretName: ci-pull-credentials
      - name: manifest-tool-local-pusher
        secret:
          secretName: manifest-tool-local-pusher
      - name: pull-secret
        secret:
          secretName: registry-pull-credentials
      - name: result-aggregator
        secret:
          secretName: result-aggregator
    trigger: (?m)^/test( | .* )e2e-vsphere-windows,?($|\s.*)
  - agent: kubernetes
    always_run: true
    branches:
    - ^release-4\.18$
    - ^release-4\.18-
    cluster: build10
    context: ci/prow/gofmt
    decorate: true
    decoration_config:
      skip_cloning: true
    labels:
      ci.openshift.io/generator: prowgen
      pj-rehearse.openshift.io/can-be-rehearsed: "true"
    name: pull-ci-openshift-ovn-kubernetes-release-4.18-gofmt
    rerun_command: /test gofmt
    spec:
      containers:
      - args:
        - --gcs-upload-secret=/secrets/gcs/service-account.json
        - --image-import-pull-secret=/etc/pull-secret/.dockerconfigjson
        - --report-credentials-file=/etc/report/credentials
        - --target=gofmt
        command:
        - ci-operator
        image: ci-operator:latest
        imagePullPolicy: Always
        name: ""
        resources:
          requests:
            cpu: 10m
        volumeMounts:
        - mountPath: /secrets/gcs
          name: gcs-credentials
          readOnly: true
        - mountPath: /secrets/manifest-tool
          name: manifest-tool-local-pusher
          readOnly: true
        - mountPath: /etc/pull-secret
          name: pull-secret
          readOnly: true
        - mountPath: /etc/report
          name: result-aggregator
          readOnly: true
      serviceAccountName: ci-operator
      volumes:
      - name: manifest-tool-local-pusher
        secret:
          secretName: manifest-tool-local-pusher
      - name: pull-secret
        secret:
          secretName: registry-pull-credentials
      - name: result-aggregator
        secret:
          secretName: result-aggregator
    trigger: (?m)^/test( | .* )gofmt,?($|\s.*)
  - agent: kubernetes
    always_run: true
    branches:
    - ^release-4\.18$
    - ^release-4\.18-
    cluster: build10
    context: ci/prow/images
    decorate: true
    decoration_config:
      skip_cloning: true
    labels:
      ci.openshift.io/generator: prowgen
      pj-rehearse.openshift.io/can-be-rehearsed: "true"
    name: pull-ci-openshift-ovn-kubernetes-release-4.18-images
    rerun_command: /test images
    spec:
      containers:
      - args:
        - --gcs-upload-secret=/secrets/gcs/service-account.json
        - --image-import-pull-secret=/etc/pull-secret/.dockerconfigjson
        - --report-credentials-file=/etc/report/credentials
        - --target=[images]
        - --target=[release:latest]
        command:
        - ci-operator
        image: ci-operator:latest
        imagePullPolicy: Always
        name: ""
        resources:
          requests:
            cpu: 10m
        volumeMounts:
        - mountPath: /secrets/gcs
          name: gcs-credentials
          readOnly: true
        - mountPath: /secrets/manifest-tool
          name: manifest-tool-local-pusher
          readOnly: true
        - mountPath: /etc/pull-secret
          name: pull-secret
          readOnly: true
        - mountPath: /etc/report
          name: result-aggregator
          readOnly: true
      serviceAccountName: ci-operator
      volumes:
      - name: manifest-tool-local-pusher
        secret:
          secretName: manifest-tool-local-pusher
      - name: pull-secret
        secret:
          secretName: registry-pull-credentials
      - name: result-aggregator
        secret:
          secretName: result-aggregator
    trigger: (?m)^/test( | .* )images,?($|\s.*)
  - agent: kubernetes
    always_run: true
    branches:
    - ^release-4\.18$
    - ^release-4\.18-
    cluster: build10
    context: ci/prow/lint
    decorate: true
    decoration_config:
      skip_cloning: true
    labels:
      ci.openshift.io/generator: prowgen
      pj-rehearse.openshift.io/can-be-rehearsed: "true"
    name: pull-ci-openshift-ovn-kubernetes-release-4.18-lint
    rerun_command: /test lint
    spec:
      containers:
      - args:
        - --gcs-upload-secret=/secrets/gcs/service-account.json
        - --image-import-pull-secret=/etc/pull-secret/.dockerconfigjson
        - --report-credentials-file=/etc/report/credentials
        - --target=lint
        command:
        - ci-operator
        image: ci-operator:latest
        imagePullPolicy: Always
        name: ""
        resources:
          requests:
            cpu: 10m
        volumeMounts:
        - mountPath: /secrets/gcs
          name: gcs-credentials
          readOnly: true
        - mountPath: /secrets/manifest-tool
          name: manifest-tool-local-pusher
          readOnly: true
        - mountPath: /etc/pull-secret
          name: pull-secret
          readOnly: true
        - mountPath: /etc/report
          name: result-aggregator
          readOnly: true
      serviceAccountName: ci-operator
      volumes:
      - name: manifest-tool-local-pusher
        secret:
          secretName: manifest-tool-local-pusher
      - name: pull-secret
        secret:
          secretName: registry-pull-credentials
      - name: result-aggregator
        secret:
          secretName: result-aggregator
    trigger: (?m)^/test( | .* )lint,?($|\s.*)
  - agent: kubernetes
    always_run: false
    branches:
    - ^release-4\.18$
    - ^release-4\.18-
    cluster: build10
    context: ci/prow/okd-scos-e2e-aws-ovn
    decorate: true
    decoration_config:
      skip_cloning: true
    labels:
      ci-operator.openshift.io/cloud: aws
      ci-operator.openshift.io/cloud-cluster-profile: aws
      ci-operator.openshift.io/variant: okd-scos
      ci.openshift.io/generator: prowgen
      pj-rehearse.openshift.io/can-be-rehearsed: "true"
    name: pull-ci-openshift-ovn-kubernetes-release-4.18-okd-scos-e2e-aws-ovn
    optional: true
    rerun_command: /test okd-scos-e2e-aws-ovn
    skip_if_only_changed: ^docs/|\.md$|^(?:.*/)?(?:\.gitignore|OWNERS|PROJECT|LICENSE)$
    spec:
      containers:
      - args:
        - --gcs-upload-secret=/secrets/gcs/service-account.json
        - --image-import-pull-secret=/etc/pull-secret/.dockerconfigjson
        - --lease-server-credentials-file=/etc/boskos/credentials
        - --report-credentials-file=/etc/report/credentials
        - --secret-dir=/secrets/ci-pull-credentials
        - --target=e2e-aws-ovn
        - --variant=okd-scos
        command:
        - ci-operator
        image: ci-operator:latest
        imagePullPolicy: Always
        name: ""
        resources:
          requests:
            cpu: 10m
        volumeMounts:
        - mountPath: /etc/boskos
          name: boskos
          readOnly: true
        - mountPath: /secrets/ci-pull-credentials
          name: ci-pull-credentials
          readOnly: true
        - mountPath: /secrets/gcs
          name: gcs-credentials
          readOnly: true
        - mountPath: /secrets/manifest-tool
          name: manifest-tool-local-pusher
          readOnly: true
        - mountPath: /etc/pull-secret
          name: pull-secret
          readOnly: true
        - mountPath: /etc/report
          name: result-aggregator
          readOnly: true
      serviceAccountName: ci-operator
      volumes:
      - name: boskos
        secret:
          items:
          - key: credentials
            path: credentials
          secretName: boskos-credentials
      - name: ci-pull-credentials
        secret:
          secretName: ci-pull-credentials
      - name: manifest-tool-local-pusher
        secret:
          secretName: manifest-tool-local-pusher
      - name: pull-secret
        secret:
          secretName: registry-pull-credentials
      - name: result-aggregator
        secret:
          secretName: result-aggregator
    trigger: (?m)^/test( | .* )okd-scos-e2e-aws-ovn,?($|\s.*)
  - agent: kubernetes
    always_run: true
    branches:
    - ^release-4\.18$
    - ^release-4\.18-
    cluster: build10
    context: ci/prow/okd-scos-images
    decorate: true
    decoration_config:
      skip_cloning: true
    labels:
      ci-operator.openshift.io/variant: okd-scos
      ci.openshift.io/generator: prowgen
      pj-rehearse.openshift.io/can-be-rehearsed: "true"
    name: pull-ci-openshift-ovn-kubernetes-release-4.18-okd-scos-images
    rerun_command: /test okd-scos-images
    spec:
      containers:
      - args:
        - --gcs-upload-secret=/secrets/gcs/service-account.json
        - --image-import-pull-secret=/etc/pull-secret/.dockerconfigjson
        - --report-credentials-file=/etc/report/credentials
        - --target=[images]
        - --target=[release:latest]
        - --variant=okd-scos
        command:
        - ci-operator
        image: ci-operator:latest
        imagePullPolicy: Always
        name: ""
        resources:
          requests:
            cpu: 10m
        volumeMounts:
        - mountPath: /secrets/gcs
          name: gcs-credentials
          readOnly: true
        - mountPath: /secrets/manifest-tool
          name: manifest-tool-local-pusher
          readOnly: true
        - mountPath: /etc/pull-secret
          name: pull-secret
          readOnly: true
        - mountPath: /etc/report
          name: result-aggregator
          readOnly: true
      serviceAccountName: ci-operator
      volumes:
      - name: manifest-tool-local-pusher
        secret:
          secretName: manifest-tool-local-pusher
      - name: pull-secret
        secret:
          secretName: registry-pull-credentials
      - name: result-aggregator
        secret:
          secretName: result-aggregator
    trigger: (?m)^/test( | .* )okd-scos-images,?($|\s.*)
  - agent: kubernetes
    always_run: true
    branches:
    - ^release-4\.18$
    - ^release-4\.18-
    cluster: build02
    context: ci/prow/openshift-e2e-gcp-ovn-techpreview-upgrade
    decorate: true
    decoration_config:
      skip_cloning: true
      timeout: 6h0m0s
    labels:
      ci-operator.openshift.io/cloud: gcp
      ci-operator.openshift.io/cloud-cluster-profile: gcp
      ci.openshift.io/generator: prowgen
      pj-rehearse.openshift.io/can-be-rehearsed: "true"
    name: pull-ci-openshift-ovn-kubernetes-release-4.18-openshift-e2e-gcp-ovn-techpreview-upgrade
    optional: true
    rerun_command: /test openshift-e2e-gcp-ovn-techpreview-upgrade
    spec:
      containers:
      - args:
        - --gcs-upload-secret=/secrets/gcs/service-account.json
        - --image-import-pull-secret=/etc/pull-secret/.dockerconfigjson
        - --lease-server-credentials-file=/etc/boskos/credentials
        - --report-credentials-file=/etc/report/credentials
        - --secret-dir=/secrets/ci-pull-credentials
        - --target=openshift-e2e-gcp-ovn-techpreview-upgrade
        command:
        - ci-operator
        image: ci-operator:latest
        imagePullPolicy: Always
        name: ""
        resources:
          requests:
            cpu: 10m
        volumeMounts:
        - mountPath: /etc/boskos
          name: boskos
          readOnly: true
        - mountPath: /secrets/ci-pull-credentials
          name: ci-pull-credentials
          readOnly: true
        - mountPath: /secrets/gcs
          name: gcs-credentials
          readOnly: true
        - mountPath: /secrets/manifest-tool
          name: manifest-tool-local-pusher
          readOnly: true
        - mountPath: /etc/pull-secret
          name: pull-secret
          readOnly: true
        - mountPath: /etc/report
          name: result-aggregator
          readOnly: true
      serviceAccountName: ci-operator
      volumes:
      - name: boskos
        secret:
          items:
          - key: credentials
            path: credentials
          secretName: boskos-credentials
      - name: ci-pull-credentials
        secret:
          secretName: ci-pull-credentials
      - name: manifest-tool-local-pusher
        secret:
          secretName: manifest-tool-local-pusher
      - name: pull-secret
        secret:
          secretName: registry-pull-credentials
      - name: result-aggregator
        secret:
          secretName: result-aggregator
    trigger: (?m)^/test( | .* )openshift-e2e-gcp-ovn-techpreview-upgrade,?($|\s.*)
  - agent: kubernetes
    always_run: false
    branches:
    - ^release-4\.18$
    - ^release-4\.18-
<<<<<<< HEAD
    cluster: build09
    context: ci/prow/ovncore-perfscale-aws-ovn-large-cluster-density-v2
    decorate: true
    decoration_config:
      skip_cloning: true
      timeout: 8h0m0s
    labels:
      ci-operator.openshift.io/cloud: aws
      ci-operator.openshift.io/cloud-cluster-profile: aws-ovn-perfscale
      ci.openshift.io/generator: prowgen
      pj-rehearse.openshift.io/can-be-rehearsed: "true"
    name: pull-ci-openshift-ovn-kubernetes-release-4.18-ovncore-perfscale-aws-ovn-large-cluster-density-v2
    optional: true
    rerun_command: /test ovncore-perfscale-aws-ovn-large-cluster-density-v2
    spec:
      containers:
      - args:
        - --gcs-upload-secret=/secrets/gcs/service-account.json
        - --image-import-pull-secret=/etc/pull-secret/.dockerconfigjson
        - --lease-server-credentials-file=/etc/boskos/credentials
        - --report-credentials-file=/etc/report/credentials
        - --secret-dir=/secrets/ci-pull-credentials
        - --target=ovncore-perfscale-aws-ovn-large-cluster-density-v2
        command:
        - ci-operator
        image: ci-operator:latest
        imagePullPolicy: Always
        name: ""
        resources:
          requests:
            cpu: 10m
        volumeMounts:
        - mountPath: /etc/boskos
          name: boskos
          readOnly: true
        - mountPath: /secrets/ci-pull-credentials
          name: ci-pull-credentials
          readOnly: true
        - mountPath: /secrets/gcs
          name: gcs-credentials
          readOnly: true
        - mountPath: /secrets/manifest-tool
          name: manifest-tool-local-pusher
          readOnly: true
        - mountPath: /etc/pull-secret
          name: pull-secret
          readOnly: true
        - mountPath: /etc/report
          name: result-aggregator
          readOnly: true
      serviceAccountName: ci-operator
      volumes:
      - name: boskos
        secret:
          items:
          - key: credentials
            path: credentials
          secretName: boskos-credentials
      - name: ci-pull-credentials
        secret:
          secretName: ci-pull-credentials
      - name: manifest-tool-local-pusher
        secret:
          secretName: manifest-tool-local-pusher
      - name: pull-secret
        secret:
          secretName: registry-pull-credentials
      - name: result-aggregator
        secret:
          secretName: result-aggregator
    trigger: (?m)^/test( | .* )ovncore-perfscale-aws-ovn-large-cluster-density-v2,?($|\s.*)
  - agent: kubernetes
    always_run: false
    branches:
    - ^release-4\.18$
    - ^release-4\.18-
    cluster: build09
    context: ci/prow/ovncore-perfscale-aws-ovn-large-node-density-cni
    decorate: true
    decoration_config:
      skip_cloning: true
      timeout: 8h0m0s
    labels:
      ci-operator.openshift.io/cloud: aws
      ci-operator.openshift.io/cloud-cluster-profile: aws-ovn-perfscale
      ci.openshift.io/generator: prowgen
      pj-rehearse.openshift.io/can-be-rehearsed: "true"
    name: pull-ci-openshift-ovn-kubernetes-release-4.18-ovncore-perfscale-aws-ovn-large-node-density-cni
    optional: true
    rerun_command: /test ovncore-perfscale-aws-ovn-large-node-density-cni
    spec:
      containers:
      - args:
        - --gcs-upload-secret=/secrets/gcs/service-account.json
        - --image-import-pull-secret=/etc/pull-secret/.dockerconfigjson
        - --lease-server-credentials-file=/etc/boskos/credentials
        - --report-credentials-file=/etc/report/credentials
        - --secret-dir=/secrets/ci-pull-credentials
        - --target=ovncore-perfscale-aws-ovn-large-node-density-cni
        command:
        - ci-operator
        image: ci-operator:latest
        imagePullPolicy: Always
        name: ""
        resources:
          requests:
            cpu: 10m
        volumeMounts:
        - mountPath: /etc/boskos
          name: boskos
          readOnly: true
        - mountPath: /secrets/ci-pull-credentials
          name: ci-pull-credentials
          readOnly: true
        - mountPath: /secrets/gcs
          name: gcs-credentials
          readOnly: true
        - mountPath: /secrets/manifest-tool
          name: manifest-tool-local-pusher
          readOnly: true
        - mountPath: /etc/pull-secret
          name: pull-secret
          readOnly: true
        - mountPath: /etc/report
          name: result-aggregator
          readOnly: true
      serviceAccountName: ci-operator
      volumes:
      - name: boskos
        secret:
          items:
          - key: credentials
            path: credentials
          secretName: boskos-credentials
      - name: ci-pull-credentials
        secret:
          secretName: ci-pull-credentials
      - name: manifest-tool-local-pusher
        secret:
          secretName: manifest-tool-local-pusher
      - name: pull-secret
        secret:
          secretName: registry-pull-credentials
      - name: result-aggregator
        secret:
          secretName: result-aggregator
    trigger: (?m)^/test( | .* )ovncore-perfscale-aws-ovn-large-node-density-cni,?($|\s.*)
  - agent: kubernetes
    always_run: false
    branches:
    - ^release-4\.18$
    - ^release-4\.18-
    cluster: build09
    context: ci/prow/ovncore-perfscale-aws-ovn-xlarge-cluster-density-v2
    decorate: true
    decoration_config:
      skip_cloning: true
      timeout: 8h0m0s
    labels:
      ci-operator.openshift.io/cloud: aws
      ci-operator.openshift.io/cloud-cluster-profile: aws-ovn-perfscale
      ci.openshift.io/generator: prowgen
      pj-rehearse.openshift.io/can-be-rehearsed: "true"
    name: pull-ci-openshift-ovn-kubernetes-release-4.18-ovncore-perfscale-aws-ovn-xlarge-cluster-density-v2
    optional: true
    rerun_command: /test ovncore-perfscale-aws-ovn-xlarge-cluster-density-v2
    spec:
      containers:
      - args:
        - --gcs-upload-secret=/secrets/gcs/service-account.json
        - --image-import-pull-secret=/etc/pull-secret/.dockerconfigjson
        - --lease-server-credentials-file=/etc/boskos/credentials
        - --report-credentials-file=/etc/report/credentials
        - --secret-dir=/secrets/ci-pull-credentials
        - --target=ovncore-perfscale-aws-ovn-xlarge-cluster-density-v2
        command:
        - ci-operator
        image: ci-operator:latest
        imagePullPolicy: Always
        name: ""
        resources:
          requests:
            cpu: 10m
        volumeMounts:
        - mountPath: /etc/boskos
          name: boskos
          readOnly: true
        - mountPath: /secrets/ci-pull-credentials
          name: ci-pull-credentials
          readOnly: true
        - mountPath: /secrets/gcs
          name: gcs-credentials
          readOnly: true
        - mountPath: /secrets/manifest-tool
          name: manifest-tool-local-pusher
          readOnly: true
        - mountPath: /etc/pull-secret
          name: pull-secret
          readOnly: true
        - mountPath: /etc/report
          name: result-aggregator
          readOnly: true
      serviceAccountName: ci-operator
      volumes:
      - name: boskos
        secret:
          items:
          - key: credentials
            path: credentials
          secretName: boskos-credentials
      - name: ci-pull-credentials
        secret:
          secretName: ci-pull-credentials
      - name: manifest-tool-local-pusher
        secret:
          secretName: manifest-tool-local-pusher
      - name: pull-secret
        secret:
          secretName: registry-pull-credentials
      - name: result-aggregator
        secret:
          secretName: result-aggregator
    trigger: (?m)^/test( | .* )ovncore-perfscale-aws-ovn-xlarge-cluster-density-v2,?($|\s.*)
  - agent: kubernetes
    always_run: false
    branches:
    - ^release-4\.18$
    - ^release-4\.18-
    cluster: build09
    context: ci/prow/ovncore-perfscale-aws-ovn-xlarge-node-density-cni
    decorate: true
    decoration_config:
      skip_cloning: true
      timeout: 8h0m0s
    labels:
      ci-operator.openshift.io/cloud: aws
      ci-operator.openshift.io/cloud-cluster-profile: aws-ovn-perfscale
      ci.openshift.io/generator: prowgen
      pj-rehearse.openshift.io/can-be-rehearsed: "true"
    name: pull-ci-openshift-ovn-kubernetes-release-4.18-ovncore-perfscale-aws-ovn-xlarge-node-density-cni
    optional: true
    rerun_command: /test ovncore-perfscale-aws-ovn-xlarge-node-density-cni
    spec:
      containers:
      - args:
        - --gcs-upload-secret=/secrets/gcs/service-account.json
        - --image-import-pull-secret=/etc/pull-secret/.dockerconfigjson
        - --lease-server-credentials-file=/etc/boskos/credentials
        - --report-credentials-file=/etc/report/credentials
        - --secret-dir=/secrets/ci-pull-credentials
        - --target=ovncore-perfscale-aws-ovn-xlarge-node-density-cni
        command:
        - ci-operator
        image: ci-operator:latest
        imagePullPolicy: Always
        name: ""
        resources:
          requests:
            cpu: 10m
        volumeMounts:
        - mountPath: /etc/boskos
          name: boskos
          readOnly: true
        - mountPath: /secrets/ci-pull-credentials
          name: ci-pull-credentials
          readOnly: true
        - mountPath: /secrets/gcs
          name: gcs-credentials
          readOnly: true
        - mountPath: /secrets/manifest-tool
          name: manifest-tool-local-pusher
          readOnly: true
        - mountPath: /etc/pull-secret
          name: pull-secret
          readOnly: true
        - mountPath: /etc/report
          name: result-aggregator
          readOnly: true
      serviceAccountName: ci-operator
      volumes:
      - name: boskos
        secret:
          items:
          - key: credentials
            path: credentials
          secretName: boskos-credentials
      - name: ci-pull-credentials
        secret:
          secretName: ci-pull-credentials
      - name: manifest-tool-local-pusher
        secret:
          secretName: manifest-tool-local-pusher
      - name: pull-secret
        secret:
          secretName: registry-pull-credentials
      - name: result-aggregator
        secret:
          secretName: result-aggregator
    trigger: (?m)^/test( | .* )ovncore-perfscale-aws-ovn-xlarge-node-density-cni,?($|\s.*)
  - agent: kubernetes
    always_run: false
    branches:
    - ^release-4\.18$
    - ^release-4\.18-
    cluster: build09
    context: ci/prow/perfscale-aws-ovn-medium-cluster-density-v2
    decorate: true
    decoration_config:
      skip_cloning: true
      timeout: 8h0m0s
    labels:
      ci-operator.openshift.io/cloud: aws
      ci-operator.openshift.io/cloud-cluster-profile: aws-perfscale
      ci.openshift.io/generator: prowgen
      pj-rehearse.openshift.io/can-be-rehearsed: "true"
    name: pull-ci-openshift-ovn-kubernetes-release-4.18-perfscale-aws-ovn-medium-cluster-density-v2
    optional: true
    rerun_command: /test perfscale-aws-ovn-medium-cluster-density-v2
    spec:
      containers:
      - args:
        - --gcs-upload-secret=/secrets/gcs/service-account.json
        - --image-import-pull-secret=/etc/pull-secret/.dockerconfigjson
        - --lease-server-credentials-file=/etc/boskos/credentials
        - --report-credentials-file=/etc/report/credentials
        - --secret-dir=/secrets/ci-pull-credentials
        - --target=perfscale-aws-ovn-medium-cluster-density-v2
        command:
        - ci-operator
        image: ci-operator:latest
        imagePullPolicy: Always
        name: ""
        resources:
          requests:
            cpu: 10m
        volumeMounts:
        - mountPath: /etc/boskos
          name: boskos
          readOnly: true
        - mountPath: /secrets/ci-pull-credentials
          name: ci-pull-credentials
          readOnly: true
        - mountPath: /secrets/gcs
          name: gcs-credentials
          readOnly: true
        - mountPath: /secrets/manifest-tool
          name: manifest-tool-local-pusher
          readOnly: true
        - mountPath: /etc/pull-secret
          name: pull-secret
          readOnly: true
        - mountPath: /etc/report
          name: result-aggregator
          readOnly: true
      serviceAccountName: ci-operator
      volumes:
      - name: boskos
        secret:
          items:
          - key: credentials
            path: credentials
          secretName: boskos-credentials
      - name: ci-pull-credentials
        secret:
          secretName: ci-pull-credentials
      - name: manifest-tool-local-pusher
        secret:
          secretName: manifest-tool-local-pusher
      - name: pull-secret
        secret:
          secretName: registry-pull-credentials
      - name: result-aggregator
        secret:
          secretName: result-aggregator
    trigger: (?m)^/test( | .* )perfscale-aws-ovn-medium-cluster-density-v2,?($|\s.*)
  - agent: kubernetes
    always_run: false
    branches:
    - ^release-4\.18$
    - ^release-4\.18-
    cluster: build09
    context: ci/prow/perfscale-aws-ovn-medium-node-density-cni
    decorate: true
    decoration_config:
      skip_cloning: true
      timeout: 8h0m0s
    labels:
      ci-operator.openshift.io/cloud: aws
      ci-operator.openshift.io/cloud-cluster-profile: aws-perfscale
      ci.openshift.io/generator: prowgen
      pj-rehearse.openshift.io/can-be-rehearsed: "true"
    name: pull-ci-openshift-ovn-kubernetes-release-4.18-perfscale-aws-ovn-medium-node-density-cni
    optional: true
    rerun_command: /test perfscale-aws-ovn-medium-node-density-cni
    spec:
      containers:
      - args:
        - --gcs-upload-secret=/secrets/gcs/service-account.json
        - --image-import-pull-secret=/etc/pull-secret/.dockerconfigjson
        - --lease-server-credentials-file=/etc/boskos/credentials
        - --report-credentials-file=/etc/report/credentials
        - --secret-dir=/secrets/ci-pull-credentials
        - --target=perfscale-aws-ovn-medium-node-density-cni
        command:
        - ci-operator
        image: ci-operator:latest
        imagePullPolicy: Always
        name: ""
        resources:
          requests:
            cpu: 10m
        volumeMounts:
        - mountPath: /etc/boskos
          name: boskos
          readOnly: true
        - mountPath: /secrets/ci-pull-credentials
          name: ci-pull-credentials
          readOnly: true
        - mountPath: /secrets/gcs
          name: gcs-credentials
          readOnly: true
        - mountPath: /secrets/manifest-tool
          name: manifest-tool-local-pusher
          readOnly: true
        - mountPath: /etc/pull-secret
          name: pull-secret
          readOnly: true
        - mountPath: /etc/report
          name: result-aggregator
          readOnly: true
      serviceAccountName: ci-operator
      volumes:
      - name: boskos
        secret:
          items:
          - key: credentials
            path: credentials
          secretName: boskos-credentials
      - name: ci-pull-credentials
        secret:
          secretName: ci-pull-credentials
      - name: manifest-tool-local-pusher
        secret:
          secretName: manifest-tool-local-pusher
      - name: pull-secret
        secret:
          secretName: registry-pull-credentials
      - name: result-aggregator
        secret:
          secretName: result-aggregator
    trigger: (?m)^/test( | .* )perfscale-aws-ovn-medium-node-density-cni,?($|\s.*)
  - agent: kubernetes
    always_run: false
    branches:
    - ^release-4\.18$
    - ^release-4\.18-
    cluster: build09
    context: ci/prow/perfscale-aws-ovn-small-cluster-density-v2
    decorate: true
    decoration_config:
      skip_cloning: true
      timeout: 5h0m0s
    labels:
      ci-operator.openshift.io/cloud: aws
      ci-operator.openshift.io/cloud-cluster-profile: aws-perfscale
      ci.openshift.io/generator: prowgen
      pj-rehearse.openshift.io/can-be-rehearsed: "true"
    name: pull-ci-openshift-ovn-kubernetes-release-4.18-perfscale-aws-ovn-small-cluster-density-v2
    optional: true
    rerun_command: /test perfscale-aws-ovn-small-cluster-density-v2
    spec:
      containers:
      - args:
        - --gcs-upload-secret=/secrets/gcs/service-account.json
        - --image-import-pull-secret=/etc/pull-secret/.dockerconfigjson
        - --lease-server-credentials-file=/etc/boskos/credentials
        - --report-credentials-file=/etc/report/credentials
        - --secret-dir=/secrets/ci-pull-credentials
        - --target=perfscale-aws-ovn-small-cluster-density-v2
        command:
        - ci-operator
        image: ci-operator:latest
        imagePullPolicy: Always
        name: ""
        resources:
          requests:
            cpu: 10m
        volumeMounts:
        - mountPath: /etc/boskos
          name: boskos
          readOnly: true
        - mountPath: /secrets/ci-pull-credentials
          name: ci-pull-credentials
          readOnly: true
        - mountPath: /secrets/gcs
          name: gcs-credentials
          readOnly: true
        - mountPath: /secrets/manifest-tool
          name: manifest-tool-local-pusher
          readOnly: true
        - mountPath: /etc/pull-secret
          name: pull-secret
          readOnly: true
        - mountPath: /etc/report
          name: result-aggregator
          readOnly: true
      serviceAccountName: ci-operator
      volumes:
      - name: boskos
        secret:
          items:
          - key: credentials
            path: credentials
          secretName: boskos-credentials
      - name: ci-pull-credentials
        secret:
          secretName: ci-pull-credentials
      - name: manifest-tool-local-pusher
        secret:
          secretName: manifest-tool-local-pusher
      - name: pull-secret
        secret:
          secretName: registry-pull-credentials
      - name: result-aggregator
        secret:
          secretName: result-aggregator
    trigger: (?m)^/test( | .* )perfscale-aws-ovn-small-cluster-density-v2,?($|\s.*)
  - agent: kubernetes
    always_run: false
    branches:
    - ^release-4\.18$
    - ^release-4\.18-
    cluster: build09
    context: ci/prow/perfscale-aws-ovn-small-node-density-cni
    decorate: true
    decoration_config:
      skip_cloning: true
      timeout: 5h0m0s
    labels:
      ci-operator.openshift.io/cloud: aws
      ci-operator.openshift.io/cloud-cluster-profile: aws-perfscale
      ci.openshift.io/generator: prowgen
      pj-rehearse.openshift.io/can-be-rehearsed: "true"
    name: pull-ci-openshift-ovn-kubernetes-release-4.18-perfscale-aws-ovn-small-node-density-cni
    optional: true
    rerun_command: /test perfscale-aws-ovn-small-node-density-cni
    spec:
      containers:
      - args:
        - --gcs-upload-secret=/secrets/gcs/service-account.json
        - --image-import-pull-secret=/etc/pull-secret/.dockerconfigjson
        - --lease-server-credentials-file=/etc/boskos/credentials
        - --report-credentials-file=/etc/report/credentials
        - --secret-dir=/secrets/ci-pull-credentials
        - --target=perfscale-aws-ovn-small-node-density-cni
        command:
        - ci-operator
        image: ci-operator:latest
        imagePullPolicy: Always
        name: ""
        resources:
          requests:
            cpu: 10m
        volumeMounts:
        - mountPath: /etc/boskos
          name: boskos
          readOnly: true
        - mountPath: /secrets/ci-pull-credentials
          name: ci-pull-credentials
          readOnly: true
        - mountPath: /secrets/gcs
          name: gcs-credentials
          readOnly: true
        - mountPath: /secrets/manifest-tool
          name: manifest-tool-local-pusher
          readOnly: true
        - mountPath: /etc/pull-secret
          name: pull-secret
          readOnly: true
        - mountPath: /etc/report
          name: result-aggregator
          readOnly: true
      serviceAccountName: ci-operator
      volumes:
      - name: boskos
        secret:
          items:
          - key: credentials
            path: credentials
          secretName: boskos-credentials
      - name: ci-pull-credentials
        secret:
          secretName: ci-pull-credentials
      - name: manifest-tool-local-pusher
        secret:
          secretName: manifest-tool-local-pusher
      - name: pull-secret
        secret:
          secretName: registry-pull-credentials
      - name: result-aggregator
        secret:
          secretName: result-aggregator
    trigger: (?m)^/test( | .* )perfscale-aws-ovn-small-node-density-cni,?($|\s.*)
  - agent: kubernetes
    always_run: false
    branches:
    - ^release-4\.18$
    - ^release-4\.18-
    cluster: build09
=======
    cluster: build10
>>>>>>> d7d2535a
    context: ci/prow/qe-perfscale-aws-ovn-medium-cluster-density
    decorate: true
    decoration_config:
      skip_cloning: true
      timeout: 5h0m0s
    labels:
      ci-operator.openshift.io/cloud: aws
      ci-operator.openshift.io/cloud-cluster-profile: aws-perfscale
      ci.openshift.io/generator: prowgen
      pj-rehearse.openshift.io/can-be-rehearsed: "true"
    name: pull-ci-openshift-ovn-kubernetes-release-4.18-qe-perfscale-aws-ovn-medium-cluster-density
    optional: true
    rerun_command: /test qe-perfscale-aws-ovn-medium-cluster-density
    spec:
      containers:
      - args:
        - --gcs-upload-secret=/secrets/gcs/service-account.json
        - --image-import-pull-secret=/etc/pull-secret/.dockerconfigjson
        - --lease-server-credentials-file=/etc/boskos/credentials
        - --report-credentials-file=/etc/report/credentials
        - --secret-dir=/secrets/ci-pull-credentials
        - --target=qe-perfscale-aws-ovn-medium-cluster-density
        command:
        - ci-operator
        image: ci-operator:latest
        imagePullPolicy: Always
        name: ""
        resources:
          requests:
            cpu: 10m
        volumeMounts:
        - mountPath: /etc/boskos
          name: boskos
          readOnly: true
        - mountPath: /secrets/ci-pull-credentials
          name: ci-pull-credentials
          readOnly: true
        - mountPath: /secrets/gcs
          name: gcs-credentials
          readOnly: true
        - mountPath: /secrets/manifest-tool
          name: manifest-tool-local-pusher
          readOnly: true
        - mountPath: /etc/pull-secret
          name: pull-secret
          readOnly: true
        - mountPath: /etc/report
          name: result-aggregator
          readOnly: true
      serviceAccountName: ci-operator
      volumes:
      - name: boskos
        secret:
          items:
          - key: credentials
            path: credentials
          secretName: boskos-credentials
      - name: ci-pull-credentials
        secret:
          secretName: ci-pull-credentials
      - name: manifest-tool-local-pusher
        secret:
          secretName: manifest-tool-local-pusher
      - name: pull-secret
        secret:
          secretName: registry-pull-credentials
      - name: result-aggregator
        secret:
          secretName: result-aggregator
    trigger: (?m)^/test( | .* )qe-perfscale-aws-ovn-medium-cluster-density,?($|\s.*)
  - agent: kubernetes
    always_run: false
    branches:
    - ^release-4\.18$
    - ^release-4\.18-
    cluster: build10
    context: ci/prow/qe-perfscale-aws-ovn-medium-node-density-cni
    decorate: true
    decoration_config:
      skip_cloning: true
      timeout: 5h0m0s
    labels:
      ci-operator.openshift.io/cloud: aws
      ci-operator.openshift.io/cloud-cluster-profile: aws-perfscale
      ci.openshift.io/generator: prowgen
      pj-rehearse.openshift.io/can-be-rehearsed: "true"
    name: pull-ci-openshift-ovn-kubernetes-release-4.18-qe-perfscale-aws-ovn-medium-node-density-cni
    optional: true
    rerun_command: /test qe-perfscale-aws-ovn-medium-node-density-cni
    spec:
      containers:
      - args:
        - --gcs-upload-secret=/secrets/gcs/service-account.json
        - --image-import-pull-secret=/etc/pull-secret/.dockerconfigjson
        - --lease-server-credentials-file=/etc/boskos/credentials
        - --report-credentials-file=/etc/report/credentials
        - --secret-dir=/secrets/ci-pull-credentials
        - --target=qe-perfscale-aws-ovn-medium-node-density-cni
        command:
        - ci-operator
        image: ci-operator:latest
        imagePullPolicy: Always
        name: ""
        resources:
          requests:
            cpu: 10m
        volumeMounts:
        - mountPath: /etc/boskos
          name: boskos
          readOnly: true
        - mountPath: /secrets/ci-pull-credentials
          name: ci-pull-credentials
          readOnly: true
        - mountPath: /secrets/gcs
          name: gcs-credentials
          readOnly: true
        - mountPath: /secrets/manifest-tool
          name: manifest-tool-local-pusher
          readOnly: true
        - mountPath: /etc/pull-secret
          name: pull-secret
          readOnly: true
        - mountPath: /etc/report
          name: result-aggregator
          readOnly: true
      serviceAccountName: ci-operator
      volumes:
      - name: boskos
        secret:
          items:
          - key: credentials
            path: credentials
          secretName: boskos-credentials
      - name: ci-pull-credentials
        secret:
          secretName: ci-pull-credentials
      - name: manifest-tool-local-pusher
        secret:
          secretName: manifest-tool-local-pusher
      - name: pull-secret
        secret:
          secretName: registry-pull-credentials
      - name: result-aggregator
        secret:
          secretName: result-aggregator
    trigger: (?m)^/test( | .* )qe-perfscale-aws-ovn-medium-node-density-cni,?($|\s.*)
  - agent: kubernetes
    always_run: false
    branches:
    - ^release-4\.18$
    - ^release-4\.18-
    cluster: build10
    context: ci/prow/qe-perfscale-aws-ovn-small-cluster-density
    decorate: true
    decoration_config:
      skip_cloning: true
      timeout: 5h0m0s
    labels:
      ci-operator.openshift.io/cloud: aws
      ci-operator.openshift.io/cloud-cluster-profile: aws-perfscale-qe
      ci.openshift.io/generator: prowgen
      pj-rehearse.openshift.io/can-be-rehearsed: "true"
    name: pull-ci-openshift-ovn-kubernetes-release-4.18-qe-perfscale-aws-ovn-small-cluster-density
    optional: true
    rerun_command: /test qe-perfscale-aws-ovn-small-cluster-density
    spec:
      containers:
      - args:
        - --gcs-upload-secret=/secrets/gcs/service-account.json
        - --image-import-pull-secret=/etc/pull-secret/.dockerconfigjson
        - --lease-server-credentials-file=/etc/boskos/credentials
        - --report-credentials-file=/etc/report/credentials
        - --secret-dir=/secrets/ci-pull-credentials
        - --target=qe-perfscale-aws-ovn-small-cluster-density
        command:
        - ci-operator
        image: ci-operator:latest
        imagePullPolicy: Always
        name: ""
        resources:
          requests:
            cpu: 10m
        volumeMounts:
        - mountPath: /etc/boskos
          name: boskos
          readOnly: true
        - mountPath: /secrets/ci-pull-credentials
          name: ci-pull-credentials
          readOnly: true
        - mountPath: /secrets/gcs
          name: gcs-credentials
          readOnly: true
        - mountPath: /secrets/manifest-tool
          name: manifest-tool-local-pusher
          readOnly: true
        - mountPath: /etc/pull-secret
          name: pull-secret
          readOnly: true
        - mountPath: /etc/report
          name: result-aggregator
          readOnly: true
      serviceAccountName: ci-operator
      volumes:
      - name: boskos
        secret:
          items:
          - key: credentials
            path: credentials
          secretName: boskos-credentials
      - name: ci-pull-credentials
        secret:
          secretName: ci-pull-credentials
      - name: manifest-tool-local-pusher
        secret:
          secretName: manifest-tool-local-pusher
      - name: pull-secret
        secret:
          secretName: registry-pull-credentials
      - name: result-aggregator
        secret:
          secretName: result-aggregator
    trigger: (?m)^/test( | .* )qe-perfscale-aws-ovn-small-cluster-density,?($|\s.*)
  - agent: kubernetes
    always_run: false
    branches:
    - ^release-4\.18$
    - ^release-4\.18-
    cluster: build10
    context: ci/prow/qe-perfscale-aws-ovn-small-node-density-cni
    decorate: true
    decoration_config:
      skip_cloning: true
      timeout: 5h0m0s
    labels:
      ci-operator.openshift.io/cloud: aws
      ci-operator.openshift.io/cloud-cluster-profile: aws-perfscale-qe
      ci.openshift.io/generator: prowgen
      pj-rehearse.openshift.io/can-be-rehearsed: "true"
    name: pull-ci-openshift-ovn-kubernetes-release-4.18-qe-perfscale-aws-ovn-small-node-density-cni
    optional: true
    rerun_command: /test qe-perfscale-aws-ovn-small-node-density-cni
    spec:
      containers:
      - args:
        - --gcs-upload-secret=/secrets/gcs/service-account.json
        - --image-import-pull-secret=/etc/pull-secret/.dockerconfigjson
        - --lease-server-credentials-file=/etc/boskos/credentials
        - --report-credentials-file=/etc/report/credentials
        - --secret-dir=/secrets/ci-pull-credentials
        - --target=qe-perfscale-aws-ovn-small-node-density-cni
        command:
        - ci-operator
        image: ci-operator:latest
        imagePullPolicy: Always
        name: ""
        resources:
          requests:
            cpu: 10m
        volumeMounts:
        - mountPath: /etc/boskos
          name: boskos
          readOnly: true
        - mountPath: /secrets/ci-pull-credentials
          name: ci-pull-credentials
          readOnly: true
        - mountPath: /secrets/gcs
          name: gcs-credentials
          readOnly: true
        - mountPath: /secrets/manifest-tool
          name: manifest-tool-local-pusher
          readOnly: true
        - mountPath: /etc/pull-secret
          name: pull-secret
          readOnly: true
        - mountPath: /etc/report
          name: result-aggregator
          readOnly: true
      serviceAccountName: ci-operator
      volumes:
      - name: boskos
        secret:
          items:
          - key: credentials
            path: credentials
          secretName: boskos-credentials
      - name: ci-pull-credentials
        secret:
          secretName: ci-pull-credentials
      - name: manifest-tool-local-pusher
        secret:
          secretName: manifest-tool-local-pusher
      - name: pull-secret
        secret:
          secretName: registry-pull-credentials
      - name: result-aggregator
        secret:
          secretName: result-aggregator
    trigger: (?m)^/test( | .* )qe-perfscale-aws-ovn-small-node-density-cni,?($|\s.*)
  - agent: kubernetes
    always_run: false
    branches:
    - ^release-4\.18$
    - ^release-4\.18-
    cluster: build10
    context: ci/prow/qe-perfscale-aws-ovn-small-udn-density-l2
    decorate: true
    decoration_config:
      skip_cloning: true
      timeout: 8h0m0s
    labels:
      ci-operator.openshift.io/cloud: aws
      ci-operator.openshift.io/cloud-cluster-profile: aws-perfscale-qe
      ci.openshift.io/generator: prowgen
      pj-rehearse.openshift.io/can-be-rehearsed: "true"
    name: pull-ci-openshift-ovn-kubernetes-release-4.18-qe-perfscale-aws-ovn-small-udn-density-l2
    optional: true
    rerun_command: /test qe-perfscale-aws-ovn-small-udn-density-l2
    spec:
      containers:
      - args:
        - --gcs-upload-secret=/secrets/gcs/service-account.json
        - --image-import-pull-secret=/etc/pull-secret/.dockerconfigjson
        - --lease-server-credentials-file=/etc/boskos/credentials
        - --report-credentials-file=/etc/report/credentials
        - --secret-dir=/secrets/ci-pull-credentials
        - --target=qe-perfscale-aws-ovn-small-udn-density-l2
        command:
        - ci-operator
        image: ci-operator:latest
        imagePullPolicy: Always
        name: ""
        resources:
          requests:
            cpu: 10m
        volumeMounts:
        - mountPath: /etc/boskos
          name: boskos
          readOnly: true
        - mountPath: /secrets/ci-pull-credentials
          name: ci-pull-credentials
          readOnly: true
        - mountPath: /secrets/gcs
          name: gcs-credentials
          readOnly: true
        - mountPath: /secrets/manifest-tool
          name: manifest-tool-local-pusher
          readOnly: true
        - mountPath: /etc/pull-secret
          name: pull-secret
          readOnly: true
        - mountPath: /etc/report
          name: result-aggregator
          readOnly: true
      serviceAccountName: ci-operator
      volumes:
      - name: boskos
        secret:
          items:
          - key: credentials
            path: credentials
          secretName: boskos-credentials
      - name: ci-pull-credentials
        secret:
          secretName: ci-pull-credentials
      - name: manifest-tool-local-pusher
        secret:
          secretName: manifest-tool-local-pusher
      - name: pull-secret
        secret:
          secretName: registry-pull-credentials
      - name: result-aggregator
        secret:
          secretName: result-aggregator
    trigger: (?m)^/test( | .* )qe-perfscale-aws-ovn-small-udn-density-l2,?($|\s.*)
  - agent: kubernetes
    always_run: false
    branches:
    - ^release-4\.18$
    - ^release-4\.18-
    cluster: build10
    context: ci/prow/qe-perfscale-aws-ovn-small-udn-density-l3
    decorate: true
    decoration_config:
      skip_cloning: true
      timeout: 8h0m0s
    labels:
      ci-operator.openshift.io/cloud: aws
      ci-operator.openshift.io/cloud-cluster-profile: aws-perfscale-qe
      ci.openshift.io/generator: prowgen
      pj-rehearse.openshift.io/can-be-rehearsed: "true"
    name: pull-ci-openshift-ovn-kubernetes-release-4.18-qe-perfscale-aws-ovn-small-udn-density-l3
    optional: true
    rerun_command: /test qe-perfscale-aws-ovn-small-udn-density-l3
    spec:
      containers:
      - args:
        - --gcs-upload-secret=/secrets/gcs/service-account.json
        - --image-import-pull-secret=/etc/pull-secret/.dockerconfigjson
        - --lease-server-credentials-file=/etc/boskos/credentials
        - --report-credentials-file=/etc/report/credentials
        - --secret-dir=/secrets/ci-pull-credentials
        - --target=qe-perfscale-aws-ovn-small-udn-density-l3
        command:
        - ci-operator
        image: ci-operator:latest
        imagePullPolicy: Always
        name: ""
        resources:
          requests:
            cpu: 10m
        volumeMounts:
        - mountPath: /etc/boskos
          name: boskos
          readOnly: true
        - mountPath: /secrets/ci-pull-credentials
          name: ci-pull-credentials
          readOnly: true
        - mountPath: /secrets/gcs
          name: gcs-credentials
          readOnly: true
        - mountPath: /secrets/manifest-tool
          name: manifest-tool-local-pusher
          readOnly: true
        - mountPath: /etc/pull-secret
          name: pull-secret
          readOnly: true
        - mountPath: /etc/report
          name: result-aggregator
          readOnly: true
      serviceAccountName: ci-operator
      volumes:
      - name: boskos
        secret:
          items:
          - key: credentials
            path: credentials
          secretName: boskos-credentials
      - name: ci-pull-credentials
        secret:
          secretName: ci-pull-credentials
      - name: manifest-tool-local-pusher
        secret:
          secretName: manifest-tool-local-pusher
      - name: pull-secret
        secret:
          secretName: registry-pull-credentials
      - name: result-aggregator
        secret:
          secretName: result-aggregator
    trigger: (?m)^/test( | .* )qe-perfscale-aws-ovn-small-udn-density-l3,?($|\s.*)
  - agent: kubernetes
    always_run: true
    branches:
    - ^release-4\.18$
    - ^release-4\.18-
    cluster: build10
    context: ci/prow/security
    decorate: true
    decoration_config:
      skip_cloning: true
    labels:
      ci.openshift.io/generator: prowgen
      pj-rehearse.openshift.io/can-be-rehearsed: "true"
    name: pull-ci-openshift-ovn-kubernetes-release-4.18-security
    optional: true
    rerun_command: /test security
    spec:
      containers:
      - args:
        - --gcs-upload-secret=/secrets/gcs/service-account.json
        - --image-import-pull-secret=/etc/pull-secret/.dockerconfigjson
        - --report-credentials-file=/etc/report/credentials
        - --secret-dir=/secrets/ci-pull-credentials
        - --target=security
        command:
        - ci-operator
        image: ci-operator:latest
        imagePullPolicy: Always
        name: ""
        resources:
          requests:
            cpu: 10m
        volumeMounts:
        - mountPath: /secrets/ci-pull-credentials
          name: ci-pull-credentials
          readOnly: true
        - mountPath: /secrets/gcs
          name: gcs-credentials
          readOnly: true
        - mountPath: /secrets/manifest-tool
          name: manifest-tool-local-pusher
          readOnly: true
        - mountPath: /etc/pull-secret
          name: pull-secret
          readOnly: true
        - mountPath: /etc/report
          name: result-aggregator
          readOnly: true
      serviceAccountName: ci-operator
      volumes:
      - name: ci-pull-credentials
        secret:
          secretName: ci-pull-credentials
      - name: manifest-tool-local-pusher
        secret:
          secretName: manifest-tool-local-pusher
      - name: pull-secret
        secret:
          secretName: registry-pull-credentials
      - name: result-aggregator
        secret:
          secretName: result-aggregator
    trigger: (?m)^/test( | .* )security,?($|\s.*)
  - agent: kubernetes
    always_run: true
    branches:
    - ^release-4\.18$
    - ^release-4\.18-
    cluster: build10
    context: ci/prow/unit
    decorate: true
    decoration_config:
      skip_cloning: true
    labels:
      ci.openshift.io/generator: prowgen
      pj-rehearse.openshift.io/can-be-rehearsed: "true"
    name: pull-ci-openshift-ovn-kubernetes-release-4.18-unit
    rerun_command: /test unit
    spec:
      containers:
      - args:
        - --gcs-upload-secret=/secrets/gcs/service-account.json
        - --image-import-pull-secret=/etc/pull-secret/.dockerconfigjson
        - --report-credentials-file=/etc/report/credentials
        - --target=unit
        command:
        - ci-operator
        image: ci-operator:latest
        imagePullPolicy: Always
        name: ""
        resources:
          requests:
            cpu: 10m
        volumeMounts:
        - mountPath: /secrets/gcs
          name: gcs-credentials
          readOnly: true
        - mountPath: /secrets/manifest-tool
          name: manifest-tool-local-pusher
          readOnly: true
        - mountPath: /etc/pull-secret
          name: pull-secret
          readOnly: true
        - mountPath: /etc/report
          name: result-aggregator
          readOnly: true
      serviceAccountName: ci-operator
      volumes:
      - name: manifest-tool-local-pusher
        secret:
          secretName: manifest-tool-local-pusher
      - name: pull-secret
        secret:
          secretName: registry-pull-credentials
      - name: result-aggregator
        secret:
          secretName: result-aggregator
    trigger: (?m)^/test( | .* )unit,?($|\s.*)<|MERGE_RESOLUTION|>--- conflicted
+++ resolved
@@ -3036,619 +3036,7 @@
     branches:
     - ^release-4\.18$
     - ^release-4\.18-
-<<<<<<< HEAD
-    cluster: build09
-    context: ci/prow/ovncore-perfscale-aws-ovn-large-cluster-density-v2
-    decorate: true
-    decoration_config:
-      skip_cloning: true
-      timeout: 8h0m0s
-    labels:
-      ci-operator.openshift.io/cloud: aws
-      ci-operator.openshift.io/cloud-cluster-profile: aws-ovn-perfscale
-      ci.openshift.io/generator: prowgen
-      pj-rehearse.openshift.io/can-be-rehearsed: "true"
-    name: pull-ci-openshift-ovn-kubernetes-release-4.18-ovncore-perfscale-aws-ovn-large-cluster-density-v2
-    optional: true
-    rerun_command: /test ovncore-perfscale-aws-ovn-large-cluster-density-v2
-    spec:
-      containers:
-      - args:
-        - --gcs-upload-secret=/secrets/gcs/service-account.json
-        - --image-import-pull-secret=/etc/pull-secret/.dockerconfigjson
-        - --lease-server-credentials-file=/etc/boskos/credentials
-        - --report-credentials-file=/etc/report/credentials
-        - --secret-dir=/secrets/ci-pull-credentials
-        - --target=ovncore-perfscale-aws-ovn-large-cluster-density-v2
-        command:
-        - ci-operator
-        image: ci-operator:latest
-        imagePullPolicy: Always
-        name: ""
-        resources:
-          requests:
-            cpu: 10m
-        volumeMounts:
-        - mountPath: /etc/boskos
-          name: boskos
-          readOnly: true
-        - mountPath: /secrets/ci-pull-credentials
-          name: ci-pull-credentials
-          readOnly: true
-        - mountPath: /secrets/gcs
-          name: gcs-credentials
-          readOnly: true
-        - mountPath: /secrets/manifest-tool
-          name: manifest-tool-local-pusher
-          readOnly: true
-        - mountPath: /etc/pull-secret
-          name: pull-secret
-          readOnly: true
-        - mountPath: /etc/report
-          name: result-aggregator
-          readOnly: true
-      serviceAccountName: ci-operator
-      volumes:
-      - name: boskos
-        secret:
-          items:
-          - key: credentials
-            path: credentials
-          secretName: boskos-credentials
-      - name: ci-pull-credentials
-        secret:
-          secretName: ci-pull-credentials
-      - name: manifest-tool-local-pusher
-        secret:
-          secretName: manifest-tool-local-pusher
-      - name: pull-secret
-        secret:
-          secretName: registry-pull-credentials
-      - name: result-aggregator
-        secret:
-          secretName: result-aggregator
-    trigger: (?m)^/test( | .* )ovncore-perfscale-aws-ovn-large-cluster-density-v2,?($|\s.*)
-  - agent: kubernetes
-    always_run: false
-    branches:
-    - ^release-4\.18$
-    - ^release-4\.18-
-    cluster: build09
-    context: ci/prow/ovncore-perfscale-aws-ovn-large-node-density-cni
-    decorate: true
-    decoration_config:
-      skip_cloning: true
-      timeout: 8h0m0s
-    labels:
-      ci-operator.openshift.io/cloud: aws
-      ci-operator.openshift.io/cloud-cluster-profile: aws-ovn-perfscale
-      ci.openshift.io/generator: prowgen
-      pj-rehearse.openshift.io/can-be-rehearsed: "true"
-    name: pull-ci-openshift-ovn-kubernetes-release-4.18-ovncore-perfscale-aws-ovn-large-node-density-cni
-    optional: true
-    rerun_command: /test ovncore-perfscale-aws-ovn-large-node-density-cni
-    spec:
-      containers:
-      - args:
-        - --gcs-upload-secret=/secrets/gcs/service-account.json
-        - --image-import-pull-secret=/etc/pull-secret/.dockerconfigjson
-        - --lease-server-credentials-file=/etc/boskos/credentials
-        - --report-credentials-file=/etc/report/credentials
-        - --secret-dir=/secrets/ci-pull-credentials
-        - --target=ovncore-perfscale-aws-ovn-large-node-density-cni
-        command:
-        - ci-operator
-        image: ci-operator:latest
-        imagePullPolicy: Always
-        name: ""
-        resources:
-          requests:
-            cpu: 10m
-        volumeMounts:
-        - mountPath: /etc/boskos
-          name: boskos
-          readOnly: true
-        - mountPath: /secrets/ci-pull-credentials
-          name: ci-pull-credentials
-          readOnly: true
-        - mountPath: /secrets/gcs
-          name: gcs-credentials
-          readOnly: true
-        - mountPath: /secrets/manifest-tool
-          name: manifest-tool-local-pusher
-          readOnly: true
-        - mountPath: /etc/pull-secret
-          name: pull-secret
-          readOnly: true
-        - mountPath: /etc/report
-          name: result-aggregator
-          readOnly: true
-      serviceAccountName: ci-operator
-      volumes:
-      - name: boskos
-        secret:
-          items:
-          - key: credentials
-            path: credentials
-          secretName: boskos-credentials
-      - name: ci-pull-credentials
-        secret:
-          secretName: ci-pull-credentials
-      - name: manifest-tool-local-pusher
-        secret:
-          secretName: manifest-tool-local-pusher
-      - name: pull-secret
-        secret:
-          secretName: registry-pull-credentials
-      - name: result-aggregator
-        secret:
-          secretName: result-aggregator
-    trigger: (?m)^/test( | .* )ovncore-perfscale-aws-ovn-large-node-density-cni,?($|\s.*)
-  - agent: kubernetes
-    always_run: false
-    branches:
-    - ^release-4\.18$
-    - ^release-4\.18-
-    cluster: build09
-    context: ci/prow/ovncore-perfscale-aws-ovn-xlarge-cluster-density-v2
-    decorate: true
-    decoration_config:
-      skip_cloning: true
-      timeout: 8h0m0s
-    labels:
-      ci-operator.openshift.io/cloud: aws
-      ci-operator.openshift.io/cloud-cluster-profile: aws-ovn-perfscale
-      ci.openshift.io/generator: prowgen
-      pj-rehearse.openshift.io/can-be-rehearsed: "true"
-    name: pull-ci-openshift-ovn-kubernetes-release-4.18-ovncore-perfscale-aws-ovn-xlarge-cluster-density-v2
-    optional: true
-    rerun_command: /test ovncore-perfscale-aws-ovn-xlarge-cluster-density-v2
-    spec:
-      containers:
-      - args:
-        - --gcs-upload-secret=/secrets/gcs/service-account.json
-        - --image-import-pull-secret=/etc/pull-secret/.dockerconfigjson
-        - --lease-server-credentials-file=/etc/boskos/credentials
-        - --report-credentials-file=/etc/report/credentials
-        - --secret-dir=/secrets/ci-pull-credentials
-        - --target=ovncore-perfscale-aws-ovn-xlarge-cluster-density-v2
-        command:
-        - ci-operator
-        image: ci-operator:latest
-        imagePullPolicy: Always
-        name: ""
-        resources:
-          requests:
-            cpu: 10m
-        volumeMounts:
-        - mountPath: /etc/boskos
-          name: boskos
-          readOnly: true
-        - mountPath: /secrets/ci-pull-credentials
-          name: ci-pull-credentials
-          readOnly: true
-        - mountPath: /secrets/gcs
-          name: gcs-credentials
-          readOnly: true
-        - mountPath: /secrets/manifest-tool
-          name: manifest-tool-local-pusher
-          readOnly: true
-        - mountPath: /etc/pull-secret
-          name: pull-secret
-          readOnly: true
-        - mountPath: /etc/report
-          name: result-aggregator
-          readOnly: true
-      serviceAccountName: ci-operator
-      volumes:
-      - name: boskos
-        secret:
-          items:
-          - key: credentials
-            path: credentials
-          secretName: boskos-credentials
-      - name: ci-pull-credentials
-        secret:
-          secretName: ci-pull-credentials
-      - name: manifest-tool-local-pusher
-        secret:
-          secretName: manifest-tool-local-pusher
-      - name: pull-secret
-        secret:
-          secretName: registry-pull-credentials
-      - name: result-aggregator
-        secret:
-          secretName: result-aggregator
-    trigger: (?m)^/test( | .* )ovncore-perfscale-aws-ovn-xlarge-cluster-density-v2,?($|\s.*)
-  - agent: kubernetes
-    always_run: false
-    branches:
-    - ^release-4\.18$
-    - ^release-4\.18-
-    cluster: build09
-    context: ci/prow/ovncore-perfscale-aws-ovn-xlarge-node-density-cni
-    decorate: true
-    decoration_config:
-      skip_cloning: true
-      timeout: 8h0m0s
-    labels:
-      ci-operator.openshift.io/cloud: aws
-      ci-operator.openshift.io/cloud-cluster-profile: aws-ovn-perfscale
-      ci.openshift.io/generator: prowgen
-      pj-rehearse.openshift.io/can-be-rehearsed: "true"
-    name: pull-ci-openshift-ovn-kubernetes-release-4.18-ovncore-perfscale-aws-ovn-xlarge-node-density-cni
-    optional: true
-    rerun_command: /test ovncore-perfscale-aws-ovn-xlarge-node-density-cni
-    spec:
-      containers:
-      - args:
-        - --gcs-upload-secret=/secrets/gcs/service-account.json
-        - --image-import-pull-secret=/etc/pull-secret/.dockerconfigjson
-        - --lease-server-credentials-file=/etc/boskos/credentials
-        - --report-credentials-file=/etc/report/credentials
-        - --secret-dir=/secrets/ci-pull-credentials
-        - --target=ovncore-perfscale-aws-ovn-xlarge-node-density-cni
-        command:
-        - ci-operator
-        image: ci-operator:latest
-        imagePullPolicy: Always
-        name: ""
-        resources:
-          requests:
-            cpu: 10m
-        volumeMounts:
-        - mountPath: /etc/boskos
-          name: boskos
-          readOnly: true
-        - mountPath: /secrets/ci-pull-credentials
-          name: ci-pull-credentials
-          readOnly: true
-        - mountPath: /secrets/gcs
-          name: gcs-credentials
-          readOnly: true
-        - mountPath: /secrets/manifest-tool
-          name: manifest-tool-local-pusher
-          readOnly: true
-        - mountPath: /etc/pull-secret
-          name: pull-secret
-          readOnly: true
-        - mountPath: /etc/report
-          name: result-aggregator
-          readOnly: true
-      serviceAccountName: ci-operator
-      volumes:
-      - name: boskos
-        secret:
-          items:
-          - key: credentials
-            path: credentials
-          secretName: boskos-credentials
-      - name: ci-pull-credentials
-        secret:
-          secretName: ci-pull-credentials
-      - name: manifest-tool-local-pusher
-        secret:
-          secretName: manifest-tool-local-pusher
-      - name: pull-secret
-        secret:
-          secretName: registry-pull-credentials
-      - name: result-aggregator
-        secret:
-          secretName: result-aggregator
-    trigger: (?m)^/test( | .* )ovncore-perfscale-aws-ovn-xlarge-node-density-cni,?($|\s.*)
-  - agent: kubernetes
-    always_run: false
-    branches:
-    - ^release-4\.18$
-    - ^release-4\.18-
-    cluster: build09
-    context: ci/prow/perfscale-aws-ovn-medium-cluster-density-v2
-    decorate: true
-    decoration_config:
-      skip_cloning: true
-      timeout: 8h0m0s
-    labels:
-      ci-operator.openshift.io/cloud: aws
-      ci-operator.openshift.io/cloud-cluster-profile: aws-perfscale
-      ci.openshift.io/generator: prowgen
-      pj-rehearse.openshift.io/can-be-rehearsed: "true"
-    name: pull-ci-openshift-ovn-kubernetes-release-4.18-perfscale-aws-ovn-medium-cluster-density-v2
-    optional: true
-    rerun_command: /test perfscale-aws-ovn-medium-cluster-density-v2
-    spec:
-      containers:
-      - args:
-        - --gcs-upload-secret=/secrets/gcs/service-account.json
-        - --image-import-pull-secret=/etc/pull-secret/.dockerconfigjson
-        - --lease-server-credentials-file=/etc/boskos/credentials
-        - --report-credentials-file=/etc/report/credentials
-        - --secret-dir=/secrets/ci-pull-credentials
-        - --target=perfscale-aws-ovn-medium-cluster-density-v2
-        command:
-        - ci-operator
-        image: ci-operator:latest
-        imagePullPolicy: Always
-        name: ""
-        resources:
-          requests:
-            cpu: 10m
-        volumeMounts:
-        - mountPath: /etc/boskos
-          name: boskos
-          readOnly: true
-        - mountPath: /secrets/ci-pull-credentials
-          name: ci-pull-credentials
-          readOnly: true
-        - mountPath: /secrets/gcs
-          name: gcs-credentials
-          readOnly: true
-        - mountPath: /secrets/manifest-tool
-          name: manifest-tool-local-pusher
-          readOnly: true
-        - mountPath: /etc/pull-secret
-          name: pull-secret
-          readOnly: true
-        - mountPath: /etc/report
-          name: result-aggregator
-          readOnly: true
-      serviceAccountName: ci-operator
-      volumes:
-      - name: boskos
-        secret:
-          items:
-          - key: credentials
-            path: credentials
-          secretName: boskos-credentials
-      - name: ci-pull-credentials
-        secret:
-          secretName: ci-pull-credentials
-      - name: manifest-tool-local-pusher
-        secret:
-          secretName: manifest-tool-local-pusher
-      - name: pull-secret
-        secret:
-          secretName: registry-pull-credentials
-      - name: result-aggregator
-        secret:
-          secretName: result-aggregator
-    trigger: (?m)^/test( | .* )perfscale-aws-ovn-medium-cluster-density-v2,?($|\s.*)
-  - agent: kubernetes
-    always_run: false
-    branches:
-    - ^release-4\.18$
-    - ^release-4\.18-
-    cluster: build09
-    context: ci/prow/perfscale-aws-ovn-medium-node-density-cni
-    decorate: true
-    decoration_config:
-      skip_cloning: true
-      timeout: 8h0m0s
-    labels:
-      ci-operator.openshift.io/cloud: aws
-      ci-operator.openshift.io/cloud-cluster-profile: aws-perfscale
-      ci.openshift.io/generator: prowgen
-      pj-rehearse.openshift.io/can-be-rehearsed: "true"
-    name: pull-ci-openshift-ovn-kubernetes-release-4.18-perfscale-aws-ovn-medium-node-density-cni
-    optional: true
-    rerun_command: /test perfscale-aws-ovn-medium-node-density-cni
-    spec:
-      containers:
-      - args:
-        - --gcs-upload-secret=/secrets/gcs/service-account.json
-        - --image-import-pull-secret=/etc/pull-secret/.dockerconfigjson
-        - --lease-server-credentials-file=/etc/boskos/credentials
-        - --report-credentials-file=/etc/report/credentials
-        - --secret-dir=/secrets/ci-pull-credentials
-        - --target=perfscale-aws-ovn-medium-node-density-cni
-        command:
-        - ci-operator
-        image: ci-operator:latest
-        imagePullPolicy: Always
-        name: ""
-        resources:
-          requests:
-            cpu: 10m
-        volumeMounts:
-        - mountPath: /etc/boskos
-          name: boskos
-          readOnly: true
-        - mountPath: /secrets/ci-pull-credentials
-          name: ci-pull-credentials
-          readOnly: true
-        - mountPath: /secrets/gcs
-          name: gcs-credentials
-          readOnly: true
-        - mountPath: /secrets/manifest-tool
-          name: manifest-tool-local-pusher
-          readOnly: true
-        - mountPath: /etc/pull-secret
-          name: pull-secret
-          readOnly: true
-        - mountPath: /etc/report
-          name: result-aggregator
-          readOnly: true
-      serviceAccountName: ci-operator
-      volumes:
-      - name: boskos
-        secret:
-          items:
-          - key: credentials
-            path: credentials
-          secretName: boskos-credentials
-      - name: ci-pull-credentials
-        secret:
-          secretName: ci-pull-credentials
-      - name: manifest-tool-local-pusher
-        secret:
-          secretName: manifest-tool-local-pusher
-      - name: pull-secret
-        secret:
-          secretName: registry-pull-credentials
-      - name: result-aggregator
-        secret:
-          secretName: result-aggregator
-    trigger: (?m)^/test( | .* )perfscale-aws-ovn-medium-node-density-cni,?($|\s.*)
-  - agent: kubernetes
-    always_run: false
-    branches:
-    - ^release-4\.18$
-    - ^release-4\.18-
-    cluster: build09
-    context: ci/prow/perfscale-aws-ovn-small-cluster-density-v2
-    decorate: true
-    decoration_config:
-      skip_cloning: true
-      timeout: 5h0m0s
-    labels:
-      ci-operator.openshift.io/cloud: aws
-      ci-operator.openshift.io/cloud-cluster-profile: aws-perfscale
-      ci.openshift.io/generator: prowgen
-      pj-rehearse.openshift.io/can-be-rehearsed: "true"
-    name: pull-ci-openshift-ovn-kubernetes-release-4.18-perfscale-aws-ovn-small-cluster-density-v2
-    optional: true
-    rerun_command: /test perfscale-aws-ovn-small-cluster-density-v2
-    spec:
-      containers:
-      - args:
-        - --gcs-upload-secret=/secrets/gcs/service-account.json
-        - --image-import-pull-secret=/etc/pull-secret/.dockerconfigjson
-        - --lease-server-credentials-file=/etc/boskos/credentials
-        - --report-credentials-file=/etc/report/credentials
-        - --secret-dir=/secrets/ci-pull-credentials
-        - --target=perfscale-aws-ovn-small-cluster-density-v2
-        command:
-        - ci-operator
-        image: ci-operator:latest
-        imagePullPolicy: Always
-        name: ""
-        resources:
-          requests:
-            cpu: 10m
-        volumeMounts:
-        - mountPath: /etc/boskos
-          name: boskos
-          readOnly: true
-        - mountPath: /secrets/ci-pull-credentials
-          name: ci-pull-credentials
-          readOnly: true
-        - mountPath: /secrets/gcs
-          name: gcs-credentials
-          readOnly: true
-        - mountPath: /secrets/manifest-tool
-          name: manifest-tool-local-pusher
-          readOnly: true
-        - mountPath: /etc/pull-secret
-          name: pull-secret
-          readOnly: true
-        - mountPath: /etc/report
-          name: result-aggregator
-          readOnly: true
-      serviceAccountName: ci-operator
-      volumes:
-      - name: boskos
-        secret:
-          items:
-          - key: credentials
-            path: credentials
-          secretName: boskos-credentials
-      - name: ci-pull-credentials
-        secret:
-          secretName: ci-pull-credentials
-      - name: manifest-tool-local-pusher
-        secret:
-          secretName: manifest-tool-local-pusher
-      - name: pull-secret
-        secret:
-          secretName: registry-pull-credentials
-      - name: result-aggregator
-        secret:
-          secretName: result-aggregator
-    trigger: (?m)^/test( | .* )perfscale-aws-ovn-small-cluster-density-v2,?($|\s.*)
-  - agent: kubernetes
-    always_run: false
-    branches:
-    - ^release-4\.18$
-    - ^release-4\.18-
-    cluster: build09
-    context: ci/prow/perfscale-aws-ovn-small-node-density-cni
-    decorate: true
-    decoration_config:
-      skip_cloning: true
-      timeout: 5h0m0s
-    labels:
-      ci-operator.openshift.io/cloud: aws
-      ci-operator.openshift.io/cloud-cluster-profile: aws-perfscale
-      ci.openshift.io/generator: prowgen
-      pj-rehearse.openshift.io/can-be-rehearsed: "true"
-    name: pull-ci-openshift-ovn-kubernetes-release-4.18-perfscale-aws-ovn-small-node-density-cni
-    optional: true
-    rerun_command: /test perfscale-aws-ovn-small-node-density-cni
-    spec:
-      containers:
-      - args:
-        - --gcs-upload-secret=/secrets/gcs/service-account.json
-        - --image-import-pull-secret=/etc/pull-secret/.dockerconfigjson
-        - --lease-server-credentials-file=/etc/boskos/credentials
-        - --report-credentials-file=/etc/report/credentials
-        - --secret-dir=/secrets/ci-pull-credentials
-        - --target=perfscale-aws-ovn-small-node-density-cni
-        command:
-        - ci-operator
-        image: ci-operator:latest
-        imagePullPolicy: Always
-        name: ""
-        resources:
-          requests:
-            cpu: 10m
-        volumeMounts:
-        - mountPath: /etc/boskos
-          name: boskos
-          readOnly: true
-        - mountPath: /secrets/ci-pull-credentials
-          name: ci-pull-credentials
-          readOnly: true
-        - mountPath: /secrets/gcs
-          name: gcs-credentials
-          readOnly: true
-        - mountPath: /secrets/manifest-tool
-          name: manifest-tool-local-pusher
-          readOnly: true
-        - mountPath: /etc/pull-secret
-          name: pull-secret
-          readOnly: true
-        - mountPath: /etc/report
-          name: result-aggregator
-          readOnly: true
-      serviceAccountName: ci-operator
-      volumes:
-      - name: boskos
-        secret:
-          items:
-          - key: credentials
-            path: credentials
-          secretName: boskos-credentials
-      - name: ci-pull-credentials
-        secret:
-          secretName: ci-pull-credentials
-      - name: manifest-tool-local-pusher
-        secret:
-          secretName: manifest-tool-local-pusher
-      - name: pull-secret
-        secret:
-          secretName: registry-pull-credentials
-      - name: result-aggregator
-        secret:
-          secretName: result-aggregator
-    trigger: (?m)^/test( | .* )perfscale-aws-ovn-small-node-density-cni,?($|\s.*)
-  - agent: kubernetes
-    always_run: false
-    branches:
-    - ^release-4\.18$
-    - ^release-4\.18-
-    cluster: build09
-=======
     cluster: build10
->>>>>>> d7d2535a
     context: ci/prow/qe-perfscale-aws-ovn-medium-cluster-density
     decorate: true
     decoration_config:
