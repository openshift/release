--- conflicted
+++ resolved
@@ -2865,9 +2865,6 @@
     trigger: (?m)^/test( | .* )openshift-e2e-gcp-ovn-techpreview-upgrade,?($|\s.*)
   - agent: kubernetes
     always_run: true
-<<<<<<< HEAD
-=======
-    branches:
     - ^release-4\.18$
     - ^release-4\.18-
     cluster: build09
@@ -2924,7 +2921,6 @@
     trigger: (?m)^/test( | .* )periodics-images,?($|\s.*)
   - agent: kubernetes
     always_run: false
->>>>>>> 7a8119b8
     branches:
     - ^release-4\.18$
     - ^release-4\.18-
