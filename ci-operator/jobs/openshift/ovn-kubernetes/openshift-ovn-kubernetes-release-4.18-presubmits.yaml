--- conflicted
+++ resolved
@@ -3036,7 +3036,6 @@
     branches:
     - ^release-4\.18$
     - ^release-4\.18-
-<<<<<<< HEAD
     cluster: build10
     context: ci/prow/ovncore-perfscale-aws-ovn-large-cluster-density-v2
     decorate: true
@@ -3645,10 +3644,7 @@
     branches:
     - ^release-4\.18$
     - ^release-4\.18-
-    cluster: build10
-=======
     cluster: build09
->>>>>>> 2f51c2c4
     context: ci/prow/qe-perfscale-aws-ovn-medium-cluster-density
     decorate: true
     decoration_config:
