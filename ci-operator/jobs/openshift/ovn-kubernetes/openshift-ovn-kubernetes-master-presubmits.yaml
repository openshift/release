--- conflicted
+++ resolved
@@ -3323,13 +3323,8 @@
     branches:
     - ^master$
     - ^master-
-<<<<<<< HEAD
-    cluster: build10
+    cluster: build11
     context: ci/prow/ovncore-perfscale-aws-ovn-large-cluster-density-v2
-=======
-    cluster: build11
-    context: ci/prow/qe-perfscale-aws-ovn-medium-cluster-density
->>>>>>> 07465e72
     decorate: true
     decoration_config:
       skip_cloning: true
@@ -3404,7 +3399,7 @@
     branches:
     - ^master$
     - ^master-
-    cluster: build10
+    cluster: build11
     context: ci/prow/ovncore-perfscale-aws-ovn-large-node-density-cni
     decorate: true
     decoration_config:
@@ -3480,7 +3475,7 @@
     branches:
     - ^master$
     - ^master-
-    cluster: build10
+    cluster: build11
     context: ci/prow/ovncore-perfscale-aws-ovn-xlarge-cluster-density-v2
     decorate: true
     decoration_config:
@@ -3555,7 +3550,7 @@
     branches:
     - ^master$
     - ^master-
-    cluster: build10
+    cluster: build11
     context: ci/prow/ovncore-perfscale-aws-ovn-xlarge-node-density-cni
     decorate: true
     decoration_config:
@@ -3631,7 +3626,7 @@
     branches:
     - ^master$
     - ^master-
-    cluster: build10
+    cluster: build11
     context: ci/prow/perfscale-aws-ovn-medium-cluster-density-v2
     decorate: true
     decoration_config:
@@ -3707,13 +3702,8 @@
     branches:
     - ^master$
     - ^master-
-<<<<<<< HEAD
-    cluster: build10
+    cluster: build11
     context: ci/prow/perfscale-aws-ovn-medium-node-density-cni
-=======
-    cluster: build11
-    context: ci/prow/qe-perfscale-aws-ovn-medium-node-density-cni
->>>>>>> 07465e72
     decorate: true
     decoration_config:
       skip_cloning: true
@@ -3788,13 +3778,8 @@
     branches:
     - ^master$
     - ^master-
-<<<<<<< HEAD
-    cluster: build10
+    cluster: build11
     context: ci/prow/perfscale-aws-ovn-small-cluster-density-v2
-=======
-    cluster: build11
-    context: ci/prow/qe-perfscale-aws-ovn-small-cluster-density
->>>>>>> 07465e72
     decorate: true
     decoration_config:
       skip_cloning: true
@@ -3869,13 +3854,8 @@
     branches:
     - ^master$
     - ^master-
-<<<<<<< HEAD
-    cluster: build10
+    cluster: build11
     context: ci/prow/perfscale-aws-ovn-small-node-density-cni
-=======
-    cluster: build11
-    context: ci/prow/qe-perfscale-aws-ovn-small-node-density-cni
->>>>>>> 07465e72
     decorate: true
     decoration_config:
       skip_cloning: true
