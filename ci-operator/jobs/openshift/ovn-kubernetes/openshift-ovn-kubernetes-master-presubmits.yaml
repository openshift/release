--- conflicted
+++ resolved
@@ -3323,13 +3323,8 @@
     branches:
     - ^master$
     - ^master-
-<<<<<<< HEAD
     cluster: build11
     context: ci/prow/ovncore-perfscale-aws-ovn-large-cluster-density-v2
-=======
-    cluster: build09
-    context: ci/prow/qe-perfscale-aws-ovn-medium-cluster-density
->>>>>>> e855ab65
     decorate: true
     decoration_config:
       skip_cloning: true
@@ -3707,13 +3702,8 @@
     branches:
     - ^master$
     - ^master-
-<<<<<<< HEAD
     cluster: build11
     context: ci/prow/perfscale-aws-ovn-medium-node-density-cni
-=======
-    cluster: build09
-    context: ci/prow/qe-perfscale-aws-ovn-medium-node-density-cni
->>>>>>> e855ab65
     decorate: true
     decoration_config:
       skip_cloning: true
@@ -3788,13 +3778,8 @@
     branches:
     - ^master$
     - ^master-
-<<<<<<< HEAD
     cluster: build11
     context: ci/prow/perfscale-aws-ovn-small-cluster-density-v2
-=======
-    cluster: build09
-    context: ci/prow/qe-perfscale-aws-ovn-small-cluster-density
->>>>>>> e855ab65
     decorate: true
     decoration_config:
       skip_cloning: true
@@ -3869,13 +3854,8 @@
     branches:
     - ^master$
     - ^master-
-<<<<<<< HEAD
     cluster: build11
     context: ci/prow/perfscale-aws-ovn-small-node-density-cni
-=======
-    cluster: build09
-    context: ci/prow/qe-perfscale-aws-ovn-small-node-density-cni
->>>>>>> e855ab65
     decorate: true
     decoration_config:
       skip_cloning: true
