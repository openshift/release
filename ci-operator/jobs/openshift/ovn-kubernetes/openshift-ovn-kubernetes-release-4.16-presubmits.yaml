presubmits:
  openshift/ovn-kubernetes:
  - agent: kubernetes
    always_run: true
    branches:
    - ^release-4\.16$
    - ^release-4\.16-
    cluster: build10
    context: ci/prow/4.16-upgrade-from-stable-4.15-e2e-aws-ovn-upgrade
    decorate: true
    labels:
      ci-operator.openshift.io/cloud: aws
      ci-operator.openshift.io/cloud-cluster-profile: aws
      ci-operator.openshift.io/variant: 4.16-upgrade-from-stable-4.15
      ci.openshift.io/generator: prowgen
      pj-rehearse.openshift.io/can-be-rehearsed: "true"
    name: pull-ci-openshift-ovn-kubernetes-release-4.16-4.16-upgrade-from-stable-4.15-e2e-aws-ovn-upgrade
    rerun_command: /test 4.16-upgrade-from-stable-4.15-e2e-aws-ovn-upgrade
    spec:
      containers:
      - args:
        - --gcs-upload-secret=/secrets/gcs/service-account.json
        - --image-import-pull-secret=/etc/pull-secret/.dockerconfigjson
        - --lease-server-credentials-file=/etc/boskos/credentials
        - --report-credentials-file=/etc/report/credentials
        - --secret-dir=/secrets/ci-pull-credentials
        - --target=e2e-aws-ovn-upgrade
        - --variant=4.16-upgrade-from-stable-4.15
        command:
        - ci-operator
        image: ci-operator:latest
        imagePullPolicy: Always
        name: ""
        resources:
          requests:
            cpu: 10m
        volumeMounts:
        - mountPath: /etc/boskos
          name: boskos
          readOnly: true
        - mountPath: /secrets/ci-pull-credentials
          name: ci-pull-credentials
          readOnly: true
        - mountPath: /secrets/gcs
          name: gcs-credentials
          readOnly: true
        - mountPath: /secrets/manifest-tool
          name: manifest-tool-local-pusher
          readOnly: true
        - mountPath: /etc/pull-secret
          name: pull-secret
          readOnly: true
        - mountPath: /etc/report
          name: result-aggregator
          readOnly: true
      serviceAccountName: ci-operator
      volumes:
      - name: boskos
        secret:
          items:
          - key: credentials
            path: credentials
          secretName: boskos-credentials
      - name: ci-pull-credentials
        secret:
          secretName: ci-pull-credentials
      - name: manifest-tool-local-pusher
        secret:
          secretName: manifest-tool-local-pusher
      - name: pull-secret
        secret:
          secretName: registry-pull-credentials
      - name: result-aggregator
        secret:
          secretName: result-aggregator
    trigger: (?m)^/test( | .* )4.16-upgrade-from-stable-4.15-e2e-aws-ovn-upgrade,?($|\s.*)
  - agent: kubernetes
    always_run: true
    branches:
    - ^release-4\.16$
    - ^release-4\.16-
    cluster: build09
    context: ci/prow/4.16-upgrade-from-stable-4.15-images
    decorate: true
    labels:
      ci-operator.openshift.io/variant: 4.16-upgrade-from-stable-4.15
      ci.openshift.io/generator: prowgen
      pj-rehearse.openshift.io/can-be-rehearsed: "true"
    name: pull-ci-openshift-ovn-kubernetes-release-4.16-4.16-upgrade-from-stable-4.15-images
    rerun_command: /test 4.16-upgrade-from-stable-4.15-images
    spec:
      containers:
      - args:
        - --gcs-upload-secret=/secrets/gcs/service-account.json
        - --image-import-pull-secret=/etc/pull-secret/.dockerconfigjson
        - --report-credentials-file=/etc/report/credentials
        - --target=[images]
        - --variant=4.16-upgrade-from-stable-4.15
        command:
        - ci-operator
        image: ci-operator:latest
        imagePullPolicy: Always
        name: ""
        resources:
          requests:
            cpu: 10m
        volumeMounts:
        - mountPath: /secrets/gcs
          name: gcs-credentials
          readOnly: true
        - mountPath: /secrets/manifest-tool
          name: manifest-tool-local-pusher
          readOnly: true
        - mountPath: /etc/pull-secret
          name: pull-secret
          readOnly: true
        - mountPath: /etc/report
          name: result-aggregator
          readOnly: true
      serviceAccountName: ci-operator
      volumes:
      - name: manifest-tool-local-pusher
        secret:
          secretName: manifest-tool-local-pusher
      - name: pull-secret
        secret:
          secretName: registry-pull-credentials
      - name: result-aggregator
        secret:
          secretName: result-aggregator
    trigger: (?m)^/test( | .* )4.16-upgrade-from-stable-4.15-images,?($|\s.*)
  - agent: kubernetes
    always_run: true
    branches:
    - ^release-4\.16$
    - ^release-4\.16-
    cluster: build10
    context: ci/prow/4.16-upgrade-from-stable-4.15-local-gateway-e2e-aws-ovn-upgrade
    decorate: true
    labels:
      ci-operator.openshift.io/cloud: aws
      ci-operator.openshift.io/cloud-cluster-profile: aws
      ci-operator.openshift.io/variant: 4.16-upgrade-from-stable-4.15-local-gateway
      ci.openshift.io/generator: prowgen
      pj-rehearse.openshift.io/can-be-rehearsed: "true"
    name: pull-ci-openshift-ovn-kubernetes-release-4.16-4.16-upgrade-from-stable-4.15-local-gateway-e2e-aws-ovn-upgrade
    rerun_command: /test 4.16-upgrade-from-stable-4.15-local-gateway-e2e-aws-ovn-upgrade
    spec:
      containers:
      - args:
        - --gcs-upload-secret=/secrets/gcs/service-account.json
        - --image-import-pull-secret=/etc/pull-secret/.dockerconfigjson
        - --lease-server-credentials-file=/etc/boskos/credentials
        - --report-credentials-file=/etc/report/credentials
        - --secret-dir=/secrets/ci-pull-credentials
        - --target=e2e-aws-ovn-upgrade
        - --variant=4.16-upgrade-from-stable-4.15-local-gateway
        command:
        - ci-operator
        image: ci-operator:latest
        imagePullPolicy: Always
        name: ""
        resources:
          requests:
            cpu: 10m
        volumeMounts:
        - mountPath: /etc/boskos
          name: boskos
          readOnly: true
        - mountPath: /secrets/ci-pull-credentials
          name: ci-pull-credentials
          readOnly: true
        - mountPath: /secrets/gcs
          name: gcs-credentials
          readOnly: true
        - mountPath: /secrets/manifest-tool
          name: manifest-tool-local-pusher
          readOnly: true
        - mountPath: /etc/pull-secret
          name: pull-secret
          readOnly: true
        - mountPath: /etc/report
          name: result-aggregator
          readOnly: true
      serviceAccountName: ci-operator
      volumes:
      - name: boskos
        secret:
          items:
          - key: credentials
            path: credentials
          secretName: boskos-credentials
      - name: ci-pull-credentials
        secret:
          secretName: ci-pull-credentials
      - name: manifest-tool-local-pusher
        secret:
          secretName: manifest-tool-local-pusher
      - name: pull-secret
        secret:
          secretName: registry-pull-credentials
      - name: result-aggregator
        secret:
          secretName: result-aggregator
    trigger: (?m)^/test( | .* )4.16-upgrade-from-stable-4.15-local-gateway-e2e-aws-ovn-upgrade,?($|\s.*)
  - agent: kubernetes
    always_run: true
    branches:
    - ^release-4\.16$
    - ^release-4\.16-
    cluster: build09
    context: ci/prow/4.16-upgrade-from-stable-4.15-local-gateway-images
    decorate: true
    labels:
      ci-operator.openshift.io/variant: 4.16-upgrade-from-stable-4.15-local-gateway
      ci.openshift.io/generator: prowgen
      pj-rehearse.openshift.io/can-be-rehearsed: "true"
    name: pull-ci-openshift-ovn-kubernetes-release-4.16-4.16-upgrade-from-stable-4.15-local-gateway-images
    rerun_command: /test 4.16-upgrade-from-stable-4.15-local-gateway-images
    spec:
      containers:
      - args:
        - --gcs-upload-secret=/secrets/gcs/service-account.json
        - --image-import-pull-secret=/etc/pull-secret/.dockerconfigjson
        - --report-credentials-file=/etc/report/credentials
        - --target=[images]
        - --variant=4.16-upgrade-from-stable-4.15-local-gateway
        command:
        - ci-operator
        image: ci-operator:latest
        imagePullPolicy: Always
        name: ""
        resources:
          requests:
            cpu: 10m
        volumeMounts:
        - mountPath: /secrets/gcs
          name: gcs-credentials
          readOnly: true
        - mountPath: /secrets/manifest-tool
          name: manifest-tool-local-pusher
          readOnly: true
        - mountPath: /etc/pull-secret
          name: pull-secret
          readOnly: true
        - mountPath: /etc/report
          name: result-aggregator
          readOnly: true
      serviceAccountName: ci-operator
      volumes:
      - name: manifest-tool-local-pusher
        secret:
          secretName: manifest-tool-local-pusher
      - name: pull-secret
        secret:
          secretName: registry-pull-credentials
      - name: result-aggregator
        secret:
          secretName: result-aggregator
    trigger: (?m)^/test( | .* )4.16-upgrade-from-stable-4.15-local-gateway-images,?($|\s.*)
  - agent: kubernetes
    always_run: false
    branches:
    - ^release-4\.16$
    - ^release-4\.16-
    cluster: build05
    context: ci/prow/e2e-agent-compact-ipv4
    decorate: true
    decoration_config:
      skip_cloning: true
      timeout: 6h0m0s
    labels:
      ci-operator.openshift.io/cloud: equinix-ocp-metal
      ci-operator.openshift.io/cloud-cluster-profile: equinix-ocp-metal
      ci-operator.openshift.io/cluster: build05
      ci.openshift.io/generator: prowgen
      pj-rehearse.openshift.io/can-be-rehearsed: "true"
    name: pull-ci-openshift-ovn-kubernetes-release-4.16-e2e-agent-compact-ipv4
    optional: true
    rerun_command: /test e2e-agent-compact-ipv4
    spec:
      containers:
      - args:
        - --gcs-upload-secret=/secrets/gcs/service-account.json
        - --image-import-pull-secret=/etc/pull-secret/.dockerconfigjson
        - --lease-server-credentials-file=/etc/boskos/credentials
        - --report-credentials-file=/etc/report/credentials
        - --secret-dir=/secrets/ci-pull-credentials
        - --target=e2e-agent-compact-ipv4
        command:
        - ci-operator
        image: ci-operator:latest
        imagePullPolicy: Always
        name: ""
        resources:
          requests:
            cpu: 10m
        volumeMounts:
        - mountPath: /etc/boskos
          name: boskos
          readOnly: true
        - mountPath: /secrets/ci-pull-credentials
          name: ci-pull-credentials
          readOnly: true
        - mountPath: /secrets/gcs
          name: gcs-credentials
          readOnly: true
        - mountPath: /secrets/manifest-tool
          name: manifest-tool-local-pusher
          readOnly: true
        - mountPath: /etc/pull-secret
          name: pull-secret
          readOnly: true
        - mountPath: /etc/report
          name: result-aggregator
          readOnly: true
      serviceAccountName: ci-operator
      volumes:
      - name: boskos
        secret:
          items:
          - key: credentials
            path: credentials
          secretName: boskos-credentials
      - name: ci-pull-credentials
        secret:
          secretName: ci-pull-credentials
      - name: manifest-tool-local-pusher
        secret:
          secretName: manifest-tool-local-pusher
      - name: pull-secret
        secret:
          secretName: registry-pull-credentials
      - name: result-aggregator
        secret:
          secretName: result-aggregator
    trigger: (?m)^/test( | .* )e2e-agent-compact-ipv4,?($|\s.*)
  - agent: kubernetes
    always_run: true
    branches:
    - ^release-4\.16$
    - ^release-4\.16-
    cluster: build10
    context: ci/prow/e2e-aws-live-migration-sdn-ovn
    decorate: true
    decoration_config:
      skip_cloning: true
      timeout: 3h0m0s
    labels:
      ci-operator.openshift.io/cloud: aws
      ci-operator.openshift.io/cloud-cluster-profile: aws
      ci.openshift.io/generator: prowgen
      pj-rehearse.openshift.io/can-be-rehearsed: "true"
    name: pull-ci-openshift-ovn-kubernetes-release-4.16-e2e-aws-live-migration-sdn-ovn
    rerun_command: /test e2e-aws-live-migration-sdn-ovn
    spec:
      containers:
      - args:
        - --gcs-upload-secret=/secrets/gcs/service-account.json
        - --image-import-pull-secret=/etc/pull-secret/.dockerconfigjson
        - --lease-server-credentials-file=/etc/boskos/credentials
        - --report-credentials-file=/etc/report/credentials
        - --secret-dir=/secrets/ci-pull-credentials
        - --target=e2e-aws-live-migration-sdn-ovn
        command:
        - ci-operator
        image: ci-operator:latest
        imagePullPolicy: Always
        name: ""
        resources:
          requests:
            cpu: 10m
        volumeMounts:
        - mountPath: /etc/boskos
          name: boskos
          readOnly: true
        - mountPath: /secrets/ci-pull-credentials
          name: ci-pull-credentials
          readOnly: true
        - mountPath: /secrets/gcs
          name: gcs-credentials
          readOnly: true
        - mountPath: /secrets/manifest-tool
          name: manifest-tool-local-pusher
          readOnly: true
        - mountPath: /etc/pull-secret
          name: pull-secret
          readOnly: true
        - mountPath: /etc/report
          name: result-aggregator
          readOnly: true
      serviceAccountName: ci-operator
      volumes:
      - name: boskos
        secret:
          items:
          - key: credentials
            path: credentials
          secretName: boskos-credentials
      - name: ci-pull-credentials
        secret:
          secretName: ci-pull-credentials
      - name: manifest-tool-local-pusher
        secret:
          secretName: manifest-tool-local-pusher
      - name: pull-secret
        secret:
          secretName: registry-pull-credentials
      - name: result-aggregator
        secret:
          secretName: result-aggregator
    trigger: (?m)^/test( | .* )e2e-aws-live-migration-sdn-ovn,?($|\s.*)
  - agent: kubernetes
    always_run: true
    branches:
    - ^release-4\.16$
    - ^release-4\.16-
    cluster: build10
    context: ci/prow/e2e-aws-live-migration-sdn-ovn-rollback
    decorate: true
    decoration_config:
      skip_cloning: true
      timeout: 4h0m0s
    labels:
      ci-operator.openshift.io/cloud: aws
      ci-operator.openshift.io/cloud-cluster-profile: aws
      ci.openshift.io/generator: prowgen
      pj-rehearse.openshift.io/can-be-rehearsed: "true"
    name: pull-ci-openshift-ovn-kubernetes-release-4.16-e2e-aws-live-migration-sdn-ovn-rollback
    optional: true
    rerun_command: /test e2e-aws-live-migration-sdn-ovn-rollback
    spec:
      containers:
      - args:
        - --gcs-upload-secret=/secrets/gcs/service-account.json
        - --image-import-pull-secret=/etc/pull-secret/.dockerconfigjson
        - --lease-server-credentials-file=/etc/boskos/credentials
        - --report-credentials-file=/etc/report/credentials
        - --secret-dir=/secrets/ci-pull-credentials
        - --target=e2e-aws-live-migration-sdn-ovn-rollback
        command:
        - ci-operator
        image: ci-operator:latest
        imagePullPolicy: Always
        name: ""
        resources:
          requests:
            cpu: 10m
        volumeMounts:
        - mountPath: /etc/boskos
          name: boskos
          readOnly: true
        - mountPath: /secrets/ci-pull-credentials
          name: ci-pull-credentials
          readOnly: true
        - mountPath: /secrets/gcs
          name: gcs-credentials
          readOnly: true
        - mountPath: /secrets/manifest-tool
          name: manifest-tool-local-pusher
          readOnly: true
        - mountPath: /etc/pull-secret
          name: pull-secret
          readOnly: true
        - mountPath: /etc/report
          name: result-aggregator
          readOnly: true
      serviceAccountName: ci-operator
      volumes:
      - name: boskos
        secret:
          items:
          - key: credentials
            path: credentials
          secretName: boskos-credentials
      - name: ci-pull-credentials
        secret:
          secretName: ci-pull-credentials
      - name: manifest-tool-local-pusher
        secret:
          secretName: manifest-tool-local-pusher
      - name: pull-secret
        secret:
          secretName: registry-pull-credentials
      - name: result-aggregator
        secret:
          secretName: result-aggregator
    trigger: (?m)^/test( | .* )e2e-aws-live-migration-sdn-ovn-rollback,?($|\s.*)
  - agent: kubernetes
    always_run: true
    branches:
    - ^release-4\.16$
    - ^release-4\.16-
    cluster: build10
    context: ci/prow/e2e-aws-ovn
    decorate: true
    decoration_config:
      skip_cloning: true
    labels:
      ci-operator.openshift.io/cloud: aws
      ci-operator.openshift.io/cloud-cluster-profile: aws
      ci.openshift.io/generator: prowgen
      pj-rehearse.openshift.io/can-be-rehearsed: "true"
    name: pull-ci-openshift-ovn-kubernetes-release-4.16-e2e-aws-ovn
    rerun_command: /test e2e-aws-ovn
    spec:
      containers:
      - args:
        - --gcs-upload-secret=/secrets/gcs/service-account.json
        - --image-import-pull-secret=/etc/pull-secret/.dockerconfigjson
        - --lease-server-credentials-file=/etc/boskos/credentials
        - --report-credentials-file=/etc/report/credentials
        - --secret-dir=/secrets/ci-pull-credentials
        - --target=e2e-aws-ovn
        command:
        - ci-operator
        image: ci-operator:latest
        imagePullPolicy: Always
        name: ""
        resources:
          requests:
            cpu: 10m
        volumeMounts:
        - mountPath: /etc/boskos
          name: boskos
          readOnly: true
        - mountPath: /secrets/ci-pull-credentials
          name: ci-pull-credentials
          readOnly: true
        - mountPath: /secrets/gcs
          name: gcs-credentials
          readOnly: true
        - mountPath: /secrets/manifest-tool
          name: manifest-tool-local-pusher
          readOnly: true
        - mountPath: /etc/pull-secret
          name: pull-secret
          readOnly: true
        - mountPath: /etc/report
          name: result-aggregator
          readOnly: true
      serviceAccountName: ci-operator
      volumes:
      - name: boskos
        secret:
          items:
          - key: credentials
            path: credentials
          secretName: boskos-credentials
      - name: ci-pull-credentials
        secret:
          secretName: ci-pull-credentials
      - name: manifest-tool-local-pusher
        secret:
          secretName: manifest-tool-local-pusher
      - name: pull-secret
        secret:
          secretName: registry-pull-credentials
      - name: result-aggregator
        secret:
          secretName: result-aggregator
    trigger: (?m)^/test( | .* )e2e-aws-ovn,?($|\s.*)
  - agent: kubernetes
    always_run: false
    branches:
    - ^release-4\.16$
    - ^release-4\.16-
    cluster: build10
    context: ci/prow/e2e-aws-ovn-clusternetwork-cidr-expansion
    decorate: true
    decoration_config:
      skip_cloning: true
    labels:
      ci-operator.openshift.io/cloud: aws
      ci-operator.openshift.io/cloud-cluster-profile: aws
      ci.openshift.io/generator: prowgen
      pj-rehearse.openshift.io/can-be-rehearsed: "true"
    name: pull-ci-openshift-ovn-kubernetes-release-4.16-e2e-aws-ovn-clusternetwork-cidr-expansion
    optional: true
    rerun_command: /test e2e-aws-ovn-clusternetwork-cidr-expansion
    spec:
      containers:
      - args:
        - --gcs-upload-secret=/secrets/gcs/service-account.json
        - --image-import-pull-secret=/etc/pull-secret/.dockerconfigjson
        - --lease-server-credentials-file=/etc/boskos/credentials
        - --report-credentials-file=/etc/report/credentials
        - --secret-dir=/secrets/ci-pull-credentials
        - --target=e2e-aws-ovn-clusternetwork-cidr-expansion
        command:
        - ci-operator
        image: ci-operator:latest
        imagePullPolicy: Always
        name: ""
        resources:
          requests:
            cpu: 10m
        volumeMounts:
        - mountPath: /etc/boskos
          name: boskos
          readOnly: true
        - mountPath: /secrets/ci-pull-credentials
          name: ci-pull-credentials
          readOnly: true
        - mountPath: /secrets/gcs
          name: gcs-credentials
          readOnly: true
        - mountPath: /secrets/manifest-tool
          name: manifest-tool-local-pusher
          readOnly: true
        - mountPath: /etc/pull-secret
          name: pull-secret
          readOnly: true
        - mountPath: /etc/report
          name: result-aggregator
          readOnly: true
      serviceAccountName: ci-operator
      volumes:
      - name: boskos
        secret:
          items:
          - key: credentials
            path: credentials
          secretName: boskos-credentials
      - name: ci-pull-credentials
        secret:
          secretName: ci-pull-credentials
      - name: manifest-tool-local-pusher
        secret:
          secretName: manifest-tool-local-pusher
      - name: pull-secret
        secret:
          secretName: registry-pull-credentials
      - name: result-aggregator
        secret:
          secretName: result-aggregator
    trigger: (?m)^/test( | .* )e2e-aws-ovn-clusternetwork-cidr-expansion,?($|\s.*)
  - agent: kubernetes
    always_run: false
    branches:
    - ^release-4\.16$
    - ^release-4\.16-
    cluster: build10
    context: ci/prow/e2e-aws-ovn-fdp-qe
    decorate: true
    decoration_config:
      skip_cloning: true
    labels:
      ci-operator.openshift.io/cloud: aws
      ci-operator.openshift.io/cloud-cluster-profile: aws
      ci.openshift.io/generator: prowgen
      pj-rehearse.openshift.io/can-be-rehearsed: "true"
    name: pull-ci-openshift-ovn-kubernetes-release-4.16-e2e-aws-ovn-fdp-qe
    optional: true
    rerun_command: /test e2e-aws-ovn-fdp-qe
    spec:
      containers:
      - args:
        - --gcs-upload-secret=/secrets/gcs/service-account.json
        - --image-import-pull-secret=/etc/pull-secret/.dockerconfigjson
        - --lease-server-credentials-file=/etc/boskos/credentials
        - --report-credentials-file=/etc/report/credentials
        - --secret-dir=/secrets/ci-pull-credentials
        - --target=e2e-aws-ovn-fdp-qe
        command:
        - ci-operator
        image: ci-operator:latest
        imagePullPolicy: Always
        name: ""
        resources:
          requests:
            cpu: 10m
        volumeMounts:
        - mountPath: /etc/boskos
          name: boskos
          readOnly: true
        - mountPath: /secrets/ci-pull-credentials
          name: ci-pull-credentials
          readOnly: true
        - mountPath: /secrets/gcs
          name: gcs-credentials
          readOnly: true
        - mountPath: /secrets/manifest-tool
          name: manifest-tool-local-pusher
          readOnly: true
        - mountPath: /etc/pull-secret
          name: pull-secret
          readOnly: true
        - mountPath: /etc/report
          name: result-aggregator
          readOnly: true
      serviceAccountName: ci-operator
      volumes:
      - name: boskos
        secret:
          items:
          - key: credentials
            path: credentials
          secretName: boskos-credentials
      - name: ci-pull-credentials
        secret:
          secretName: ci-pull-credentials
      - name: manifest-tool-local-pusher
        secret:
          secretName: manifest-tool-local-pusher
      - name: pull-secret
        secret:
          secretName: registry-pull-credentials
      - name: result-aggregator
        secret:
          secretName: result-aggregator
    trigger: (?m)^/test( | .* )e2e-aws-ovn-fdp-qe,?($|\s.*)
  - agent: kubernetes
    always_run: true
    branches:
    - ^release-4\.16$
    - ^release-4\.16-
    cluster: build09
    context: ci/prow/e2e-aws-ovn-hypershift
    decorate: true
    decoration_config:
      skip_cloning: true
    labels:
      ci-operator.openshift.io/cloud: hypershift
      ci-operator.openshift.io/cloud-cluster-profile: hypershift
      ci.openshift.io/generator: prowgen
      pj-rehearse.openshift.io/can-be-rehearsed: "true"
    name: pull-ci-openshift-ovn-kubernetes-release-4.16-e2e-aws-ovn-hypershift
    rerun_command: /test e2e-aws-ovn-hypershift
    spec:
      containers:
      - args:
        - --gcs-upload-secret=/secrets/gcs/service-account.json
        - --image-import-pull-secret=/etc/pull-secret/.dockerconfigjson
        - --lease-server-credentials-file=/etc/boskos/credentials
        - --report-credentials-file=/etc/report/credentials
        - --secret-dir=/secrets/ci-pull-credentials
        - --target=e2e-aws-ovn-hypershift
        command:
        - ci-operator
        image: ci-operator:latest
        imagePullPolicy: Always
        name: ""
        resources:
          requests:
            cpu: 10m
        volumeMounts:
        - mountPath: /etc/boskos
          name: boskos
          readOnly: true
        - mountPath: /secrets/ci-pull-credentials
          name: ci-pull-credentials
          readOnly: true
        - mountPath: /secrets/gcs
          name: gcs-credentials
          readOnly: true
        - mountPath: /secrets/manifest-tool
          name: manifest-tool-local-pusher
          readOnly: true
        - mountPath: /etc/pull-secret
          name: pull-secret
          readOnly: true
        - mountPath: /etc/report
          name: result-aggregator
          readOnly: true
      serviceAccountName: ci-operator
      volumes:
      - name: boskos
        secret:
          items:
          - key: credentials
            path: credentials
          secretName: boskos-credentials
      - name: ci-pull-credentials
        secret:
          secretName: ci-pull-credentials
      - name: manifest-tool-local-pusher
        secret:
          secretName: manifest-tool-local-pusher
      - name: pull-secret
        secret:
          secretName: registry-pull-credentials
      - name: result-aggregator
        secret:
          secretName: result-aggregator
    trigger: (?m)^/test( | .* )e2e-aws-ovn-hypershift,?($|\s.*)
  - agent: kubernetes
    always_run: true
    branches:
    - ^release-4\.16$
    - ^release-4\.16-
    cluster: build10
    context: ci/prow/e2e-aws-ovn-kubevirt
    decorate: true
    decoration_config:
      skip_cloning: true
    labels:
      ci-operator.openshift.io/cloud: aws
      ci-operator.openshift.io/cloud-cluster-profile: aws
      ci.openshift.io/generator: prowgen
      pj-rehearse.openshift.io/can-be-rehearsed: "true"
    name: pull-ci-openshift-ovn-kubernetes-release-4.16-e2e-aws-ovn-kubevirt
    optional: true
    rerun_command: /test e2e-aws-ovn-kubevirt
    spec:
      containers:
      - args:
        - --gcs-upload-secret=/secrets/gcs/service-account.json
        - --image-import-pull-secret=/etc/pull-secret/.dockerconfigjson
        - --lease-server-credentials-file=/etc/boskos/credentials
        - --report-credentials-file=/etc/report/credentials
        - --secret-dir=/secrets/ci-pull-credentials
        - --target=e2e-aws-ovn-kubevirt
        command:
        - ci-operator
        image: ci-operator:latest
        imagePullPolicy: Always
        name: ""
        resources:
          requests:
            cpu: 10m
        volumeMounts:
        - mountPath: /etc/boskos
          name: boskos
          readOnly: true
        - mountPath: /secrets/ci-pull-credentials
          name: ci-pull-credentials
          readOnly: true
        - mountPath: /secrets/gcs
          name: gcs-credentials
          readOnly: true
        - mountPath: /secrets/manifest-tool
          name: manifest-tool-local-pusher
          readOnly: true
        - mountPath: /etc/pull-secret
          name: pull-secret
          readOnly: true
        - mountPath: /etc/report
          name: result-aggregator
          readOnly: true
      serviceAccountName: ci-operator
      volumes:
      - name: boskos
        secret:
          items:
          - key: credentials
            path: credentials
          secretName: boskos-credentials
      - name: ci-pull-credentials
        secret:
          secretName: ci-pull-credentials
      - name: manifest-tool-local-pusher
        secret:
          secretName: manifest-tool-local-pusher
      - name: pull-secret
        secret:
          secretName: registry-pull-credentials
      - name: result-aggregator
        secret:
          secretName: result-aggregator
    trigger: (?m)^/test( | .* )e2e-aws-ovn-kubevirt,?($|\s.*)
  - agent: kubernetes
    always_run: true
    branches:
    - ^release-4\.16$
    - ^release-4\.16-
    cluster: build10
    context: ci/prow/e2e-aws-ovn-local-gateway
    decorate: true
    decoration_config:
      skip_cloning: true
    labels:
      ci-operator.openshift.io/cloud: aws
      ci-operator.openshift.io/cloud-cluster-profile: aws-2
      ci.openshift.io/generator: prowgen
      pj-rehearse.openshift.io/can-be-rehearsed: "true"
    name: pull-ci-openshift-ovn-kubernetes-release-4.16-e2e-aws-ovn-local-gateway
    rerun_command: /test e2e-aws-ovn-local-gateway
    spec:
      containers:
      - args:
        - --gcs-upload-secret=/secrets/gcs/service-account.json
        - --image-import-pull-secret=/etc/pull-secret/.dockerconfigjson
        - --lease-server-credentials-file=/etc/boskos/credentials
        - --report-credentials-file=/etc/report/credentials
        - --secret-dir=/secrets/ci-pull-credentials
        - --target=e2e-aws-ovn-local-gateway
        command:
        - ci-operator
        image: ci-operator:latest
        imagePullPolicy: Always
        name: ""
        resources:
          requests:
            cpu: 10m
        volumeMounts:
        - mountPath: /etc/boskos
          name: boskos
          readOnly: true
        - mountPath: /secrets/ci-pull-credentials
          name: ci-pull-credentials
          readOnly: true
        - mountPath: /secrets/gcs
          name: gcs-credentials
          readOnly: true
        - mountPath: /secrets/manifest-tool
          name: manifest-tool-local-pusher
          readOnly: true
        - mountPath: /etc/pull-secret
          name: pull-secret
          readOnly: true
        - mountPath: /etc/report
          name: result-aggregator
          readOnly: true
      serviceAccountName: ci-operator
      volumes:
      - name: boskos
        secret:
          items:
          - key: credentials
            path: credentials
          secretName: boskos-credentials
      - name: ci-pull-credentials
        secret:
          secretName: ci-pull-credentials
      - name: manifest-tool-local-pusher
        secret:
          secretName: manifest-tool-local-pusher
      - name: pull-secret
        secret:
          secretName: registry-pull-credentials
      - name: result-aggregator
        secret:
          secretName: result-aggregator
    trigger: (?m)^/test( | .* )e2e-aws-ovn-local-gateway,?($|\s.*)
  - agent: kubernetes
    always_run: true
    branches:
    - ^release-4\.16$
    - ^release-4\.16-
    cluster: build10
    context: ci/prow/e2e-aws-ovn-local-to-shared-gateway-mode-migration
    decorate: true
    decoration_config:
      skip_cloning: true
    labels:
      ci-operator.openshift.io/cloud: aws
      ci-operator.openshift.io/cloud-cluster-profile: aws
      ci.openshift.io/generator: prowgen
      pj-rehearse.openshift.io/can-be-rehearsed: "true"
    name: pull-ci-openshift-ovn-kubernetes-release-4.16-e2e-aws-ovn-local-to-shared-gateway-mode-migration
    rerun_command: /test e2e-aws-ovn-local-to-shared-gateway-mode-migration
    spec:
      containers:
      - args:
        - --gcs-upload-secret=/secrets/gcs/service-account.json
        - --image-import-pull-secret=/etc/pull-secret/.dockerconfigjson
        - --lease-server-credentials-file=/etc/boskos/credentials
        - --report-credentials-file=/etc/report/credentials
        - --secret-dir=/secrets/ci-pull-credentials
        - --target=e2e-aws-ovn-local-to-shared-gateway-mode-migration
        command:
        - ci-operator
        image: ci-operator:latest
        imagePullPolicy: Always
        name: ""
        resources:
          requests:
            cpu: 10m
        volumeMounts:
        - mountPath: /etc/boskos
          name: boskos
          readOnly: true
        - mountPath: /secrets/ci-pull-credentials
          name: ci-pull-credentials
          readOnly: true
        - mountPath: /secrets/gcs
          name: gcs-credentials
          readOnly: true
        - mountPath: /secrets/manifest-tool
          name: manifest-tool-local-pusher
          readOnly: true
        - mountPath: /etc/pull-secret
          name: pull-secret
          readOnly: true
        - mountPath: /etc/report
          name: result-aggregator
          readOnly: true
      serviceAccountName: ci-operator
      volumes:
      - name: boskos
        secret:
          items:
          - key: credentials
            path: credentials
          secretName: boskos-credentials
      - name: ci-pull-credentials
        secret:
          secretName: ci-pull-credentials
      - name: manifest-tool-local-pusher
        secret:
          secretName: manifest-tool-local-pusher
      - name: pull-secret
        secret:
          secretName: registry-pull-credentials
      - name: result-aggregator
        secret:
          secretName: result-aggregator
    trigger: (?m)^/test( | .* )e2e-aws-ovn-local-to-shared-gateway-mode-migration,?($|\s.*)
  - agent: kubernetes
    always_run: false
    branches:
    - ^release-4\.16$
    - ^release-4\.16-
    cluster: build10
    context: ci/prow/e2e-aws-ovn-network-migration
    decorate: true
    decoration_config:
      skip_cloning: true
    labels:
      ci-operator.openshift.io/cloud: aws
      ci-operator.openshift.io/cloud-cluster-profile: aws
      ci.openshift.io/generator: prowgen
      pj-rehearse.openshift.io/can-be-rehearsed: "true"
    name: pull-ci-openshift-ovn-kubernetes-release-4.16-e2e-aws-ovn-network-migration
    optional: true
    rerun_command: /test e2e-aws-ovn-network-migration
    spec:
      containers:
      - args:
        - --gcs-upload-secret=/secrets/gcs/service-account.json
        - --image-import-pull-secret=/etc/pull-secret/.dockerconfigjson
        - --lease-server-credentials-file=/etc/boskos/credentials
        - --report-credentials-file=/etc/report/credentials
        - --secret-dir=/secrets/ci-pull-credentials
        - --target=e2e-aws-ovn-network-migration
        command:
        - ci-operator
        image: ci-operator:latest
        imagePullPolicy: Always
        name: ""
        resources:
          requests:
            cpu: 10m
        volumeMounts:
        - mountPath: /etc/boskos
          name: boskos
          readOnly: true
        - mountPath: /secrets/ci-pull-credentials
          name: ci-pull-credentials
          readOnly: true
        - mountPath: /secrets/gcs
          name: gcs-credentials
          readOnly: true
        - mountPath: /secrets/manifest-tool
          name: manifest-tool-local-pusher
          readOnly: true
        - mountPath: /etc/pull-secret
          name: pull-secret
          readOnly: true
        - mountPath: /etc/report
          name: result-aggregator
          readOnly: true
      serviceAccountName: ci-operator
      volumes:
      - name: boskos
        secret:
          items:
          - key: credentials
            path: credentials
          secretName: boskos-credentials
      - name: ci-pull-credentials
        secret:
          secretName: ci-pull-credentials
      - name: manifest-tool-local-pusher
        secret:
          secretName: manifest-tool-local-pusher
      - name: pull-secret
        secret:
          secretName: registry-pull-credentials
      - name: result-aggregator
        secret:
          secretName: result-aggregator
    trigger: (?m)^/test( | .* )e2e-aws-ovn-network-migration,?($|\s.*)
  - agent: kubernetes
    always_run: true
    branches:
    - ^release-4\.16$
    - ^release-4\.16-
    cluster: build10
    context: ci/prow/e2e-aws-ovn-serial
    decorate: true
    decoration_config:
      skip_cloning: true
    labels:
      ci-operator.openshift.io/cloud: aws
      ci-operator.openshift.io/cloud-cluster-profile: aws
      ci.openshift.io/generator: prowgen
      pj-rehearse.openshift.io/can-be-rehearsed: "true"
    name: pull-ci-openshift-ovn-kubernetes-release-4.16-e2e-aws-ovn-serial
    rerun_command: /test e2e-aws-ovn-serial
    spec:
      containers:
      - args:
        - --gcs-upload-secret=/secrets/gcs/service-account.json
        - --image-import-pull-secret=/etc/pull-secret/.dockerconfigjson
        - --lease-server-credentials-file=/etc/boskos/credentials
        - --report-credentials-file=/etc/report/credentials
        - --secret-dir=/secrets/ci-pull-credentials
        - --target=e2e-aws-ovn-serial
        command:
        - ci-operator
        image: ci-operator:latest
        imagePullPolicy: Always
        name: ""
        resources:
          requests:
            cpu: 10m
        volumeMounts:
        - mountPath: /etc/boskos
          name: boskos
          readOnly: true
        - mountPath: /secrets/ci-pull-credentials
          name: ci-pull-credentials
          readOnly: true
        - mountPath: /secrets/gcs
          name: gcs-credentials
          readOnly: true
        - mountPath: /secrets/manifest-tool
          name: manifest-tool-local-pusher
          readOnly: true
        - mountPath: /etc/pull-secret
          name: pull-secret
          readOnly: true
        - mountPath: /etc/report
          name: result-aggregator
          readOnly: true
      serviceAccountName: ci-operator
      volumes:
      - name: boskos
        secret:
          items:
          - key: credentials
            path: credentials
          secretName: boskos-credentials
      - name: ci-pull-credentials
        secret:
          secretName: ci-pull-credentials
      - name: manifest-tool-local-pusher
        secret:
          secretName: manifest-tool-local-pusher
      - name: pull-secret
        secret:
          secretName: registry-pull-credentials
      - name: result-aggregator
        secret:
          secretName: result-aggregator
    trigger: (?m)^/test( | .* )e2e-aws-ovn-serial,?($|\s.*)
  - agent: kubernetes
    always_run: true
    branches:
    - ^release-4\.16$
    - ^release-4\.16-
    cluster: build10
    context: ci/prow/e2e-aws-ovn-shared-to-local-gateway-mode-migration
    decorate: true
    decoration_config:
      skip_cloning: true
    labels:
      ci-operator.openshift.io/cloud: aws
      ci-operator.openshift.io/cloud-cluster-profile: aws
      ci.openshift.io/generator: prowgen
      pj-rehearse.openshift.io/can-be-rehearsed: "true"
    name: pull-ci-openshift-ovn-kubernetes-release-4.16-e2e-aws-ovn-shared-to-local-gateway-mode-migration
    rerun_command: /test e2e-aws-ovn-shared-to-local-gateway-mode-migration
    spec:
      containers:
      - args:
        - --gcs-upload-secret=/secrets/gcs/service-account.json
        - --image-import-pull-secret=/etc/pull-secret/.dockerconfigjson
        - --lease-server-credentials-file=/etc/boskos/credentials
        - --report-credentials-file=/etc/report/credentials
        - --secret-dir=/secrets/ci-pull-credentials
        - --target=e2e-aws-ovn-shared-to-local-gateway-mode-migration
        command:
        - ci-operator
        image: ci-operator:latest
        imagePullPolicy: Always
        name: ""
        resources:
          requests:
            cpu: 10m
        volumeMounts:
        - mountPath: /etc/boskos
          name: boskos
          readOnly: true
        - mountPath: /secrets/ci-pull-credentials
          name: ci-pull-credentials
          readOnly: true
        - mountPath: /secrets/gcs
          name: gcs-credentials
          readOnly: true
        - mountPath: /secrets/manifest-tool
          name: manifest-tool-local-pusher
          readOnly: true
        - mountPath: /etc/pull-secret
          name: pull-secret
          readOnly: true
        - mountPath: /etc/report
          name: result-aggregator
          readOnly: true
      serviceAccountName: ci-operator
      volumes:
      - name: boskos
        secret:
          items:
          - key: credentials
            path: credentials
          secretName: boskos-credentials
      - name: ci-pull-credentials
        secret:
          secretName: ci-pull-credentials
      - name: manifest-tool-local-pusher
        secret:
          secretName: manifest-tool-local-pusher
      - name: pull-secret
        secret:
          secretName: registry-pull-credentials
      - name: result-aggregator
        secret:
          secretName: result-aggregator
    trigger: (?m)^/test( | .* )e2e-aws-ovn-shared-to-local-gateway-mode-migration,?($|\s.*)
  - agent: kubernetes
    always_run: true
    branches:
    - ^release-4\.16$
    - ^release-4\.16-
    cluster: build10
    context: ci/prow/e2e-aws-ovn-upgrade
    decorate: true
    decoration_config:
      skip_cloning: true
    labels:
      ci-operator.openshift.io/cloud: aws
      ci-operator.openshift.io/cloud-cluster-profile: aws
      ci.openshift.io/generator: prowgen
      pj-rehearse.openshift.io/can-be-rehearsed: "true"
    name: pull-ci-openshift-ovn-kubernetes-release-4.16-e2e-aws-ovn-upgrade
    rerun_command: /test e2e-aws-ovn-upgrade
    spec:
      containers:
      - args:
        - --gcs-upload-secret=/secrets/gcs/service-account.json
        - --image-import-pull-secret=/etc/pull-secret/.dockerconfigjson
        - --lease-server-credentials-file=/etc/boskos/credentials
        - --report-credentials-file=/etc/report/credentials
        - --secret-dir=/secrets/ci-pull-credentials
        - --target=e2e-aws-ovn-upgrade
        command:
        - ci-operator
        image: ci-operator:latest
        imagePullPolicy: Always
        name: ""
        resources:
          requests:
            cpu: 10m
        volumeMounts:
        - mountPath: /etc/boskos
          name: boskos
          readOnly: true
        - mountPath: /secrets/ci-pull-credentials
          name: ci-pull-credentials
          readOnly: true
        - mountPath: /secrets/gcs
          name: gcs-credentials
          readOnly: true
        - mountPath: /secrets/manifest-tool
          name: manifest-tool-local-pusher
          readOnly: true
        - mountPath: /etc/pull-secret
          name: pull-secret
          readOnly: true
        - mountPath: /etc/report
          name: result-aggregator
          readOnly: true
      serviceAccountName: ci-operator
      volumes:
      - name: boskos
        secret:
          items:
          - key: credentials
            path: credentials
          secretName: boskos-credentials
      - name: ci-pull-credentials
        secret:
          secretName: ci-pull-credentials
      - name: manifest-tool-local-pusher
        secret:
          secretName: manifest-tool-local-pusher
      - name: pull-secret
        secret:
          secretName: registry-pull-credentials
      - name: result-aggregator
        secret:
          secretName: result-aggregator
    trigger: (?m)^/test( | .* )e2e-aws-ovn-upgrade,?($|\s.*)
  - agent: kubernetes
    always_run: true
    branches:
    - ^release-4\.16$
    - ^release-4\.16-
    cluster: build10
    context: ci/prow/e2e-aws-ovn-upgrade-local-gateway
    decorate: true
    decoration_config:
      skip_cloning: true
    labels:
      ci-operator.openshift.io/cloud: aws
      ci-operator.openshift.io/cloud-cluster-profile: aws
      ci.openshift.io/generator: prowgen
      pj-rehearse.openshift.io/can-be-rehearsed: "true"
    name: pull-ci-openshift-ovn-kubernetes-release-4.16-e2e-aws-ovn-upgrade-local-gateway
    rerun_command: /test e2e-aws-ovn-upgrade-local-gateway
    spec:
      containers:
      - args:
        - --gcs-upload-secret=/secrets/gcs/service-account.json
        - --image-import-pull-secret=/etc/pull-secret/.dockerconfigjson
        - --lease-server-credentials-file=/etc/boskos/credentials
        - --report-credentials-file=/etc/report/credentials
        - --secret-dir=/secrets/ci-pull-credentials
        - --target=e2e-aws-ovn-upgrade-local-gateway
        command:
        - ci-operator
        image: ci-operator:latest
        imagePullPolicy: Always
        name: ""
        resources:
          requests:
            cpu: 10m
        volumeMounts:
        - mountPath: /etc/boskos
          name: boskos
          readOnly: true
        - mountPath: /secrets/ci-pull-credentials
          name: ci-pull-credentials
          readOnly: true
        - mountPath: /secrets/gcs
          name: gcs-credentials
          readOnly: true
        - mountPath: /secrets/manifest-tool
          name: manifest-tool-local-pusher
          readOnly: true
        - mountPath: /etc/pull-secret
          name: pull-secret
          readOnly: true
        - mountPath: /etc/report
          name: result-aggregator
          readOnly: true
      serviceAccountName: ci-operator
      volumes:
      - name: boskos
        secret:
          items:
          - key: credentials
            path: credentials
          secretName: boskos-credentials
      - name: ci-pull-credentials
        secret:
          secretName: ci-pull-credentials
      - name: manifest-tool-local-pusher
        secret:
          secretName: manifest-tool-local-pusher
      - name: pull-secret
        secret:
          secretName: registry-pull-credentials
      - name: result-aggregator
        secret:
          secretName: result-aggregator
    trigger: (?m)^/test( | .* )e2e-aws-ovn-upgrade-local-gateway,?($|\s.*)
  - agent: kubernetes
    always_run: true
    branches:
    - ^release-4\.16$
    - ^release-4\.16-
    cluster: build10
    context: ci/prow/e2e-aws-ovn-windows
    decorate: true
    decoration_config:
      skip_cloning: true
    labels:
      ci-operator.openshift.io/cloud: aws
      ci-operator.openshift.io/cloud-cluster-profile: aws
      ci.openshift.io/generator: prowgen
      pj-rehearse.openshift.io/can-be-rehearsed: "true"
    name: pull-ci-openshift-ovn-kubernetes-release-4.16-e2e-aws-ovn-windows
    rerun_command: /test e2e-aws-ovn-windows
    spec:
      containers:
      - args:
        - --gcs-upload-secret=/secrets/gcs/service-account.json
        - --image-import-pull-secret=/etc/pull-secret/.dockerconfigjson
        - --lease-server-credentials-file=/etc/boskos/credentials
        - --report-credentials-file=/etc/report/credentials
        - --secret-dir=/secrets/ci-pull-credentials
        - --target=e2e-aws-ovn-windows
        command:
        - ci-operator
        image: ci-operator:latest
        imagePullPolicy: Always
        name: ""
        resources:
          requests:
            cpu: 10m
        volumeMounts:
        - mountPath: /etc/boskos
          name: boskos
          readOnly: true
        - mountPath: /secrets/ci-pull-credentials
          name: ci-pull-credentials
          readOnly: true
        - mountPath: /secrets/gcs
          name: gcs-credentials
          readOnly: true
        - mountPath: /secrets/manifest-tool
          name: manifest-tool-local-pusher
          readOnly: true
        - mountPath: /etc/pull-secret
          name: pull-secret
          readOnly: true
        - mountPath: /etc/report
          name: result-aggregator
          readOnly: true
      serviceAccountName: ci-operator
      volumes:
      - name: boskos
        secret:
          items:
          - key: credentials
            path: credentials
          secretName: boskos-credentials
      - name: ci-pull-credentials
        secret:
          secretName: ci-pull-credentials
      - name: manifest-tool-local-pusher
        secret:
          secretName: manifest-tool-local-pusher
      - name: pull-secret
        secret:
          secretName: registry-pull-credentials
      - name: result-aggregator
        secret:
          secretName: result-aggregator
    trigger: (?m)^/test( | .* )e2e-aws-ovn-windows,?($|\s.*)
  - agent: kubernetes
    always_run: true
    branches:
    - ^release-4\.16$
    - ^release-4\.16-
    cluster: build09
    context: ci/prow/e2e-azure-ovn
    decorate: true
    decoration_config:
      skip_cloning: true
    labels:
      ci-operator.openshift.io/cloud: azure4
      ci-operator.openshift.io/cloud-cluster-profile: azure4
      ci.openshift.io/generator: prowgen
      pj-rehearse.openshift.io/can-be-rehearsed: "true"
    name: pull-ci-openshift-ovn-kubernetes-release-4.16-e2e-azure-ovn
    optional: true
    rerun_command: /test e2e-azure-ovn
    spec:
      containers:
      - args:
        - --gcs-upload-secret=/secrets/gcs/service-account.json
        - --image-import-pull-secret=/etc/pull-secret/.dockerconfigjson
        - --lease-server-credentials-file=/etc/boskos/credentials
        - --report-credentials-file=/etc/report/credentials
        - --secret-dir=/secrets/ci-pull-credentials
        - --target=e2e-azure-ovn
        command:
        - ci-operator
        image: ci-operator:latest
        imagePullPolicy: Always
        name: ""
        resources:
          requests:
            cpu: 10m
        volumeMounts:
        - mountPath: /etc/boskos
          name: boskos
          readOnly: true
        - mountPath: /secrets/ci-pull-credentials
          name: ci-pull-credentials
          readOnly: true
        - mountPath: /secrets/gcs
          name: gcs-credentials
          readOnly: true
        - mountPath: /secrets/manifest-tool
          name: manifest-tool-local-pusher
          readOnly: true
        - mountPath: /etc/pull-secret
          name: pull-secret
          readOnly: true
        - mountPath: /etc/report
          name: result-aggregator
          readOnly: true
      serviceAccountName: ci-operator
      volumes:
      - name: boskos
        secret:
          items:
          - key: credentials
            path: credentials
          secretName: boskos-credentials
      - name: ci-pull-credentials
        secret:
          secretName: ci-pull-credentials
      - name: manifest-tool-local-pusher
        secret:
          secretName: manifest-tool-local-pusher
      - name: pull-secret
        secret:
          secretName: registry-pull-credentials
      - name: result-aggregator
        secret:
          secretName: result-aggregator
    trigger: (?m)^/test( | .* )e2e-azure-ovn,?($|\s.*)
  - agent: kubernetes
    always_run: true
    branches:
    - ^release-4\.16$
    - ^release-4\.16-
    cluster: build09
    context: ci/prow/e2e-azure-ovn-upgrade
    decorate: true
    decoration_config:
      skip_cloning: true
      timeout: 5h30m0s
    labels:
      ci-operator.openshift.io/cloud: azure4
      ci-operator.openshift.io/cloud-cluster-profile: azure-2
      ci.openshift.io/generator: prowgen
      pj-rehearse.openshift.io/can-be-rehearsed: "true"
    name: pull-ci-openshift-ovn-kubernetes-release-4.16-e2e-azure-ovn-upgrade
    rerun_command: /test e2e-azure-ovn-upgrade
    spec:
      containers:
      - args:
        - --gcs-upload-secret=/secrets/gcs/service-account.json
        - --image-import-pull-secret=/etc/pull-secret/.dockerconfigjson
        - --lease-server-credentials-file=/etc/boskos/credentials
        - --report-credentials-file=/etc/report/credentials
        - --secret-dir=/secrets/ci-pull-credentials
        - --target=e2e-azure-ovn-upgrade
        command:
        - ci-operator
        image: ci-operator:latest
        imagePullPolicy: Always
        name: ""
        resources:
          requests:
            cpu: 10m
        volumeMounts:
        - mountPath: /etc/boskos
          name: boskos
          readOnly: true
        - mountPath: /secrets/ci-pull-credentials
          name: ci-pull-credentials
          readOnly: true
        - mountPath: /secrets/gcs
          name: gcs-credentials
          readOnly: true
        - mountPath: /secrets/manifest-tool
          name: manifest-tool-local-pusher
          readOnly: true
        - mountPath: /etc/pull-secret
          name: pull-secret
          readOnly: true
        - mountPath: /etc/report
          name: result-aggregator
          readOnly: true
      serviceAccountName: ci-operator
      volumes:
      - name: boskos
        secret:
          items:
          - key: credentials
            path: credentials
          secretName: boskos-credentials
      - name: ci-pull-credentials
        secret:
          secretName: ci-pull-credentials
      - name: manifest-tool-local-pusher
        secret:
          secretName: manifest-tool-local-pusher
      - name: pull-secret
        secret:
          secretName: registry-pull-credentials
      - name: result-aggregator
        secret:
          secretName: result-aggregator
    trigger: (?m)^/test( | .* )e2e-azure-ovn-upgrade,?($|\s.*)
  - agent: kubernetes
    always_run: true
    branches:
    - ^release-4\.16$
    - ^release-4\.16-
    cluster: build02
    context: ci/prow/e2e-gcp-ovn
    decorate: true
    decoration_config:
      skip_cloning: true
    labels:
      ci-operator.openshift.io/cloud: gcp
      ci-operator.openshift.io/cloud-cluster-profile: gcp-openshift-gce-devel-ci-2
      ci.openshift.io/generator: prowgen
      pj-rehearse.openshift.io/can-be-rehearsed: "true"
    name: pull-ci-openshift-ovn-kubernetes-release-4.16-e2e-gcp-ovn
    rerun_command: /test e2e-gcp-ovn
    spec:
      containers:
      - args:
        - --gcs-upload-secret=/secrets/gcs/service-account.json
        - --image-import-pull-secret=/etc/pull-secret/.dockerconfigjson
        - --lease-server-credentials-file=/etc/boskos/credentials
        - --report-credentials-file=/etc/report/credentials
        - --secret-dir=/secrets/ci-pull-credentials
        - --target=e2e-gcp-ovn
        command:
        - ci-operator
        image: ci-operator:latest
        imagePullPolicy: Always
        name: ""
        resources:
          requests:
            cpu: 10m
        volumeMounts:
        - mountPath: /etc/boskos
          name: boskos
          readOnly: true
        - mountPath: /secrets/ci-pull-credentials
          name: ci-pull-credentials
          readOnly: true
        - mountPath: /secrets/gcs
          name: gcs-credentials
          readOnly: true
        - mountPath: /secrets/manifest-tool
          name: manifest-tool-local-pusher
          readOnly: true
        - mountPath: /etc/pull-secret
          name: pull-secret
          readOnly: true
        - mountPath: /etc/report
          name: result-aggregator
          readOnly: true
      serviceAccountName: ci-operator
      volumes:
      - name: boskos
        secret:
          items:
          - key: credentials
            path: credentials
          secretName: boskos-credentials
      - name: ci-pull-credentials
        secret:
          secretName: ci-pull-credentials
      - name: manifest-tool-local-pusher
        secret:
          secretName: manifest-tool-local-pusher
      - name: pull-secret
        secret:
          secretName: registry-pull-credentials
      - name: result-aggregator
        secret:
          secretName: result-aggregator
    trigger: (?m)^/test( | .* )e2e-gcp-ovn,?($|\s.*)
  - agent: kubernetes
    always_run: true
    branches:
    - ^release-4\.16$
    - ^release-4\.16-
    cluster: build05
    context: ci/prow/e2e-metal-ipi-ovn-dualstack
    decorate: true
    decoration_config:
      skip_cloning: true
    labels:
      ci-operator.openshift.io/cloud: equinix-ocp-metal
      ci-operator.openshift.io/cloud-cluster-profile: equinix-ocp-metal
      ci-operator.openshift.io/cluster: build05
      ci.openshift.io/generator: prowgen
      pj-rehearse.openshift.io/can-be-rehearsed: "true"
    name: pull-ci-openshift-ovn-kubernetes-release-4.16-e2e-metal-ipi-ovn-dualstack
    rerun_command: /test e2e-metal-ipi-ovn-dualstack
    spec:
      containers:
      - args:
        - --gcs-upload-secret=/secrets/gcs/service-account.json
        - --image-import-pull-secret=/etc/pull-secret/.dockerconfigjson
        - --lease-server-credentials-file=/etc/boskos/credentials
        - --report-credentials-file=/etc/report/credentials
        - --secret-dir=/secrets/ci-pull-credentials
        - --target=e2e-metal-ipi-ovn-dualstack
        command:
        - ci-operator
        image: ci-operator:latest
        imagePullPolicy: Always
        name: ""
        resources:
          requests:
            cpu: 10m
        volumeMounts:
        - mountPath: /etc/boskos
          name: boskos
          readOnly: true
        - mountPath: /secrets/ci-pull-credentials
          name: ci-pull-credentials
          readOnly: true
        - mountPath: /secrets/gcs
          name: gcs-credentials
          readOnly: true
        - mountPath: /secrets/manifest-tool
          name: manifest-tool-local-pusher
          readOnly: true
        - mountPath: /etc/pull-secret
          name: pull-secret
          readOnly: true
        - mountPath: /etc/report
          name: result-aggregator
          readOnly: true
      serviceAccountName: ci-operator
      volumes:
      - name: boskos
        secret:
          items:
          - key: credentials
            path: credentials
          secretName: boskos-credentials
      - name: ci-pull-credentials
        secret:
          secretName: ci-pull-credentials
      - name: manifest-tool-local-pusher
        secret:
          secretName: manifest-tool-local-pusher
      - name: pull-secret
        secret:
          secretName: registry-pull-credentials
      - name: result-aggregator
        secret:
          secretName: result-aggregator
    trigger: (?m)^/test( | .* )e2e-metal-ipi-ovn-dualstack,?($|\s.*)
  - agent: kubernetes
    always_run: true
    branches:
    - ^release-4\.16$
    - ^release-4\.16-
    cluster: build05
    context: ci/prow/e2e-metal-ipi-ovn-dualstack-local-gateway
    decorate: true
    decoration_config:
      skip_cloning: true
    labels:
      ci-operator.openshift.io/cloud: equinix-ocp-metal
      ci-operator.openshift.io/cloud-cluster-profile: equinix-ocp-metal
      ci-operator.openshift.io/cluster: build05
      ci.openshift.io/generator: prowgen
      pj-rehearse.openshift.io/can-be-rehearsed: "true"
    name: pull-ci-openshift-ovn-kubernetes-release-4.16-e2e-metal-ipi-ovn-dualstack-local-gateway
    optional: true
    rerun_command: /test e2e-metal-ipi-ovn-dualstack-local-gateway
    spec:
      containers:
      - args:
        - --gcs-upload-secret=/secrets/gcs/service-account.json
        - --image-import-pull-secret=/etc/pull-secret/.dockerconfigjson
        - --lease-server-credentials-file=/etc/boskos/credentials
        - --report-credentials-file=/etc/report/credentials
        - --secret-dir=/secrets/ci-pull-credentials
        - --target=e2e-metal-ipi-ovn-dualstack-local-gateway
        command:
        - ci-operator
        image: ci-operator:latest
        imagePullPolicy: Always
        name: ""
        resources:
          requests:
            cpu: 10m
        volumeMounts:
        - mountPath: /etc/boskos
          name: boskos
          readOnly: true
        - mountPath: /secrets/ci-pull-credentials
          name: ci-pull-credentials
          readOnly: true
        - mountPath: /secrets/gcs
          name: gcs-credentials
          readOnly: true
        - mountPath: /secrets/manifest-tool
          name: manifest-tool-local-pusher
          readOnly: true
        - mountPath: /etc/pull-secret
          name: pull-secret
          readOnly: true
        - mountPath: /etc/report
          name: result-aggregator
          readOnly: true
      serviceAccountName: ci-operator
      volumes:
      - name: boskos
        secret:
          items:
          - key: credentials
            path: credentials
          secretName: boskos-credentials
      - name: ci-pull-credentials
        secret:
          secretName: ci-pull-credentials
      - name: manifest-tool-local-pusher
        secret:
          secretName: manifest-tool-local-pusher
      - name: pull-secret
        secret:
          secretName: registry-pull-credentials
      - name: result-aggregator
        secret:
          secretName: result-aggregator
    trigger: (?m)^/test( | .* )e2e-metal-ipi-ovn-dualstack-local-gateway,?($|\s.*)
  - agent: kubernetes
    always_run: false
    branches:
    - ^release-4\.16$
    - ^release-4\.16-
    cluster: build05
    context: ci/prow/e2e-metal-ipi-ovn-ipv4
    decorate: true
    decoration_config:
      skip_cloning: true
    labels:
      ci-operator.openshift.io/cloud: equinix-ocp-metal
      ci-operator.openshift.io/cloud-cluster-profile: equinix-ocp-metal
      ci-operator.openshift.io/cluster: build05
      ci.openshift.io/generator: prowgen
      pj-rehearse.openshift.io/can-be-rehearsed: "true"
    name: pull-ci-openshift-ovn-kubernetes-release-4.16-e2e-metal-ipi-ovn-ipv4
    optional: true
    rerun_command: /test e2e-metal-ipi-ovn-ipv4
    spec:
      containers:
      - args:
        - --gcs-upload-secret=/secrets/gcs/service-account.json
        - --image-import-pull-secret=/etc/pull-secret/.dockerconfigjson
        - --lease-server-credentials-file=/etc/boskos/credentials
        - --report-credentials-file=/etc/report/credentials
        - --secret-dir=/secrets/ci-pull-credentials
        - --target=e2e-metal-ipi-ovn-ipv4
        command:
        - ci-operator
        image: ci-operator:latest
        imagePullPolicy: Always
        name: ""
        resources:
          requests:
            cpu: 10m
        volumeMounts:
        - mountPath: /etc/boskos
          name: boskos
          readOnly: true
        - mountPath: /secrets/ci-pull-credentials
          name: ci-pull-credentials
          readOnly: true
        - mountPath: /secrets/gcs
          name: gcs-credentials
          readOnly: true
        - mountPath: /secrets/manifest-tool
          name: manifest-tool-local-pusher
          readOnly: true
        - mountPath: /etc/pull-secret
          name: pull-secret
          readOnly: true
        - mountPath: /etc/report
          name: result-aggregator
          readOnly: true
      serviceAccountName: ci-operator
      volumes:
      - name: boskos
        secret:
          items:
          - key: credentials
            path: credentials
          secretName: boskos-credentials
      - name: ci-pull-credentials
        secret:
          secretName: ci-pull-credentials
      - name: manifest-tool-local-pusher
        secret:
          secretName: manifest-tool-local-pusher
      - name: pull-secret
        secret:
          secretName: registry-pull-credentials
      - name: result-aggregator
        secret:
          secretName: result-aggregator
    trigger: (?m)^/test( | .* )e2e-metal-ipi-ovn-ipv4,?($|\s.*)
  - agent: kubernetes
    always_run: true
    branches:
    - ^release-4\.16$
    - ^release-4\.16-
    cluster: build05
    context: ci/prow/e2e-metal-ipi-ovn-ipv6
    decorate: true
    decoration_config:
      skip_cloning: true
    labels:
      ci-operator.openshift.io/cloud: equinix-ocp-metal
      ci-operator.openshift.io/cloud-cluster-profile: equinix-ocp-metal
      ci-operator.openshift.io/cluster: build05
      ci.openshift.io/generator: prowgen
      pj-rehearse.openshift.io/can-be-rehearsed: "true"
    name: pull-ci-openshift-ovn-kubernetes-release-4.16-e2e-metal-ipi-ovn-ipv6
    rerun_command: /test e2e-metal-ipi-ovn-ipv6
    spec:
      containers:
      - args:
        - --gcs-upload-secret=/secrets/gcs/service-account.json
        - --image-import-pull-secret=/etc/pull-secret/.dockerconfigjson
        - --lease-server-credentials-file=/etc/boskos/credentials
        - --report-credentials-file=/etc/report/credentials
        - --secret-dir=/secrets/ci-pull-credentials
        - --target=e2e-metal-ipi-ovn-ipv6
        command:
        - ci-operator
        image: ci-operator:latest
        imagePullPolicy: Always
        name: ""
        resources:
          requests:
            cpu: 10m
        volumeMounts:
        - mountPath: /etc/boskos
          name: boskos
          readOnly: true
        - mountPath: /secrets/ci-pull-credentials
          name: ci-pull-credentials
          readOnly: true
        - mountPath: /secrets/gcs
          name: gcs-credentials
          readOnly: true
        - mountPath: /secrets/manifest-tool
          name: manifest-tool-local-pusher
          readOnly: true
        - mountPath: /etc/pull-secret
          name: pull-secret
          readOnly: true
        - mountPath: /etc/report
          name: result-aggregator
          readOnly: true
      serviceAccountName: ci-operator
      volumes:
      - name: boskos
        secret:
          items:
          - key: credentials
            path: credentials
          secretName: boskos-credentials
      - name: ci-pull-credentials
        secret:
          secretName: ci-pull-credentials
      - name: manifest-tool-local-pusher
        secret:
          secretName: manifest-tool-local-pusher
      - name: pull-secret
        secret:
          secretName: registry-pull-credentials
      - name: result-aggregator
        secret:
          secretName: result-aggregator
    trigger: (?m)^/test( | .* )e2e-metal-ipi-ovn-ipv6,?($|\s.*)
  - agent: kubernetes
    always_run: true
    branches:
    - ^release-4\.16$
    - ^release-4\.16-
    cluster: build10
    context: ci/prow/e2e-openstack-ovn
    decorate: true
    decoration_config:
      skip_cloning: true
    labels:
      ci-operator.openshift.io/cloud: openstack-vexxhost
      ci-operator.openshift.io/cloud-cluster-profile: openstack-vexxhost
      ci.openshift.io/generator: prowgen
      pj-rehearse.openshift.io/can-be-rehearsed: "true"
    name: pull-ci-openshift-ovn-kubernetes-release-4.16-e2e-openstack-ovn
    optional: true
    rerun_command: /test e2e-openstack-ovn
    spec:
      containers:
      - args:
        - --gcs-upload-secret=/secrets/gcs/service-account.json
        - --image-import-pull-secret=/etc/pull-secret/.dockerconfigjson
        - --lease-server-credentials-file=/etc/boskos/credentials
        - --report-credentials-file=/etc/report/credentials
        - --secret-dir=/secrets/ci-pull-credentials
        - --target=e2e-openstack-ovn
        command:
        - ci-operator
        image: ci-operator:latest
        imagePullPolicy: Always
        name: ""
        resources:
          requests:
            cpu: 10m
        volumeMounts:
        - mountPath: /etc/boskos
          name: boskos
          readOnly: true
        - mountPath: /secrets/ci-pull-credentials
          name: ci-pull-credentials
          readOnly: true
        - mountPath: /secrets/gcs
          name: gcs-credentials
          readOnly: true
        - mountPath: /secrets/manifest-tool
          name: manifest-tool-local-pusher
          readOnly: true
        - mountPath: /etc/pull-secret
          name: pull-secret
          readOnly: true
        - mountPath: /etc/report
          name: result-aggregator
          readOnly: true
      serviceAccountName: ci-operator
      volumes:
      - name: boskos
        secret:
          items:
          - key: credentials
            path: credentials
          secretName: boskos-credentials
      - name: ci-pull-credentials
        secret:
          secretName: ci-pull-credentials
      - name: manifest-tool-local-pusher
        secret:
          secretName: manifest-tool-local-pusher
      - name: pull-secret
        secret:
          secretName: registry-pull-credentials
      - name: result-aggregator
        secret:
          secretName: result-aggregator
    trigger: (?m)^/test( | .* )e2e-openstack-ovn,?($|\s.*)
  - agent: kubernetes
    always_run: true
    branches:
    - ^release-4\.16$
    - ^release-4\.16-
    cluster: build10
    context: ci/prow/e2e-ovn-hybrid-step-registry
    decorate: true
    decoration_config:
      skip_cloning: true
    labels:
      ci-operator.openshift.io/cloud: aws
      ci-operator.openshift.io/cloud-cluster-profile: aws
      ci.openshift.io/generator: prowgen
      pj-rehearse.openshift.io/can-be-rehearsed: "true"
    name: pull-ci-openshift-ovn-kubernetes-release-4.16-e2e-ovn-hybrid-step-registry
    optional: true
    rerun_command: /test e2e-ovn-hybrid-step-registry
    spec:
      containers:
      - args:
        - --gcs-upload-secret=/secrets/gcs/service-account.json
        - --image-import-pull-secret=/etc/pull-secret/.dockerconfigjson
        - --lease-server-credentials-file=/etc/boskos/credentials
        - --report-credentials-file=/etc/report/credentials
        - --secret-dir=/secrets/ci-pull-credentials
        - --target=e2e-ovn-hybrid-step-registry
        command:
        - ci-operator
        image: ci-operator:latest
        imagePullPolicy: Always
        name: ""
        resources:
          requests:
            cpu: 10m
        volumeMounts:
        - mountPath: /etc/boskos
          name: boskos
          readOnly: true
        - mountPath: /secrets/ci-pull-credentials
          name: ci-pull-credentials
          readOnly: true
        - mountPath: /secrets/gcs
          name: gcs-credentials
          readOnly: true
        - mountPath: /secrets/manifest-tool
          name: manifest-tool-local-pusher
          readOnly: true
        - mountPath: /etc/pull-secret
          name: pull-secret
          readOnly: true
        - mountPath: /etc/report
          name: result-aggregator
          readOnly: true
      serviceAccountName: ci-operator
      volumes:
      - name: boskos
        secret:
          items:
          - key: credentials
            path: credentials
          secretName: boskos-credentials
      - name: ci-pull-credentials
        secret:
          secretName: ci-pull-credentials
      - name: manifest-tool-local-pusher
        secret:
          secretName: manifest-tool-local-pusher
      - name: pull-secret
        secret:
          secretName: registry-pull-credentials
      - name: result-aggregator
        secret:
          secretName: result-aggregator
    trigger: (?m)^/test( | .* )e2e-ovn-hybrid-step-registry,?($|\s.*)
  - agent: kubernetes
    always_run: true
    branches:
    - ^release-4\.16$
    - ^release-4\.16-
    cluster: vsphere02
    context: ci/prow/e2e-vsphere-ovn
    decorate: true
    decoration_config:
      skip_cloning: true
    labels:
      ci-operator.openshift.io/cloud: vsphere
      ci-operator.openshift.io/cloud-cluster-profile: vsphere-elastic
      ci.openshift.io/generator: prowgen
      pj-rehearse.openshift.io/can-be-rehearsed: "true"
    name: pull-ci-openshift-ovn-kubernetes-release-4.16-e2e-vsphere-ovn
    optional: true
    rerun_command: /test e2e-vsphere-ovn
    spec:
      containers:
      - args:
        - --gcs-upload-secret=/secrets/gcs/service-account.json
        - --image-import-pull-secret=/etc/pull-secret/.dockerconfigjson
        - --lease-server-credentials-file=/etc/boskos/credentials
        - --report-credentials-file=/etc/report/credentials
        - --secret-dir=/secrets/ci-pull-credentials
        - --target=e2e-vsphere-ovn
        command:
        - ci-operator
        image: ci-operator:latest
        imagePullPolicy: Always
        name: ""
        resources:
          requests:
            cpu: 10m
        volumeMounts:
        - mountPath: /etc/boskos
          name: boskos
          readOnly: true
        - mountPath: /secrets/ci-pull-credentials
          name: ci-pull-credentials
          readOnly: true
        - mountPath: /secrets/gcs
          name: gcs-credentials
          readOnly: true
        - mountPath: /secrets/manifest-tool
          name: manifest-tool-local-pusher
          readOnly: true
        - mountPath: /etc/pull-secret
          name: pull-secret
          readOnly: true
        - mountPath: /etc/report
          name: result-aggregator
          readOnly: true
      serviceAccountName: ci-operator
      volumes:
      - name: boskos
        secret:
          items:
          - key: credentials
            path: credentials
          secretName: boskos-credentials
      - name: ci-pull-credentials
        secret:
          secretName: ci-pull-credentials
      - name: manifest-tool-local-pusher
        secret:
          secretName: manifest-tool-local-pusher
      - name: pull-secret
        secret:
          secretName: registry-pull-credentials
      - name: result-aggregator
        secret:
          secretName: result-aggregator
    trigger: (?m)^/test( | .* )e2e-vsphere-ovn,?($|\s.*)
  - agent: kubernetes
    always_run: false
    branches:
    - ^release-4\.16$
    - ^release-4\.16-
    cluster: vsphere02
    context: ci/prow/e2e-vsphere-windows
    decorate: true
    decoration_config:
      skip_cloning: true
    labels:
      ci-operator.openshift.io/cloud: vsphere
      ci-operator.openshift.io/cloud-cluster-profile: vsphere-elastic
      ci.openshift.io/generator: prowgen
      pj-rehearse.openshift.io/can-be-rehearsed: "true"
    name: pull-ci-openshift-ovn-kubernetes-release-4.16-e2e-vsphere-windows
    optional: true
    rerun_command: /test e2e-vsphere-windows
    spec:
      containers:
      - args:
        - --gcs-upload-secret=/secrets/gcs/service-account.json
        - --image-import-pull-secret=/etc/pull-secret/.dockerconfigjson
        - --lease-server-credentials-file=/etc/boskos/credentials
        - --report-credentials-file=/etc/report/credentials
        - --secret-dir=/secrets/ci-pull-credentials
        - --target=e2e-vsphere-windows
        command:
        - ci-operator
        image: ci-operator:latest
        imagePullPolicy: Always
        name: ""
        resources:
          requests:
            cpu: 10m
        volumeMounts:
        - mountPath: /etc/boskos
          name: boskos
          readOnly: true
        - mountPath: /secrets/ci-pull-credentials
          name: ci-pull-credentials
          readOnly: true
        - mountPath: /secrets/gcs
          name: gcs-credentials
          readOnly: true
        - mountPath: /secrets/manifest-tool
          name: manifest-tool-local-pusher
          readOnly: true
        - mountPath: /etc/pull-secret
          name: pull-secret
          readOnly: true
        - mountPath: /etc/report
          name: result-aggregator
          readOnly: true
      serviceAccountName: ci-operator
      volumes:
      - name: boskos
        secret:
          items:
          - key: credentials
            path: credentials
          secretName: boskos-credentials
      - name: ci-pull-credentials
        secret:
          secretName: ci-pull-credentials
      - name: manifest-tool-local-pusher
        secret:
          secretName: manifest-tool-local-pusher
      - name: pull-secret
        secret:
          secretName: registry-pull-credentials
      - name: result-aggregator
        secret:
          secretName: result-aggregator
    trigger: (?m)^/test( | .* )e2e-vsphere-windows,?($|\s.*)
  - agent: kubernetes
    always_run: true
    branches:
    - ^release-4\.16$
    - ^release-4\.16-
    cluster: build09
    context: ci/prow/gofmt
    decorate: true
    decoration_config:
      skip_cloning: true
    labels:
      ci.openshift.io/generator: prowgen
      pj-rehearse.openshift.io/can-be-rehearsed: "true"
    name: pull-ci-openshift-ovn-kubernetes-release-4.16-gofmt
    rerun_command: /test gofmt
    spec:
      containers:
      - args:
        - --gcs-upload-secret=/secrets/gcs/service-account.json
        - --image-import-pull-secret=/etc/pull-secret/.dockerconfigjson
        - --report-credentials-file=/etc/report/credentials
        - --target=gofmt
        command:
        - ci-operator
        image: ci-operator:latest
        imagePullPolicy: Always
        name: ""
        resources:
          requests:
            cpu: 10m
        volumeMounts:
        - mountPath: /secrets/gcs
          name: gcs-credentials
          readOnly: true
        - mountPath: /secrets/manifest-tool
          name: manifest-tool-local-pusher
          readOnly: true
        - mountPath: /etc/pull-secret
          name: pull-secret
          readOnly: true
        - mountPath: /etc/report
          name: result-aggregator
          readOnly: true
      serviceAccountName: ci-operator
      volumes:
      - name: manifest-tool-local-pusher
        secret:
          secretName: manifest-tool-local-pusher
      - name: pull-secret
        secret:
          secretName: registry-pull-credentials
      - name: result-aggregator
        secret:
          secretName: result-aggregator
    trigger: (?m)^/test( | .* )gofmt,?($|\s.*)
  - agent: kubernetes
    always_run: true
    branches:
    - ^release-4\.16$
    - ^release-4\.16-
    cluster: build09
    context: ci/prow/images
    decorate: true
    decoration_config:
      skip_cloning: true
    labels:
      ci.openshift.io/generator: prowgen
      pj-rehearse.openshift.io/can-be-rehearsed: "true"
    name: pull-ci-openshift-ovn-kubernetes-release-4.16-images
    rerun_command: /test images
    spec:
      containers:
      - args:
        - --gcs-upload-secret=/secrets/gcs/service-account.json
        - --image-import-pull-secret=/etc/pull-secret/.dockerconfigjson
        - --report-credentials-file=/etc/report/credentials
        - --target=[images]
        - --target=[release:latest]
        command:
        - ci-operator
        image: ci-operator:latest
        imagePullPolicy: Always
        name: ""
        resources:
          requests:
            cpu: 10m
        volumeMounts:
        - mountPath: /secrets/gcs
          name: gcs-credentials
          readOnly: true
        - mountPath: /secrets/manifest-tool
          name: manifest-tool-local-pusher
          readOnly: true
        - mountPath: /etc/pull-secret
          name: pull-secret
          readOnly: true
        - mountPath: /etc/report
          name: result-aggregator
          readOnly: true
      serviceAccountName: ci-operator
      volumes:
      - name: manifest-tool-local-pusher
        secret:
          secretName: manifest-tool-local-pusher
      - name: pull-secret
        secret:
          secretName: registry-pull-credentials
      - name: result-aggregator
        secret:
          secretName: result-aggregator
    trigger: (?m)^/test( | .* )images,?($|\s.*)
  - agent: kubernetes
    always_run: true
    branches:
    - ^release-4\.16$
    - ^release-4\.16-
    cluster: build09
    context: ci/prow/lint
    decorate: true
    decoration_config:
      skip_cloning: true
    labels:
      ci.openshift.io/generator: prowgen
      pj-rehearse.openshift.io/can-be-rehearsed: "true"
    name: pull-ci-openshift-ovn-kubernetes-release-4.16-lint
    rerun_command: /test lint
    spec:
      containers:
      - args:
        - --gcs-upload-secret=/secrets/gcs/service-account.json
        - --image-import-pull-secret=/etc/pull-secret/.dockerconfigjson
        - --report-credentials-file=/etc/report/credentials
        - --target=lint
        command:
        - ci-operator
        image: ci-operator:latest
        imagePullPolicy: Always
        name: ""
        resources:
          requests:
            cpu: 10m
        volumeMounts:
        - mountPath: /secrets/gcs
          name: gcs-credentials
          readOnly: true
        - mountPath: /secrets/manifest-tool
          name: manifest-tool-local-pusher
          readOnly: true
        - mountPath: /etc/pull-secret
          name: pull-secret
          readOnly: true
        - mountPath: /etc/report
          name: result-aggregator
          readOnly: true
      serviceAccountName: ci-operator
      volumes:
      - name: manifest-tool-local-pusher
        secret:
          secretName: manifest-tool-local-pusher
      - name: pull-secret
        secret:
          secretName: registry-pull-credentials
      - name: result-aggregator
        secret:
          secretName: result-aggregator
    trigger: (?m)^/test( | .* )lint,?($|\s.*)
  - agent: kubernetes
    always_run: false
    branches:
    - ^release-4\.16$
    - ^release-4\.16-
    cluster: build09
    context: ci/prow/okd-scos-images
    decorate: true
    decoration_config:
      skip_cloning: true
    labels:
      ci-operator.openshift.io/variant: okd-scos
      ci.openshift.io/generator: prowgen
      pj-rehearse.openshift.io/can-be-rehearsed: "true"
    name: pull-ci-openshift-ovn-kubernetes-release-4.16-okd-scos-images
    optional: true
    rerun_command: /test okd-scos-images
    spec:
      containers:
      - args:
        - --gcs-upload-secret=/secrets/gcs/service-account.json
        - --image-import-pull-secret=/etc/pull-secret/.dockerconfigjson
        - --report-credentials-file=/etc/report/credentials
        - --target=[images]
        - --target=[release:latest]
        - --variant=okd-scos
        command:
        - ci-operator
        image: ci-operator:latest
        imagePullPolicy: Always
        name: ""
        resources:
          requests:
            cpu: 10m
        volumeMounts:
        - mountPath: /secrets/gcs
          name: gcs-credentials
          readOnly: true
        - mountPath: /secrets/manifest-tool
          name: manifest-tool-local-pusher
          readOnly: true
        - mountPath: /etc/pull-secret
          name: pull-secret
          readOnly: true
        - mountPath: /etc/report
          name: result-aggregator
          readOnly: true
      serviceAccountName: ci-operator
      volumes:
      - name: manifest-tool-local-pusher
        secret:
          secretName: manifest-tool-local-pusher
      - name: pull-secret
        secret:
          secretName: registry-pull-credentials
      - name: result-aggregator
        secret:
          secretName: result-aggregator
    trigger: (?m)^/test( | .* )okd-scos-images,?($|\s.*)
  - agent: kubernetes
    always_run: true
    branches:
    - ^release-4\.16$
    - ^release-4\.16-
<<<<<<< HEAD
    cluster: build09
    context: ci/prow/ovncore-perfscale-aws-ovn-large-cluster-density-v2
=======
    cluster: build10
    context: ci/prow/qe-perfscale-aws-ovn-medium-cluster-density
>>>>>>> 1981801d
    decorate: true
    decoration_config:
      skip_cloning: true
      timeout: 8h0m0s
    labels:
      ci-operator.openshift.io/cloud: aws
      ci-operator.openshift.io/cloud-cluster-profile: aws-ovn-perfscale
      ci.openshift.io/generator: prowgen
      pj-rehearse.openshift.io/can-be-rehearsed: "true"
    name: pull-ci-openshift-ovn-kubernetes-release-4.16-ovncore-perfscale-aws-ovn-large-cluster-density-v2
    optional: true
    rerun_command: /test ovncore-perfscale-aws-ovn-large-cluster-density-v2
    spec:
      containers:
      - args:
        - --gcs-upload-secret=/secrets/gcs/service-account.json
        - --image-import-pull-secret=/etc/pull-secret/.dockerconfigjson
        - --lease-server-credentials-file=/etc/boskos/credentials
        - --report-credentials-file=/etc/report/credentials
        - --secret-dir=/secrets/ci-pull-credentials
        - --target=ovncore-perfscale-aws-ovn-large-cluster-density-v2
        command:
        - ci-operator
        image: ci-operator:latest
        imagePullPolicy: Always
        name: ""
        resources:
          requests:
            cpu: 10m
        volumeMounts:
        - mountPath: /etc/boskos
          name: boskos
          readOnly: true
        - mountPath: /secrets/ci-pull-credentials
          name: ci-pull-credentials
          readOnly: true
        - mountPath: /secrets/gcs
          name: gcs-credentials
          readOnly: true
        - mountPath: /secrets/manifest-tool
          name: manifest-tool-local-pusher
          readOnly: true
        - mountPath: /etc/pull-secret
          name: pull-secret
          readOnly: true
        - mountPath: /etc/report
          name: result-aggregator
          readOnly: true
      serviceAccountName: ci-operator
      volumes:
      - name: boskos
        secret:
          items:
          - key: credentials
            path: credentials
          secretName: boskos-credentials
      - name: ci-pull-credentials
        secret:
          secretName: ci-pull-credentials
      - name: manifest-tool-local-pusher
        secret:
          secretName: manifest-tool-local-pusher
      - name: pull-secret
        secret:
          secretName: registry-pull-credentials
      - name: result-aggregator
        secret:
          secretName: result-aggregator
    trigger: (?m)^/test( | .* )ovncore-perfscale-aws-ovn-large-cluster-density-v2,?($|\s.*)
  - agent: kubernetes
    always_run: true
    branches:
    - ^release-4\.16$
    - ^release-4\.16-
    cluster: build09
    context: ci/prow/ovncore-perfscale-aws-ovn-large-node-density-cni
    decorate: true
    decoration_config:
      skip_cloning: true
      timeout: 8h0m0s
    labels:
      ci-operator.openshift.io/cloud: aws
      ci-operator.openshift.io/cloud-cluster-profile: aws-ovn-perfscale
      ci.openshift.io/generator: prowgen
      pj-rehearse.openshift.io/can-be-rehearsed: "true"
    name: pull-ci-openshift-ovn-kubernetes-release-4.16-ovncore-perfscale-aws-ovn-large-node-density-cni
    optional: true
    rerun_command: /test ovncore-perfscale-aws-ovn-large-node-density-cni
    spec:
      containers:
      - args:
        - --gcs-upload-secret=/secrets/gcs/service-account.json
        - --image-import-pull-secret=/etc/pull-secret/.dockerconfigjson
        - --lease-server-credentials-file=/etc/boskos/credentials
        - --report-credentials-file=/etc/report/credentials
        - --secret-dir=/secrets/ci-pull-credentials
        - --target=ovncore-perfscale-aws-ovn-large-node-density-cni
        command:
        - ci-operator
        image: ci-operator:latest
        imagePullPolicy: Always
        name: ""
        resources:
          requests:
            cpu: 10m
        volumeMounts:
        - mountPath: /etc/boskos
          name: boskos
          readOnly: true
        - mountPath: /secrets/ci-pull-credentials
          name: ci-pull-credentials
          readOnly: true
        - mountPath: /secrets/gcs
          name: gcs-credentials
          readOnly: true
        - mountPath: /secrets/manifest-tool
          name: manifest-tool-local-pusher
          readOnly: true
        - mountPath: /etc/pull-secret
          name: pull-secret
          readOnly: true
        - mountPath: /etc/report
          name: result-aggregator
          readOnly: true
      serviceAccountName: ci-operator
      volumes:
      - name: boskos
        secret:
          items:
          - key: credentials
            path: credentials
          secretName: boskos-credentials
      - name: ci-pull-credentials
        secret:
          secretName: ci-pull-credentials
      - name: manifest-tool-local-pusher
        secret:
          secretName: manifest-tool-local-pusher
      - name: pull-secret
        secret:
          secretName: registry-pull-credentials
      - name: result-aggregator
        secret:
          secretName: result-aggregator
    trigger: (?m)^/test( | .* )ovncore-perfscale-aws-ovn-large-node-density-cni,?($|\s.*)
  - agent: kubernetes
    always_run: true
    branches:
    - ^release-4\.16$
    - ^release-4\.16-
    cluster: build09
    context: ci/prow/ovncore-perfscale-aws-ovn-xlarge-cluster-density-v2
    decorate: true
    decoration_config:
      skip_cloning: true
      timeout: 8h0m0s
    labels:
      ci-operator.openshift.io/cloud: aws
      ci-operator.openshift.io/cloud-cluster-profile: aws-ovn-perfscale
      ci.openshift.io/generator: prowgen
      pj-rehearse.openshift.io/can-be-rehearsed: "true"
    name: pull-ci-openshift-ovn-kubernetes-release-4.16-ovncore-perfscale-aws-ovn-xlarge-cluster-density-v2
    optional: true
    rerun_command: /test ovncore-perfscale-aws-ovn-xlarge-cluster-density-v2
    spec:
      containers:
      - args:
        - --gcs-upload-secret=/secrets/gcs/service-account.json
        - --image-import-pull-secret=/etc/pull-secret/.dockerconfigjson
        - --lease-server-credentials-file=/etc/boskos/credentials
        - --report-credentials-file=/etc/report/credentials
        - --secret-dir=/secrets/ci-pull-credentials
        - --target=ovncore-perfscale-aws-ovn-xlarge-cluster-density-v2
        command:
        - ci-operator
        image: ci-operator:latest
        imagePullPolicy: Always
        name: ""
        resources:
          requests:
            cpu: 10m
        volumeMounts:
        - mountPath: /etc/boskos
          name: boskos
          readOnly: true
        - mountPath: /secrets/ci-pull-credentials
          name: ci-pull-credentials
          readOnly: true
        - mountPath: /secrets/gcs
          name: gcs-credentials
          readOnly: true
        - mountPath: /secrets/manifest-tool
          name: manifest-tool-local-pusher
          readOnly: true
        - mountPath: /etc/pull-secret
          name: pull-secret
          readOnly: true
        - mountPath: /etc/report
          name: result-aggregator
          readOnly: true
      serviceAccountName: ci-operator
      volumes:
      - name: boskos
        secret:
          items:
          - key: credentials
            path: credentials
          secretName: boskos-credentials
      - name: ci-pull-credentials
        secret:
          secretName: ci-pull-credentials
      - name: manifest-tool-local-pusher
        secret:
          secretName: manifest-tool-local-pusher
      - name: pull-secret
        secret:
          secretName: registry-pull-credentials
      - name: result-aggregator
        secret:
          secretName: result-aggregator
    trigger: (?m)^/test( | .* )ovncore-perfscale-aws-ovn-xlarge-cluster-density-v2,?($|\s.*)
  - agent: kubernetes
    always_run: true
    branches:
    - ^release-4\.16$
    - ^release-4\.16-
    cluster: build09
    context: ci/prow/ovncore-perfscale-aws-ovn-xlarge-node-density-cni
    decorate: true
    decoration_config:
      skip_cloning: true
      timeout: 8h0m0s
    labels:
      ci-operator.openshift.io/cloud: aws
      ci-operator.openshift.io/cloud-cluster-profile: aws-ovn-perfscale
      ci.openshift.io/generator: prowgen
      pj-rehearse.openshift.io/can-be-rehearsed: "true"
    name: pull-ci-openshift-ovn-kubernetes-release-4.16-ovncore-perfscale-aws-ovn-xlarge-node-density-cni
    optional: true
    rerun_command: /test ovncore-perfscale-aws-ovn-xlarge-node-density-cni
    spec:
      containers:
      - args:
        - --gcs-upload-secret=/secrets/gcs/service-account.json
        - --image-import-pull-secret=/etc/pull-secret/.dockerconfigjson
        - --lease-server-credentials-file=/etc/boskos/credentials
        - --report-credentials-file=/etc/report/credentials
        - --secret-dir=/secrets/ci-pull-credentials
        - --target=ovncore-perfscale-aws-ovn-xlarge-node-density-cni
        command:
        - ci-operator
        image: ci-operator:latest
        imagePullPolicy: Always
        name: ""
        resources:
          requests:
            cpu: 10m
        volumeMounts:
        - mountPath: /etc/boskos
          name: boskos
          readOnly: true
        - mountPath: /secrets/ci-pull-credentials
          name: ci-pull-credentials
          readOnly: true
        - mountPath: /secrets/gcs
          name: gcs-credentials
          readOnly: true
        - mountPath: /secrets/manifest-tool
          name: manifest-tool-local-pusher
          readOnly: true
        - mountPath: /etc/pull-secret
          name: pull-secret
          readOnly: true
        - mountPath: /etc/report
          name: result-aggregator
          readOnly: true
      serviceAccountName: ci-operator
      volumes:
      - name: boskos
        secret:
          items:
          - key: credentials
            path: credentials
          secretName: boskos-credentials
      - name: ci-pull-credentials
        secret:
          secretName: ci-pull-credentials
      - name: manifest-tool-local-pusher
        secret:
          secretName: manifest-tool-local-pusher
      - name: pull-secret
        secret:
          secretName: registry-pull-credentials
      - name: result-aggregator
        secret:
          secretName: result-aggregator
    trigger: (?m)^/test( | .* )ovncore-perfscale-aws-ovn-xlarge-node-density-cni,?($|\s.*)
  - agent: kubernetes
    always_run: true
    branches:
    - ^release-4\.16$
    - ^release-4\.16-
    cluster: build09
    context: ci/prow/perfscale-aws-ovn-medium-cluster-density-v2
    decorate: true
    decoration_config:
      skip_cloning: true
      timeout: 8h0m0s
    labels:
      ci-operator.openshift.io/cloud: aws
      ci-operator.openshift.io/cloud-cluster-profile: aws-perfscale
      ci.openshift.io/generator: prowgen
      pj-rehearse.openshift.io/can-be-rehearsed: "true"
    name: pull-ci-openshift-ovn-kubernetes-release-4.16-perfscale-aws-ovn-medium-cluster-density-v2
    optional: true
    rerun_command: /test perfscale-aws-ovn-medium-cluster-density-v2
    spec:
      containers:
      - args:
        - --gcs-upload-secret=/secrets/gcs/service-account.json
        - --image-import-pull-secret=/etc/pull-secret/.dockerconfigjson
        - --lease-server-credentials-file=/etc/boskos/credentials
        - --report-credentials-file=/etc/report/credentials
        - --secret-dir=/secrets/ci-pull-credentials
        - --target=perfscale-aws-ovn-medium-cluster-density-v2
        command:
        - ci-operator
        image: ci-operator:latest
        imagePullPolicy: Always
        name: ""
        resources:
          requests:
            cpu: 10m
        volumeMounts:
        - mountPath: /etc/boskos
          name: boskos
          readOnly: true
        - mountPath: /secrets/ci-pull-credentials
          name: ci-pull-credentials
          readOnly: true
        - mountPath: /secrets/gcs
          name: gcs-credentials
          readOnly: true
        - mountPath: /secrets/manifest-tool
          name: manifest-tool-local-pusher
          readOnly: true
        - mountPath: /etc/pull-secret
          name: pull-secret
          readOnly: true
        - mountPath: /etc/report
          name: result-aggregator
          readOnly: true
      serviceAccountName: ci-operator
      volumes:
      - name: boskos
        secret:
          items:
          - key: credentials
            path: credentials
          secretName: boskos-credentials
      - name: ci-pull-credentials
        secret:
          secretName: ci-pull-credentials
      - name: manifest-tool-local-pusher
        secret:
          secretName: manifest-tool-local-pusher
      - name: pull-secret
        secret:
          secretName: registry-pull-credentials
      - name: result-aggregator
        secret:
          secretName: result-aggregator
    trigger: (?m)^/test( | .* )perfscale-aws-ovn-medium-cluster-density-v2,?($|\s.*)
  - agent: kubernetes
    always_run: true
    branches:
    - ^release-4\.16$
    - ^release-4\.16-
<<<<<<< HEAD
    cluster: build09
    context: ci/prow/perfscale-aws-ovn-medium-node-density-cni
=======
    cluster: build10
    context: ci/prow/qe-perfscale-aws-ovn-medium-node-density-cni
>>>>>>> 1981801d
    decorate: true
    decoration_config:
      skip_cloning: true
      timeout: 8h0m0s
    labels:
      ci-operator.openshift.io/cloud: aws
      ci-operator.openshift.io/cloud-cluster-profile: aws-perfscale
      ci.openshift.io/generator: prowgen
      pj-rehearse.openshift.io/can-be-rehearsed: "true"
    name: pull-ci-openshift-ovn-kubernetes-release-4.16-perfscale-aws-ovn-medium-node-density-cni
    optional: true
    rerun_command: /test perfscale-aws-ovn-medium-node-density-cni
    spec:
      containers:
      - args:
        - --gcs-upload-secret=/secrets/gcs/service-account.json
        - --image-import-pull-secret=/etc/pull-secret/.dockerconfigjson
        - --lease-server-credentials-file=/etc/boskos/credentials
        - --report-credentials-file=/etc/report/credentials
        - --secret-dir=/secrets/ci-pull-credentials
        - --target=perfscale-aws-ovn-medium-node-density-cni
        command:
        - ci-operator
        image: ci-operator:latest
        imagePullPolicy: Always
        name: ""
        resources:
          requests:
            cpu: 10m
        volumeMounts:
        - mountPath: /etc/boskos
          name: boskos
          readOnly: true
        - mountPath: /secrets/ci-pull-credentials
          name: ci-pull-credentials
          readOnly: true
        - mountPath: /secrets/gcs
          name: gcs-credentials
          readOnly: true
        - mountPath: /secrets/manifest-tool
          name: manifest-tool-local-pusher
          readOnly: true
        - mountPath: /etc/pull-secret
          name: pull-secret
          readOnly: true
        - mountPath: /etc/report
          name: result-aggregator
          readOnly: true
      serviceAccountName: ci-operator
      volumes:
      - name: boskos
        secret:
          items:
          - key: credentials
            path: credentials
          secretName: boskos-credentials
      - name: ci-pull-credentials
        secret:
          secretName: ci-pull-credentials
      - name: manifest-tool-local-pusher
        secret:
          secretName: manifest-tool-local-pusher
      - name: pull-secret
        secret:
          secretName: registry-pull-credentials
      - name: result-aggregator
        secret:
          secretName: result-aggregator
    trigger: (?m)^/test( | .* )perfscale-aws-ovn-medium-node-density-cni,?($|\s.*)
  - agent: kubernetes
    always_run: true
    branches:
    - ^release-4\.16$
    - ^release-4\.16-
<<<<<<< HEAD
    cluster: build09
    context: ci/prow/perfscale-aws-ovn-small-cluster-density-v2
=======
    cluster: build10
    context: ci/prow/qe-perfscale-aws-ovn-small-cluster-density
>>>>>>> 1981801d
    decorate: true
    decoration_config:
      skip_cloning: true
      timeout: 5h0m0s
    labels:
      ci-operator.openshift.io/cloud: aws
      ci-operator.openshift.io/cloud-cluster-profile: aws-perfscale
      ci.openshift.io/generator: prowgen
      pj-rehearse.openshift.io/can-be-rehearsed: "true"
    name: pull-ci-openshift-ovn-kubernetes-release-4.16-perfscale-aws-ovn-small-cluster-density-v2
    optional: true
    rerun_command: /test perfscale-aws-ovn-small-cluster-density-v2
    spec:
      containers:
      - args:
        - --gcs-upload-secret=/secrets/gcs/service-account.json
        - --image-import-pull-secret=/etc/pull-secret/.dockerconfigjson
        - --lease-server-credentials-file=/etc/boskos/credentials
        - --report-credentials-file=/etc/report/credentials
        - --secret-dir=/secrets/ci-pull-credentials
        - --target=perfscale-aws-ovn-small-cluster-density-v2
        command:
        - ci-operator
        image: ci-operator:latest
        imagePullPolicy: Always
        name: ""
        resources:
          requests:
            cpu: 10m
        volumeMounts:
        - mountPath: /etc/boskos
          name: boskos
          readOnly: true
        - mountPath: /secrets/ci-pull-credentials
          name: ci-pull-credentials
          readOnly: true
        - mountPath: /secrets/gcs
          name: gcs-credentials
          readOnly: true
        - mountPath: /secrets/manifest-tool
          name: manifest-tool-local-pusher
          readOnly: true
        - mountPath: /etc/pull-secret
          name: pull-secret
          readOnly: true
        - mountPath: /etc/report
          name: result-aggregator
          readOnly: true
      serviceAccountName: ci-operator
      volumes:
      - name: boskos
        secret:
          items:
          - key: credentials
            path: credentials
          secretName: boskos-credentials
      - name: ci-pull-credentials
        secret:
          secretName: ci-pull-credentials
      - name: manifest-tool-local-pusher
        secret:
          secretName: manifest-tool-local-pusher
      - name: pull-secret
        secret:
          secretName: registry-pull-credentials
      - name: result-aggregator
        secret:
          secretName: result-aggregator
    trigger: (?m)^/test( | .* )perfscale-aws-ovn-small-cluster-density-v2,?($|\s.*)
  - agent: kubernetes
    always_run: true
    branches:
    - ^release-4\.16$
    - ^release-4\.16-
<<<<<<< HEAD
    cluster: build09
    context: ci/prow/perfscale-aws-ovn-small-node-density-cni
=======
    cluster: build10
    context: ci/prow/qe-perfscale-aws-ovn-small-node-density-cni
>>>>>>> 1981801d
    decorate: true
    decoration_config:
      skip_cloning: true
      timeout: 5h0m0s
    labels:
      ci-operator.openshift.io/cloud: aws
      ci-operator.openshift.io/cloud-cluster-profile: aws-perfscale
      ci.openshift.io/generator: prowgen
      pj-rehearse.openshift.io/can-be-rehearsed: "true"
    name: pull-ci-openshift-ovn-kubernetes-release-4.16-perfscale-aws-ovn-small-node-density-cni
    optional: true
    rerun_command: /test perfscale-aws-ovn-small-node-density-cni
    spec:
      containers:
      - args:
        - --gcs-upload-secret=/secrets/gcs/service-account.json
        - --image-import-pull-secret=/etc/pull-secret/.dockerconfigjson
        - --lease-server-credentials-file=/etc/boskos/credentials
        - --report-credentials-file=/etc/report/credentials
        - --secret-dir=/secrets/ci-pull-credentials
        - --target=perfscale-aws-ovn-small-node-density-cni
        command:
        - ci-operator
        image: ci-operator:latest
        imagePullPolicy: Always
        name: ""
        resources:
          requests:
            cpu: 10m
        volumeMounts:
        - mountPath: /etc/boskos
          name: boskos
          readOnly: true
        - mountPath: /secrets/ci-pull-credentials
          name: ci-pull-credentials
          readOnly: true
        - mountPath: /secrets/gcs
          name: gcs-credentials
          readOnly: true
        - mountPath: /secrets/manifest-tool
          name: manifest-tool-local-pusher
          readOnly: true
        - mountPath: /etc/pull-secret
          name: pull-secret
          readOnly: true
        - mountPath: /etc/report
          name: result-aggregator
          readOnly: true
      serviceAccountName: ci-operator
      volumes:
      - name: boskos
        secret:
          items:
          - key: credentials
            path: credentials
          secretName: boskos-credentials
      - name: ci-pull-credentials
        secret:
          secretName: ci-pull-credentials
      - name: manifest-tool-local-pusher
        secret:
          secretName: manifest-tool-local-pusher
      - name: pull-secret
        secret:
          secretName: registry-pull-credentials
      - name: result-aggregator
        secret:
          secretName: result-aggregator
    trigger: (?m)^/test( | .* )perfscale-aws-ovn-small-node-density-cni,?($|\s.*)
  - agent: kubernetes
    always_run: true
    branches:
    - ^release-4\.16$
    - ^release-4\.16-
    cluster: build09
    context: ci/prow/security
    decorate: true
    decoration_config:
      skip_cloning: true
    labels:
      ci.openshift.io/generator: prowgen
      pj-rehearse.openshift.io/can-be-rehearsed: "true"
    name: pull-ci-openshift-ovn-kubernetes-release-4.16-security
    optional: true
    rerun_command: /test security
    spec:
      containers:
      - args:
        - --gcs-upload-secret=/secrets/gcs/service-account.json
        - --image-import-pull-secret=/etc/pull-secret/.dockerconfigjson
        - --report-credentials-file=/etc/report/credentials
        - --secret-dir=/secrets/ci-pull-credentials
        - --target=security
        command:
        - ci-operator
        image: ci-operator:latest
        imagePullPolicy: Always
        name: ""
        resources:
          requests:
            cpu: 10m
        volumeMounts:
        - mountPath: /secrets/ci-pull-credentials
          name: ci-pull-credentials
          readOnly: true
        - mountPath: /secrets/gcs
          name: gcs-credentials
          readOnly: true
        - mountPath: /secrets/manifest-tool
          name: manifest-tool-local-pusher
          readOnly: true
        - mountPath: /etc/pull-secret
          name: pull-secret
          readOnly: true
        - mountPath: /etc/report
          name: result-aggregator
          readOnly: true
      serviceAccountName: ci-operator
      volumes:
      - name: ci-pull-credentials
        secret:
          secretName: ci-pull-credentials
      - name: manifest-tool-local-pusher
        secret:
          secretName: manifest-tool-local-pusher
      - name: pull-secret
        secret:
          secretName: registry-pull-credentials
      - name: result-aggregator
        secret:
          secretName: result-aggregator
    trigger: (?m)^/test( | .* )security,?($|\s.*)
  - agent: kubernetes
    always_run: true
    branches:
    - ^release-4\.16$
    - ^release-4\.16-
    cluster: build09
    context: ci/prow/unit
    decorate: true
    decoration_config:
      skip_cloning: true
    labels:
      ci.openshift.io/generator: prowgen
      pj-rehearse.openshift.io/can-be-rehearsed: "true"
    name: pull-ci-openshift-ovn-kubernetes-release-4.16-unit
    rerun_command: /test unit
    spec:
      containers:
      - args:
        - --gcs-upload-secret=/secrets/gcs/service-account.json
        - --image-import-pull-secret=/etc/pull-secret/.dockerconfigjson
        - --report-credentials-file=/etc/report/credentials
        - --target=unit
        command:
        - ci-operator
        image: ci-operator:latest
        imagePullPolicy: Always
        name: ""
        resources:
          requests:
            cpu: 10m
        volumeMounts:
        - mountPath: /secrets/gcs
          name: gcs-credentials
          readOnly: true
        - mountPath: /secrets/manifest-tool
          name: manifest-tool-local-pusher
          readOnly: true
        - mountPath: /etc/pull-secret
          name: pull-secret
          readOnly: true
        - mountPath: /etc/report
          name: result-aggregator
          readOnly: true
      serviceAccountName: ci-operator
      volumes:
      - name: manifest-tool-local-pusher
        secret:
          secretName: manifest-tool-local-pusher
      - name: pull-secret
        secret:
          secretName: registry-pull-credentials
      - name: result-aggregator
        secret:
          secretName: result-aggregator
    trigger: (?m)^/test( | .* )unit,?($|\s.*)<|MERGE_RESOLUTION|>--- conflicted
+++ resolved
@@ -2508,13 +2508,8 @@
     branches:
     - ^release-4\.16$
     - ^release-4\.16-
-<<<<<<< HEAD
     cluster: build09
     context: ci/prow/ovncore-perfscale-aws-ovn-large-cluster-density-v2
-=======
-    cluster: build10
-    context: ci/prow/qe-perfscale-aws-ovn-medium-cluster-density
->>>>>>> 1981801d
     decorate: true
     decoration_config:
       skip_cloning: true
@@ -2893,13 +2888,8 @@
     branches:
     - ^release-4\.16$
     - ^release-4\.16-
-<<<<<<< HEAD
     cluster: build09
     context: ci/prow/perfscale-aws-ovn-medium-node-density-cni
-=======
-    cluster: build10
-    context: ci/prow/qe-perfscale-aws-ovn-medium-node-density-cni
->>>>>>> 1981801d
     decorate: true
     decoration_config:
       skip_cloning: true
@@ -2974,13 +2964,8 @@
     branches:
     - ^release-4\.16$
     - ^release-4\.16-
-<<<<<<< HEAD
     cluster: build09
     context: ci/prow/perfscale-aws-ovn-small-cluster-density-v2
-=======
-    cluster: build10
-    context: ci/prow/qe-perfscale-aws-ovn-small-cluster-density
->>>>>>> 1981801d
     decorate: true
     decoration_config:
       skip_cloning: true
@@ -3055,13 +3040,8 @@
     branches:
     - ^release-4\.16$
     - ^release-4\.16-
-<<<<<<< HEAD
     cluster: build09
     context: ci/prow/perfscale-aws-ovn-small-node-density-cni
-=======
-    cluster: build10
-    context: ci/prow/qe-perfscale-aws-ovn-small-node-density-cni
->>>>>>> 1981801d
     decorate: true
     decoration_config:
       skip_cloning: true
