presubmits:
  openshift/odo:
  - agent: kubernetes
    always_run: false
    branches:
    - ^main$
    - ^main-
<<<<<<< HEAD
    cluster: build01
    context: ci/prow/psi-k8s-ibmc-integration-e2e
    decorate: true
    decoration_config:
      skip_cloning: true
    labels:
      ci-operator.openshift.io/prowgen-controlled: "true"
      ci-operator.openshift.io/variant: psi
      pj-rehearse.openshift.io/can-be-rehearsed: "true"
    name: pull-ci-openshift-odo-main-psi-k8s-ibmc-integration-e2e
    rerun_command: /test psi-k8s-ibmc-integration-e2e
    skip_if_only_changed: ^website/|docs/|\.md$|\.adoc$|^(?:.*/)?(?:\.gitignore|OWNERS|PROJECT|LICENSE)$
    spec:
      containers:
      - args:
        - --gcs-upload-secret=/secrets/gcs/service-account.json
        - --image-import-pull-secret=/etc/pull-secret/.dockerconfigjson
        - --report-credentials-file=/etc/report/credentials
        - --target=k8s-ibmc-integration-e2e
        - --variant=psi
        command:
        - ci-operator
        image: ci-operator:latest
        imagePullPolicy: Always
        name: ""
        resources:
          requests:
            cpu: 10m
        volumeMounts:
        - mountPath: /secrets/gcs
          name: gcs-credentials
          readOnly: true
        - mountPath: /etc/pull-secret
          name: pull-secret
          readOnly: true
        - mountPath: /etc/report
          name: result-aggregator
          readOnly: true
      serviceAccountName: ci-operator
      volumes:
      - name: pull-secret
        secret:
          secretName: registry-pull-credentials
      - name: result-aggregator
        secret:
          secretName: result-aggregator
    trigger: (?m)^/test( | .* )psi-k8s-ibmc-integration-e2e,?($|\s.*)
  - agent: kubernetes
    always_run: false
    branches:
    - ^main$
    - ^main-
    cluster: build01
=======
    cluster: build02
>>>>>>> 9bff2998
    context: ci/prow/psi-kubernetes-integration-e2e
    decorate: true
    decoration_config:
      skip_cloning: true
    labels:
      ci-operator.openshift.io/prowgen-controlled: "true"
      ci-operator.openshift.io/variant: psi
      pj-rehearse.openshift.io/can-be-rehearsed: "true"
    name: pull-ci-openshift-odo-main-psi-kubernetes-integration-e2e
    rerun_command: /test psi-kubernetes-integration-e2e
    skip_if_only_changed: ^website/|docs/|\.md$|\.adoc$|^(?:.*/)?(?:\.gitignore|OWNERS|PROJECT|LICENSE)$
    spec:
      containers:
      - args:
        - --gcs-upload-secret=/secrets/gcs/service-account.json
        - --image-import-pull-secret=/etc/pull-secret/.dockerconfigjson
        - --report-credentials-file=/etc/report/credentials
        - --target=kubernetes-integration-e2e
        - --variant=psi
        command:
        - ci-operator
        image: ci-operator:latest
        imagePullPolicy: Always
        name: ""
        resources:
          requests:
            cpu: 10m
        volumeMounts:
        - mountPath: /secrets/gcs
          name: gcs-credentials
          readOnly: true
        - mountPath: /etc/pull-secret
          name: pull-secret
          readOnly: true
        - mountPath: /etc/report
          name: result-aggregator
          readOnly: true
      serviceAccountName: ci-operator
      volumes:
      - name: pull-secret
        secret:
          secretName: registry-pull-credentials
      - name: result-aggregator
        secret:
          secretName: result-aggregator
    trigger: (?m)^/test( | .* )psi-kubernetes-integration-e2e,?($|\s.*)
  - agent: kubernetes
    always_run: false
    branches:
    - ^main$
    - ^main-
    cluster: build02
    context: ci/prow/psi-unit-test-mac
    decorate: true
    decoration_config:
      skip_cloning: true
    labels:
      ci-operator.openshift.io/prowgen-controlled: "true"
      ci-operator.openshift.io/variant: psi
      pj-rehearse.openshift.io/can-be-rehearsed: "true"
    name: pull-ci-openshift-odo-main-psi-unit-test-mac
    optional: true
    rerun_command: /test psi-unit-test-mac
    skip_if_only_changed: ^website/|docs/|\.md$|\.adoc$|^(?:.*/)?(?:\.gitignore|OWNERS|PROJECT|LICENSE)$
    spec:
      containers:
      - args:
        - --gcs-upload-secret=/secrets/gcs/service-account.json
        - --image-import-pull-secret=/etc/pull-secret/.dockerconfigjson
        - --report-credentials-file=/etc/report/credentials
        - --target=unit-test-mac
        - --variant=psi
        command:
        - ci-operator
        image: ci-operator:latest
        imagePullPolicy: Always
        name: ""
        resources:
          requests:
            cpu: 10m
        volumeMounts:
        - mountPath: /secrets/gcs
          name: gcs-credentials
          readOnly: true
        - mountPath: /etc/pull-secret
          name: pull-secret
          readOnly: true
        - mountPath: /etc/report
          name: result-aggregator
          readOnly: true
      serviceAccountName: ci-operator
      volumes:
      - name: pull-secret
        secret:
          secretName: registry-pull-credentials
      - name: result-aggregator
        secret:
          secretName: result-aggregator
    trigger: (?m)^/test( | .* )psi-unit-test-mac,?($|\s.*)
  - agent: kubernetes
    always_run: false
    branches:
    - ^main$
    - ^main-
    cluster: build02
    context: ci/prow/psi-unit-test-windows
    decorate: true
    decoration_config:
      skip_cloning: true
    labels:
      ci-operator.openshift.io/prowgen-controlled: "true"
      ci-operator.openshift.io/variant: psi
      pj-rehearse.openshift.io/can-be-rehearsed: "true"
    name: pull-ci-openshift-odo-main-psi-unit-test-windows
    optional: true
    rerun_command: /test psi-unit-test-windows
    skip_if_only_changed: ^website/|docs/|\.md$|\.adoc$|^(?:.*/)?(?:\.gitignore|OWNERS|PROJECT|LICENSE)$
    spec:
      containers:
      - args:
        - --gcs-upload-secret=/secrets/gcs/service-account.json
        - --image-import-pull-secret=/etc/pull-secret/.dockerconfigjson
        - --report-credentials-file=/etc/report/credentials
        - --target=unit-test-windows
        - --variant=psi
        command:
        - ci-operator
        image: ci-operator:latest
        imagePullPolicy: Always
        name: ""
        resources:
          requests:
            cpu: 10m
        volumeMounts:
        - mountPath: /secrets/gcs
          name: gcs-credentials
          readOnly: true
        - mountPath: /etc/pull-secret
          name: pull-secret
          readOnly: true
        - mountPath: /etc/report
          name: result-aggregator
          readOnly: true
      serviceAccountName: ci-operator
      volumes:
      - name: pull-secret
        secret:
          secretName: registry-pull-credentials
      - name: result-aggregator
        secret:
          secretName: result-aggregator
    trigger: (?m)^/test( | .* )psi-unit-test-windows,?($|\s.*)
  - agent: kubernetes
    always_run: false
    branches:
    - ^main$
    - ^main-
    cluster: build02
    context: ci/prow/unit
    decorate: true
    decoration_config:
      skip_cloning: true
    labels:
      ci-operator.openshift.io/prowgen-controlled: "true"
      pj-rehearse.openshift.io/can-be-rehearsed: "true"
    name: pull-ci-openshift-odo-main-unit
    rerun_command: /test unit
    skip_if_only_changed: ^website/|docs/|\.md$|\.adoc$|^(?:.*/)?(?:\.gitignore|OWNERS|PROJECT|LICENSE)$
    spec:
      containers:
      - args:
        - --gcs-upload-secret=/secrets/gcs/service-account.json
        - --image-import-pull-secret=/etc/pull-secret/.dockerconfigjson
        - --report-credentials-file=/etc/report/credentials
        - --target=unit
        command:
        - ci-operator
        image: ci-operator:latest
        imagePullPolicy: Always
        name: ""
        resources:
          requests:
            cpu: 10m
        volumeMounts:
        - mountPath: /secrets/gcs
          name: gcs-credentials
          readOnly: true
        - mountPath: /etc/pull-secret
          name: pull-secret
          readOnly: true
        - mountPath: /etc/report
          name: result-aggregator
          readOnly: true
      serviceAccountName: ci-operator
      volumes:
      - name: pull-secret
        secret:
          secretName: registry-pull-credentials
      - name: result-aggregator
        secret:
          secretName: result-aggregator
    trigger: (?m)^/test( | .* )unit,?($|\s.*)
  - agent: kubernetes
    always_run: false
    branches:
    - ^main$
    - ^main-
    cluster: build02
    context: ci/prow/v4.6-images
    decorate: true
    decoration_config:
      skip_cloning: true
    labels:
      ci-operator.openshift.io/prowgen-controlled: "true"
      ci-operator.openshift.io/variant: v4.6
      pj-rehearse.openshift.io/can-be-rehearsed: "true"
    name: pull-ci-openshift-odo-main-v4.6-images
    rerun_command: /test v4.6-images
    spec:
      containers:
      - args:
        - --gcs-upload-secret=/secrets/gcs/service-account.json
        - --image-import-pull-secret=/etc/pull-secret/.dockerconfigjson
        - --report-credentials-file=/etc/report/credentials
        - --target=[images]
        - --variant=v4.6
        command:
        - ci-operator
        image: ci-operator:latest
        imagePullPolicy: Always
        name: ""
        resources:
          requests:
            cpu: 10m
        volumeMounts:
        - mountPath: /secrets/gcs
          name: gcs-credentials
          readOnly: true
        - mountPath: /etc/pull-secret
          name: pull-secret
          readOnly: true
        - mountPath: /etc/report
          name: result-aggregator
          readOnly: true
      serviceAccountName: ci-operator
      volumes:
      - name: pull-secret
        secret:
          secretName: registry-pull-credentials
      - name: result-aggregator
        secret:
          secretName: result-aggregator
    trigger: (?m)^/test( | .* )v4.6-images,?($|\s.*)
  - agent: kubernetes
    always_run: false
    branches:
    - ^main$
    - ^main-
    cluster: build02
    context: ci/prow/v4.7-images
    decorate: true
    decoration_config:
      skip_cloning: true
    labels:
      ci-operator.openshift.io/prowgen-controlled: "true"
      ci-operator.openshift.io/variant: v4.7
      pj-rehearse.openshift.io/can-be-rehearsed: "true"
    name: pull-ci-openshift-odo-main-v4.7-images
    rerun_command: /test v4.7-images
    spec:
      containers:
      - args:
        - --gcs-upload-secret=/secrets/gcs/service-account.json
        - --image-import-pull-secret=/etc/pull-secret/.dockerconfigjson
        - --report-credentials-file=/etc/report/credentials
        - --target=[images]
        - --variant=v4.7
        command:
        - ci-operator
        image: ci-operator:latest
        imagePullPolicy: Always
        name: ""
        resources:
          requests:
            cpu: 10m
        volumeMounts:
        - mountPath: /secrets/gcs
          name: gcs-credentials
          readOnly: true
        - mountPath: /etc/pull-secret
          name: pull-secret
          readOnly: true
        - mountPath: /etc/report
          name: result-aggregator
          readOnly: true
      serviceAccountName: ci-operator
      volumes:
      - name: pull-secret
        secret:
          secretName: registry-pull-credentials
      - name: result-aggregator
        secret:
          secretName: result-aggregator
    trigger: (?m)^/test( | .* )v4.7-images,?($|\s.*)
  - agent: kubernetes
    always_run: false
    branches:
    - ^main$
    - ^main-
    cluster: build02
    context: ci/prow/v4.8-images
    decorate: true
    decoration_config:
      skip_cloning: true
    labels:
      ci-operator.openshift.io/prowgen-controlled: "true"
      ci-operator.openshift.io/variant: v4.8
      pj-rehearse.openshift.io/can-be-rehearsed: "true"
    name: pull-ci-openshift-odo-main-v4.8-images
    rerun_command: /test v4.8-images
    spec:
      containers:
      - args:
        - --gcs-upload-secret=/secrets/gcs/service-account.json
        - --image-import-pull-secret=/etc/pull-secret/.dockerconfigjson
        - --report-credentials-file=/etc/report/credentials
        - --target=[images]
        - --variant=v4.8
        command:
        - ci-operator
        image: ci-operator:latest
        imagePullPolicy: Always
        name: ""
        resources:
          requests:
            cpu: 10m
        volumeMounts:
        - mountPath: /secrets/gcs
          name: gcs-credentials
          readOnly: true
        - mountPath: /etc/pull-secret
          name: pull-secret
          readOnly: true
        - mountPath: /etc/report
          name: result-aggregator
          readOnly: true
      serviceAccountName: ci-operator
      volumes:
      - name: pull-secret
        secret:
          secretName: registry-pull-credentials
      - name: result-aggregator
        secret:
          secretName: result-aggregator
    trigger: (?m)^/test( | .* )v4.8-images,?($|\s.*)
  - agent: kubernetes
    always_run: false
    branches:
    - ^main$
    - ^main-
    cluster: build02
    context: ci/prow/v4.8-integration-e2e
    decorate: true
    decoration_config:
      skip_cloning: true
    labels:
      ci-operator.openshift.io/prowgen-controlled: "true"
      ci-operator.openshift.io/variant: v4.8
      pj-rehearse.openshift.io/can-be-rehearsed: "true"
    name: pull-ci-openshift-odo-main-v4.8-integration-e2e
    rerun_command: /test v4.8-integration-e2e
    skip_if_only_changed: ^website/|docs/|\.md$|\.adoc$|^(?:.*/)?(?:\.gitignore|OWNERS|PROJECT|LICENSE)$
    spec:
      containers:
      - args:
        - --gcs-upload-secret=/secrets/gcs/service-account.json
        - --image-import-pull-secret=/etc/pull-secret/.dockerconfigjson
        - --lease-server-credentials-file=/etc/boskos/credentials
        - --report-credentials-file=/etc/report/credentials
        - --secret-dir=/secrets/ci-pull-credentials
        - --secret-dir=/usr/local/integration-e2e-cluster-profile
        - --target=integration-e2e
        - --variant=v4.8
        command:
        - ci-operator
        image: ci-operator:latest
        imagePullPolicy: Always
        name: ""
        resources:
          requests:
            cpu: 10m
        volumeMounts:
        - mountPath: /etc/boskos
          name: boskos
          readOnly: true
        - mountPath: /secrets/ci-pull-credentials
          name: ci-pull-credentials
          readOnly: true
        - mountPath: /usr/local/integration-e2e-cluster-profile
          name: cluster-profile
        - mountPath: /secrets/gcs
          name: gcs-credentials
          readOnly: true
        - mountPath: /etc/pull-secret
          name: pull-secret
          readOnly: true
        - mountPath: /etc/report
          name: result-aggregator
          readOnly: true
      serviceAccountName: ci-operator
      volumes:
      - name: boskos
        secret:
          items:
          - key: credentials
            path: credentials
          secretName: boskos-credentials
      - name: ci-pull-credentials
        secret:
          secretName: ci-pull-credentials
      - name: cluster-profile
        projected:
          sources:
          - secret:
              name: cluster-secrets-aws
      - name: pull-secret
        secret:
          secretName: registry-pull-credentials
      - name: result-aggregator
        secret:
          secretName: result-aggregator
    trigger: (?m)^/test( | .* )v4.8-integration-e2e,?($|\s.*)
  - agent: kubernetes
    always_run: false
    branches:
    - ^main$
    - ^main-
    cluster: build02
    context: ci/prow/v4.9-images
    decorate: true
    decoration_config:
      skip_cloning: true
    labels:
      ci-operator.openshift.io/prowgen-controlled: "true"
      ci-operator.openshift.io/variant: v4.9
      pj-rehearse.openshift.io/can-be-rehearsed: "true"
    name: pull-ci-openshift-odo-main-v4.9-images
    rerun_command: /test v4.9-images
    spec:
      containers:
      - args:
        - --gcs-upload-secret=/secrets/gcs/service-account.json
        - --image-import-pull-secret=/etc/pull-secret/.dockerconfigjson
        - --report-credentials-file=/etc/report/credentials
        - --target=[images]
        - --variant=v4.9
        command:
        - ci-operator
        image: ci-operator:latest
        imagePullPolicy: Always
        name: ""
        resources:
          requests:
            cpu: 10m
        volumeMounts:
        - mountPath: /secrets/gcs
          name: gcs-credentials
          readOnly: true
        - mountPath: /etc/pull-secret
          name: pull-secret
          readOnly: true
        - mountPath: /etc/report
          name: result-aggregator
          readOnly: true
      serviceAccountName: ci-operator
      volumes:
      - name: pull-secret
        secret:
          secretName: registry-pull-credentials
      - name: result-aggregator
        secret:
          secretName: result-aggregator
    trigger: (?m)^/test( | .* )v4.9-images,?($|\s.*)<|MERGE_RESOLUTION|>--- conflicted
+++ resolved
@@ -5,7 +5,6 @@
     branches:
     - ^main$
     - ^main-
-<<<<<<< HEAD
     cluster: build01
     context: ci/prow/psi-k8s-ibmc-integration-e2e
     decorate: true
@@ -58,10 +57,7 @@
     branches:
     - ^main$
     - ^main-
-    cluster: build01
-=======
-    cluster: build02
->>>>>>> 9bff2998
+    cluster: build02
     context: ci/prow/psi-kubernetes-integration-e2e
     decorate: true
     decoration_config:
