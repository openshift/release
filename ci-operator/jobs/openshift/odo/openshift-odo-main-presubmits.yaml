--- conflicted
+++ resolved
@@ -56,7 +56,6 @@
     always_run: false
     branches:
     - main
-<<<<<<< HEAD
     cluster: build01
     context: ci/prow/psi-unit-test-mac
     decorate: true
@@ -161,10 +160,7 @@
     always_run: false
     branches:
     - main
-    cluster: build01
-=======
-    cluster: build02
->>>>>>> ceb56911
+    cluster: build02
     context: ci/prow/unit
     decorate: true
     decoration_config:
