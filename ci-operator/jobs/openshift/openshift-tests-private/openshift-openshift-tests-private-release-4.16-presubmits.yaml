presubmits:
  openshift/openshift-tests-private:
  - agent: kubernetes
    always_run: true
    branches:
    - ^release-4\.16$
    - ^release-4\.16-
    cluster: build05
    context: ci/prow/bindata-check
    decorate: true
    decoration_config:
      skip_cloning: true
    labels:
      ci.openshift.io/generator: prowgen
      job-release: "4.16"
      pj-rehearse.openshift.io/can-be-rehearsed: "true"
    name: pull-ci-openshift-openshift-tests-private-release-4.16-bindata-check
    rerun_command: /test bindata-check
    spec:
      containers:
      - args:
        - --gcs-upload-secret=/secrets/gcs/service-account.json
        - --image-import-pull-secret=/etc/pull-secret/.dockerconfigjson
        - --oauth-token-path=/usr/local/github-credentials/oauth
        - --report-credentials-file=/etc/report/credentials
        - --target=bindata-check
        command:
        - ci-operator
        image: ci-operator:latest
        imagePullPolicy: Always
        name: ""
        resources:
          requests:
            cpu: 10m
        volumeMounts:
        - mountPath: /secrets/gcs
          name: gcs-credentials
          readOnly: true
        - mountPath: /usr/local/github-credentials
          name: github-credentials-openshift-ci-robot-private-git-cloner
          readOnly: true
        - mountPath: /secrets/manifest-tool
          name: manifest-tool-local-pusher
          readOnly: true
        - mountPath: /etc/pull-secret
          name: pull-secret
          readOnly: true
        - mountPath: /etc/report
          name: result-aggregator
          readOnly: true
      serviceAccountName: ci-operator
      volumes:
      - name: github-credentials-openshift-ci-robot-private-git-cloner
        secret:
          secretName: github-credentials-openshift-ci-robot-private-git-cloner
      - name: manifest-tool-local-pusher
        secret:
          secretName: manifest-tool-local-pusher
      - name: pull-secret
        secret:
          secretName: registry-pull-credentials
      - name: result-aggregator
        secret:
          secretName: result-aggregator
    trigger: (?m)^/test( | .* )bindata-check,?($|\s.*)
  - agent: kubernetes
    always_run: true
    branches:
    - ^release-4\.16$
    - ^release-4\.16-
    cluster: build05
    context: ci/prow/code-check
    decorate: true
    decoration_config:
      skip_cloning: true
    labels:
      ci.openshift.io/generator: prowgen
      job-release: "4.16"
      pj-rehearse.openshift.io/can-be-rehearsed: "true"
    name: pull-ci-openshift-openshift-tests-private-release-4.16-code-check
    rerun_command: /test code-check
    spec:
      containers:
      - args:
        - --gcs-upload-secret=/secrets/gcs/service-account.json
        - --image-import-pull-secret=/etc/pull-secret/.dockerconfigjson
        - --oauth-token-path=/usr/local/github-credentials/oauth
        - --report-credentials-file=/etc/report/credentials
        - --target=code-check
        command:
        - ci-operator
        image: ci-operator:latest
        imagePullPolicy: Always
        name: ""
        resources:
          requests:
            cpu: 10m
        volumeMounts:
        - mountPath: /secrets/gcs
          name: gcs-credentials
          readOnly: true
        - mountPath: /usr/local/github-credentials
          name: github-credentials-openshift-ci-robot-private-git-cloner
          readOnly: true
        - mountPath: /secrets/manifest-tool
          name: manifest-tool-local-pusher
          readOnly: true
        - mountPath: /etc/pull-secret
          name: pull-secret
          readOnly: true
        - mountPath: /etc/report
          name: result-aggregator
          readOnly: true
      serviceAccountName: ci-operator
      volumes:
      - name: github-credentials-openshift-ci-robot-private-git-cloner
        secret:
          secretName: github-credentials-openshift-ci-robot-private-git-cloner
      - name: manifest-tool-local-pusher
        secret:
          secretName: manifest-tool-local-pusher
      - name: pull-secret
        secret:
          secretName: registry-pull-credentials
      - name: result-aggregator
        secret:
          secretName: result-aggregator
    trigger: (?m)^/test( | .* )code-check,?($|\s.*)
  - agent: kubernetes
    always_run: false
    branches:
    - ^release-4\.16$
    - ^release-4\.16-
    cluster: build05
    context: ci/prow/debug-disasterrecovery-aws-ipi
    decorate: true
    decoration_config:
      skip_cloning: true
    labels:
      ci-operator.openshift.io/cloud: aws
      ci-operator.openshift.io/cloud-cluster-profile: aws-qe
      ci.openshift.io/generator: prowgen
      job-release: "4.16"
      pj-rehearse.openshift.io/can-be-rehearsed: "true"
    name: pull-ci-openshift-openshift-tests-private-release-4.16-debug-disasterrecovery-aws-ipi
    optional: true
    rerun_command: /test debug-disasterrecovery-aws-ipi
    run_if_changed: test/extended/disaster_recovery/
    spec:
      containers:
      - args:
        - --gcs-upload-secret=/secrets/gcs/service-account.json
        - --image-import-pull-secret=/etc/pull-secret/.dockerconfigjson
        - --lease-server-credentials-file=/etc/boskos/credentials
        - --oauth-token-path=/usr/local/github-credentials/oauth
        - --report-credentials-file=/etc/report/credentials
        - --secret-dir=/secrets/ci-pull-credentials
        - --target=debug-disasterrecovery-aws-ipi
        command:
        - ci-operator
        image: ci-operator:latest
        imagePullPolicy: Always
        name: ""
        resources:
          requests:
            cpu: 10m
        volumeMounts:
        - mountPath: /etc/boskos
          name: boskos
          readOnly: true
        - mountPath: /secrets/ci-pull-credentials
          name: ci-pull-credentials
          readOnly: true
        - mountPath: /secrets/gcs
          name: gcs-credentials
          readOnly: true
        - mountPath: /usr/local/github-credentials
          name: github-credentials-openshift-ci-robot-private-git-cloner
          readOnly: true
        - mountPath: /secrets/manifest-tool
          name: manifest-tool-local-pusher
          readOnly: true
        - mountPath: /etc/pull-secret
          name: pull-secret
          readOnly: true
        - mountPath: /etc/report
          name: result-aggregator
          readOnly: true
      serviceAccountName: ci-operator
      volumes:
      - name: boskos
        secret:
          items:
          - key: credentials
            path: credentials
          secretName: boskos-credentials
      - name: ci-pull-credentials
        secret:
          secretName: ci-pull-credentials
      - name: github-credentials-openshift-ci-robot-private-git-cloner
        secret:
          secretName: github-credentials-openshift-ci-robot-private-git-cloner
      - name: manifest-tool-local-pusher
        secret:
          secretName: manifest-tool-local-pusher
      - name: pull-secret
        secret:
          secretName: registry-pull-credentials
      - name: result-aggregator
        secret:
          secretName: result-aggregator
    trigger: (?m)^/test( | .* )debug-disasterrecovery-aws-ipi,?($|\s.*)
  - agent: kubernetes
    always_run: false
    branches:
    - ^release-4\.16$
    - ^release-4\.16-
    cluster: build05
    context: ci/prow/debug-disasterrecovery-baremetal-upi
    decorate: true
    decoration_config:
      skip_cloning: true
    labels:
      ci-operator.openshift.io/cloud: equinix-ocp-metal
      ci-operator.openshift.io/cloud-cluster-profile: equinix-ocp-metal-qe
      ci.openshift.io/generator: prowgen
      job-release: "4.16"
      pj-rehearse.openshift.io/can-be-rehearsed: "true"
    name: pull-ci-openshift-openshift-tests-private-release-4.16-debug-disasterrecovery-baremetal-upi
    optional: true
    rerun_command: /test debug-disasterrecovery-baremetal-upi
    run_if_changed: test/extended/disaster_recovery/
    spec:
      containers:
      - args:
        - --gcs-upload-secret=/secrets/gcs/service-account.json
        - --image-import-pull-secret=/etc/pull-secret/.dockerconfigjson
        - --lease-server-credentials-file=/etc/boskos/credentials
        - --oauth-token-path=/usr/local/github-credentials/oauth
        - --report-credentials-file=/etc/report/credentials
        - --secret-dir=/secrets/ci-pull-credentials
        - --target=debug-disasterrecovery-baremetal-upi
        command:
        - ci-operator
        image: ci-operator:latest
        imagePullPolicy: Always
        name: ""
        resources:
          requests:
            cpu: 10m
        volumeMounts:
        - mountPath: /etc/boskos
          name: boskos
          readOnly: true
        - mountPath: /secrets/ci-pull-credentials
          name: ci-pull-credentials
          readOnly: true
        - mountPath: /secrets/gcs
          name: gcs-credentials
          readOnly: true
        - mountPath: /usr/local/github-credentials
          name: github-credentials-openshift-ci-robot-private-git-cloner
          readOnly: true
        - mountPath: /secrets/manifest-tool
          name: manifest-tool-local-pusher
          readOnly: true
        - mountPath: /etc/pull-secret
          name: pull-secret
          readOnly: true
        - mountPath: /etc/report
          name: result-aggregator
          readOnly: true
      serviceAccountName: ci-operator
      volumes:
      - name: boskos
        secret:
          items:
          - key: credentials
            path: credentials
          secretName: boskos-credentials
      - name: ci-pull-credentials
        secret:
          secretName: ci-pull-credentials
      - name: github-credentials-openshift-ci-robot-private-git-cloner
        secret:
          secretName: github-credentials-openshift-ci-robot-private-git-cloner
      - name: manifest-tool-local-pusher
        secret:
          secretName: manifest-tool-local-pusher
      - name: pull-secret
        secret:
          secretName: registry-pull-credentials
      - name: result-aggregator
        secret:
          secretName: result-aggregator
    trigger: (?m)^/test( | .* )debug-disasterrecovery-baremetal-upi,?($|\s.*)
  - agent: kubernetes
    always_run: false
    branches:
    - ^release-4\.16$
    - ^release-4\.16-
    cluster: build05
    context: ci/prow/debug-winc-aws-ipi
    decorate: true
    decoration_config:
      skip_cloning: true
    labels:
      ci-operator.openshift.io/cloud: aws
      ci-operator.openshift.io/cloud-cluster-profile: aws-qe
      ci.openshift.io/generator: prowgen
      job-release: "4.16"
      pj-rehearse.openshift.io/can-be-rehearsed: "true"
    name: pull-ci-openshift-openshift-tests-private-release-4.16-debug-winc-aws-ipi
    optional: true
    rerun_command: /test debug-winc-aws-ipi
    run_if_changed: test/extended/winc/
    spec:
      containers:
      - args:
        - --gcs-upload-secret=/secrets/gcs/service-account.json
        - --image-import-pull-secret=/etc/pull-secret/.dockerconfigjson
        - --lease-server-credentials-file=/etc/boskos/credentials
        - --oauth-token-path=/usr/local/github-credentials/oauth
        - --report-credentials-file=/etc/report/credentials
        - --secret-dir=/secrets/ci-pull-credentials
        - --target=debug-winc-aws-ipi
        command:
        - ci-operator
        image: ci-operator:latest
        imagePullPolicy: Always
        name: ""
        resources:
          requests:
            cpu: 10m
        volumeMounts:
        - mountPath: /etc/boskos
          name: boskos
          readOnly: true
        - mountPath: /secrets/ci-pull-credentials
          name: ci-pull-credentials
          readOnly: true
        - mountPath: /secrets/gcs
          name: gcs-credentials
          readOnly: true
        - mountPath: /usr/local/github-credentials
          name: github-credentials-openshift-ci-robot-private-git-cloner
          readOnly: true
        - mountPath: /secrets/manifest-tool
          name: manifest-tool-local-pusher
          readOnly: true
        - mountPath: /etc/pull-secret
          name: pull-secret
          readOnly: true
        - mountPath: /etc/report
          name: result-aggregator
          readOnly: true
      serviceAccountName: ci-operator
      volumes:
      - name: boskos
        secret:
          items:
          - key: credentials
            path: credentials
          secretName: boskos-credentials
      - name: ci-pull-credentials
        secret:
          secretName: ci-pull-credentials
      - name: github-credentials-openshift-ci-robot-private-git-cloner
        secret:
          secretName: github-credentials-openshift-ci-robot-private-git-cloner
      - name: manifest-tool-local-pusher
        secret:
          secretName: manifest-tool-local-pusher
      - name: pull-secret
        secret:
          secretName: registry-pull-credentials
      - name: result-aggregator
        secret:
          secretName: result-aggregator
    trigger: (?m)^/test( | .* )debug-winc-aws-ipi,?($|\s.*)
  - agent: kubernetes
    always_run: false
    branches:
    - ^release-4\.16$
    - ^release-4\.16-
    cluster: build05
    context: ci/prow/debug-winc-azure-ipi
    decorate: true
    decoration_config:
      skip_cloning: true
    labels:
      ci-operator.openshift.io/cloud: azure4
      ci-operator.openshift.io/cloud-cluster-profile: azure-qe
      ci.openshift.io/generator: prowgen
      job-release: "4.16"
      pj-rehearse.openshift.io/can-be-rehearsed: "true"
    name: pull-ci-openshift-openshift-tests-private-release-4.16-debug-winc-azure-ipi
    optional: true
    rerun_command: /test debug-winc-azure-ipi
    run_if_changed: test/extended/winc/
    spec:
      containers:
      - args:
        - --gcs-upload-secret=/secrets/gcs/service-account.json
        - --image-import-pull-secret=/etc/pull-secret/.dockerconfigjson
        - --lease-server-credentials-file=/etc/boskos/credentials
        - --oauth-token-path=/usr/local/github-credentials/oauth
        - --report-credentials-file=/etc/report/credentials
        - --secret-dir=/secrets/ci-pull-credentials
        - --target=debug-winc-azure-ipi
        command:
        - ci-operator
        image: ci-operator:latest
        imagePullPolicy: Always
        name: ""
        resources:
          requests:
            cpu: 10m
        volumeMounts:
        - mountPath: /etc/boskos
          name: boskos
          readOnly: true
        - mountPath: /secrets/ci-pull-credentials
          name: ci-pull-credentials
          readOnly: true
        - mountPath: /secrets/gcs
          name: gcs-credentials
          readOnly: true
        - mountPath: /usr/local/github-credentials
          name: github-credentials-openshift-ci-robot-private-git-cloner
          readOnly: true
        - mountPath: /secrets/manifest-tool
          name: manifest-tool-local-pusher
          readOnly: true
        - mountPath: /etc/pull-secret
          name: pull-secret
          readOnly: true
        - mountPath: /etc/report
          name: result-aggregator
          readOnly: true
      serviceAccountName: ci-operator
      volumes:
      - name: boskos
        secret:
          items:
          - key: credentials
            path: credentials
          secretName: boskos-credentials
      - name: ci-pull-credentials
        secret:
          secretName: ci-pull-credentials
      - name: github-credentials-openshift-ci-robot-private-git-cloner
        secret:
          secretName: github-credentials-openshift-ci-robot-private-git-cloner
      - name: manifest-tool-local-pusher
        secret:
          secretName: manifest-tool-local-pusher
      - name: pull-secret
        secret:
          secretName: registry-pull-credentials
      - name: result-aggregator
        secret:
          secretName: result-aggregator
    trigger: (?m)^/test( | .* )debug-winc-azure-ipi,?($|\s.*)
  - agent: kubernetes
    always_run: false
    branches:
    - ^release-4\.16$
    - ^release-4\.16-
    cluster: build02
    context: ci/prow/debug-winc-gcp-ipi
    decorate: true
    decoration_config:
      skip_cloning: true
    labels:
      ci-operator.openshift.io/cloud: gcp
      ci-operator.openshift.io/cloud-cluster-profile: gcp-qe
      ci.openshift.io/generator: prowgen
      job-release: "4.16"
      pj-rehearse.openshift.io/can-be-rehearsed: "true"
    name: pull-ci-openshift-openshift-tests-private-release-4.16-debug-winc-gcp-ipi
    optional: true
    rerun_command: /test debug-winc-gcp-ipi
    run_if_changed: test/extended/winc/
    spec:
      containers:
      - args:
        - --gcs-upload-secret=/secrets/gcs/service-account.json
        - --image-import-pull-secret=/etc/pull-secret/.dockerconfigjson
        - --lease-server-credentials-file=/etc/boskos/credentials
        - --oauth-token-path=/usr/local/github-credentials/oauth
        - --report-credentials-file=/etc/report/credentials
        - --secret-dir=/secrets/ci-pull-credentials
        - --target=debug-winc-gcp-ipi
        command:
        - ci-operator
        image: ci-operator:latest
        imagePullPolicy: Always
        name: ""
        resources:
          requests:
            cpu: 10m
        volumeMounts:
        - mountPath: /etc/boskos
          name: boskos
          readOnly: true
        - mountPath: /secrets/ci-pull-credentials
          name: ci-pull-credentials
          readOnly: true
        - mountPath: /secrets/gcs
          name: gcs-credentials
          readOnly: true
        - mountPath: /usr/local/github-credentials
          name: github-credentials-openshift-ci-robot-private-git-cloner
          readOnly: true
        - mountPath: /secrets/manifest-tool
          name: manifest-tool-local-pusher
          readOnly: true
        - mountPath: /etc/pull-secret
          name: pull-secret
          readOnly: true
        - mountPath: /etc/report
          name: result-aggregator
          readOnly: true
      serviceAccountName: ci-operator
      volumes:
      - name: boskos
        secret:
          items:
          - key: credentials
            path: credentials
          secretName: boskos-credentials
      - name: ci-pull-credentials
        secret:
          secretName: ci-pull-credentials
      - name: github-credentials-openshift-ci-robot-private-git-cloner
        secret:
          secretName: github-credentials-openshift-ci-robot-private-git-cloner
      - name: manifest-tool-local-pusher
        secret:
          secretName: manifest-tool-local-pusher
      - name: pull-secret
        secret:
          secretName: registry-pull-credentials
      - name: result-aggregator
        secret:
          secretName: result-aggregator
    trigger: (?m)^/test( | .* )debug-winc-gcp-ipi,?($|\s.*)
  - agent: kubernetes
    always_run: false
    branches:
    - ^release-4\.16$
    - ^release-4\.16-
<<<<<<< HEAD
    cluster: vsphere02
    context: ci/prow/debug-winc-vsphere-ipi
    decorate: true
    decoration_config:
      skip_cloning: true
    labels:
      ci-operator.openshift.io/cloud: vsphere
      ci-operator.openshift.io/cloud-cluster-profile: vsphere-connected-2
      ci.openshift.io/generator: prowgen
      job-release: "4.16"
      pj-rehearse.openshift.io/can-be-rehearsed: "true"
    name: pull-ci-openshift-openshift-tests-private-release-4.16-debug-winc-vsphere-ipi
    optional: true
    rerun_command: /test debug-winc-vsphere-ipi
    run_if_changed: test/extended/winc/
    spec:
      containers:
      - args:
        - --gcs-upload-secret=/secrets/gcs/service-account.json
        - --image-import-pull-secret=/etc/pull-secret/.dockerconfigjson
        - --lease-server-credentials-file=/etc/boskos/credentials
        - --oauth-token-path=/usr/local/github-credentials/oauth
        - --report-credentials-file=/etc/report/credentials
        - --secret-dir=/secrets/ci-pull-credentials
        - --secret-dir=/usr/local/debug-winc-vsphere-ipi-cluster-profile
        - --target=debug-winc-vsphere-ipi
        command:
        - ci-operator
        image: ci-operator:latest
        imagePullPolicy: Always
        name: ""
        resources:
          requests:
            cpu: 10m
        volumeMounts:
        - mountPath: /etc/boskos
          name: boskos
          readOnly: true
        - mountPath: /secrets/ci-pull-credentials
          name: ci-pull-credentials
          readOnly: true
        - mountPath: /usr/local/debug-winc-vsphere-ipi-cluster-profile
          name: cluster-profile
        - mountPath: /secrets/gcs
          name: gcs-credentials
          readOnly: true
        - mountPath: /usr/local/github-credentials
          name: github-credentials-openshift-ci-robot-private-git-cloner
          readOnly: true
        - mountPath: /secrets/manifest-tool
          name: manifest-tool-local-pusher
          readOnly: true
        - mountPath: /etc/pull-secret
          name: pull-secret
          readOnly: true
        - mountPath: /etc/report
          name: result-aggregator
          readOnly: true
      serviceAccountName: ci-operator
      volumes:
      - name: boskos
        secret:
          items:
          - key: credentials
            path: credentials
          secretName: boskos-credentials
      - name: ci-pull-credentials
        secret:
          secretName: ci-pull-credentials
      - name: cluster-profile
        secret:
          secretName: cluster-secrets-vsphere
      - name: github-credentials-openshift-ci-robot-private-git-cloner
        secret:
          secretName: github-credentials-openshift-ci-robot-private-git-cloner
      - name: manifest-tool-local-pusher
        secret:
          secretName: manifest-tool-local-pusher
      - name: pull-secret
        secret:
          secretName: registry-pull-credentials
      - name: result-aggregator
        secret:
          secretName: result-aggregator
    trigger: (?m)^/test( | .* )debug-winc-vsphere-ipi,?($|\s.*)
  - agent: kubernetes
    always_run: false
    branches:
    - ^release-4\.16$
    - ^release-4\.16-
=======
>>>>>>> 12603352
    cluster: build05
    context: ci/prow/e2e-aws
    decorate: true
    decoration_config:
      skip_cloning: true
    labels:
      ci-operator.openshift.io/cloud: aws
      ci-operator.openshift.io/cloud-cluster-profile: aws
      ci.openshift.io/generator: prowgen
      job-release: "4.16"
      pj-rehearse.openshift.io/can-be-rehearsed: "true"
    name: pull-ci-openshift-openshift-tests-private-release-4.16-e2e-aws
    optional: true
    rerun_command: /test e2e-aws
    skip_if_only_changed: (frontend/)|(images/)|(pipeline/)|(test/extended/(disaster_recovery|hypershift|kata|psap/hypernto|winc|testdata|cluster_operator/hive|ocm_terraform|rosacli|util)/)|include\.go$
    spec:
      containers:
      - args:
        - --gcs-upload-secret=/secrets/gcs/service-account.json
        - --image-import-pull-secret=/etc/pull-secret/.dockerconfigjson
        - --lease-server-credentials-file=/etc/boskos/credentials
        - --oauth-token-path=/usr/local/github-credentials/oauth
        - --report-credentials-file=/etc/report/credentials
        - --secret-dir=/secrets/ci-pull-credentials
        - --target=e2e-aws
        command:
        - ci-operator
        image: ci-operator:latest
        imagePullPolicy: Always
        name: ""
        resources:
          requests:
            cpu: 10m
        volumeMounts:
        - mountPath: /etc/boskos
          name: boskos
          readOnly: true
        - mountPath: /secrets/ci-pull-credentials
          name: ci-pull-credentials
          readOnly: true
        - mountPath: /secrets/gcs
          name: gcs-credentials
          readOnly: true
        - mountPath: /usr/local/github-credentials
          name: github-credentials-openshift-ci-robot-private-git-cloner
          readOnly: true
        - mountPath: /secrets/manifest-tool
          name: manifest-tool-local-pusher
          readOnly: true
        - mountPath: /etc/pull-secret
          name: pull-secret
          readOnly: true
        - mountPath: /etc/report
          name: result-aggregator
          readOnly: true
      serviceAccountName: ci-operator
      volumes:
      - name: boskos
        secret:
          items:
          - key: credentials
            path: credentials
          secretName: boskos-credentials
      - name: ci-pull-credentials
        secret:
          secretName: ci-pull-credentials
      - name: github-credentials-openshift-ci-robot-private-git-cloner
        secret:
          secretName: github-credentials-openshift-ci-robot-private-git-cloner
      - name: manifest-tool-local-pusher
        secret:
          secretName: manifest-tool-local-pusher
      - name: pull-secret
        secret:
          secretName: registry-pull-credentials
      - name: result-aggregator
        secret:
          secretName: result-aggregator
    trigger: (?m)^/test( | .* )e2e-aws,?($|\s.*)
  - agent: kubernetes
    always_run: false
    branches:
    - ^release-4\.16$
    - ^release-4\.16-
    cluster: build02
    context: ci/prow/e2e-console
    decorate: true
    decoration_config:
      skip_cloning: true
    labels:
      ci-operator.openshift.io/cloud: gcp
      ci-operator.openshift.io/cloud-cluster-profile: gcp-openshift-gce-devel-ci-2
      ci.openshift.io/generator: prowgen
      job-release: "4.16"
      pj-rehearse.openshift.io/can-be-rehearsed: "true"
    name: pull-ci-openshift-openshift-tests-private-release-4.16-e2e-console
    optional: true
    rerun_command: /test e2e-console
    run_if_changed: frontend/tests/.*.cy.ts
    spec:
      containers:
      - args:
        - --gcs-upload-secret=/secrets/gcs/service-account.json
        - --image-import-pull-secret=/etc/pull-secret/.dockerconfigjson
        - --lease-server-credentials-file=/etc/boskos/credentials
        - --oauth-token-path=/usr/local/github-credentials/oauth
        - --report-credentials-file=/etc/report/credentials
        - --secret-dir=/secrets/ci-pull-credentials
        - --target=e2e-console
        command:
        - ci-operator
        image: ci-operator:latest
        imagePullPolicy: Always
        name: ""
        resources:
          requests:
            cpu: 10m
        volumeMounts:
        - mountPath: /etc/boskos
          name: boskos
          readOnly: true
        - mountPath: /secrets/ci-pull-credentials
          name: ci-pull-credentials
          readOnly: true
        - mountPath: /secrets/gcs
          name: gcs-credentials
          readOnly: true
        - mountPath: /usr/local/github-credentials
          name: github-credentials-openshift-ci-robot-private-git-cloner
          readOnly: true
        - mountPath: /secrets/manifest-tool
          name: manifest-tool-local-pusher
          readOnly: true
        - mountPath: /etc/pull-secret
          name: pull-secret
          readOnly: true
        - mountPath: /etc/report
          name: result-aggregator
          readOnly: true
      serviceAccountName: ci-operator
      volumes:
      - name: boskos
        secret:
          items:
          - key: credentials
            path: credentials
          secretName: boskos-credentials
      - name: ci-pull-credentials
        secret:
          secretName: ci-pull-credentials
      - name: github-credentials-openshift-ci-robot-private-git-cloner
        secret:
          secretName: github-credentials-openshift-ci-robot-private-git-cloner
      - name: manifest-tool-local-pusher
        secret:
          secretName: manifest-tool-local-pusher
      - name: pull-secret
        secret:
          secretName: registry-pull-credentials
      - name: result-aggregator
        secret:
          secretName: result-aggregator
    trigger: (?m)^/test( | .* )e2e-console,?($|\s.*)
  - agent: kubernetes
    always_run: true
    branches:
    - ^release-4\.16$
    - ^release-4\.16-
    cluster: build05
    context: ci/prow/images
    decorate: true
    decoration_config:
      skip_cloning: true
    labels:
      ci.openshift.io/generator: prowgen
      job-release: "4.16"
      pj-rehearse.openshift.io/can-be-rehearsed: "true"
    name: pull-ci-openshift-openshift-tests-private-release-4.16-images
    rerun_command: /test images
    spec:
      containers:
      - args:
        - --gcs-upload-secret=/secrets/gcs/service-account.json
        - --image-import-pull-secret=/etc/pull-secret/.dockerconfigjson
        - --oauth-token-path=/usr/local/github-credentials/oauth
        - --report-credentials-file=/etc/report/credentials
        - --target=[images]
        - --target=[release:latest]
        command:
        - ci-operator
        image: ci-operator:latest
        imagePullPolicy: Always
        name: ""
        resources:
          requests:
            cpu: 10m
        volumeMounts:
        - mountPath: /secrets/gcs
          name: gcs-credentials
          readOnly: true
        - mountPath: /usr/local/github-credentials
          name: github-credentials-openshift-ci-robot-private-git-cloner
          readOnly: true
        - mountPath: /secrets/manifest-tool
          name: manifest-tool-local-pusher
          readOnly: true
        - mountPath: /etc/pull-secret
          name: pull-secret
          readOnly: true
        - mountPath: /etc/report
          name: result-aggregator
          readOnly: true
      serviceAccountName: ci-operator
      volumes:
      - name: github-credentials-openshift-ci-robot-private-git-cloner
        secret:
          secretName: github-credentials-openshift-ci-robot-private-git-cloner
      - name: manifest-tool-local-pusher
        secret:
          secretName: manifest-tool-local-pusher
      - name: pull-secret
        secret:
          secretName: registry-pull-credentials
      - name: result-aggregator
        secret:
          secretName: result-aggregator
    trigger: (?m)^/test( | .* )images,?($|\s.*)
  - agent: kubernetes
    always_run: true
    branches:
    - ^release-4\.16$
    - ^release-4\.16-
    cluster: build05
    context: ci/prow/images-images
    decorate: true
    decoration_config:
      skip_cloning: true
    labels:
      ci-operator.openshift.io/variant: images
      ci.openshift.io/generator: prowgen
      pj-rehearse.openshift.io/can-be-rehearsed: "true"
    name: pull-ci-openshift-openshift-tests-private-release-4.16-images-images
    rerun_command: /test images-images
    spec:
      containers:
      - args:
        - --gcs-upload-secret=/secrets/gcs/service-account.json
        - --image-import-pull-secret=/etc/pull-secret/.dockerconfigjson
        - --oauth-token-path=/usr/local/github-credentials/oauth
        - --report-credentials-file=/etc/report/credentials
        - --target=[images]
        - --variant=images
        command:
        - ci-operator
        image: ci-operator:latest
        imagePullPolicy: Always
        name: ""
        resources:
          requests:
            cpu: 10m
        volumeMounts:
        - mountPath: /secrets/gcs
          name: gcs-credentials
          readOnly: true
        - mountPath: /usr/local/github-credentials
          name: github-credentials-openshift-ci-robot-private-git-cloner
          readOnly: true
        - mountPath: /secrets/manifest-tool
          name: manifest-tool-local-pusher
          readOnly: true
        - mountPath: /etc/pull-secret
          name: pull-secret
          readOnly: true
        - mountPath: /etc/report
          name: result-aggregator
          readOnly: true
      serviceAccountName: ci-operator
      volumes:
      - name: github-credentials-openshift-ci-robot-private-git-cloner
        secret:
          secretName: github-credentials-openshift-ci-robot-private-git-cloner
      - name: manifest-tool-local-pusher
        secret:
          secretName: manifest-tool-local-pusher
      - name: pull-secret
        secret:
          secretName: registry-pull-credentials
      - name: result-aggregator
        secret:
          secretName: result-aggregator
    trigger: (?m)^/test( | .* )images-images,?($|\s.*)
  - agent: kubernetes
    always_run: true
    branches:
    - ^release-4\.16$
    - ^release-4\.16-
    cluster: build05
    context: ci/prow/title-check
    decorate: true
    decoration_config:
      skip_cloning: true
    labels:
      ci.openshift.io/generator: prowgen
      job-release: "4.16"
      pj-rehearse.openshift.io/can-be-rehearsed: "true"
    name: pull-ci-openshift-openshift-tests-private-release-4.16-title-check
    rerun_command: /test title-check
    spec:
      containers:
      - args:
        - --gcs-upload-secret=/secrets/gcs/service-account.json
        - --image-import-pull-secret=/etc/pull-secret/.dockerconfigjson
        - --oauth-token-path=/usr/local/github-credentials/oauth
        - --report-credentials-file=/etc/report/credentials
        - --target=title-check
        command:
        - ci-operator
        image: ci-operator:latest
        imagePullPolicy: Always
        name: ""
        resources:
          requests:
            cpu: 10m
        volumeMounts:
        - mountPath: /secrets/gcs
          name: gcs-credentials
          readOnly: true
        - mountPath: /usr/local/github-credentials
          name: github-credentials-openshift-ci-robot-private-git-cloner
          readOnly: true
        - mountPath: /secrets/manifest-tool
          name: manifest-tool-local-pusher
          readOnly: true
        - mountPath: /etc/pull-secret
          name: pull-secret
          readOnly: true
        - mountPath: /etc/report
          name: result-aggregator
          readOnly: true
      serviceAccountName: ci-operator
      volumes:
      - name: github-credentials-openshift-ci-robot-private-git-cloner
        secret:
          secretName: github-credentials-openshift-ci-robot-private-git-cloner
      - name: manifest-tool-local-pusher
        secret:
          secretName: manifest-tool-local-pusher
      - name: pull-secret
        secret:
          secretName: registry-pull-credentials
      - name: result-aggregator
        secret:
          secretName: result-aggregator
    trigger: (?m)^/test( | .* )title-check,?($|\s.*)<|MERGE_RESOLUTION|>--- conflicted
+++ resolved
@@ -551,8 +551,7 @@
     branches:
     - ^release-4\.16$
     - ^release-4\.16-
-<<<<<<< HEAD
-    cluster: vsphere02
+    cluster: vsphere05
     context: ci/prow/debug-winc-vsphere-ipi
     decorate: true
     decoration_config:
@@ -642,8 +641,6 @@
     branches:
     - ^release-4\.16$
     - ^release-4\.16-
-=======
->>>>>>> 12603352
     cluster: build05
     context: ci/prow/e2e-aws
     decorate: true
