--- conflicted
+++ resolved
@@ -5,11 +5,7 @@
     branches:
     - ^release-4\.17$
     - ^release-4\.17-
-<<<<<<< HEAD
-    cluster: build06
-=======
     cluster: build03
->>>>>>> 635a2bef
     context: ci/prow/bindata-check
     decorate: true
     decoration_config:
@@ -72,11 +68,7 @@
     branches:
     - ^release-4\.17$
     - ^release-4\.17-
-<<<<<<< HEAD
-    cluster: build06
-=======
     cluster: build03
->>>>>>> 635a2bef
     context: ci/prow/code-check
     decorate: true
     decoration_config:
@@ -391,11 +383,7 @@
     branches:
     - ^release-4\.17$
     - ^release-4\.17-
-<<<<<<< HEAD
-    cluster: build06
-=======
     cluster: build03
->>>>>>> 635a2bef
     context: ci/prow/debug-winc-azure-ipi
     decorate: true
     decoration_config:
@@ -563,11 +551,7 @@
     branches:
     - ^release-4\.17$
     - ^release-4\.17-
-<<<<<<< HEAD
-    cluster: build06
-=======
     cluster: build03
->>>>>>> 635a2bef
     context: ci/prow/debug-winc-nutanix-ipi
     decorate: true
     decoration_config:
@@ -819,11 +803,7 @@
     branches:
     - ^release-4\.17$
     - ^release-4\.17-
-<<<<<<< HEAD
-    cluster: build06
-=======
     cluster: build03
->>>>>>> 635a2bef
     context: ci/prow/images
     decorate: true
     decoration_config:
@@ -887,11 +867,7 @@
     branches:
     - ^release-4\.17$
     - ^release-4\.17-
-<<<<<<< HEAD
-    cluster: build06
-=======
     cluster: build03
->>>>>>> 635a2bef
     context: ci/prow/images-images
     decorate: true
     decoration_config:
@@ -955,11 +931,7 @@
     branches:
     - ^release-4\.17$
     - ^release-4\.17-
-<<<<<<< HEAD
-    cluster: build06
-=======
     cluster: build03
->>>>>>> 635a2bef
     context: ci/prow/title-check
     decorate: true
     decoration_config:
