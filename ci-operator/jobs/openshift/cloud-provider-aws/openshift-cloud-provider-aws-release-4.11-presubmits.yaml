presubmits:
  openshift/cloud-provider-aws:
  - agent: kubernetes
    always_run: true
    branches:
    - ^release-4\.11$
    - ^release-4\.11-
<<<<<<< HEAD
    cluster: build06
=======
    cluster: build03
>>>>>>> 635a2bef
    context: ci/prow/e2e-aws
    decorate: true
    decoration_config:
      skip_cloning: true
    labels:
      ci-operator.openshift.io/cloud: aws
      ci-operator.openshift.io/cloud-cluster-profile: aws
      ci.openshift.io/generator: prowgen
      pj-rehearse.openshift.io/can-be-rehearsed: "true"
    name: pull-ci-openshift-cloud-provider-aws-release-4.11-e2e-aws
    path_alias: k8s.io/cloud-provider-aws
    rerun_command: /test e2e-aws
    spec:
      containers:
      - args:
        - --gcs-upload-secret=/secrets/gcs/service-account.json
        - --image-import-pull-secret=/etc/pull-secret/.dockerconfigjson
        - --lease-server-credentials-file=/etc/boskos/credentials
        - --report-credentials-file=/etc/report/credentials
        - --secret-dir=/secrets/ci-pull-credentials
        - --target=e2e-aws
        command:
        - ci-operator
        image: ci-operator:latest
        imagePullPolicy: Always
        name: ""
        resources:
          requests:
            cpu: 10m
        volumeMounts:
        - mountPath: /etc/boskos
          name: boskos
          readOnly: true
        - mountPath: /secrets/ci-pull-credentials
          name: ci-pull-credentials
          readOnly: true
        - mountPath: /secrets/gcs
          name: gcs-credentials
          readOnly: true
        - mountPath: /secrets/manifest-tool
          name: manifest-tool-local-pusher
          readOnly: true
        - mountPath: /etc/pull-secret
          name: pull-secret
          readOnly: true
        - mountPath: /etc/report
          name: result-aggregator
          readOnly: true
      serviceAccountName: ci-operator
      volumes:
      - name: boskos
        secret:
          items:
          - key: credentials
            path: credentials
          secretName: boskos-credentials
      - name: ci-pull-credentials
        secret:
          secretName: ci-pull-credentials
      - name: manifest-tool-local-pusher
        secret:
          secretName: manifest-tool-local-pusher
      - name: pull-secret
        secret:
          secretName: registry-pull-credentials
      - name: result-aggregator
        secret:
          secretName: result-aggregator
    trigger: (?m)^/test( | .* )e2e-aws,?($|\s.*)
  - agent: kubernetes
    always_run: false
    branches:
    - ^release-4\.11$
    - ^release-4\.11-
<<<<<<< HEAD
    cluster: build06
=======
    cluster: build03
>>>>>>> 635a2bef
    context: ci/prow/e2e-aws-ccm
    decorate: true
    decoration_config:
      skip_cloning: true
    labels:
      ci-operator.openshift.io/cloud: aws
      ci-operator.openshift.io/cloud-cluster-profile: aws
      ci.openshift.io/generator: prowgen
      pj-rehearse.openshift.io/can-be-rehearsed: "true"
    name: pull-ci-openshift-cloud-provider-aws-release-4.11-e2e-aws-ccm
    path_alias: k8s.io/cloud-provider-aws
    rerun_command: /test e2e-aws-ccm
    skip_if_only_changed: ^docs/|\.md$|^(?:.*/)?(?:\.gitignore|OWNERS|PROJECT|LICENSE)$
    spec:
      containers:
      - args:
        - --gcs-upload-secret=/secrets/gcs/service-account.json
        - --image-import-pull-secret=/etc/pull-secret/.dockerconfigjson
        - --lease-server-credentials-file=/etc/boskos/credentials
        - --report-credentials-file=/etc/report/credentials
        - --secret-dir=/secrets/ci-pull-credentials
        - --target=e2e-aws-ccm
        command:
        - ci-operator
        image: ci-operator:latest
        imagePullPolicy: Always
        name: ""
        resources:
          requests:
            cpu: 10m
        volumeMounts:
        - mountPath: /etc/boskos
          name: boskos
          readOnly: true
        - mountPath: /secrets/ci-pull-credentials
          name: ci-pull-credentials
          readOnly: true
        - mountPath: /secrets/gcs
          name: gcs-credentials
          readOnly: true
        - mountPath: /secrets/manifest-tool
          name: manifest-tool-local-pusher
          readOnly: true
        - mountPath: /etc/pull-secret
          name: pull-secret
          readOnly: true
        - mountPath: /etc/report
          name: result-aggregator
          readOnly: true
      serviceAccountName: ci-operator
      volumes:
      - name: boskos
        secret:
          items:
          - key: credentials
            path: credentials
          secretName: boskos-credentials
      - name: ci-pull-credentials
        secret:
          secretName: ci-pull-credentials
      - name: manifest-tool-local-pusher
        secret:
          secretName: manifest-tool-local-pusher
      - name: pull-secret
        secret:
          secretName: registry-pull-credentials
      - name: result-aggregator
        secret:
          secretName: result-aggregator
    trigger: (?m)^/test( | .* )e2e-aws-ccm,?($|\s.*)
  - agent: kubernetes
    always_run: false
    branches:
    - ^release-4\.11$
    - ^release-4\.11-
<<<<<<< HEAD
    cluster: build06
=======
    cluster: build03
>>>>>>> 635a2bef
    context: ci/prow/e2e-aws-ccm-install
    decorate: true
    decoration_config:
      skip_cloning: true
    labels:
      ci-operator.openshift.io/cloud: aws
      ci-operator.openshift.io/cloud-cluster-profile: aws
      ci.openshift.io/generator: prowgen
      pj-rehearse.openshift.io/can-be-rehearsed: "true"
    name: pull-ci-openshift-cloud-provider-aws-release-4.11-e2e-aws-ccm-install
    optional: true
    path_alias: k8s.io/cloud-provider-aws
    rerun_command: /test e2e-aws-ccm-install
    skip_if_only_changed: ^docs/|\.md$|^(?:.*/)?(?:\.gitignore|OWNERS|PROJECT|LICENSE)$
    spec:
      containers:
      - args:
        - --gcs-upload-secret=/secrets/gcs/service-account.json
        - --image-import-pull-secret=/etc/pull-secret/.dockerconfigjson
        - --lease-server-credentials-file=/etc/boskos/credentials
        - --report-credentials-file=/etc/report/credentials
        - --secret-dir=/secrets/ci-pull-credentials
        - --target=e2e-aws-ccm-install
        command:
        - ci-operator
        image: ci-operator:latest
        imagePullPolicy: Always
        name: ""
        resources:
          requests:
            cpu: 10m
        volumeMounts:
        - mountPath: /etc/boskos
          name: boskos
          readOnly: true
        - mountPath: /secrets/ci-pull-credentials
          name: ci-pull-credentials
          readOnly: true
        - mountPath: /secrets/gcs
          name: gcs-credentials
          readOnly: true
        - mountPath: /secrets/manifest-tool
          name: manifest-tool-local-pusher
          readOnly: true
        - mountPath: /etc/pull-secret
          name: pull-secret
          readOnly: true
        - mountPath: /etc/report
          name: result-aggregator
          readOnly: true
      serviceAccountName: ci-operator
      volumes:
      - name: boskos
        secret:
          items:
          - key: credentials
            path: credentials
          secretName: boskos-credentials
      - name: ci-pull-credentials
        secret:
          secretName: ci-pull-credentials
      - name: manifest-tool-local-pusher
        secret:
          secretName: manifest-tool-local-pusher
      - name: pull-secret
        secret:
          secretName: registry-pull-credentials
      - name: result-aggregator
        secret:
          secretName: result-aggregator
    trigger: (?m)^/test( | .* )e2e-aws-ccm-install,?($|\s.*)
  - agent: kubernetes
    always_run: false
    branches:
    - ^release-4\.11$
    - ^release-4\.11-
<<<<<<< HEAD
    cluster: build06
=======
    cluster: build03
>>>>>>> 635a2bef
    context: ci/prow/e2e-aws-cgroupsv2
    decorate: true
    decoration_config:
      skip_cloning: true
    labels:
      ci-operator.openshift.io/cloud: aws
      ci-operator.openshift.io/cloud-cluster-profile: aws
      ci.openshift.io/generator: prowgen
      pj-rehearse.openshift.io/can-be-rehearsed: "true"
    name: pull-ci-openshift-cloud-provider-aws-release-4.11-e2e-aws-cgroupsv2
    optional: true
    path_alias: k8s.io/cloud-provider-aws
    rerun_command: /test e2e-aws-cgroupsv2
    skip_if_only_changed: ^docs/|\.md$|^(?:.*/)?(?:\.gitignore|OWNERS|PROJECT|LICENSE)$
    spec:
      containers:
      - args:
        - --gcs-upload-secret=/secrets/gcs/service-account.json
        - --image-import-pull-secret=/etc/pull-secret/.dockerconfigjson
        - --lease-server-credentials-file=/etc/boskos/credentials
        - --report-credentials-file=/etc/report/credentials
        - --secret-dir=/secrets/ci-pull-credentials
        - --target=e2e-aws-cgroupsv2
        command:
        - ci-operator
        image: ci-operator:latest
        imagePullPolicy: Always
        name: ""
        resources:
          requests:
            cpu: 10m
        volumeMounts:
        - mountPath: /etc/boskos
          name: boskos
          readOnly: true
        - mountPath: /secrets/ci-pull-credentials
          name: ci-pull-credentials
          readOnly: true
        - mountPath: /secrets/gcs
          name: gcs-credentials
          readOnly: true
        - mountPath: /secrets/manifest-tool
          name: manifest-tool-local-pusher
          readOnly: true
        - mountPath: /etc/pull-secret
          name: pull-secret
          readOnly: true
        - mountPath: /etc/report
          name: result-aggregator
          readOnly: true
      serviceAccountName: ci-operator
      volumes:
      - name: boskos
        secret:
          items:
          - key: credentials
            path: credentials
          secretName: boskos-credentials
      - name: ci-pull-credentials
        secret:
          secretName: ci-pull-credentials
      - name: manifest-tool-local-pusher
        secret:
          secretName: manifest-tool-local-pusher
      - name: pull-secret
        secret:
          secretName: registry-pull-credentials
      - name: result-aggregator
        secret:
          secretName: result-aggregator
    trigger: (?m)^/test( | .* )e2e-aws-cgroupsv2,?($|\s.*)
  - agent: kubernetes
    always_run: true
    branches:
    - ^release-4\.11$
    - ^release-4\.11-
    cluster: build11
    context: ci/prow/images
    decorate: true
    decoration_config:
      skip_cloning: true
    labels:
      ci.openshift.io/generator: prowgen
      pj-rehearse.openshift.io/can-be-rehearsed: "true"
    name: pull-ci-openshift-cloud-provider-aws-release-4.11-images
    path_alias: k8s.io/cloud-provider-aws
    rerun_command: /test images
    spec:
      containers:
      - args:
        - --gcs-upload-secret=/secrets/gcs/service-account.json
        - --image-import-pull-secret=/etc/pull-secret/.dockerconfigjson
        - --report-credentials-file=/etc/report/credentials
        - --target=[images]
        - --target=[release:latest]
        command:
        - ci-operator
        image: ci-operator:latest
        imagePullPolicy: Always
        name: ""
        resources:
          requests:
            cpu: 10m
        volumeMounts:
        - mountPath: /secrets/gcs
          name: gcs-credentials
          readOnly: true
        - mountPath: /secrets/manifest-tool
          name: manifest-tool-local-pusher
          readOnly: true
        - mountPath: /etc/pull-secret
          name: pull-secret
          readOnly: true
        - mountPath: /etc/report
          name: result-aggregator
          readOnly: true
      serviceAccountName: ci-operator
      volumes:
      - name: manifest-tool-local-pusher
        secret:
          secretName: manifest-tool-local-pusher
      - name: pull-secret
        secret:
          secretName: registry-pull-credentials
      - name: result-aggregator
        secret:
          secretName: result-aggregator
    trigger: (?m)^/test( | .* )images,?($|\s.*)<|MERGE_RESOLUTION|>--- conflicted
+++ resolved
@@ -5,11 +5,7 @@
     branches:
     - ^release-4\.11$
     - ^release-4\.11-
-<<<<<<< HEAD
-    cluster: build06
-=======
     cluster: build03
->>>>>>> 635a2bef
     context: ci/prow/e2e-aws
     decorate: true
     decoration_config:
@@ -84,11 +80,7 @@
     branches:
     - ^release-4\.11$
     - ^release-4\.11-
-<<<<<<< HEAD
-    cluster: build06
-=======
     cluster: build03
->>>>>>> 635a2bef
     context: ci/prow/e2e-aws-ccm
     decorate: true
     decoration_config:
@@ -164,11 +156,7 @@
     branches:
     - ^release-4\.11$
     - ^release-4\.11-
-<<<<<<< HEAD
-    cluster: build06
-=======
     cluster: build03
->>>>>>> 635a2bef
     context: ci/prow/e2e-aws-ccm-install
     decorate: true
     decoration_config:
@@ -245,11 +233,7 @@
     branches:
     - ^release-4\.11$
     - ^release-4\.11-
-<<<<<<< HEAD
-    cluster: build06
-=======
     cluster: build03
->>>>>>> 635a2bef
     context: ci/prow/e2e-aws-cgroupsv2
     decorate: true
     decoration_config:
@@ -326,7 +310,7 @@
     branches:
     - ^release-4\.11$
     - ^release-4\.11-
-    cluster: build11
+    cluster: build10
     context: ci/prow/images
     decorate: true
     decoration_config:
