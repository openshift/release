presubmits:
  openshift/managed-cluster-config:
  - agent: kubernetes
    always_run: true
    branches:
    - ^master$
    - ^master-
<<<<<<< HEAD
    cluster: build03
    context: ci/prow/checklinks-pr
    decorate: true
    decoration_config:
      skip_cloning: true
    labels:
      ci.openshift.io/generator: prowgen
      pj-rehearse.openshift.io/can-be-rehearsed: "true"
    name: pull-ci-openshift-managed-cluster-config-master-checklinks-pr
    optional: true
    rerun_command: /test checklinks-pr
    spec:
      containers:
      - args:
        - --gcs-upload-secret=/secrets/gcs/service-account.json
        - --image-import-pull-secret=/etc/pull-secret/.dockerconfigjson
        - --report-credentials-file=/etc/report/credentials
        - --target=checklinks-pr
        command:
        - ci-operator
        image: ci-operator:latest
        imagePullPolicy: Always
        name: ""
        resources:
          requests:
            cpu: 10m
        volumeMounts:
        - mountPath: /secrets/gcs
          name: gcs-credentials
          readOnly: true
        - mountPath: /secrets/manifest-tool
          name: manifest-tool-local-pusher
          readOnly: true
        - mountPath: /etc/pull-secret
          name: pull-secret
          readOnly: true
        - mountPath: /etc/report
          name: result-aggregator
          readOnly: true
      serviceAccountName: ci-operator
      volumes:
      - name: manifest-tool-local-pusher
        secret:
          secretName: manifest-tool-local-pusher
      - name: pull-secret
        secret:
          secretName: registry-pull-credentials
      - name: result-aggregator
        secret:
          secretName: result-aggregator
    trigger: (?m)^/test( | .* )checklinks-pr,?($|\s.*)
  - agent: kubernetes
    always_run: true
    branches:
    - ^master$
    - ^master-
    cluster: build03
=======
    cluster: build05
>>>>>>> d735a5e3
    context: ci/prow/images
    decorate: true
    decoration_config:
      skip_cloning: true
    labels:
      ci.openshift.io/generator: prowgen
      pj-rehearse.openshift.io/can-be-rehearsed: "true"
    name: pull-ci-openshift-managed-cluster-config-master-images
    rerun_command: /test images
    spec:
      containers:
      - args:
        - --gcs-upload-secret=/secrets/gcs/service-account.json
        - --image-import-pull-secret=/etc/pull-secret/.dockerconfigjson
        - --report-credentials-file=/etc/report/credentials
        - --target=[images]
        command:
        - ci-operator
        image: ci-operator:latest
        imagePullPolicy: Always
        name: ""
        resources:
          requests:
            cpu: 10m
        volumeMounts:
        - mountPath: /secrets/gcs
          name: gcs-credentials
          readOnly: true
        - mountPath: /secrets/manifest-tool
          name: manifest-tool-local-pusher
          readOnly: true
        - mountPath: /etc/pull-secret
          name: pull-secret
          readOnly: true
        - mountPath: /etc/report
          name: result-aggregator
          readOnly: true
      serviceAccountName: ci-operator
      volumes:
      - name: manifest-tool-local-pusher
        secret:
          secretName: manifest-tool-local-pusher
      - name: pull-secret
        secret:
          secretName: registry-pull-credentials
      - name: result-aggregator
        secret:
          secretName: result-aggregator
    trigger: (?m)^/test( | .* )images,?($|\s.*)<|MERGE_RESOLUTION|>--- conflicted
+++ resolved
@@ -5,8 +5,7 @@
     branches:
     - ^master$
     - ^master-
-<<<<<<< HEAD
-    cluster: build03
+    cluster: build05
     context: ci/prow/checklinks-pr
     decorate: true
     decoration_config:
@@ -62,10 +61,7 @@
     branches:
     - ^master$
     - ^master-
-    cluster: build03
-=======
     cluster: build05
->>>>>>> d735a5e3
     context: ci/prow/images
     decorate: true
     decoration_config:
