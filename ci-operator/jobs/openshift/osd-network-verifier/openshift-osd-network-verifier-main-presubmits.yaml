presubmits:
  openshift/osd-network-verifier:
  - agent: kubernetes
    always_run: true
    branches:
    - ^main$
    - ^main-
<<<<<<< HEAD
    cluster: build04
    context: ci/prow/images
=======
    cluster: build03
    context: ci/prow/build
>>>>>>> cadd9234
    decorate: true
    labels:
      ci.openshift.io/generator: prowgen
      pj-rehearse.openshift.io/can-be-rehearsed: "true"
    name: pull-ci-openshift-osd-network-verifier-main-images
    rerun_command: /test images
    spec:
      containers:
      - args:
        - --gcs-upload-secret=/secrets/gcs/service-account.json
        - --image-import-pull-secret=/etc/pull-secret/.dockerconfigjson
        - --report-credentials-file=/etc/report/credentials
        - --target=[images]
        command:
        - ci-operator
        image: ci-operator:latest
        imagePullPolicy: Always
        name: ""
        resources:
          requests:
            cpu: 10m
        volumeMounts:
        - mountPath: /secrets/gcs
          name: gcs-credentials
          readOnly: true
        - mountPath: /etc/pull-secret
          name: pull-secret
          readOnly: true
        - mountPath: /etc/report
          name: result-aggregator
          readOnly: true
      serviceAccountName: ci-operator
      volumes:
      - name: pull-secret
        secret:
          secretName: registry-pull-credentials
      - name: result-aggregator
        secret:
          secretName: result-aggregator
    trigger: (?m)^/test( | .* )images,?($|\s.*)
  - agent: kubernetes
    always_run: true
    branches:
    - ^main$
    - ^main-
    cluster: build03
    context: ci/prow/test
    decorate: true
    labels:
      ci.openshift.io/generator: prowgen
      pj-rehearse.openshift.io/can-be-rehearsed: "true"
    name: pull-ci-openshift-osd-network-verifier-main-test
    rerun_command: /test test
    spec:
      containers:
      - args:
        - --gcs-upload-secret=/secrets/gcs/service-account.json
        - --image-import-pull-secret=/etc/pull-secret/.dockerconfigjson
        - --report-credentials-file=/etc/report/credentials
        - --target=test
        command:
        - ci-operator
        image: ci-operator:latest
        imagePullPolicy: Always
        name: ""
        resources:
          requests:
            cpu: 10m
        volumeMounts:
        - mountPath: /secrets/gcs
          name: gcs-credentials
          readOnly: true
        - mountPath: /etc/pull-secret
          name: pull-secret
          readOnly: true
        - mountPath: /etc/report
          name: result-aggregator
          readOnly: true
      serviceAccountName: ci-operator
      volumes:
      - name: pull-secret
        secret:
          secretName: registry-pull-credentials
      - name: result-aggregator
        secret:
          secretName: result-aggregator
    trigger: (?m)^/test( | .* )test,?($|\s.*)<|MERGE_RESOLUTION|>--- conflicted
+++ resolved
@@ -5,13 +5,8 @@
     branches:
     - ^main$
     - ^main-
-<<<<<<< HEAD
     cluster: build04
     context: ci/prow/images
-=======
-    cluster: build03
-    context: ci/prow/build
->>>>>>> cadd9234
     decorate: true
     labels:
       ci.openshift.io/generator: prowgen
