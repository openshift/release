presubmits:
  openshift/cluster-version-operator:
  - agent: kubernetes
    always_run: false
    branches:
    - ^release-4\.19$
    - ^release-4\.19-
    cluster: build05
    context: ci/prow/e2e-agnostic-operator
    decorate: true
    labels:
      ci-operator.openshift.io/cloud: azure4
      ci-operator.openshift.io/cloud-cluster-profile: azure4
      ci.openshift.io/generator: prowgen
      pj-rehearse.openshift.io/can-be-rehearsed: "true"
    name: pull-ci-openshift-cluster-version-operator-release-4.19-e2e-agnostic-operator
    rerun_command: /test e2e-agnostic-operator
    skip_if_only_changed: ^docs/|\.md$|^(?:.*/)?(?:\.gitignore|OWNERS|PROJECT|LICENSE)$
    spec:
      containers:
      - args:
        - --gcs-upload-secret=/secrets/gcs/service-account.json
        - --image-import-pull-secret=/etc/pull-secret/.dockerconfigjson
        - --lease-server-credentials-file=/etc/boskos/credentials
        - --report-credentials-file=/etc/report/credentials
        - --secret-dir=/secrets/ci-pull-credentials
        - --target=e2e-agnostic-operator
        command:
        - ci-operator
        image: ci-operator:latest
        imagePullPolicy: Always
        name: ""
        resources:
          requests:
            cpu: 10m
        volumeMounts:
        - mountPath: /etc/boskos
          name: boskos
          readOnly: true
        - mountPath: /secrets/ci-pull-credentials
          name: ci-pull-credentials
          readOnly: true
        - mountPath: /secrets/gcs
          name: gcs-credentials
          readOnly: true
        - mountPath: /secrets/manifest-tool
          name: manifest-tool-local-pusher
          readOnly: true
        - mountPath: /etc/pull-secret
          name: pull-secret
          readOnly: true
        - mountPath: /etc/report
          name: result-aggregator
          readOnly: true
      serviceAccountName: ci-operator
      volumes:
      - name: boskos
        secret:
          items:
          - key: credentials
            path: credentials
          secretName: boskos-credentials
      - name: ci-pull-credentials
        secret:
          secretName: ci-pull-credentials
      - name: manifest-tool-local-pusher
        secret:
          secretName: manifest-tool-local-pusher
      - name: pull-secret
        secret:
          secretName: registry-pull-credentials
      - name: result-aggregator
        secret:
          secretName: result-aggregator
    trigger: (?m)^/test( | .* )e2e-agnostic-operator,?($|\s.*)
  - agent: kubernetes
    always_run: false
    branches:
    - ^release-4\.19$
    - ^release-4\.19-
    cluster: build05
    context: ci/prow/e2e-agnostic-operator-techpreview
    decorate: true
    labels:
      ci-operator.openshift.io/cloud: azure4
      ci-operator.openshift.io/cloud-cluster-profile: azure4
      ci.openshift.io/generator: prowgen
      pj-rehearse.openshift.io/can-be-rehearsed: "true"
    name: pull-ci-openshift-cluster-version-operator-release-4.19-e2e-agnostic-operator-techpreview
    rerun_command: /test e2e-agnostic-operator-techpreview
    spec:
      containers:
      - args:
        - --gcs-upload-secret=/secrets/gcs/service-account.json
        - --image-import-pull-secret=/etc/pull-secret/.dockerconfigjson
        - --lease-server-credentials-file=/etc/boskos/credentials
        - --report-credentials-file=/etc/report/credentials
        - --secret-dir=/secrets/ci-pull-credentials
        - --target=e2e-agnostic-operator-techpreview
        command:
        - ci-operator
        image: ci-operator:latest
        imagePullPolicy: Always
        name: ""
        resources:
          requests:
            cpu: 10m
        volumeMounts:
        - mountPath: /etc/boskos
          name: boskos
          readOnly: true
        - mountPath: /secrets/ci-pull-credentials
          name: ci-pull-credentials
          readOnly: true
        - mountPath: /secrets/gcs
          name: gcs-credentials
          readOnly: true
        - mountPath: /secrets/manifest-tool
          name: manifest-tool-local-pusher
          readOnly: true
        - mountPath: /etc/pull-secret
          name: pull-secret
          readOnly: true
        - mountPath: /etc/report
          name: result-aggregator
          readOnly: true
      serviceAccountName: ci-operator
      volumes:
      - name: boskos
        secret:
          items:
          - key: credentials
            path: credentials
          secretName: boskos-credentials
      - name: ci-pull-credentials
        secret:
          secretName: ci-pull-credentials
      - name: manifest-tool-local-pusher
        secret:
          secretName: manifest-tool-local-pusher
      - name: pull-secret
        secret:
          secretName: registry-pull-credentials
      - name: result-aggregator
        secret:
          secretName: result-aggregator
    trigger: (?m)^/test( | .* )(e2e-agnostic-operator-techpreview|remaining-required),?($|\s.*)
  - agent: kubernetes
    always_run: false
    branches:
    - ^release-4\.19$
    - ^release-4\.19-
    cluster: build05
    context: ci/prow/e2e-agnostic-ovn
    decorate: true
    labels:
      ci-operator.openshift.io/cloud: azure4
      ci-operator.openshift.io/cloud-cluster-profile: azure4
      ci.openshift.io/generator: prowgen
      pj-rehearse.openshift.io/can-be-rehearsed: "true"
    name: pull-ci-openshift-cluster-version-operator-release-4.19-e2e-agnostic-ovn
    rerun_command: /test e2e-agnostic-ovn
    skip_if_only_changed: ^docs/|\.md$|^(?:.*/)?(?:\.gitignore|OWNERS|PROJECT|LICENSE)$
    spec:
      containers:
      - args:
        - --gcs-upload-secret=/secrets/gcs/service-account.json
        - --image-import-pull-secret=/etc/pull-secret/.dockerconfigjson
        - --lease-server-credentials-file=/etc/boskos/credentials
        - --report-credentials-file=/etc/report/credentials
        - --secret-dir=/secrets/ci-pull-credentials
        - --target=e2e-agnostic-ovn
        command:
        - ci-operator
        image: ci-operator:latest
        imagePullPolicy: Always
        name: ""
        resources:
          requests:
            cpu: 10m
        volumeMounts:
        - mountPath: /etc/boskos
          name: boskos
          readOnly: true
        - mountPath: /secrets/ci-pull-credentials
          name: ci-pull-credentials
          readOnly: true
        - mountPath: /secrets/gcs
          name: gcs-credentials
          readOnly: true
        - mountPath: /secrets/manifest-tool
          name: manifest-tool-local-pusher
          readOnly: true
        - mountPath: /etc/pull-secret
          name: pull-secret
          readOnly: true
        - mountPath: /etc/report
          name: result-aggregator
          readOnly: true
      serviceAccountName: ci-operator
      volumes:
      - name: boskos
        secret:
          items:
          - key: credentials
            path: credentials
          secretName: boskos-credentials
      - name: ci-pull-credentials
        secret:
          secretName: ci-pull-credentials
      - name: manifest-tool-local-pusher
        secret:
          secretName: manifest-tool-local-pusher
      - name: pull-secret
        secret:
          secretName: registry-pull-credentials
      - name: result-aggregator
        secret:
          secretName: result-aggregator
    trigger: (?m)^/test( | .* )e2e-agnostic-ovn,?($|\s.*)
  - agent: kubernetes
    always_run: false
    branches:
    - ^release-4\.19$
    - ^release-4\.19-
    cluster: build05
    context: ci/prow/e2e-agnostic-ovn-upgrade-into-change
    decorate: true
    labels:
      ci-operator.openshift.io/cloud: azure4
      ci-operator.openshift.io/cloud-cluster-profile: azure4
      ci.openshift.io/generator: prowgen
      pj-rehearse.openshift.io/can-be-rehearsed: "true"
    name: pull-ci-openshift-cluster-version-operator-release-4.19-e2e-agnostic-ovn-upgrade-into-change
    rerun_command: /test e2e-agnostic-ovn-upgrade-into-change
    skip_if_only_changed: ^docs/|\.md$|^(?:.*/)?(?:\.gitignore|OWNERS|PROJECT|LICENSE)$
    spec:
      containers:
      - args:
        - --gcs-upload-secret=/secrets/gcs/service-account.json
        - --image-import-pull-secret=/etc/pull-secret/.dockerconfigjson
        - --lease-server-credentials-file=/etc/boskos/credentials
        - --report-credentials-file=/etc/report/credentials
        - --secret-dir=/secrets/ci-pull-credentials
        - --target=e2e-agnostic-ovn-upgrade-into-change
        command:
        - ci-operator
        image: ci-operator:latest
        imagePullPolicy: Always
        name: ""
        resources:
          requests:
            cpu: 10m
        volumeMounts:
        - mountPath: /etc/boskos
          name: boskos
          readOnly: true
        - mountPath: /secrets/ci-pull-credentials
          name: ci-pull-credentials
          readOnly: true
        - mountPath: /secrets/gcs
          name: gcs-credentials
          readOnly: true
        - mountPath: /secrets/manifest-tool
          name: manifest-tool-local-pusher
          readOnly: true
        - mountPath: /etc/pull-secret
          name: pull-secret
          readOnly: true
        - mountPath: /etc/report
          name: result-aggregator
          readOnly: true
      serviceAccountName: ci-operator
      volumes:
      - name: boskos
        secret:
          items:
          - key: credentials
            path: credentials
          secretName: boskos-credentials
      - name: ci-pull-credentials
        secret:
          secretName: ci-pull-credentials
      - name: manifest-tool-local-pusher
        secret:
          secretName: manifest-tool-local-pusher
      - name: pull-secret
        secret:
          secretName: registry-pull-credentials
      - name: result-aggregator
        secret:
          secretName: result-aggregator
    trigger: (?m)^/test( | .* )e2e-agnostic-ovn-upgrade-into-change,?($|\s.*)
  - agent: kubernetes
    always_run: false
    branches:
    - ^release-4\.19$
    - ^release-4\.19-
    cluster: build05
    context: ci/prow/e2e-agnostic-ovn-upgrade-into-change-techpreview
    decorate: true
    labels:
      ci-operator.openshift.io/cloud: azure4
      ci-operator.openshift.io/cloud-cluster-profile: azure4
      ci.openshift.io/generator: prowgen
      pj-rehearse.openshift.io/can-be-rehearsed: "true"
    name: pull-ci-openshift-cluster-version-operator-release-4.19-e2e-agnostic-ovn-upgrade-into-change-techpreview
    rerun_command: /test e2e-agnostic-ovn-upgrade-into-change-techpreview
    spec:
      containers:
      - args:
        - --gcs-upload-secret=/secrets/gcs/service-account.json
        - --image-import-pull-secret=/etc/pull-secret/.dockerconfigjson
        - --lease-server-credentials-file=/etc/boskos/credentials
        - --report-credentials-file=/etc/report/credentials
        - --secret-dir=/secrets/ci-pull-credentials
        - --target=e2e-agnostic-ovn-upgrade-into-change-techpreview
        command:
        - ci-operator
        image: ci-operator:latest
        imagePullPolicy: Always
        name: ""
        resources:
          requests:
            cpu: 10m
        volumeMounts:
        - mountPath: /etc/boskos
          name: boskos
          readOnly: true
        - mountPath: /secrets/ci-pull-credentials
          name: ci-pull-credentials
          readOnly: true
        - mountPath: /secrets/gcs
          name: gcs-credentials
          readOnly: true
        - mountPath: /secrets/manifest-tool
          name: manifest-tool-local-pusher
          readOnly: true
        - mountPath: /etc/pull-secret
          name: pull-secret
          readOnly: true
        - mountPath: /etc/report
          name: result-aggregator
          readOnly: true
      serviceAccountName: ci-operator
      volumes:
      - name: boskos
        secret:
          items:
          - key: credentials
            path: credentials
          secretName: boskos-credentials
      - name: ci-pull-credentials
        secret:
          secretName: ci-pull-credentials
      - name: manifest-tool-local-pusher
        secret:
          secretName: manifest-tool-local-pusher
      - name: pull-secret
        secret:
          secretName: registry-pull-credentials
      - name: result-aggregator
        secret:
          secretName: result-aggregator
    trigger: (?m)^/test( | .* )(e2e-agnostic-ovn-upgrade-into-change-techpreview|remaining-required),?($|\s.*)
  - agent: kubernetes
    always_run: false
    branches:
    - ^release-4\.19$
    - ^release-4\.19-
    cluster: build05
    context: ci/prow/e2e-agnostic-ovn-upgrade-out-of-change
    decorate: true
    labels:
      ci-operator.openshift.io/cloud: azure4
      ci-operator.openshift.io/cloud-cluster-profile: azure4
      ci.openshift.io/generator: prowgen
      pj-rehearse.openshift.io/can-be-rehearsed: "true"
    name: pull-ci-openshift-cluster-version-operator-release-4.19-e2e-agnostic-ovn-upgrade-out-of-change
    rerun_command: /test e2e-agnostic-ovn-upgrade-out-of-change
    skip_if_only_changed: ^docs/|\.md$|^(?:.*/)?(?:\.gitignore|OWNERS|PROJECT|LICENSE)$
    spec:
      containers:
      - args:
        - --gcs-upload-secret=/secrets/gcs/service-account.json
        - --image-import-pull-secret=/etc/pull-secret/.dockerconfigjson
        - --lease-server-credentials-file=/etc/boskos/credentials
        - --report-credentials-file=/etc/report/credentials
        - --secret-dir=/secrets/ci-pull-credentials
        - --target=e2e-agnostic-ovn-upgrade-out-of-change
        command:
        - ci-operator
        image: ci-operator:latest
        imagePullPolicy: Always
        name: ""
        resources:
          requests:
            cpu: 10m
        volumeMounts:
        - mountPath: /etc/boskos
          name: boskos
          readOnly: true
        - mountPath: /secrets/ci-pull-credentials
          name: ci-pull-credentials
          readOnly: true
        - mountPath: /secrets/gcs
          name: gcs-credentials
          readOnly: true
        - mountPath: /secrets/manifest-tool
          name: manifest-tool-local-pusher
          readOnly: true
        - mountPath: /etc/pull-secret
          name: pull-secret
          readOnly: true
        - mountPath: /etc/report
          name: result-aggregator
          readOnly: true
      serviceAccountName: ci-operator
      volumes:
      - name: boskos
        secret:
          items:
          - key: credentials
            path: credentials
          secretName: boskos-credentials
      - name: ci-pull-credentials
        secret:
          secretName: ci-pull-credentials
      - name: manifest-tool-local-pusher
        secret:
          secretName: manifest-tool-local-pusher
      - name: pull-secret
        secret:
          secretName: registry-pull-credentials
      - name: result-aggregator
        secret:
          secretName: result-aggregator
    trigger: (?m)^/test( | .* )e2e-agnostic-ovn-upgrade-out-of-change,?($|\s.*)
  - agent: kubernetes
    always_run: false
    branches:
    - ^release-4\.19$
    - ^release-4\.19-
    cluster: build05
    context: ci/prow/e2e-agnostic-ovn-upgrade-out-of-change-techpreview
    decorate: true
    labels:
      ci-operator.openshift.io/cloud: azure4
      ci-operator.openshift.io/cloud-cluster-profile: azure4
      ci.openshift.io/generator: prowgen
      pj-rehearse.openshift.io/can-be-rehearsed: "true"
    name: pull-ci-openshift-cluster-version-operator-release-4.19-e2e-agnostic-ovn-upgrade-out-of-change-techpreview
    rerun_command: /test e2e-agnostic-ovn-upgrade-out-of-change-techpreview
    spec:
      containers:
      - args:
        - --gcs-upload-secret=/secrets/gcs/service-account.json
        - --image-import-pull-secret=/etc/pull-secret/.dockerconfigjson
        - --lease-server-credentials-file=/etc/boskos/credentials
        - --report-credentials-file=/etc/report/credentials
        - --secret-dir=/secrets/ci-pull-credentials
        - --target=e2e-agnostic-ovn-upgrade-out-of-change-techpreview
        command:
        - ci-operator
        image: ci-operator:latest
        imagePullPolicy: Always
        name: ""
        resources:
          requests:
            cpu: 10m
        volumeMounts:
        - mountPath: /etc/boskos
          name: boskos
          readOnly: true
        - mountPath: /secrets/ci-pull-credentials
          name: ci-pull-credentials
          readOnly: true
        - mountPath: /secrets/gcs
          name: gcs-credentials
          readOnly: true
        - mountPath: /secrets/manifest-tool
          name: manifest-tool-local-pusher
          readOnly: true
        - mountPath: /etc/pull-secret
          name: pull-secret
          readOnly: true
        - mountPath: /etc/report
          name: result-aggregator
          readOnly: true
      serviceAccountName: ci-operator
      volumes:
      - name: boskos
        secret:
          items:
          - key: credentials
            path: credentials
          secretName: boskos-credentials
      - name: ci-pull-credentials
        secret:
          secretName: ci-pull-credentials
      - name: manifest-tool-local-pusher
        secret:
          secretName: manifest-tool-local-pusher
      - name: pull-secret
        secret:
          secretName: registry-pull-credentials
      - name: result-aggregator
        secret:
          secretName: result-aggregator
    trigger: (?m)^/test( | .* )(e2e-agnostic-ovn-upgrade-out-of-change-techpreview|remaining-required),?($|\s.*)
  - agent: kubernetes
    always_run: false
    branches:
    - ^release-4\.19$
    - ^release-4\.19-
    cluster: build05
    context: ci/prow/e2e-agnostic-usc-devpreview
    decorate: true
    labels:
      ci-operator.openshift.io/cloud: azure4
      ci-operator.openshift.io/cloud-cluster-profile: azure4
      ci.openshift.io/generator: prowgen
      pj-rehearse.openshift.io/can-be-rehearsed: "true"
    name: pull-ci-openshift-cluster-version-operator-release-4.19-e2e-agnostic-usc-devpreview
    optional: true
    rerun_command: /test e2e-agnostic-usc-devpreview
    run_if_changed: pkg/updatestatus/
    spec:
      containers:
      - args:
        - --gcs-upload-secret=/secrets/gcs/service-account.json
        - --image-import-pull-secret=/etc/pull-secret/.dockerconfigjson
        - --lease-server-credentials-file=/etc/boskos/credentials
        - --report-credentials-file=/etc/report/credentials
        - --secret-dir=/secrets/ci-pull-credentials
        - --target=e2e-agnostic-usc-devpreview
        command:
        - ci-operator
        image: ci-operator:latest
        imagePullPolicy: Always
        name: ""
        resources:
          requests:
            cpu: 10m
        volumeMounts:
        - mountPath: /etc/boskos
          name: boskos
          readOnly: true
        - mountPath: /secrets/ci-pull-credentials
          name: ci-pull-credentials
          readOnly: true
        - mountPath: /secrets/gcs
          name: gcs-credentials
          readOnly: true
        - mountPath: /secrets/manifest-tool
          name: manifest-tool-local-pusher
          readOnly: true
        - mountPath: /etc/pull-secret
          name: pull-secret
          readOnly: true
        - mountPath: /etc/report
          name: result-aggregator
          readOnly: true
      serviceAccountName: ci-operator
      volumes:
      - name: boskos
        secret:
          items:
          - key: credentials
            path: credentials
          secretName: boskos-credentials
      - name: ci-pull-credentials
        secret:
          secretName: ci-pull-credentials
      - name: manifest-tool-local-pusher
        secret:
          secretName: manifest-tool-local-pusher
      - name: pull-secret
        secret:
          secretName: registry-pull-credentials
      - name: result-aggregator
        secret:
          secretName: result-aggregator
    trigger: (?m)^/test( | .* )e2e-agnostic-usc-devpreview,?($|\s.*)
  - agent: kubernetes
    always_run: false
    branches:
    - ^release-4\.19$
    - ^release-4\.19-
<<<<<<< HEAD
    cluster: build06
=======
    cluster: build05
>>>>>>> 635a2bef
    context: ci/prow/e2e-aws-ovn-techpreview
    decorate: true
    labels:
      ci-operator.openshift.io/cloud: aws
      ci-operator.openshift.io/cloud-cluster-profile: aws
      ci.openshift.io/generator: prowgen
      pj-rehearse.openshift.io/can-be-rehearsed: "true"
    name: pull-ci-openshift-cluster-version-operator-release-4.19-e2e-aws-ovn-techpreview
    rerun_command: /test e2e-aws-ovn-techpreview
    skip_if_only_changed: ^docs/|\.md$|^(?:.*/)?(?:\.gitignore|OWNERS|PROJECT|LICENSE)$
    spec:
      containers:
      - args:
        - --gcs-upload-secret=/secrets/gcs/service-account.json
        - --image-import-pull-secret=/etc/pull-secret/.dockerconfigjson
        - --lease-server-credentials-file=/etc/boskos/credentials
        - --report-credentials-file=/etc/report/credentials
        - --secret-dir=/secrets/ci-pull-credentials
        - --target=e2e-aws-ovn-techpreview
        command:
        - ci-operator
        image: ci-operator:latest
        imagePullPolicy: Always
        name: ""
        resources:
          requests:
            cpu: 10m
        volumeMounts:
        - mountPath: /etc/boskos
          name: boskos
          readOnly: true
        - mountPath: /secrets/ci-pull-credentials
          name: ci-pull-credentials
          readOnly: true
        - mountPath: /secrets/gcs
          name: gcs-credentials
          readOnly: true
        - mountPath: /secrets/manifest-tool
          name: manifest-tool-local-pusher
          readOnly: true
        - mountPath: /etc/pull-secret
          name: pull-secret
          readOnly: true
        - mountPath: /etc/report
          name: result-aggregator
          readOnly: true
      serviceAccountName: ci-operator
      volumes:
      - name: boskos
        secret:
          items:
          - key: credentials
            path: credentials
          secretName: boskos-credentials
      - name: ci-pull-credentials
        secret:
          secretName: ci-pull-credentials
      - name: manifest-tool-local-pusher
        secret:
          secretName: manifest-tool-local-pusher
      - name: pull-secret
        secret:
          secretName: registry-pull-credentials
      - name: result-aggregator
        secret:
          secretName: result-aggregator
    trigger: (?m)^/test( | .* )e2e-aws-ovn-techpreview,?($|\s.*)
  - agent: kubernetes
    always_run: false
    branches:
    - ^release-4\.19$
    - ^release-4\.19-
    cluster: build05
    context: ci/prow/e2e-hypershift
    decorate: true
    labels:
      ci-operator.openshift.io/cloud: hypershift
      ci-operator.openshift.io/cloud-cluster-profile: hypershift
      ci.openshift.io/generator: prowgen
      pj-rehearse.openshift.io/can-be-rehearsed: "true"
    name: pull-ci-openshift-cluster-version-operator-release-4.19-e2e-hypershift
    rerun_command: /test e2e-hypershift
    skip_if_only_changed: ^docs/|\.md$|^(?:.*/)?(?:\.gitignore|OWNERS|PROJECT|LICENSE)$
    spec:
      containers:
      - args:
        - --gcs-upload-secret=/secrets/gcs/service-account.json
        - --image-import-pull-secret=/etc/pull-secret/.dockerconfigjson
        - --lease-server-credentials-file=/etc/boskos/credentials
        - --report-credentials-file=/etc/report/credentials
        - --secret-dir=/secrets/ci-pull-credentials
        - --target=e2e-hypershift
        command:
        - ci-operator
        image: ci-operator:latest
        imagePullPolicy: Always
        name: ""
        resources:
          requests:
            cpu: 10m
        volumeMounts:
        - mountPath: /etc/boskos
          name: boskos
          readOnly: true
        - mountPath: /secrets/ci-pull-credentials
          name: ci-pull-credentials
          readOnly: true
        - mountPath: /secrets/gcs
          name: gcs-credentials
          readOnly: true
        - mountPath: /secrets/manifest-tool
          name: manifest-tool-local-pusher
          readOnly: true
        - mountPath: /etc/pull-secret
          name: pull-secret
          readOnly: true
        - mountPath: /etc/report
          name: result-aggregator
          readOnly: true
      serviceAccountName: ci-operator
      volumes:
      - name: boskos
        secret:
          items:
          - key: credentials
            path: credentials
          secretName: boskos-credentials
      - name: ci-pull-credentials
        secret:
          secretName: ci-pull-credentials
      - name: manifest-tool-local-pusher
        secret:
          secretName: manifest-tool-local-pusher
      - name: pull-secret
        secret:
          secretName: registry-pull-credentials
      - name: result-aggregator
        secret:
          secretName: result-aggregator
    trigger: (?m)^/test( | .* )e2e-hypershift,?($|\s.*)
  - agent: kubernetes
    always_run: false
    branches:
    - ^release-4\.19$
    - ^release-4\.19-
    cluster: build05
    context: ci/prow/e2e-hypershift-conformance
    decorate: true
    labels:
      ci-operator.openshift.io/cloud: hypershift
      ci-operator.openshift.io/cloud-cluster-profile: hypershift
      ci.openshift.io/generator: prowgen
      pj-rehearse.openshift.io/can-be-rehearsed: "true"
    name: pull-ci-openshift-cluster-version-operator-release-4.19-e2e-hypershift-conformance
    rerun_command: /test e2e-hypershift-conformance
    skip_if_only_changed: ^docs/|\.md$|^(?:.*/)?(?:\.gitignore|OWNERS|PROJECT|LICENSE)$
    spec:
      containers:
      - args:
        - --gcs-upload-secret=/secrets/gcs/service-account.json
        - --image-import-pull-secret=/etc/pull-secret/.dockerconfigjson
        - --lease-server-credentials-file=/etc/boskos/credentials
        - --report-credentials-file=/etc/report/credentials
        - --secret-dir=/secrets/ci-pull-credentials
        - --target=e2e-hypershift-conformance
        command:
        - ci-operator
        image: ci-operator:latest
        imagePullPolicy: Always
        name: ""
        resources:
          requests:
            cpu: 10m
        volumeMounts:
        - mountPath: /etc/boskos
          name: boskos
          readOnly: true
        - mountPath: /secrets/ci-pull-credentials
          name: ci-pull-credentials
          readOnly: true
        - mountPath: /secrets/gcs
          name: gcs-credentials
          readOnly: true
        - mountPath: /secrets/manifest-tool
          name: manifest-tool-local-pusher
          readOnly: true
        - mountPath: /etc/pull-secret
          name: pull-secret
          readOnly: true
        - mountPath: /etc/report
          name: result-aggregator
          readOnly: true
      serviceAccountName: ci-operator
      volumes:
      - name: boskos
        secret:
          items:
          - key: credentials
            path: credentials
          secretName: boskos-credentials
      - name: ci-pull-credentials
        secret:
          secretName: ci-pull-credentials
      - name: manifest-tool-local-pusher
        secret:
          secretName: manifest-tool-local-pusher
      - name: pull-secret
        secret:
          secretName: registry-pull-credentials
      - name: result-aggregator
        secret:
          secretName: result-aggregator
    trigger: (?m)^/test( | .* )e2e-hypershift-conformance,?($|\s.*)
  - agent: kubernetes
    always_run: false
    branches:
    - ^release-4\.19$
    - ^release-4\.19-
    cluster: build05
    context: ci/prow/gofmt
    decorate: true
    labels:
      ci.openshift.io/generator: prowgen
      pj-rehearse.openshift.io/can-be-rehearsed: "true"
    name: pull-ci-openshift-cluster-version-operator-release-4.19-gofmt
    rerun_command: /test gofmt
    run_if_changed: \.go$
    spec:
      containers:
      - args:
        - --gcs-upload-secret=/secrets/gcs/service-account.json
        - --image-import-pull-secret=/etc/pull-secret/.dockerconfigjson
        - --report-credentials-file=/etc/report/credentials
        - --target=gofmt
        command:
        - ci-operator
        image: ci-operator:latest
        imagePullPolicy: Always
        name: ""
        resources:
          requests:
            cpu: 10m
        volumeMounts:
        - mountPath: /secrets/gcs
          name: gcs-credentials
          readOnly: true
        - mountPath: /secrets/manifest-tool
          name: manifest-tool-local-pusher
          readOnly: true
        - mountPath: /etc/pull-secret
          name: pull-secret
          readOnly: true
        - mountPath: /etc/report
          name: result-aggregator
          readOnly: true
      serviceAccountName: ci-operator
      volumes:
      - name: manifest-tool-local-pusher
        secret:
          secretName: manifest-tool-local-pusher
      - name: pull-secret
        secret:
          secretName: registry-pull-credentials
      - name: result-aggregator
        secret:
          secretName: result-aggregator
    trigger: (?m)^/test( | .* )gofmt,?($|\s.*)
  - agent: kubernetes
    always_run: false
    branches:
    - ^release-4\.19$
    - ^release-4\.19-
    cluster: build05
    context: ci/prow/images
    decorate: true
    labels:
      ci.openshift.io/generator: prowgen
      pj-rehearse.openshift.io/can-be-rehearsed: "true"
    name: pull-ci-openshift-cluster-version-operator-release-4.19-images
    rerun_command: /test images
    skip_if_only_changed: ^docs/|\.md$|^(?:.*/)?(?:\.gitignore|OWNERS|PROJECT|LICENSE)$
    spec:
      containers:
      - args:
        - --gcs-upload-secret=/secrets/gcs/service-account.json
        - --image-import-pull-secret=/etc/pull-secret/.dockerconfigjson
        - --report-credentials-file=/etc/report/credentials
        - --target=[images]
        command:
        - ci-operator
        image: ci-operator:latest
        imagePullPolicy: Always
        name: ""
        resources:
          requests:
            cpu: 10m
        volumeMounts:
        - mountPath: /secrets/gcs
          name: gcs-credentials
          readOnly: true
        - mountPath: /secrets/manifest-tool
          name: manifest-tool-local-pusher
          readOnly: true
        - mountPath: /etc/pull-secret
          name: pull-secret
          readOnly: true
        - mountPath: /etc/report
          name: result-aggregator
          readOnly: true
      serviceAccountName: ci-operator
      volumes:
      - name: manifest-tool-local-pusher
        secret:
          secretName: manifest-tool-local-pusher
      - name: pull-secret
        secret:
          secretName: registry-pull-credentials
      - name: result-aggregator
        secret:
          secretName: result-aggregator
    trigger: (?m)^/test( | .* )images,?($|\s.*)
  - agent: kubernetes
    always_run: false
    branches:
    - ^release-4\.19$
    - ^release-4\.19-
    cluster: build05
    context: ci/prow/lint
    decorate: true
    labels:
      ci.openshift.io/generator: prowgen
      pj-rehearse.openshift.io/can-be-rehearsed: "true"
    name: pull-ci-openshift-cluster-version-operator-release-4.19-lint
    rerun_command: /test lint
    run_if_changed: \.go$
    spec:
      containers:
      - args:
        - --gcs-upload-secret=/secrets/gcs/service-account.json
        - --image-import-pull-secret=/etc/pull-secret/.dockerconfigjson
        - --report-credentials-file=/etc/report/credentials
        - --target=lint
        command:
        - ci-operator
        image: ci-operator:latest
        imagePullPolicy: Always
        name: ""
        resources:
          requests:
            cpu: 10m
        volumeMounts:
        - mountPath: /secrets/gcs
          name: gcs-credentials
          readOnly: true
        - mountPath: /secrets/manifest-tool
          name: manifest-tool-local-pusher
          readOnly: true
        - mountPath: /etc/pull-secret
          name: pull-secret
          readOnly: true
        - mountPath: /etc/report
          name: result-aggregator
          readOnly: true
      serviceAccountName: ci-operator
      volumes:
      - name: manifest-tool-local-pusher
        secret:
          secretName: manifest-tool-local-pusher
      - name: pull-secret
        secret:
          secretName: registry-pull-credentials
      - name: result-aggregator
        secret:
          secretName: result-aggregator
    trigger: (?m)^/test( | .* )lint,?($|\s.*)
  - agent: kubernetes
    always_run: false
    branches:
    - ^release-4\.19$
    - ^release-4\.19-
    cluster: build05
    context: ci/prow/unit
    decorate: true
    labels:
      ci.openshift.io/generator: prowgen
      pj-rehearse.openshift.io/can-be-rehearsed: "true"
    name: pull-ci-openshift-cluster-version-operator-release-4.19-unit
    rerun_command: /test unit
    skip_if_only_changed: ^docs/|\.md$|^(?:.*/)?(?:\.gitignore|OWNERS|PROJECT|LICENSE)$
    spec:
      containers:
      - args:
        - --gcs-upload-secret=/secrets/gcs/service-account.json
        - --image-import-pull-secret=/etc/pull-secret/.dockerconfigjson
        - --report-credentials-file=/etc/report/credentials
        - --target=unit
        command:
        - ci-operator
        image: ci-operator:latest
        imagePullPolicy: Always
        name: ""
        resources:
          requests:
            cpu: 10m
        volumeMounts:
        - mountPath: /secrets/gcs
          name: gcs-credentials
          readOnly: true
        - mountPath: /secrets/manifest-tool
          name: manifest-tool-local-pusher
          readOnly: true
        - mountPath: /etc/pull-secret
          name: pull-secret
          readOnly: true
        - mountPath: /etc/report
          name: result-aggregator
          readOnly: true
      serviceAccountName: ci-operator
      volumes:
      - name: manifest-tool-local-pusher
        secret:
          secretName: manifest-tool-local-pusher
      - name: pull-secret
        secret:
          secretName: registry-pull-credentials
      - name: result-aggregator
        secret:
          secretName: result-aggregator
    trigger: (?m)^/test( | .* )unit,?($|\s.*)<|MERGE_RESOLUTION|>--- conflicted
+++ resolved
@@ -587,11 +587,7 @@
     branches:
     - ^release-4\.19$
     - ^release-4\.19-
-<<<<<<< HEAD
-    cluster: build06
-=======
-    cluster: build05
->>>>>>> 635a2bef
+    cluster: build05
     context: ci/prow/e2e-aws-ovn-techpreview
     decorate: true
     labels:
