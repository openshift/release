presubmits:
  openshift/cluster-version-operator:
  - agent: kubernetes
    always_run: false
    branches:
    - ^release-4\.17$
    - ^release-4\.17-
    cluster: build05
    context: ci/prow/e2e-agnostic-operator
    decorate: true
    labels:
      ci-operator.openshift.io/cloud: azure4
      ci-operator.openshift.io/cloud-cluster-profile: azure4
      ci.openshift.io/generator: prowgen
      pj-rehearse.openshift.io/can-be-rehearsed: "true"
    name: pull-ci-openshift-cluster-version-operator-release-4.17-e2e-agnostic-operator
    rerun_command: /test e2e-agnostic-operator
    skip_if_only_changed: ^docs/|\.md$|^(?:.*/)?(?:\.gitignore|OWNERS|PROJECT|LICENSE)$
    spec:
      containers:
      - args:
        - --gcs-upload-secret=/secrets/gcs/service-account.json
        - --image-import-pull-secret=/etc/pull-secret/.dockerconfigjson
        - --lease-server-credentials-file=/etc/boskos/credentials
        - --report-credentials-file=/etc/report/credentials
        - --secret-dir=/secrets/ci-pull-credentials
        - --target=e2e-agnostic-operator
        command:
        - ci-operator
        image: ci-operator:latest
        imagePullPolicy: Always
        name: ""
        resources:
          requests:
            cpu: 10m
        volumeMounts:
        - mountPath: /etc/boskos
          name: boskos
          readOnly: true
        - mountPath: /secrets/ci-pull-credentials
          name: ci-pull-credentials
          readOnly: true
        - mountPath: /secrets/gcs
          name: gcs-credentials
          readOnly: true
        - mountPath: /secrets/manifest-tool
          name: manifest-tool-local-pusher
          readOnly: true
        - mountPath: /etc/pull-secret
          name: pull-secret
          readOnly: true
        - mountPath: /etc/report
          name: result-aggregator
          readOnly: true
      serviceAccountName: ci-operator
      volumes:
      - name: boskos
        secret:
          items:
          - key: credentials
            path: credentials
          secretName: boskos-credentials
      - name: ci-pull-credentials
        secret:
          secretName: ci-pull-credentials
      - name: manifest-tool-local-pusher
        secret:
          secretName: manifest-tool-local-pusher
      - name: pull-secret
        secret:
          secretName: registry-pull-credentials
      - name: result-aggregator
        secret:
          secretName: result-aggregator
    trigger: (?m)^/test( | .* )e2e-agnostic-operator,?($|\s.*)
  - agent: kubernetes
    always_run: false
    branches:
    - ^release-4\.17$
    - ^release-4\.17-
    cluster: build05
    context: ci/prow/e2e-agnostic-ovn
    decorate: true
    labels:
      ci-operator.openshift.io/cloud: azure4
      ci-operator.openshift.io/cloud-cluster-profile: azure4
      ci.openshift.io/generator: prowgen
      pj-rehearse.openshift.io/can-be-rehearsed: "true"
    name: pull-ci-openshift-cluster-version-operator-release-4.17-e2e-agnostic-ovn
    rerun_command: /test e2e-agnostic-ovn
    skip_if_only_changed: ^docs/|\.md$|^(?:.*/)?(?:\.gitignore|OWNERS|PROJECT|LICENSE)$
    spec:
      containers:
      - args:
        - --gcs-upload-secret=/secrets/gcs/service-account.json
        - --image-import-pull-secret=/etc/pull-secret/.dockerconfigjson
        - --lease-server-credentials-file=/etc/boskos/credentials
        - --report-credentials-file=/etc/report/credentials
        - --secret-dir=/secrets/ci-pull-credentials
        - --target=e2e-agnostic-ovn
        command:
        - ci-operator
        image: ci-operator:latest
        imagePullPolicy: Always
        name: ""
        resources:
          requests:
            cpu: 10m
        volumeMounts:
        - mountPath: /etc/boskos
          name: boskos
          readOnly: true
        - mountPath: /secrets/ci-pull-credentials
          name: ci-pull-credentials
          readOnly: true
        - mountPath: /secrets/gcs
          name: gcs-credentials
          readOnly: true
        - mountPath: /secrets/manifest-tool
          name: manifest-tool-local-pusher
          readOnly: true
        - mountPath: /etc/pull-secret
          name: pull-secret
          readOnly: true
        - mountPath: /etc/report
          name: result-aggregator
          readOnly: true
      serviceAccountName: ci-operator
      volumes:
      - name: boskos
        secret:
          items:
          - key: credentials
            path: credentials
          secretName: boskos-credentials
      - name: ci-pull-credentials
        secret:
          secretName: ci-pull-credentials
      - name: manifest-tool-local-pusher
        secret:
          secretName: manifest-tool-local-pusher
      - name: pull-secret
        secret:
          secretName: registry-pull-credentials
      - name: result-aggregator
        secret:
          secretName: result-aggregator
    trigger: (?m)^/test( | .* )e2e-agnostic-ovn,?($|\s.*)
  - agent: kubernetes
    always_run: false
    branches:
    - ^release-4\.17$
    - ^release-4\.17-
    cluster: build05
    context: ci/prow/e2e-agnostic-ovn-upgrade-into-change
    decorate: true
    labels:
      ci-operator.openshift.io/cloud: azure4
      ci-operator.openshift.io/cloud-cluster-profile: azure4
      ci.openshift.io/generator: prowgen
      pj-rehearse.openshift.io/can-be-rehearsed: "true"
    name: pull-ci-openshift-cluster-version-operator-release-4.17-e2e-agnostic-ovn-upgrade-into-change
    rerun_command: /test e2e-agnostic-ovn-upgrade-into-change
    skip_if_only_changed: ^docs/|\.md$|^(?:.*/)?(?:\.gitignore|OWNERS|PROJECT|LICENSE)$
    spec:
      containers:
      - args:
        - --gcs-upload-secret=/secrets/gcs/service-account.json
        - --image-import-pull-secret=/etc/pull-secret/.dockerconfigjson
        - --lease-server-credentials-file=/etc/boskos/credentials
        - --report-credentials-file=/etc/report/credentials
        - --secret-dir=/secrets/ci-pull-credentials
        - --target=e2e-agnostic-ovn-upgrade-into-change
        command:
        - ci-operator
        image: ci-operator:latest
        imagePullPolicy: Always
        name: ""
        resources:
          requests:
            cpu: 10m
        volumeMounts:
        - mountPath: /etc/boskos
          name: boskos
          readOnly: true
        - mountPath: /secrets/ci-pull-credentials
          name: ci-pull-credentials
          readOnly: true
        - mountPath: /secrets/gcs
          name: gcs-credentials
          readOnly: true
        - mountPath: /secrets/manifest-tool
          name: manifest-tool-local-pusher
          readOnly: true
        - mountPath: /etc/pull-secret
          name: pull-secret
          readOnly: true
        - mountPath: /etc/report
          name: result-aggregator
          readOnly: true
      serviceAccountName: ci-operator
      volumes:
      - name: boskos
        secret:
          items:
          - key: credentials
            path: credentials
          secretName: boskos-credentials
      - name: ci-pull-credentials
        secret:
          secretName: ci-pull-credentials
      - name: manifest-tool-local-pusher
        secret:
          secretName: manifest-tool-local-pusher
      - name: pull-secret
        secret:
          secretName: registry-pull-credentials
      - name: result-aggregator
        secret:
          secretName: result-aggregator
    trigger: (?m)^/test( | .* )e2e-agnostic-ovn-upgrade-into-change,?($|\s.*)
  - agent: kubernetes
    always_run: false
    branches:
    - ^release-4\.17$
    - ^release-4\.17-
    cluster: build05
    context: ci/prow/e2e-agnostic-ovn-upgrade-out-of-change
    decorate: true
    labels:
      ci-operator.openshift.io/cloud: azure4
      ci-operator.openshift.io/cloud-cluster-profile: azure4
      ci.openshift.io/generator: prowgen
      pj-rehearse.openshift.io/can-be-rehearsed: "true"
    name: pull-ci-openshift-cluster-version-operator-release-4.17-e2e-agnostic-ovn-upgrade-out-of-change
    rerun_command: /test e2e-agnostic-ovn-upgrade-out-of-change
    skip_if_only_changed: ^docs/|\.md$|^(?:.*/)?(?:\.gitignore|OWNERS|PROJECT|LICENSE)$
    spec:
      containers:
      - args:
        - --gcs-upload-secret=/secrets/gcs/service-account.json
        - --image-import-pull-secret=/etc/pull-secret/.dockerconfigjson
        - --lease-server-credentials-file=/etc/boskos/credentials
        - --report-credentials-file=/etc/report/credentials
        - --secret-dir=/secrets/ci-pull-credentials
        - --target=e2e-agnostic-ovn-upgrade-out-of-change
        command:
        - ci-operator
        image: ci-operator:latest
        imagePullPolicy: Always
        name: ""
        resources:
          requests:
            cpu: 10m
        volumeMounts:
        - mountPath: /etc/boskos
          name: boskos
          readOnly: true
        - mountPath: /secrets/ci-pull-credentials
          name: ci-pull-credentials
          readOnly: true
        - mountPath: /secrets/gcs
          name: gcs-credentials
          readOnly: true
        - mountPath: /secrets/manifest-tool
          name: manifest-tool-local-pusher
          readOnly: true
        - mountPath: /etc/pull-secret
          name: pull-secret
          readOnly: true
        - mountPath: /etc/report
          name: result-aggregator
          readOnly: true
      serviceAccountName: ci-operator
      volumes:
      - name: boskos
        secret:
          items:
          - key: credentials
            path: credentials
          secretName: boskos-credentials
      - name: ci-pull-credentials
        secret:
          secretName: ci-pull-credentials
      - name: manifest-tool-local-pusher
        secret:
          secretName: manifest-tool-local-pusher
      - name: pull-secret
        secret:
          secretName: registry-pull-credentials
      - name: result-aggregator
        secret:
          secretName: result-aggregator
    trigger: (?m)^/test( | .* )e2e-agnostic-ovn-upgrade-out-of-change,?($|\s.*)
  - agent: kubernetes
    always_run: true
    branches:
    - ^release-4\.17$
    - ^release-4\.17-
<<<<<<< HEAD
    cluster: build06
=======
    cluster: build05
>>>>>>> 635a2bef
    context: ci/prow/e2e-aws-ovn-techpreview
    decorate: true
    labels:
      ci-operator.openshift.io/cloud: aws
      ci-operator.openshift.io/cloud-cluster-profile: aws
      ci.openshift.io/generator: prowgen
      pj-rehearse.openshift.io/can-be-rehearsed: "true"
    name: pull-ci-openshift-cluster-version-operator-release-4.17-e2e-aws-ovn-techpreview
    rerun_command: /test e2e-aws-ovn-techpreview
    spec:
      containers:
      - args:
        - --gcs-upload-secret=/secrets/gcs/service-account.json
        - --image-import-pull-secret=/etc/pull-secret/.dockerconfigjson
        - --lease-server-credentials-file=/etc/boskos/credentials
        - --report-credentials-file=/etc/report/credentials
        - --secret-dir=/secrets/ci-pull-credentials
        - --target=e2e-aws-ovn-techpreview
        command:
        - ci-operator
        image: ci-operator:latest
        imagePullPolicy: Always
        name: ""
        resources:
          requests:
            cpu: 10m
        volumeMounts:
        - mountPath: /etc/boskos
          name: boskos
          readOnly: true
        - mountPath: /secrets/ci-pull-credentials
          name: ci-pull-credentials
          readOnly: true
        - mountPath: /secrets/gcs
          name: gcs-credentials
          readOnly: true
        - mountPath: /secrets/manifest-tool
          name: manifest-tool-local-pusher
          readOnly: true
        - mountPath: /etc/pull-secret
          name: pull-secret
          readOnly: true
        - mountPath: /etc/report
          name: result-aggregator
          readOnly: true
      serviceAccountName: ci-operator
      volumes:
      - name: boskos
        secret:
          items:
          - key: credentials
            path: credentials
          secretName: boskos-credentials
      - name: ci-pull-credentials
        secret:
          secretName: ci-pull-credentials
      - name: manifest-tool-local-pusher
        secret:
          secretName: manifest-tool-local-pusher
      - name: pull-secret
        secret:
          secretName: registry-pull-credentials
      - name: result-aggregator
        secret:
          secretName: result-aggregator
    trigger: (?m)^/test( | .* )e2e-aws-ovn-techpreview,?($|\s.*)
  - agent: kubernetes
    always_run: false
    branches:
    - ^release-4\.17$
    - ^release-4\.17-
    cluster: build05
    context: ci/prow/e2e-hypershift
    decorate: true
    labels:
      ci-operator.openshift.io/cloud: hypershift
      ci-operator.openshift.io/cloud-cluster-profile: hypershift
      ci.openshift.io/generator: prowgen
      pj-rehearse.openshift.io/can-be-rehearsed: "true"
    name: pull-ci-openshift-cluster-version-operator-release-4.17-e2e-hypershift
    rerun_command: /test e2e-hypershift
    skip_if_only_changed: ^docs/|\.md$|^(?:.*/)?(?:\.gitignore|OWNERS|PROJECT|LICENSE)$
    spec:
      containers:
      - args:
        - --gcs-upload-secret=/secrets/gcs/service-account.json
        - --image-import-pull-secret=/etc/pull-secret/.dockerconfigjson
        - --lease-server-credentials-file=/etc/boskos/credentials
        - --report-credentials-file=/etc/report/credentials
        - --secret-dir=/secrets/ci-pull-credentials
        - --target=e2e-hypershift
        command:
        - ci-operator
        image: ci-operator:latest
        imagePullPolicy: Always
        name: ""
        resources:
          requests:
            cpu: 10m
        volumeMounts:
        - mountPath: /etc/boskos
          name: boskos
          readOnly: true
        - mountPath: /secrets/ci-pull-credentials
          name: ci-pull-credentials
          readOnly: true
        - mountPath: /secrets/gcs
          name: gcs-credentials
          readOnly: true
        - mountPath: /secrets/manifest-tool
          name: manifest-tool-local-pusher
          readOnly: true
        - mountPath: /etc/pull-secret
          name: pull-secret
          readOnly: true
        - mountPath: /etc/report
          name: result-aggregator
          readOnly: true
      serviceAccountName: ci-operator
      volumes:
      - name: boskos
        secret:
          items:
          - key: credentials
            path: credentials
          secretName: boskos-credentials
      - name: ci-pull-credentials
        secret:
          secretName: ci-pull-credentials
      - name: manifest-tool-local-pusher
        secret:
          secretName: manifest-tool-local-pusher
      - name: pull-secret
        secret:
          secretName: registry-pull-credentials
      - name: result-aggregator
        secret:
          secretName: result-aggregator
    trigger: (?m)^/test( | .* )e2e-hypershift,?($|\s.*)
  - agent: kubernetes
    always_run: false
    branches:
    - ^release-4\.17$
    - ^release-4\.17-
    cluster: build05
    context: ci/prow/e2e-hypershift-conformance
    decorate: true
    labels:
      ci-operator.openshift.io/cloud: hypershift
      ci-operator.openshift.io/cloud-cluster-profile: hypershift
      ci.openshift.io/generator: prowgen
      pj-rehearse.openshift.io/can-be-rehearsed: "true"
    name: pull-ci-openshift-cluster-version-operator-release-4.17-e2e-hypershift-conformance
    rerun_command: /test e2e-hypershift-conformance
    skip_if_only_changed: ^docs/|\.md$|^(?:.*/)?(?:\.gitignore|OWNERS|PROJECT|LICENSE)$
    spec:
      containers:
      - args:
        - --gcs-upload-secret=/secrets/gcs/service-account.json
        - --image-import-pull-secret=/etc/pull-secret/.dockerconfigjson
        - --lease-server-credentials-file=/etc/boskos/credentials
        - --report-credentials-file=/etc/report/credentials
        - --secret-dir=/secrets/ci-pull-credentials
        - --target=e2e-hypershift-conformance
        command:
        - ci-operator
        image: ci-operator:latest
        imagePullPolicy: Always
        name: ""
        resources:
          requests:
            cpu: 10m
        volumeMounts:
        - mountPath: /etc/boskos
          name: boskos
          readOnly: true
        - mountPath: /secrets/ci-pull-credentials
          name: ci-pull-credentials
          readOnly: true
        - mountPath: /secrets/gcs
          name: gcs-credentials
          readOnly: true
        - mountPath: /secrets/manifest-tool
          name: manifest-tool-local-pusher
          readOnly: true
        - mountPath: /etc/pull-secret
          name: pull-secret
          readOnly: true
        - mountPath: /etc/report
          name: result-aggregator
          readOnly: true
      serviceAccountName: ci-operator
      volumes:
      - name: boskos
        secret:
          items:
          - key: credentials
            path: credentials
          secretName: boskos-credentials
      - name: ci-pull-credentials
        secret:
          secretName: ci-pull-credentials
      - name: manifest-tool-local-pusher
        secret:
          secretName: manifest-tool-local-pusher
      - name: pull-secret
        secret:
          secretName: registry-pull-credentials
      - name: result-aggregator
        secret:
          secretName: result-aggregator
    trigger: (?m)^/test( | .* )e2e-hypershift-conformance,?($|\s.*)
  - agent: kubernetes
    always_run: false
    branches:
    - ^release-4\.17$
    - ^release-4\.17-
    cluster: build05
    context: ci/prow/gofmt
    decorate: true
    labels:
      ci.openshift.io/generator: prowgen
      pj-rehearse.openshift.io/can-be-rehearsed: "true"
    name: pull-ci-openshift-cluster-version-operator-release-4.17-gofmt
    rerun_command: /test gofmt
    run_if_changed: \.go$
    spec:
      containers:
      - args:
        - --gcs-upload-secret=/secrets/gcs/service-account.json
        - --image-import-pull-secret=/etc/pull-secret/.dockerconfigjson
        - --report-credentials-file=/etc/report/credentials
        - --target=gofmt
        command:
        - ci-operator
        image: ci-operator:latest
        imagePullPolicy: Always
        name: ""
        resources:
          requests:
            cpu: 10m
        volumeMounts:
        - mountPath: /secrets/gcs
          name: gcs-credentials
          readOnly: true
        - mountPath: /secrets/manifest-tool
          name: manifest-tool-local-pusher
          readOnly: true
        - mountPath: /etc/pull-secret
          name: pull-secret
          readOnly: true
        - mountPath: /etc/report
          name: result-aggregator
          readOnly: true
      serviceAccountName: ci-operator
      volumes:
      - name: manifest-tool-local-pusher
        secret:
          secretName: manifest-tool-local-pusher
      - name: pull-secret
        secret:
          secretName: registry-pull-credentials
      - name: result-aggregator
        secret:
          secretName: result-aggregator
    trigger: (?m)^/test( | .* )gofmt,?($|\s.*)
  - agent: kubernetes
    always_run: false
    branches:
    - ^release-4\.17$
    - ^release-4\.17-
    cluster: build05
    context: ci/prow/images
    decorate: true
    labels:
      ci.openshift.io/generator: prowgen
      pj-rehearse.openshift.io/can-be-rehearsed: "true"
    name: pull-ci-openshift-cluster-version-operator-release-4.17-images
    rerun_command: /test images
    skip_if_only_changed: ^docs/|\.md$|^(?:.*/)?(?:\.gitignore|OWNERS|PROJECT|LICENSE)$
    spec:
      containers:
      - args:
        - --gcs-upload-secret=/secrets/gcs/service-account.json
        - --image-import-pull-secret=/etc/pull-secret/.dockerconfigjson
        - --report-credentials-file=/etc/report/credentials
        - --target=[images]
        - --target=[release:latest]
        command:
        - ci-operator
        image: ci-operator:latest
        imagePullPolicy: Always
        name: ""
        resources:
          requests:
            cpu: 10m
        volumeMounts:
        - mountPath: /secrets/gcs
          name: gcs-credentials
          readOnly: true
        - mountPath: /secrets/manifest-tool
          name: manifest-tool-local-pusher
          readOnly: true
        - mountPath: /etc/pull-secret
          name: pull-secret
          readOnly: true
        - mountPath: /etc/report
          name: result-aggregator
          readOnly: true
      serviceAccountName: ci-operator
      volumes:
      - name: manifest-tool-local-pusher
        secret:
          secretName: manifest-tool-local-pusher
      - name: pull-secret
        secret:
          secretName: registry-pull-credentials
      - name: result-aggregator
        secret:
          secretName: result-aggregator
    trigger: (?m)^/test( | .* )images,?($|\s.*)
  - agent: kubernetes
    always_run: false
    branches:
    - ^release-4\.17$
    - ^release-4\.17-
    cluster: build05
    context: ci/prow/lint
    decorate: true
    labels:
      ci.openshift.io/generator: prowgen
      pj-rehearse.openshift.io/can-be-rehearsed: "true"
    name: pull-ci-openshift-cluster-version-operator-release-4.17-lint
    rerun_command: /test lint
    run_if_changed: \.go$
    spec:
      containers:
      - args:
        - --gcs-upload-secret=/secrets/gcs/service-account.json
        - --image-import-pull-secret=/etc/pull-secret/.dockerconfigjson
        - --report-credentials-file=/etc/report/credentials
        - --target=lint
        command:
        - ci-operator
        image: ci-operator:latest
        imagePullPolicy: Always
        name: ""
        resources:
          requests:
            cpu: 10m
        volumeMounts:
        - mountPath: /secrets/gcs
          name: gcs-credentials
          readOnly: true
        - mountPath: /secrets/manifest-tool
          name: manifest-tool-local-pusher
          readOnly: true
        - mountPath: /etc/pull-secret
          name: pull-secret
          readOnly: true
        - mountPath: /etc/report
          name: result-aggregator
          readOnly: true
      serviceAccountName: ci-operator
      volumes:
      - name: manifest-tool-local-pusher
        secret:
          secretName: manifest-tool-local-pusher
      - name: pull-secret
        secret:
          secretName: registry-pull-credentials
      - name: result-aggregator
        secret:
          secretName: result-aggregator
    trigger: (?m)^/test( | .* )lint,?($|\s.*)
  - agent: kubernetes
    always_run: false
    branches:
    - ^release-4\.17$
    - ^release-4\.17-
    cluster: build05
    context: ci/prow/okd-scos-images
    decorate: true
    decoration_config:
      skip_cloning: true
    labels:
      ci-operator.openshift.io/variant: okd-scos
      ci.openshift.io/generator: prowgen
      pj-rehearse.openshift.io/can-be-rehearsed: "true"
    name: pull-ci-openshift-cluster-version-operator-release-4.17-okd-scos-images
    optional: true
    rerun_command: /test okd-scos-images
    spec:
      containers:
      - args:
        - --gcs-upload-secret=/secrets/gcs/service-account.json
        - --image-import-pull-secret=/etc/pull-secret/.dockerconfigjson
        - --report-credentials-file=/etc/report/credentials
        - --target=[images]
        - --target=[release:latest]
        - --variant=okd-scos
        command:
        - ci-operator
        image: ci-operator:latest
        imagePullPolicy: Always
        name: ""
        resources:
          requests:
            cpu: 10m
        volumeMounts:
        - mountPath: /secrets/gcs
          name: gcs-credentials
          readOnly: true
        - mountPath: /secrets/manifest-tool
          name: manifest-tool-local-pusher
          readOnly: true
        - mountPath: /etc/pull-secret
          name: pull-secret
          readOnly: true
        - mountPath: /etc/report
          name: result-aggregator
          readOnly: true
      serviceAccountName: ci-operator
      volumes:
      - name: manifest-tool-local-pusher
        secret:
          secretName: manifest-tool-local-pusher
      - name: pull-secret
        secret:
          secretName: registry-pull-credentials
      - name: result-aggregator
        secret:
          secretName: result-aggregator
    trigger: (?m)^/test( | .* )okd-scos-images,?($|\s.*)
  - agent: kubernetes
    always_run: false
    branches:
    - ^release-4\.17$
    - ^release-4\.17-
    cluster: build05
    context: ci/prow/unit
    decorate: true
    labels:
      ci.openshift.io/generator: prowgen
      pj-rehearse.openshift.io/can-be-rehearsed: "true"
    name: pull-ci-openshift-cluster-version-operator-release-4.17-unit
    rerun_command: /test unit
    skip_if_only_changed: ^docs/|\.md$|^(?:.*/)?(?:\.gitignore|OWNERS|PROJECT|LICENSE)$
    spec:
      containers:
      - args:
        - --gcs-upload-secret=/secrets/gcs/service-account.json
        - --image-import-pull-secret=/etc/pull-secret/.dockerconfigjson
        - --report-credentials-file=/etc/report/credentials
        - --target=unit
        command:
        - ci-operator
        image: ci-operator:latest
        imagePullPolicy: Always
        name: ""
        resources:
          requests:
            cpu: 10m
        volumeMounts:
        - mountPath: /secrets/gcs
          name: gcs-credentials
          readOnly: true
        - mountPath: /secrets/manifest-tool
          name: manifest-tool-local-pusher
          readOnly: true
        - mountPath: /etc/pull-secret
          name: pull-secret
          readOnly: true
        - mountPath: /etc/report
          name: result-aggregator
          readOnly: true
      serviceAccountName: ci-operator
      volumes:
      - name: manifest-tool-local-pusher
        secret:
          secretName: manifest-tool-local-pusher
      - name: pull-secret
        secret:
          secretName: registry-pull-credentials
      - name: result-aggregator
        secret:
          secretName: result-aggregator
    trigger: (?m)^/test( | .* )unit,?($|\s.*)<|MERGE_RESOLUTION|>--- conflicted
+++ resolved
@@ -297,11 +297,7 @@
     branches:
     - ^release-4\.17$
     - ^release-4\.17-
-<<<<<<< HEAD
-    cluster: build06
-=======
-    cluster: build05
->>>>>>> 635a2bef
+    cluster: build05
     context: ci/prow/e2e-aws-ovn-techpreview
     decorate: true
     labels:
