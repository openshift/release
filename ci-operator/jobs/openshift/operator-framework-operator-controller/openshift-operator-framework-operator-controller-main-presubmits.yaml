presubmits:
  openshift/operator-framework-operator-controller:
  - agent: kubernetes
    always_run: true
    branches:
    - ^main$
    - ^main-
    cluster: build11
    context: ci/prow/images
    decorate: true
    labels:
      ci.openshift.io/generator: prowgen
      pj-rehearse.openshift.io/can-be-rehearsed: "true"
    name: pull-ci-openshift-operator-framework-operator-controller-main-images
    rerun_command: /test images
    spec:
      containers:
      - args:
        - --gcs-upload-secret=/secrets/gcs/service-account.json
        - --image-import-pull-secret=/etc/pull-secret/.dockerconfigjson
        - --report-credentials-file=/etc/report/credentials
        - --target=[images]
        - --target=[release:latest]
        command:
        - ci-operator
        image: ci-operator:latest
        imagePullPolicy: Always
        name: ""
        resources:
          requests:
            cpu: 10m
        volumeMounts:
        - mountPath: /secrets/gcs
          name: gcs-credentials
          readOnly: true
        - mountPath: /secrets/manifest-tool
          name: manifest-tool-local-pusher
          readOnly: true
        - mountPath: /etc/pull-secret
          name: pull-secret
          readOnly: true
        - mountPath: /etc/report
          name: result-aggregator
          readOnly: true
      serviceAccountName: ci-operator
      volumes:
      - name: manifest-tool-local-pusher
        secret:
          secretName: manifest-tool-local-pusher
      - name: pull-secret
        secret:
          secretName: registry-pull-credentials
      - name: result-aggregator
        secret:
          secretName: result-aggregator
    trigger: (?m)^/test( | .* )images,?($|\s.*)
  - agent: kubernetes
    always_run: false
    branches:
    - ^main$
    - ^main-
<<<<<<< HEAD
    cluster: build06
=======
    cluster: build11
>>>>>>> 635a2bef
    context: ci/prow/okd-scos-e2e-aws-ovn
    decorate: true
    decoration_config:
      skip_cloning: true
    labels:
      ci-operator.openshift.io/cloud: aws
      ci-operator.openshift.io/cloud-cluster-profile: aws
      ci-operator.openshift.io/variant: okd-scos
      ci.openshift.io/generator: prowgen
      pj-rehearse.openshift.io/can-be-rehearsed: "true"
    name: pull-ci-openshift-operator-framework-operator-controller-main-okd-scos-e2e-aws-ovn
    optional: true
    rerun_command: /test okd-scos-e2e-aws-ovn
    skip_if_only_changed: ^docs/|\.md$|^(?:.*/)?(?:\.gitignore|OWNERS|PROJECT|LICENSE)$
    spec:
      containers:
      - args:
        - --gcs-upload-secret=/secrets/gcs/service-account.json
        - --image-import-pull-secret=/etc/pull-secret/.dockerconfigjson
        - --lease-server-credentials-file=/etc/boskos/credentials
        - --report-credentials-file=/etc/report/credentials
        - --secret-dir=/secrets/ci-pull-credentials
        - --target=e2e-aws-ovn
        - --variant=okd-scos
        command:
        - ci-operator
        image: ci-operator:latest
        imagePullPolicy: Always
        name: ""
        resources:
          requests:
            cpu: 10m
        volumeMounts:
        - mountPath: /etc/boskos
          name: boskos
          readOnly: true
        - mountPath: /secrets/ci-pull-credentials
          name: ci-pull-credentials
          readOnly: true
        - mountPath: /secrets/gcs
          name: gcs-credentials
          readOnly: true
        - mountPath: /secrets/manifest-tool
          name: manifest-tool-local-pusher
          readOnly: true
        - mountPath: /etc/pull-secret
          name: pull-secret
          readOnly: true
        - mountPath: /etc/report
          name: result-aggregator
          readOnly: true
      serviceAccountName: ci-operator
      volumes:
      - name: boskos
        secret:
          items:
          - key: credentials
            path: credentials
          secretName: boskos-credentials
      - name: ci-pull-credentials
        secret:
          secretName: ci-pull-credentials
      - name: manifest-tool-local-pusher
        secret:
          secretName: manifest-tool-local-pusher
      - name: pull-secret
        secret:
          secretName: registry-pull-credentials
      - name: result-aggregator
        secret:
          secretName: result-aggregator
    trigger: (?m)^/test( | .* )okd-scos-e2e-aws-ovn,?($|\s.*)
  - agent: kubernetes
    always_run: true
    branches:
    - ^main$
    - ^main-
    cluster: build11
    context: ci/prow/okd-scos-images
    decorate: true
    decoration_config:
      skip_cloning: true
    labels:
      ci-operator.openshift.io/variant: okd-scos
      ci.openshift.io/generator: prowgen
      pj-rehearse.openshift.io/can-be-rehearsed: "true"
    name: pull-ci-openshift-operator-framework-operator-controller-main-okd-scos-images
    rerun_command: /test okd-scos-images
    spec:
      containers:
      - args:
        - --gcs-upload-secret=/secrets/gcs/service-account.json
        - --image-import-pull-secret=/etc/pull-secret/.dockerconfigjson
        - --report-credentials-file=/etc/report/credentials
        - --target=[images]
        - --target=[release:latest]
        - --variant=okd-scos
        command:
        - ci-operator
        image: ci-operator:latest
        imagePullPolicy: Always
        name: ""
        resources:
          requests:
            cpu: 10m
        volumeMounts:
        - mountPath: /secrets/gcs
          name: gcs-credentials
          readOnly: true
        - mountPath: /secrets/manifest-tool
          name: manifest-tool-local-pusher
          readOnly: true
        - mountPath: /etc/pull-secret
          name: pull-secret
          readOnly: true
        - mountPath: /etc/report
          name: result-aggregator
          readOnly: true
      serviceAccountName: ci-operator
      volumes:
      - name: manifest-tool-local-pusher
        secret:
          secretName: manifest-tool-local-pusher
      - name: pull-secret
        secret:
          secretName: registry-pull-credentials
      - name: result-aggregator
        secret:
          secretName: result-aggregator
    trigger: (?m)^/test( | .* )okd-scos-images,?($|\s.*)
  - agent: kubernetes
    always_run: false
    branches:
    - ^main$
    - ^main-
<<<<<<< HEAD
    cluster: build06
=======
    cluster: build11
>>>>>>> 635a2bef
    context: ci/prow/openshift-e2e-aws
    decorate: true
    labels:
      ci-operator.openshift.io/cloud: aws
      ci-operator.openshift.io/cloud-cluster-profile: aws
      ci.openshift.io/generator: prowgen
      pj-rehearse.openshift.io/can-be-rehearsed: "true"
    name: pull-ci-openshift-operator-framework-operator-controller-main-openshift-e2e-aws
    rerun_command: /test openshift-e2e-aws
    skip_if_only_changed: ^docs/|\.md$|^(?:.*\/)?(?:\.gitignore|DOWNSTREAM_OWNERS|DOWNSTREAM_OWNERS_ALIASES|LICENSE|DCO|CODEOWNERS)|\.golangci\.yaml|\.goreleaser\.yml|\.markdownlint.yaml|^\.github|Tiltfile$
    spec:
      containers:
      - args:
        - --gcs-upload-secret=/secrets/gcs/service-account.json
        - --image-import-pull-secret=/etc/pull-secret/.dockerconfigjson
        - --lease-server-credentials-file=/etc/boskos/credentials
        - --report-credentials-file=/etc/report/credentials
        - --secret-dir=/secrets/ci-pull-credentials
        - --target=openshift-e2e-aws
        command:
        - ci-operator
        image: ci-operator:latest
        imagePullPolicy: Always
        name: ""
        resources:
          requests:
            cpu: 10m
        volumeMounts:
        - mountPath: /etc/boskos
          name: boskos
          readOnly: true
        - mountPath: /secrets/ci-pull-credentials
          name: ci-pull-credentials
          readOnly: true
        - mountPath: /secrets/gcs
          name: gcs-credentials
          readOnly: true
        - mountPath: /secrets/manifest-tool
          name: manifest-tool-local-pusher
          readOnly: true
        - mountPath: /etc/pull-secret
          name: pull-secret
          readOnly: true
        - mountPath: /etc/report
          name: result-aggregator
          readOnly: true
      serviceAccountName: ci-operator
      volumes:
      - name: boskos
        secret:
          items:
          - key: credentials
            path: credentials
          secretName: boskos-credentials
      - name: ci-pull-credentials
        secret:
          secretName: ci-pull-credentials
      - name: manifest-tool-local-pusher
        secret:
          secretName: manifest-tool-local-pusher
      - name: pull-secret
        secret:
          secretName: registry-pull-credentials
      - name: result-aggregator
        secret:
          secretName: result-aggregator
    trigger: (?m)^/test( | .* )openshift-e2e-aws,?($|\s.*)
  - agent: kubernetes
    always_run: true
    branches:
    - ^main$
    - ^main-
    cluster: build11
    context: ci/prow/unit
    decorate: true
    labels:
      ci.openshift.io/generator: prowgen
      pj-rehearse.openshift.io/can-be-rehearsed: "true"
    name: pull-ci-openshift-operator-framework-operator-controller-main-unit
    rerun_command: /test unit
    spec:
      containers:
      - args:
        - --gcs-upload-secret=/secrets/gcs/service-account.json
        - --image-import-pull-secret=/etc/pull-secret/.dockerconfigjson
        - --report-credentials-file=/etc/report/credentials
        - --target=unit
        command:
        - ci-operator
        image: ci-operator:latest
        imagePullPolicy: Always
        name: ""
        resources:
          requests:
            cpu: 10m
        volumeMounts:
        - mountPath: /secrets/gcs
          name: gcs-credentials
          readOnly: true
        - mountPath: /secrets/manifest-tool
          name: manifest-tool-local-pusher
          readOnly: true
        - mountPath: /etc/pull-secret
          name: pull-secret
          readOnly: true
        - mountPath: /etc/report
          name: result-aggregator
          readOnly: true
      serviceAccountName: ci-operator
      volumes:
      - name: manifest-tool-local-pusher
        secret:
          secretName: manifest-tool-local-pusher
      - name: pull-secret
        secret:
          secretName: registry-pull-credentials
      - name: result-aggregator
        secret:
          secretName: result-aggregator
    trigger: (?m)^/test( | .* )unit,?($|\s.*)
  - agent: kubernetes
    always_run: true
    branches:
    - ^main$
    - ^main-
    cluster: build11
    context: ci/prow/verify
    decorate: true
    labels:
      ci.openshift.io/generator: prowgen
      pj-rehearse.openshift.io/can-be-rehearsed: "true"
    name: pull-ci-openshift-operator-framework-operator-controller-main-verify
    rerun_command: /test verify
    spec:
      containers:
      - args:
        - --gcs-upload-secret=/secrets/gcs/service-account.json
        - --image-import-pull-secret=/etc/pull-secret/.dockerconfigjson
        - --report-credentials-file=/etc/report/credentials
        - --target=verify
        command:
        - ci-operator
        image: ci-operator:latest
        imagePullPolicy: Always
        name: ""
        resources:
          requests:
            cpu: 10m
        volumeMounts:
        - mountPath: /secrets/gcs
          name: gcs-credentials
          readOnly: true
        - mountPath: /secrets/manifest-tool
          name: manifest-tool-local-pusher
          readOnly: true
        - mountPath: /etc/pull-secret
          name: pull-secret
          readOnly: true
        - mountPath: /etc/report
          name: result-aggregator
          readOnly: true
      serviceAccountName: ci-operator
      volumes:
      - name: manifest-tool-local-pusher
        secret:
          secretName: manifest-tool-local-pusher
      - name: pull-secret
        secret:
          secretName: registry-pull-credentials
      - name: result-aggregator
        secret:
          secretName: result-aggregator
    trigger: (?m)^/test( | .* )verify,?($|\s.*)
  - agent: kubernetes
    always_run: true
    branches:
    - ^main$
    - ^main-
    cluster: build11
    context: ci/prow/verify-commits
    decorate: true
    labels:
      ci.openshift.io/generator: prowgen
      pj-rehearse.openshift.io/can-be-rehearsed: "true"
    name: pull-ci-openshift-operator-framework-operator-controller-main-verify-commits
    rerun_command: /test verify-commits
    spec:
      containers:
      - args:
        - --gcs-upload-secret=/secrets/gcs/service-account.json
        - --image-import-pull-secret=/etc/pull-secret/.dockerconfigjson
        - --report-credentials-file=/etc/report/credentials
        - --target=verify-commits
        command:
        - ci-operator
        image: ci-operator:latest
        imagePullPolicy: Always
        name: ""
        resources:
          requests:
            cpu: 10m
        volumeMounts:
        - mountPath: /secrets/gcs
          name: gcs-credentials
          readOnly: true
        - mountPath: /secrets/manifest-tool
          name: manifest-tool-local-pusher
          readOnly: true
        - mountPath: /etc/pull-secret
          name: pull-secret
          readOnly: true
        - mountPath: /etc/report
          name: result-aggregator
          readOnly: true
      serviceAccountName: ci-operator
      volumes:
      - name: manifest-tool-local-pusher
        secret:
          secretName: manifest-tool-local-pusher
      - name: pull-secret
        secret:
          secretName: registry-pull-credentials
      - name: result-aggregator
        secret:
          secretName: result-aggregator
    trigger: (?m)^/test( | .* )verify-commits,?($|\s.*)
  - agent: kubernetes
    always_run: true
    branches:
    - ^main$
    - ^main-
    cluster: build11
    context: ci/prow/verify-deps
    decorate: true
    labels:
      ci.openshift.io/generator: prowgen
      pj-rehearse.openshift.io/can-be-rehearsed: "true"
    name: pull-ci-openshift-operator-framework-operator-controller-main-verify-deps
    rerun_command: /test verify-deps
    spec:
      containers:
      - args:
        - --gcs-upload-secret=/secrets/gcs/service-account.json
        - --image-import-pull-secret=/etc/pull-secret/.dockerconfigjson
        - --report-credentials-file=/etc/report/credentials
        - --target=verify-deps
        command:
        - ci-operator
        image: ci-operator:latest
        imagePullPolicy: Always
        name: ""
        resources:
          requests:
            cpu: 10m
        volumeMounts:
        - mountPath: /secrets/gcs
          name: gcs-credentials
          readOnly: true
        - mountPath: /secrets/manifest-tool
          name: manifest-tool-local-pusher
          readOnly: true
        - mountPath: /etc/pull-secret
          name: pull-secret
          readOnly: true
        - mountPath: /etc/report
          name: result-aggregator
          readOnly: true
      serviceAccountName: ci-operator
      volumes:
      - name: manifest-tool-local-pusher
        secret:
          secretName: manifest-tool-local-pusher
      - name: pull-secret
        secret:
          secretName: registry-pull-credentials
      - name: result-aggregator
        secret:
          secretName: result-aggregator
    trigger: (?m)^/test( | .* )verify-deps,?($|\s.*)<|MERGE_RESOLUTION|>--- conflicted
+++ resolved
@@ -59,11 +59,7 @@
     branches:
     - ^main$
     - ^main-
-<<<<<<< HEAD
-    cluster: build06
-=======
-    cluster: build11
->>>>>>> 635a2bef
+    cluster: build11
     context: ci/prow/okd-scos-e2e-aws-ovn
     decorate: true
     decoration_config:
@@ -199,11 +195,7 @@
     branches:
     - ^main$
     - ^main-
-<<<<<<< HEAD
-    cluster: build06
-=======
-    cluster: build11
->>>>>>> 635a2bef
+    cluster: build11
     context: ci/prow/openshift-e2e-aws
     decorate: true
     labels:
