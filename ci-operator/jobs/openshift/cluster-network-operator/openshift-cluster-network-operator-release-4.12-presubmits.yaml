presubmits:
  openshift/cluster-network-operator:
  - agent: kubernetes
    always_run: true
    branches:
    - ^release-4\.12$
    - ^release-4\.12-
<<<<<<< HEAD
    cluster: build06
=======
    cluster: build03
>>>>>>> 635a2bef
    context: ci/prow/e2e-aws-ovn-network-migration
    decorate: true
    labels:
      ci-operator.openshift.io/cloud: aws
      ci-operator.openshift.io/cloud-cluster-profile: aws
      ci.openshift.io/generator: prowgen
      pj-rehearse.openshift.io/can-be-rehearsed: "true"
    name: pull-ci-openshift-cluster-network-operator-release-4.12-e2e-aws-ovn-network-migration
    rerun_command: /test e2e-aws-ovn-network-migration
    spec:
      containers:
      - args:
        - --gcs-upload-secret=/secrets/gcs/service-account.json
        - --image-import-pull-secret=/etc/pull-secret/.dockerconfigjson
        - --lease-server-credentials-file=/etc/boskos/credentials
        - --report-credentials-file=/etc/report/credentials
        - --secret-dir=/secrets/ci-pull-credentials
        - --target=e2e-aws-ovn-network-migration
        command:
        - ci-operator
        image: ci-operator:latest
        imagePullPolicy: Always
        name: ""
        resources:
          requests:
            cpu: 10m
        volumeMounts:
        - mountPath: /etc/boskos
          name: boskos
          readOnly: true
        - mountPath: /secrets/ci-pull-credentials
          name: ci-pull-credentials
          readOnly: true
        - mountPath: /secrets/gcs
          name: gcs-credentials
          readOnly: true
        - mountPath: /secrets/manifest-tool
          name: manifest-tool-local-pusher
          readOnly: true
        - mountPath: /etc/pull-secret
          name: pull-secret
          readOnly: true
        - mountPath: /etc/report
          name: result-aggregator
          readOnly: true
      serviceAccountName: ci-operator
      volumes:
      - name: boskos
        secret:
          items:
          - key: credentials
            path: credentials
          secretName: boskos-credentials
      - name: ci-pull-credentials
        secret:
          secretName: ci-pull-credentials
      - name: manifest-tool-local-pusher
        secret:
          secretName: manifest-tool-local-pusher
      - name: pull-secret
        secret:
          secretName: registry-pull-credentials
      - name: result-aggregator
        secret:
          secretName: result-aggregator
    trigger: (?m)^/test( | .* )e2e-aws-ovn-network-migration,?($|\s.*)
  - agent: kubernetes
    always_run: true
    branches:
    - ^release-4\.12$
    - ^release-4\.12-
<<<<<<< HEAD
    cluster: build06
=======
    cluster: build03
>>>>>>> 635a2bef
    context: ci/prow/e2e-aws-ovn-serial
    decorate: true
    labels:
      ci-operator.openshift.io/cloud: aws
      ci-operator.openshift.io/cloud-cluster-profile: aws
      ci.openshift.io/generator: prowgen
      pj-rehearse.openshift.io/can-be-rehearsed: "true"
    name: pull-ci-openshift-cluster-network-operator-release-4.12-e2e-aws-ovn-serial
    optional: true
    rerun_command: /test e2e-aws-ovn-serial
    spec:
      containers:
      - args:
        - --gcs-upload-secret=/secrets/gcs/service-account.json
        - --image-import-pull-secret=/etc/pull-secret/.dockerconfigjson
        - --lease-server-credentials-file=/etc/boskos/credentials
        - --report-credentials-file=/etc/report/credentials
        - --secret-dir=/secrets/ci-pull-credentials
        - --target=e2e-aws-ovn-serial
        command:
        - ci-operator
        image: ci-operator:latest
        imagePullPolicy: Always
        name: ""
        resources:
          requests:
            cpu: 10m
        volumeMounts:
        - mountPath: /etc/boskos
          name: boskos
          readOnly: true
        - mountPath: /secrets/ci-pull-credentials
          name: ci-pull-credentials
          readOnly: true
        - mountPath: /secrets/gcs
          name: gcs-credentials
          readOnly: true
        - mountPath: /secrets/manifest-tool
          name: manifest-tool-local-pusher
          readOnly: true
        - mountPath: /etc/pull-secret
          name: pull-secret
          readOnly: true
        - mountPath: /etc/report
          name: result-aggregator
          readOnly: true
      serviceAccountName: ci-operator
      volumes:
      - name: boskos
        secret:
          items:
          - key: credentials
            path: credentials
          secretName: boskos-credentials
      - name: ci-pull-credentials
        secret:
          secretName: ci-pull-credentials
      - name: manifest-tool-local-pusher
        secret:
          secretName: manifest-tool-local-pusher
      - name: pull-secret
        secret:
          secretName: registry-pull-credentials
      - name: result-aggregator
        secret:
          secretName: result-aggregator
    trigger: (?m)^/test( | .* )e2e-aws-ovn-serial,?($|\s.*)
  - agent: kubernetes
    always_run: true
    branches:
    - ^release-4\.12$
    - ^release-4\.12-
<<<<<<< HEAD
    cluster: build06
=======
    cluster: build03
>>>>>>> 635a2bef
    context: ci/prow/e2e-aws-ovn-single-node
    decorate: true
    labels:
      ci-operator.openshift.io/cloud: aws
      ci-operator.openshift.io/cloud-cluster-profile: aws
      ci.openshift.io/generator: prowgen
      pj-rehearse.openshift.io/can-be-rehearsed: "true"
    name: pull-ci-openshift-cluster-network-operator-release-4.12-e2e-aws-ovn-single-node
    optional: true
    rerun_command: /test e2e-aws-ovn-single-node
    spec:
      containers:
      - args:
        - --gcs-upload-secret=/secrets/gcs/service-account.json
        - --image-import-pull-secret=/etc/pull-secret/.dockerconfigjson
        - --lease-server-credentials-file=/etc/boskos/credentials
        - --report-credentials-file=/etc/report/credentials
        - --secret-dir=/secrets/ci-pull-credentials
        - --target=e2e-aws-ovn-single-node
        command:
        - ci-operator
        image: ci-operator:latest
        imagePullPolicy: Always
        name: ""
        resources:
          requests:
            cpu: 10m
        volumeMounts:
        - mountPath: /etc/boskos
          name: boskos
          readOnly: true
        - mountPath: /secrets/ci-pull-credentials
          name: ci-pull-credentials
          readOnly: true
        - mountPath: /secrets/gcs
          name: gcs-credentials
          readOnly: true
        - mountPath: /secrets/manifest-tool
          name: manifest-tool-local-pusher
          readOnly: true
        - mountPath: /etc/pull-secret
          name: pull-secret
          readOnly: true
        - mountPath: /etc/report
          name: result-aggregator
          readOnly: true
      serviceAccountName: ci-operator
      volumes:
      - name: boskos
        secret:
          items:
          - key: credentials
            path: credentials
          secretName: boskos-credentials
      - name: ci-pull-credentials
        secret:
          secretName: ci-pull-credentials
      - name: manifest-tool-local-pusher
        secret:
          secretName: manifest-tool-local-pusher
      - name: pull-secret
        secret:
          secretName: registry-pull-credentials
      - name: result-aggregator
        secret:
          secretName: result-aggregator
    trigger: (?m)^/test( | .* )e2e-aws-ovn-single-node,?($|\s.*)
  - agent: kubernetes
    always_run: true
    branches:
    - ^release-4\.12$
    - ^release-4\.12-
<<<<<<< HEAD
    cluster: build06
=======
    cluster: build03
>>>>>>> 635a2bef
    context: ci/prow/e2e-aws-ovn-windows
    decorate: true
    labels:
      ci-operator.openshift.io/cloud: aws
      ci-operator.openshift.io/cloud-cluster-profile: aws
      ci.openshift.io/generator: prowgen
      pj-rehearse.openshift.io/can-be-rehearsed: "true"
    name: pull-ci-openshift-cluster-network-operator-release-4.12-e2e-aws-ovn-windows
    rerun_command: /test e2e-aws-ovn-windows
    spec:
      containers:
      - args:
        - --gcs-upload-secret=/secrets/gcs/service-account.json
        - --image-import-pull-secret=/etc/pull-secret/.dockerconfigjson
        - --lease-server-credentials-file=/etc/boskos/credentials
        - --report-credentials-file=/etc/report/credentials
        - --secret-dir=/secrets/ci-pull-credentials
        - --target=e2e-aws-ovn-windows
        command:
        - ci-operator
        image: ci-operator:latest
        imagePullPolicy: Always
        name: ""
        resources:
          requests:
            cpu: 10m
        volumeMounts:
        - mountPath: /etc/boskos
          name: boskos
          readOnly: true
        - mountPath: /secrets/ci-pull-credentials
          name: ci-pull-credentials
          readOnly: true
        - mountPath: /secrets/gcs
          name: gcs-credentials
          readOnly: true
        - mountPath: /secrets/manifest-tool
          name: manifest-tool-local-pusher
          readOnly: true
        - mountPath: /etc/pull-secret
          name: pull-secret
          readOnly: true
        - mountPath: /etc/report
          name: result-aggregator
          readOnly: true
      serviceAccountName: ci-operator
      volumes:
      - name: boskos
        secret:
          items:
          - key: credentials
            path: credentials
          secretName: boskos-credentials
      - name: ci-pull-credentials
        secret:
          secretName: ci-pull-credentials
      - name: manifest-tool-local-pusher
        secret:
          secretName: manifest-tool-local-pusher
      - name: pull-secret
        secret:
          secretName: registry-pull-credentials
      - name: result-aggregator
        secret:
          secretName: result-aggregator
    trigger: (?m)^/test( | .* )e2e-aws-ovn-windows,?($|\s.*)
  - agent: kubernetes
    always_run: true
    branches:
    - ^release-4\.12$
    - ^release-4\.12-
<<<<<<< HEAD
    cluster: build06
=======
    cluster: build03
>>>>>>> 635a2bef
    context: ci/prow/e2e-aws-sdn-multi
    decorate: true
    labels:
      ci-operator.openshift.io/cloud: aws
      ci-operator.openshift.io/cloud-cluster-profile: aws
      ci.openshift.io/generator: prowgen
      pj-rehearse.openshift.io/can-be-rehearsed: "true"
    name: pull-ci-openshift-cluster-network-operator-release-4.12-e2e-aws-sdn-multi
    rerun_command: /test e2e-aws-sdn-multi
    spec:
      containers:
      - args:
        - --gcs-upload-secret=/secrets/gcs/service-account.json
        - --image-import-pull-secret=/etc/pull-secret/.dockerconfigjson
        - --lease-server-credentials-file=/etc/boskos/credentials
        - --report-credentials-file=/etc/report/credentials
        - --secret-dir=/secrets/ci-pull-credentials
        - --target=e2e-aws-sdn-multi
        command:
        - ci-operator
        image: ci-operator:latest
        imagePullPolicy: Always
        name: ""
        resources:
          requests:
            cpu: 10m
        volumeMounts:
        - mountPath: /etc/boskos
          name: boskos
          readOnly: true
        - mountPath: /secrets/ci-pull-credentials
          name: ci-pull-credentials
          readOnly: true
        - mountPath: /secrets/gcs
          name: gcs-credentials
          readOnly: true
        - mountPath: /secrets/manifest-tool
          name: manifest-tool-local-pusher
          readOnly: true
        - mountPath: /etc/pull-secret
          name: pull-secret
          readOnly: true
        - mountPath: /etc/report
          name: result-aggregator
          readOnly: true
      serviceAccountName: ci-operator
      volumes:
      - name: boskos
        secret:
          items:
          - key: credentials
            path: credentials
          secretName: boskos-credentials
      - name: ci-pull-credentials
        secret:
          secretName: ci-pull-credentials
      - name: manifest-tool-local-pusher
        secret:
          secretName: manifest-tool-local-pusher
      - name: pull-secret
        secret:
          secretName: registry-pull-credentials
      - name: result-aggregator
        secret:
          secretName: result-aggregator
    trigger: (?m)^/test( | .* )e2e-aws-sdn-multi,?($|\s.*)
  - agent: kubernetes
    always_run: true
    branches:
    - ^release-4\.12$
    - ^release-4\.12-
<<<<<<< HEAD
    cluster: build06
=======
    cluster: build03
>>>>>>> 635a2bef
    context: ci/prow/e2e-aws-sdn-network-migration-rollback
    decorate: true
    labels:
      ci-operator.openshift.io/cloud: aws
      ci-operator.openshift.io/cloud-cluster-profile: aws
      ci.openshift.io/generator: prowgen
      pj-rehearse.openshift.io/can-be-rehearsed: "true"
    name: pull-ci-openshift-cluster-network-operator-release-4.12-e2e-aws-sdn-network-migration-rollback
    rerun_command: /test e2e-aws-sdn-network-migration-rollback
    spec:
      containers:
      - args:
        - --gcs-upload-secret=/secrets/gcs/service-account.json
        - --image-import-pull-secret=/etc/pull-secret/.dockerconfigjson
        - --lease-server-credentials-file=/etc/boskos/credentials
        - --report-credentials-file=/etc/report/credentials
        - --secret-dir=/secrets/ci-pull-credentials
        - --target=e2e-aws-sdn-network-migration-rollback
        command:
        - ci-operator
        image: ci-operator:latest
        imagePullPolicy: Always
        name: ""
        resources:
          requests:
            cpu: 10m
        volumeMounts:
        - mountPath: /etc/boskos
          name: boskos
          readOnly: true
        - mountPath: /secrets/ci-pull-credentials
          name: ci-pull-credentials
          readOnly: true
        - mountPath: /secrets/gcs
          name: gcs-credentials
          readOnly: true
        - mountPath: /secrets/manifest-tool
          name: manifest-tool-local-pusher
          readOnly: true
        - mountPath: /etc/pull-secret
          name: pull-secret
          readOnly: true
        - mountPath: /etc/report
          name: result-aggregator
          readOnly: true
      serviceAccountName: ci-operator
      volumes:
      - name: boskos
        secret:
          items:
          - key: credentials
            path: credentials
          secretName: boskos-credentials
      - name: ci-pull-credentials
        secret:
          secretName: ci-pull-credentials
      - name: manifest-tool-local-pusher
        secret:
          secretName: manifest-tool-local-pusher
      - name: pull-secret
        secret:
          secretName: registry-pull-credentials
      - name: result-aggregator
        secret:
          secretName: result-aggregator
    trigger: (?m)^/test( | .* )e2e-aws-sdn-network-migration-rollback,?($|\s.*)
  - agent: kubernetes
    always_run: true
    branches:
    - ^release-4\.12$
    - ^release-4\.12-
<<<<<<< HEAD
    cluster: build06
=======
    cluster: build03
>>>>>>> 635a2bef
    context: ci/prow/e2e-aws-sdn-upgrade
    decorate: true
    labels:
      ci-operator.openshift.io/cloud: aws
      ci-operator.openshift.io/cloud-cluster-profile: aws
      ci.openshift.io/generator: prowgen
      pj-rehearse.openshift.io/can-be-rehearsed: "true"
    name: pull-ci-openshift-cluster-network-operator-release-4.12-e2e-aws-sdn-upgrade
    optional: true
    rerun_command: /test e2e-aws-sdn-upgrade
    spec:
      containers:
      - args:
        - --gcs-upload-secret=/secrets/gcs/service-account.json
        - --image-import-pull-secret=/etc/pull-secret/.dockerconfigjson
        - --lease-server-credentials-file=/etc/boskos/credentials
        - --report-credentials-file=/etc/report/credentials
        - --secret-dir=/secrets/ci-pull-credentials
        - --target=e2e-aws-sdn-upgrade
        command:
        - ci-operator
        image: ci-operator:latest
        imagePullPolicy: Always
        name: ""
        resources:
          requests:
            cpu: 10m
        volumeMounts:
        - mountPath: /etc/boskos
          name: boskos
          readOnly: true
        - mountPath: /secrets/ci-pull-credentials
          name: ci-pull-credentials
          readOnly: true
        - mountPath: /secrets/gcs
          name: gcs-credentials
          readOnly: true
        - mountPath: /secrets/manifest-tool
          name: manifest-tool-local-pusher
          readOnly: true
        - mountPath: /etc/pull-secret
          name: pull-secret
          readOnly: true
        - mountPath: /etc/report
          name: result-aggregator
          readOnly: true
      serviceAccountName: ci-operator
      volumes:
      - name: boskos
        secret:
          items:
          - key: credentials
            path: credentials
          secretName: boskos-credentials
      - name: ci-pull-credentials
        secret:
          secretName: ci-pull-credentials
      - name: manifest-tool-local-pusher
        secret:
          secretName: manifest-tool-local-pusher
      - name: pull-secret
        secret:
          secretName: registry-pull-credentials
      - name: result-aggregator
        secret:
          secretName: result-aggregator
    trigger: (?m)^/test( | .* )e2e-aws-sdn-upgrade,?($|\s.*)
  - agent: kubernetes
    always_run: true
    branches:
    - ^release-4\.12$
    - ^release-4\.12-
    cluster: build06
    context: ci/prow/e2e-azure-ovn
    decorate: true
    labels:
      ci-operator.openshift.io/cloud: azure4
      ci-operator.openshift.io/cloud-cluster-profile: azure4
      ci.openshift.io/generator: prowgen
      pj-rehearse.openshift.io/can-be-rehearsed: "true"
    name: pull-ci-openshift-cluster-network-operator-release-4.12-e2e-azure-ovn
    optional: true
    rerun_command: /test e2e-azure-ovn
    spec:
      containers:
      - args:
        - --gcs-upload-secret=/secrets/gcs/service-account.json
        - --image-import-pull-secret=/etc/pull-secret/.dockerconfigjson
        - --lease-server-credentials-file=/etc/boskos/credentials
        - --report-credentials-file=/etc/report/credentials
        - --secret-dir=/secrets/ci-pull-credentials
        - --target=e2e-azure-ovn
        command:
        - ci-operator
        image: ci-operator:latest
        imagePullPolicy: Always
        name: ""
        resources:
          requests:
            cpu: 10m
        volumeMounts:
        - mountPath: /etc/boskos
          name: boskos
          readOnly: true
        - mountPath: /secrets/ci-pull-credentials
          name: ci-pull-credentials
          readOnly: true
        - mountPath: /secrets/gcs
          name: gcs-credentials
          readOnly: true
        - mountPath: /secrets/manifest-tool
          name: manifest-tool-local-pusher
          readOnly: true
        - mountPath: /etc/pull-secret
          name: pull-secret
          readOnly: true
        - mountPath: /etc/report
          name: result-aggregator
          readOnly: true
      serviceAccountName: ci-operator
      volumes:
      - name: boskos
        secret:
          items:
          - key: credentials
            path: credentials
          secretName: boskos-credentials
      - name: ci-pull-credentials
        secret:
          secretName: ci-pull-credentials
      - name: manifest-tool-local-pusher
        secret:
          secretName: manifest-tool-local-pusher
      - name: pull-secret
        secret:
          secretName: registry-pull-credentials
      - name: result-aggregator
        secret:
          secretName: result-aggregator
    trigger: (?m)^/test( | .* )e2e-azure-ovn,?($|\s.*)
  - agent: kubernetes
    always_run: false
    branches:
    - ^release-4\.12$
    - ^release-4\.12-
    cluster: build06
    context: ci/prow/e2e-azure-ovn-upgrade
    decorate: true
    decoration_config:
      timeout: 5h30m0s
    labels:
      ci-operator.openshift.io/cloud: azure4
      ci-operator.openshift.io/cloud-cluster-profile: azure-2
      ci.openshift.io/generator: prowgen
      pj-rehearse.openshift.io/can-be-rehearsed: "true"
    name: pull-ci-openshift-cluster-network-operator-release-4.12-e2e-azure-ovn-upgrade
    optional: true
    rerun_command: /test e2e-azure-ovn-upgrade
    spec:
      containers:
      - args:
        - --gcs-upload-secret=/secrets/gcs/service-account.json
        - --image-import-pull-secret=/etc/pull-secret/.dockerconfigjson
        - --lease-server-credentials-file=/etc/boskos/credentials
        - --report-credentials-file=/etc/report/credentials
        - --secret-dir=/secrets/ci-pull-credentials
        - --target=e2e-azure-ovn-upgrade
        command:
        - ci-operator
        image: ci-operator:latest
        imagePullPolicy: Always
        name: ""
        resources:
          requests:
            cpu: 10m
        volumeMounts:
        - mountPath: /etc/boskos
          name: boskos
          readOnly: true
        - mountPath: /secrets/ci-pull-credentials
          name: ci-pull-credentials
          readOnly: true
        - mountPath: /secrets/gcs
          name: gcs-credentials
          readOnly: true
        - mountPath: /secrets/manifest-tool
          name: manifest-tool-local-pusher
          readOnly: true
        - mountPath: /etc/pull-secret
          name: pull-secret
          readOnly: true
        - mountPath: /etc/report
          name: result-aggregator
          readOnly: true
      serviceAccountName: ci-operator
      volumes:
      - name: boskos
        secret:
          items:
          - key: credentials
            path: credentials
          secretName: boskos-credentials
      - name: ci-pull-credentials
        secret:
          secretName: ci-pull-credentials
      - name: manifest-tool-local-pusher
        secret:
          secretName: manifest-tool-local-pusher
      - name: pull-secret
        secret:
          secretName: registry-pull-credentials
      - name: result-aggregator
        secret:
          secretName: result-aggregator
    trigger: (?m)^/test( | .* )e2e-azure-ovn-upgrade,?($|\s.*)
  - agent: kubernetes
    always_run: true
    branches:
    - ^release-4\.12$
    - ^release-4\.12-
    cluster: build02
    context: ci/prow/e2e-gcp-ovn
    decorate: true
    labels:
      ci-operator.openshift.io/cloud: gcp
      ci-operator.openshift.io/cloud-cluster-profile: gcp-3
      ci.openshift.io/generator: prowgen
      pj-rehearse.openshift.io/can-be-rehearsed: "true"
    name: pull-ci-openshift-cluster-network-operator-release-4.12-e2e-gcp-ovn
    rerun_command: /test e2e-gcp-ovn
    spec:
      containers:
      - args:
        - --gcs-upload-secret=/secrets/gcs/service-account.json
        - --image-import-pull-secret=/etc/pull-secret/.dockerconfigjson
        - --lease-server-credentials-file=/etc/boskos/credentials
        - --report-credentials-file=/etc/report/credentials
        - --secret-dir=/secrets/ci-pull-credentials
        - --target=e2e-gcp-ovn
        command:
        - ci-operator
        image: ci-operator:latest
        imagePullPolicy: Always
        name: ""
        resources:
          requests:
            cpu: 10m
        volumeMounts:
        - mountPath: /etc/boskos
          name: boskos
          readOnly: true
        - mountPath: /secrets/ci-pull-credentials
          name: ci-pull-credentials
          readOnly: true
        - mountPath: /secrets/gcs
          name: gcs-credentials
          readOnly: true
        - mountPath: /secrets/manifest-tool
          name: manifest-tool-local-pusher
          readOnly: true
        - mountPath: /etc/pull-secret
          name: pull-secret
          readOnly: true
        - mountPath: /etc/report
          name: result-aggregator
          readOnly: true
      serviceAccountName: ci-operator
      volumes:
      - name: boskos
        secret:
          items:
          - key: credentials
            path: credentials
          secretName: boskos-credentials
      - name: ci-pull-credentials
        secret:
          secretName: ci-pull-credentials
      - name: manifest-tool-local-pusher
        secret:
          secretName: manifest-tool-local-pusher
      - name: pull-secret
        secret:
          secretName: registry-pull-credentials
      - name: result-aggregator
        secret:
          secretName: result-aggregator
    trigger: (?m)^/test( | .* )e2e-gcp-ovn,?($|\s.*)
  - agent: kubernetes
    always_run: true
    branches:
    - ^release-4\.12$
    - ^release-4\.12-
    cluster: build02
    context: ci/prow/e2e-gcp-ovn-upgrade
    decorate: true
    labels:
      ci-operator.openshift.io/cloud: gcp
      ci-operator.openshift.io/cloud-cluster-profile: gcp-3
      ci.openshift.io/generator: prowgen
      pj-rehearse.openshift.io/can-be-rehearsed: "true"
    name: pull-ci-openshift-cluster-network-operator-release-4.12-e2e-gcp-ovn-upgrade
    optional: true
    rerun_command: /test e2e-gcp-ovn-upgrade
    spec:
      containers:
      - args:
        - --gcs-upload-secret=/secrets/gcs/service-account.json
        - --image-import-pull-secret=/etc/pull-secret/.dockerconfigjson
        - --lease-server-credentials-file=/etc/boskos/credentials
        - --report-credentials-file=/etc/report/credentials
        - --secret-dir=/secrets/ci-pull-credentials
        - --target=e2e-gcp-ovn-upgrade
        command:
        - ci-operator
        image: ci-operator:latest
        imagePullPolicy: Always
        name: ""
        resources:
          requests:
            cpu: 10m
        volumeMounts:
        - mountPath: /etc/boskos
          name: boskos
          readOnly: true
        - mountPath: /secrets/ci-pull-credentials
          name: ci-pull-credentials
          readOnly: true
        - mountPath: /secrets/gcs
          name: gcs-credentials
          readOnly: true
        - mountPath: /secrets/manifest-tool
          name: manifest-tool-local-pusher
          readOnly: true
        - mountPath: /etc/pull-secret
          name: pull-secret
          readOnly: true
        - mountPath: /etc/report
          name: result-aggregator
          readOnly: true
      serviceAccountName: ci-operator
      volumes:
      - name: boskos
        secret:
          items:
          - key: credentials
            path: credentials
          secretName: boskos-credentials
      - name: ci-pull-credentials
        secret:
          secretName: ci-pull-credentials
      - name: manifest-tool-local-pusher
        secret:
          secretName: manifest-tool-local-pusher
      - name: pull-secret
        secret:
          secretName: registry-pull-credentials
      - name: result-aggregator
        secret:
          secretName: result-aggregator
    trigger: (?m)^/test( | .* )e2e-gcp-ovn-upgrade,?($|\s.*)
  - agent: kubernetes
    always_run: true
    branches:
    - ^release-4\.12$
    - ^release-4\.12-
    cluster: build02
    context: ci/prow/e2e-gcp-sdn
    decorate: true
    labels:
      ci-operator.openshift.io/cloud: gcp
      ci-operator.openshift.io/cloud-cluster-profile: gcp
      ci.openshift.io/generator: prowgen
      pj-rehearse.openshift.io/can-be-rehearsed: "true"
    name: pull-ci-openshift-cluster-network-operator-release-4.12-e2e-gcp-sdn
    rerun_command: /test e2e-gcp-sdn
    spec:
      containers:
      - args:
        - --gcs-upload-secret=/secrets/gcs/service-account.json
        - --image-import-pull-secret=/etc/pull-secret/.dockerconfigjson
        - --lease-server-credentials-file=/etc/boskos/credentials
        - --report-credentials-file=/etc/report/credentials
        - --secret-dir=/secrets/ci-pull-credentials
        - --target=e2e-gcp-sdn
        command:
        - ci-operator
        image: ci-operator:latest
        imagePullPolicy: Always
        name: ""
        resources:
          requests:
            cpu: 10m
        volumeMounts:
        - mountPath: /etc/boskos
          name: boskos
          readOnly: true
        - mountPath: /secrets/ci-pull-credentials
          name: ci-pull-credentials
          readOnly: true
        - mountPath: /secrets/gcs
          name: gcs-credentials
          readOnly: true
        - mountPath: /secrets/manifest-tool
          name: manifest-tool-local-pusher
          readOnly: true
        - mountPath: /etc/pull-secret
          name: pull-secret
          readOnly: true
        - mountPath: /etc/report
          name: result-aggregator
          readOnly: true
      serviceAccountName: ci-operator
      volumes:
      - name: boskos
        secret:
          items:
          - key: credentials
            path: credentials
          secretName: boskos-credentials
      - name: ci-pull-credentials
        secret:
          secretName: ci-pull-credentials
      - name: manifest-tool-local-pusher
        secret:
          secretName: manifest-tool-local-pusher
      - name: pull-secret
        secret:
          secretName: registry-pull-credentials
      - name: result-aggregator
        secret:
          secretName: result-aggregator
    trigger: (?m)^/test( | .* )e2e-gcp-sdn,?($|\s.*)
  - agent: kubernetes
    always_run: true
    branches:
    - ^release-4\.12$
    - ^release-4\.12-
    cluster: build06
    context: ci/prow/e2e-hypershift-ovn
    decorate: true
    labels:
      ci-operator.openshift.io/cloud: hypershift
      ci-operator.openshift.io/cloud-cluster-profile: hypershift
      ci.openshift.io/generator: prowgen
      pj-rehearse.openshift.io/can-be-rehearsed: "true"
    name: pull-ci-openshift-cluster-network-operator-release-4.12-e2e-hypershift-ovn
    optional: true
    rerun_command: /test e2e-hypershift-ovn
    spec:
      containers:
      - args:
        - --gcs-upload-secret=/secrets/gcs/service-account.json
        - --image-import-pull-secret=/etc/pull-secret/.dockerconfigjson
        - --lease-server-credentials-file=/etc/boskos/credentials
        - --report-credentials-file=/etc/report/credentials
        - --secret-dir=/secrets/ci-pull-credentials
        - --target=e2e-hypershift-ovn
        command:
        - ci-operator
        image: ci-operator:latest
        imagePullPolicy: Always
        name: ""
        resources:
          requests:
            cpu: 10m
        volumeMounts:
        - mountPath: /etc/boskos
          name: boskos
          readOnly: true
        - mountPath: /secrets/ci-pull-credentials
          name: ci-pull-credentials
          readOnly: true
        - mountPath: /secrets/gcs
          name: gcs-credentials
          readOnly: true
        - mountPath: /secrets/manifest-tool
          name: manifest-tool-local-pusher
          readOnly: true
        - mountPath: /etc/pull-secret
          name: pull-secret
          readOnly: true
        - mountPath: /etc/report
          name: result-aggregator
          readOnly: true
      serviceAccountName: ci-operator
      volumes:
      - name: boskos
        secret:
          items:
          - key: credentials
            path: credentials
          secretName: boskos-credentials
      - name: ci-pull-credentials
        secret:
          secretName: ci-pull-credentials
      - name: manifest-tool-local-pusher
        secret:
          secretName: manifest-tool-local-pusher
      - name: pull-secret
        secret:
          secretName: registry-pull-credentials
      - name: result-aggregator
        secret:
          secretName: result-aggregator
    trigger: (?m)^/test( | .* )e2e-hypershift-ovn,?($|\s.*)
  - agent: kubernetes
    always_run: true
    branches:
    - ^release-4\.12$
    - ^release-4\.12-
    cluster: build05
    context: ci/prow/e2e-metal-ipi-ovn-ipv6
    decorate: true
    labels:
      ci-operator.openshift.io/cloud: equinix-ocp-metal
      ci-operator.openshift.io/cloud-cluster-profile: equinix-ocp-metal
      ci-operator.openshift.io/cluster: build05
      ci.openshift.io/generator: prowgen
      pj-rehearse.openshift.io/can-be-rehearsed: "true"
    name: pull-ci-openshift-cluster-network-operator-release-4.12-e2e-metal-ipi-ovn-ipv6
    rerun_command: /test e2e-metal-ipi-ovn-ipv6
    spec:
      containers:
      - args:
        - --gcs-upload-secret=/secrets/gcs/service-account.json
        - --image-import-pull-secret=/etc/pull-secret/.dockerconfigjson
        - --lease-server-credentials-file=/etc/boskos/credentials
        - --report-credentials-file=/etc/report/credentials
        - --secret-dir=/secrets/ci-pull-credentials
        - --target=e2e-metal-ipi-ovn-ipv6
        command:
        - ci-operator
        image: ci-operator:latest
        imagePullPolicy: Always
        name: ""
        resources:
          requests:
            cpu: 10m
        volumeMounts:
        - mountPath: /etc/boskos
          name: boskos
          readOnly: true
        - mountPath: /secrets/ci-pull-credentials
          name: ci-pull-credentials
          readOnly: true
        - mountPath: /secrets/gcs
          name: gcs-credentials
          readOnly: true
        - mountPath: /secrets/manifest-tool
          name: manifest-tool-local-pusher
          readOnly: true
        - mountPath: /etc/pull-secret
          name: pull-secret
          readOnly: true
        - mountPath: /etc/report
          name: result-aggregator
          readOnly: true
      serviceAccountName: ci-operator
      volumes:
      - name: boskos
        secret:
          items:
          - key: credentials
            path: credentials
          secretName: boskos-credentials
      - name: ci-pull-credentials
        secret:
          secretName: ci-pull-credentials
      - name: manifest-tool-local-pusher
        secret:
          secretName: manifest-tool-local-pusher
      - name: pull-secret
        secret:
          secretName: registry-pull-credentials
      - name: result-aggregator
        secret:
          secretName: result-aggregator
    trigger: (?m)^/test( | .* )e2e-metal-ipi-ovn-ipv6,?($|\s.*)
  - agent: kubernetes
    always_run: true
    branches:
    - ^release-4\.12$
    - ^release-4\.12-
    cluster: build05
    context: ci/prow/e2e-metal-ipi-ovn-ipv6-ipsec
    decorate: true
    labels:
      ci-operator.openshift.io/cloud: equinix-ocp-metal
      ci-operator.openshift.io/cloud-cluster-profile: equinix-ocp-metal
      ci-operator.openshift.io/cluster: build05
      ci.openshift.io/generator: prowgen
      pj-rehearse.openshift.io/can-be-rehearsed: "true"
    name: pull-ci-openshift-cluster-network-operator-release-4.12-e2e-metal-ipi-ovn-ipv6-ipsec
    optional: true
    rerun_command: /test e2e-metal-ipi-ovn-ipv6-ipsec
    spec:
      containers:
      - args:
        - --gcs-upload-secret=/secrets/gcs/service-account.json
        - --image-import-pull-secret=/etc/pull-secret/.dockerconfigjson
        - --lease-server-credentials-file=/etc/boskos/credentials
        - --report-credentials-file=/etc/report/credentials
        - --secret-dir=/secrets/ci-pull-credentials
        - --target=e2e-metal-ipi-ovn-ipv6-ipsec
        command:
        - ci-operator
        image: ci-operator:latest
        imagePullPolicy: Always
        name: ""
        resources:
          requests:
            cpu: 10m
        volumeMounts:
        - mountPath: /etc/boskos
          name: boskos
          readOnly: true
        - mountPath: /secrets/ci-pull-credentials
          name: ci-pull-credentials
          readOnly: true
        - mountPath: /secrets/gcs
          name: gcs-credentials
          readOnly: true
        - mountPath: /secrets/manifest-tool
          name: manifest-tool-local-pusher
          readOnly: true
        - mountPath: /etc/pull-secret
          name: pull-secret
          readOnly: true
        - mountPath: /etc/report
          name: result-aggregator
          readOnly: true
      serviceAccountName: ci-operator
      volumes:
      - name: boskos
        secret:
          items:
          - key: credentials
            path: credentials
          secretName: boskos-credentials
      - name: ci-pull-credentials
        secret:
          secretName: ci-pull-credentials
      - name: manifest-tool-local-pusher
        secret:
          secretName: manifest-tool-local-pusher
      - name: pull-secret
        secret:
          secretName: registry-pull-credentials
      - name: result-aggregator
        secret:
          secretName: result-aggregator
    trigger: (?m)^/test( | .* )e2e-metal-ipi-ovn-ipv6-ipsec,?($|\s.*)
  - agent: kubernetes
    always_run: true
    branches:
    - ^release-4\.12$
    - ^release-4\.12-
    cluster: build02
    context: ci/prow/e2e-network-mtu-migration-ovn-ipv4
    decorate: true
    decoration_config:
      timeout: 5h0m0s
    labels:
      ci-operator.openshift.io/cloud: gcp
      ci-operator.openshift.io/cloud-cluster-profile: gcp
      ci.openshift.io/generator: prowgen
      pj-rehearse.openshift.io/can-be-rehearsed: "true"
    name: pull-ci-openshift-cluster-network-operator-release-4.12-e2e-network-mtu-migration-ovn-ipv4
    optional: true
    rerun_command: /test e2e-network-mtu-migration-ovn-ipv4
    spec:
      containers:
      - args:
        - --gcs-upload-secret=/secrets/gcs/service-account.json
        - --image-import-pull-secret=/etc/pull-secret/.dockerconfigjson
        - --lease-server-credentials-file=/etc/boskos/credentials
        - --report-credentials-file=/etc/report/credentials
        - --secret-dir=/secrets/ci-pull-credentials
        - --target=e2e-network-mtu-migration-ovn-ipv4
        command:
        - ci-operator
        image: ci-operator:latest
        imagePullPolicy: Always
        name: ""
        resources:
          requests:
            cpu: 10m
        volumeMounts:
        - mountPath: /etc/boskos
          name: boskos
          readOnly: true
        - mountPath: /secrets/ci-pull-credentials
          name: ci-pull-credentials
          readOnly: true
        - mountPath: /secrets/gcs
          name: gcs-credentials
          readOnly: true
        - mountPath: /secrets/manifest-tool
          name: manifest-tool-local-pusher
          readOnly: true
        - mountPath: /etc/pull-secret
          name: pull-secret
          readOnly: true
        - mountPath: /etc/report
          name: result-aggregator
          readOnly: true
      serviceAccountName: ci-operator
      volumes:
      - name: boskos
        secret:
          items:
          - key: credentials
            path: credentials
          secretName: boskos-credentials
      - name: ci-pull-credentials
        secret:
          secretName: ci-pull-credentials
      - name: manifest-tool-local-pusher
        secret:
          secretName: manifest-tool-local-pusher
      - name: pull-secret
        secret:
          secretName: registry-pull-credentials
      - name: result-aggregator
        secret:
          secretName: result-aggregator
    trigger: (?m)^/test( | .* )e2e-network-mtu-migration-ovn-ipv4,?($|\s.*)
  - agent: kubernetes
    always_run: true
    branches:
    - ^release-4\.12$
    - ^release-4\.12-
    cluster: build05
    context: ci/prow/e2e-network-mtu-migration-ovn-ipv6
    decorate: true
    decoration_config:
      timeout: 5h0m0s
    labels:
      ci-operator.openshift.io/cloud: equinix-ocp-metal
      ci-operator.openshift.io/cloud-cluster-profile: equinix-ocp-metal
      ci-operator.openshift.io/cluster: build05
      ci.openshift.io/generator: prowgen
      pj-rehearse.openshift.io/can-be-rehearsed: "true"
    name: pull-ci-openshift-cluster-network-operator-release-4.12-e2e-network-mtu-migration-ovn-ipv6
    optional: true
    rerun_command: /test e2e-network-mtu-migration-ovn-ipv6
    spec:
      containers:
      - args:
        - --gcs-upload-secret=/secrets/gcs/service-account.json
        - --image-import-pull-secret=/etc/pull-secret/.dockerconfigjson
        - --lease-server-credentials-file=/etc/boskos/credentials
        - --report-credentials-file=/etc/report/credentials
        - --secret-dir=/secrets/ci-pull-credentials
        - --target=e2e-network-mtu-migration-ovn-ipv6
        command:
        - ci-operator
        image: ci-operator:latest
        imagePullPolicy: Always
        name: ""
        resources:
          requests:
            cpu: 10m
        volumeMounts:
        - mountPath: /etc/boskos
          name: boskos
          readOnly: true
        - mountPath: /secrets/ci-pull-credentials
          name: ci-pull-credentials
          readOnly: true
        - mountPath: /secrets/gcs
          name: gcs-credentials
          readOnly: true
        - mountPath: /secrets/manifest-tool
          name: manifest-tool-local-pusher
          readOnly: true
        - mountPath: /etc/pull-secret
          name: pull-secret
          readOnly: true
        - mountPath: /etc/report
          name: result-aggregator
          readOnly: true
      serviceAccountName: ci-operator
      volumes:
      - name: boskos
        secret:
          items:
          - key: credentials
            path: credentials
          secretName: boskos-credentials
      - name: ci-pull-credentials
        secret:
          secretName: ci-pull-credentials
      - name: manifest-tool-local-pusher
        secret:
          secretName: manifest-tool-local-pusher
      - name: pull-secret
        secret:
          secretName: registry-pull-credentials
      - name: result-aggregator
        secret:
          secretName: result-aggregator
    trigger: (?m)^/test( | .* )e2e-network-mtu-migration-ovn-ipv6,?($|\s.*)
  - agent: kubernetes
    always_run: true
    branches:
    - ^release-4\.12$
    - ^release-4\.12-
    cluster: build02
    context: ci/prow/e2e-network-mtu-migration-sdn-ipv4
    decorate: true
    decoration_config:
      timeout: 5h0m0s
    labels:
      ci-operator.openshift.io/cloud: gcp
      ci-operator.openshift.io/cloud-cluster-profile: gcp
      ci.openshift.io/generator: prowgen
      pj-rehearse.openshift.io/can-be-rehearsed: "true"
    name: pull-ci-openshift-cluster-network-operator-release-4.12-e2e-network-mtu-migration-sdn-ipv4
    optional: true
    rerun_command: /test e2e-network-mtu-migration-sdn-ipv4
    spec:
      containers:
      - args:
        - --gcs-upload-secret=/secrets/gcs/service-account.json
        - --image-import-pull-secret=/etc/pull-secret/.dockerconfigjson
        - --lease-server-credentials-file=/etc/boskos/credentials
        - --report-credentials-file=/etc/report/credentials
        - --secret-dir=/secrets/ci-pull-credentials
        - --target=e2e-network-mtu-migration-sdn-ipv4
        command:
        - ci-operator
        image: ci-operator:latest
        imagePullPolicy: Always
        name: ""
        resources:
          requests:
            cpu: 10m
        volumeMounts:
        - mountPath: /etc/boskos
          name: boskos
          readOnly: true
        - mountPath: /secrets/ci-pull-credentials
          name: ci-pull-credentials
          readOnly: true
        - mountPath: /secrets/gcs
          name: gcs-credentials
          readOnly: true
        - mountPath: /secrets/manifest-tool
          name: manifest-tool-local-pusher
          readOnly: true
        - mountPath: /etc/pull-secret
          name: pull-secret
          readOnly: true
        - mountPath: /etc/report
          name: result-aggregator
          readOnly: true
      serviceAccountName: ci-operator
      volumes:
      - name: boskos
        secret:
          items:
          - key: credentials
            path: credentials
          secretName: boskos-credentials
      - name: ci-pull-credentials
        secret:
          secretName: ci-pull-credentials
      - name: manifest-tool-local-pusher
        secret:
          secretName: manifest-tool-local-pusher
      - name: pull-secret
        secret:
          secretName: registry-pull-credentials
      - name: result-aggregator
        secret:
          secretName: result-aggregator
    trigger: (?m)^/test( | .* )e2e-network-mtu-migration-sdn-ipv4,?($|\s.*)
  - agent: kubernetes
    always_run: false
    branches:
    - ^release-4\.12$
    - ^release-4\.12-
    cluster: build06
    context: ci/prow/e2e-openstack-kuryr
    decorate: true
    labels:
      ci-operator.openshift.io/cloud: openstack-vh-mecha-az0
      ci-operator.openshift.io/cloud-cluster-profile: openstack-vh-mecha-az0
      ci.openshift.io/generator: prowgen
      pj-rehearse.openshift.io/can-be-rehearsed: "true"
    name: pull-ci-openshift-cluster-network-operator-release-4.12-e2e-openstack-kuryr
    optional: true
    rerun_command: /test e2e-openstack-kuryr
    spec:
      containers:
      - args:
        - --gcs-upload-secret=/secrets/gcs/service-account.json
        - --image-import-pull-secret=/etc/pull-secret/.dockerconfigjson
        - --lease-server-credentials-file=/etc/boskos/credentials
        - --report-credentials-file=/etc/report/credentials
        - --secret-dir=/secrets/ci-pull-credentials
        - --target=e2e-openstack-kuryr
        command:
        - ci-operator
        image: ci-operator:latest
        imagePullPolicy: Always
        name: ""
        resources:
          requests:
            cpu: 10m
        volumeMounts:
        - mountPath: /etc/boskos
          name: boskos
          readOnly: true
        - mountPath: /secrets/ci-pull-credentials
          name: ci-pull-credentials
          readOnly: true
        - mountPath: /secrets/gcs
          name: gcs-credentials
          readOnly: true
        - mountPath: /secrets/manifest-tool
          name: manifest-tool-local-pusher
          readOnly: true
        - mountPath: /etc/pull-secret
          name: pull-secret
          readOnly: true
        - mountPath: /etc/report
          name: result-aggregator
          readOnly: true
      serviceAccountName: ci-operator
      volumes:
      - name: boskos
        secret:
          items:
          - key: credentials
            path: credentials
          secretName: boskos-credentials
      - name: ci-pull-credentials
        secret:
          secretName: ci-pull-credentials
      - name: manifest-tool-local-pusher
        secret:
          secretName: manifest-tool-local-pusher
      - name: pull-secret
        secret:
          secretName: registry-pull-credentials
      - name: result-aggregator
        secret:
          secretName: result-aggregator
    trigger: (?m)^/test( | .* )e2e-openstack-kuryr,?($|\s.*)
  - agent: kubernetes
    always_run: true
    branches:
    - ^release-4\.12$
    - ^release-4\.12-
<<<<<<< HEAD
    cluster: build06
=======
    cluster: build03
>>>>>>> 635a2bef
    context: ci/prow/e2e-openstack-ovn
    decorate: true
    labels:
      ci-operator.openshift.io/cloud: openstack-vexxhost
      ci-operator.openshift.io/cloud-cluster-profile: openstack-vexxhost
      ci.openshift.io/generator: prowgen
      pj-rehearse.openshift.io/can-be-rehearsed: "true"
    name: pull-ci-openshift-cluster-network-operator-release-4.12-e2e-openstack-ovn
    optional: true
    rerun_command: /test e2e-openstack-ovn
    spec:
      containers:
      - args:
        - --gcs-upload-secret=/secrets/gcs/service-account.json
        - --image-import-pull-secret=/etc/pull-secret/.dockerconfigjson
        - --lease-server-credentials-file=/etc/boskos/credentials
        - --report-credentials-file=/etc/report/credentials
        - --secret-dir=/secrets/ci-pull-credentials
        - --target=e2e-openstack-ovn
        command:
        - ci-operator
        image: ci-operator:latest
        imagePullPolicy: Always
        name: ""
        resources:
          requests:
            cpu: 10m
        volumeMounts:
        - mountPath: /etc/boskos
          name: boskos
          readOnly: true
        - mountPath: /secrets/ci-pull-credentials
          name: ci-pull-credentials
          readOnly: true
        - mountPath: /secrets/gcs
          name: gcs-credentials
          readOnly: true
        - mountPath: /secrets/manifest-tool
          name: manifest-tool-local-pusher
          readOnly: true
        - mountPath: /etc/pull-secret
          name: pull-secret
          readOnly: true
        - mountPath: /etc/report
          name: result-aggregator
          readOnly: true
      serviceAccountName: ci-operator
      volumes:
      - name: boskos
        secret:
          items:
          - key: credentials
            path: credentials
          secretName: boskos-credentials
      - name: ci-pull-credentials
        secret:
          secretName: ci-pull-credentials
      - name: manifest-tool-local-pusher
        secret:
          secretName: manifest-tool-local-pusher
      - name: pull-secret
        secret:
          secretName: registry-pull-credentials
      - name: result-aggregator
        secret:
          secretName: result-aggregator
    trigger: (?m)^/test( | .* )e2e-openstack-ovn,?($|\s.*)
  - agent: kubernetes
    always_run: true
    branches:
    - ^release-4\.12$
    - ^release-4\.12-
<<<<<<< HEAD
    cluster: build06
=======
    cluster: build03
>>>>>>> 635a2bef
    context: ci/prow/e2e-openstack-sdn
    decorate: true
    labels:
      ci-operator.openshift.io/cloud: openstack-vexxhost
      ci-operator.openshift.io/cloud-cluster-profile: openstack-vexxhost
      ci.openshift.io/generator: prowgen
      pj-rehearse.openshift.io/can-be-rehearsed: "true"
    name: pull-ci-openshift-cluster-network-operator-release-4.12-e2e-openstack-sdn
    optional: true
    rerun_command: /test e2e-openstack-sdn
    spec:
      containers:
      - args:
        - --gcs-upload-secret=/secrets/gcs/service-account.json
        - --image-import-pull-secret=/etc/pull-secret/.dockerconfigjson
        - --lease-server-credentials-file=/etc/boskos/credentials
        - --report-credentials-file=/etc/report/credentials
        - --secret-dir=/secrets/ci-pull-credentials
        - --target=e2e-openstack-sdn
        command:
        - ci-operator
        image: ci-operator:latest
        imagePullPolicy: Always
        name: ""
        resources:
          requests:
            cpu: 10m
        volumeMounts:
        - mountPath: /etc/boskos
          name: boskos
          readOnly: true
        - mountPath: /secrets/ci-pull-credentials
          name: ci-pull-credentials
          readOnly: true
        - mountPath: /secrets/gcs
          name: gcs-credentials
          readOnly: true
        - mountPath: /secrets/manifest-tool
          name: manifest-tool-local-pusher
          readOnly: true
        - mountPath: /etc/pull-secret
          name: pull-secret
          readOnly: true
        - mountPath: /etc/report
          name: result-aggregator
          readOnly: true
      serviceAccountName: ci-operator
      volumes:
      - name: boskos
        secret:
          items:
          - key: credentials
            path: credentials
          secretName: boskos-credentials
      - name: ci-pull-credentials
        secret:
          secretName: ci-pull-credentials
      - name: manifest-tool-local-pusher
        secret:
          secretName: manifest-tool-local-pusher
      - name: pull-secret
        secret:
          secretName: registry-pull-credentials
      - name: result-aggregator
        secret:
          secretName: result-aggregator
    trigger: (?m)^/test( | .* )e2e-openstack-sdn,?($|\s.*)
  - agent: kubernetes
    always_run: true
    branches:
    - ^release-4\.12$
    - ^release-4\.12-
<<<<<<< HEAD
    cluster: build06
=======
    cluster: build03
>>>>>>> 635a2bef
    context: ci/prow/e2e-ovn-hybrid-step-registry
    decorate: true
    labels:
      ci-operator.openshift.io/cloud: aws
      ci-operator.openshift.io/cloud-cluster-profile: aws
      ci.openshift.io/generator: prowgen
      pj-rehearse.openshift.io/can-be-rehearsed: "true"
    name: pull-ci-openshift-cluster-network-operator-release-4.12-e2e-ovn-hybrid-step-registry
    optional: true
    rerun_command: /test e2e-ovn-hybrid-step-registry
    spec:
      containers:
      - args:
        - --gcs-upload-secret=/secrets/gcs/service-account.json
        - --image-import-pull-secret=/etc/pull-secret/.dockerconfigjson
        - --lease-server-credentials-file=/etc/boskos/credentials
        - --report-credentials-file=/etc/report/credentials
        - --secret-dir=/secrets/ci-pull-credentials
        - --target=e2e-ovn-hybrid-step-registry
        command:
        - ci-operator
        image: ci-operator:latest
        imagePullPolicy: Always
        name: ""
        resources:
          requests:
            cpu: 10m
        volumeMounts:
        - mountPath: /etc/boskos
          name: boskos
          readOnly: true
        - mountPath: /secrets/ci-pull-credentials
          name: ci-pull-credentials
          readOnly: true
        - mountPath: /secrets/gcs
          name: gcs-credentials
          readOnly: true
        - mountPath: /secrets/manifest-tool
          name: manifest-tool-local-pusher
          readOnly: true
        - mountPath: /etc/pull-secret
          name: pull-secret
          readOnly: true
        - mountPath: /etc/report
          name: result-aggregator
          readOnly: true
      serviceAccountName: ci-operator
      volumes:
      - name: boskos
        secret:
          items:
          - key: credentials
            path: credentials
          secretName: boskos-credentials
      - name: ci-pull-credentials
        secret:
          secretName: ci-pull-credentials
      - name: manifest-tool-local-pusher
        secret:
          secretName: manifest-tool-local-pusher
      - name: pull-secret
        secret:
          secretName: registry-pull-credentials
      - name: result-aggregator
        secret:
          secretName: result-aggregator
    trigger: (?m)^/test( | .* )e2e-ovn-hybrid-step-registry,?($|\s.*)
  - agent: kubernetes
    always_run: true
    branches:
    - ^release-4\.12$
    - ^release-4\.12-
<<<<<<< HEAD
    cluster: build06
=======
    cluster: build03
>>>>>>> 635a2bef
    context: ci/prow/e2e-ovn-ipsec-step-registry
    decorate: true
    labels:
      ci-operator.openshift.io/cloud: aws
      ci-operator.openshift.io/cloud-cluster-profile: aws
      ci.openshift.io/generator: prowgen
      pj-rehearse.openshift.io/can-be-rehearsed: "true"
    name: pull-ci-openshift-cluster-network-operator-release-4.12-e2e-ovn-ipsec-step-registry
    optional: true
    rerun_command: /test e2e-ovn-ipsec-step-registry
    spec:
      containers:
      - args:
        - --gcs-upload-secret=/secrets/gcs/service-account.json
        - --image-import-pull-secret=/etc/pull-secret/.dockerconfigjson
        - --lease-server-credentials-file=/etc/boskos/credentials
        - --report-credentials-file=/etc/report/credentials
        - --secret-dir=/secrets/ci-pull-credentials
        - --target=e2e-ovn-ipsec-step-registry
        command:
        - ci-operator
        image: ci-operator:latest
        imagePullPolicy: Always
        name: ""
        resources:
          requests:
            cpu: 10m
        volumeMounts:
        - mountPath: /etc/boskos
          name: boskos
          readOnly: true
        - mountPath: /secrets/ci-pull-credentials
          name: ci-pull-credentials
          readOnly: true
        - mountPath: /secrets/gcs
          name: gcs-credentials
          readOnly: true
        - mountPath: /secrets/manifest-tool
          name: manifest-tool-local-pusher
          readOnly: true
        - mountPath: /etc/pull-secret
          name: pull-secret
          readOnly: true
        - mountPath: /etc/report
          name: result-aggregator
          readOnly: true
      serviceAccountName: ci-operator
      volumes:
      - name: boskos
        secret:
          items:
          - key: credentials
            path: credentials
          secretName: boskos-credentials
      - name: ci-pull-credentials
        secret:
          secretName: ci-pull-credentials
      - name: manifest-tool-local-pusher
        secret:
          secretName: manifest-tool-local-pusher
      - name: pull-secret
        secret:
          secretName: registry-pull-credentials
      - name: result-aggregator
        secret:
          secretName: result-aggregator
    trigger: (?m)^/test( | .* )e2e-ovn-ipsec-step-registry,?($|\s.*)
  - agent: kubernetes
    always_run: true
    branches:
    - ^release-4\.12$
    - ^release-4\.12-
<<<<<<< HEAD
    cluster: build06
=======
    cluster: build03
>>>>>>> 635a2bef
    context: ci/prow/e2e-ovn-step-registry
    decorate: true
    labels:
      ci-operator.openshift.io/cloud: aws
      ci-operator.openshift.io/cloud-cluster-profile: aws
      ci.openshift.io/generator: prowgen
      pj-rehearse.openshift.io/can-be-rehearsed: "true"
    name: pull-ci-openshift-cluster-network-operator-release-4.12-e2e-ovn-step-registry
    optional: true
    rerun_command: /test e2e-ovn-step-registry
    spec:
      containers:
      - args:
        - --gcs-upload-secret=/secrets/gcs/service-account.json
        - --image-import-pull-secret=/etc/pull-secret/.dockerconfigjson
        - --lease-server-credentials-file=/etc/boskos/credentials
        - --report-credentials-file=/etc/report/credentials
        - --secret-dir=/secrets/ci-pull-credentials
        - --target=e2e-ovn-step-registry
        command:
        - ci-operator
        image: ci-operator:latest
        imagePullPolicy: Always
        name: ""
        resources:
          requests:
            cpu: 10m
        volumeMounts:
        - mountPath: /etc/boskos
          name: boskos
          readOnly: true
        - mountPath: /secrets/ci-pull-credentials
          name: ci-pull-credentials
          readOnly: true
        - mountPath: /secrets/gcs
          name: gcs-credentials
          readOnly: true
        - mountPath: /secrets/manifest-tool
          name: manifest-tool-local-pusher
          readOnly: true
        - mountPath: /etc/pull-secret
          name: pull-secret
          readOnly: true
        - mountPath: /etc/report
          name: result-aggregator
          readOnly: true
      serviceAccountName: ci-operator
      volumes:
      - name: boskos
        secret:
          items:
          - key: credentials
            path: credentials
          secretName: boskos-credentials
      - name: ci-pull-credentials
        secret:
          secretName: ci-pull-credentials
      - name: manifest-tool-local-pusher
        secret:
          secretName: manifest-tool-local-pusher
      - name: pull-secret
        secret:
          secretName: registry-pull-credentials
      - name: result-aggregator
        secret:
          secretName: result-aggregator
    trigger: (?m)^/test( | .* )e2e-ovn-step-registry,?($|\s.*)
  - agent: kubernetes
    always_run: true
    branches:
    - ^release-4\.12$
    - ^release-4\.12-
    cluster: vsphere02
    context: ci/prow/e2e-vsphere-ovn
    decorate: true
    labels:
      ci-operator.openshift.io/cloud: vsphere
      ci-operator.openshift.io/cloud-cluster-profile: vsphere-elastic
      ci.openshift.io/generator: prowgen
      pj-rehearse.openshift.io/can-be-rehearsed: "true"
    name: pull-ci-openshift-cluster-network-operator-release-4.12-e2e-vsphere-ovn
    optional: true
    rerun_command: /test e2e-vsphere-ovn
    spec:
      containers:
      - args:
        - --gcs-upload-secret=/secrets/gcs/service-account.json
        - --image-import-pull-secret=/etc/pull-secret/.dockerconfigjson
        - --lease-server-credentials-file=/etc/boskos/credentials
        - --report-credentials-file=/etc/report/credentials
        - --secret-dir=/secrets/ci-pull-credentials
        - --target=e2e-vsphere-ovn
        command:
        - ci-operator
        image: ci-operator:latest
        imagePullPolicy: Always
        name: ""
        resources:
          requests:
            cpu: 10m
        volumeMounts:
        - mountPath: /etc/boskos
          name: boskos
          readOnly: true
        - mountPath: /secrets/ci-pull-credentials
          name: ci-pull-credentials
          readOnly: true
        - mountPath: /secrets/gcs
          name: gcs-credentials
          readOnly: true
        - mountPath: /secrets/manifest-tool
          name: manifest-tool-local-pusher
          readOnly: true
        - mountPath: /etc/pull-secret
          name: pull-secret
          readOnly: true
        - mountPath: /etc/report
          name: result-aggregator
          readOnly: true
      serviceAccountName: ci-operator
      volumes:
      - name: boskos
        secret:
          items:
          - key: credentials
            path: credentials
          secretName: boskos-credentials
      - name: ci-pull-credentials
        secret:
          secretName: ci-pull-credentials
      - name: manifest-tool-local-pusher
        secret:
          secretName: manifest-tool-local-pusher
      - name: pull-secret
        secret:
          secretName: registry-pull-credentials
      - name: result-aggregator
        secret:
          secretName: result-aggregator
    trigger: (?m)^/test( | .* )e2e-vsphere-ovn,?($|\s.*)
  - agent: kubernetes
    always_run: false
    branches:
    - ^release-4\.12$
    - ^release-4\.12-
    cluster: vsphere02
    context: ci/prow/e2e-vsphere-ovn-windows
    decorate: true
    labels:
      ci-operator.openshift.io/cloud: vsphere
      ci-operator.openshift.io/cloud-cluster-profile: vsphere-elastic
      ci.openshift.io/generator: prowgen
      pj-rehearse.openshift.io/can-be-rehearsed: "true"
    name: pull-ci-openshift-cluster-network-operator-release-4.12-e2e-vsphere-ovn-windows
    optional: true
    rerun_command: /test e2e-vsphere-ovn-windows
    spec:
      containers:
      - args:
        - --gcs-upload-secret=/secrets/gcs/service-account.json
        - --image-import-pull-secret=/etc/pull-secret/.dockerconfigjson
        - --lease-server-credentials-file=/etc/boskos/credentials
        - --report-credentials-file=/etc/report/credentials
        - --secret-dir=/secrets/ci-pull-credentials
        - --target=e2e-vsphere-ovn-windows
        command:
        - ci-operator
        image: ci-operator:latest
        imagePullPolicy: Always
        name: ""
        resources:
          requests:
            cpu: 10m
        volumeMounts:
        - mountPath: /etc/boskos
          name: boskos
          readOnly: true
        - mountPath: /secrets/ci-pull-credentials
          name: ci-pull-credentials
          readOnly: true
        - mountPath: /secrets/gcs
          name: gcs-credentials
          readOnly: true
        - mountPath: /secrets/manifest-tool
          name: manifest-tool-local-pusher
          readOnly: true
        - mountPath: /etc/pull-secret
          name: pull-secret
          readOnly: true
        - mountPath: /etc/report
          name: result-aggregator
          readOnly: true
      serviceAccountName: ci-operator
      volumes:
      - name: boskos
        secret:
          items:
          - key: credentials
            path: credentials
          secretName: boskos-credentials
      - name: ci-pull-credentials
        secret:
          secretName: ci-pull-credentials
      - name: manifest-tool-local-pusher
        secret:
          secretName: manifest-tool-local-pusher
      - name: pull-secret
        secret:
          secretName: registry-pull-credentials
      - name: result-aggregator
        secret:
          secretName: result-aggregator
    trigger: (?m)^/test( | .* )e2e-vsphere-ovn-windows,?($|\s.*)
  - agent: kubernetes
    always_run: true
    branches:
    - ^release-4\.12$
    - ^release-4\.12-
    cluster: build06
    context: ci/prow/images
    decorate: true
    labels:
      ci.openshift.io/generator: prowgen
      pj-rehearse.openshift.io/can-be-rehearsed: "true"
    name: pull-ci-openshift-cluster-network-operator-release-4.12-images
    rerun_command: /test images
    spec:
      containers:
      - args:
        - --gcs-upload-secret=/secrets/gcs/service-account.json
        - --image-import-pull-secret=/etc/pull-secret/.dockerconfigjson
        - --report-credentials-file=/etc/report/credentials
        - --target=[images]
        - --target=[release:latest]
        command:
        - ci-operator
        image: ci-operator:latest
        imagePullPolicy: Always
        name: ""
        resources:
          requests:
            cpu: 10m
        volumeMounts:
        - mountPath: /secrets/gcs
          name: gcs-credentials
          readOnly: true
        - mountPath: /secrets/manifest-tool
          name: manifest-tool-local-pusher
          readOnly: true
        - mountPath: /etc/pull-secret
          name: pull-secret
          readOnly: true
        - mountPath: /etc/report
          name: result-aggregator
          readOnly: true
      serviceAccountName: ci-operator
      volumes:
      - name: manifest-tool-local-pusher
        secret:
          secretName: manifest-tool-local-pusher
      - name: pull-secret
        secret:
          secretName: registry-pull-credentials
      - name: result-aggregator
        secret:
          secretName: result-aggregator
    trigger: (?m)^/test( | .* )images,?($|\s.*)
  - agent: kubernetes
    always_run: true
    branches:
    - ^release-4\.12$
    - ^release-4\.12-
    cluster: build06
    context: ci/prow/lint
    decorate: true
    labels:
      ci.openshift.io/generator: prowgen
      pj-rehearse.openshift.io/can-be-rehearsed: "true"
    name: pull-ci-openshift-cluster-network-operator-release-4.12-lint
    rerun_command: /test lint
    spec:
      containers:
      - args:
        - --gcs-upload-secret=/secrets/gcs/service-account.json
        - --image-import-pull-secret=/etc/pull-secret/.dockerconfigjson
        - --report-credentials-file=/etc/report/credentials
        - --target=lint
        command:
        - ci-operator
        image: ci-operator:latest
        imagePullPolicy: Always
        name: ""
        resources:
          requests:
            cpu: 10m
        volumeMounts:
        - mountPath: /secrets/gcs
          name: gcs-credentials
          readOnly: true
        - mountPath: /secrets/manifest-tool
          name: manifest-tool-local-pusher
          readOnly: true
        - mountPath: /etc/pull-secret
          name: pull-secret
          readOnly: true
        - mountPath: /etc/report
          name: result-aggregator
          readOnly: true
      serviceAccountName: ci-operator
      volumes:
      - name: manifest-tool-local-pusher
        secret:
          secretName: manifest-tool-local-pusher
      - name: pull-secret
        secret:
          secretName: registry-pull-credentials
      - name: result-aggregator
        secret:
          secretName: result-aggregator
    trigger: (?m)^/test( | .* )lint,?($|\s.*)
  - agent: kubernetes
    always_run: true
    branches:
    - ^release-4\.12$
    - ^release-4\.12-
    cluster: build06
    context: ci/prow/unit
    decorate: true
    labels:
      ci.openshift.io/generator: prowgen
      pj-rehearse.openshift.io/can-be-rehearsed: "true"
    name: pull-ci-openshift-cluster-network-operator-release-4.12-unit
    rerun_command: /test unit
    spec:
      containers:
      - args:
        - --gcs-upload-secret=/secrets/gcs/service-account.json
        - --image-import-pull-secret=/etc/pull-secret/.dockerconfigjson
        - --report-credentials-file=/etc/report/credentials
        - --target=unit
        command:
        - ci-operator
        image: ci-operator:latest
        imagePullPolicy: Always
        name: ""
        resources:
          requests:
            cpu: 10m
        volumeMounts:
        - mountPath: /secrets/gcs
          name: gcs-credentials
          readOnly: true
        - mountPath: /secrets/manifest-tool
          name: manifest-tool-local-pusher
          readOnly: true
        - mountPath: /etc/pull-secret
          name: pull-secret
          readOnly: true
        - mountPath: /etc/report
          name: result-aggregator
          readOnly: true
      serviceAccountName: ci-operator
      volumes:
      - name: manifest-tool-local-pusher
        secret:
          secretName: manifest-tool-local-pusher
      - name: pull-secret
        secret:
          secretName: registry-pull-credentials
      - name: result-aggregator
        secret:
          secretName: result-aggregator
    trigger: (?m)^/test( | .* )unit,?($|\s.*)
  - agent: kubernetes
    always_run: true
    branches:
    - ^release-4\.12$
    - ^release-4\.12-
    cluster: build06
    context: ci/prow/verify
    decorate: true
    labels:
      ci.openshift.io/generator: prowgen
      pj-rehearse.openshift.io/can-be-rehearsed: "true"
    name: pull-ci-openshift-cluster-network-operator-release-4.12-verify
    rerun_command: /test verify
    spec:
      containers:
      - args:
        - --gcs-upload-secret=/secrets/gcs/service-account.json
        - --image-import-pull-secret=/etc/pull-secret/.dockerconfigjson
        - --report-credentials-file=/etc/report/credentials
        - --target=verify
        command:
        - ci-operator
        image: ci-operator:latest
        imagePullPolicy: Always
        name: ""
        resources:
          requests:
            cpu: 10m
        volumeMounts:
        - mountPath: /secrets/gcs
          name: gcs-credentials
          readOnly: true
        - mountPath: /secrets/manifest-tool
          name: manifest-tool-local-pusher
          readOnly: true
        - mountPath: /etc/pull-secret
          name: pull-secret
          readOnly: true
        - mountPath: /etc/report
          name: result-aggregator
          readOnly: true
      serviceAccountName: ci-operator
      volumes:
      - name: manifest-tool-local-pusher
        secret:
          secretName: manifest-tool-local-pusher
      - name: pull-secret
        secret:
          secretName: registry-pull-credentials
      - name: result-aggregator
        secret:
          secretName: result-aggregator
    trigger: (?m)^/test( | .* )verify,?($|\s.*)<|MERGE_RESOLUTION|>--- conflicted
+++ resolved
@@ -5,11 +5,7 @@
     branches:
     - ^release-4\.12$
     - ^release-4\.12-
-<<<<<<< HEAD
-    cluster: build06
-=======
     cluster: build03
->>>>>>> 635a2bef
     context: ci/prow/e2e-aws-ovn-network-migration
     decorate: true
     labels:
@@ -81,11 +77,7 @@
     branches:
     - ^release-4\.12$
     - ^release-4\.12-
-<<<<<<< HEAD
-    cluster: build06
-=======
     cluster: build03
->>>>>>> 635a2bef
     context: ci/prow/e2e-aws-ovn-serial
     decorate: true
     labels:
@@ -158,11 +150,7 @@
     branches:
     - ^release-4\.12$
     - ^release-4\.12-
-<<<<<<< HEAD
-    cluster: build06
-=======
     cluster: build03
->>>>>>> 635a2bef
     context: ci/prow/e2e-aws-ovn-single-node
     decorate: true
     labels:
@@ -235,11 +223,7 @@
     branches:
     - ^release-4\.12$
     - ^release-4\.12-
-<<<<<<< HEAD
-    cluster: build06
-=======
     cluster: build03
->>>>>>> 635a2bef
     context: ci/prow/e2e-aws-ovn-windows
     decorate: true
     labels:
@@ -311,11 +295,7 @@
     branches:
     - ^release-4\.12$
     - ^release-4\.12-
-<<<<<<< HEAD
-    cluster: build06
-=======
     cluster: build03
->>>>>>> 635a2bef
     context: ci/prow/e2e-aws-sdn-multi
     decorate: true
     labels:
@@ -387,11 +367,7 @@
     branches:
     - ^release-4\.12$
     - ^release-4\.12-
-<<<<<<< HEAD
-    cluster: build06
-=======
     cluster: build03
->>>>>>> 635a2bef
     context: ci/prow/e2e-aws-sdn-network-migration-rollback
     decorate: true
     labels:
@@ -463,11 +439,7 @@
     branches:
     - ^release-4\.12$
     - ^release-4\.12-
-<<<<<<< HEAD
-    cluster: build06
-=======
     cluster: build03
->>>>>>> 635a2bef
     context: ci/prow/e2e-aws-sdn-upgrade
     decorate: true
     labels:
@@ -540,7 +512,7 @@
     branches:
     - ^release-4\.12$
     - ^release-4\.12-
-    cluster: build06
+    cluster: build01
     context: ci/prow/e2e-azure-ovn
     decorate: true
     labels:
@@ -613,7 +585,7 @@
     branches:
     - ^release-4\.12$
     - ^release-4\.12-
-    cluster: build06
+    cluster: build01
     context: ci/prow/e2e-azure-ovn-upgrade
     decorate: true
     decoration_config:
@@ -905,7 +877,7 @@
     branches:
     - ^release-4\.12$
     - ^release-4\.12-
-    cluster: build06
+    cluster: build01
     context: ci/prow/e2e-hypershift-ovn
     decorate: true
     labels:
@@ -1351,7 +1323,7 @@
     branches:
     - ^release-4\.12$
     - ^release-4\.12-
-    cluster: build06
+    cluster: build01
     context: ci/prow/e2e-openstack-kuryr
     decorate: true
     labels:
@@ -1424,11 +1396,7 @@
     branches:
     - ^release-4\.12$
     - ^release-4\.12-
-<<<<<<< HEAD
-    cluster: build06
-=======
     cluster: build03
->>>>>>> 635a2bef
     context: ci/prow/e2e-openstack-ovn
     decorate: true
     labels:
@@ -1501,11 +1469,7 @@
     branches:
     - ^release-4\.12$
     - ^release-4\.12-
-<<<<<<< HEAD
-    cluster: build06
-=======
     cluster: build03
->>>>>>> 635a2bef
     context: ci/prow/e2e-openstack-sdn
     decorate: true
     labels:
@@ -1578,11 +1542,7 @@
     branches:
     - ^release-4\.12$
     - ^release-4\.12-
-<<<<<<< HEAD
-    cluster: build06
-=======
     cluster: build03
->>>>>>> 635a2bef
     context: ci/prow/e2e-ovn-hybrid-step-registry
     decorate: true
     labels:
@@ -1655,11 +1615,7 @@
     branches:
     - ^release-4\.12$
     - ^release-4\.12-
-<<<<<<< HEAD
-    cluster: build06
-=======
     cluster: build03
->>>>>>> 635a2bef
     context: ci/prow/e2e-ovn-ipsec-step-registry
     decorate: true
     labels:
@@ -1732,11 +1688,7 @@
     branches:
     - ^release-4\.12$
     - ^release-4\.12-
-<<<<<<< HEAD
-    cluster: build06
-=======
     cluster: build03
->>>>>>> 635a2bef
     context: ci/prow/e2e-ovn-step-registry
     decorate: true
     labels:
@@ -1955,7 +1907,7 @@
     branches:
     - ^release-4\.12$
     - ^release-4\.12-
-    cluster: build06
+    cluster: build01
     context: ci/prow/images
     decorate: true
     labels:
@@ -2009,7 +1961,7 @@
     branches:
     - ^release-4\.12$
     - ^release-4\.12-
-    cluster: build06
+    cluster: build01
     context: ci/prow/lint
     decorate: true
     labels:
@@ -2062,7 +2014,7 @@
     branches:
     - ^release-4\.12$
     - ^release-4\.12-
-    cluster: build06
+    cluster: build01
     context: ci/prow/unit
     decorate: true
     labels:
@@ -2115,7 +2067,7 @@
     branches:
     - ^release-4\.12$
     - ^release-4\.12-
-    cluster: build06
+    cluster: build01
     context: ci/prow/verify
     decorate: true
     labels:
