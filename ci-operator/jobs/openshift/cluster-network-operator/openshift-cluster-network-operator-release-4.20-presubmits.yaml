--- conflicted
+++ resolved
@@ -5,11 +5,7 @@
     branches:
     - ^release-4\.20$
     - ^release-4\.20-
-<<<<<<< HEAD
-    cluster: build06
-=======
     cluster: build03
->>>>>>> 635a2bef
     context: ci/prow/e2e-aws-hypershift-ovn-kubevirt
     decorate: true
     labels:
@@ -82,7 +78,7 @@
     branches:
     - ^release-4\.20$
     - ^release-4\.20-
-    cluster: build06
+    cluster: build01
     context: ci/prow/e2e-aws-ovn-hypershift-conformance
     decorate: true
     labels:
@@ -154,11 +150,7 @@
     branches:
     - ^release-4\.20$
     - ^release-4\.20-
-<<<<<<< HEAD
-    cluster: build06
-=======
     cluster: build03
->>>>>>> 635a2bef
     context: ci/prow/e2e-aws-ovn-ipsec-serial
     decorate: true
     decoration_config:
@@ -233,11 +225,7 @@
     branches:
     - ^release-4\.20$
     - ^release-4\.20-
-<<<<<<< HEAD
-    cluster: build06
-=======
     cluster: build03
->>>>>>> 635a2bef
     context: ci/prow/e2e-aws-ovn-ipsec-upgrade
     decorate: true
     labels:
@@ -310,11 +298,7 @@
     branches:
     - ^release-4\.20$
     - ^release-4\.20-
-<<<<<<< HEAD
-    cluster: build06
-=======
     cluster: build03
->>>>>>> 635a2bef
     context: ci/prow/e2e-aws-ovn-local-to-shared-gateway-mode-migration
     decorate: true
     labels:
@@ -387,11 +371,7 @@
     branches:
     - ^release-4\.20$
     - ^release-4\.20-
-<<<<<<< HEAD
-    cluster: build06
-=======
     cluster: build03
->>>>>>> 635a2bef
     context: ci/prow/e2e-aws-ovn-serial
     decorate: true
     labels:
@@ -464,11 +444,7 @@
     branches:
     - ^release-4\.20$
     - ^release-4\.20-
-<<<<<<< HEAD
-    cluster: build06
-=======
     cluster: build03
->>>>>>> 635a2bef
     context: ci/prow/e2e-aws-ovn-shared-to-local-gateway-mode-migration
     decorate: true
     labels:
@@ -541,11 +517,7 @@
     branches:
     - ^release-4\.20$
     - ^release-4\.20-
-<<<<<<< HEAD
-    cluster: build06
-=======
     cluster: build03
->>>>>>> 635a2bef
     context: ci/prow/e2e-aws-ovn-single-node
     decorate: true
     labels:
@@ -618,11 +590,7 @@
     branches:
     - ^release-4\.20$
     - ^release-4\.20-
-<<<<<<< HEAD
-    cluster: build06
-=======
     cluster: build03
->>>>>>> 635a2bef
     context: ci/prow/e2e-aws-ovn-techpreview-serial
     decorate: true
     labels:
@@ -695,11 +663,7 @@
     branches:
     - ^release-4\.20$
     - ^release-4\.20-
-<<<<<<< HEAD
-    cluster: build06
-=======
     cluster: build03
->>>>>>> 635a2bef
     context: ci/prow/e2e-aws-ovn-upgrade
     decorate: true
     labels:
@@ -771,11 +735,7 @@
     branches:
     - ^release-4\.20$
     - ^release-4\.20-
-<<<<<<< HEAD
-    cluster: build06
-=======
     cluster: build03
->>>>>>> 635a2bef
     context: ci/prow/e2e-aws-ovn-windows
     decorate: true
     labels:
@@ -847,7 +807,7 @@
     branches:
     - ^release-4\.20$
     - ^release-4\.20-
-    cluster: build06
+    cluster: build01
     context: ci/prow/e2e-azure-ovn
     decorate: true
     labels:
@@ -920,7 +880,7 @@
     branches:
     - ^release-4\.20$
     - ^release-4\.20-
-    cluster: build06
+    cluster: build01
     context: ci/prow/e2e-azure-ovn-dualstack
     decorate: true
     labels:
@@ -993,7 +953,7 @@
     branches:
     - ^release-4\.20$
     - ^release-4\.20-
-    cluster: build06
+    cluster: build01
     context: ci/prow/e2e-azure-ovn-manual-oidc
     decorate: true
     labels:
@@ -1066,7 +1026,7 @@
     branches:
     - ^release-4\.20$
     - ^release-4\.20-
-    cluster: build06
+    cluster: build01
     context: ci/prow/e2e-azure-ovn-upgrade
     decorate: true
     decoration_config:
@@ -1653,11 +1613,7 @@
     branches:
     - ^release-4\.20$
     - ^release-4\.20-
-<<<<<<< HEAD
-    cluster: build06
-=======
     cluster: build03
->>>>>>> 635a2bef
     context: ci/prow/e2e-openstack-ovn
     decorate: true
     labels:
@@ -1730,11 +1686,7 @@
     branches:
     - ^release-4\.20$
     - ^release-4\.20-
-<<<<<<< HEAD
-    cluster: build06
-=======
     cluster: build03
->>>>>>> 635a2bef
     context: ci/prow/e2e-ovn-hybrid-step-registry
     decorate: true
     labels:
@@ -1807,11 +1759,7 @@
     branches:
     - ^release-4\.20$
     - ^release-4\.20-
-<<<<<<< HEAD
-    cluster: build06
-=======
     cluster: build03
->>>>>>> 635a2bef
     context: ci/prow/e2e-ovn-ipsec-step-registry
     decorate: true
     labels:
@@ -1883,11 +1831,7 @@
     branches:
     - ^release-4\.20$
     - ^release-4\.20-
-<<<<<<< HEAD
-    cluster: build06
-=======
     cluster: build03
->>>>>>> 635a2bef
     context: ci/prow/e2e-ovn-step-registry
     decorate: true
     labels:
@@ -2327,7 +2271,7 @@
     branches:
     - ^release-4\.20$
     - ^release-4\.20-
-    cluster: build06
+    cluster: build01
     context: ci/prow/images
     decorate: true
     labels:
@@ -2381,7 +2325,7 @@
     branches:
     - ^release-4\.20$
     - ^release-4\.20-
-    cluster: build06
+    cluster: build01
     context: ci/prow/lint
     decorate: true
     labels:
@@ -2434,11 +2378,7 @@
     branches:
     - ^release-4\.20$
     - ^release-4\.20-
-<<<<<<< HEAD
-    cluster: build06
-=======
     cluster: build03
->>>>>>> 635a2bef
     context: ci/prow/qe-perfscale-aws-ovn-medium-cluster-density
     decorate: true
     decoration_config:
@@ -2513,11 +2453,7 @@
     branches:
     - ^release-4\.20$
     - ^release-4\.20-
-<<<<<<< HEAD
-    cluster: build06
-=======
     cluster: build03
->>>>>>> 635a2bef
     context: ci/prow/qe-perfscale-aws-ovn-medium-node-density-cni
     decorate: true
     decoration_config:
@@ -2592,11 +2528,7 @@
     branches:
     - ^release-4\.20$
     - ^release-4\.20-
-<<<<<<< HEAD
-    cluster: build06
-=======
     cluster: build03
->>>>>>> 635a2bef
     context: ci/prow/qe-perfscale-aws-ovn-small-cluster-density
     decorate: true
     decoration_config:
@@ -2671,11 +2603,7 @@
     branches:
     - ^release-4\.20$
     - ^release-4\.20-
-<<<<<<< HEAD
-    cluster: build06
-=======
     cluster: build03
->>>>>>> 635a2bef
     context: ci/prow/qe-perfscale-aws-ovn-small-node-density-cni
     decorate: true
     decoration_config:
@@ -2750,7 +2678,7 @@
     branches:
     - ^release-4\.20$
     - ^release-4\.20-
-    cluster: build06
+    cluster: build01
     context: ci/prow/security
     decorate: true
     labels:
@@ -2811,7 +2739,7 @@
     branches:
     - ^release-4\.20$
     - ^release-4\.20-
-    cluster: build06
+    cluster: build01
     context: ci/prow/unit
     decorate: true
     labels:
@@ -2864,7 +2792,7 @@
     branches:
     - ^release-4\.20$
     - ^release-4\.20-
-    cluster: build06
+    cluster: build01
     context: ci/prow/verify
     decorate: true
     labels:
