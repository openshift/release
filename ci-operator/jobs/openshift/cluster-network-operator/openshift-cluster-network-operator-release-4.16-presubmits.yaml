presubmits:
  openshift/cluster-network-operator:
  - agent: kubernetes
    always_run: true
    branches:
    - ^release-4\.16$
    - ^release-4\.16-
<<<<<<< HEAD
    cluster: build06
=======
    cluster: build03
>>>>>>> 635a2bef
    context: ci/prow/4.16-upgrade-from-stable-4.15-e2e-aws-ovn-upgrade
    decorate: true
    labels:
      ci-operator.openshift.io/cloud: aws
      ci-operator.openshift.io/cloud-cluster-profile: aws
      ci-operator.openshift.io/variant: 4.16-upgrade-from-stable-4.15
      ci.openshift.io/generator: prowgen
      pj-rehearse.openshift.io/can-be-rehearsed: "true"
    name: pull-ci-openshift-cluster-network-operator-release-4.16-4.16-upgrade-from-stable-4.15-e2e-aws-ovn-upgrade
    optional: true
    rerun_command: /test 4.16-upgrade-from-stable-4.15-e2e-aws-ovn-upgrade
    spec:
      containers:
      - args:
        - --gcs-upload-secret=/secrets/gcs/service-account.json
        - --image-import-pull-secret=/etc/pull-secret/.dockerconfigjson
        - --lease-server-credentials-file=/etc/boskos/credentials
        - --report-credentials-file=/etc/report/credentials
        - --secret-dir=/secrets/ci-pull-credentials
        - --target=e2e-aws-ovn-upgrade
        - --variant=4.16-upgrade-from-stable-4.15
        command:
        - ci-operator
        image: ci-operator:latest
        imagePullPolicy: Always
        name: ""
        resources:
          requests:
            cpu: 10m
        volumeMounts:
        - mountPath: /etc/boskos
          name: boskos
          readOnly: true
        - mountPath: /secrets/ci-pull-credentials
          name: ci-pull-credentials
          readOnly: true
        - mountPath: /secrets/gcs
          name: gcs-credentials
          readOnly: true
        - mountPath: /secrets/manifest-tool
          name: manifest-tool-local-pusher
          readOnly: true
        - mountPath: /etc/pull-secret
          name: pull-secret
          readOnly: true
        - mountPath: /etc/report
          name: result-aggregator
          readOnly: true
      serviceAccountName: ci-operator
      volumes:
      - name: boskos
        secret:
          items:
          - key: credentials
            path: credentials
          secretName: boskos-credentials
      - name: ci-pull-credentials
        secret:
          secretName: ci-pull-credentials
      - name: manifest-tool-local-pusher
        secret:
          secretName: manifest-tool-local-pusher
      - name: pull-secret
        secret:
          secretName: registry-pull-credentials
      - name: result-aggregator
        secret:
          secretName: result-aggregator
    trigger: (?m)^/test( | .* )4.16-upgrade-from-stable-4.15-e2e-aws-ovn-upgrade,?($|\s.*)
  - agent: kubernetes
    always_run: true
    branches:
    - ^release-4\.16$
    - ^release-4\.16-
    cluster: build11
    context: ci/prow/4.16-upgrade-from-stable-4.15-e2e-azure-ovn-upgrade
    decorate: true
    decoration_config:
      timeout: 5h30m0s
    labels:
      ci-operator.openshift.io/cloud: azure4
      ci-operator.openshift.io/cloud-cluster-profile: azure4
      ci-operator.openshift.io/variant: 4.16-upgrade-from-stable-4.15
      ci.openshift.io/generator: prowgen
      pj-rehearse.openshift.io/can-be-rehearsed: "true"
    name: pull-ci-openshift-cluster-network-operator-release-4.16-4.16-upgrade-from-stable-4.15-e2e-azure-ovn-upgrade
    optional: true
    rerun_command: /test 4.16-upgrade-from-stable-4.15-e2e-azure-ovn-upgrade
    spec:
      containers:
      - args:
        - --gcs-upload-secret=/secrets/gcs/service-account.json
        - --image-import-pull-secret=/etc/pull-secret/.dockerconfigjson
        - --lease-server-credentials-file=/etc/boskos/credentials
        - --report-credentials-file=/etc/report/credentials
        - --secret-dir=/secrets/ci-pull-credentials
        - --target=e2e-azure-ovn-upgrade
        - --variant=4.16-upgrade-from-stable-4.15
        command:
        - ci-operator
        image: ci-operator:latest
        imagePullPolicy: Always
        name: ""
        resources:
          requests:
            cpu: 10m
        volumeMounts:
        - mountPath: /etc/boskos
          name: boskos
          readOnly: true
        - mountPath: /secrets/ci-pull-credentials
          name: ci-pull-credentials
          readOnly: true
        - mountPath: /secrets/gcs
          name: gcs-credentials
          readOnly: true
        - mountPath: /secrets/manifest-tool
          name: manifest-tool-local-pusher
          readOnly: true
        - mountPath: /etc/pull-secret
          name: pull-secret
          readOnly: true
        - mountPath: /etc/report
          name: result-aggregator
          readOnly: true
      serviceAccountName: ci-operator
      volumes:
      - name: boskos
        secret:
          items:
          - key: credentials
            path: credentials
          secretName: boskos-credentials
      - name: ci-pull-credentials
        secret:
          secretName: ci-pull-credentials
      - name: manifest-tool-local-pusher
        secret:
          secretName: manifest-tool-local-pusher
      - name: pull-secret
        secret:
          secretName: registry-pull-credentials
      - name: result-aggregator
        secret:
          secretName: result-aggregator
    trigger: (?m)^/test( | .* )4.16-upgrade-from-stable-4.15-e2e-azure-ovn-upgrade,?($|\s.*)
  - agent: kubernetes
    always_run: true
    branches:
    - ^release-4\.16$
    - ^release-4\.16-
    cluster: build02
    context: ci/prow/4.16-upgrade-from-stable-4.15-e2e-gcp-ovn-rt-upgrade
    decorate: true
    decoration_config:
      timeout: 5h0m0s
    labels:
      ci-operator.openshift.io/cloud: gcp
      ci-operator.openshift.io/cloud-cluster-profile: gcp
      ci-operator.openshift.io/cluster: build02
      ci-operator.openshift.io/variant: 4.16-upgrade-from-stable-4.15
      ci.openshift.io/generator: prowgen
      pj-rehearse.openshift.io/can-be-rehearsed: "true"
    name: pull-ci-openshift-cluster-network-operator-release-4.16-4.16-upgrade-from-stable-4.15-e2e-gcp-ovn-rt-upgrade
    rerun_command: /test 4.16-upgrade-from-stable-4.15-e2e-gcp-ovn-rt-upgrade
    spec:
      containers:
      - args:
        - --gcs-upload-secret=/secrets/gcs/service-account.json
        - --image-import-pull-secret=/etc/pull-secret/.dockerconfigjson
        - --lease-server-credentials-file=/etc/boskos/credentials
        - --report-credentials-file=/etc/report/credentials
        - --secret-dir=/secrets/ci-pull-credentials
        - --target=e2e-gcp-ovn-rt-upgrade
        - --variant=4.16-upgrade-from-stable-4.15
        command:
        - ci-operator
        image: ci-operator:latest
        imagePullPolicy: Always
        name: ""
        resources:
          requests:
            cpu: 10m
        volumeMounts:
        - mountPath: /etc/boskos
          name: boskos
          readOnly: true
        - mountPath: /secrets/ci-pull-credentials
          name: ci-pull-credentials
          readOnly: true
        - mountPath: /secrets/gcs
          name: gcs-credentials
          readOnly: true
        - mountPath: /secrets/manifest-tool
          name: manifest-tool-local-pusher
          readOnly: true
        - mountPath: /etc/pull-secret
          name: pull-secret
          readOnly: true
        - mountPath: /etc/report
          name: result-aggregator
          readOnly: true
      serviceAccountName: ci-operator
      volumes:
      - name: boskos
        secret:
          items:
          - key: credentials
            path: credentials
          secretName: boskos-credentials
      - name: ci-pull-credentials
        secret:
          secretName: ci-pull-credentials
      - name: manifest-tool-local-pusher
        secret:
          secretName: manifest-tool-local-pusher
      - name: pull-secret
        secret:
          secretName: registry-pull-credentials
      - name: result-aggregator
        secret:
          secretName: result-aggregator
    trigger: (?m)^/test( | .* )4.16-upgrade-from-stable-4.15-e2e-gcp-ovn-rt-upgrade,?($|\s.*)
  - agent: kubernetes
    always_run: true
    branches:
    - ^release-4\.16$
    - ^release-4\.16-
    cluster: build02
    context: ci/prow/4.16-upgrade-from-stable-4.15-e2e-gcp-ovn-upgrade
    decorate: true
    labels:
      ci-operator.openshift.io/cloud: gcp
      ci-operator.openshift.io/cloud-cluster-profile: gcp-3
      ci-operator.openshift.io/variant: 4.16-upgrade-from-stable-4.15
      ci.openshift.io/generator: prowgen
      pj-rehearse.openshift.io/can-be-rehearsed: "true"
    name: pull-ci-openshift-cluster-network-operator-release-4.16-4.16-upgrade-from-stable-4.15-e2e-gcp-ovn-upgrade
    optional: true
    rerun_command: /test 4.16-upgrade-from-stable-4.15-e2e-gcp-ovn-upgrade
    spec:
      containers:
      - args:
        - --gcs-upload-secret=/secrets/gcs/service-account.json
        - --image-import-pull-secret=/etc/pull-secret/.dockerconfigjson
        - --lease-server-credentials-file=/etc/boskos/credentials
        - --report-credentials-file=/etc/report/credentials
        - --secret-dir=/secrets/ci-pull-credentials
        - --target=e2e-gcp-ovn-upgrade
        - --variant=4.16-upgrade-from-stable-4.15
        command:
        - ci-operator
        image: ci-operator:latest
        imagePullPolicy: Always
        name: ""
        resources:
          requests:
            cpu: 10m
        volumeMounts:
        - mountPath: /etc/boskos
          name: boskos
          readOnly: true
        - mountPath: /secrets/ci-pull-credentials
          name: ci-pull-credentials
          readOnly: true
        - mountPath: /secrets/gcs
          name: gcs-credentials
          readOnly: true
        - mountPath: /secrets/manifest-tool
          name: manifest-tool-local-pusher
          readOnly: true
        - mountPath: /etc/pull-secret
          name: pull-secret
          readOnly: true
        - mountPath: /etc/report
          name: result-aggregator
          readOnly: true
      serviceAccountName: ci-operator
      volumes:
      - name: boskos
        secret:
          items:
          - key: credentials
            path: credentials
          secretName: boskos-credentials
      - name: ci-pull-credentials
        secret:
          secretName: ci-pull-credentials
      - name: manifest-tool-local-pusher
        secret:
          secretName: manifest-tool-local-pusher
      - name: pull-secret
        secret:
          secretName: registry-pull-credentials
      - name: result-aggregator
        secret:
          secretName: result-aggregator
    trigger: (?m)^/test( | .* )4.16-upgrade-from-stable-4.15-e2e-gcp-ovn-upgrade,?($|\s.*)
  - agent: kubernetes
    always_run: true
    branches:
    - ^release-4\.16$
    - ^release-4\.16-
    cluster: build11
    context: ci/prow/4.16-upgrade-from-stable-4.15-images
    decorate: true
    labels:
      ci-operator.openshift.io/variant: 4.16-upgrade-from-stable-4.15
      ci.openshift.io/generator: prowgen
      pj-rehearse.openshift.io/can-be-rehearsed: "true"
    name: pull-ci-openshift-cluster-network-operator-release-4.16-4.16-upgrade-from-stable-4.15-images
    rerun_command: /test 4.16-upgrade-from-stable-4.15-images
    spec:
      containers:
      - args:
        - --gcs-upload-secret=/secrets/gcs/service-account.json
        - --image-import-pull-secret=/etc/pull-secret/.dockerconfigjson
        - --report-credentials-file=/etc/report/credentials
        - --target=[images]
        - --variant=4.16-upgrade-from-stable-4.15
        command:
        - ci-operator
        image: ci-operator:latest
        imagePullPolicy: Always
        name: ""
        resources:
          requests:
            cpu: 10m
        volumeMounts:
        - mountPath: /secrets/gcs
          name: gcs-credentials
          readOnly: true
        - mountPath: /secrets/manifest-tool
          name: manifest-tool-local-pusher
          readOnly: true
        - mountPath: /etc/pull-secret
          name: pull-secret
          readOnly: true
        - mountPath: /etc/report
          name: result-aggregator
          readOnly: true
      serviceAccountName: ci-operator
      volumes:
      - name: manifest-tool-local-pusher
        secret:
          secretName: manifest-tool-local-pusher
      - name: pull-secret
        secret:
          secretName: registry-pull-credentials
      - name: result-aggregator
        secret:
          secretName: result-aggregator
    trigger: (?m)^/test( | .* )4.16-upgrade-from-stable-4.15-images,?($|\s.*)
  - agent: kubernetes
    always_run: true
    branches:
    - ^release-4\.16$
    - ^release-4\.16-
<<<<<<< HEAD
    cluster: build06
=======
    cluster: build03
>>>>>>> 635a2bef
    context: ci/prow/e2e-aws-hypershift-ovn-kubevirt
    decorate: true
    labels:
      ci-operator.openshift.io/cloud: aws
      ci-operator.openshift.io/cloud-cluster-profile: aws
      ci.openshift.io/generator: prowgen
      pj-rehearse.openshift.io/can-be-rehearsed: "true"
    name: pull-ci-openshift-cluster-network-operator-release-4.16-e2e-aws-hypershift-ovn-kubevirt
    optional: true
    rerun_command: /test e2e-aws-hypershift-ovn-kubevirt
    spec:
      containers:
      - args:
        - --gcs-upload-secret=/secrets/gcs/service-account.json
        - --image-import-pull-secret=/etc/pull-secret/.dockerconfigjson
        - --lease-server-credentials-file=/etc/boskos/credentials
        - --report-credentials-file=/etc/report/credentials
        - --secret-dir=/secrets/ci-pull-credentials
        - --target=e2e-aws-hypershift-ovn-kubevirt
        command:
        - ci-operator
        image: ci-operator:latest
        imagePullPolicy: Always
        name: ""
        resources:
          requests:
            cpu: 10m
        volumeMounts:
        - mountPath: /etc/boskos
          name: boskos
          readOnly: true
        - mountPath: /secrets/ci-pull-credentials
          name: ci-pull-credentials
          readOnly: true
        - mountPath: /secrets/gcs
          name: gcs-credentials
          readOnly: true
        - mountPath: /secrets/manifest-tool
          name: manifest-tool-local-pusher
          readOnly: true
        - mountPath: /etc/pull-secret
          name: pull-secret
          readOnly: true
        - mountPath: /etc/report
          name: result-aggregator
          readOnly: true
      serviceAccountName: ci-operator
      volumes:
      - name: boskos
        secret:
          items:
          - key: credentials
            path: credentials
          secretName: boskos-credentials
      - name: ci-pull-credentials
        secret:
          secretName: ci-pull-credentials
      - name: manifest-tool-local-pusher
        secret:
          secretName: manifest-tool-local-pusher
      - name: pull-secret
        secret:
          secretName: registry-pull-credentials
      - name: result-aggregator
        secret:
          secretName: result-aggregator
    trigger: (?m)^/test( | .* )e2e-aws-hypershift-ovn-kubevirt,?($|\s.*)
  - agent: kubernetes
    always_run: true
    branches:
    - ^release-4\.16$
    - ^release-4\.16-
<<<<<<< HEAD
    cluster: build06
=======
    cluster: build03
>>>>>>> 635a2bef
    context: ci/prow/e2e-aws-live-migration-sdn-ovn
    decorate: true
    decoration_config:
      timeout: 3h0m0s
    labels:
      ci-operator.openshift.io/cloud: aws
      ci-operator.openshift.io/cloud-cluster-profile: aws
      ci.openshift.io/generator: prowgen
      pj-rehearse.openshift.io/can-be-rehearsed: "true"
    name: pull-ci-openshift-cluster-network-operator-release-4.16-e2e-aws-live-migration-sdn-ovn
    rerun_command: /test e2e-aws-live-migration-sdn-ovn
    spec:
      containers:
      - args:
        - --gcs-upload-secret=/secrets/gcs/service-account.json
        - --image-import-pull-secret=/etc/pull-secret/.dockerconfigjson
        - --lease-server-credentials-file=/etc/boskos/credentials
        - --report-credentials-file=/etc/report/credentials
        - --secret-dir=/secrets/ci-pull-credentials
        - --target=e2e-aws-live-migration-sdn-ovn
        command:
        - ci-operator
        image: ci-operator:latest
        imagePullPolicy: Always
        name: ""
        resources:
          requests:
            cpu: 10m
        volumeMounts:
        - mountPath: /etc/boskos
          name: boskos
          readOnly: true
        - mountPath: /secrets/ci-pull-credentials
          name: ci-pull-credentials
          readOnly: true
        - mountPath: /secrets/gcs
          name: gcs-credentials
          readOnly: true
        - mountPath: /secrets/manifest-tool
          name: manifest-tool-local-pusher
          readOnly: true
        - mountPath: /etc/pull-secret
          name: pull-secret
          readOnly: true
        - mountPath: /etc/report
          name: result-aggregator
          readOnly: true
      serviceAccountName: ci-operator
      volumes:
      - name: boskos
        secret:
          items:
          - key: credentials
            path: credentials
          secretName: boskos-credentials
      - name: ci-pull-credentials
        secret:
          secretName: ci-pull-credentials
      - name: manifest-tool-local-pusher
        secret:
          secretName: manifest-tool-local-pusher
      - name: pull-secret
        secret:
          secretName: registry-pull-credentials
      - name: result-aggregator
        secret:
          secretName: result-aggregator
    trigger: (?m)^/test( | .* )e2e-aws-live-migration-sdn-ovn,?($|\s.*)
  - agent: kubernetes
    always_run: true
    branches:
    - ^release-4\.16$
    - ^release-4\.16-
<<<<<<< HEAD
    cluster: build06
=======
    cluster: build03
>>>>>>> 635a2bef
    context: ci/prow/e2e-aws-live-migration-sdn-ovn-rollback
    decorate: true
    decoration_config:
      timeout: 4h0m0s
    labels:
      ci-operator.openshift.io/cloud: aws
      ci-operator.openshift.io/cloud-cluster-profile: aws
      ci.openshift.io/generator: prowgen
      pj-rehearse.openshift.io/can-be-rehearsed: "true"
    name: pull-ci-openshift-cluster-network-operator-release-4.16-e2e-aws-live-migration-sdn-ovn-rollback
    optional: true
    rerun_command: /test e2e-aws-live-migration-sdn-ovn-rollback
    spec:
      containers:
      - args:
        - --gcs-upload-secret=/secrets/gcs/service-account.json
        - --image-import-pull-secret=/etc/pull-secret/.dockerconfigjson
        - --lease-server-credentials-file=/etc/boskos/credentials
        - --report-credentials-file=/etc/report/credentials
        - --secret-dir=/secrets/ci-pull-credentials
        - --target=e2e-aws-live-migration-sdn-ovn-rollback
        command:
        - ci-operator
        image: ci-operator:latest
        imagePullPolicy: Always
        name: ""
        resources:
          requests:
            cpu: 10m
        volumeMounts:
        - mountPath: /etc/boskos
          name: boskos
          readOnly: true
        - mountPath: /secrets/ci-pull-credentials
          name: ci-pull-credentials
          readOnly: true
        - mountPath: /secrets/gcs
          name: gcs-credentials
          readOnly: true
        - mountPath: /secrets/manifest-tool
          name: manifest-tool-local-pusher
          readOnly: true
        - mountPath: /etc/pull-secret
          name: pull-secret
          readOnly: true
        - mountPath: /etc/report
          name: result-aggregator
          readOnly: true
      serviceAccountName: ci-operator
      volumes:
      - name: boskos
        secret:
          items:
          - key: credentials
            path: credentials
          secretName: boskos-credentials
      - name: ci-pull-credentials
        secret:
          secretName: ci-pull-credentials
      - name: manifest-tool-local-pusher
        secret:
          secretName: manifest-tool-local-pusher
      - name: pull-secret
        secret:
          secretName: registry-pull-credentials
      - name: result-aggregator
        secret:
          secretName: result-aggregator
    trigger: (?m)^/test( | .* )e2e-aws-live-migration-sdn-ovn-rollback,?($|\s.*)
  - agent: kubernetes
    always_run: true
    branches:
    - ^release-4\.16$
    - ^release-4\.16-
    cluster: build11
    context: ci/prow/e2e-aws-ovn-hypershift-conformance
    decorate: true
    labels:
      ci-operator.openshift.io/cloud: hypershift
      ci-operator.openshift.io/cloud-cluster-profile: hypershift
      ci.openshift.io/generator: prowgen
      pj-rehearse.openshift.io/can-be-rehearsed: "true"
    name: pull-ci-openshift-cluster-network-operator-release-4.16-e2e-aws-ovn-hypershift-conformance
    rerun_command: /test e2e-aws-ovn-hypershift-conformance
    spec:
      containers:
      - args:
        - --gcs-upload-secret=/secrets/gcs/service-account.json
        - --image-import-pull-secret=/etc/pull-secret/.dockerconfigjson
        - --lease-server-credentials-file=/etc/boskos/credentials
        - --report-credentials-file=/etc/report/credentials
        - --secret-dir=/secrets/ci-pull-credentials
        - --target=e2e-aws-ovn-hypershift-conformance
        command:
        - ci-operator
        image: ci-operator:latest
        imagePullPolicy: Always
        name: ""
        resources:
          requests:
            cpu: 10m
        volumeMounts:
        - mountPath: /etc/boskos
          name: boskos
          readOnly: true
        - mountPath: /secrets/ci-pull-credentials
          name: ci-pull-credentials
          readOnly: true
        - mountPath: /secrets/gcs
          name: gcs-credentials
          readOnly: true
        - mountPath: /secrets/manifest-tool
          name: manifest-tool-local-pusher
          readOnly: true
        - mountPath: /etc/pull-secret
          name: pull-secret
          readOnly: true
        - mountPath: /etc/report
          name: result-aggregator
          readOnly: true
      serviceAccountName: ci-operator
      volumes:
      - name: boskos
        secret:
          items:
          - key: credentials
            path: credentials
          secretName: boskos-credentials
      - name: ci-pull-credentials
        secret:
          secretName: ci-pull-credentials
      - name: manifest-tool-local-pusher
        secret:
          secretName: manifest-tool-local-pusher
      - name: pull-secret
        secret:
          secretName: registry-pull-credentials
      - name: result-aggregator
        secret:
          secretName: result-aggregator
    trigger: (?m)^/test( | .* )e2e-aws-ovn-hypershift-conformance,?($|\s.*)
  - agent: kubernetes
    always_run: false
    branches:
    - ^release-4\.16$
    - ^release-4\.16-
<<<<<<< HEAD
    cluster: build06
=======
    cluster: build03
>>>>>>> 635a2bef
    context: ci/prow/e2e-aws-ovn-ipsec-serial
    decorate: true
    decoration_config:
      timeout: 6h0m0s
    labels:
      ci-operator.openshift.io/cloud: aws
      ci-operator.openshift.io/cloud-cluster-profile: aws
      ci.openshift.io/generator: prowgen
      pj-rehearse.openshift.io/can-be-rehearsed: "true"
    name: pull-ci-openshift-cluster-network-operator-release-4.16-e2e-aws-ovn-ipsec-serial
    optional: true
    rerun_command: /test e2e-aws-ovn-ipsec-serial
    spec:
      containers:
      - args:
        - --gcs-upload-secret=/secrets/gcs/service-account.json
        - --image-import-pull-secret=/etc/pull-secret/.dockerconfigjson
        - --lease-server-credentials-file=/etc/boskos/credentials
        - --report-credentials-file=/etc/report/credentials
        - --secret-dir=/secrets/ci-pull-credentials
        - --target=e2e-aws-ovn-ipsec-serial
        command:
        - ci-operator
        image: ci-operator:latest
        imagePullPolicy: Always
        name: ""
        resources:
          requests:
            cpu: 10m
        volumeMounts:
        - mountPath: /etc/boskos
          name: boskos
          readOnly: true
        - mountPath: /secrets/ci-pull-credentials
          name: ci-pull-credentials
          readOnly: true
        - mountPath: /secrets/gcs
          name: gcs-credentials
          readOnly: true
        - mountPath: /secrets/manifest-tool
          name: manifest-tool-local-pusher
          readOnly: true
        - mountPath: /etc/pull-secret
          name: pull-secret
          readOnly: true
        - mountPath: /etc/report
          name: result-aggregator
          readOnly: true
      serviceAccountName: ci-operator
      volumes:
      - name: boskos
        secret:
          items:
          - key: credentials
            path: credentials
          secretName: boskos-credentials
      - name: ci-pull-credentials
        secret:
          secretName: ci-pull-credentials
      - name: manifest-tool-local-pusher
        secret:
          secretName: manifest-tool-local-pusher
      - name: pull-secret
        secret:
          secretName: registry-pull-credentials
      - name: result-aggregator
        secret:
          secretName: result-aggregator
    trigger: (?m)^/test( | .* )e2e-aws-ovn-ipsec-serial,?($|\s.*)
  - agent: kubernetes
    always_run: false
    branches:
    - ^release-4\.16$
    - ^release-4\.16-
<<<<<<< HEAD
    cluster: build06
=======
    cluster: build03
>>>>>>> 635a2bef
    context: ci/prow/e2e-aws-ovn-ipsec-upgrade
    decorate: true
    labels:
      ci-operator.openshift.io/cloud: aws
      ci-operator.openshift.io/cloud-cluster-profile: aws
      ci.openshift.io/generator: prowgen
      pj-rehearse.openshift.io/can-be-rehearsed: "true"
    name: pull-ci-openshift-cluster-network-operator-release-4.16-e2e-aws-ovn-ipsec-upgrade
    optional: true
    rerun_command: /test e2e-aws-ovn-ipsec-upgrade
    spec:
      containers:
      - args:
        - --gcs-upload-secret=/secrets/gcs/service-account.json
        - --image-import-pull-secret=/etc/pull-secret/.dockerconfigjson
        - --lease-server-credentials-file=/etc/boskos/credentials
        - --report-credentials-file=/etc/report/credentials
        - --secret-dir=/secrets/ci-pull-credentials
        - --target=e2e-aws-ovn-ipsec-upgrade
        command:
        - ci-operator
        image: ci-operator:latest
        imagePullPolicy: Always
        name: ""
        resources:
          requests:
            cpu: 10m
        volumeMounts:
        - mountPath: /etc/boskos
          name: boskos
          readOnly: true
        - mountPath: /secrets/ci-pull-credentials
          name: ci-pull-credentials
          readOnly: true
        - mountPath: /secrets/gcs
          name: gcs-credentials
          readOnly: true
        - mountPath: /secrets/manifest-tool
          name: manifest-tool-local-pusher
          readOnly: true
        - mountPath: /etc/pull-secret
          name: pull-secret
          readOnly: true
        - mountPath: /etc/report
          name: result-aggregator
          readOnly: true
      serviceAccountName: ci-operator
      volumes:
      - name: boskos
        secret:
          items:
          - key: credentials
            path: credentials
          secretName: boskos-credentials
      - name: ci-pull-credentials
        secret:
          secretName: ci-pull-credentials
      - name: manifest-tool-local-pusher
        secret:
          secretName: manifest-tool-local-pusher
      - name: pull-secret
        secret:
          secretName: registry-pull-credentials
      - name: result-aggregator
        secret:
          secretName: result-aggregator
    trigger: (?m)^/test( | .* )e2e-aws-ovn-ipsec-upgrade,?($|\s.*)
  - agent: kubernetes
    always_run: true
    branches:
    - ^release-4\.16$
    - ^release-4\.16-
<<<<<<< HEAD
    cluster: build06
=======
    cluster: build03
>>>>>>> 635a2bef
    context: ci/prow/e2e-aws-ovn-local-to-shared-gateway-mode-migration
    decorate: true
    labels:
      ci-operator.openshift.io/cloud: aws
      ci-operator.openshift.io/cloud-cluster-profile: aws
      ci.openshift.io/generator: prowgen
      pj-rehearse.openshift.io/can-be-rehearsed: "true"
    name: pull-ci-openshift-cluster-network-operator-release-4.16-e2e-aws-ovn-local-to-shared-gateway-mode-migration
    optional: true
    rerun_command: /test e2e-aws-ovn-local-to-shared-gateway-mode-migration
    spec:
      containers:
      - args:
        - --gcs-upload-secret=/secrets/gcs/service-account.json
        - --image-import-pull-secret=/etc/pull-secret/.dockerconfigjson
        - --lease-server-credentials-file=/etc/boskos/credentials
        - --report-credentials-file=/etc/report/credentials
        - --secret-dir=/secrets/ci-pull-credentials
        - --target=e2e-aws-ovn-local-to-shared-gateway-mode-migration
        command:
        - ci-operator
        image: ci-operator:latest
        imagePullPolicy: Always
        name: ""
        resources:
          requests:
            cpu: 10m
        volumeMounts:
        - mountPath: /etc/boskos
          name: boskos
          readOnly: true
        - mountPath: /secrets/ci-pull-credentials
          name: ci-pull-credentials
          readOnly: true
        - mountPath: /secrets/gcs
          name: gcs-credentials
          readOnly: true
        - mountPath: /secrets/manifest-tool
          name: manifest-tool-local-pusher
          readOnly: true
        - mountPath: /etc/pull-secret
          name: pull-secret
          readOnly: true
        - mountPath: /etc/report
          name: result-aggregator
          readOnly: true
      serviceAccountName: ci-operator
      volumes:
      - name: boskos
        secret:
          items:
          - key: credentials
            path: credentials
          secretName: boskos-credentials
      - name: ci-pull-credentials
        secret:
          secretName: ci-pull-credentials
      - name: manifest-tool-local-pusher
        secret:
          secretName: manifest-tool-local-pusher
      - name: pull-secret
        secret:
          secretName: registry-pull-credentials
      - name: result-aggregator
        secret:
          secretName: result-aggregator
    trigger: (?m)^/test( | .* )e2e-aws-ovn-local-to-shared-gateway-mode-migration,?($|\s.*)
  - agent: kubernetes
    always_run: true
    branches:
    - ^release-4\.16$
    - ^release-4\.16-
<<<<<<< HEAD
    cluster: build06
=======
    cluster: build03
>>>>>>> 635a2bef
    context: ci/prow/e2e-aws-ovn-network-migration
    decorate: true
    labels:
      ci-operator.openshift.io/cloud: aws
      ci-operator.openshift.io/cloud-cluster-profile: aws
      ci.openshift.io/generator: prowgen
      pj-rehearse.openshift.io/can-be-rehearsed: "true"
    name: pull-ci-openshift-cluster-network-operator-release-4.16-e2e-aws-ovn-network-migration
    rerun_command: /test e2e-aws-ovn-network-migration
    spec:
      containers:
      - args:
        - --gcs-upload-secret=/secrets/gcs/service-account.json
        - --image-import-pull-secret=/etc/pull-secret/.dockerconfigjson
        - --lease-server-credentials-file=/etc/boskos/credentials
        - --report-credentials-file=/etc/report/credentials
        - --secret-dir=/secrets/ci-pull-credentials
        - --target=e2e-aws-ovn-network-migration
        command:
        - ci-operator
        image: ci-operator:latest
        imagePullPolicy: Always
        name: ""
        resources:
          requests:
            cpu: 10m
        volumeMounts:
        - mountPath: /etc/boskos
          name: boskos
          readOnly: true
        - mountPath: /secrets/ci-pull-credentials
          name: ci-pull-credentials
          readOnly: true
        - mountPath: /secrets/gcs
          name: gcs-credentials
          readOnly: true
        - mountPath: /secrets/manifest-tool
          name: manifest-tool-local-pusher
          readOnly: true
        - mountPath: /etc/pull-secret
          name: pull-secret
          readOnly: true
        - mountPath: /etc/report
          name: result-aggregator
          readOnly: true
      serviceAccountName: ci-operator
      volumes:
      - name: boskos
        secret:
          items:
          - key: credentials
            path: credentials
          secretName: boskos-credentials
      - name: ci-pull-credentials
        secret:
          secretName: ci-pull-credentials
      - name: manifest-tool-local-pusher
        secret:
          secretName: manifest-tool-local-pusher
      - name: pull-secret
        secret:
          secretName: registry-pull-credentials
      - name: result-aggregator
        secret:
          secretName: result-aggregator
    trigger: (?m)^/test( | .* )e2e-aws-ovn-network-migration,?($|\s.*)
  - agent: kubernetes
    always_run: true
    branches:
    - ^release-4\.16$
    - ^release-4\.16-
<<<<<<< HEAD
    cluster: build06
=======
    cluster: build03
>>>>>>> 635a2bef
    context: ci/prow/e2e-aws-ovn-serial
    decorate: true
    labels:
      ci-operator.openshift.io/cloud: aws
      ci-operator.openshift.io/cloud-cluster-profile: aws
      ci.openshift.io/generator: prowgen
      pj-rehearse.openshift.io/can-be-rehearsed: "true"
    name: pull-ci-openshift-cluster-network-operator-release-4.16-e2e-aws-ovn-serial
    optional: true
    rerun_command: /test e2e-aws-ovn-serial
    spec:
      containers:
      - args:
        - --gcs-upload-secret=/secrets/gcs/service-account.json
        - --image-import-pull-secret=/etc/pull-secret/.dockerconfigjson
        - --lease-server-credentials-file=/etc/boskos/credentials
        - --report-credentials-file=/etc/report/credentials
        - --secret-dir=/secrets/ci-pull-credentials
        - --target=e2e-aws-ovn-serial
        command:
        - ci-operator
        image: ci-operator:latest
        imagePullPolicy: Always
        name: ""
        resources:
          requests:
            cpu: 10m
        volumeMounts:
        - mountPath: /etc/boskos
          name: boskos
          readOnly: true
        - mountPath: /secrets/ci-pull-credentials
          name: ci-pull-credentials
          readOnly: true
        - mountPath: /secrets/gcs
          name: gcs-credentials
          readOnly: true
        - mountPath: /secrets/manifest-tool
          name: manifest-tool-local-pusher
          readOnly: true
        - mountPath: /etc/pull-secret
          name: pull-secret
          readOnly: true
        - mountPath: /etc/report
          name: result-aggregator
          readOnly: true
      serviceAccountName: ci-operator
      volumes:
      - name: boskos
        secret:
          items:
          - key: credentials
            path: credentials
          secretName: boskos-credentials
      - name: ci-pull-credentials
        secret:
          secretName: ci-pull-credentials
      - name: manifest-tool-local-pusher
        secret:
          secretName: manifest-tool-local-pusher
      - name: pull-secret
        secret:
          secretName: registry-pull-credentials
      - name: result-aggregator
        secret:
          secretName: result-aggregator
    trigger: (?m)^/test( | .* )e2e-aws-ovn-serial,?($|\s.*)
  - agent: kubernetes
    always_run: true
    branches:
    - ^release-4\.16$
    - ^release-4\.16-
<<<<<<< HEAD
    cluster: build06
=======
    cluster: build03
>>>>>>> 635a2bef
    context: ci/prow/e2e-aws-ovn-shared-to-local-gateway-mode-migration
    decorate: true
    labels:
      ci-operator.openshift.io/cloud: aws
      ci-operator.openshift.io/cloud-cluster-profile: aws
      ci.openshift.io/generator: prowgen
      pj-rehearse.openshift.io/can-be-rehearsed: "true"
    name: pull-ci-openshift-cluster-network-operator-release-4.16-e2e-aws-ovn-shared-to-local-gateway-mode-migration
    optional: true
    rerun_command: /test e2e-aws-ovn-shared-to-local-gateway-mode-migration
    spec:
      containers:
      - args:
        - --gcs-upload-secret=/secrets/gcs/service-account.json
        - --image-import-pull-secret=/etc/pull-secret/.dockerconfigjson
        - --lease-server-credentials-file=/etc/boskos/credentials
        - --report-credentials-file=/etc/report/credentials
        - --secret-dir=/secrets/ci-pull-credentials
        - --target=e2e-aws-ovn-shared-to-local-gateway-mode-migration
        command:
        - ci-operator
        image: ci-operator:latest
        imagePullPolicy: Always
        name: ""
        resources:
          requests:
            cpu: 10m
        volumeMounts:
        - mountPath: /etc/boskos
          name: boskos
          readOnly: true
        - mountPath: /secrets/ci-pull-credentials
          name: ci-pull-credentials
          readOnly: true
        - mountPath: /secrets/gcs
          name: gcs-credentials
          readOnly: true
        - mountPath: /secrets/manifest-tool
          name: manifest-tool-local-pusher
          readOnly: true
        - mountPath: /etc/pull-secret
          name: pull-secret
          readOnly: true
        - mountPath: /etc/report
          name: result-aggregator
          readOnly: true
      serviceAccountName: ci-operator
      volumes:
      - name: boskos
        secret:
          items:
          - key: credentials
            path: credentials
          secretName: boskos-credentials
      - name: ci-pull-credentials
        secret:
          secretName: ci-pull-credentials
      - name: manifest-tool-local-pusher
        secret:
          secretName: manifest-tool-local-pusher
      - name: pull-secret
        secret:
          secretName: registry-pull-credentials
      - name: result-aggregator
        secret:
          secretName: result-aggregator
    trigger: (?m)^/test( | .* )e2e-aws-ovn-shared-to-local-gateway-mode-migration,?($|\s.*)
  - agent: kubernetes
    always_run: true
    branches:
    - ^release-4\.16$
    - ^release-4\.16-
<<<<<<< HEAD
    cluster: build06
=======
    cluster: build03
>>>>>>> 635a2bef
    context: ci/prow/e2e-aws-ovn-single-node
    decorate: true
    labels:
      ci-operator.openshift.io/cloud: aws
      ci-operator.openshift.io/cloud-cluster-profile: aws
      ci.openshift.io/generator: prowgen
      pj-rehearse.openshift.io/can-be-rehearsed: "true"
    name: pull-ci-openshift-cluster-network-operator-release-4.16-e2e-aws-ovn-single-node
    optional: true
    rerun_command: /test e2e-aws-ovn-single-node
    spec:
      containers:
      - args:
        - --gcs-upload-secret=/secrets/gcs/service-account.json
        - --image-import-pull-secret=/etc/pull-secret/.dockerconfigjson
        - --lease-server-credentials-file=/etc/boskos/credentials
        - --report-credentials-file=/etc/report/credentials
        - --secret-dir=/secrets/ci-pull-credentials
        - --target=e2e-aws-ovn-single-node
        command:
        - ci-operator
        image: ci-operator:latest
        imagePullPolicy: Always
        name: ""
        resources:
          requests:
            cpu: 10m
        volumeMounts:
        - mountPath: /etc/boskos
          name: boskos
          readOnly: true
        - mountPath: /secrets/ci-pull-credentials
          name: ci-pull-credentials
          readOnly: true
        - mountPath: /secrets/gcs
          name: gcs-credentials
          readOnly: true
        - mountPath: /secrets/manifest-tool
          name: manifest-tool-local-pusher
          readOnly: true
        - mountPath: /etc/pull-secret
          name: pull-secret
          readOnly: true
        - mountPath: /etc/report
          name: result-aggregator
          readOnly: true
      serviceAccountName: ci-operator
      volumes:
      - name: boskos
        secret:
          items:
          - key: credentials
            path: credentials
          secretName: boskos-credentials
      - name: ci-pull-credentials
        secret:
          secretName: ci-pull-credentials
      - name: manifest-tool-local-pusher
        secret:
          secretName: manifest-tool-local-pusher
      - name: pull-secret
        secret:
          secretName: registry-pull-credentials
      - name: result-aggregator
        secret:
          secretName: result-aggregator
    trigger: (?m)^/test( | .* )e2e-aws-ovn-single-node,?($|\s.*)
  - agent: kubernetes
    always_run: false
    branches:
    - ^release-4\.16$
    - ^release-4\.16-
<<<<<<< HEAD
    cluster: build06
=======
    cluster: build03
>>>>>>> 635a2bef
    context: ci/prow/e2e-aws-ovn-techpreview-serial
    decorate: true
    labels:
      ci-operator.openshift.io/cloud: aws
      ci-operator.openshift.io/cloud-cluster-profile: aws
      ci.openshift.io/generator: prowgen
      pj-rehearse.openshift.io/can-be-rehearsed: "true"
    name: pull-ci-openshift-cluster-network-operator-release-4.16-e2e-aws-ovn-techpreview-serial
    optional: true
    rerun_command: /test e2e-aws-ovn-techpreview-serial
    spec:
      containers:
      - args:
        - --gcs-upload-secret=/secrets/gcs/service-account.json
        - --image-import-pull-secret=/etc/pull-secret/.dockerconfigjson
        - --lease-server-credentials-file=/etc/boskos/credentials
        - --report-credentials-file=/etc/report/credentials
        - --secret-dir=/secrets/ci-pull-credentials
        - --target=e2e-aws-ovn-techpreview-serial
        command:
        - ci-operator
        image: ci-operator:latest
        imagePullPolicy: Always
        name: ""
        resources:
          requests:
            cpu: 10m
        volumeMounts:
        - mountPath: /etc/boskos
          name: boskos
          readOnly: true
        - mountPath: /secrets/ci-pull-credentials
          name: ci-pull-credentials
          readOnly: true
        - mountPath: /secrets/gcs
          name: gcs-credentials
          readOnly: true
        - mountPath: /secrets/manifest-tool
          name: manifest-tool-local-pusher
          readOnly: true
        - mountPath: /etc/pull-secret
          name: pull-secret
          readOnly: true
        - mountPath: /etc/report
          name: result-aggregator
          readOnly: true
      serviceAccountName: ci-operator
      volumes:
      - name: boskos
        secret:
          items:
          - key: credentials
            path: credentials
          secretName: boskos-credentials
      - name: ci-pull-credentials
        secret:
          secretName: ci-pull-credentials
      - name: manifest-tool-local-pusher
        secret:
          secretName: manifest-tool-local-pusher
      - name: pull-secret
        secret:
          secretName: registry-pull-credentials
      - name: result-aggregator
        secret:
          secretName: result-aggregator
    trigger: (?m)^/test( | .* )e2e-aws-ovn-techpreview-serial,?($|\s.*)
  - agent: kubernetes
    always_run: true
    branches:
    - ^release-4\.16$
    - ^release-4\.16-
<<<<<<< HEAD
    cluster: build06
=======
    cluster: build03
>>>>>>> 635a2bef
    context: ci/prow/e2e-aws-ovn-upgrade
    decorate: true
    labels:
      ci-operator.openshift.io/cloud: aws
      ci-operator.openshift.io/cloud-cluster-profile: aws-2
      ci.openshift.io/generator: prowgen
      pj-rehearse.openshift.io/can-be-rehearsed: "true"
    name: pull-ci-openshift-cluster-network-operator-release-4.16-e2e-aws-ovn-upgrade
    rerun_command: /test e2e-aws-ovn-upgrade
    spec:
      containers:
      - args:
        - --gcs-upload-secret=/secrets/gcs/service-account.json
        - --image-import-pull-secret=/etc/pull-secret/.dockerconfigjson
        - --lease-server-credentials-file=/etc/boskos/credentials
        - --report-credentials-file=/etc/report/credentials
        - --secret-dir=/secrets/ci-pull-credentials
        - --target=e2e-aws-ovn-upgrade
        command:
        - ci-operator
        image: ci-operator:latest
        imagePullPolicy: Always
        name: ""
        resources:
          requests:
            cpu: 10m
        volumeMounts:
        - mountPath: /etc/boskos
          name: boskos
          readOnly: true
        - mountPath: /secrets/ci-pull-credentials
          name: ci-pull-credentials
          readOnly: true
        - mountPath: /secrets/gcs
          name: gcs-credentials
          readOnly: true
        - mountPath: /secrets/manifest-tool
          name: manifest-tool-local-pusher
          readOnly: true
        - mountPath: /etc/pull-secret
          name: pull-secret
          readOnly: true
        - mountPath: /etc/report
          name: result-aggregator
          readOnly: true
      serviceAccountName: ci-operator
      volumes:
      - name: boskos
        secret:
          items:
          - key: credentials
            path: credentials
          secretName: boskos-credentials
      - name: ci-pull-credentials
        secret:
          secretName: ci-pull-credentials
      - name: manifest-tool-local-pusher
        secret:
          secretName: manifest-tool-local-pusher
      - name: pull-secret
        secret:
          secretName: registry-pull-credentials
      - name: result-aggregator
        secret:
          secretName: result-aggregator
    trigger: (?m)^/test( | .* )e2e-aws-ovn-upgrade,?($|\s.*)
  - agent: kubernetes
    always_run: true
    branches:
    - ^release-4\.16$
    - ^release-4\.16-
<<<<<<< HEAD
    cluster: build06
=======
    cluster: build03
>>>>>>> 635a2bef
    context: ci/prow/e2e-aws-ovn-windows
    decorate: true
    labels:
      ci-operator.openshift.io/cloud: aws
      ci-operator.openshift.io/cloud-cluster-profile: aws
      ci.openshift.io/generator: prowgen
      pj-rehearse.openshift.io/can-be-rehearsed: "true"
    name: pull-ci-openshift-cluster-network-operator-release-4.16-e2e-aws-ovn-windows
    rerun_command: /test e2e-aws-ovn-windows
    spec:
      containers:
      - args:
        - --gcs-upload-secret=/secrets/gcs/service-account.json
        - --image-import-pull-secret=/etc/pull-secret/.dockerconfigjson
        - --lease-server-credentials-file=/etc/boskos/credentials
        - --report-credentials-file=/etc/report/credentials
        - --secret-dir=/secrets/ci-pull-credentials
        - --target=e2e-aws-ovn-windows
        command:
        - ci-operator
        image: ci-operator:latest
        imagePullPolicy: Always
        name: ""
        resources:
          requests:
            cpu: 10m
        volumeMounts:
        - mountPath: /etc/boskos
          name: boskos
          readOnly: true
        - mountPath: /secrets/ci-pull-credentials
          name: ci-pull-credentials
          readOnly: true
        - mountPath: /secrets/gcs
          name: gcs-credentials
          readOnly: true
        - mountPath: /secrets/manifest-tool
          name: manifest-tool-local-pusher
          readOnly: true
        - mountPath: /etc/pull-secret
          name: pull-secret
          readOnly: true
        - mountPath: /etc/report
          name: result-aggregator
          readOnly: true
      serviceAccountName: ci-operator
      volumes:
      - name: boskos
        secret:
          items:
          - key: credentials
            path: credentials
          secretName: boskos-credentials
      - name: ci-pull-credentials
        secret:
          secretName: ci-pull-credentials
      - name: manifest-tool-local-pusher
        secret:
          secretName: manifest-tool-local-pusher
      - name: pull-secret
        secret:
          secretName: registry-pull-credentials
      - name: result-aggregator
        secret:
          secretName: result-aggregator
    trigger: (?m)^/test( | .* )e2e-aws-ovn-windows,?($|\s.*)
  - agent: kubernetes
    always_run: true
    branches:
    - ^release-4\.16$
    - ^release-4\.16-
<<<<<<< HEAD
    cluster: build06
=======
    cluster: build03
>>>>>>> 635a2bef
    context: ci/prow/e2e-aws-sdn-upgrade
    decorate: true
    labels:
      ci-operator.openshift.io/cloud: aws
      ci-operator.openshift.io/cloud-cluster-profile: aws
      ci.openshift.io/generator: prowgen
      pj-rehearse.openshift.io/can-be-rehearsed: "true"
    name: pull-ci-openshift-cluster-network-operator-release-4.16-e2e-aws-sdn-upgrade
    optional: true
    rerun_command: /test e2e-aws-sdn-upgrade
    spec:
      containers:
      - args:
        - --gcs-upload-secret=/secrets/gcs/service-account.json
        - --image-import-pull-secret=/etc/pull-secret/.dockerconfigjson
        - --lease-server-credentials-file=/etc/boskos/credentials
        - --report-credentials-file=/etc/report/credentials
        - --secret-dir=/secrets/ci-pull-credentials
        - --target=e2e-aws-sdn-upgrade
        command:
        - ci-operator
        image: ci-operator:latest
        imagePullPolicy: Always
        name: ""
        resources:
          requests:
            cpu: 10m
        volumeMounts:
        - mountPath: /etc/boskos
          name: boskos
          readOnly: true
        - mountPath: /secrets/ci-pull-credentials
          name: ci-pull-credentials
          readOnly: true
        - mountPath: /secrets/gcs
          name: gcs-credentials
          readOnly: true
        - mountPath: /secrets/manifest-tool
          name: manifest-tool-local-pusher
          readOnly: true
        - mountPath: /etc/pull-secret
          name: pull-secret
          readOnly: true
        - mountPath: /etc/report
          name: result-aggregator
          readOnly: true
      serviceAccountName: ci-operator
      volumes:
      - name: boskos
        secret:
          items:
          - key: credentials
            path: credentials
          secretName: boskos-credentials
      - name: ci-pull-credentials
        secret:
          secretName: ci-pull-credentials
      - name: manifest-tool-local-pusher
        secret:
          secretName: manifest-tool-local-pusher
      - name: pull-secret
        secret:
          secretName: registry-pull-credentials
      - name: result-aggregator
        secret:
          secretName: result-aggregator
    trigger: (?m)^/test( | .* )e2e-aws-sdn-upgrade,?($|\s.*)
  - agent: kubernetes
    always_run: true
    branches:
    - ^release-4\.16$
    - ^release-4\.16-
    cluster: build11
    context: ci/prow/e2e-azure-ovn
    decorate: true
    labels:
      ci-operator.openshift.io/cloud: azure4
      ci-operator.openshift.io/cloud-cluster-profile: azure4
      ci.openshift.io/generator: prowgen
      pj-rehearse.openshift.io/can-be-rehearsed: "true"
    name: pull-ci-openshift-cluster-network-operator-release-4.16-e2e-azure-ovn
    optional: true
    rerun_command: /test e2e-azure-ovn
    spec:
      containers:
      - args:
        - --gcs-upload-secret=/secrets/gcs/service-account.json
        - --image-import-pull-secret=/etc/pull-secret/.dockerconfigjson
        - --lease-server-credentials-file=/etc/boskos/credentials
        - --report-credentials-file=/etc/report/credentials
        - --secret-dir=/secrets/ci-pull-credentials
        - --target=e2e-azure-ovn
        command:
        - ci-operator
        image: ci-operator:latest
        imagePullPolicy: Always
        name: ""
        resources:
          requests:
            cpu: 10m
        volumeMounts:
        - mountPath: /etc/boskos
          name: boskos
          readOnly: true
        - mountPath: /secrets/ci-pull-credentials
          name: ci-pull-credentials
          readOnly: true
        - mountPath: /secrets/gcs
          name: gcs-credentials
          readOnly: true
        - mountPath: /secrets/manifest-tool
          name: manifest-tool-local-pusher
          readOnly: true
        - mountPath: /etc/pull-secret
          name: pull-secret
          readOnly: true
        - mountPath: /etc/report
          name: result-aggregator
          readOnly: true
      serviceAccountName: ci-operator
      volumes:
      - name: boskos
        secret:
          items:
          - key: credentials
            path: credentials
          secretName: boskos-credentials
      - name: ci-pull-credentials
        secret:
          secretName: ci-pull-credentials
      - name: manifest-tool-local-pusher
        secret:
          secretName: manifest-tool-local-pusher
      - name: pull-secret
        secret:
          secretName: registry-pull-credentials
      - name: result-aggregator
        secret:
          secretName: result-aggregator
    trigger: (?m)^/test( | .* )e2e-azure-ovn,?($|\s.*)
  - agent: kubernetes
    always_run: false
    branches:
    - ^release-4\.16$
    - ^release-4\.16-
    cluster: build11
    context: ci/prow/e2e-azure-ovn-dualstack
    decorate: true
    labels:
      ci-operator.openshift.io/cloud: azure4
      ci-operator.openshift.io/cloud-cluster-profile: azure4
      ci.openshift.io/generator: prowgen
      pj-rehearse.openshift.io/can-be-rehearsed: "true"
    name: pull-ci-openshift-cluster-network-operator-release-4.16-e2e-azure-ovn-dualstack
    optional: true
    rerun_command: /test e2e-azure-ovn-dualstack
    spec:
      containers:
      - args:
        - --gcs-upload-secret=/secrets/gcs/service-account.json
        - --image-import-pull-secret=/etc/pull-secret/.dockerconfigjson
        - --lease-server-credentials-file=/etc/boskos/credentials
        - --report-credentials-file=/etc/report/credentials
        - --secret-dir=/secrets/ci-pull-credentials
        - --target=e2e-azure-ovn-dualstack
        command:
        - ci-operator
        image: ci-operator:latest
        imagePullPolicy: Always
        name: ""
        resources:
          requests:
            cpu: 10m
        volumeMounts:
        - mountPath: /etc/boskos
          name: boskos
          readOnly: true
        - mountPath: /secrets/ci-pull-credentials
          name: ci-pull-credentials
          readOnly: true
        - mountPath: /secrets/gcs
          name: gcs-credentials
          readOnly: true
        - mountPath: /secrets/manifest-tool
          name: manifest-tool-local-pusher
          readOnly: true
        - mountPath: /etc/pull-secret
          name: pull-secret
          readOnly: true
        - mountPath: /etc/report
          name: result-aggregator
          readOnly: true
      serviceAccountName: ci-operator
      volumes:
      - name: boskos
        secret:
          items:
          - key: credentials
            path: credentials
          secretName: boskos-credentials
      - name: ci-pull-credentials
        secret:
          secretName: ci-pull-credentials
      - name: manifest-tool-local-pusher
        secret:
          secretName: manifest-tool-local-pusher
      - name: pull-secret
        secret:
          secretName: registry-pull-credentials
      - name: result-aggregator
        secret:
          secretName: result-aggregator
    trigger: (?m)^/test( | .* )e2e-azure-ovn-dualstack,?($|\s.*)
  - agent: kubernetes
    always_run: false
    branches:
    - ^release-4\.16$
    - ^release-4\.16-
    cluster: build11
    context: ci/prow/e2e-azure-ovn-manual-oidc
    decorate: true
    labels:
      ci-operator.openshift.io/cloud: azure4
      ci-operator.openshift.io/cloud-cluster-profile: azure4
      ci.openshift.io/generator: prowgen
      pj-rehearse.openshift.io/can-be-rehearsed: "true"
    name: pull-ci-openshift-cluster-network-operator-release-4.16-e2e-azure-ovn-manual-oidc
    optional: true
    rerun_command: /test e2e-azure-ovn-manual-oidc
    spec:
      containers:
      - args:
        - --gcs-upload-secret=/secrets/gcs/service-account.json
        - --image-import-pull-secret=/etc/pull-secret/.dockerconfigjson
        - --lease-server-credentials-file=/etc/boskos/credentials
        - --report-credentials-file=/etc/report/credentials
        - --secret-dir=/secrets/ci-pull-credentials
        - --target=e2e-azure-ovn-manual-oidc
        command:
        - ci-operator
        image: ci-operator:latest
        imagePullPolicy: Always
        name: ""
        resources:
          requests:
            cpu: 10m
        volumeMounts:
        - mountPath: /etc/boskos
          name: boskos
          readOnly: true
        - mountPath: /secrets/ci-pull-credentials
          name: ci-pull-credentials
          readOnly: true
        - mountPath: /secrets/gcs
          name: gcs-credentials
          readOnly: true
        - mountPath: /secrets/manifest-tool
          name: manifest-tool-local-pusher
          readOnly: true
        - mountPath: /etc/pull-secret
          name: pull-secret
          readOnly: true
        - mountPath: /etc/report
          name: result-aggregator
          readOnly: true
      serviceAccountName: ci-operator
      volumes:
      - name: boskos
        secret:
          items:
          - key: credentials
            path: credentials
          secretName: boskos-credentials
      - name: ci-pull-credentials
        secret:
          secretName: ci-pull-credentials
      - name: manifest-tool-local-pusher
        secret:
          secretName: manifest-tool-local-pusher
      - name: pull-secret
        secret:
          secretName: registry-pull-credentials
      - name: result-aggregator
        secret:
          secretName: result-aggregator
    trigger: (?m)^/test( | .* )e2e-azure-ovn-manual-oidc,?($|\s.*)
  - agent: kubernetes
    always_run: true
    branches:
    - ^release-4\.16$
    - ^release-4\.16-
    cluster: build11
    context: ci/prow/e2e-azure-ovn-upgrade
    decorate: true
    decoration_config:
      timeout: 5h30m0s
    labels:
      ci-operator.openshift.io/cloud: azure4
      ci-operator.openshift.io/cloud-cluster-profile: azure-2
      ci.openshift.io/generator: prowgen
      pj-rehearse.openshift.io/can-be-rehearsed: "true"
    name: pull-ci-openshift-cluster-network-operator-release-4.16-e2e-azure-ovn-upgrade
    rerun_command: /test e2e-azure-ovn-upgrade
    spec:
      containers:
      - args:
        - --gcs-upload-secret=/secrets/gcs/service-account.json
        - --image-import-pull-secret=/etc/pull-secret/.dockerconfigjson
        - --lease-server-credentials-file=/etc/boskos/credentials
        - --report-credentials-file=/etc/report/credentials
        - --secret-dir=/secrets/ci-pull-credentials
        - --target=e2e-azure-ovn-upgrade
        command:
        - ci-operator
        image: ci-operator:latest
        imagePullPolicy: Always
        name: ""
        resources:
          requests:
            cpu: 10m
        volumeMounts:
        - mountPath: /etc/boskos
          name: boskos
          readOnly: true
        - mountPath: /secrets/ci-pull-credentials
          name: ci-pull-credentials
          readOnly: true
        - mountPath: /secrets/gcs
          name: gcs-credentials
          readOnly: true
        - mountPath: /secrets/manifest-tool
          name: manifest-tool-local-pusher
          readOnly: true
        - mountPath: /etc/pull-secret
          name: pull-secret
          readOnly: true
        - mountPath: /etc/report
          name: result-aggregator
          readOnly: true
      serviceAccountName: ci-operator
      volumes:
      - name: boskos
        secret:
          items:
          - key: credentials
            path: credentials
          secretName: boskos-credentials
      - name: ci-pull-credentials
        secret:
          secretName: ci-pull-credentials
      - name: manifest-tool-local-pusher
        secret:
          secretName: manifest-tool-local-pusher
      - name: pull-secret
        secret:
          secretName: registry-pull-credentials
      - name: result-aggregator
        secret:
          secretName: result-aggregator
    trigger: (?m)^/test( | .* )e2e-azure-ovn-upgrade,?($|\s.*)
  - agent: kubernetes
    always_run: true
    branches:
    - ^release-4\.16$
    - ^release-4\.16-
    cluster: build02
    context: ci/prow/e2e-gcp-ovn
    decorate: true
    labels:
      ci-operator.openshift.io/cloud: gcp
      ci-operator.openshift.io/cloud-cluster-profile: gcp
      ci.openshift.io/generator: prowgen
      pj-rehearse.openshift.io/can-be-rehearsed: "true"
    name: pull-ci-openshift-cluster-network-operator-release-4.16-e2e-gcp-ovn
    rerun_command: /test e2e-gcp-ovn
    spec:
      containers:
      - args:
        - --gcs-upload-secret=/secrets/gcs/service-account.json
        - --image-import-pull-secret=/etc/pull-secret/.dockerconfigjson
        - --lease-server-credentials-file=/etc/boskos/credentials
        - --report-credentials-file=/etc/report/credentials
        - --secret-dir=/secrets/ci-pull-credentials
        - --target=e2e-gcp-ovn
        command:
        - ci-operator
        image: ci-operator:latest
        imagePullPolicy: Always
        name: ""
        resources:
          requests:
            cpu: 10m
        volumeMounts:
        - mountPath: /etc/boskos
          name: boskos
          readOnly: true
        - mountPath: /secrets/ci-pull-credentials
          name: ci-pull-credentials
          readOnly: true
        - mountPath: /secrets/gcs
          name: gcs-credentials
          readOnly: true
        - mountPath: /secrets/manifest-tool
          name: manifest-tool-local-pusher
          readOnly: true
        - mountPath: /etc/pull-secret
          name: pull-secret
          readOnly: true
        - mountPath: /etc/report
          name: result-aggregator
          readOnly: true
      serviceAccountName: ci-operator
      volumes:
      - name: boskos
        secret:
          items:
          - key: credentials
            path: credentials
          secretName: boskos-credentials
      - name: ci-pull-credentials
        secret:
          secretName: ci-pull-credentials
      - name: manifest-tool-local-pusher
        secret:
          secretName: manifest-tool-local-pusher
      - name: pull-secret
        secret:
          secretName: registry-pull-credentials
      - name: result-aggregator
        secret:
          secretName: result-aggregator
    trigger: (?m)^/test( | .* )e2e-gcp-ovn,?($|\s.*)
  - agent: kubernetes
    always_run: false
    branches:
    - ^release-4\.16$
    - ^release-4\.16-
    cluster: build02
    context: ci/prow/e2e-gcp-ovn-techpreview
    decorate: true
    labels:
      ci-operator.openshift.io/cloud: gcp
      ci-operator.openshift.io/cloud-cluster-profile: gcp
      ci.openshift.io/generator: prowgen
      pj-rehearse.openshift.io/can-be-rehearsed: "true"
    name: pull-ci-openshift-cluster-network-operator-release-4.16-e2e-gcp-ovn-techpreview
    optional: true
    rerun_command: /test e2e-gcp-ovn-techpreview
    spec:
      containers:
      - args:
        - --gcs-upload-secret=/secrets/gcs/service-account.json
        - --image-import-pull-secret=/etc/pull-secret/.dockerconfigjson
        - --lease-server-credentials-file=/etc/boskos/credentials
        - --report-credentials-file=/etc/report/credentials
        - --secret-dir=/secrets/ci-pull-credentials
        - --target=e2e-gcp-ovn-techpreview
        command:
        - ci-operator
        image: ci-operator:latest
        imagePullPolicy: Always
        name: ""
        resources:
          requests:
            cpu: 10m
        volumeMounts:
        - mountPath: /etc/boskos
          name: boskos
          readOnly: true
        - mountPath: /secrets/ci-pull-credentials
          name: ci-pull-credentials
          readOnly: true
        - mountPath: /secrets/gcs
          name: gcs-credentials
          readOnly: true
        - mountPath: /secrets/manifest-tool
          name: manifest-tool-local-pusher
          readOnly: true
        - mountPath: /etc/pull-secret
          name: pull-secret
          readOnly: true
        - mountPath: /etc/report
          name: result-aggregator
          readOnly: true
      serviceAccountName: ci-operator
      volumes:
      - name: boskos
        secret:
          items:
          - key: credentials
            path: credentials
          secretName: boskos-credentials
      - name: ci-pull-credentials
        secret:
          secretName: ci-pull-credentials
      - name: manifest-tool-local-pusher
        secret:
          secretName: manifest-tool-local-pusher
      - name: pull-secret
        secret:
          secretName: registry-pull-credentials
      - name: result-aggregator
        secret:
          secretName: result-aggregator
    trigger: (?m)^/test( | .* )e2e-gcp-ovn-techpreview,?($|\s.*)
  - agent: kubernetes
    always_run: true
    branches:
    - ^release-4\.16$
    - ^release-4\.16-
    cluster: build02
    context: ci/prow/e2e-gcp-ovn-upgrade
    decorate: true
    labels:
      ci-operator.openshift.io/cloud: gcp
      ci-operator.openshift.io/cloud-cluster-profile: gcp
      ci.openshift.io/generator: prowgen
      pj-rehearse.openshift.io/can-be-rehearsed: "true"
    name: pull-ci-openshift-cluster-network-operator-release-4.16-e2e-gcp-ovn-upgrade
    rerun_command: /test e2e-gcp-ovn-upgrade
    spec:
      containers:
      - args:
        - --gcs-upload-secret=/secrets/gcs/service-account.json
        - --image-import-pull-secret=/etc/pull-secret/.dockerconfigjson
        - --lease-server-credentials-file=/etc/boskos/credentials
        - --report-credentials-file=/etc/report/credentials
        - --secret-dir=/secrets/ci-pull-credentials
        - --target=e2e-gcp-ovn-upgrade
        command:
        - ci-operator
        image: ci-operator:latest
        imagePullPolicy: Always
        name: ""
        resources:
          requests:
            cpu: 10m
        volumeMounts:
        - mountPath: /etc/boskos
          name: boskos
          readOnly: true
        - mountPath: /secrets/ci-pull-credentials
          name: ci-pull-credentials
          readOnly: true
        - mountPath: /secrets/gcs
          name: gcs-credentials
          readOnly: true
        - mountPath: /secrets/manifest-tool
          name: manifest-tool-local-pusher
          readOnly: true
        - mountPath: /etc/pull-secret
          name: pull-secret
          readOnly: true
        - mountPath: /etc/report
          name: result-aggregator
          readOnly: true
      serviceAccountName: ci-operator
      volumes:
      - name: boskos
        secret:
          items:
          - key: credentials
            path: credentials
          secretName: boskos-credentials
      - name: ci-pull-credentials
        secret:
          secretName: ci-pull-credentials
      - name: manifest-tool-local-pusher
        secret:
          secretName: manifest-tool-local-pusher
      - name: pull-secret
        secret:
          secretName: registry-pull-credentials
      - name: result-aggregator
        secret:
          secretName: result-aggregator
    trigger: (?m)^/test( | .* )e2e-gcp-ovn-upgrade,?($|\s.*)
  - agent: kubernetes
    always_run: true
    branches:
    - ^release-4\.16$
    - ^release-4\.16-
    cluster: build05
    context: ci/prow/e2e-metal-ipi-ovn-ipv6
    decorate: true
    labels:
      ci-operator.openshift.io/cloud: equinix-ocp-metal
      ci-operator.openshift.io/cloud-cluster-profile: equinix-ocp-metal
      ci-operator.openshift.io/cluster: build05
      ci.openshift.io/generator: prowgen
      pj-rehearse.openshift.io/can-be-rehearsed: "true"
    name: pull-ci-openshift-cluster-network-operator-release-4.16-e2e-metal-ipi-ovn-ipv6
    rerun_command: /test e2e-metal-ipi-ovn-ipv6
    spec:
      containers:
      - args:
        - --gcs-upload-secret=/secrets/gcs/service-account.json
        - --image-import-pull-secret=/etc/pull-secret/.dockerconfigjson
        - --lease-server-credentials-file=/etc/boskos/credentials
        - --report-credentials-file=/etc/report/credentials
        - --secret-dir=/secrets/ci-pull-credentials
        - --target=e2e-metal-ipi-ovn-ipv6
        command:
        - ci-operator
        image: ci-operator:latest
        imagePullPolicy: Always
        name: ""
        resources:
          requests:
            cpu: 10m
        volumeMounts:
        - mountPath: /etc/boskos
          name: boskos
          readOnly: true
        - mountPath: /secrets/ci-pull-credentials
          name: ci-pull-credentials
          readOnly: true
        - mountPath: /secrets/gcs
          name: gcs-credentials
          readOnly: true
        - mountPath: /secrets/manifest-tool
          name: manifest-tool-local-pusher
          readOnly: true
        - mountPath: /etc/pull-secret
          name: pull-secret
          readOnly: true
        - mountPath: /etc/report
          name: result-aggregator
          readOnly: true
      serviceAccountName: ci-operator
      volumes:
      - name: boskos
        secret:
          items:
          - key: credentials
            path: credentials
          secretName: boskos-credentials
      - name: ci-pull-credentials
        secret:
          secretName: ci-pull-credentials
      - name: manifest-tool-local-pusher
        secret:
          secretName: manifest-tool-local-pusher
      - name: pull-secret
        secret:
          secretName: registry-pull-credentials
      - name: result-aggregator
        secret:
          secretName: result-aggregator
    trigger: (?m)^/test( | .* )e2e-metal-ipi-ovn-ipv6,?($|\s.*)
  - agent: kubernetes
    always_run: true
    branches:
    - ^release-4\.16$
    - ^release-4\.16-
    cluster: build05
    context: ci/prow/e2e-metal-ipi-ovn-ipv6-ipsec
    decorate: true
    labels:
      ci-operator.openshift.io/cloud: equinix-ocp-metal
      ci-operator.openshift.io/cloud-cluster-profile: equinix-ocp-metal
      ci-operator.openshift.io/cluster: build05
      ci.openshift.io/generator: prowgen
      pj-rehearse.openshift.io/can-be-rehearsed: "true"
    name: pull-ci-openshift-cluster-network-operator-release-4.16-e2e-metal-ipi-ovn-ipv6-ipsec
    optional: true
    rerun_command: /test e2e-metal-ipi-ovn-ipv6-ipsec
    spec:
      containers:
      - args:
        - --gcs-upload-secret=/secrets/gcs/service-account.json
        - --image-import-pull-secret=/etc/pull-secret/.dockerconfigjson
        - --lease-server-credentials-file=/etc/boskos/credentials
        - --report-credentials-file=/etc/report/credentials
        - --secret-dir=/secrets/ci-pull-credentials
        - --target=e2e-metal-ipi-ovn-ipv6-ipsec
        command:
        - ci-operator
        image: ci-operator:latest
        imagePullPolicy: Always
        name: ""
        resources:
          requests:
            cpu: 10m
        volumeMounts:
        - mountPath: /etc/boskos
          name: boskos
          readOnly: true
        - mountPath: /secrets/ci-pull-credentials
          name: ci-pull-credentials
          readOnly: true
        - mountPath: /secrets/gcs
          name: gcs-credentials
          readOnly: true
        - mountPath: /secrets/manifest-tool
          name: manifest-tool-local-pusher
          readOnly: true
        - mountPath: /etc/pull-secret
          name: pull-secret
          readOnly: true
        - mountPath: /etc/report
          name: result-aggregator
          readOnly: true
      serviceAccountName: ci-operator
      volumes:
      - name: boskos
        secret:
          items:
          - key: credentials
            path: credentials
          secretName: boskos-credentials
      - name: ci-pull-credentials
        secret:
          secretName: ci-pull-credentials
      - name: manifest-tool-local-pusher
        secret:
          secretName: manifest-tool-local-pusher
      - name: pull-secret
        secret:
          secretName: registry-pull-credentials
      - name: result-aggregator
        secret:
          secretName: result-aggregator
    trigger: (?m)^/test( | .* )e2e-metal-ipi-ovn-ipv6-ipsec,?($|\s.*)
  - agent: kubernetes
    always_run: true
    branches:
    - ^release-4\.16$
    - ^release-4\.16-
    cluster: build02
    context: ci/prow/e2e-network-mtu-migration-ovn-ipv4
    decorate: true
    decoration_config:
      timeout: 5h0m0s
    labels:
      ci-operator.openshift.io/cloud: gcp
      ci-operator.openshift.io/cloud-cluster-profile: gcp-3
      ci.openshift.io/generator: prowgen
      pj-rehearse.openshift.io/can-be-rehearsed: "true"
    name: pull-ci-openshift-cluster-network-operator-release-4.16-e2e-network-mtu-migration-ovn-ipv4
    optional: true
    rerun_command: /test e2e-network-mtu-migration-ovn-ipv4
    spec:
      containers:
      - args:
        - --gcs-upload-secret=/secrets/gcs/service-account.json
        - --image-import-pull-secret=/etc/pull-secret/.dockerconfigjson
        - --lease-server-credentials-file=/etc/boskos/credentials
        - --report-credentials-file=/etc/report/credentials
        - --secret-dir=/secrets/ci-pull-credentials
        - --target=e2e-network-mtu-migration-ovn-ipv4
        command:
        - ci-operator
        image: ci-operator:latest
        imagePullPolicy: Always
        name: ""
        resources:
          requests:
            cpu: 10m
        volumeMounts:
        - mountPath: /etc/boskos
          name: boskos
          readOnly: true
        - mountPath: /secrets/ci-pull-credentials
          name: ci-pull-credentials
          readOnly: true
        - mountPath: /secrets/gcs
          name: gcs-credentials
          readOnly: true
        - mountPath: /secrets/manifest-tool
          name: manifest-tool-local-pusher
          readOnly: true
        - mountPath: /etc/pull-secret
          name: pull-secret
          readOnly: true
        - mountPath: /etc/report
          name: result-aggregator
          readOnly: true
      serviceAccountName: ci-operator
      volumes:
      - name: boskos
        secret:
          items:
          - key: credentials
            path: credentials
          secretName: boskos-credentials
      - name: ci-pull-credentials
        secret:
          secretName: ci-pull-credentials
      - name: manifest-tool-local-pusher
        secret:
          secretName: manifest-tool-local-pusher
      - name: pull-secret
        secret:
          secretName: registry-pull-credentials
      - name: result-aggregator
        secret:
          secretName: result-aggregator
    trigger: (?m)^/test( | .* )e2e-network-mtu-migration-ovn-ipv4,?($|\s.*)
  - agent: kubernetes
    always_run: true
    branches:
    - ^release-4\.16$
    - ^release-4\.16-
    cluster: build05
    context: ci/prow/e2e-network-mtu-migration-ovn-ipv6
    decorate: true
    decoration_config:
      timeout: 5h0m0s
    labels:
      ci-operator.openshift.io/cloud: equinix-ocp-metal
      ci-operator.openshift.io/cloud-cluster-profile: equinix-ocp-metal
      ci-operator.openshift.io/cluster: build05
      ci.openshift.io/generator: prowgen
      pj-rehearse.openshift.io/can-be-rehearsed: "true"
    name: pull-ci-openshift-cluster-network-operator-release-4.16-e2e-network-mtu-migration-ovn-ipv6
    optional: true
    rerun_command: /test e2e-network-mtu-migration-ovn-ipv6
    spec:
      containers:
      - args:
        - --gcs-upload-secret=/secrets/gcs/service-account.json
        - --image-import-pull-secret=/etc/pull-secret/.dockerconfigjson
        - --lease-server-credentials-file=/etc/boskos/credentials
        - --report-credentials-file=/etc/report/credentials
        - --secret-dir=/secrets/ci-pull-credentials
        - --target=e2e-network-mtu-migration-ovn-ipv6
        command:
        - ci-operator
        image: ci-operator:latest
        imagePullPolicy: Always
        name: ""
        resources:
          requests:
            cpu: 10m
        volumeMounts:
        - mountPath: /etc/boskos
          name: boskos
          readOnly: true
        - mountPath: /secrets/ci-pull-credentials
          name: ci-pull-credentials
          readOnly: true
        - mountPath: /secrets/gcs
          name: gcs-credentials
          readOnly: true
        - mountPath: /secrets/manifest-tool
          name: manifest-tool-local-pusher
          readOnly: true
        - mountPath: /etc/pull-secret
          name: pull-secret
          readOnly: true
        - mountPath: /etc/report
          name: result-aggregator
          readOnly: true
      serviceAccountName: ci-operator
      volumes:
      - name: boskos
        secret:
          items:
          - key: credentials
            path: credentials
          secretName: boskos-credentials
      - name: ci-pull-credentials
        secret:
          secretName: ci-pull-credentials
      - name: manifest-tool-local-pusher
        secret:
          secretName: manifest-tool-local-pusher
      - name: pull-secret
        secret:
          secretName: registry-pull-credentials
      - name: result-aggregator
        secret:
          secretName: result-aggregator
    trigger: (?m)^/test( | .* )e2e-network-mtu-migration-ovn-ipv6,?($|\s.*)
  - agent: kubernetes
    always_run: true
    branches:
    - ^release-4\.16$
    - ^release-4\.16-
<<<<<<< HEAD
    cluster: build06
=======
    cluster: build03
>>>>>>> 635a2bef
    context: ci/prow/e2e-openstack-ovn
    decorate: true
    labels:
      ci-operator.openshift.io/cloud: openstack-vexxhost
      ci-operator.openshift.io/cloud-cluster-profile: openstack-vexxhost
      ci.openshift.io/generator: prowgen
      pj-rehearse.openshift.io/can-be-rehearsed: "true"
    name: pull-ci-openshift-cluster-network-operator-release-4.16-e2e-openstack-ovn
    optional: true
    rerun_command: /test e2e-openstack-ovn
    spec:
      containers:
      - args:
        - --gcs-upload-secret=/secrets/gcs/service-account.json
        - --image-import-pull-secret=/etc/pull-secret/.dockerconfigjson
        - --lease-server-credentials-file=/etc/boskos/credentials
        - --report-credentials-file=/etc/report/credentials
        - --secret-dir=/secrets/ci-pull-credentials
        - --target=e2e-openstack-ovn
        command:
        - ci-operator
        image: ci-operator:latest
        imagePullPolicy: Always
        name: ""
        resources:
          requests:
            cpu: 10m
        volumeMounts:
        - mountPath: /etc/boskos
          name: boskos
          readOnly: true
        - mountPath: /secrets/ci-pull-credentials
          name: ci-pull-credentials
          readOnly: true
        - mountPath: /secrets/gcs
          name: gcs-credentials
          readOnly: true
        - mountPath: /secrets/manifest-tool
          name: manifest-tool-local-pusher
          readOnly: true
        - mountPath: /etc/pull-secret
          name: pull-secret
          readOnly: true
        - mountPath: /etc/report
          name: result-aggregator
          readOnly: true
      serviceAccountName: ci-operator
      volumes:
      - name: boskos
        secret:
          items:
          - key: credentials
            path: credentials
          secretName: boskos-credentials
      - name: ci-pull-credentials
        secret:
          secretName: ci-pull-credentials
      - name: manifest-tool-local-pusher
        secret:
          secretName: manifest-tool-local-pusher
      - name: pull-secret
        secret:
          secretName: registry-pull-credentials
      - name: result-aggregator
        secret:
          secretName: result-aggregator
    trigger: (?m)^/test( | .* )e2e-openstack-ovn,?($|\s.*)
  - agent: kubernetes
    always_run: true
    branches:
    - ^release-4\.16$
    - ^release-4\.16-
<<<<<<< HEAD
    cluster: build06
=======
    cluster: build03
>>>>>>> 635a2bef
    context: ci/prow/e2e-ovn-hybrid-step-registry
    decorate: true
    labels:
      ci-operator.openshift.io/cloud: aws
      ci-operator.openshift.io/cloud-cluster-profile: aws
      ci.openshift.io/generator: prowgen
      pj-rehearse.openshift.io/can-be-rehearsed: "true"
    name: pull-ci-openshift-cluster-network-operator-release-4.16-e2e-ovn-hybrid-step-registry
    optional: true
    rerun_command: /test e2e-ovn-hybrid-step-registry
    spec:
      containers:
      - args:
        - --gcs-upload-secret=/secrets/gcs/service-account.json
        - --image-import-pull-secret=/etc/pull-secret/.dockerconfigjson
        - --lease-server-credentials-file=/etc/boskos/credentials
        - --report-credentials-file=/etc/report/credentials
        - --secret-dir=/secrets/ci-pull-credentials
        - --target=e2e-ovn-hybrid-step-registry
        command:
        - ci-operator
        image: ci-operator:latest
        imagePullPolicy: Always
        name: ""
        resources:
          requests:
            cpu: 10m
        volumeMounts:
        - mountPath: /etc/boskos
          name: boskos
          readOnly: true
        - mountPath: /secrets/ci-pull-credentials
          name: ci-pull-credentials
          readOnly: true
        - mountPath: /secrets/gcs
          name: gcs-credentials
          readOnly: true
        - mountPath: /secrets/manifest-tool
          name: manifest-tool-local-pusher
          readOnly: true
        - mountPath: /etc/pull-secret
          name: pull-secret
          readOnly: true
        - mountPath: /etc/report
          name: result-aggregator
          readOnly: true
      serviceAccountName: ci-operator
      volumes:
      - name: boskos
        secret:
          items:
          - key: credentials
            path: credentials
          secretName: boskos-credentials
      - name: ci-pull-credentials
        secret:
          secretName: ci-pull-credentials
      - name: manifest-tool-local-pusher
        secret:
          secretName: manifest-tool-local-pusher
      - name: pull-secret
        secret:
          secretName: registry-pull-credentials
      - name: result-aggregator
        secret:
          secretName: result-aggregator
    trigger: (?m)^/test( | .* )e2e-ovn-hybrid-step-registry,?($|\s.*)
  - agent: kubernetes
    always_run: true
    branches:
    - ^release-4\.16$
    - ^release-4\.16-
<<<<<<< HEAD
    cluster: build06
=======
    cluster: build03
>>>>>>> 635a2bef
    context: ci/prow/e2e-ovn-ipsec-step-registry
    decorate: true
    labels:
      ci-operator.openshift.io/cloud: aws
      ci-operator.openshift.io/cloud-cluster-profile: aws
      ci.openshift.io/generator: prowgen
      pj-rehearse.openshift.io/can-be-rehearsed: "true"
    name: pull-ci-openshift-cluster-network-operator-release-4.16-e2e-ovn-ipsec-step-registry
    optional: true
    rerun_command: /test e2e-ovn-ipsec-step-registry
    spec:
      containers:
      - args:
        - --gcs-upload-secret=/secrets/gcs/service-account.json
        - --image-import-pull-secret=/etc/pull-secret/.dockerconfigjson
        - --lease-server-credentials-file=/etc/boskos/credentials
        - --report-credentials-file=/etc/report/credentials
        - --secret-dir=/secrets/ci-pull-credentials
        - --target=e2e-ovn-ipsec-step-registry
        command:
        - ci-operator
        image: ci-operator:latest
        imagePullPolicy: Always
        name: ""
        resources:
          requests:
            cpu: 10m
        volumeMounts:
        - mountPath: /etc/boskos
          name: boskos
          readOnly: true
        - mountPath: /secrets/ci-pull-credentials
          name: ci-pull-credentials
          readOnly: true
        - mountPath: /secrets/gcs
          name: gcs-credentials
          readOnly: true
        - mountPath: /secrets/manifest-tool
          name: manifest-tool-local-pusher
          readOnly: true
        - mountPath: /etc/pull-secret
          name: pull-secret
          readOnly: true
        - mountPath: /etc/report
          name: result-aggregator
          readOnly: true
      serviceAccountName: ci-operator
      volumes:
      - name: boskos
        secret:
          items:
          - key: credentials
            path: credentials
          secretName: boskos-credentials
      - name: ci-pull-credentials
        secret:
          secretName: ci-pull-credentials
      - name: manifest-tool-local-pusher
        secret:
          secretName: manifest-tool-local-pusher
      - name: pull-secret
        secret:
          secretName: registry-pull-credentials
      - name: result-aggregator
        secret:
          secretName: result-aggregator
    trigger: (?m)^/test( | .* )e2e-ovn-ipsec-step-registry,?($|\s.*)
  - agent: kubernetes
    always_run: true
    branches:
    - ^release-4\.16$
    - ^release-4\.16-
<<<<<<< HEAD
    cluster: build06
=======
    cluster: build03
>>>>>>> 635a2bef
    context: ci/prow/e2e-ovn-step-registry
    decorate: true
    labels:
      ci-operator.openshift.io/cloud: aws
      ci-operator.openshift.io/cloud-cluster-profile: aws
      ci.openshift.io/generator: prowgen
      pj-rehearse.openshift.io/can-be-rehearsed: "true"
    name: pull-ci-openshift-cluster-network-operator-release-4.16-e2e-ovn-step-registry
    optional: true
    rerun_command: /test e2e-ovn-step-registry
    spec:
      containers:
      - args:
        - --gcs-upload-secret=/secrets/gcs/service-account.json
        - --image-import-pull-secret=/etc/pull-secret/.dockerconfigjson
        - --lease-server-credentials-file=/etc/boskos/credentials
        - --report-credentials-file=/etc/report/credentials
        - --secret-dir=/secrets/ci-pull-credentials
        - --target=e2e-ovn-step-registry
        command:
        - ci-operator
        image: ci-operator:latest
        imagePullPolicy: Always
        name: ""
        resources:
          requests:
            cpu: 10m
        volumeMounts:
        - mountPath: /etc/boskos
          name: boskos
          readOnly: true
        - mountPath: /secrets/ci-pull-credentials
          name: ci-pull-credentials
          readOnly: true
        - mountPath: /secrets/gcs
          name: gcs-credentials
          readOnly: true
        - mountPath: /secrets/manifest-tool
          name: manifest-tool-local-pusher
          readOnly: true
        - mountPath: /etc/pull-secret
          name: pull-secret
          readOnly: true
        - mountPath: /etc/report
          name: result-aggregator
          readOnly: true
      serviceAccountName: ci-operator
      volumes:
      - name: boskos
        secret:
          items:
          - key: credentials
            path: credentials
          secretName: boskos-credentials
      - name: ci-pull-credentials
        secret:
          secretName: ci-pull-credentials
      - name: manifest-tool-local-pusher
        secret:
          secretName: manifest-tool-local-pusher
      - name: pull-secret
        secret:
          secretName: registry-pull-credentials
      - name: result-aggregator
        secret:
          secretName: result-aggregator
    trigger: (?m)^/test( | .* )e2e-ovn-step-registry,?($|\s.*)
  - agent: kubernetes
    always_run: true
    branches:
    - ^release-4\.16$
    - ^release-4\.16-
    cluster: vsphere02
    context: ci/prow/e2e-vsphere-ovn
    decorate: true
    labels:
      ci-operator.openshift.io/cloud: vsphere
      ci-operator.openshift.io/cloud-cluster-profile: vsphere-elastic
      ci.openshift.io/generator: prowgen
      pj-rehearse.openshift.io/can-be-rehearsed: "true"
    name: pull-ci-openshift-cluster-network-operator-release-4.16-e2e-vsphere-ovn
    optional: true
    rerun_command: /test e2e-vsphere-ovn
    spec:
      containers:
      - args:
        - --gcs-upload-secret=/secrets/gcs/service-account.json
        - --image-import-pull-secret=/etc/pull-secret/.dockerconfigjson
        - --lease-server-credentials-file=/etc/boskos/credentials
        - --report-credentials-file=/etc/report/credentials
        - --secret-dir=/secrets/ci-pull-credentials
        - --target=e2e-vsphere-ovn
        command:
        - ci-operator
        image: ci-operator:latest
        imagePullPolicy: Always
        name: ""
        resources:
          requests:
            cpu: 10m
        volumeMounts:
        - mountPath: /etc/boskos
          name: boskos
          readOnly: true
        - mountPath: /secrets/ci-pull-credentials
          name: ci-pull-credentials
          readOnly: true
        - mountPath: /secrets/gcs
          name: gcs-credentials
          readOnly: true
        - mountPath: /secrets/manifest-tool
          name: manifest-tool-local-pusher
          readOnly: true
        - mountPath: /etc/pull-secret
          name: pull-secret
          readOnly: true
        - mountPath: /etc/report
          name: result-aggregator
          readOnly: true
      serviceAccountName: ci-operator
      volumes:
      - name: boskos
        secret:
          items:
          - key: credentials
            path: credentials
          secretName: boskos-credentials
      - name: ci-pull-credentials
        secret:
          secretName: ci-pull-credentials
      - name: manifest-tool-local-pusher
        secret:
          secretName: manifest-tool-local-pusher
      - name: pull-secret
        secret:
          secretName: registry-pull-credentials
      - name: result-aggregator
        secret:
          secretName: result-aggregator
    trigger: (?m)^/test( | .* )e2e-vsphere-ovn,?($|\s.*)
  - agent: kubernetes
    always_run: true
    branches:
    - ^release-4\.16$
    - ^release-4\.16-
    cluster: vsphere02
    context: ci/prow/e2e-vsphere-ovn-dualstack
    decorate: true
    labels:
      ci-operator.openshift.io/cloud: vsphere
      ci-operator.openshift.io/cloud-cluster-profile: vsphere-elastic
      ci.openshift.io/generator: prowgen
      pj-rehearse.openshift.io/can-be-rehearsed: "true"
    name: pull-ci-openshift-cluster-network-operator-release-4.16-e2e-vsphere-ovn-dualstack
    optional: true
    rerun_command: /test e2e-vsphere-ovn-dualstack
    spec:
      containers:
      - args:
        - --gcs-upload-secret=/secrets/gcs/service-account.json
        - --image-import-pull-secret=/etc/pull-secret/.dockerconfigjson
        - --lease-server-credentials-file=/etc/boskos/credentials
        - --report-credentials-file=/etc/report/credentials
        - --secret-dir=/secrets/ci-pull-credentials
        - --target=e2e-vsphere-ovn-dualstack
        command:
        - ci-operator
        image: ci-operator:latest
        imagePullPolicy: Always
        name: ""
        resources:
          requests:
            cpu: 10m
        volumeMounts:
        - mountPath: /etc/boskos
          name: boskos
          readOnly: true
        - mountPath: /secrets/ci-pull-credentials
          name: ci-pull-credentials
          readOnly: true
        - mountPath: /secrets/gcs
          name: gcs-credentials
          readOnly: true
        - mountPath: /secrets/manifest-tool
          name: manifest-tool-local-pusher
          readOnly: true
        - mountPath: /etc/pull-secret
          name: pull-secret
          readOnly: true
        - mountPath: /etc/report
          name: result-aggregator
          readOnly: true
      serviceAccountName: ci-operator
      volumes:
      - name: boskos
        secret:
          items:
          - key: credentials
            path: credentials
          secretName: boskos-credentials
      - name: ci-pull-credentials
        secret:
          secretName: ci-pull-credentials
      - name: manifest-tool-local-pusher
        secret:
          secretName: manifest-tool-local-pusher
      - name: pull-secret
        secret:
          secretName: registry-pull-credentials
      - name: result-aggregator
        secret:
          secretName: result-aggregator
    trigger: (?m)^/test( | .* )e2e-vsphere-ovn-dualstack,?($|\s.*)
  - agent: kubernetes
    always_run: true
    branches:
    - ^release-4\.16$
    - ^release-4\.16-
    cluster: vsphere02
    context: ci/prow/e2e-vsphere-ovn-dualstack-primaryv6
    decorate: true
    labels:
      ci-operator.openshift.io/cloud: vsphere
      ci-operator.openshift.io/cloud-cluster-profile: vsphere-elastic
      ci.openshift.io/generator: prowgen
      pj-rehearse.openshift.io/can-be-rehearsed: "true"
    name: pull-ci-openshift-cluster-network-operator-release-4.16-e2e-vsphere-ovn-dualstack-primaryv6
    optional: true
    rerun_command: /test e2e-vsphere-ovn-dualstack-primaryv6
    spec:
      containers:
      - args:
        - --gcs-upload-secret=/secrets/gcs/service-account.json
        - --image-import-pull-secret=/etc/pull-secret/.dockerconfigjson
        - --lease-server-credentials-file=/etc/boskos/credentials
        - --report-credentials-file=/etc/report/credentials
        - --secret-dir=/secrets/ci-pull-credentials
        - --target=e2e-vsphere-ovn-dualstack-primaryv6
        command:
        - ci-operator
        image: ci-operator:latest
        imagePullPolicy: Always
        name: ""
        resources:
          requests:
            cpu: 10m
        volumeMounts:
        - mountPath: /etc/boskos
          name: boskos
          readOnly: true
        - mountPath: /secrets/ci-pull-credentials
          name: ci-pull-credentials
          readOnly: true
        - mountPath: /secrets/gcs
          name: gcs-credentials
          readOnly: true
        - mountPath: /secrets/manifest-tool
          name: manifest-tool-local-pusher
          readOnly: true
        - mountPath: /etc/pull-secret
          name: pull-secret
          readOnly: true
        - mountPath: /etc/report
          name: result-aggregator
          readOnly: true
      serviceAccountName: ci-operator
      volumes:
      - name: boskos
        secret:
          items:
          - key: credentials
            path: credentials
          secretName: boskos-credentials
      - name: ci-pull-credentials
        secret:
          secretName: ci-pull-credentials
      - name: manifest-tool-local-pusher
        secret:
          secretName: manifest-tool-local-pusher
      - name: pull-secret
        secret:
          secretName: registry-pull-credentials
      - name: result-aggregator
        secret:
          secretName: result-aggregator
    trigger: (?m)^/test( | .* )e2e-vsphere-ovn-dualstack-primaryv6,?($|\s.*)
  - agent: kubernetes
    always_run: false
    branches:
    - ^release-4\.16$
    - ^release-4\.16-
    cluster: vsphere02
    context: ci/prow/e2e-vsphere-ovn-windows
    decorate: true
    labels:
      ci-operator.openshift.io/cloud: vsphere
      ci-operator.openshift.io/cloud-cluster-profile: vsphere-elastic
      ci.openshift.io/generator: prowgen
      pj-rehearse.openshift.io/can-be-rehearsed: "true"
    name: pull-ci-openshift-cluster-network-operator-release-4.16-e2e-vsphere-ovn-windows
    optional: true
    rerun_command: /test e2e-vsphere-ovn-windows
    spec:
      containers:
      - args:
        - --gcs-upload-secret=/secrets/gcs/service-account.json
        - --image-import-pull-secret=/etc/pull-secret/.dockerconfigjson
        - --lease-server-credentials-file=/etc/boskos/credentials
        - --report-credentials-file=/etc/report/credentials
        - --secret-dir=/secrets/ci-pull-credentials
        - --target=e2e-vsphere-ovn-windows
        command:
        - ci-operator
        image: ci-operator:latest
        imagePullPolicy: Always
        name: ""
        resources:
          requests:
            cpu: 10m
        volumeMounts:
        - mountPath: /etc/boskos
          name: boskos
          readOnly: true
        - mountPath: /secrets/ci-pull-credentials
          name: ci-pull-credentials
          readOnly: true
        - mountPath: /secrets/gcs
          name: gcs-credentials
          readOnly: true
        - mountPath: /secrets/manifest-tool
          name: manifest-tool-local-pusher
          readOnly: true
        - mountPath: /etc/pull-secret
          name: pull-secret
          readOnly: true
        - mountPath: /etc/report
          name: result-aggregator
          readOnly: true
      serviceAccountName: ci-operator
      volumes:
      - name: boskos
        secret:
          items:
          - key: credentials
            path: credentials
          secretName: boskos-credentials
      - name: ci-pull-credentials
        secret:
          secretName: ci-pull-credentials
      - name: manifest-tool-local-pusher
        secret:
          secretName: manifest-tool-local-pusher
      - name: pull-secret
        secret:
          secretName: registry-pull-credentials
      - name: result-aggregator
        secret:
          secretName: result-aggregator
    trigger: (?m)^/test( | .* )e2e-vsphere-ovn-windows,?($|\s.*)
  - agent: kubernetes
    always_run: true
    branches:
    - ^release-4\.16$
    - ^release-4\.16-
    cluster: build11
    context: ci/prow/images
    decorate: true
    labels:
      ci.openshift.io/generator: prowgen
      pj-rehearse.openshift.io/can-be-rehearsed: "true"
    name: pull-ci-openshift-cluster-network-operator-release-4.16-images
    rerun_command: /test images
    spec:
      containers:
      - args:
        - --gcs-upload-secret=/secrets/gcs/service-account.json
        - --image-import-pull-secret=/etc/pull-secret/.dockerconfigjson
        - --report-credentials-file=/etc/report/credentials
        - --target=[images]
        - --target=[release:latest]
        command:
        - ci-operator
        image: ci-operator:latest
        imagePullPolicy: Always
        name: ""
        resources:
          requests:
            cpu: 10m
        volumeMounts:
        - mountPath: /secrets/gcs
          name: gcs-credentials
          readOnly: true
        - mountPath: /secrets/manifest-tool
          name: manifest-tool-local-pusher
          readOnly: true
        - mountPath: /etc/pull-secret
          name: pull-secret
          readOnly: true
        - mountPath: /etc/report
          name: result-aggregator
          readOnly: true
      serviceAccountName: ci-operator
      volumes:
      - name: manifest-tool-local-pusher
        secret:
          secretName: manifest-tool-local-pusher
      - name: pull-secret
        secret:
          secretName: registry-pull-credentials
      - name: result-aggregator
        secret:
          secretName: result-aggregator
    trigger: (?m)^/test( | .* )images,?($|\s.*)
  - agent: kubernetes
    always_run: true
    branches:
    - ^release-4\.16$
    - ^release-4\.16-
    cluster: build11
    context: ci/prow/lint
    decorate: true
    labels:
      ci.openshift.io/generator: prowgen
      pj-rehearse.openshift.io/can-be-rehearsed: "true"
    name: pull-ci-openshift-cluster-network-operator-release-4.16-lint
    rerun_command: /test lint
    spec:
      containers:
      - args:
        - --gcs-upload-secret=/secrets/gcs/service-account.json
        - --image-import-pull-secret=/etc/pull-secret/.dockerconfigjson
        - --report-credentials-file=/etc/report/credentials
        - --target=lint
        command:
        - ci-operator
        image: ci-operator:latest
        imagePullPolicy: Always
        name: ""
        resources:
          requests:
            cpu: 10m
        volumeMounts:
        - mountPath: /secrets/gcs
          name: gcs-credentials
          readOnly: true
        - mountPath: /secrets/manifest-tool
          name: manifest-tool-local-pusher
          readOnly: true
        - mountPath: /etc/pull-secret
          name: pull-secret
          readOnly: true
        - mountPath: /etc/report
          name: result-aggregator
          readOnly: true
      serviceAccountName: ci-operator
      volumes:
      - name: manifest-tool-local-pusher
        secret:
          secretName: manifest-tool-local-pusher
      - name: pull-secret
        secret:
          secretName: registry-pull-credentials
      - name: result-aggregator
        secret:
          secretName: result-aggregator
    trigger: (?m)^/test( | .* )lint,?($|\s.*)
  - agent: kubernetes
    always_run: false
    branches:
    - ^release-4\.16$
    - ^release-4\.16-
    cluster: build11
    context: ci/prow/okd-scos-images
    decorate: true
    decoration_config:
      skip_cloning: true
    labels:
      ci-operator.openshift.io/variant: okd-scos
      ci.openshift.io/generator: prowgen
      pj-rehearse.openshift.io/can-be-rehearsed: "true"
    name: pull-ci-openshift-cluster-network-operator-release-4.16-okd-scos-images
    optional: true
    rerun_command: /test okd-scos-images
    spec:
      containers:
      - args:
        - --gcs-upload-secret=/secrets/gcs/service-account.json
        - --image-import-pull-secret=/etc/pull-secret/.dockerconfigjson
        - --report-credentials-file=/etc/report/credentials
        - --target=[images]
        - --target=[release:latest]
        - --variant=okd-scos
        command:
        - ci-operator
        image: ci-operator:latest
        imagePullPolicy: Always
        name: ""
        resources:
          requests:
            cpu: 10m
        volumeMounts:
        - mountPath: /secrets/gcs
          name: gcs-credentials
          readOnly: true
        - mountPath: /secrets/manifest-tool
          name: manifest-tool-local-pusher
          readOnly: true
        - mountPath: /etc/pull-secret
          name: pull-secret
          readOnly: true
        - mountPath: /etc/report
          name: result-aggregator
          readOnly: true
      serviceAccountName: ci-operator
      volumes:
      - name: manifest-tool-local-pusher
        secret:
          secretName: manifest-tool-local-pusher
      - name: pull-secret
        secret:
          secretName: registry-pull-credentials
      - name: result-aggregator
        secret:
          secretName: result-aggregator
    trigger: (?m)^/test( | .* )okd-scos-images,?($|\s.*)
  - agent: kubernetes
    always_run: false
    branches:
    - ^release-4\.16$
    - ^release-4\.16-
<<<<<<< HEAD
    cluster: build06
=======
    cluster: build03
>>>>>>> 635a2bef
    context: ci/prow/qe-perfscale-aws-ovn-medium-cluster-density
    decorate: true
    decoration_config:
      timeout: 5h0m0s
    labels:
      ci-operator.openshift.io/cloud: aws
      ci-operator.openshift.io/cloud-cluster-profile: aws-perfscale
      ci.openshift.io/generator: prowgen
      pj-rehearse.openshift.io/can-be-rehearsed: "true"
    name: pull-ci-openshift-cluster-network-operator-release-4.16-qe-perfscale-aws-ovn-medium-cluster-density
    optional: true
    rerun_command: /test qe-perfscale-aws-ovn-medium-cluster-density
    spec:
      containers:
      - args:
        - --gcs-upload-secret=/secrets/gcs/service-account.json
        - --image-import-pull-secret=/etc/pull-secret/.dockerconfigjson
        - --lease-server-credentials-file=/etc/boskos/credentials
        - --report-credentials-file=/etc/report/credentials
        - --secret-dir=/secrets/ci-pull-credentials
        - --target=qe-perfscale-aws-ovn-medium-cluster-density
        command:
        - ci-operator
        image: ci-operator:latest
        imagePullPolicy: Always
        name: ""
        resources:
          requests:
            cpu: 10m
        volumeMounts:
        - mountPath: /etc/boskos
          name: boskos
          readOnly: true
        - mountPath: /secrets/ci-pull-credentials
          name: ci-pull-credentials
          readOnly: true
        - mountPath: /secrets/gcs
          name: gcs-credentials
          readOnly: true
        - mountPath: /secrets/manifest-tool
          name: manifest-tool-local-pusher
          readOnly: true
        - mountPath: /etc/pull-secret
          name: pull-secret
          readOnly: true
        - mountPath: /etc/report
          name: result-aggregator
          readOnly: true
      serviceAccountName: ci-operator
      volumes:
      - name: boskos
        secret:
          items:
          - key: credentials
            path: credentials
          secretName: boskos-credentials
      - name: ci-pull-credentials
        secret:
          secretName: ci-pull-credentials
      - name: manifest-tool-local-pusher
        secret:
          secretName: manifest-tool-local-pusher
      - name: pull-secret
        secret:
          secretName: registry-pull-credentials
      - name: result-aggregator
        secret:
          secretName: result-aggregator
    trigger: (?m)^/test( | .* )qe-perfscale-aws-ovn-medium-cluster-density,?($|\s.*)
  - agent: kubernetes
    always_run: false
    branches:
    - ^release-4\.16$
    - ^release-4\.16-
<<<<<<< HEAD
    cluster: build06
=======
    cluster: build03
>>>>>>> 635a2bef
    context: ci/prow/qe-perfscale-aws-ovn-medium-node-density-cni
    decorate: true
    decoration_config:
      timeout: 5h0m0s
    labels:
      ci-operator.openshift.io/cloud: aws
      ci-operator.openshift.io/cloud-cluster-profile: aws-perfscale
      ci.openshift.io/generator: prowgen
      pj-rehearse.openshift.io/can-be-rehearsed: "true"
    name: pull-ci-openshift-cluster-network-operator-release-4.16-qe-perfscale-aws-ovn-medium-node-density-cni
    optional: true
    rerun_command: /test qe-perfscale-aws-ovn-medium-node-density-cni
    spec:
      containers:
      - args:
        - --gcs-upload-secret=/secrets/gcs/service-account.json
        - --image-import-pull-secret=/etc/pull-secret/.dockerconfigjson
        - --lease-server-credentials-file=/etc/boskos/credentials
        - --report-credentials-file=/etc/report/credentials
        - --secret-dir=/secrets/ci-pull-credentials
        - --target=qe-perfscale-aws-ovn-medium-node-density-cni
        command:
        - ci-operator
        image: ci-operator:latest
        imagePullPolicy: Always
        name: ""
        resources:
          requests:
            cpu: 10m
        volumeMounts:
        - mountPath: /etc/boskos
          name: boskos
          readOnly: true
        - mountPath: /secrets/ci-pull-credentials
          name: ci-pull-credentials
          readOnly: true
        - mountPath: /secrets/gcs
          name: gcs-credentials
          readOnly: true
        - mountPath: /secrets/manifest-tool
          name: manifest-tool-local-pusher
          readOnly: true
        - mountPath: /etc/pull-secret
          name: pull-secret
          readOnly: true
        - mountPath: /etc/report
          name: result-aggregator
          readOnly: true
      serviceAccountName: ci-operator
      volumes:
      - name: boskos
        secret:
          items:
          - key: credentials
            path: credentials
          secretName: boskos-credentials
      - name: ci-pull-credentials
        secret:
          secretName: ci-pull-credentials
      - name: manifest-tool-local-pusher
        secret:
          secretName: manifest-tool-local-pusher
      - name: pull-secret
        secret:
          secretName: registry-pull-credentials
      - name: result-aggregator
        secret:
          secretName: result-aggregator
    trigger: (?m)^/test( | .* )qe-perfscale-aws-ovn-medium-node-density-cni,?($|\s.*)
  - agent: kubernetes
    always_run: false
    branches:
    - ^release-4\.16$
    - ^release-4\.16-
<<<<<<< HEAD
    cluster: build06
=======
    cluster: build03
>>>>>>> 635a2bef
    context: ci/prow/qe-perfscale-aws-ovn-small-cluster-density
    decorate: true
    decoration_config:
      timeout: 5h0m0s
    labels:
      ci-operator.openshift.io/cloud: aws
      ci-operator.openshift.io/cloud-cluster-profile: aws-perfscale-qe
      ci.openshift.io/generator: prowgen
      pj-rehearse.openshift.io/can-be-rehearsed: "true"
    name: pull-ci-openshift-cluster-network-operator-release-4.16-qe-perfscale-aws-ovn-small-cluster-density
    optional: true
    rerun_command: /test qe-perfscale-aws-ovn-small-cluster-density
    spec:
      containers:
      - args:
        - --gcs-upload-secret=/secrets/gcs/service-account.json
        - --image-import-pull-secret=/etc/pull-secret/.dockerconfigjson
        - --lease-server-credentials-file=/etc/boskos/credentials
        - --report-credentials-file=/etc/report/credentials
        - --secret-dir=/secrets/ci-pull-credentials
        - --target=qe-perfscale-aws-ovn-small-cluster-density
        command:
        - ci-operator
        image: ci-operator:latest
        imagePullPolicy: Always
        name: ""
        resources:
          requests:
            cpu: 10m
        volumeMounts:
        - mountPath: /etc/boskos
          name: boskos
          readOnly: true
        - mountPath: /secrets/ci-pull-credentials
          name: ci-pull-credentials
          readOnly: true
        - mountPath: /secrets/gcs
          name: gcs-credentials
          readOnly: true
        - mountPath: /secrets/manifest-tool
          name: manifest-tool-local-pusher
          readOnly: true
        - mountPath: /etc/pull-secret
          name: pull-secret
          readOnly: true
        - mountPath: /etc/report
          name: result-aggregator
          readOnly: true
      serviceAccountName: ci-operator
      volumes:
      - name: boskos
        secret:
          items:
          - key: credentials
            path: credentials
          secretName: boskos-credentials
      - name: ci-pull-credentials
        secret:
          secretName: ci-pull-credentials
      - name: manifest-tool-local-pusher
        secret:
          secretName: manifest-tool-local-pusher
      - name: pull-secret
        secret:
          secretName: registry-pull-credentials
      - name: result-aggregator
        secret:
          secretName: result-aggregator
    trigger: (?m)^/test( | .* )qe-perfscale-aws-ovn-small-cluster-density,?($|\s.*)
  - agent: kubernetes
    always_run: false
    branches:
    - ^release-4\.16$
    - ^release-4\.16-
<<<<<<< HEAD
    cluster: build06
=======
    cluster: build03
>>>>>>> 635a2bef
    context: ci/prow/qe-perfscale-aws-ovn-small-node-density-cni
    decorate: true
    decoration_config:
      timeout: 5h0m0s
    labels:
      ci-operator.openshift.io/cloud: aws
      ci-operator.openshift.io/cloud-cluster-profile: aws-perfscale-qe
      ci.openshift.io/generator: prowgen
      pj-rehearse.openshift.io/can-be-rehearsed: "true"
    name: pull-ci-openshift-cluster-network-operator-release-4.16-qe-perfscale-aws-ovn-small-node-density-cni
    optional: true
    rerun_command: /test qe-perfscale-aws-ovn-small-node-density-cni
    spec:
      containers:
      - args:
        - --gcs-upload-secret=/secrets/gcs/service-account.json
        - --image-import-pull-secret=/etc/pull-secret/.dockerconfigjson
        - --lease-server-credentials-file=/etc/boskos/credentials
        - --report-credentials-file=/etc/report/credentials
        - --secret-dir=/secrets/ci-pull-credentials
        - --target=qe-perfscale-aws-ovn-small-node-density-cni
        command:
        - ci-operator
        image: ci-operator:latest
        imagePullPolicy: Always
        name: ""
        resources:
          requests:
            cpu: 10m
        volumeMounts:
        - mountPath: /etc/boskos
          name: boskos
          readOnly: true
        - mountPath: /secrets/ci-pull-credentials
          name: ci-pull-credentials
          readOnly: true
        - mountPath: /secrets/gcs
          name: gcs-credentials
          readOnly: true
        - mountPath: /secrets/manifest-tool
          name: manifest-tool-local-pusher
          readOnly: true
        - mountPath: /etc/pull-secret
          name: pull-secret
          readOnly: true
        - mountPath: /etc/report
          name: result-aggregator
          readOnly: true
      serviceAccountName: ci-operator
      volumes:
      - name: boskos
        secret:
          items:
          - key: credentials
            path: credentials
          secretName: boskos-credentials
      - name: ci-pull-credentials
        secret:
          secretName: ci-pull-credentials
      - name: manifest-tool-local-pusher
        secret:
          secretName: manifest-tool-local-pusher
      - name: pull-secret
        secret:
          secretName: registry-pull-credentials
      - name: result-aggregator
        secret:
          secretName: result-aggregator
    trigger: (?m)^/test( | .* )qe-perfscale-aws-ovn-small-node-density-cni,?($|\s.*)
  - agent: kubernetes
    always_run: true
    branches:
    - ^release-4\.16$
    - ^release-4\.16-
    cluster: build11
    context: ci/prow/security
    decorate: true
    labels:
      ci.openshift.io/generator: prowgen
      pj-rehearse.openshift.io/can-be-rehearsed: "true"
    name: pull-ci-openshift-cluster-network-operator-release-4.16-security
    optional: true
    rerun_command: /test security
    spec:
      containers:
      - args:
        - --gcs-upload-secret=/secrets/gcs/service-account.json
        - --image-import-pull-secret=/etc/pull-secret/.dockerconfigjson
        - --report-credentials-file=/etc/report/credentials
        - --secret-dir=/secrets/ci-pull-credentials
        - --target=security
        command:
        - ci-operator
        image: ci-operator:latest
        imagePullPolicy: Always
        name: ""
        resources:
          requests:
            cpu: 10m
        volumeMounts:
        - mountPath: /secrets/ci-pull-credentials
          name: ci-pull-credentials
          readOnly: true
        - mountPath: /secrets/gcs
          name: gcs-credentials
          readOnly: true
        - mountPath: /secrets/manifest-tool
          name: manifest-tool-local-pusher
          readOnly: true
        - mountPath: /etc/pull-secret
          name: pull-secret
          readOnly: true
        - mountPath: /etc/report
          name: result-aggregator
          readOnly: true
      serviceAccountName: ci-operator
      volumes:
      - name: ci-pull-credentials
        secret:
          secretName: ci-pull-credentials
      - name: manifest-tool-local-pusher
        secret:
          secretName: manifest-tool-local-pusher
      - name: pull-secret
        secret:
          secretName: registry-pull-credentials
      - name: result-aggregator
        secret:
          secretName: result-aggregator
    trigger: (?m)^/test( | .* )security,?($|\s.*)
  - agent: kubernetes
    always_run: true
    branches:
    - ^release-4\.16$
    - ^release-4\.16-
    cluster: build11
    context: ci/prow/unit
    decorate: true
    labels:
      ci.openshift.io/generator: prowgen
      pj-rehearse.openshift.io/can-be-rehearsed: "true"
    name: pull-ci-openshift-cluster-network-operator-release-4.16-unit
    rerun_command: /test unit
    spec:
      containers:
      - args:
        - --gcs-upload-secret=/secrets/gcs/service-account.json
        - --image-import-pull-secret=/etc/pull-secret/.dockerconfigjson
        - --report-credentials-file=/etc/report/credentials
        - --target=unit
        command:
        - ci-operator
        image: ci-operator:latest
        imagePullPolicy: Always
        name: ""
        resources:
          requests:
            cpu: 10m
        volumeMounts:
        - mountPath: /secrets/gcs
          name: gcs-credentials
          readOnly: true
        - mountPath: /secrets/manifest-tool
          name: manifest-tool-local-pusher
          readOnly: true
        - mountPath: /etc/pull-secret
          name: pull-secret
          readOnly: true
        - mountPath: /etc/report
          name: result-aggregator
          readOnly: true
      serviceAccountName: ci-operator
      volumes:
      - name: manifest-tool-local-pusher
        secret:
          secretName: manifest-tool-local-pusher
      - name: pull-secret
        secret:
          secretName: registry-pull-credentials
      - name: result-aggregator
        secret:
          secretName: result-aggregator
    trigger: (?m)^/test( | .* )unit,?($|\s.*)
  - agent: kubernetes
    always_run: true
    branches:
    - ^release-4\.16$
    - ^release-4\.16-
    cluster: build11
    context: ci/prow/verify
    decorate: true
    labels:
      ci.openshift.io/generator: prowgen
      pj-rehearse.openshift.io/can-be-rehearsed: "true"
    name: pull-ci-openshift-cluster-network-operator-release-4.16-verify
    rerun_command: /test verify
    spec:
      containers:
      - args:
        - --gcs-upload-secret=/secrets/gcs/service-account.json
        - --image-import-pull-secret=/etc/pull-secret/.dockerconfigjson
        - --report-credentials-file=/etc/report/credentials
        - --target=verify
        command:
        - ci-operator
        image: ci-operator:latest
        imagePullPolicy: Always
        name: ""
        resources:
          requests:
            cpu: 10m
        volumeMounts:
        - mountPath: /secrets/gcs
          name: gcs-credentials
          readOnly: true
        - mountPath: /secrets/manifest-tool
          name: manifest-tool-local-pusher
          readOnly: true
        - mountPath: /etc/pull-secret
          name: pull-secret
          readOnly: true
        - mountPath: /etc/report
          name: result-aggregator
          readOnly: true
      serviceAccountName: ci-operator
      volumes:
      - name: manifest-tool-local-pusher
        secret:
          secretName: manifest-tool-local-pusher
      - name: pull-secret
        secret:
          secretName: registry-pull-credentials
      - name: result-aggregator
        secret:
          secretName: result-aggregator
    trigger: (?m)^/test( | .* )verify,?($|\s.*)<|MERGE_RESOLUTION|>--- conflicted
+++ resolved
@@ -5,11 +5,7 @@
     branches:
     - ^release-4\.16$
     - ^release-4\.16-
-<<<<<<< HEAD
-    cluster: build06
-=======
     cluster: build03
->>>>>>> 635a2bef
     context: ci/prow/4.16-upgrade-from-stable-4.15-e2e-aws-ovn-upgrade
     decorate: true
     labels:
@@ -84,7 +80,7 @@
     branches:
     - ^release-4\.16$
     - ^release-4\.16-
-    cluster: build11
+    cluster: build01
     context: ci/prow/4.16-upgrade-from-stable-4.15-e2e-azure-ovn-upgrade
     decorate: true
     decoration_config:
@@ -313,7 +309,7 @@
     branches:
     - ^release-4\.16$
     - ^release-4\.16-
-    cluster: build11
+    cluster: build01
     context: ci/prow/4.16-upgrade-from-stable-4.15-images
     decorate: true
     labels:
@@ -368,11 +364,7 @@
     branches:
     - ^release-4\.16$
     - ^release-4\.16-
-<<<<<<< HEAD
-    cluster: build06
-=======
     cluster: build03
->>>>>>> 635a2bef
     context: ci/prow/e2e-aws-hypershift-ovn-kubevirt
     decorate: true
     labels:
@@ -445,11 +437,7 @@
     branches:
     - ^release-4\.16$
     - ^release-4\.16-
-<<<<<<< HEAD
-    cluster: build06
-=======
     cluster: build03
->>>>>>> 635a2bef
     context: ci/prow/e2e-aws-live-migration-sdn-ovn
     decorate: true
     decoration_config:
@@ -523,11 +511,7 @@
     branches:
     - ^release-4\.16$
     - ^release-4\.16-
-<<<<<<< HEAD
-    cluster: build06
-=======
     cluster: build03
->>>>>>> 635a2bef
     context: ci/prow/e2e-aws-live-migration-sdn-ovn-rollback
     decorate: true
     decoration_config:
@@ -602,7 +586,7 @@
     branches:
     - ^release-4\.16$
     - ^release-4\.16-
-    cluster: build11
+    cluster: build01
     context: ci/prow/e2e-aws-ovn-hypershift-conformance
     decorate: true
     labels:
@@ -674,11 +658,7 @@
     branches:
     - ^release-4\.16$
     - ^release-4\.16-
-<<<<<<< HEAD
-    cluster: build06
-=======
     cluster: build03
->>>>>>> 635a2bef
     context: ci/prow/e2e-aws-ovn-ipsec-serial
     decorate: true
     decoration_config:
@@ -753,11 +733,7 @@
     branches:
     - ^release-4\.16$
     - ^release-4\.16-
-<<<<<<< HEAD
-    cluster: build06
-=======
     cluster: build03
->>>>>>> 635a2bef
     context: ci/prow/e2e-aws-ovn-ipsec-upgrade
     decorate: true
     labels:
@@ -830,11 +806,7 @@
     branches:
     - ^release-4\.16$
     - ^release-4\.16-
-<<<<<<< HEAD
-    cluster: build06
-=======
     cluster: build03
->>>>>>> 635a2bef
     context: ci/prow/e2e-aws-ovn-local-to-shared-gateway-mode-migration
     decorate: true
     labels:
@@ -907,11 +879,7 @@
     branches:
     - ^release-4\.16$
     - ^release-4\.16-
-<<<<<<< HEAD
-    cluster: build06
-=======
     cluster: build03
->>>>>>> 635a2bef
     context: ci/prow/e2e-aws-ovn-network-migration
     decorate: true
     labels:
@@ -983,11 +951,7 @@
     branches:
     - ^release-4\.16$
     - ^release-4\.16-
-<<<<<<< HEAD
-    cluster: build06
-=======
     cluster: build03
->>>>>>> 635a2bef
     context: ci/prow/e2e-aws-ovn-serial
     decorate: true
     labels:
@@ -1060,11 +1024,7 @@
     branches:
     - ^release-4\.16$
     - ^release-4\.16-
-<<<<<<< HEAD
-    cluster: build06
-=======
     cluster: build03
->>>>>>> 635a2bef
     context: ci/prow/e2e-aws-ovn-shared-to-local-gateway-mode-migration
     decorate: true
     labels:
@@ -1137,11 +1097,7 @@
     branches:
     - ^release-4\.16$
     - ^release-4\.16-
-<<<<<<< HEAD
-    cluster: build06
-=======
     cluster: build03
->>>>>>> 635a2bef
     context: ci/prow/e2e-aws-ovn-single-node
     decorate: true
     labels:
@@ -1214,11 +1170,7 @@
     branches:
     - ^release-4\.16$
     - ^release-4\.16-
-<<<<<<< HEAD
-    cluster: build06
-=======
     cluster: build03
->>>>>>> 635a2bef
     context: ci/prow/e2e-aws-ovn-techpreview-serial
     decorate: true
     labels:
@@ -1291,11 +1243,7 @@
     branches:
     - ^release-4\.16$
     - ^release-4\.16-
-<<<<<<< HEAD
-    cluster: build06
-=======
     cluster: build03
->>>>>>> 635a2bef
     context: ci/prow/e2e-aws-ovn-upgrade
     decorate: true
     labels:
@@ -1367,11 +1315,7 @@
     branches:
     - ^release-4\.16$
     - ^release-4\.16-
-<<<<<<< HEAD
-    cluster: build06
-=======
     cluster: build03
->>>>>>> 635a2bef
     context: ci/prow/e2e-aws-ovn-windows
     decorate: true
     labels:
@@ -1443,11 +1387,7 @@
     branches:
     - ^release-4\.16$
     - ^release-4\.16-
-<<<<<<< HEAD
-    cluster: build06
-=======
     cluster: build03
->>>>>>> 635a2bef
     context: ci/prow/e2e-aws-sdn-upgrade
     decorate: true
     labels:
@@ -1520,7 +1460,7 @@
     branches:
     - ^release-4\.16$
     - ^release-4\.16-
-    cluster: build11
+    cluster: build01
     context: ci/prow/e2e-azure-ovn
     decorate: true
     labels:
@@ -1593,7 +1533,7 @@
     branches:
     - ^release-4\.16$
     - ^release-4\.16-
-    cluster: build11
+    cluster: build01
     context: ci/prow/e2e-azure-ovn-dualstack
     decorate: true
     labels:
@@ -1666,7 +1606,7 @@
     branches:
     - ^release-4\.16$
     - ^release-4\.16-
-    cluster: build11
+    cluster: build01
     context: ci/prow/e2e-azure-ovn-manual-oidc
     decorate: true
     labels:
@@ -1739,7 +1679,7 @@
     branches:
     - ^release-4\.16$
     - ^release-4\.16-
-    cluster: build11
+    cluster: build01
     context: ci/prow/e2e-azure-ovn-upgrade
     decorate: true
     decoration_config:
@@ -2328,11 +2268,7 @@
     branches:
     - ^release-4\.16$
     - ^release-4\.16-
-<<<<<<< HEAD
-    cluster: build06
-=======
     cluster: build03
->>>>>>> 635a2bef
     context: ci/prow/e2e-openstack-ovn
     decorate: true
     labels:
@@ -2405,11 +2341,7 @@
     branches:
     - ^release-4\.16$
     - ^release-4\.16-
-<<<<<<< HEAD
-    cluster: build06
-=======
     cluster: build03
->>>>>>> 635a2bef
     context: ci/prow/e2e-ovn-hybrid-step-registry
     decorate: true
     labels:
@@ -2482,11 +2414,7 @@
     branches:
     - ^release-4\.16$
     - ^release-4\.16-
-<<<<<<< HEAD
-    cluster: build06
-=======
     cluster: build03
->>>>>>> 635a2bef
     context: ci/prow/e2e-ovn-ipsec-step-registry
     decorate: true
     labels:
@@ -2559,11 +2487,7 @@
     branches:
     - ^release-4\.16$
     - ^release-4\.16-
-<<<<<<< HEAD
-    cluster: build06
-=======
     cluster: build03
->>>>>>> 635a2bef
     context: ci/prow/e2e-ovn-step-registry
     decorate: true
     labels:
@@ -2928,7 +2852,7 @@
     branches:
     - ^release-4\.16$
     - ^release-4\.16-
-    cluster: build11
+    cluster: build01
     context: ci/prow/images
     decorate: true
     labels:
@@ -2982,7 +2906,7 @@
     branches:
     - ^release-4\.16$
     - ^release-4\.16-
-    cluster: build11
+    cluster: build01
     context: ci/prow/lint
     decorate: true
     labels:
@@ -3035,7 +2959,7 @@
     branches:
     - ^release-4\.16$
     - ^release-4\.16-
-    cluster: build11
+    cluster: build01
     context: ci/prow/okd-scos-images
     decorate: true
     decoration_config:
@@ -3094,11 +3018,7 @@
     branches:
     - ^release-4\.16$
     - ^release-4\.16-
-<<<<<<< HEAD
-    cluster: build06
-=======
     cluster: build03
->>>>>>> 635a2bef
     context: ci/prow/qe-perfscale-aws-ovn-medium-cluster-density
     decorate: true
     decoration_config:
@@ -3173,11 +3093,7 @@
     branches:
     - ^release-4\.16$
     - ^release-4\.16-
-<<<<<<< HEAD
-    cluster: build06
-=======
     cluster: build03
->>>>>>> 635a2bef
     context: ci/prow/qe-perfscale-aws-ovn-medium-node-density-cni
     decorate: true
     decoration_config:
@@ -3252,11 +3168,7 @@
     branches:
     - ^release-4\.16$
     - ^release-4\.16-
-<<<<<<< HEAD
-    cluster: build06
-=======
     cluster: build03
->>>>>>> 635a2bef
     context: ci/prow/qe-perfscale-aws-ovn-small-cluster-density
     decorate: true
     decoration_config:
@@ -3331,11 +3243,7 @@
     branches:
     - ^release-4\.16$
     - ^release-4\.16-
-<<<<<<< HEAD
-    cluster: build06
-=======
     cluster: build03
->>>>>>> 635a2bef
     context: ci/prow/qe-perfscale-aws-ovn-small-node-density-cni
     decorate: true
     decoration_config:
@@ -3410,7 +3318,7 @@
     branches:
     - ^release-4\.16$
     - ^release-4\.16-
-    cluster: build11
+    cluster: build01
     context: ci/prow/security
     decorate: true
     labels:
@@ -3471,7 +3379,7 @@
     branches:
     - ^release-4\.16$
     - ^release-4\.16-
-    cluster: build11
+    cluster: build01
     context: ci/prow/unit
     decorate: true
     labels:
@@ -3524,7 +3432,7 @@
     branches:
     - ^release-4\.16$
     - ^release-4\.16-
-    cluster: build11
+    cluster: build01
     context: ci/prow/verify
     decorate: true
     labels:
