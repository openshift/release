presubmits:
  openshift/cluster-network-operator:
  - agent: kubernetes
    always_run: true
    branches:
    - ^release-4\.18$
    - ^release-4\.18-
<<<<<<< HEAD
    cluster: build06
=======
    cluster: build03
>>>>>>> 635a2bef
    context: ci/prow/4.18-upgrade-from-stable-4.17-e2e-aws-ovn-upgrade
    decorate: true
    labels:
      ci-operator.openshift.io/cloud: aws
      ci-operator.openshift.io/cloud-cluster-profile: aws
      ci-operator.openshift.io/variant: 4.18-upgrade-from-stable-4.17
      ci.openshift.io/generator: prowgen
      pj-rehearse.openshift.io/can-be-rehearsed: "true"
    name: pull-ci-openshift-cluster-network-operator-release-4.18-4.18-upgrade-from-stable-4.17-e2e-aws-ovn-upgrade
    optional: true
    rerun_command: /test 4.18-upgrade-from-stable-4.17-e2e-aws-ovn-upgrade
    spec:
      containers:
      - args:
        - --gcs-upload-secret=/secrets/gcs/service-account.json
        - --image-import-pull-secret=/etc/pull-secret/.dockerconfigjson
        - --lease-server-credentials-file=/etc/boskos/credentials
        - --report-credentials-file=/etc/report/credentials
        - --secret-dir=/secrets/ci-pull-credentials
        - --target=e2e-aws-ovn-upgrade
        - --variant=4.18-upgrade-from-stable-4.17
        command:
        - ci-operator
        image: ci-operator:latest
        imagePullPolicy: Always
        name: ""
        resources:
          requests:
            cpu: 10m
        volumeMounts:
        - mountPath: /etc/boskos
          name: boskos
          readOnly: true
        - mountPath: /secrets/ci-pull-credentials
          name: ci-pull-credentials
          readOnly: true
        - mountPath: /secrets/gcs
          name: gcs-credentials
          readOnly: true
        - mountPath: /secrets/manifest-tool
          name: manifest-tool-local-pusher
          readOnly: true
        - mountPath: /etc/pull-secret
          name: pull-secret
          readOnly: true
        - mountPath: /etc/report
          name: result-aggregator
          readOnly: true
      serviceAccountName: ci-operator
      volumes:
      - name: boskos
        secret:
          items:
          - key: credentials
            path: credentials
          secretName: boskos-credentials
      - name: ci-pull-credentials
        secret:
          secretName: ci-pull-credentials
      - name: manifest-tool-local-pusher
        secret:
          secretName: manifest-tool-local-pusher
      - name: pull-secret
        secret:
          secretName: registry-pull-credentials
      - name: result-aggregator
        secret:
          secretName: result-aggregator
    trigger: (?m)^/test( | .* )4.18-upgrade-from-stable-4.17-e2e-aws-ovn-upgrade,?($|\s.*)
  - agent: kubernetes
    always_run: true
    branches:
    - ^release-4\.18$
    - ^release-4\.18-
    cluster: build11
    context: ci/prow/4.18-upgrade-from-stable-4.17-e2e-azure-ovn-upgrade
    decorate: true
    labels:
      ci-operator.openshift.io/cloud: azure4
      ci-operator.openshift.io/cloud-cluster-profile: azure4
      ci-operator.openshift.io/variant: 4.18-upgrade-from-stable-4.17
      ci.openshift.io/generator: prowgen
      pj-rehearse.openshift.io/can-be-rehearsed: "true"
    name: pull-ci-openshift-cluster-network-operator-release-4.18-4.18-upgrade-from-stable-4.17-e2e-azure-ovn-upgrade
    optional: true
    rerun_command: /test 4.18-upgrade-from-stable-4.17-e2e-azure-ovn-upgrade
    spec:
      containers:
      - args:
        - --gcs-upload-secret=/secrets/gcs/service-account.json
        - --image-import-pull-secret=/etc/pull-secret/.dockerconfigjson
        - --lease-server-credentials-file=/etc/boskos/credentials
        - --report-credentials-file=/etc/report/credentials
        - --secret-dir=/secrets/ci-pull-credentials
        - --target=e2e-azure-ovn-upgrade
        - --variant=4.18-upgrade-from-stable-4.17
        command:
        - ci-operator
        image: ci-operator:latest
        imagePullPolicy: Always
        name: ""
        resources:
          requests:
            cpu: 10m
        volumeMounts:
        - mountPath: /etc/boskos
          name: boskos
          readOnly: true
        - mountPath: /secrets/ci-pull-credentials
          name: ci-pull-credentials
          readOnly: true
        - mountPath: /secrets/gcs
          name: gcs-credentials
          readOnly: true
        - mountPath: /secrets/manifest-tool
          name: manifest-tool-local-pusher
          readOnly: true
        - mountPath: /etc/pull-secret
          name: pull-secret
          readOnly: true
        - mountPath: /etc/report
          name: result-aggregator
          readOnly: true
      serviceAccountName: ci-operator
      volumes:
      - name: boskos
        secret:
          items:
          - key: credentials
            path: credentials
          secretName: boskos-credentials
      - name: ci-pull-credentials
        secret:
          secretName: ci-pull-credentials
      - name: manifest-tool-local-pusher
        secret:
          secretName: manifest-tool-local-pusher
      - name: pull-secret
        secret:
          secretName: registry-pull-credentials
      - name: result-aggregator
        secret:
          secretName: result-aggregator
    trigger: (?m)^/test( | .* )4.18-upgrade-from-stable-4.17-e2e-azure-ovn-upgrade,?($|\s.*)
  - agent: kubernetes
    always_run: true
    branches:
    - ^release-4\.18$
    - ^release-4\.18-
    cluster: build02
    context: ci/prow/4.18-upgrade-from-stable-4.17-e2e-gcp-ovn-upgrade
    decorate: true
    labels:
      ci-operator.openshift.io/cloud: gcp
      ci-operator.openshift.io/cloud-cluster-profile: gcp-3
      ci-operator.openshift.io/variant: 4.18-upgrade-from-stable-4.17
      ci.openshift.io/generator: prowgen
      pj-rehearse.openshift.io/can-be-rehearsed: "true"
    name: pull-ci-openshift-cluster-network-operator-release-4.18-4.18-upgrade-from-stable-4.17-e2e-gcp-ovn-upgrade
    optional: true
    rerun_command: /test 4.18-upgrade-from-stable-4.17-e2e-gcp-ovn-upgrade
    spec:
      containers:
      - args:
        - --gcs-upload-secret=/secrets/gcs/service-account.json
        - --image-import-pull-secret=/etc/pull-secret/.dockerconfigjson
        - --lease-server-credentials-file=/etc/boskos/credentials
        - --report-credentials-file=/etc/report/credentials
        - --secret-dir=/secrets/ci-pull-credentials
        - --target=e2e-gcp-ovn-upgrade
        - --variant=4.18-upgrade-from-stable-4.17
        command:
        - ci-operator
        image: ci-operator:latest
        imagePullPolicy: Always
        name: ""
        resources:
          requests:
            cpu: 10m
        volumeMounts:
        - mountPath: /etc/boskos
          name: boskos
          readOnly: true
        - mountPath: /secrets/ci-pull-credentials
          name: ci-pull-credentials
          readOnly: true
        - mountPath: /secrets/gcs
          name: gcs-credentials
          readOnly: true
        - mountPath: /secrets/manifest-tool
          name: manifest-tool-local-pusher
          readOnly: true
        - mountPath: /etc/pull-secret
          name: pull-secret
          readOnly: true
        - mountPath: /etc/report
          name: result-aggregator
          readOnly: true
      serviceAccountName: ci-operator
      volumes:
      - name: boskos
        secret:
          items:
          - key: credentials
            path: credentials
          secretName: boskos-credentials
      - name: ci-pull-credentials
        secret:
          secretName: ci-pull-credentials
      - name: manifest-tool-local-pusher
        secret:
          secretName: manifest-tool-local-pusher
      - name: pull-secret
        secret:
          secretName: registry-pull-credentials
      - name: result-aggregator
        secret:
          secretName: result-aggregator
    trigger: (?m)^/test( | .* )4.18-upgrade-from-stable-4.17-e2e-gcp-ovn-upgrade,?($|\s.*)
  - agent: kubernetes
    always_run: true
    branches:
    - ^release-4\.18$
    - ^release-4\.18-
    cluster: build11
    context: ci/prow/4.18-upgrade-from-stable-4.17-images
    decorate: true
    labels:
      ci-operator.openshift.io/variant: 4.18-upgrade-from-stable-4.17
      ci.openshift.io/generator: prowgen
      pj-rehearse.openshift.io/can-be-rehearsed: "true"
    name: pull-ci-openshift-cluster-network-operator-release-4.18-4.18-upgrade-from-stable-4.17-images
    rerun_command: /test 4.18-upgrade-from-stable-4.17-images
    spec:
      containers:
      - args:
        - --gcs-upload-secret=/secrets/gcs/service-account.json
        - --image-import-pull-secret=/etc/pull-secret/.dockerconfigjson
        - --report-credentials-file=/etc/report/credentials
        - --target=[images]
        - --variant=4.18-upgrade-from-stable-4.17
        command:
        - ci-operator
        image: ci-operator:latest
        imagePullPolicy: Always
        name: ""
        resources:
          requests:
            cpu: 10m
        volumeMounts:
        - mountPath: /secrets/gcs
          name: gcs-credentials
          readOnly: true
        - mountPath: /secrets/manifest-tool
          name: manifest-tool-local-pusher
          readOnly: true
        - mountPath: /etc/pull-secret
          name: pull-secret
          readOnly: true
        - mountPath: /etc/report
          name: result-aggregator
          readOnly: true
      serviceAccountName: ci-operator
      volumes:
      - name: manifest-tool-local-pusher
        secret:
          secretName: manifest-tool-local-pusher
      - name: pull-secret
        secret:
          secretName: registry-pull-credentials
      - name: result-aggregator
        secret:
          secretName: result-aggregator
    trigger: (?m)^/test( | .* )4.18-upgrade-from-stable-4.17-images,?($|\s.*)
  - agent: kubernetes
    always_run: true
    branches:
    - ^release-4\.18$
    - ^release-4\.18-
<<<<<<< HEAD
    cluster: build06
=======
    cluster: build03
>>>>>>> 635a2bef
    context: ci/prow/e2e-aws-hypershift-ovn-kubevirt
    decorate: true
    labels:
      ci-operator.openshift.io/cloud: aws
      ci-operator.openshift.io/cloud-cluster-profile: aws
      ci.openshift.io/generator: prowgen
      pj-rehearse.openshift.io/can-be-rehearsed: "true"
    name: pull-ci-openshift-cluster-network-operator-release-4.18-e2e-aws-hypershift-ovn-kubevirt
    optional: true
    rerun_command: /test e2e-aws-hypershift-ovn-kubevirt
    spec:
      containers:
      - args:
        - --gcs-upload-secret=/secrets/gcs/service-account.json
        - --image-import-pull-secret=/etc/pull-secret/.dockerconfigjson
        - --lease-server-credentials-file=/etc/boskos/credentials
        - --report-credentials-file=/etc/report/credentials
        - --secret-dir=/secrets/ci-pull-credentials
        - --target=e2e-aws-hypershift-ovn-kubevirt
        command:
        - ci-operator
        image: ci-operator:latest
        imagePullPolicy: Always
        name: ""
        resources:
          requests:
            cpu: 10m
        volumeMounts:
        - mountPath: /etc/boskos
          name: boskos
          readOnly: true
        - mountPath: /secrets/ci-pull-credentials
          name: ci-pull-credentials
          readOnly: true
        - mountPath: /secrets/gcs
          name: gcs-credentials
          readOnly: true
        - mountPath: /secrets/manifest-tool
          name: manifest-tool-local-pusher
          readOnly: true
        - mountPath: /etc/pull-secret
          name: pull-secret
          readOnly: true
        - mountPath: /etc/report
          name: result-aggregator
          readOnly: true
      serviceAccountName: ci-operator
      volumes:
      - name: boskos
        secret:
          items:
          - key: credentials
            path: credentials
          secretName: boskos-credentials
      - name: ci-pull-credentials
        secret:
          secretName: ci-pull-credentials
      - name: manifest-tool-local-pusher
        secret:
          secretName: manifest-tool-local-pusher
      - name: pull-secret
        secret:
          secretName: registry-pull-credentials
      - name: result-aggregator
        secret:
          secretName: result-aggregator
    trigger: (?m)^/test( | .* )e2e-aws-hypershift-ovn-kubevirt,?($|\s.*)
  - agent: kubernetes
    always_run: true
    branches:
    - ^release-4\.18$
    - ^release-4\.18-
    cluster: build11
    context: ci/prow/e2e-aws-ovn-hypershift-conformance
    decorate: true
    labels:
      ci-operator.openshift.io/cloud: hypershift
      ci-operator.openshift.io/cloud-cluster-profile: hypershift
      ci.openshift.io/generator: prowgen
      pj-rehearse.openshift.io/can-be-rehearsed: "true"
    name: pull-ci-openshift-cluster-network-operator-release-4.18-e2e-aws-ovn-hypershift-conformance
    rerun_command: /test e2e-aws-ovn-hypershift-conformance
    spec:
      containers:
      - args:
        - --gcs-upload-secret=/secrets/gcs/service-account.json
        - --image-import-pull-secret=/etc/pull-secret/.dockerconfigjson
        - --lease-server-credentials-file=/etc/boskos/credentials
        - --report-credentials-file=/etc/report/credentials
        - --secret-dir=/secrets/ci-pull-credentials
        - --target=e2e-aws-ovn-hypershift-conformance
        command:
        - ci-operator
        image: ci-operator:latest
        imagePullPolicy: Always
        name: ""
        resources:
          requests:
            cpu: 10m
        volumeMounts:
        - mountPath: /etc/boskos
          name: boskos
          readOnly: true
        - mountPath: /secrets/ci-pull-credentials
          name: ci-pull-credentials
          readOnly: true
        - mountPath: /secrets/gcs
          name: gcs-credentials
          readOnly: true
        - mountPath: /secrets/manifest-tool
          name: manifest-tool-local-pusher
          readOnly: true
        - mountPath: /etc/pull-secret
          name: pull-secret
          readOnly: true
        - mountPath: /etc/report
          name: result-aggregator
          readOnly: true
      serviceAccountName: ci-operator
      volumes:
      - name: boskos
        secret:
          items:
          - key: credentials
            path: credentials
          secretName: boskos-credentials
      - name: ci-pull-credentials
        secret:
          secretName: ci-pull-credentials
      - name: manifest-tool-local-pusher
        secret:
          secretName: manifest-tool-local-pusher
      - name: pull-secret
        secret:
          secretName: registry-pull-credentials
      - name: result-aggregator
        secret:
          secretName: result-aggregator
    trigger: (?m)^/test( | .* )e2e-aws-ovn-hypershift-conformance,?($|\s.*)
  - agent: kubernetes
    always_run: false
    branches:
    - ^release-4\.18$
    - ^release-4\.18-
<<<<<<< HEAD
    cluster: build06
=======
    cluster: build03
>>>>>>> 635a2bef
    context: ci/prow/e2e-aws-ovn-ipsec-serial
    decorate: true
    decoration_config:
      timeout: 6h0m0s
    labels:
      ci-operator.openshift.io/cloud: aws
      ci-operator.openshift.io/cloud-cluster-profile: aws
      ci.openshift.io/generator: prowgen
      pj-rehearse.openshift.io/can-be-rehearsed: "true"
    name: pull-ci-openshift-cluster-network-operator-release-4.18-e2e-aws-ovn-ipsec-serial
    optional: true
    rerun_command: /test e2e-aws-ovn-ipsec-serial
    spec:
      containers:
      - args:
        - --gcs-upload-secret=/secrets/gcs/service-account.json
        - --image-import-pull-secret=/etc/pull-secret/.dockerconfigjson
        - --lease-server-credentials-file=/etc/boskos/credentials
        - --report-credentials-file=/etc/report/credentials
        - --secret-dir=/secrets/ci-pull-credentials
        - --target=e2e-aws-ovn-ipsec-serial
        command:
        - ci-operator
        image: ci-operator:latest
        imagePullPolicy: Always
        name: ""
        resources:
          requests:
            cpu: 10m
        volumeMounts:
        - mountPath: /etc/boskos
          name: boskos
          readOnly: true
        - mountPath: /secrets/ci-pull-credentials
          name: ci-pull-credentials
          readOnly: true
        - mountPath: /secrets/gcs
          name: gcs-credentials
          readOnly: true
        - mountPath: /secrets/manifest-tool
          name: manifest-tool-local-pusher
          readOnly: true
        - mountPath: /etc/pull-secret
          name: pull-secret
          readOnly: true
        - mountPath: /etc/report
          name: result-aggregator
          readOnly: true
      serviceAccountName: ci-operator
      volumes:
      - name: boskos
        secret:
          items:
          - key: credentials
            path: credentials
          secretName: boskos-credentials
      - name: ci-pull-credentials
        secret:
          secretName: ci-pull-credentials
      - name: manifest-tool-local-pusher
        secret:
          secretName: manifest-tool-local-pusher
      - name: pull-secret
        secret:
          secretName: registry-pull-credentials
      - name: result-aggregator
        secret:
          secretName: result-aggregator
    trigger: (?m)^/test( | .* )e2e-aws-ovn-ipsec-serial,?($|\s.*)
  - agent: kubernetes
    always_run: false
    branches:
    - ^release-4\.18$
    - ^release-4\.18-
<<<<<<< HEAD
    cluster: build06
=======
    cluster: build03
>>>>>>> 635a2bef
    context: ci/prow/e2e-aws-ovn-ipsec-upgrade
    decorate: true
    labels:
      ci-operator.openshift.io/cloud: aws
      ci-operator.openshift.io/cloud-cluster-profile: aws
      ci.openshift.io/generator: prowgen
      pj-rehearse.openshift.io/can-be-rehearsed: "true"
    name: pull-ci-openshift-cluster-network-operator-release-4.18-e2e-aws-ovn-ipsec-upgrade
    optional: true
    rerun_command: /test e2e-aws-ovn-ipsec-upgrade
    spec:
      containers:
      - args:
        - --gcs-upload-secret=/secrets/gcs/service-account.json
        - --image-import-pull-secret=/etc/pull-secret/.dockerconfigjson
        - --lease-server-credentials-file=/etc/boskos/credentials
        - --report-credentials-file=/etc/report/credentials
        - --secret-dir=/secrets/ci-pull-credentials
        - --target=e2e-aws-ovn-ipsec-upgrade
        command:
        - ci-operator
        image: ci-operator:latest
        imagePullPolicy: Always
        name: ""
        resources:
          requests:
            cpu: 10m
        volumeMounts:
        - mountPath: /etc/boskos
          name: boskos
          readOnly: true
        - mountPath: /secrets/ci-pull-credentials
          name: ci-pull-credentials
          readOnly: true
        - mountPath: /secrets/gcs
          name: gcs-credentials
          readOnly: true
        - mountPath: /secrets/manifest-tool
          name: manifest-tool-local-pusher
          readOnly: true
        - mountPath: /etc/pull-secret
          name: pull-secret
          readOnly: true
        - mountPath: /etc/report
          name: result-aggregator
          readOnly: true
      serviceAccountName: ci-operator
      volumes:
      - name: boskos
        secret:
          items:
          - key: credentials
            path: credentials
          secretName: boskos-credentials
      - name: ci-pull-credentials
        secret:
          secretName: ci-pull-credentials
      - name: manifest-tool-local-pusher
        secret:
          secretName: manifest-tool-local-pusher
      - name: pull-secret
        secret:
          secretName: registry-pull-credentials
      - name: result-aggregator
        secret:
          secretName: result-aggregator
    trigger: (?m)^/test( | .* )e2e-aws-ovn-ipsec-upgrade,?($|\s.*)
  - agent: kubernetes
    always_run: true
    branches:
    - ^release-4\.18$
    - ^release-4\.18-
<<<<<<< HEAD
    cluster: build06
=======
    cluster: build03
>>>>>>> 635a2bef
    context: ci/prow/e2e-aws-ovn-local-to-shared-gateway-mode-migration
    decorate: true
    labels:
      ci-operator.openshift.io/cloud: aws
      ci-operator.openshift.io/cloud-cluster-profile: aws
      ci.openshift.io/generator: prowgen
      pj-rehearse.openshift.io/can-be-rehearsed: "true"
    name: pull-ci-openshift-cluster-network-operator-release-4.18-e2e-aws-ovn-local-to-shared-gateway-mode-migration
    optional: true
    rerun_command: /test e2e-aws-ovn-local-to-shared-gateway-mode-migration
    spec:
      containers:
      - args:
        - --gcs-upload-secret=/secrets/gcs/service-account.json
        - --image-import-pull-secret=/etc/pull-secret/.dockerconfigjson
        - --lease-server-credentials-file=/etc/boskos/credentials
        - --report-credentials-file=/etc/report/credentials
        - --secret-dir=/secrets/ci-pull-credentials
        - --target=e2e-aws-ovn-local-to-shared-gateway-mode-migration
        command:
        - ci-operator
        image: ci-operator:latest
        imagePullPolicy: Always
        name: ""
        resources:
          requests:
            cpu: 10m
        volumeMounts:
        - mountPath: /etc/boskos
          name: boskos
          readOnly: true
        - mountPath: /secrets/ci-pull-credentials
          name: ci-pull-credentials
          readOnly: true
        - mountPath: /secrets/gcs
          name: gcs-credentials
          readOnly: true
        - mountPath: /secrets/manifest-tool
          name: manifest-tool-local-pusher
          readOnly: true
        - mountPath: /etc/pull-secret
          name: pull-secret
          readOnly: true
        - mountPath: /etc/report
          name: result-aggregator
          readOnly: true
      serviceAccountName: ci-operator
      volumes:
      - name: boskos
        secret:
          items:
          - key: credentials
            path: credentials
          secretName: boskos-credentials
      - name: ci-pull-credentials
        secret:
          secretName: ci-pull-credentials
      - name: manifest-tool-local-pusher
        secret:
          secretName: manifest-tool-local-pusher
      - name: pull-secret
        secret:
          secretName: registry-pull-credentials
      - name: result-aggregator
        secret:
          secretName: result-aggregator
    trigger: (?m)^/test( | .* )e2e-aws-ovn-local-to-shared-gateway-mode-migration,?($|\s.*)
  - agent: kubernetes
    always_run: true
    branches:
    - ^release-4\.18$
    - ^release-4\.18-
<<<<<<< HEAD
    cluster: build06
=======
    cluster: build03
>>>>>>> 635a2bef
    context: ci/prow/e2e-aws-ovn-serial
    decorate: true
    labels:
      ci-operator.openshift.io/cloud: aws
      ci-operator.openshift.io/cloud-cluster-profile: aws
      ci.openshift.io/generator: prowgen
      pj-rehearse.openshift.io/can-be-rehearsed: "true"
    name: pull-ci-openshift-cluster-network-operator-release-4.18-e2e-aws-ovn-serial
    optional: true
    rerun_command: /test e2e-aws-ovn-serial
    spec:
      containers:
      - args:
        - --gcs-upload-secret=/secrets/gcs/service-account.json
        - --image-import-pull-secret=/etc/pull-secret/.dockerconfigjson
        - --lease-server-credentials-file=/etc/boskos/credentials
        - --report-credentials-file=/etc/report/credentials
        - --secret-dir=/secrets/ci-pull-credentials
        - --target=e2e-aws-ovn-serial
        command:
        - ci-operator
        image: ci-operator:latest
        imagePullPolicy: Always
        name: ""
        resources:
          requests:
            cpu: 10m
        volumeMounts:
        - mountPath: /etc/boskos
          name: boskos
          readOnly: true
        - mountPath: /secrets/ci-pull-credentials
          name: ci-pull-credentials
          readOnly: true
        - mountPath: /secrets/gcs
          name: gcs-credentials
          readOnly: true
        - mountPath: /secrets/manifest-tool
          name: manifest-tool-local-pusher
          readOnly: true
        - mountPath: /etc/pull-secret
          name: pull-secret
          readOnly: true
        - mountPath: /etc/report
          name: result-aggregator
          readOnly: true
      serviceAccountName: ci-operator
      volumes:
      - name: boskos
        secret:
          items:
          - key: credentials
            path: credentials
          secretName: boskos-credentials
      - name: ci-pull-credentials
        secret:
          secretName: ci-pull-credentials
      - name: manifest-tool-local-pusher
        secret:
          secretName: manifest-tool-local-pusher
      - name: pull-secret
        secret:
          secretName: registry-pull-credentials
      - name: result-aggregator
        secret:
          secretName: result-aggregator
    trigger: (?m)^/test( | .* )e2e-aws-ovn-serial,?($|\s.*)
  - agent: kubernetes
    always_run: true
    branches:
    - ^release-4\.18$
    - ^release-4\.18-
<<<<<<< HEAD
    cluster: build06
=======
    cluster: build03
>>>>>>> 635a2bef
    context: ci/prow/e2e-aws-ovn-shared-to-local-gateway-mode-migration
    decorate: true
    labels:
      ci-operator.openshift.io/cloud: aws
      ci-operator.openshift.io/cloud-cluster-profile: aws
      ci.openshift.io/generator: prowgen
      pj-rehearse.openshift.io/can-be-rehearsed: "true"
    name: pull-ci-openshift-cluster-network-operator-release-4.18-e2e-aws-ovn-shared-to-local-gateway-mode-migration
    optional: true
    rerun_command: /test e2e-aws-ovn-shared-to-local-gateway-mode-migration
    spec:
      containers:
      - args:
        - --gcs-upload-secret=/secrets/gcs/service-account.json
        - --image-import-pull-secret=/etc/pull-secret/.dockerconfigjson
        - --lease-server-credentials-file=/etc/boskos/credentials
        - --report-credentials-file=/etc/report/credentials
        - --secret-dir=/secrets/ci-pull-credentials
        - --target=e2e-aws-ovn-shared-to-local-gateway-mode-migration
        command:
        - ci-operator
        image: ci-operator:latest
        imagePullPolicy: Always
        name: ""
        resources:
          requests:
            cpu: 10m
        volumeMounts:
        - mountPath: /etc/boskos
          name: boskos
          readOnly: true
        - mountPath: /secrets/ci-pull-credentials
          name: ci-pull-credentials
          readOnly: true
        - mountPath: /secrets/gcs
          name: gcs-credentials
          readOnly: true
        - mountPath: /secrets/manifest-tool
          name: manifest-tool-local-pusher
          readOnly: true
        - mountPath: /etc/pull-secret
          name: pull-secret
          readOnly: true
        - mountPath: /etc/report
          name: result-aggregator
          readOnly: true
      serviceAccountName: ci-operator
      volumes:
      - name: boskos
        secret:
          items:
          - key: credentials
            path: credentials
          secretName: boskos-credentials
      - name: ci-pull-credentials
        secret:
          secretName: ci-pull-credentials
      - name: manifest-tool-local-pusher
        secret:
          secretName: manifest-tool-local-pusher
      - name: pull-secret
        secret:
          secretName: registry-pull-credentials
      - name: result-aggregator
        secret:
          secretName: result-aggregator
    trigger: (?m)^/test( | .* )e2e-aws-ovn-shared-to-local-gateway-mode-migration,?($|\s.*)
  - agent: kubernetes
    always_run: true
    branches:
    - ^release-4\.18$
    - ^release-4\.18-
<<<<<<< HEAD
    cluster: build06
=======
    cluster: build03
>>>>>>> 635a2bef
    context: ci/prow/e2e-aws-ovn-single-node
    decorate: true
    labels:
      ci-operator.openshift.io/cloud: aws
      ci-operator.openshift.io/cloud-cluster-profile: aws
      ci.openshift.io/generator: prowgen
      pj-rehearse.openshift.io/can-be-rehearsed: "true"
    name: pull-ci-openshift-cluster-network-operator-release-4.18-e2e-aws-ovn-single-node
    optional: true
    rerun_command: /test e2e-aws-ovn-single-node
    spec:
      containers:
      - args:
        - --gcs-upload-secret=/secrets/gcs/service-account.json
        - --image-import-pull-secret=/etc/pull-secret/.dockerconfigjson
        - --lease-server-credentials-file=/etc/boskos/credentials
        - --report-credentials-file=/etc/report/credentials
        - --secret-dir=/secrets/ci-pull-credentials
        - --target=e2e-aws-ovn-single-node
        command:
        - ci-operator
        image: ci-operator:latest
        imagePullPolicy: Always
        name: ""
        resources:
          requests:
            cpu: 10m
        volumeMounts:
        - mountPath: /etc/boskos
          name: boskos
          readOnly: true
        - mountPath: /secrets/ci-pull-credentials
          name: ci-pull-credentials
          readOnly: true
        - mountPath: /secrets/gcs
          name: gcs-credentials
          readOnly: true
        - mountPath: /secrets/manifest-tool
          name: manifest-tool-local-pusher
          readOnly: true
        - mountPath: /etc/pull-secret
          name: pull-secret
          readOnly: true
        - mountPath: /etc/report
          name: result-aggregator
          readOnly: true
      serviceAccountName: ci-operator
      volumes:
      - name: boskos
        secret:
          items:
          - key: credentials
            path: credentials
          secretName: boskos-credentials
      - name: ci-pull-credentials
        secret:
          secretName: ci-pull-credentials
      - name: manifest-tool-local-pusher
        secret:
          secretName: manifest-tool-local-pusher
      - name: pull-secret
        secret:
          secretName: registry-pull-credentials
      - name: result-aggregator
        secret:
          secretName: result-aggregator
    trigger: (?m)^/test( | .* )e2e-aws-ovn-single-node,?($|\s.*)
  - agent: kubernetes
    always_run: false
    branches:
    - ^release-4\.18$
    - ^release-4\.18-
<<<<<<< HEAD
    cluster: build06
=======
    cluster: build03
>>>>>>> 635a2bef
    context: ci/prow/e2e-aws-ovn-techpreview-serial
    decorate: true
    labels:
      ci-operator.openshift.io/cloud: aws
      ci-operator.openshift.io/cloud-cluster-profile: aws
      ci.openshift.io/generator: prowgen
      pj-rehearse.openshift.io/can-be-rehearsed: "true"
    name: pull-ci-openshift-cluster-network-operator-release-4.18-e2e-aws-ovn-techpreview-serial
    optional: true
    rerun_command: /test e2e-aws-ovn-techpreview-serial
    spec:
      containers:
      - args:
        - --gcs-upload-secret=/secrets/gcs/service-account.json
        - --image-import-pull-secret=/etc/pull-secret/.dockerconfigjson
        - --lease-server-credentials-file=/etc/boskos/credentials
        - --report-credentials-file=/etc/report/credentials
        - --secret-dir=/secrets/ci-pull-credentials
        - --target=e2e-aws-ovn-techpreview-serial
        command:
        - ci-operator
        image: ci-operator:latest
        imagePullPolicy: Always
        name: ""
        resources:
          requests:
            cpu: 10m
        volumeMounts:
        - mountPath: /etc/boskos
          name: boskos
          readOnly: true
        - mountPath: /secrets/ci-pull-credentials
          name: ci-pull-credentials
          readOnly: true
        - mountPath: /secrets/gcs
          name: gcs-credentials
          readOnly: true
        - mountPath: /secrets/manifest-tool
          name: manifest-tool-local-pusher
          readOnly: true
        - mountPath: /etc/pull-secret
          name: pull-secret
          readOnly: true
        - mountPath: /etc/report
          name: result-aggregator
          readOnly: true
      serviceAccountName: ci-operator
      volumes:
      - name: boskos
        secret:
          items:
          - key: credentials
            path: credentials
          secretName: boskos-credentials
      - name: ci-pull-credentials
        secret:
          secretName: ci-pull-credentials
      - name: manifest-tool-local-pusher
        secret:
          secretName: manifest-tool-local-pusher
      - name: pull-secret
        secret:
          secretName: registry-pull-credentials
      - name: result-aggregator
        secret:
          secretName: result-aggregator
    trigger: (?m)^/test( | .* )e2e-aws-ovn-techpreview-serial,?($|\s.*)
  - agent: kubernetes
    always_run: true
    branches:
    - ^release-4\.18$
    - ^release-4\.18-
<<<<<<< HEAD
    cluster: build06
=======
    cluster: build03
>>>>>>> 635a2bef
    context: ci/prow/e2e-aws-ovn-upgrade
    decorate: true
    labels:
      ci-operator.openshift.io/cloud: aws
      ci-operator.openshift.io/cloud-cluster-profile: aws-2
      ci.openshift.io/generator: prowgen
      pj-rehearse.openshift.io/can-be-rehearsed: "true"
    name: pull-ci-openshift-cluster-network-operator-release-4.18-e2e-aws-ovn-upgrade
    rerun_command: /test e2e-aws-ovn-upgrade
    spec:
      containers:
      - args:
        - --gcs-upload-secret=/secrets/gcs/service-account.json
        - --image-import-pull-secret=/etc/pull-secret/.dockerconfigjson
        - --lease-server-credentials-file=/etc/boskos/credentials
        - --report-credentials-file=/etc/report/credentials
        - --secret-dir=/secrets/ci-pull-credentials
        - --target=e2e-aws-ovn-upgrade
        command:
        - ci-operator
        image: ci-operator:latest
        imagePullPolicy: Always
        name: ""
        resources:
          requests:
            cpu: 10m
        volumeMounts:
        - mountPath: /etc/boskos
          name: boskos
          readOnly: true
        - mountPath: /secrets/ci-pull-credentials
          name: ci-pull-credentials
          readOnly: true
        - mountPath: /secrets/gcs
          name: gcs-credentials
          readOnly: true
        - mountPath: /secrets/manifest-tool
          name: manifest-tool-local-pusher
          readOnly: true
        - mountPath: /etc/pull-secret
          name: pull-secret
          readOnly: true
        - mountPath: /etc/report
          name: result-aggregator
          readOnly: true
      serviceAccountName: ci-operator
      volumes:
      - name: boskos
        secret:
          items:
          - key: credentials
            path: credentials
          secretName: boskos-credentials
      - name: ci-pull-credentials
        secret:
          secretName: ci-pull-credentials
      - name: manifest-tool-local-pusher
        secret:
          secretName: manifest-tool-local-pusher
      - name: pull-secret
        secret:
          secretName: registry-pull-credentials
      - name: result-aggregator
        secret:
          secretName: result-aggregator
    trigger: (?m)^/test( | .* )e2e-aws-ovn-upgrade,?($|\s.*)
  - agent: kubernetes
    always_run: true
    branches:
    - ^release-4\.18$
    - ^release-4\.18-
<<<<<<< HEAD
    cluster: build06
=======
    cluster: build03
>>>>>>> 635a2bef
    context: ci/prow/e2e-aws-ovn-windows
    decorate: true
    labels:
      ci-operator.openshift.io/cloud: aws
      ci-operator.openshift.io/cloud-cluster-profile: aws
      ci.openshift.io/generator: prowgen
      pj-rehearse.openshift.io/can-be-rehearsed: "true"
    name: pull-ci-openshift-cluster-network-operator-release-4.18-e2e-aws-ovn-windows
    rerun_command: /test e2e-aws-ovn-windows
    spec:
      containers:
      - args:
        - --gcs-upload-secret=/secrets/gcs/service-account.json
        - --image-import-pull-secret=/etc/pull-secret/.dockerconfigjson
        - --lease-server-credentials-file=/etc/boskos/credentials
        - --report-credentials-file=/etc/report/credentials
        - --secret-dir=/secrets/ci-pull-credentials
        - --target=e2e-aws-ovn-windows
        command:
        - ci-operator
        image: ci-operator:latest
        imagePullPolicy: Always
        name: ""
        resources:
          requests:
            cpu: 10m
        volumeMounts:
        - mountPath: /etc/boskos
          name: boskos
          readOnly: true
        - mountPath: /secrets/ci-pull-credentials
          name: ci-pull-credentials
          readOnly: true
        - mountPath: /secrets/gcs
          name: gcs-credentials
          readOnly: true
        - mountPath: /secrets/manifest-tool
          name: manifest-tool-local-pusher
          readOnly: true
        - mountPath: /etc/pull-secret
          name: pull-secret
          readOnly: true
        - mountPath: /etc/report
          name: result-aggregator
          readOnly: true
      serviceAccountName: ci-operator
      volumes:
      - name: boskos
        secret:
          items:
          - key: credentials
            path: credentials
          secretName: boskos-credentials
      - name: ci-pull-credentials
        secret:
          secretName: ci-pull-credentials
      - name: manifest-tool-local-pusher
        secret:
          secretName: manifest-tool-local-pusher
      - name: pull-secret
        secret:
          secretName: registry-pull-credentials
      - name: result-aggregator
        secret:
          secretName: result-aggregator
    trigger: (?m)^/test( | .* )e2e-aws-ovn-windows,?($|\s.*)
  - agent: kubernetes
    always_run: true
    branches:
    - ^release-4\.18$
    - ^release-4\.18-
    cluster: build11
    context: ci/prow/e2e-azure-ovn
    decorate: true
    labels:
      ci-operator.openshift.io/cloud: azure4
      ci-operator.openshift.io/cloud-cluster-profile: azure4
      ci.openshift.io/generator: prowgen
      pj-rehearse.openshift.io/can-be-rehearsed: "true"
    name: pull-ci-openshift-cluster-network-operator-release-4.18-e2e-azure-ovn
    optional: true
    rerun_command: /test e2e-azure-ovn
    spec:
      containers:
      - args:
        - --gcs-upload-secret=/secrets/gcs/service-account.json
        - --image-import-pull-secret=/etc/pull-secret/.dockerconfigjson
        - --lease-server-credentials-file=/etc/boskos/credentials
        - --report-credentials-file=/etc/report/credentials
        - --secret-dir=/secrets/ci-pull-credentials
        - --target=e2e-azure-ovn
        command:
        - ci-operator
        image: ci-operator:latest
        imagePullPolicy: Always
        name: ""
        resources:
          requests:
            cpu: 10m
        volumeMounts:
        - mountPath: /etc/boskos
          name: boskos
          readOnly: true
        - mountPath: /secrets/ci-pull-credentials
          name: ci-pull-credentials
          readOnly: true
        - mountPath: /secrets/gcs
          name: gcs-credentials
          readOnly: true
        - mountPath: /secrets/manifest-tool
          name: manifest-tool-local-pusher
          readOnly: true
        - mountPath: /etc/pull-secret
          name: pull-secret
          readOnly: true
        - mountPath: /etc/report
          name: result-aggregator
          readOnly: true
      serviceAccountName: ci-operator
      volumes:
      - name: boskos
        secret:
          items:
          - key: credentials
            path: credentials
          secretName: boskos-credentials
      - name: ci-pull-credentials
        secret:
          secretName: ci-pull-credentials
      - name: manifest-tool-local-pusher
        secret:
          secretName: manifest-tool-local-pusher
      - name: pull-secret
        secret:
          secretName: registry-pull-credentials
      - name: result-aggregator
        secret:
          secretName: result-aggregator
    trigger: (?m)^/test( | .* )e2e-azure-ovn,?($|\s.*)
  - agent: kubernetes
    always_run: false
    branches:
    - ^release-4\.18$
    - ^release-4\.18-
    cluster: build11
    context: ci/prow/e2e-azure-ovn-dualstack
    decorate: true
    labels:
      ci-operator.openshift.io/cloud: azure4
      ci-operator.openshift.io/cloud-cluster-profile: azure4
      ci.openshift.io/generator: prowgen
      pj-rehearse.openshift.io/can-be-rehearsed: "true"
    name: pull-ci-openshift-cluster-network-operator-release-4.18-e2e-azure-ovn-dualstack
    optional: true
    rerun_command: /test e2e-azure-ovn-dualstack
    spec:
      containers:
      - args:
        - --gcs-upload-secret=/secrets/gcs/service-account.json
        - --image-import-pull-secret=/etc/pull-secret/.dockerconfigjson
        - --lease-server-credentials-file=/etc/boskos/credentials
        - --report-credentials-file=/etc/report/credentials
        - --secret-dir=/secrets/ci-pull-credentials
        - --target=e2e-azure-ovn-dualstack
        command:
        - ci-operator
        image: ci-operator:latest
        imagePullPolicy: Always
        name: ""
        resources:
          requests:
            cpu: 10m
        volumeMounts:
        - mountPath: /etc/boskos
          name: boskos
          readOnly: true
        - mountPath: /secrets/ci-pull-credentials
          name: ci-pull-credentials
          readOnly: true
        - mountPath: /secrets/gcs
          name: gcs-credentials
          readOnly: true
        - mountPath: /secrets/manifest-tool
          name: manifest-tool-local-pusher
          readOnly: true
        - mountPath: /etc/pull-secret
          name: pull-secret
          readOnly: true
        - mountPath: /etc/report
          name: result-aggregator
          readOnly: true
      serviceAccountName: ci-operator
      volumes:
      - name: boskos
        secret:
          items:
          - key: credentials
            path: credentials
          secretName: boskos-credentials
      - name: ci-pull-credentials
        secret:
          secretName: ci-pull-credentials
      - name: manifest-tool-local-pusher
        secret:
          secretName: manifest-tool-local-pusher
      - name: pull-secret
        secret:
          secretName: registry-pull-credentials
      - name: result-aggregator
        secret:
          secretName: result-aggregator
    trigger: (?m)^/test( | .* )e2e-azure-ovn-dualstack,?($|\s.*)
  - agent: kubernetes
    always_run: false
    branches:
    - ^release-4\.18$
    - ^release-4\.18-
    cluster: build11
    context: ci/prow/e2e-azure-ovn-manual-oidc
    decorate: true
    labels:
      ci-operator.openshift.io/cloud: azure4
      ci-operator.openshift.io/cloud-cluster-profile: azure4
      ci.openshift.io/generator: prowgen
      pj-rehearse.openshift.io/can-be-rehearsed: "true"
    name: pull-ci-openshift-cluster-network-operator-release-4.18-e2e-azure-ovn-manual-oidc
    optional: true
    rerun_command: /test e2e-azure-ovn-manual-oidc
    spec:
      containers:
      - args:
        - --gcs-upload-secret=/secrets/gcs/service-account.json
        - --image-import-pull-secret=/etc/pull-secret/.dockerconfigjson
        - --lease-server-credentials-file=/etc/boskos/credentials
        - --report-credentials-file=/etc/report/credentials
        - --secret-dir=/secrets/ci-pull-credentials
        - --target=e2e-azure-ovn-manual-oidc
        command:
        - ci-operator
        image: ci-operator:latest
        imagePullPolicy: Always
        name: ""
        resources:
          requests:
            cpu: 10m
        volumeMounts:
        - mountPath: /etc/boskos
          name: boskos
          readOnly: true
        - mountPath: /secrets/ci-pull-credentials
          name: ci-pull-credentials
          readOnly: true
        - mountPath: /secrets/gcs
          name: gcs-credentials
          readOnly: true
        - mountPath: /secrets/manifest-tool
          name: manifest-tool-local-pusher
          readOnly: true
        - mountPath: /etc/pull-secret
          name: pull-secret
          readOnly: true
        - mountPath: /etc/report
          name: result-aggregator
          readOnly: true
      serviceAccountName: ci-operator
      volumes:
      - name: boskos
        secret:
          items:
          - key: credentials
            path: credentials
          secretName: boskos-credentials
      - name: ci-pull-credentials
        secret:
          secretName: ci-pull-credentials
      - name: manifest-tool-local-pusher
        secret:
          secretName: manifest-tool-local-pusher
      - name: pull-secret
        secret:
          secretName: registry-pull-credentials
      - name: result-aggregator
        secret:
          secretName: result-aggregator
    trigger: (?m)^/test( | .* )e2e-azure-ovn-manual-oidc,?($|\s.*)
  - agent: kubernetes
    always_run: true
    branches:
    - ^release-4\.18$
    - ^release-4\.18-
    cluster: build11
    context: ci/prow/e2e-azure-ovn-upgrade
    decorate: true
    decoration_config:
      timeout: 5h30m0s
    labels:
      ci-operator.openshift.io/cloud: azure4
      ci-operator.openshift.io/cloud-cluster-profile: azure-2
      ci.openshift.io/generator: prowgen
      pj-rehearse.openshift.io/can-be-rehearsed: "true"
    name: pull-ci-openshift-cluster-network-operator-release-4.18-e2e-azure-ovn-upgrade
    rerun_command: /test e2e-azure-ovn-upgrade
    spec:
      containers:
      - args:
        - --gcs-upload-secret=/secrets/gcs/service-account.json
        - --image-import-pull-secret=/etc/pull-secret/.dockerconfigjson
        - --lease-server-credentials-file=/etc/boskos/credentials
        - --report-credentials-file=/etc/report/credentials
        - --secret-dir=/secrets/ci-pull-credentials
        - --target=e2e-azure-ovn-upgrade
        command:
        - ci-operator
        image: ci-operator:latest
        imagePullPolicy: Always
        name: ""
        resources:
          requests:
            cpu: 10m
        volumeMounts:
        - mountPath: /etc/boskos
          name: boskos
          readOnly: true
        - mountPath: /secrets/ci-pull-credentials
          name: ci-pull-credentials
          readOnly: true
        - mountPath: /secrets/gcs
          name: gcs-credentials
          readOnly: true
        - mountPath: /secrets/manifest-tool
          name: manifest-tool-local-pusher
          readOnly: true
        - mountPath: /etc/pull-secret
          name: pull-secret
          readOnly: true
        - mountPath: /etc/report
          name: result-aggregator
          readOnly: true
      serviceAccountName: ci-operator
      volumes:
      - name: boskos
        secret:
          items:
          - key: credentials
            path: credentials
          secretName: boskos-credentials
      - name: ci-pull-credentials
        secret:
          secretName: ci-pull-credentials
      - name: manifest-tool-local-pusher
        secret:
          secretName: manifest-tool-local-pusher
      - name: pull-secret
        secret:
          secretName: registry-pull-credentials
      - name: result-aggregator
        secret:
          secretName: result-aggregator
    trigger: (?m)^/test( | .* )e2e-azure-ovn-upgrade,?($|\s.*)
  - agent: kubernetes
    always_run: true
    branches:
    - ^release-4\.18$
    - ^release-4\.18-
    cluster: build02
    context: ci/prow/e2e-gcp-ovn
    decorate: true
    labels:
      ci-operator.openshift.io/cloud: gcp
      ci-operator.openshift.io/cloud-cluster-profile: gcp
      ci.openshift.io/generator: prowgen
      pj-rehearse.openshift.io/can-be-rehearsed: "true"
    name: pull-ci-openshift-cluster-network-operator-release-4.18-e2e-gcp-ovn
    rerun_command: /test e2e-gcp-ovn
    spec:
      containers:
      - args:
        - --gcs-upload-secret=/secrets/gcs/service-account.json
        - --image-import-pull-secret=/etc/pull-secret/.dockerconfigjson
        - --lease-server-credentials-file=/etc/boskos/credentials
        - --report-credentials-file=/etc/report/credentials
        - --secret-dir=/secrets/ci-pull-credentials
        - --target=e2e-gcp-ovn
        command:
        - ci-operator
        image: ci-operator:latest
        imagePullPolicy: Always
        name: ""
        resources:
          requests:
            cpu: 10m
        volumeMounts:
        - mountPath: /etc/boskos
          name: boskos
          readOnly: true
        - mountPath: /secrets/ci-pull-credentials
          name: ci-pull-credentials
          readOnly: true
        - mountPath: /secrets/gcs
          name: gcs-credentials
          readOnly: true
        - mountPath: /secrets/manifest-tool
          name: manifest-tool-local-pusher
          readOnly: true
        - mountPath: /etc/pull-secret
          name: pull-secret
          readOnly: true
        - mountPath: /etc/report
          name: result-aggregator
          readOnly: true
      serviceAccountName: ci-operator
      volumes:
      - name: boskos
        secret:
          items:
          - key: credentials
            path: credentials
          secretName: boskos-credentials
      - name: ci-pull-credentials
        secret:
          secretName: ci-pull-credentials
      - name: manifest-tool-local-pusher
        secret:
          secretName: manifest-tool-local-pusher
      - name: pull-secret
        secret:
          secretName: registry-pull-credentials
      - name: result-aggregator
        secret:
          secretName: result-aggregator
    trigger: (?m)^/test( | .* )e2e-gcp-ovn,?($|\s.*)
  - agent: kubernetes
    always_run: true
    branches:
    - ^release-4\.18$
    - ^release-4\.18-
    cluster: build02
    context: ci/prow/e2e-gcp-ovn-techpreview
    decorate: true
    labels:
      ci-operator.openshift.io/cloud: gcp
      ci-operator.openshift.io/cloud-cluster-profile: gcp
      ci.openshift.io/generator: prowgen
      pj-rehearse.openshift.io/can-be-rehearsed: "true"
    name: pull-ci-openshift-cluster-network-operator-release-4.18-e2e-gcp-ovn-techpreview
    rerun_command: /test e2e-gcp-ovn-techpreview
    spec:
      containers:
      - args:
        - --gcs-upload-secret=/secrets/gcs/service-account.json
        - --image-import-pull-secret=/etc/pull-secret/.dockerconfigjson
        - --lease-server-credentials-file=/etc/boskos/credentials
        - --report-credentials-file=/etc/report/credentials
        - --secret-dir=/secrets/ci-pull-credentials
        - --target=e2e-gcp-ovn-techpreview
        command:
        - ci-operator
        image: ci-operator:latest
        imagePullPolicy: Always
        name: ""
        resources:
          requests:
            cpu: 10m
        volumeMounts:
        - mountPath: /etc/boskos
          name: boskos
          readOnly: true
        - mountPath: /secrets/ci-pull-credentials
          name: ci-pull-credentials
          readOnly: true
        - mountPath: /secrets/gcs
          name: gcs-credentials
          readOnly: true
        - mountPath: /secrets/manifest-tool
          name: manifest-tool-local-pusher
          readOnly: true
        - mountPath: /etc/pull-secret
          name: pull-secret
          readOnly: true
        - mountPath: /etc/report
          name: result-aggregator
          readOnly: true
      serviceAccountName: ci-operator
      volumes:
      - name: boskos
        secret:
          items:
          - key: credentials
            path: credentials
          secretName: boskos-credentials
      - name: ci-pull-credentials
        secret:
          secretName: ci-pull-credentials
      - name: manifest-tool-local-pusher
        secret:
          secretName: manifest-tool-local-pusher
      - name: pull-secret
        secret:
          secretName: registry-pull-credentials
      - name: result-aggregator
        secret:
          secretName: result-aggregator
    trigger: (?m)^/test( | .* )(e2e-gcp-ovn-techpreview|remaining-required),?($|\s.*)
  - agent: kubernetes
    always_run: true
    branches:
    - ^release-4\.18$
    - ^release-4\.18-
    cluster: build02
    context: ci/prow/e2e-gcp-ovn-upgrade
    decorate: true
    labels:
      ci-operator.openshift.io/cloud: gcp
      ci-operator.openshift.io/cloud-cluster-profile: gcp
      ci.openshift.io/generator: prowgen
      pj-rehearse.openshift.io/can-be-rehearsed: "true"
    name: pull-ci-openshift-cluster-network-operator-release-4.18-e2e-gcp-ovn-upgrade
    rerun_command: /test e2e-gcp-ovn-upgrade
    spec:
      containers:
      - args:
        - --gcs-upload-secret=/secrets/gcs/service-account.json
        - --image-import-pull-secret=/etc/pull-secret/.dockerconfigjson
        - --lease-server-credentials-file=/etc/boskos/credentials
        - --report-credentials-file=/etc/report/credentials
        - --secret-dir=/secrets/ci-pull-credentials
        - --target=e2e-gcp-ovn-upgrade
        command:
        - ci-operator
        image: ci-operator:latest
        imagePullPolicy: Always
        name: ""
        resources:
          requests:
            cpu: 10m
        volumeMounts:
        - mountPath: /etc/boskos
          name: boskos
          readOnly: true
        - mountPath: /secrets/ci-pull-credentials
          name: ci-pull-credentials
          readOnly: true
        - mountPath: /secrets/gcs
          name: gcs-credentials
          readOnly: true
        - mountPath: /secrets/manifest-tool
          name: manifest-tool-local-pusher
          readOnly: true
        - mountPath: /etc/pull-secret
          name: pull-secret
          readOnly: true
        - mountPath: /etc/report
          name: result-aggregator
          readOnly: true
      serviceAccountName: ci-operator
      volumes:
      - name: boskos
        secret:
          items:
          - key: credentials
            path: credentials
          secretName: boskos-credentials
      - name: ci-pull-credentials
        secret:
          secretName: ci-pull-credentials
      - name: manifest-tool-local-pusher
        secret:
          secretName: manifest-tool-local-pusher
      - name: pull-secret
        secret:
          secretName: registry-pull-credentials
      - name: result-aggregator
        secret:
          secretName: result-aggregator
    trigger: (?m)^/test( | .* )e2e-gcp-ovn-upgrade,?($|\s.*)
  - agent: kubernetes
    always_run: true
    branches:
    - ^release-4\.18$
    - ^release-4\.18-
    cluster: build05
    context: ci/prow/e2e-metal-ipi-ovn-ipv6
    decorate: true
    labels:
      ci-operator.openshift.io/cloud: equinix-ocp-metal
      ci-operator.openshift.io/cloud-cluster-profile: equinix-ocp-metal
      ci-operator.openshift.io/cluster: build05
      ci.openshift.io/generator: prowgen
      pj-rehearse.openshift.io/can-be-rehearsed: "true"
    name: pull-ci-openshift-cluster-network-operator-release-4.18-e2e-metal-ipi-ovn-ipv6
    rerun_command: /test e2e-metal-ipi-ovn-ipv6
    spec:
      containers:
      - args:
        - --gcs-upload-secret=/secrets/gcs/service-account.json
        - --image-import-pull-secret=/etc/pull-secret/.dockerconfigjson
        - --lease-server-credentials-file=/etc/boskos/credentials
        - --report-credentials-file=/etc/report/credentials
        - --secret-dir=/secrets/ci-pull-credentials
        - --target=e2e-metal-ipi-ovn-ipv6
        command:
        - ci-operator
        image: ci-operator:latest
        imagePullPolicy: Always
        name: ""
        resources:
          requests:
            cpu: 10m
        volumeMounts:
        - mountPath: /etc/boskos
          name: boskos
          readOnly: true
        - mountPath: /secrets/ci-pull-credentials
          name: ci-pull-credentials
          readOnly: true
        - mountPath: /secrets/gcs
          name: gcs-credentials
          readOnly: true
        - mountPath: /secrets/manifest-tool
          name: manifest-tool-local-pusher
          readOnly: true
        - mountPath: /etc/pull-secret
          name: pull-secret
          readOnly: true
        - mountPath: /etc/report
          name: result-aggregator
          readOnly: true
      serviceAccountName: ci-operator
      volumes:
      - name: boskos
        secret:
          items:
          - key: credentials
            path: credentials
          secretName: boskos-credentials
      - name: ci-pull-credentials
        secret:
          secretName: ci-pull-credentials
      - name: manifest-tool-local-pusher
        secret:
          secretName: manifest-tool-local-pusher
      - name: pull-secret
        secret:
          secretName: registry-pull-credentials
      - name: result-aggregator
        secret:
          secretName: result-aggregator
    trigger: (?m)^/test( | .* )e2e-metal-ipi-ovn-ipv6,?($|\s.*)
  - agent: kubernetes
    always_run: true
    branches:
    - ^release-4\.18$
    - ^release-4\.18-
    cluster: build05
    context: ci/prow/e2e-metal-ipi-ovn-ipv6-ipsec
    decorate: true
    labels:
      ci-operator.openshift.io/cloud: equinix-ocp-metal
      ci-operator.openshift.io/cloud-cluster-profile: equinix-ocp-metal
      ci-operator.openshift.io/cluster: build05
      ci.openshift.io/generator: prowgen
      pj-rehearse.openshift.io/can-be-rehearsed: "true"
    name: pull-ci-openshift-cluster-network-operator-release-4.18-e2e-metal-ipi-ovn-ipv6-ipsec
    optional: true
    rerun_command: /test e2e-metal-ipi-ovn-ipv6-ipsec
    spec:
      containers:
      - args:
        - --gcs-upload-secret=/secrets/gcs/service-account.json
        - --image-import-pull-secret=/etc/pull-secret/.dockerconfigjson
        - --lease-server-credentials-file=/etc/boskos/credentials
        - --report-credentials-file=/etc/report/credentials
        - --secret-dir=/secrets/ci-pull-credentials
        - --target=e2e-metal-ipi-ovn-ipv6-ipsec
        command:
        - ci-operator
        image: ci-operator:latest
        imagePullPolicy: Always
        name: ""
        resources:
          requests:
            cpu: 10m
        volumeMounts:
        - mountPath: /etc/boskos
          name: boskos
          readOnly: true
        - mountPath: /secrets/ci-pull-credentials
          name: ci-pull-credentials
          readOnly: true
        - mountPath: /secrets/gcs
          name: gcs-credentials
          readOnly: true
        - mountPath: /secrets/manifest-tool
          name: manifest-tool-local-pusher
          readOnly: true
        - mountPath: /etc/pull-secret
          name: pull-secret
          readOnly: true
        - mountPath: /etc/report
          name: result-aggregator
          readOnly: true
      serviceAccountName: ci-operator
      volumes:
      - name: boskos
        secret:
          items:
          - key: credentials
            path: credentials
          secretName: boskos-credentials
      - name: ci-pull-credentials
        secret:
          secretName: ci-pull-credentials
      - name: manifest-tool-local-pusher
        secret:
          secretName: manifest-tool-local-pusher
      - name: pull-secret
        secret:
          secretName: registry-pull-credentials
      - name: result-aggregator
        secret:
          secretName: result-aggregator
    trigger: (?m)^/test( | .* )e2e-metal-ipi-ovn-ipv6-ipsec,?($|\s.*)
  - agent: kubernetes
    always_run: true
    branches:
    - ^release-4\.18$
    - ^release-4\.18-
    cluster: build02
    context: ci/prow/e2e-network-mtu-migration-ovn-ipv4
    decorate: true
    decoration_config:
      timeout: 5h0m0s
    labels:
      ci-operator.openshift.io/cloud: gcp
      ci-operator.openshift.io/cloud-cluster-profile: gcp-3
      ci.openshift.io/generator: prowgen
      pj-rehearse.openshift.io/can-be-rehearsed: "true"
    name: pull-ci-openshift-cluster-network-operator-release-4.18-e2e-network-mtu-migration-ovn-ipv4
    optional: true
    rerun_command: /test e2e-network-mtu-migration-ovn-ipv4
    spec:
      containers:
      - args:
        - --gcs-upload-secret=/secrets/gcs/service-account.json
        - --image-import-pull-secret=/etc/pull-secret/.dockerconfigjson
        - --lease-server-credentials-file=/etc/boskos/credentials
        - --report-credentials-file=/etc/report/credentials
        - --secret-dir=/secrets/ci-pull-credentials
        - --target=e2e-network-mtu-migration-ovn-ipv4
        command:
        - ci-operator
        image: ci-operator:latest
        imagePullPolicy: Always
        name: ""
        resources:
          requests:
            cpu: 10m
        volumeMounts:
        - mountPath: /etc/boskos
          name: boskos
          readOnly: true
        - mountPath: /secrets/ci-pull-credentials
          name: ci-pull-credentials
          readOnly: true
        - mountPath: /secrets/gcs
          name: gcs-credentials
          readOnly: true
        - mountPath: /secrets/manifest-tool
          name: manifest-tool-local-pusher
          readOnly: true
        - mountPath: /etc/pull-secret
          name: pull-secret
          readOnly: true
        - mountPath: /etc/report
          name: result-aggregator
          readOnly: true
      serviceAccountName: ci-operator
      volumes:
      - name: boskos
        secret:
          items:
          - key: credentials
            path: credentials
          secretName: boskos-credentials
      - name: ci-pull-credentials
        secret:
          secretName: ci-pull-credentials
      - name: manifest-tool-local-pusher
        secret:
          secretName: manifest-tool-local-pusher
      - name: pull-secret
        secret:
          secretName: registry-pull-credentials
      - name: result-aggregator
        secret:
          secretName: result-aggregator
    trigger: (?m)^/test( | .* )e2e-network-mtu-migration-ovn-ipv4,?($|\s.*)
  - agent: kubernetes
    always_run: true
    branches:
    - ^release-4\.18$
    - ^release-4\.18-
    cluster: build05
    context: ci/prow/e2e-network-mtu-migration-ovn-ipv6
    decorate: true
    decoration_config:
      timeout: 5h0m0s
    labels:
      ci-operator.openshift.io/cloud: equinix-ocp-metal
      ci-operator.openshift.io/cloud-cluster-profile: equinix-ocp-metal
      ci-operator.openshift.io/cluster: build05
      ci.openshift.io/generator: prowgen
      pj-rehearse.openshift.io/can-be-rehearsed: "true"
    name: pull-ci-openshift-cluster-network-operator-release-4.18-e2e-network-mtu-migration-ovn-ipv6
    optional: true
    rerun_command: /test e2e-network-mtu-migration-ovn-ipv6
    spec:
      containers:
      - args:
        - --gcs-upload-secret=/secrets/gcs/service-account.json
        - --image-import-pull-secret=/etc/pull-secret/.dockerconfigjson
        - --lease-server-credentials-file=/etc/boskos/credentials
        - --report-credentials-file=/etc/report/credentials
        - --secret-dir=/secrets/ci-pull-credentials
        - --target=e2e-network-mtu-migration-ovn-ipv6
        command:
        - ci-operator
        image: ci-operator:latest
        imagePullPolicy: Always
        name: ""
        resources:
          requests:
            cpu: 10m
        volumeMounts:
        - mountPath: /etc/boskos
          name: boskos
          readOnly: true
        - mountPath: /secrets/ci-pull-credentials
          name: ci-pull-credentials
          readOnly: true
        - mountPath: /secrets/gcs
          name: gcs-credentials
          readOnly: true
        - mountPath: /secrets/manifest-tool
          name: manifest-tool-local-pusher
          readOnly: true
        - mountPath: /etc/pull-secret
          name: pull-secret
          readOnly: true
        - mountPath: /etc/report
          name: result-aggregator
          readOnly: true
      serviceAccountName: ci-operator
      volumes:
      - name: boskos
        secret:
          items:
          - key: credentials
            path: credentials
          secretName: boskos-credentials
      - name: ci-pull-credentials
        secret:
          secretName: ci-pull-credentials
      - name: manifest-tool-local-pusher
        secret:
          secretName: manifest-tool-local-pusher
      - name: pull-secret
        secret:
          secretName: registry-pull-credentials
      - name: result-aggregator
        secret:
          secretName: result-aggregator
    trigger: (?m)^/test( | .* )e2e-network-mtu-migration-ovn-ipv6,?($|\s.*)
  - agent: kubernetes
    always_run: true
    branches:
    - ^release-4\.18$
    - ^release-4\.18-
<<<<<<< HEAD
    cluster: build06
=======
    cluster: build03
>>>>>>> 635a2bef
    context: ci/prow/e2e-openstack-ovn
    decorate: true
    labels:
      ci-operator.openshift.io/cloud: openstack-vexxhost
      ci-operator.openshift.io/cloud-cluster-profile: openstack-vexxhost
      ci.openshift.io/generator: prowgen
      pj-rehearse.openshift.io/can-be-rehearsed: "true"
    name: pull-ci-openshift-cluster-network-operator-release-4.18-e2e-openstack-ovn
    optional: true
    rerun_command: /test e2e-openstack-ovn
    spec:
      containers:
      - args:
        - --gcs-upload-secret=/secrets/gcs/service-account.json
        - --image-import-pull-secret=/etc/pull-secret/.dockerconfigjson
        - --lease-server-credentials-file=/etc/boskos/credentials
        - --report-credentials-file=/etc/report/credentials
        - --secret-dir=/secrets/ci-pull-credentials
        - --target=e2e-openstack-ovn
        command:
        - ci-operator
        image: ci-operator:latest
        imagePullPolicy: Always
        name: ""
        resources:
          requests:
            cpu: 10m
        volumeMounts:
        - mountPath: /etc/boskos
          name: boskos
          readOnly: true
        - mountPath: /secrets/ci-pull-credentials
          name: ci-pull-credentials
          readOnly: true
        - mountPath: /secrets/gcs
          name: gcs-credentials
          readOnly: true
        - mountPath: /secrets/manifest-tool
          name: manifest-tool-local-pusher
          readOnly: true
        - mountPath: /etc/pull-secret
          name: pull-secret
          readOnly: true
        - mountPath: /etc/report
          name: result-aggregator
          readOnly: true
      serviceAccountName: ci-operator
      volumes:
      - name: boskos
        secret:
          items:
          - key: credentials
            path: credentials
          secretName: boskos-credentials
      - name: ci-pull-credentials
        secret:
          secretName: ci-pull-credentials
      - name: manifest-tool-local-pusher
        secret:
          secretName: manifest-tool-local-pusher
      - name: pull-secret
        secret:
          secretName: registry-pull-credentials
      - name: result-aggregator
        secret:
          secretName: result-aggregator
    trigger: (?m)^/test( | .* )e2e-openstack-ovn,?($|\s.*)
  - agent: kubernetes
    always_run: true
    branches:
    - ^release-4\.18$
    - ^release-4\.18-
<<<<<<< HEAD
    cluster: build06
=======
    cluster: build03
>>>>>>> 635a2bef
    context: ci/prow/e2e-ovn-hybrid-step-registry
    decorate: true
    labels:
      ci-operator.openshift.io/cloud: aws
      ci-operator.openshift.io/cloud-cluster-profile: aws
      ci.openshift.io/generator: prowgen
      pj-rehearse.openshift.io/can-be-rehearsed: "true"
    name: pull-ci-openshift-cluster-network-operator-release-4.18-e2e-ovn-hybrid-step-registry
    optional: true
    rerun_command: /test e2e-ovn-hybrid-step-registry
    spec:
      containers:
      - args:
        - --gcs-upload-secret=/secrets/gcs/service-account.json
        - --image-import-pull-secret=/etc/pull-secret/.dockerconfigjson
        - --lease-server-credentials-file=/etc/boskos/credentials
        - --report-credentials-file=/etc/report/credentials
        - --secret-dir=/secrets/ci-pull-credentials
        - --target=e2e-ovn-hybrid-step-registry
        command:
        - ci-operator
        image: ci-operator:latest
        imagePullPolicy: Always
        name: ""
        resources:
          requests:
            cpu: 10m
        volumeMounts:
        - mountPath: /etc/boskos
          name: boskos
          readOnly: true
        - mountPath: /secrets/ci-pull-credentials
          name: ci-pull-credentials
          readOnly: true
        - mountPath: /secrets/gcs
          name: gcs-credentials
          readOnly: true
        - mountPath: /secrets/manifest-tool
          name: manifest-tool-local-pusher
          readOnly: true
        - mountPath: /etc/pull-secret
          name: pull-secret
          readOnly: true
        - mountPath: /etc/report
          name: result-aggregator
          readOnly: true
      serviceAccountName: ci-operator
      volumes:
      - name: boskos
        secret:
          items:
          - key: credentials
            path: credentials
          secretName: boskos-credentials
      - name: ci-pull-credentials
        secret:
          secretName: ci-pull-credentials
      - name: manifest-tool-local-pusher
        secret:
          secretName: manifest-tool-local-pusher
      - name: pull-secret
        secret:
          secretName: registry-pull-credentials
      - name: result-aggregator
        secret:
          secretName: result-aggregator
    trigger: (?m)^/test( | .* )e2e-ovn-hybrid-step-registry,?($|\s.*)
  - agent: kubernetes
    always_run: true
    branches:
    - ^release-4\.18$
    - ^release-4\.18-
<<<<<<< HEAD
    cluster: build06
=======
    cluster: build03
>>>>>>> 635a2bef
    context: ci/prow/e2e-ovn-ipsec-step-registry
    decorate: true
    labels:
      ci-operator.openshift.io/cloud: aws
      ci-operator.openshift.io/cloud-cluster-profile: aws
      ci.openshift.io/generator: prowgen
      pj-rehearse.openshift.io/can-be-rehearsed: "true"
    name: pull-ci-openshift-cluster-network-operator-release-4.18-e2e-ovn-ipsec-step-registry
    optional: true
    rerun_command: /test e2e-ovn-ipsec-step-registry
    spec:
      containers:
      - args:
        - --gcs-upload-secret=/secrets/gcs/service-account.json
        - --image-import-pull-secret=/etc/pull-secret/.dockerconfigjson
        - --lease-server-credentials-file=/etc/boskos/credentials
        - --report-credentials-file=/etc/report/credentials
        - --secret-dir=/secrets/ci-pull-credentials
        - --target=e2e-ovn-ipsec-step-registry
        command:
        - ci-operator
        image: ci-operator:latest
        imagePullPolicy: Always
        name: ""
        resources:
          requests:
            cpu: 10m
        volumeMounts:
        - mountPath: /etc/boskos
          name: boskos
          readOnly: true
        - mountPath: /secrets/ci-pull-credentials
          name: ci-pull-credentials
          readOnly: true
        - mountPath: /secrets/gcs
          name: gcs-credentials
          readOnly: true
        - mountPath: /secrets/manifest-tool
          name: manifest-tool-local-pusher
          readOnly: true
        - mountPath: /etc/pull-secret
          name: pull-secret
          readOnly: true
        - mountPath: /etc/report
          name: result-aggregator
          readOnly: true
      serviceAccountName: ci-operator
      volumes:
      - name: boskos
        secret:
          items:
          - key: credentials
            path: credentials
          secretName: boskos-credentials
      - name: ci-pull-credentials
        secret:
          secretName: ci-pull-credentials
      - name: manifest-tool-local-pusher
        secret:
          secretName: manifest-tool-local-pusher
      - name: pull-secret
        secret:
          secretName: registry-pull-credentials
      - name: result-aggregator
        secret:
          secretName: result-aggregator
    trigger: (?m)^/test( | .* )e2e-ovn-ipsec-step-registry,?($|\s.*)
  - agent: kubernetes
    always_run: true
    branches:
    - ^release-4\.18$
    - ^release-4\.18-
<<<<<<< HEAD
    cluster: build06
=======
    cluster: build03
>>>>>>> 635a2bef
    context: ci/prow/e2e-ovn-step-registry
    decorate: true
    labels:
      ci-operator.openshift.io/cloud: aws
      ci-operator.openshift.io/cloud-cluster-profile: aws
      ci.openshift.io/generator: prowgen
      pj-rehearse.openshift.io/can-be-rehearsed: "true"
    name: pull-ci-openshift-cluster-network-operator-release-4.18-e2e-ovn-step-registry
    optional: true
    rerun_command: /test e2e-ovn-step-registry
    spec:
      containers:
      - args:
        - --gcs-upload-secret=/secrets/gcs/service-account.json
        - --image-import-pull-secret=/etc/pull-secret/.dockerconfigjson
        - --lease-server-credentials-file=/etc/boskos/credentials
        - --report-credentials-file=/etc/report/credentials
        - --secret-dir=/secrets/ci-pull-credentials
        - --target=e2e-ovn-step-registry
        command:
        - ci-operator
        image: ci-operator:latest
        imagePullPolicy: Always
        name: ""
        resources:
          requests:
            cpu: 10m
        volumeMounts:
        - mountPath: /etc/boskos
          name: boskos
          readOnly: true
        - mountPath: /secrets/ci-pull-credentials
          name: ci-pull-credentials
          readOnly: true
        - mountPath: /secrets/gcs
          name: gcs-credentials
          readOnly: true
        - mountPath: /secrets/manifest-tool
          name: manifest-tool-local-pusher
          readOnly: true
        - mountPath: /etc/pull-secret
          name: pull-secret
          readOnly: true
        - mountPath: /etc/report
          name: result-aggregator
          readOnly: true
      serviceAccountName: ci-operator
      volumes:
      - name: boskos
        secret:
          items:
          - key: credentials
            path: credentials
          secretName: boskos-credentials
      - name: ci-pull-credentials
        secret:
          secretName: ci-pull-credentials
      - name: manifest-tool-local-pusher
        secret:
          secretName: manifest-tool-local-pusher
      - name: pull-secret
        secret:
          secretName: registry-pull-credentials
      - name: result-aggregator
        secret:
          secretName: result-aggregator
    trigger: (?m)^/test( | .* )e2e-ovn-step-registry,?($|\s.*)
  - agent: kubernetes
    always_run: true
    branches:
    - ^release-4\.18$
    - ^release-4\.18-
    cluster: vsphere02
    context: ci/prow/e2e-vsphere-ovn
    decorate: true
    labels:
      ci-operator.openshift.io/cloud: vsphere
      ci-operator.openshift.io/cloud-cluster-profile: vsphere-elastic
      ci.openshift.io/generator: prowgen
      pj-rehearse.openshift.io/can-be-rehearsed: "true"
    name: pull-ci-openshift-cluster-network-operator-release-4.18-e2e-vsphere-ovn
    optional: true
    rerun_command: /test e2e-vsphere-ovn
    spec:
      containers:
      - args:
        - --gcs-upload-secret=/secrets/gcs/service-account.json
        - --image-import-pull-secret=/etc/pull-secret/.dockerconfigjson
        - --lease-server-credentials-file=/etc/boskos/credentials
        - --report-credentials-file=/etc/report/credentials
        - --secret-dir=/secrets/ci-pull-credentials
        - --target=e2e-vsphere-ovn
        command:
        - ci-operator
        image: ci-operator:latest
        imagePullPolicy: Always
        name: ""
        resources:
          requests:
            cpu: 10m
        volumeMounts:
        - mountPath: /etc/boskos
          name: boskos
          readOnly: true
        - mountPath: /secrets/ci-pull-credentials
          name: ci-pull-credentials
          readOnly: true
        - mountPath: /secrets/gcs
          name: gcs-credentials
          readOnly: true
        - mountPath: /secrets/manifest-tool
          name: manifest-tool-local-pusher
          readOnly: true
        - mountPath: /etc/pull-secret
          name: pull-secret
          readOnly: true
        - mountPath: /etc/report
          name: result-aggregator
          readOnly: true
      serviceAccountName: ci-operator
      volumes:
      - name: boskos
        secret:
          items:
          - key: credentials
            path: credentials
          secretName: boskos-credentials
      - name: ci-pull-credentials
        secret:
          secretName: ci-pull-credentials
      - name: manifest-tool-local-pusher
        secret:
          secretName: manifest-tool-local-pusher
      - name: pull-secret
        secret:
          secretName: registry-pull-credentials
      - name: result-aggregator
        secret:
          secretName: result-aggregator
    trigger: (?m)^/test( | .* )e2e-vsphere-ovn,?($|\s.*)
  - agent: kubernetes
    always_run: true
    branches:
    - ^release-4\.18$
    - ^release-4\.18-
    cluster: vsphere02
    context: ci/prow/e2e-vsphere-ovn-dualstack
    decorate: true
    labels:
      ci-operator.openshift.io/cloud: vsphere
      ci-operator.openshift.io/cloud-cluster-profile: vsphere-elastic
      ci.openshift.io/generator: prowgen
      pj-rehearse.openshift.io/can-be-rehearsed: "true"
    name: pull-ci-openshift-cluster-network-operator-release-4.18-e2e-vsphere-ovn-dualstack
    optional: true
    rerun_command: /test e2e-vsphere-ovn-dualstack
    spec:
      containers:
      - args:
        - --gcs-upload-secret=/secrets/gcs/service-account.json
        - --image-import-pull-secret=/etc/pull-secret/.dockerconfigjson
        - --lease-server-credentials-file=/etc/boskos/credentials
        - --report-credentials-file=/etc/report/credentials
        - --secret-dir=/secrets/ci-pull-credentials
        - --target=e2e-vsphere-ovn-dualstack
        command:
        - ci-operator
        image: ci-operator:latest
        imagePullPolicy: Always
        name: ""
        resources:
          requests:
            cpu: 10m
        volumeMounts:
        - mountPath: /etc/boskos
          name: boskos
          readOnly: true
        - mountPath: /secrets/ci-pull-credentials
          name: ci-pull-credentials
          readOnly: true
        - mountPath: /secrets/gcs
          name: gcs-credentials
          readOnly: true
        - mountPath: /secrets/manifest-tool
          name: manifest-tool-local-pusher
          readOnly: true
        - mountPath: /etc/pull-secret
          name: pull-secret
          readOnly: true
        - mountPath: /etc/report
          name: result-aggregator
          readOnly: true
      serviceAccountName: ci-operator
      volumes:
      - name: boskos
        secret:
          items:
          - key: credentials
            path: credentials
          secretName: boskos-credentials
      - name: ci-pull-credentials
        secret:
          secretName: ci-pull-credentials
      - name: manifest-tool-local-pusher
        secret:
          secretName: manifest-tool-local-pusher
      - name: pull-secret
        secret:
          secretName: registry-pull-credentials
      - name: result-aggregator
        secret:
          secretName: result-aggregator
    trigger: (?m)^/test( | .* )e2e-vsphere-ovn-dualstack,?($|\s.*)
  - agent: kubernetes
    always_run: true
    branches:
    - ^release-4\.18$
    - ^release-4\.18-
    cluster: vsphere02
    context: ci/prow/e2e-vsphere-ovn-dualstack-primaryv6
    decorate: true
    labels:
      ci-operator.openshift.io/cloud: vsphere
      ci-operator.openshift.io/cloud-cluster-profile: vsphere-elastic
      ci.openshift.io/generator: prowgen
      pj-rehearse.openshift.io/can-be-rehearsed: "true"
    name: pull-ci-openshift-cluster-network-operator-release-4.18-e2e-vsphere-ovn-dualstack-primaryv6
    optional: true
    rerun_command: /test e2e-vsphere-ovn-dualstack-primaryv6
    spec:
      containers:
      - args:
        - --gcs-upload-secret=/secrets/gcs/service-account.json
        - --image-import-pull-secret=/etc/pull-secret/.dockerconfigjson
        - --lease-server-credentials-file=/etc/boskos/credentials
        - --report-credentials-file=/etc/report/credentials
        - --secret-dir=/secrets/ci-pull-credentials
        - --target=e2e-vsphere-ovn-dualstack-primaryv6
        command:
        - ci-operator
        image: ci-operator:latest
        imagePullPolicy: Always
        name: ""
        resources:
          requests:
            cpu: 10m
        volumeMounts:
        - mountPath: /etc/boskos
          name: boskos
          readOnly: true
        - mountPath: /secrets/ci-pull-credentials
          name: ci-pull-credentials
          readOnly: true
        - mountPath: /secrets/gcs
          name: gcs-credentials
          readOnly: true
        - mountPath: /secrets/manifest-tool
          name: manifest-tool-local-pusher
          readOnly: true
        - mountPath: /etc/pull-secret
          name: pull-secret
          readOnly: true
        - mountPath: /etc/report
          name: result-aggregator
          readOnly: true
      serviceAccountName: ci-operator
      volumes:
      - name: boskos
        secret:
          items:
          - key: credentials
            path: credentials
          secretName: boskos-credentials
      - name: ci-pull-credentials
        secret:
          secretName: ci-pull-credentials
      - name: manifest-tool-local-pusher
        secret:
          secretName: manifest-tool-local-pusher
      - name: pull-secret
        secret:
          secretName: registry-pull-credentials
      - name: result-aggregator
        secret:
          secretName: result-aggregator
    trigger: (?m)^/test( | .* )e2e-vsphere-ovn-dualstack-primaryv6,?($|\s.*)
  - agent: kubernetes
    always_run: false
    branches:
    - ^release-4\.18$
    - ^release-4\.18-
    cluster: vsphere02
    context: ci/prow/e2e-vsphere-ovn-windows
    decorate: true
    labels:
      ci-operator.openshift.io/cloud: vsphere
      ci-operator.openshift.io/cloud-cluster-profile: vsphere-elastic
      ci.openshift.io/generator: prowgen
      pj-rehearse.openshift.io/can-be-rehearsed: "true"
    name: pull-ci-openshift-cluster-network-operator-release-4.18-e2e-vsphere-ovn-windows
    optional: true
    rerun_command: /test e2e-vsphere-ovn-windows
    spec:
      containers:
      - args:
        - --gcs-upload-secret=/secrets/gcs/service-account.json
        - --image-import-pull-secret=/etc/pull-secret/.dockerconfigjson
        - --lease-server-credentials-file=/etc/boskos/credentials
        - --report-credentials-file=/etc/report/credentials
        - --secret-dir=/secrets/ci-pull-credentials
        - --target=e2e-vsphere-ovn-windows
        command:
        - ci-operator
        image: ci-operator:latest
        imagePullPolicy: Always
        name: ""
        resources:
          requests:
            cpu: 10m
        volumeMounts:
        - mountPath: /etc/boskos
          name: boskos
          readOnly: true
        - mountPath: /secrets/ci-pull-credentials
          name: ci-pull-credentials
          readOnly: true
        - mountPath: /secrets/gcs
          name: gcs-credentials
          readOnly: true
        - mountPath: /secrets/manifest-tool
          name: manifest-tool-local-pusher
          readOnly: true
        - mountPath: /etc/pull-secret
          name: pull-secret
          readOnly: true
        - mountPath: /etc/report
          name: result-aggregator
          readOnly: true
      serviceAccountName: ci-operator
      volumes:
      - name: boskos
        secret:
          items:
          - key: credentials
            path: credentials
          secretName: boskos-credentials
      - name: ci-pull-credentials
        secret:
          secretName: ci-pull-credentials
      - name: manifest-tool-local-pusher
        secret:
          secretName: manifest-tool-local-pusher
      - name: pull-secret
        secret:
          secretName: registry-pull-credentials
      - name: result-aggregator
        secret:
          secretName: result-aggregator
    trigger: (?m)^/test( | .* )e2e-vsphere-ovn-windows,?($|\s.*)
  - agent: kubernetes
    always_run: false
    branches:
    - ^release-4\.18$
    - ^release-4\.18-
    cluster: build05
    context: ci/prow/frrk8s-e2e
    decorate: true
    labels:
      ci-operator.openshift.io/cloud: equinix-ocp-metal
      ci-operator.openshift.io/cloud-cluster-profile: equinix-ocp-metal
      ci-operator.openshift.io/cluster: build05
      ci.openshift.io/generator: prowgen
      pj-rehearse.openshift.io/can-be-rehearsed: "true"
    name: pull-ci-openshift-cluster-network-operator-release-4.18-frrk8s-e2e
    optional: true
    rerun_command: /test frrk8s-e2e
    run_if_changed: ^bindata\/network\/frr-k8s.*$
    spec:
      containers:
      - args:
        - --gcs-upload-secret=/secrets/gcs/service-account.json
        - --image-import-pull-secret=/etc/pull-secret/.dockerconfigjson
        - --lease-server-credentials-file=/etc/boskos/credentials
        - --report-credentials-file=/etc/report/credentials
        - --secret-dir=/secrets/ci-pull-credentials
        - --target=frrk8s-e2e
        command:
        - ci-operator
        image: ci-operator:latest
        imagePullPolicy: Always
        name: ""
        resources:
          requests:
            cpu: 10m
        volumeMounts:
        - mountPath: /etc/boskos
          name: boskos
          readOnly: true
        - mountPath: /secrets/ci-pull-credentials
          name: ci-pull-credentials
          readOnly: true
        - mountPath: /secrets/gcs
          name: gcs-credentials
          readOnly: true
        - mountPath: /secrets/manifest-tool
          name: manifest-tool-local-pusher
          readOnly: true
        - mountPath: /etc/pull-secret
          name: pull-secret
          readOnly: true
        - mountPath: /etc/report
          name: result-aggregator
          readOnly: true
      serviceAccountName: ci-operator
      volumes:
      - name: boskos
        secret:
          items:
          - key: credentials
            path: credentials
          secretName: boskos-credentials
      - name: ci-pull-credentials
        secret:
          secretName: ci-pull-credentials
      - name: manifest-tool-local-pusher
        secret:
          secretName: manifest-tool-local-pusher
      - name: pull-secret
        secret:
          secretName: registry-pull-credentials
      - name: result-aggregator
        secret:
          secretName: result-aggregator
    trigger: (?m)^/test( | .* )frrk8s-e2e,?($|\s.*)
  - agent: kubernetes
    always_run: true
    branches:
    - ^release-4\.18$
    - ^release-4\.18-
    cluster: build11
    context: ci/prow/images
    decorate: true
    labels:
      ci.openshift.io/generator: prowgen
      pj-rehearse.openshift.io/can-be-rehearsed: "true"
    name: pull-ci-openshift-cluster-network-operator-release-4.18-images
    rerun_command: /test images
    spec:
      containers:
      - args:
        - --gcs-upload-secret=/secrets/gcs/service-account.json
        - --image-import-pull-secret=/etc/pull-secret/.dockerconfigjson
        - --report-credentials-file=/etc/report/credentials
        - --target=[images]
        - --target=[release:latest]
        command:
        - ci-operator
        image: ci-operator:latest
        imagePullPolicy: Always
        name: ""
        resources:
          requests:
            cpu: 10m
        volumeMounts:
        - mountPath: /secrets/gcs
          name: gcs-credentials
          readOnly: true
        - mountPath: /secrets/manifest-tool
          name: manifest-tool-local-pusher
          readOnly: true
        - mountPath: /etc/pull-secret
          name: pull-secret
          readOnly: true
        - mountPath: /etc/report
          name: result-aggregator
          readOnly: true
      serviceAccountName: ci-operator
      volumes:
      - name: manifest-tool-local-pusher
        secret:
          secretName: manifest-tool-local-pusher
      - name: pull-secret
        secret:
          secretName: registry-pull-credentials
      - name: result-aggregator
        secret:
          secretName: result-aggregator
    trigger: (?m)^/test( | .* )images,?($|\s.*)
  - agent: kubernetes
    always_run: true
    branches:
    - ^release-4\.18$
    - ^release-4\.18-
    cluster: build11
    context: ci/prow/lint
    decorate: true
    labels:
      ci.openshift.io/generator: prowgen
      pj-rehearse.openshift.io/can-be-rehearsed: "true"
    name: pull-ci-openshift-cluster-network-operator-release-4.18-lint
    rerun_command: /test lint
    spec:
      containers:
      - args:
        - --gcs-upload-secret=/secrets/gcs/service-account.json
        - --image-import-pull-secret=/etc/pull-secret/.dockerconfigjson
        - --report-credentials-file=/etc/report/credentials
        - --target=lint
        command:
        - ci-operator
        image: ci-operator:latest
        imagePullPolicy: Always
        name: ""
        resources:
          requests:
            cpu: 10m
        volumeMounts:
        - mountPath: /secrets/gcs
          name: gcs-credentials
          readOnly: true
        - mountPath: /secrets/manifest-tool
          name: manifest-tool-local-pusher
          readOnly: true
        - mountPath: /etc/pull-secret
          name: pull-secret
          readOnly: true
        - mountPath: /etc/report
          name: result-aggregator
          readOnly: true
      serviceAccountName: ci-operator
      volumes:
      - name: manifest-tool-local-pusher
        secret:
          secretName: manifest-tool-local-pusher
      - name: pull-secret
        secret:
          secretName: registry-pull-credentials
      - name: result-aggregator
        secret:
          secretName: result-aggregator
    trigger: (?m)^/test( | .* )lint,?($|\s.*)
  - agent: kubernetes
    always_run: false
    branches:
    - ^release-4\.18$
    - ^release-4\.18-
<<<<<<< HEAD
    cluster: build06
=======
    cluster: build03
>>>>>>> 635a2bef
    context: ci/prow/okd-scos-e2e-aws-ovn
    decorate: true
    decoration_config:
      skip_cloning: true
    labels:
      ci-operator.openshift.io/cloud: aws
      ci-operator.openshift.io/cloud-cluster-profile: aws
      ci-operator.openshift.io/variant: okd-scos
      ci.openshift.io/generator: prowgen
      pj-rehearse.openshift.io/can-be-rehearsed: "true"
    name: pull-ci-openshift-cluster-network-operator-release-4.18-okd-scos-e2e-aws-ovn
    optional: true
    rerun_command: /test okd-scos-e2e-aws-ovn
    skip_if_only_changed: ^docs/|\.md$|^(?:.*/)?(?:\.gitignore|OWNERS|PROJECT|LICENSE)$
    spec:
      containers:
      - args:
        - --gcs-upload-secret=/secrets/gcs/service-account.json
        - --image-import-pull-secret=/etc/pull-secret/.dockerconfigjson
        - --lease-server-credentials-file=/etc/boskos/credentials
        - --report-credentials-file=/etc/report/credentials
        - --secret-dir=/secrets/ci-pull-credentials
        - --target=e2e-aws-ovn
        - --variant=okd-scos
        command:
        - ci-operator
        image: ci-operator:latest
        imagePullPolicy: Always
        name: ""
        resources:
          requests:
            cpu: 10m
        volumeMounts:
        - mountPath: /etc/boskos
          name: boskos
          readOnly: true
        - mountPath: /secrets/ci-pull-credentials
          name: ci-pull-credentials
          readOnly: true
        - mountPath: /secrets/gcs
          name: gcs-credentials
          readOnly: true
        - mountPath: /secrets/manifest-tool
          name: manifest-tool-local-pusher
          readOnly: true
        - mountPath: /etc/pull-secret
          name: pull-secret
          readOnly: true
        - mountPath: /etc/report
          name: result-aggregator
          readOnly: true
      serviceAccountName: ci-operator
      volumes:
      - name: boskos
        secret:
          items:
          - key: credentials
            path: credentials
          secretName: boskos-credentials
      - name: ci-pull-credentials
        secret:
          secretName: ci-pull-credentials
      - name: manifest-tool-local-pusher
        secret:
          secretName: manifest-tool-local-pusher
      - name: pull-secret
        secret:
          secretName: registry-pull-credentials
      - name: result-aggregator
        secret:
          secretName: result-aggregator
    trigger: (?m)^/test( | .* )okd-scos-e2e-aws-ovn,?($|\s.*)
  - agent: kubernetes
    always_run: true
    branches:
    - ^release-4\.18$
    - ^release-4\.18-
    cluster: build11
    context: ci/prow/okd-scos-images
    decorate: true
    decoration_config:
      skip_cloning: true
    labels:
      ci-operator.openshift.io/variant: okd-scos
      ci.openshift.io/generator: prowgen
      pj-rehearse.openshift.io/can-be-rehearsed: "true"
    name: pull-ci-openshift-cluster-network-operator-release-4.18-okd-scos-images
    rerun_command: /test okd-scos-images
    spec:
      containers:
      - args:
        - --gcs-upload-secret=/secrets/gcs/service-account.json
        - --image-import-pull-secret=/etc/pull-secret/.dockerconfigjson
        - --report-credentials-file=/etc/report/credentials
        - --target=[images]
        - --target=[release:latest]
        - --variant=okd-scos
        command:
        - ci-operator
        image: ci-operator:latest
        imagePullPolicy: Always
        name: ""
        resources:
          requests:
            cpu: 10m
        volumeMounts:
        - mountPath: /secrets/gcs
          name: gcs-credentials
          readOnly: true
        - mountPath: /secrets/manifest-tool
          name: manifest-tool-local-pusher
          readOnly: true
        - mountPath: /etc/pull-secret
          name: pull-secret
          readOnly: true
        - mountPath: /etc/report
          name: result-aggregator
          readOnly: true
      serviceAccountName: ci-operator
      volumes:
      - name: manifest-tool-local-pusher
        secret:
          secretName: manifest-tool-local-pusher
      - name: pull-secret
        secret:
          secretName: registry-pull-credentials
      - name: result-aggregator
        secret:
          secretName: result-aggregator
    trigger: (?m)^/test( | .* )okd-scos-images,?($|\s.*)
  - agent: kubernetes
    always_run: false
    branches:
    - ^release-4\.18$
    - ^release-4\.18-
<<<<<<< HEAD
    cluster: build06
=======
    cluster: build03
>>>>>>> 635a2bef
    context: ci/prow/qe-perfscale-aws-ovn-medium-cluster-density
    decorate: true
    decoration_config:
      timeout: 5h0m0s
    labels:
      ci-operator.openshift.io/cloud: aws
      ci-operator.openshift.io/cloud-cluster-profile: aws-perfscale
      ci.openshift.io/generator: prowgen
      pj-rehearse.openshift.io/can-be-rehearsed: "true"
    name: pull-ci-openshift-cluster-network-operator-release-4.18-qe-perfscale-aws-ovn-medium-cluster-density
    optional: true
    rerun_command: /test qe-perfscale-aws-ovn-medium-cluster-density
    spec:
      containers:
      - args:
        - --gcs-upload-secret=/secrets/gcs/service-account.json
        - --image-import-pull-secret=/etc/pull-secret/.dockerconfigjson
        - --lease-server-credentials-file=/etc/boskos/credentials
        - --report-credentials-file=/etc/report/credentials
        - --secret-dir=/secrets/ci-pull-credentials
        - --target=qe-perfscale-aws-ovn-medium-cluster-density
        command:
        - ci-operator
        image: ci-operator:latest
        imagePullPolicy: Always
        name: ""
        resources:
          requests:
            cpu: 10m
        volumeMounts:
        - mountPath: /etc/boskos
          name: boskos
          readOnly: true
        - mountPath: /secrets/ci-pull-credentials
          name: ci-pull-credentials
          readOnly: true
        - mountPath: /secrets/gcs
          name: gcs-credentials
          readOnly: true
        - mountPath: /secrets/manifest-tool
          name: manifest-tool-local-pusher
          readOnly: true
        - mountPath: /etc/pull-secret
          name: pull-secret
          readOnly: true
        - mountPath: /etc/report
          name: result-aggregator
          readOnly: true
      serviceAccountName: ci-operator
      volumes:
      - name: boskos
        secret:
          items:
          - key: credentials
            path: credentials
          secretName: boskos-credentials
      - name: ci-pull-credentials
        secret:
          secretName: ci-pull-credentials
      - name: manifest-tool-local-pusher
        secret:
          secretName: manifest-tool-local-pusher
      - name: pull-secret
        secret:
          secretName: registry-pull-credentials
      - name: result-aggregator
        secret:
          secretName: result-aggregator
    trigger: (?m)^/test( | .* )qe-perfscale-aws-ovn-medium-cluster-density,?($|\s.*)
  - agent: kubernetes
    always_run: false
    branches:
    - ^release-4\.18$
    - ^release-4\.18-
<<<<<<< HEAD
    cluster: build06
=======
    cluster: build03
>>>>>>> 635a2bef
    context: ci/prow/qe-perfscale-aws-ovn-medium-node-density-cni
    decorate: true
    decoration_config:
      timeout: 5h0m0s
    labels:
      ci-operator.openshift.io/cloud: aws
      ci-operator.openshift.io/cloud-cluster-profile: aws-perfscale
      ci.openshift.io/generator: prowgen
      pj-rehearse.openshift.io/can-be-rehearsed: "true"
    name: pull-ci-openshift-cluster-network-operator-release-4.18-qe-perfscale-aws-ovn-medium-node-density-cni
    optional: true
    rerun_command: /test qe-perfscale-aws-ovn-medium-node-density-cni
    spec:
      containers:
      - args:
        - --gcs-upload-secret=/secrets/gcs/service-account.json
        - --image-import-pull-secret=/etc/pull-secret/.dockerconfigjson
        - --lease-server-credentials-file=/etc/boskos/credentials
        - --report-credentials-file=/etc/report/credentials
        - --secret-dir=/secrets/ci-pull-credentials
        - --target=qe-perfscale-aws-ovn-medium-node-density-cni
        command:
        - ci-operator
        image: ci-operator:latest
        imagePullPolicy: Always
        name: ""
        resources:
          requests:
            cpu: 10m
        volumeMounts:
        - mountPath: /etc/boskos
          name: boskos
          readOnly: true
        - mountPath: /secrets/ci-pull-credentials
          name: ci-pull-credentials
          readOnly: true
        - mountPath: /secrets/gcs
          name: gcs-credentials
          readOnly: true
        - mountPath: /secrets/manifest-tool
          name: manifest-tool-local-pusher
          readOnly: true
        - mountPath: /etc/pull-secret
          name: pull-secret
          readOnly: true
        - mountPath: /etc/report
          name: result-aggregator
          readOnly: true
      serviceAccountName: ci-operator
      volumes:
      - name: boskos
        secret:
          items:
          - key: credentials
            path: credentials
          secretName: boskos-credentials
      - name: ci-pull-credentials
        secret:
          secretName: ci-pull-credentials
      - name: manifest-tool-local-pusher
        secret:
          secretName: manifest-tool-local-pusher
      - name: pull-secret
        secret:
          secretName: registry-pull-credentials
      - name: result-aggregator
        secret:
          secretName: result-aggregator
    trigger: (?m)^/test( | .* )qe-perfscale-aws-ovn-medium-node-density-cni,?($|\s.*)
  - agent: kubernetes
    always_run: false
    branches:
    - ^release-4\.18$
    - ^release-4\.18-
<<<<<<< HEAD
    cluster: build06
=======
    cluster: build03
>>>>>>> 635a2bef
    context: ci/prow/qe-perfscale-aws-ovn-small-cluster-density
    decorate: true
    decoration_config:
      timeout: 5h0m0s
    labels:
      ci-operator.openshift.io/cloud: aws
      ci-operator.openshift.io/cloud-cluster-profile: aws-perfscale-qe
      ci.openshift.io/generator: prowgen
      pj-rehearse.openshift.io/can-be-rehearsed: "true"
    name: pull-ci-openshift-cluster-network-operator-release-4.18-qe-perfscale-aws-ovn-small-cluster-density
    optional: true
    rerun_command: /test qe-perfscale-aws-ovn-small-cluster-density
    spec:
      containers:
      - args:
        - --gcs-upload-secret=/secrets/gcs/service-account.json
        - --image-import-pull-secret=/etc/pull-secret/.dockerconfigjson
        - --lease-server-credentials-file=/etc/boskos/credentials
        - --report-credentials-file=/etc/report/credentials
        - --secret-dir=/secrets/ci-pull-credentials
        - --target=qe-perfscale-aws-ovn-small-cluster-density
        command:
        - ci-operator
        image: ci-operator:latest
        imagePullPolicy: Always
        name: ""
        resources:
          requests:
            cpu: 10m
        volumeMounts:
        - mountPath: /etc/boskos
          name: boskos
          readOnly: true
        - mountPath: /secrets/ci-pull-credentials
          name: ci-pull-credentials
          readOnly: true
        - mountPath: /secrets/gcs
          name: gcs-credentials
          readOnly: true
        - mountPath: /secrets/manifest-tool
          name: manifest-tool-local-pusher
          readOnly: true
        - mountPath: /etc/pull-secret
          name: pull-secret
          readOnly: true
        - mountPath: /etc/report
          name: result-aggregator
          readOnly: true
      serviceAccountName: ci-operator
      volumes:
      - name: boskos
        secret:
          items:
          - key: credentials
            path: credentials
          secretName: boskos-credentials
      - name: ci-pull-credentials
        secret:
          secretName: ci-pull-credentials
      - name: manifest-tool-local-pusher
        secret:
          secretName: manifest-tool-local-pusher
      - name: pull-secret
        secret:
          secretName: registry-pull-credentials
      - name: result-aggregator
        secret:
          secretName: result-aggregator
    trigger: (?m)^/test( | .* )qe-perfscale-aws-ovn-small-cluster-density,?($|\s.*)
  - agent: kubernetes
    always_run: false
    branches:
    - ^release-4\.18$
    - ^release-4\.18-
<<<<<<< HEAD
    cluster: build06
=======
    cluster: build03
>>>>>>> 635a2bef
    context: ci/prow/qe-perfscale-aws-ovn-small-node-density-cni
    decorate: true
    decoration_config:
      timeout: 5h0m0s
    labels:
      ci-operator.openshift.io/cloud: aws
      ci-operator.openshift.io/cloud-cluster-profile: aws-perfscale-qe
      ci.openshift.io/generator: prowgen
      pj-rehearse.openshift.io/can-be-rehearsed: "true"
    name: pull-ci-openshift-cluster-network-operator-release-4.18-qe-perfscale-aws-ovn-small-node-density-cni
    optional: true
    rerun_command: /test qe-perfscale-aws-ovn-small-node-density-cni
    spec:
      containers:
      - args:
        - --gcs-upload-secret=/secrets/gcs/service-account.json
        - --image-import-pull-secret=/etc/pull-secret/.dockerconfigjson
        - --lease-server-credentials-file=/etc/boskos/credentials
        - --report-credentials-file=/etc/report/credentials
        - --secret-dir=/secrets/ci-pull-credentials
        - --target=qe-perfscale-aws-ovn-small-node-density-cni
        command:
        - ci-operator
        image: ci-operator:latest
        imagePullPolicy: Always
        name: ""
        resources:
          requests:
            cpu: 10m
        volumeMounts:
        - mountPath: /etc/boskos
          name: boskos
          readOnly: true
        - mountPath: /secrets/ci-pull-credentials
          name: ci-pull-credentials
          readOnly: true
        - mountPath: /secrets/gcs
          name: gcs-credentials
          readOnly: true
        - mountPath: /secrets/manifest-tool
          name: manifest-tool-local-pusher
          readOnly: true
        - mountPath: /etc/pull-secret
          name: pull-secret
          readOnly: true
        - mountPath: /etc/report
          name: result-aggregator
          readOnly: true
      serviceAccountName: ci-operator
      volumes:
      - name: boskos
        secret:
          items:
          - key: credentials
            path: credentials
          secretName: boskos-credentials
      - name: ci-pull-credentials
        secret:
          secretName: ci-pull-credentials
      - name: manifest-tool-local-pusher
        secret:
          secretName: manifest-tool-local-pusher
      - name: pull-secret
        secret:
          secretName: registry-pull-credentials
      - name: result-aggregator
        secret:
          secretName: result-aggregator
    trigger: (?m)^/test( | .* )qe-perfscale-aws-ovn-small-node-density-cni,?($|\s.*)
  - agent: kubernetes
    always_run: true
    branches:
    - ^release-4\.18$
    - ^release-4\.18-
    cluster: build11
    context: ci/prow/security
    decorate: true
    labels:
      ci.openshift.io/generator: prowgen
      pj-rehearse.openshift.io/can-be-rehearsed: "true"
    name: pull-ci-openshift-cluster-network-operator-release-4.18-security
    optional: true
    rerun_command: /test security
    spec:
      containers:
      - args:
        - --gcs-upload-secret=/secrets/gcs/service-account.json
        - --image-import-pull-secret=/etc/pull-secret/.dockerconfigjson
        - --report-credentials-file=/etc/report/credentials
        - --secret-dir=/secrets/ci-pull-credentials
        - --target=security
        command:
        - ci-operator
        image: ci-operator:latest
        imagePullPolicy: Always
        name: ""
        resources:
          requests:
            cpu: 10m
        volumeMounts:
        - mountPath: /secrets/ci-pull-credentials
          name: ci-pull-credentials
          readOnly: true
        - mountPath: /secrets/gcs
          name: gcs-credentials
          readOnly: true
        - mountPath: /secrets/manifest-tool
          name: manifest-tool-local-pusher
          readOnly: true
        - mountPath: /etc/pull-secret
          name: pull-secret
          readOnly: true
        - mountPath: /etc/report
          name: result-aggregator
          readOnly: true
      serviceAccountName: ci-operator
      volumes:
      - name: ci-pull-credentials
        secret:
          secretName: ci-pull-credentials
      - name: manifest-tool-local-pusher
        secret:
          secretName: manifest-tool-local-pusher
      - name: pull-secret
        secret:
          secretName: registry-pull-credentials
      - name: result-aggregator
        secret:
          secretName: result-aggregator
    trigger: (?m)^/test( | .* )security,?($|\s.*)
  - agent: kubernetes
    always_run: true
    branches:
    - ^release-4\.18$
    - ^release-4\.18-
    cluster: build11
    context: ci/prow/unit
    decorate: true
    labels:
      ci.openshift.io/generator: prowgen
      pj-rehearse.openshift.io/can-be-rehearsed: "true"
    name: pull-ci-openshift-cluster-network-operator-release-4.18-unit
    rerun_command: /test unit
    spec:
      containers:
      - args:
        - --gcs-upload-secret=/secrets/gcs/service-account.json
        - --image-import-pull-secret=/etc/pull-secret/.dockerconfigjson
        - --report-credentials-file=/etc/report/credentials
        - --target=unit
        command:
        - ci-operator
        image: ci-operator:latest
        imagePullPolicy: Always
        name: ""
        resources:
          requests:
            cpu: 10m
        volumeMounts:
        - mountPath: /secrets/gcs
          name: gcs-credentials
          readOnly: true
        - mountPath: /secrets/manifest-tool
          name: manifest-tool-local-pusher
          readOnly: true
        - mountPath: /etc/pull-secret
          name: pull-secret
          readOnly: true
        - mountPath: /etc/report
          name: result-aggregator
          readOnly: true
      serviceAccountName: ci-operator
      volumes:
      - name: manifest-tool-local-pusher
        secret:
          secretName: manifest-tool-local-pusher
      - name: pull-secret
        secret:
          secretName: registry-pull-credentials
      - name: result-aggregator
        secret:
          secretName: result-aggregator
    trigger: (?m)^/test( | .* )unit,?($|\s.*)
  - agent: kubernetes
    always_run: true
    branches:
    - ^release-4\.18$
    - ^release-4\.18-
    cluster: build11
    context: ci/prow/verify
    decorate: true
    labels:
      ci.openshift.io/generator: prowgen
      pj-rehearse.openshift.io/can-be-rehearsed: "true"
    name: pull-ci-openshift-cluster-network-operator-release-4.18-verify
    rerun_command: /test verify
    spec:
      containers:
      - args:
        - --gcs-upload-secret=/secrets/gcs/service-account.json
        - --image-import-pull-secret=/etc/pull-secret/.dockerconfigjson
        - --report-credentials-file=/etc/report/credentials
        - --target=verify
        command:
        - ci-operator
        image: ci-operator:latest
        imagePullPolicy: Always
        name: ""
        resources:
          requests:
            cpu: 10m
        volumeMounts:
        - mountPath: /secrets/gcs
          name: gcs-credentials
          readOnly: true
        - mountPath: /secrets/manifest-tool
          name: manifest-tool-local-pusher
          readOnly: true
        - mountPath: /etc/pull-secret
          name: pull-secret
          readOnly: true
        - mountPath: /etc/report
          name: result-aggregator
          readOnly: true
      serviceAccountName: ci-operator
      volumes:
      - name: manifest-tool-local-pusher
        secret:
          secretName: manifest-tool-local-pusher
      - name: pull-secret
        secret:
          secretName: registry-pull-credentials
      - name: result-aggregator
        secret:
          secretName: result-aggregator
    trigger: (?m)^/test( | .* )verify,?($|\s.*)<|MERGE_RESOLUTION|>--- conflicted
+++ resolved
@@ -5,11 +5,7 @@
     branches:
     - ^release-4\.18$
     - ^release-4\.18-
-<<<<<<< HEAD
-    cluster: build06
-=======
     cluster: build03
->>>>>>> 635a2bef
     context: ci/prow/4.18-upgrade-from-stable-4.17-e2e-aws-ovn-upgrade
     decorate: true
     labels:
@@ -84,7 +80,7 @@
     branches:
     - ^release-4\.18$
     - ^release-4\.18-
-    cluster: build11
+    cluster: build01
     context: ci/prow/4.18-upgrade-from-stable-4.17-e2e-azure-ovn-upgrade
     decorate: true
     labels:
@@ -234,7 +230,7 @@
     branches:
     - ^release-4\.18$
     - ^release-4\.18-
-    cluster: build11
+    cluster: build01
     context: ci/prow/4.18-upgrade-from-stable-4.17-images
     decorate: true
     labels:
@@ -289,11 +285,7 @@
     branches:
     - ^release-4\.18$
     - ^release-4\.18-
-<<<<<<< HEAD
-    cluster: build06
-=======
     cluster: build03
->>>>>>> 635a2bef
     context: ci/prow/e2e-aws-hypershift-ovn-kubevirt
     decorate: true
     labels:
@@ -366,7 +358,7 @@
     branches:
     - ^release-4\.18$
     - ^release-4\.18-
-    cluster: build11
+    cluster: build01
     context: ci/prow/e2e-aws-ovn-hypershift-conformance
     decorate: true
     labels:
@@ -438,11 +430,7 @@
     branches:
     - ^release-4\.18$
     - ^release-4\.18-
-<<<<<<< HEAD
-    cluster: build06
-=======
     cluster: build03
->>>>>>> 635a2bef
     context: ci/prow/e2e-aws-ovn-ipsec-serial
     decorate: true
     decoration_config:
@@ -517,11 +505,7 @@
     branches:
     - ^release-4\.18$
     - ^release-4\.18-
-<<<<<<< HEAD
-    cluster: build06
-=======
     cluster: build03
->>>>>>> 635a2bef
     context: ci/prow/e2e-aws-ovn-ipsec-upgrade
     decorate: true
     labels:
@@ -594,11 +578,7 @@
     branches:
     - ^release-4\.18$
     - ^release-4\.18-
-<<<<<<< HEAD
-    cluster: build06
-=======
     cluster: build03
->>>>>>> 635a2bef
     context: ci/prow/e2e-aws-ovn-local-to-shared-gateway-mode-migration
     decorate: true
     labels:
@@ -671,11 +651,7 @@
     branches:
     - ^release-4\.18$
     - ^release-4\.18-
-<<<<<<< HEAD
-    cluster: build06
-=======
     cluster: build03
->>>>>>> 635a2bef
     context: ci/prow/e2e-aws-ovn-serial
     decorate: true
     labels:
@@ -748,11 +724,7 @@
     branches:
     - ^release-4\.18$
     - ^release-4\.18-
-<<<<<<< HEAD
-    cluster: build06
-=======
     cluster: build03
->>>>>>> 635a2bef
     context: ci/prow/e2e-aws-ovn-shared-to-local-gateway-mode-migration
     decorate: true
     labels:
@@ -825,11 +797,7 @@
     branches:
     - ^release-4\.18$
     - ^release-4\.18-
-<<<<<<< HEAD
-    cluster: build06
-=======
     cluster: build03
->>>>>>> 635a2bef
     context: ci/prow/e2e-aws-ovn-single-node
     decorate: true
     labels:
@@ -902,11 +870,7 @@
     branches:
     - ^release-4\.18$
     - ^release-4\.18-
-<<<<<<< HEAD
-    cluster: build06
-=======
     cluster: build03
->>>>>>> 635a2bef
     context: ci/prow/e2e-aws-ovn-techpreview-serial
     decorate: true
     labels:
@@ -979,11 +943,7 @@
     branches:
     - ^release-4\.18$
     - ^release-4\.18-
-<<<<<<< HEAD
-    cluster: build06
-=======
     cluster: build03
->>>>>>> 635a2bef
     context: ci/prow/e2e-aws-ovn-upgrade
     decorate: true
     labels:
@@ -1055,11 +1015,7 @@
     branches:
     - ^release-4\.18$
     - ^release-4\.18-
-<<<<<<< HEAD
-    cluster: build06
-=======
     cluster: build03
->>>>>>> 635a2bef
     context: ci/prow/e2e-aws-ovn-windows
     decorate: true
     labels:
@@ -1131,7 +1087,7 @@
     branches:
     - ^release-4\.18$
     - ^release-4\.18-
-    cluster: build11
+    cluster: build01
     context: ci/prow/e2e-azure-ovn
     decorate: true
     labels:
@@ -1204,7 +1160,7 @@
     branches:
     - ^release-4\.18$
     - ^release-4\.18-
-    cluster: build11
+    cluster: build01
     context: ci/prow/e2e-azure-ovn-dualstack
     decorate: true
     labels:
@@ -1277,7 +1233,7 @@
     branches:
     - ^release-4\.18$
     - ^release-4\.18-
-    cluster: build11
+    cluster: build01
     context: ci/prow/e2e-azure-ovn-manual-oidc
     decorate: true
     labels:
@@ -1350,7 +1306,7 @@
     branches:
     - ^release-4\.18$
     - ^release-4\.18-
-    cluster: build11
+    cluster: build01
     context: ci/prow/e2e-azure-ovn-upgrade
     decorate: true
     decoration_config:
@@ -1938,11 +1894,7 @@
     branches:
     - ^release-4\.18$
     - ^release-4\.18-
-<<<<<<< HEAD
-    cluster: build06
-=======
     cluster: build03
->>>>>>> 635a2bef
     context: ci/prow/e2e-openstack-ovn
     decorate: true
     labels:
@@ -2015,11 +1967,7 @@
     branches:
     - ^release-4\.18$
     - ^release-4\.18-
-<<<<<<< HEAD
-    cluster: build06
-=======
     cluster: build03
->>>>>>> 635a2bef
     context: ci/prow/e2e-ovn-hybrid-step-registry
     decorate: true
     labels:
@@ -2092,11 +2040,7 @@
     branches:
     - ^release-4\.18$
     - ^release-4\.18-
-<<<<<<< HEAD
-    cluster: build06
-=======
     cluster: build03
->>>>>>> 635a2bef
     context: ci/prow/e2e-ovn-ipsec-step-registry
     decorate: true
     labels:
@@ -2169,11 +2113,7 @@
     branches:
     - ^release-4\.18$
     - ^release-4\.18-
-<<<<<<< HEAD
-    cluster: build06
-=======
     cluster: build03
->>>>>>> 635a2bef
     context: ci/prow/e2e-ovn-step-registry
     decorate: true
     labels:
@@ -2613,7 +2553,7 @@
     branches:
     - ^release-4\.18$
     - ^release-4\.18-
-    cluster: build11
+    cluster: build01
     context: ci/prow/images
     decorate: true
     labels:
@@ -2667,7 +2607,7 @@
     branches:
     - ^release-4\.18$
     - ^release-4\.18-
-    cluster: build11
+    cluster: build01
     context: ci/prow/lint
     decorate: true
     labels:
@@ -2720,11 +2660,7 @@
     branches:
     - ^release-4\.18$
     - ^release-4\.18-
-<<<<<<< HEAD
-    cluster: build06
-=======
     cluster: build03
->>>>>>> 635a2bef
     context: ci/prow/okd-scos-e2e-aws-ovn
     decorate: true
     decoration_config:
@@ -2802,7 +2738,7 @@
     branches:
     - ^release-4\.18$
     - ^release-4\.18-
-    cluster: build11
+    cluster: build01
     context: ci/prow/okd-scos-images
     decorate: true
     decoration_config:
@@ -2860,11 +2796,7 @@
     branches:
     - ^release-4\.18$
     - ^release-4\.18-
-<<<<<<< HEAD
-    cluster: build06
-=======
     cluster: build03
->>>>>>> 635a2bef
     context: ci/prow/qe-perfscale-aws-ovn-medium-cluster-density
     decorate: true
     decoration_config:
@@ -2939,11 +2871,7 @@
     branches:
     - ^release-4\.18$
     - ^release-4\.18-
-<<<<<<< HEAD
-    cluster: build06
-=======
     cluster: build03
->>>>>>> 635a2bef
     context: ci/prow/qe-perfscale-aws-ovn-medium-node-density-cni
     decorate: true
     decoration_config:
@@ -3018,11 +2946,7 @@
     branches:
     - ^release-4\.18$
     - ^release-4\.18-
-<<<<<<< HEAD
-    cluster: build06
-=======
     cluster: build03
->>>>>>> 635a2bef
     context: ci/prow/qe-perfscale-aws-ovn-small-cluster-density
     decorate: true
     decoration_config:
@@ -3097,11 +3021,7 @@
     branches:
     - ^release-4\.18$
     - ^release-4\.18-
-<<<<<<< HEAD
-    cluster: build06
-=======
     cluster: build03
->>>>>>> 635a2bef
     context: ci/prow/qe-perfscale-aws-ovn-small-node-density-cni
     decorate: true
     decoration_config:
@@ -3176,7 +3096,7 @@
     branches:
     - ^release-4\.18$
     - ^release-4\.18-
-    cluster: build11
+    cluster: build01
     context: ci/prow/security
     decorate: true
     labels:
@@ -3237,7 +3157,7 @@
     branches:
     - ^release-4\.18$
     - ^release-4\.18-
-    cluster: build11
+    cluster: build01
     context: ci/prow/unit
     decorate: true
     labels:
@@ -3290,7 +3210,7 @@
     branches:
     - ^release-4\.18$
     - ^release-4\.18-
-    cluster: build11
+    cluster: build01
     context: ci/prow/verify
     decorate: true
     labels:
