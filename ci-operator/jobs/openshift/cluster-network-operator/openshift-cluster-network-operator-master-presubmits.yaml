presubmits:
  openshift/cluster-network-operator:
  - agent: kubernetes
    always_run: true
    branches:
    - ^master$
    - ^master-
<<<<<<< HEAD
    cluster: build06
=======
    cluster: build03
>>>>>>> 635a2bef
    context: ci/prow/4.19-upgrade-from-stable-4.18-e2e-aws-ovn-upgrade
    decorate: true
    labels:
      ci-operator.openshift.io/cloud: aws
      ci-operator.openshift.io/cloud-cluster-profile: aws
      ci-operator.openshift.io/variant: 4.19-upgrade-from-stable-4.18
      ci.openshift.io/generator: prowgen
      pj-rehearse.openshift.io/can-be-rehearsed: "true"
    name: pull-ci-openshift-cluster-network-operator-master-4.19-upgrade-from-stable-4.18-e2e-aws-ovn-upgrade
    optional: true
    rerun_command: /test 4.19-upgrade-from-stable-4.18-e2e-aws-ovn-upgrade
    spec:
      containers:
      - args:
        - --gcs-upload-secret=/secrets/gcs/service-account.json
        - --image-import-pull-secret=/etc/pull-secret/.dockerconfigjson
        - --lease-server-credentials-file=/etc/boskos/credentials
        - --report-credentials-file=/etc/report/credentials
        - --secret-dir=/secrets/ci-pull-credentials
        - --target=e2e-aws-ovn-upgrade
        - --variant=4.19-upgrade-from-stable-4.18
        command:
        - ci-operator
        image: ci-operator:latest
        imagePullPolicy: Always
        name: ""
        resources:
          requests:
            cpu: 10m
        volumeMounts:
        - mountPath: /etc/boskos
          name: boskos
          readOnly: true
        - mountPath: /secrets/ci-pull-credentials
          name: ci-pull-credentials
          readOnly: true
        - mountPath: /secrets/gcs
          name: gcs-credentials
          readOnly: true
        - mountPath: /secrets/manifest-tool
          name: manifest-tool-local-pusher
          readOnly: true
        - mountPath: /etc/pull-secret
          name: pull-secret
          readOnly: true
        - mountPath: /etc/report
          name: result-aggregator
          readOnly: true
      serviceAccountName: ci-operator
      volumes:
      - name: boskos
        secret:
          items:
          - key: credentials
            path: credentials
          secretName: boskos-credentials
      - name: ci-pull-credentials
        secret:
          secretName: ci-pull-credentials
      - name: manifest-tool-local-pusher
        secret:
          secretName: manifest-tool-local-pusher
      - name: pull-secret
        secret:
          secretName: registry-pull-credentials
      - name: result-aggregator
        secret:
          secretName: result-aggregator
    trigger: (?m)^/test( | .* )4.19-upgrade-from-stable-4.18-e2e-aws-ovn-upgrade,?($|\s.*)
  - agent: kubernetes
    always_run: true
    branches:
    - ^master$
    - ^master-
    cluster: build11
    context: ci/prow/4.19-upgrade-from-stable-4.18-e2e-azure-ovn-upgrade
    decorate: true
    labels:
      ci-operator.openshift.io/cloud: azure4
      ci-operator.openshift.io/cloud-cluster-profile: azure4
      ci-operator.openshift.io/variant: 4.19-upgrade-from-stable-4.18
      ci.openshift.io/generator: prowgen
      pj-rehearse.openshift.io/can-be-rehearsed: "true"
    name: pull-ci-openshift-cluster-network-operator-master-4.19-upgrade-from-stable-4.18-e2e-azure-ovn-upgrade
    optional: true
    rerun_command: /test 4.19-upgrade-from-stable-4.18-e2e-azure-ovn-upgrade
    spec:
      containers:
      - args:
        - --gcs-upload-secret=/secrets/gcs/service-account.json
        - --image-import-pull-secret=/etc/pull-secret/.dockerconfigjson
        - --lease-server-credentials-file=/etc/boskos/credentials
        - --report-credentials-file=/etc/report/credentials
        - --secret-dir=/secrets/ci-pull-credentials
        - --target=e2e-azure-ovn-upgrade
        - --variant=4.19-upgrade-from-stable-4.18
        command:
        - ci-operator
        image: ci-operator:latest
        imagePullPolicy: Always
        name: ""
        resources:
          requests:
            cpu: 10m
        volumeMounts:
        - mountPath: /etc/boskos
          name: boskos
          readOnly: true
        - mountPath: /secrets/ci-pull-credentials
          name: ci-pull-credentials
          readOnly: true
        - mountPath: /secrets/gcs
          name: gcs-credentials
          readOnly: true
        - mountPath: /secrets/manifest-tool
          name: manifest-tool-local-pusher
          readOnly: true
        - mountPath: /etc/pull-secret
          name: pull-secret
          readOnly: true
        - mountPath: /etc/report
          name: result-aggregator
          readOnly: true
      serviceAccountName: ci-operator
      volumes:
      - name: boskos
        secret:
          items:
          - key: credentials
            path: credentials
          secretName: boskos-credentials
      - name: ci-pull-credentials
        secret:
          secretName: ci-pull-credentials
      - name: manifest-tool-local-pusher
        secret:
          secretName: manifest-tool-local-pusher
      - name: pull-secret
        secret:
          secretName: registry-pull-credentials
      - name: result-aggregator
        secret:
          secretName: result-aggregator
    trigger: (?m)^/test( | .* )4.19-upgrade-from-stable-4.18-e2e-azure-ovn-upgrade,?($|\s.*)
  - agent: kubernetes
    always_run: true
    branches:
    - ^master$
    - ^master-
    cluster: build02
    context: ci/prow/4.19-upgrade-from-stable-4.18-e2e-gcp-ovn-upgrade
    decorate: true
    labels:
      ci-operator.openshift.io/cloud: gcp
      ci-operator.openshift.io/cloud-cluster-profile: gcp-3
      ci-operator.openshift.io/variant: 4.19-upgrade-from-stable-4.18
      ci.openshift.io/generator: prowgen
      pj-rehearse.openshift.io/can-be-rehearsed: "true"
    name: pull-ci-openshift-cluster-network-operator-master-4.19-upgrade-from-stable-4.18-e2e-gcp-ovn-upgrade
    optional: true
    rerun_command: /test 4.19-upgrade-from-stable-4.18-e2e-gcp-ovn-upgrade
    spec:
      containers:
      - args:
        - --gcs-upload-secret=/secrets/gcs/service-account.json
        - --image-import-pull-secret=/etc/pull-secret/.dockerconfigjson
        - --lease-server-credentials-file=/etc/boskos/credentials
        - --report-credentials-file=/etc/report/credentials
        - --secret-dir=/secrets/ci-pull-credentials
        - --target=e2e-gcp-ovn-upgrade
        - --variant=4.19-upgrade-from-stable-4.18
        command:
        - ci-operator
        image: ci-operator:latest
        imagePullPolicy: Always
        name: ""
        resources:
          requests:
            cpu: 10m
        volumeMounts:
        - mountPath: /etc/boskos
          name: boskos
          readOnly: true
        - mountPath: /secrets/ci-pull-credentials
          name: ci-pull-credentials
          readOnly: true
        - mountPath: /secrets/gcs
          name: gcs-credentials
          readOnly: true
        - mountPath: /secrets/manifest-tool
          name: manifest-tool-local-pusher
          readOnly: true
        - mountPath: /etc/pull-secret
          name: pull-secret
          readOnly: true
        - mountPath: /etc/report
          name: result-aggregator
          readOnly: true
      serviceAccountName: ci-operator
      volumes:
      - name: boskos
        secret:
          items:
          - key: credentials
            path: credentials
          secretName: boskos-credentials
      - name: ci-pull-credentials
        secret:
          secretName: ci-pull-credentials
      - name: manifest-tool-local-pusher
        secret:
          secretName: manifest-tool-local-pusher
      - name: pull-secret
        secret:
          secretName: registry-pull-credentials
      - name: result-aggregator
        secret:
          secretName: result-aggregator
    trigger: (?m)^/test( | .* )4.19-upgrade-from-stable-4.18-e2e-gcp-ovn-upgrade,?($|\s.*)
  - agent: kubernetes
    always_run: true
    branches:
    - ^master$
    - ^master-
    cluster: build11
    context: ci/prow/4.19-upgrade-from-stable-4.18-images
    decorate: true
    labels:
      ci-operator.openshift.io/variant: 4.19-upgrade-from-stable-4.18
      ci.openshift.io/generator: prowgen
      pj-rehearse.openshift.io/can-be-rehearsed: "true"
    name: pull-ci-openshift-cluster-network-operator-master-4.19-upgrade-from-stable-4.18-images
    rerun_command: /test 4.19-upgrade-from-stable-4.18-images
    spec:
      containers:
      - args:
        - --gcs-upload-secret=/secrets/gcs/service-account.json
        - --image-import-pull-secret=/etc/pull-secret/.dockerconfigjson
        - --report-credentials-file=/etc/report/credentials
        - --target=[images]
        - --variant=4.19-upgrade-from-stable-4.18
        command:
        - ci-operator
        image: ci-operator:latest
        imagePullPolicy: Always
        name: ""
        resources:
          requests:
            cpu: 10m
        volumeMounts:
        - mountPath: /secrets/gcs
          name: gcs-credentials
          readOnly: true
        - mountPath: /secrets/manifest-tool
          name: manifest-tool-local-pusher
          readOnly: true
        - mountPath: /etc/pull-secret
          name: pull-secret
          readOnly: true
        - mountPath: /etc/report
          name: result-aggregator
          readOnly: true
      serviceAccountName: ci-operator
      volumes:
      - name: manifest-tool-local-pusher
        secret:
          secretName: manifest-tool-local-pusher
      - name: pull-secret
        secret:
          secretName: registry-pull-credentials
      - name: result-aggregator
        secret:
          secretName: result-aggregator
    trigger: (?m)^/test( | .* )4.19-upgrade-from-stable-4.18-images,?($|\s.*)
  - agent: kubernetes
    always_run: true
    branches:
    - ^master$
    - ^master-
<<<<<<< HEAD
    cluster: build06
=======
    cluster: build03
>>>>>>> 635a2bef
    context: ci/prow/e2e-aws-hypershift-ovn-kubevirt
    decorate: true
    labels:
      ci-operator.openshift.io/cloud: aws
      ci-operator.openshift.io/cloud-cluster-profile: aws
      ci.openshift.io/generator: prowgen
      pj-rehearse.openshift.io/can-be-rehearsed: "true"
    name: pull-ci-openshift-cluster-network-operator-master-e2e-aws-hypershift-ovn-kubevirt
    optional: true
    rerun_command: /test e2e-aws-hypershift-ovn-kubevirt
    spec:
      containers:
      - args:
        - --gcs-upload-secret=/secrets/gcs/service-account.json
        - --image-import-pull-secret=/etc/pull-secret/.dockerconfigjson
        - --lease-server-credentials-file=/etc/boskos/credentials
        - --report-credentials-file=/etc/report/credentials
        - --secret-dir=/secrets/ci-pull-credentials
        - --target=e2e-aws-hypershift-ovn-kubevirt
        command:
        - ci-operator
        image: ci-operator:latest
        imagePullPolicy: Always
        name: ""
        resources:
          requests:
            cpu: 10m
        volumeMounts:
        - mountPath: /etc/boskos
          name: boskos
          readOnly: true
        - mountPath: /secrets/ci-pull-credentials
          name: ci-pull-credentials
          readOnly: true
        - mountPath: /secrets/gcs
          name: gcs-credentials
          readOnly: true
        - mountPath: /secrets/manifest-tool
          name: manifest-tool-local-pusher
          readOnly: true
        - mountPath: /etc/pull-secret
          name: pull-secret
          readOnly: true
        - mountPath: /etc/report
          name: result-aggregator
          readOnly: true
      serviceAccountName: ci-operator
      volumes:
      - name: boskos
        secret:
          items:
          - key: credentials
            path: credentials
          secretName: boskos-credentials
      - name: ci-pull-credentials
        secret:
          secretName: ci-pull-credentials
      - name: manifest-tool-local-pusher
        secret:
          secretName: manifest-tool-local-pusher
      - name: pull-secret
        secret:
          secretName: registry-pull-credentials
      - name: result-aggregator
        secret:
          secretName: result-aggregator
    trigger: (?m)^/test( | .* )e2e-aws-hypershift-ovn-kubevirt,?($|\s.*)
  - agent: kubernetes
    always_run: true
    branches:
    - ^master$
    - ^master-
    cluster: build11
    context: ci/prow/e2e-aws-ovn-hypershift-conformance
    decorate: true
    labels:
      ci-operator.openshift.io/cloud: hypershift
      ci-operator.openshift.io/cloud-cluster-profile: hypershift
      ci.openshift.io/generator: prowgen
      pj-rehearse.openshift.io/can-be-rehearsed: "true"
    name: pull-ci-openshift-cluster-network-operator-master-e2e-aws-ovn-hypershift-conformance
    rerun_command: /test e2e-aws-ovn-hypershift-conformance
    spec:
      containers:
      - args:
        - --gcs-upload-secret=/secrets/gcs/service-account.json
        - --image-import-pull-secret=/etc/pull-secret/.dockerconfigjson
        - --lease-server-credentials-file=/etc/boskos/credentials
        - --report-credentials-file=/etc/report/credentials
        - --secret-dir=/secrets/ci-pull-credentials
        - --target=e2e-aws-ovn-hypershift-conformance
        command:
        - ci-operator
        image: ci-operator:latest
        imagePullPolicy: Always
        name: ""
        resources:
          requests:
            cpu: 10m
        volumeMounts:
        - mountPath: /etc/boskos
          name: boskos
          readOnly: true
        - mountPath: /secrets/ci-pull-credentials
          name: ci-pull-credentials
          readOnly: true
        - mountPath: /secrets/gcs
          name: gcs-credentials
          readOnly: true
        - mountPath: /secrets/manifest-tool
          name: manifest-tool-local-pusher
          readOnly: true
        - mountPath: /etc/pull-secret
          name: pull-secret
          readOnly: true
        - mountPath: /etc/report
          name: result-aggregator
          readOnly: true
      serviceAccountName: ci-operator
      volumes:
      - name: boskos
        secret:
          items:
          - key: credentials
            path: credentials
          secretName: boskos-credentials
      - name: ci-pull-credentials
        secret:
          secretName: ci-pull-credentials
      - name: manifest-tool-local-pusher
        secret:
          secretName: manifest-tool-local-pusher
      - name: pull-secret
        secret:
          secretName: registry-pull-credentials
      - name: result-aggregator
        secret:
          secretName: result-aggregator
    trigger: (?m)^/test( | .* )e2e-aws-ovn-hypershift-conformance,?($|\s.*)
  - agent: kubernetes
    always_run: false
    branches:
    - ^master$
    - ^master-
<<<<<<< HEAD
    cluster: build06
=======
    cluster: build03
>>>>>>> 635a2bef
    context: ci/prow/e2e-aws-ovn-ipsec-serial
    decorate: true
    decoration_config:
      timeout: 6h0m0s
    labels:
      ci-operator.openshift.io/cloud: aws
      ci-operator.openshift.io/cloud-cluster-profile: aws
      ci.openshift.io/generator: prowgen
      pj-rehearse.openshift.io/can-be-rehearsed: "true"
    name: pull-ci-openshift-cluster-network-operator-master-e2e-aws-ovn-ipsec-serial
    optional: true
    rerun_command: /test e2e-aws-ovn-ipsec-serial
    spec:
      containers:
      - args:
        - --gcs-upload-secret=/secrets/gcs/service-account.json
        - --image-import-pull-secret=/etc/pull-secret/.dockerconfigjson
        - --lease-server-credentials-file=/etc/boskos/credentials
        - --report-credentials-file=/etc/report/credentials
        - --secret-dir=/secrets/ci-pull-credentials
        - --target=e2e-aws-ovn-ipsec-serial
        command:
        - ci-operator
        image: ci-operator:latest
        imagePullPolicy: Always
        name: ""
        resources:
          requests:
            cpu: 10m
        volumeMounts:
        - mountPath: /etc/boskos
          name: boskos
          readOnly: true
        - mountPath: /secrets/ci-pull-credentials
          name: ci-pull-credentials
          readOnly: true
        - mountPath: /secrets/gcs
          name: gcs-credentials
          readOnly: true
        - mountPath: /secrets/manifest-tool
          name: manifest-tool-local-pusher
          readOnly: true
        - mountPath: /etc/pull-secret
          name: pull-secret
          readOnly: true
        - mountPath: /etc/report
          name: result-aggregator
          readOnly: true
      serviceAccountName: ci-operator
      volumes:
      - name: boskos
        secret:
          items:
          - key: credentials
            path: credentials
          secretName: boskos-credentials
      - name: ci-pull-credentials
        secret:
          secretName: ci-pull-credentials
      - name: manifest-tool-local-pusher
        secret:
          secretName: manifest-tool-local-pusher
      - name: pull-secret
        secret:
          secretName: registry-pull-credentials
      - name: result-aggregator
        secret:
          secretName: result-aggregator
    trigger: (?m)^/test( | .* )e2e-aws-ovn-ipsec-serial,?($|\s.*)
  - agent: kubernetes
    always_run: false
    branches:
    - ^master$
    - ^master-
<<<<<<< HEAD
    cluster: build06
=======
    cluster: build03
>>>>>>> 635a2bef
    context: ci/prow/e2e-aws-ovn-ipsec-upgrade
    decorate: true
    labels:
      ci-operator.openshift.io/cloud: aws
      ci-operator.openshift.io/cloud-cluster-profile: aws
      ci.openshift.io/generator: prowgen
      pj-rehearse.openshift.io/can-be-rehearsed: "true"
    name: pull-ci-openshift-cluster-network-operator-master-e2e-aws-ovn-ipsec-upgrade
    optional: true
    rerun_command: /test e2e-aws-ovn-ipsec-upgrade
    spec:
      containers:
      - args:
        - --gcs-upload-secret=/secrets/gcs/service-account.json
        - --image-import-pull-secret=/etc/pull-secret/.dockerconfigjson
        - --lease-server-credentials-file=/etc/boskos/credentials
        - --report-credentials-file=/etc/report/credentials
        - --secret-dir=/secrets/ci-pull-credentials
        - --target=e2e-aws-ovn-ipsec-upgrade
        command:
        - ci-operator
        image: ci-operator:latest
        imagePullPolicy: Always
        name: ""
        resources:
          requests:
            cpu: 10m
        volumeMounts:
        - mountPath: /etc/boskos
          name: boskos
          readOnly: true
        - mountPath: /secrets/ci-pull-credentials
          name: ci-pull-credentials
          readOnly: true
        - mountPath: /secrets/gcs
          name: gcs-credentials
          readOnly: true
        - mountPath: /secrets/manifest-tool
          name: manifest-tool-local-pusher
          readOnly: true
        - mountPath: /etc/pull-secret
          name: pull-secret
          readOnly: true
        - mountPath: /etc/report
          name: result-aggregator
          readOnly: true
      serviceAccountName: ci-operator
      volumes:
      - name: boskos
        secret:
          items:
          - key: credentials
            path: credentials
          secretName: boskos-credentials
      - name: ci-pull-credentials
        secret:
          secretName: ci-pull-credentials
      - name: manifest-tool-local-pusher
        secret:
          secretName: manifest-tool-local-pusher
      - name: pull-secret
        secret:
          secretName: registry-pull-credentials
      - name: result-aggregator
        secret:
          secretName: result-aggregator
    trigger: (?m)^/test( | .* )e2e-aws-ovn-ipsec-upgrade,?($|\s.*)
  - agent: kubernetes
    always_run: true
    branches:
    - ^master$
    - ^master-
<<<<<<< HEAD
    cluster: build06
=======
    cluster: build03
>>>>>>> 635a2bef
    context: ci/prow/e2e-aws-ovn-local-to-shared-gateway-mode-migration
    decorate: true
    labels:
      ci-operator.openshift.io/cloud: aws
      ci-operator.openshift.io/cloud-cluster-profile: aws
      ci.openshift.io/generator: prowgen
      pj-rehearse.openshift.io/can-be-rehearsed: "true"
    name: pull-ci-openshift-cluster-network-operator-master-e2e-aws-ovn-local-to-shared-gateway-mode-migration
    optional: true
    rerun_command: /test e2e-aws-ovn-local-to-shared-gateway-mode-migration
    spec:
      containers:
      - args:
        - --gcs-upload-secret=/secrets/gcs/service-account.json
        - --image-import-pull-secret=/etc/pull-secret/.dockerconfigjson
        - --lease-server-credentials-file=/etc/boskos/credentials
        - --report-credentials-file=/etc/report/credentials
        - --secret-dir=/secrets/ci-pull-credentials
        - --target=e2e-aws-ovn-local-to-shared-gateway-mode-migration
        command:
        - ci-operator
        image: ci-operator:latest
        imagePullPolicy: Always
        name: ""
        resources:
          requests:
            cpu: 10m
        volumeMounts:
        - mountPath: /etc/boskos
          name: boskos
          readOnly: true
        - mountPath: /secrets/ci-pull-credentials
          name: ci-pull-credentials
          readOnly: true
        - mountPath: /secrets/gcs
          name: gcs-credentials
          readOnly: true
        - mountPath: /secrets/manifest-tool
          name: manifest-tool-local-pusher
          readOnly: true
        - mountPath: /etc/pull-secret
          name: pull-secret
          readOnly: true
        - mountPath: /etc/report
          name: result-aggregator
          readOnly: true
      serviceAccountName: ci-operator
      volumes:
      - name: boskos
        secret:
          items:
          - key: credentials
            path: credentials
          secretName: boskos-credentials
      - name: ci-pull-credentials
        secret:
          secretName: ci-pull-credentials
      - name: manifest-tool-local-pusher
        secret:
          secretName: manifest-tool-local-pusher
      - name: pull-secret
        secret:
          secretName: registry-pull-credentials
      - name: result-aggregator
        secret:
          secretName: result-aggregator
    trigger: (?m)^/test( | .* )e2e-aws-ovn-local-to-shared-gateway-mode-migration,?($|\s.*)
  - agent: kubernetes
    always_run: true
    branches:
    - ^master$
    - ^master-
<<<<<<< HEAD
    cluster: build06
=======
    cluster: build03
>>>>>>> 635a2bef
    context: ci/prow/e2e-aws-ovn-serial
    decorate: true
    labels:
      ci-operator.openshift.io/cloud: aws
      ci-operator.openshift.io/cloud-cluster-profile: aws
      ci.openshift.io/generator: prowgen
      pj-rehearse.openshift.io/can-be-rehearsed: "true"
    name: pull-ci-openshift-cluster-network-operator-master-e2e-aws-ovn-serial
    optional: true
    rerun_command: /test e2e-aws-ovn-serial
    spec:
      containers:
      - args:
        - --gcs-upload-secret=/secrets/gcs/service-account.json
        - --image-import-pull-secret=/etc/pull-secret/.dockerconfigjson
        - --lease-server-credentials-file=/etc/boskos/credentials
        - --report-credentials-file=/etc/report/credentials
        - --secret-dir=/secrets/ci-pull-credentials
        - --target=e2e-aws-ovn-serial
        command:
        - ci-operator
        image: ci-operator:latest
        imagePullPolicy: Always
        name: ""
        resources:
          requests:
            cpu: 10m
        volumeMounts:
        - mountPath: /etc/boskos
          name: boskos
          readOnly: true
        - mountPath: /secrets/ci-pull-credentials
          name: ci-pull-credentials
          readOnly: true
        - mountPath: /secrets/gcs
          name: gcs-credentials
          readOnly: true
        - mountPath: /secrets/manifest-tool
          name: manifest-tool-local-pusher
          readOnly: true
        - mountPath: /etc/pull-secret
          name: pull-secret
          readOnly: true
        - mountPath: /etc/report
          name: result-aggregator
          readOnly: true
      serviceAccountName: ci-operator
      volumes:
      - name: boskos
        secret:
          items:
          - key: credentials
            path: credentials
          secretName: boskos-credentials
      - name: ci-pull-credentials
        secret:
          secretName: ci-pull-credentials
      - name: manifest-tool-local-pusher
        secret:
          secretName: manifest-tool-local-pusher
      - name: pull-secret
        secret:
          secretName: registry-pull-credentials
      - name: result-aggregator
        secret:
          secretName: result-aggregator
    trigger: (?m)^/test( | .* )e2e-aws-ovn-serial,?($|\s.*)
  - agent: kubernetes
    always_run: true
    branches:
    - ^master$
    - ^master-
<<<<<<< HEAD
    cluster: build06
=======
    cluster: build03
>>>>>>> 635a2bef
    context: ci/prow/e2e-aws-ovn-shared-to-local-gateway-mode-migration
    decorate: true
    labels:
      ci-operator.openshift.io/cloud: aws
      ci-operator.openshift.io/cloud-cluster-profile: aws
      ci.openshift.io/generator: prowgen
      pj-rehearse.openshift.io/can-be-rehearsed: "true"
    name: pull-ci-openshift-cluster-network-operator-master-e2e-aws-ovn-shared-to-local-gateway-mode-migration
    optional: true
    rerun_command: /test e2e-aws-ovn-shared-to-local-gateway-mode-migration
    spec:
      containers:
      - args:
        - --gcs-upload-secret=/secrets/gcs/service-account.json
        - --image-import-pull-secret=/etc/pull-secret/.dockerconfigjson
        - --lease-server-credentials-file=/etc/boskos/credentials
        - --report-credentials-file=/etc/report/credentials
        - --secret-dir=/secrets/ci-pull-credentials
        - --target=e2e-aws-ovn-shared-to-local-gateway-mode-migration
        command:
        - ci-operator
        image: ci-operator:latest
        imagePullPolicy: Always
        name: ""
        resources:
          requests:
            cpu: 10m
        volumeMounts:
        - mountPath: /etc/boskos
          name: boskos
          readOnly: true
        - mountPath: /secrets/ci-pull-credentials
          name: ci-pull-credentials
          readOnly: true
        - mountPath: /secrets/gcs
          name: gcs-credentials
          readOnly: true
        - mountPath: /secrets/manifest-tool
          name: manifest-tool-local-pusher
          readOnly: true
        - mountPath: /etc/pull-secret
          name: pull-secret
          readOnly: true
        - mountPath: /etc/report
          name: result-aggregator
          readOnly: true
      serviceAccountName: ci-operator
      volumes:
      - name: boskos
        secret:
          items:
          - key: credentials
            path: credentials
          secretName: boskos-credentials
      - name: ci-pull-credentials
        secret:
          secretName: ci-pull-credentials
      - name: manifest-tool-local-pusher
        secret:
          secretName: manifest-tool-local-pusher
      - name: pull-secret
        secret:
          secretName: registry-pull-credentials
      - name: result-aggregator
        secret:
          secretName: result-aggregator
    trigger: (?m)^/test( | .* )e2e-aws-ovn-shared-to-local-gateway-mode-migration,?($|\s.*)
  - agent: kubernetes
    always_run: true
    branches:
    - ^master$
    - ^master-
<<<<<<< HEAD
    cluster: build06
=======
    cluster: build03
>>>>>>> 635a2bef
    context: ci/prow/e2e-aws-ovn-single-node
    decorate: true
    labels:
      ci-operator.openshift.io/cloud: aws
      ci-operator.openshift.io/cloud-cluster-profile: aws
      ci.openshift.io/generator: prowgen
      pj-rehearse.openshift.io/can-be-rehearsed: "true"
    name: pull-ci-openshift-cluster-network-operator-master-e2e-aws-ovn-single-node
    optional: true
    rerun_command: /test e2e-aws-ovn-single-node
    spec:
      containers:
      - args:
        - --gcs-upload-secret=/secrets/gcs/service-account.json
        - --image-import-pull-secret=/etc/pull-secret/.dockerconfigjson
        - --lease-server-credentials-file=/etc/boskos/credentials
        - --report-credentials-file=/etc/report/credentials
        - --secret-dir=/secrets/ci-pull-credentials
        - --target=e2e-aws-ovn-single-node
        command:
        - ci-operator
        image: ci-operator:latest
        imagePullPolicy: Always
        name: ""
        resources:
          requests:
            cpu: 10m
        volumeMounts:
        - mountPath: /etc/boskos
          name: boskos
          readOnly: true
        - mountPath: /secrets/ci-pull-credentials
          name: ci-pull-credentials
          readOnly: true
        - mountPath: /secrets/gcs
          name: gcs-credentials
          readOnly: true
        - mountPath: /secrets/manifest-tool
          name: manifest-tool-local-pusher
          readOnly: true
        - mountPath: /etc/pull-secret
          name: pull-secret
          readOnly: true
        - mountPath: /etc/report
          name: result-aggregator
          readOnly: true
      serviceAccountName: ci-operator
      volumes:
      - name: boskos
        secret:
          items:
          - key: credentials
            path: credentials
          secretName: boskos-credentials
      - name: ci-pull-credentials
        secret:
          secretName: ci-pull-credentials
      - name: manifest-tool-local-pusher
        secret:
          secretName: manifest-tool-local-pusher
      - name: pull-secret
        secret:
          secretName: registry-pull-credentials
      - name: result-aggregator
        secret:
          secretName: result-aggregator
    trigger: (?m)^/test( | .* )e2e-aws-ovn-single-node,?($|\s.*)
  - agent: kubernetes
    always_run: false
    branches:
    - ^master$
    - ^master-
<<<<<<< HEAD
    cluster: build06
=======
    cluster: build03
>>>>>>> 635a2bef
    context: ci/prow/e2e-aws-ovn-techpreview-serial
    decorate: true
    labels:
      ci-operator.openshift.io/cloud: aws
      ci-operator.openshift.io/cloud-cluster-profile: aws
      ci.openshift.io/generator: prowgen
      pj-rehearse.openshift.io/can-be-rehearsed: "true"
    name: pull-ci-openshift-cluster-network-operator-master-e2e-aws-ovn-techpreview-serial
    optional: true
    rerun_command: /test e2e-aws-ovn-techpreview-serial
    spec:
      containers:
      - args:
        - --gcs-upload-secret=/secrets/gcs/service-account.json
        - --image-import-pull-secret=/etc/pull-secret/.dockerconfigjson
        - --lease-server-credentials-file=/etc/boskos/credentials
        - --report-credentials-file=/etc/report/credentials
        - --secret-dir=/secrets/ci-pull-credentials
        - --target=e2e-aws-ovn-techpreview-serial
        command:
        - ci-operator
        image: ci-operator:latest
        imagePullPolicy: Always
        name: ""
        resources:
          requests:
            cpu: 10m
        volumeMounts:
        - mountPath: /etc/boskos
          name: boskos
          readOnly: true
        - mountPath: /secrets/ci-pull-credentials
          name: ci-pull-credentials
          readOnly: true
        - mountPath: /secrets/gcs
          name: gcs-credentials
          readOnly: true
        - mountPath: /secrets/manifest-tool
          name: manifest-tool-local-pusher
          readOnly: true
        - mountPath: /etc/pull-secret
          name: pull-secret
          readOnly: true
        - mountPath: /etc/report
          name: result-aggregator
          readOnly: true
      serviceAccountName: ci-operator
      volumes:
      - name: boskos
        secret:
          items:
          - key: credentials
            path: credentials
          secretName: boskos-credentials
      - name: ci-pull-credentials
        secret:
          secretName: ci-pull-credentials
      - name: manifest-tool-local-pusher
        secret:
          secretName: manifest-tool-local-pusher
      - name: pull-secret
        secret:
          secretName: registry-pull-credentials
      - name: result-aggregator
        secret:
          secretName: result-aggregator
    trigger: (?m)^/test( | .* )e2e-aws-ovn-techpreview-serial,?($|\s.*)
  - agent: kubernetes
    always_run: true
    branches:
    - ^master$
    - ^master-
<<<<<<< HEAD
    cluster: build06
=======
    cluster: build03
>>>>>>> 635a2bef
    context: ci/prow/e2e-aws-ovn-upgrade
    decorate: true
    labels:
      ci-operator.openshift.io/cloud: aws
      ci-operator.openshift.io/cloud-cluster-profile: aws-2
      ci.openshift.io/generator: prowgen
      pj-rehearse.openshift.io/can-be-rehearsed: "true"
    name: pull-ci-openshift-cluster-network-operator-master-e2e-aws-ovn-upgrade
    rerun_command: /test e2e-aws-ovn-upgrade
    spec:
      containers:
      - args:
        - --gcs-upload-secret=/secrets/gcs/service-account.json
        - --image-import-pull-secret=/etc/pull-secret/.dockerconfigjson
        - --lease-server-credentials-file=/etc/boskos/credentials
        - --report-credentials-file=/etc/report/credentials
        - --secret-dir=/secrets/ci-pull-credentials
        - --target=e2e-aws-ovn-upgrade
        command:
        - ci-operator
        image: ci-operator:latest
        imagePullPolicy: Always
        name: ""
        resources:
          requests:
            cpu: 10m
        volumeMounts:
        - mountPath: /etc/boskos
          name: boskos
          readOnly: true
        - mountPath: /secrets/ci-pull-credentials
          name: ci-pull-credentials
          readOnly: true
        - mountPath: /secrets/gcs
          name: gcs-credentials
          readOnly: true
        - mountPath: /secrets/manifest-tool
          name: manifest-tool-local-pusher
          readOnly: true
        - mountPath: /etc/pull-secret
          name: pull-secret
          readOnly: true
        - mountPath: /etc/report
          name: result-aggregator
          readOnly: true
      serviceAccountName: ci-operator
      volumes:
      - name: boskos
        secret:
          items:
          - key: credentials
            path: credentials
          secretName: boskos-credentials
      - name: ci-pull-credentials
        secret:
          secretName: ci-pull-credentials
      - name: manifest-tool-local-pusher
        secret:
          secretName: manifest-tool-local-pusher
      - name: pull-secret
        secret:
          secretName: registry-pull-credentials
      - name: result-aggregator
        secret:
          secretName: result-aggregator
    trigger: (?m)^/test( | .* )e2e-aws-ovn-upgrade,?($|\s.*)
  - agent: kubernetes
    always_run: true
    branches:
    - ^master$
    - ^master-
<<<<<<< HEAD
    cluster: build06
=======
    cluster: build03
>>>>>>> 635a2bef
    context: ci/prow/e2e-aws-ovn-windows
    decorate: true
    labels:
      ci-operator.openshift.io/cloud: aws
      ci-operator.openshift.io/cloud-cluster-profile: aws
      ci.openshift.io/generator: prowgen
      pj-rehearse.openshift.io/can-be-rehearsed: "true"
    name: pull-ci-openshift-cluster-network-operator-master-e2e-aws-ovn-windows
    rerun_command: /test e2e-aws-ovn-windows
    spec:
      containers:
      - args:
        - --gcs-upload-secret=/secrets/gcs/service-account.json
        - --image-import-pull-secret=/etc/pull-secret/.dockerconfigjson
        - --lease-server-credentials-file=/etc/boskos/credentials
        - --report-credentials-file=/etc/report/credentials
        - --secret-dir=/secrets/ci-pull-credentials
        - --target=e2e-aws-ovn-windows
        command:
        - ci-operator
        image: ci-operator:latest
        imagePullPolicy: Always
        name: ""
        resources:
          requests:
            cpu: 10m
        volumeMounts:
        - mountPath: /etc/boskos
          name: boskos
          readOnly: true
        - mountPath: /secrets/ci-pull-credentials
          name: ci-pull-credentials
          readOnly: true
        - mountPath: /secrets/gcs
          name: gcs-credentials
          readOnly: true
        - mountPath: /secrets/manifest-tool
          name: manifest-tool-local-pusher
          readOnly: true
        - mountPath: /etc/pull-secret
          name: pull-secret
          readOnly: true
        - mountPath: /etc/report
          name: result-aggregator
          readOnly: true
      serviceAccountName: ci-operator
      volumes:
      - name: boskos
        secret:
          items:
          - key: credentials
            path: credentials
          secretName: boskos-credentials
      - name: ci-pull-credentials
        secret:
          secretName: ci-pull-credentials
      - name: manifest-tool-local-pusher
        secret:
          secretName: manifest-tool-local-pusher
      - name: pull-secret
        secret:
          secretName: registry-pull-credentials
      - name: result-aggregator
        secret:
          secretName: result-aggregator
    trigger: (?m)^/test( | .* )e2e-aws-ovn-windows,?($|\s.*)
  - agent: kubernetes
    always_run: true
    branches:
    - ^master$
    - ^master-
    cluster: build11
    context: ci/prow/e2e-azure-ovn
    decorate: true
    labels:
      ci-operator.openshift.io/cloud: azure4
      ci-operator.openshift.io/cloud-cluster-profile: azure4
      ci.openshift.io/generator: prowgen
      pj-rehearse.openshift.io/can-be-rehearsed: "true"
    name: pull-ci-openshift-cluster-network-operator-master-e2e-azure-ovn
    optional: true
    rerun_command: /test e2e-azure-ovn
    spec:
      containers:
      - args:
        - --gcs-upload-secret=/secrets/gcs/service-account.json
        - --image-import-pull-secret=/etc/pull-secret/.dockerconfigjson
        - --lease-server-credentials-file=/etc/boskos/credentials
        - --report-credentials-file=/etc/report/credentials
        - --secret-dir=/secrets/ci-pull-credentials
        - --target=e2e-azure-ovn
        command:
        - ci-operator
        image: ci-operator:latest
        imagePullPolicy: Always
        name: ""
        resources:
          requests:
            cpu: 10m
        volumeMounts:
        - mountPath: /etc/boskos
          name: boskos
          readOnly: true
        - mountPath: /secrets/ci-pull-credentials
          name: ci-pull-credentials
          readOnly: true
        - mountPath: /secrets/gcs
          name: gcs-credentials
          readOnly: true
        - mountPath: /secrets/manifest-tool
          name: manifest-tool-local-pusher
          readOnly: true
        - mountPath: /etc/pull-secret
          name: pull-secret
          readOnly: true
        - mountPath: /etc/report
          name: result-aggregator
          readOnly: true
      serviceAccountName: ci-operator
      volumes:
      - name: boskos
        secret:
          items:
          - key: credentials
            path: credentials
          secretName: boskos-credentials
      - name: ci-pull-credentials
        secret:
          secretName: ci-pull-credentials
      - name: manifest-tool-local-pusher
        secret:
          secretName: manifest-tool-local-pusher
      - name: pull-secret
        secret:
          secretName: registry-pull-credentials
      - name: result-aggregator
        secret:
          secretName: result-aggregator
    trigger: (?m)^/test( | .* )e2e-azure-ovn,?($|\s.*)
  - agent: kubernetes
    always_run: false
    branches:
    - ^master$
    - ^master-
    cluster: build11
    context: ci/prow/e2e-azure-ovn-dualstack
    decorate: true
    labels:
      ci-operator.openshift.io/cloud: azure4
      ci-operator.openshift.io/cloud-cluster-profile: azure4
      ci.openshift.io/generator: prowgen
      pj-rehearse.openshift.io/can-be-rehearsed: "true"
    name: pull-ci-openshift-cluster-network-operator-master-e2e-azure-ovn-dualstack
    optional: true
    rerun_command: /test e2e-azure-ovn-dualstack
    spec:
      containers:
      - args:
        - --gcs-upload-secret=/secrets/gcs/service-account.json
        - --image-import-pull-secret=/etc/pull-secret/.dockerconfigjson
        - --lease-server-credentials-file=/etc/boskos/credentials
        - --report-credentials-file=/etc/report/credentials
        - --secret-dir=/secrets/ci-pull-credentials
        - --target=e2e-azure-ovn-dualstack
        command:
        - ci-operator
        image: ci-operator:latest
        imagePullPolicy: Always
        name: ""
        resources:
          requests:
            cpu: 10m
        volumeMounts:
        - mountPath: /etc/boskos
          name: boskos
          readOnly: true
        - mountPath: /secrets/ci-pull-credentials
          name: ci-pull-credentials
          readOnly: true
        - mountPath: /secrets/gcs
          name: gcs-credentials
          readOnly: true
        - mountPath: /secrets/manifest-tool
          name: manifest-tool-local-pusher
          readOnly: true
        - mountPath: /etc/pull-secret
          name: pull-secret
          readOnly: true
        - mountPath: /etc/report
          name: result-aggregator
          readOnly: true
      serviceAccountName: ci-operator
      volumes:
      - name: boskos
        secret:
          items:
          - key: credentials
            path: credentials
          secretName: boskos-credentials
      - name: ci-pull-credentials
        secret:
          secretName: ci-pull-credentials
      - name: manifest-tool-local-pusher
        secret:
          secretName: manifest-tool-local-pusher
      - name: pull-secret
        secret:
          secretName: registry-pull-credentials
      - name: result-aggregator
        secret:
          secretName: result-aggregator
    trigger: (?m)^/test( | .* )e2e-azure-ovn-dualstack,?($|\s.*)
  - agent: kubernetes
    always_run: false
    branches:
    - ^master$
    - ^master-
    cluster: build11
    context: ci/prow/e2e-azure-ovn-manual-oidc
    decorate: true
    labels:
      ci-operator.openshift.io/cloud: azure4
      ci-operator.openshift.io/cloud-cluster-profile: azure4
      ci.openshift.io/generator: prowgen
      pj-rehearse.openshift.io/can-be-rehearsed: "true"
    name: pull-ci-openshift-cluster-network-operator-master-e2e-azure-ovn-manual-oidc
    optional: true
    rerun_command: /test e2e-azure-ovn-manual-oidc
    spec:
      containers:
      - args:
        - --gcs-upload-secret=/secrets/gcs/service-account.json
        - --image-import-pull-secret=/etc/pull-secret/.dockerconfigjson
        - --lease-server-credentials-file=/etc/boskos/credentials
        - --report-credentials-file=/etc/report/credentials
        - --secret-dir=/secrets/ci-pull-credentials
        - --target=e2e-azure-ovn-manual-oidc
        command:
        - ci-operator
        image: ci-operator:latest
        imagePullPolicy: Always
        name: ""
        resources:
          requests:
            cpu: 10m
        volumeMounts:
        - mountPath: /etc/boskos
          name: boskos
          readOnly: true
        - mountPath: /secrets/ci-pull-credentials
          name: ci-pull-credentials
          readOnly: true
        - mountPath: /secrets/gcs
          name: gcs-credentials
          readOnly: true
        - mountPath: /secrets/manifest-tool
          name: manifest-tool-local-pusher
          readOnly: true
        - mountPath: /etc/pull-secret
          name: pull-secret
          readOnly: true
        - mountPath: /etc/report
          name: result-aggregator
          readOnly: true
      serviceAccountName: ci-operator
      volumes:
      - name: boskos
        secret:
          items:
          - key: credentials
            path: credentials
          secretName: boskos-credentials
      - name: ci-pull-credentials
        secret:
          secretName: ci-pull-credentials
      - name: manifest-tool-local-pusher
        secret:
          secretName: manifest-tool-local-pusher
      - name: pull-secret
        secret:
          secretName: registry-pull-credentials
      - name: result-aggregator
        secret:
          secretName: result-aggregator
    trigger: (?m)^/test( | .* )e2e-azure-ovn-manual-oidc,?($|\s.*)
  - agent: kubernetes
    always_run: true
    branches:
    - ^master$
    - ^master-
    cluster: build11
    context: ci/prow/e2e-azure-ovn-upgrade
    decorate: true
    decoration_config:
      timeout: 5h30m0s
    labels:
      ci-operator.openshift.io/cloud: azure4
      ci-operator.openshift.io/cloud-cluster-profile: azure-2
      ci.openshift.io/generator: prowgen
      pj-rehearse.openshift.io/can-be-rehearsed: "true"
    name: pull-ci-openshift-cluster-network-operator-master-e2e-azure-ovn-upgrade
    rerun_command: /test e2e-azure-ovn-upgrade
    spec:
      containers:
      - args:
        - --gcs-upload-secret=/secrets/gcs/service-account.json
        - --image-import-pull-secret=/etc/pull-secret/.dockerconfigjson
        - --lease-server-credentials-file=/etc/boskos/credentials
        - --report-credentials-file=/etc/report/credentials
        - --secret-dir=/secrets/ci-pull-credentials
        - --target=e2e-azure-ovn-upgrade
        command:
        - ci-operator
        image: ci-operator:latest
        imagePullPolicy: Always
        name: ""
        resources:
          requests:
            cpu: 10m
        volumeMounts:
        - mountPath: /etc/boskos
          name: boskos
          readOnly: true
        - mountPath: /secrets/ci-pull-credentials
          name: ci-pull-credentials
          readOnly: true
        - mountPath: /secrets/gcs
          name: gcs-credentials
          readOnly: true
        - mountPath: /secrets/manifest-tool
          name: manifest-tool-local-pusher
          readOnly: true
        - mountPath: /etc/pull-secret
          name: pull-secret
          readOnly: true
        - mountPath: /etc/report
          name: result-aggregator
          readOnly: true
      serviceAccountName: ci-operator
      volumes:
      - name: boskos
        secret:
          items:
          - key: credentials
            path: credentials
          secretName: boskos-credentials
      - name: ci-pull-credentials
        secret:
          secretName: ci-pull-credentials
      - name: manifest-tool-local-pusher
        secret:
          secretName: manifest-tool-local-pusher
      - name: pull-secret
        secret:
          secretName: registry-pull-credentials
      - name: result-aggregator
        secret:
          secretName: result-aggregator
    trigger: (?m)^/test( | .* )e2e-azure-ovn-upgrade,?($|\s.*)
  - agent: kubernetes
    always_run: true
    branches:
    - ^master$
    - ^master-
    cluster: build02
    context: ci/prow/e2e-gcp-ovn
    decorate: true
    labels:
      ci-operator.openshift.io/cloud: gcp
      ci-operator.openshift.io/cloud-cluster-profile: gcp
      ci.openshift.io/generator: prowgen
      pj-rehearse.openshift.io/can-be-rehearsed: "true"
    name: pull-ci-openshift-cluster-network-operator-master-e2e-gcp-ovn
    rerun_command: /test e2e-gcp-ovn
    spec:
      containers:
      - args:
        - --gcs-upload-secret=/secrets/gcs/service-account.json
        - --image-import-pull-secret=/etc/pull-secret/.dockerconfigjson
        - --lease-server-credentials-file=/etc/boskos/credentials
        - --report-credentials-file=/etc/report/credentials
        - --secret-dir=/secrets/ci-pull-credentials
        - --target=e2e-gcp-ovn
        command:
        - ci-operator
        image: ci-operator:latest
        imagePullPolicy: Always
        name: ""
        resources:
          requests:
            cpu: 10m
        volumeMounts:
        - mountPath: /etc/boskos
          name: boskos
          readOnly: true
        - mountPath: /secrets/ci-pull-credentials
          name: ci-pull-credentials
          readOnly: true
        - mountPath: /secrets/gcs
          name: gcs-credentials
          readOnly: true
        - mountPath: /secrets/manifest-tool
          name: manifest-tool-local-pusher
          readOnly: true
        - mountPath: /etc/pull-secret
          name: pull-secret
          readOnly: true
        - mountPath: /etc/report
          name: result-aggregator
          readOnly: true
      serviceAccountName: ci-operator
      volumes:
      - name: boskos
        secret:
          items:
          - key: credentials
            path: credentials
          secretName: boskos-credentials
      - name: ci-pull-credentials
        secret:
          secretName: ci-pull-credentials
      - name: manifest-tool-local-pusher
        secret:
          secretName: manifest-tool-local-pusher
      - name: pull-secret
        secret:
          secretName: registry-pull-credentials
      - name: result-aggregator
        secret:
          secretName: result-aggregator
    trigger: (?m)^/test( | .* )e2e-gcp-ovn,?($|\s.*)
  - agent: kubernetes
    always_run: true
    branches:
    - ^master$
    - ^master-
    cluster: build02
    context: ci/prow/e2e-gcp-ovn-techpreview
    decorate: true
    labels:
      ci-operator.openshift.io/cloud: gcp
      ci-operator.openshift.io/cloud-cluster-profile: gcp
      ci.openshift.io/generator: prowgen
      pj-rehearse.openshift.io/can-be-rehearsed: "true"
    name: pull-ci-openshift-cluster-network-operator-master-e2e-gcp-ovn-techpreview
    rerun_command: /test e2e-gcp-ovn-techpreview
    spec:
      containers:
      - args:
        - --gcs-upload-secret=/secrets/gcs/service-account.json
        - --image-import-pull-secret=/etc/pull-secret/.dockerconfigjson
        - --lease-server-credentials-file=/etc/boskos/credentials
        - --report-credentials-file=/etc/report/credentials
        - --secret-dir=/secrets/ci-pull-credentials
        - --target=e2e-gcp-ovn-techpreview
        command:
        - ci-operator
        image: ci-operator:latest
        imagePullPolicy: Always
        name: ""
        resources:
          requests:
            cpu: 10m
        volumeMounts:
        - mountPath: /etc/boskos
          name: boskos
          readOnly: true
        - mountPath: /secrets/ci-pull-credentials
          name: ci-pull-credentials
          readOnly: true
        - mountPath: /secrets/gcs
          name: gcs-credentials
          readOnly: true
        - mountPath: /secrets/manifest-tool
          name: manifest-tool-local-pusher
          readOnly: true
        - mountPath: /etc/pull-secret
          name: pull-secret
          readOnly: true
        - mountPath: /etc/report
          name: result-aggregator
          readOnly: true
      serviceAccountName: ci-operator
      volumes:
      - name: boskos
        secret:
          items:
          - key: credentials
            path: credentials
          secretName: boskos-credentials
      - name: ci-pull-credentials
        secret:
          secretName: ci-pull-credentials
      - name: manifest-tool-local-pusher
        secret:
          secretName: manifest-tool-local-pusher
      - name: pull-secret
        secret:
          secretName: registry-pull-credentials
      - name: result-aggregator
        secret:
          secretName: result-aggregator
    trigger: (?m)^/test( | .* )(e2e-gcp-ovn-techpreview|remaining-required),?($|\s.*)
  - agent: kubernetes
    always_run: true
    branches:
    - ^master$
    - ^master-
    cluster: build02
    context: ci/prow/e2e-gcp-ovn-upgrade
    decorate: true
    labels:
      ci-operator.openshift.io/cloud: gcp
      ci-operator.openshift.io/cloud-cluster-profile: gcp
      ci.openshift.io/generator: prowgen
      pj-rehearse.openshift.io/can-be-rehearsed: "true"
    name: pull-ci-openshift-cluster-network-operator-master-e2e-gcp-ovn-upgrade
    rerun_command: /test e2e-gcp-ovn-upgrade
    spec:
      containers:
      - args:
        - --gcs-upload-secret=/secrets/gcs/service-account.json
        - --image-import-pull-secret=/etc/pull-secret/.dockerconfigjson
        - --lease-server-credentials-file=/etc/boskos/credentials
        - --report-credentials-file=/etc/report/credentials
        - --secret-dir=/secrets/ci-pull-credentials
        - --target=e2e-gcp-ovn-upgrade
        command:
        - ci-operator
        image: ci-operator:latest
        imagePullPolicy: Always
        name: ""
        resources:
          requests:
            cpu: 10m
        volumeMounts:
        - mountPath: /etc/boskos
          name: boskos
          readOnly: true
        - mountPath: /secrets/ci-pull-credentials
          name: ci-pull-credentials
          readOnly: true
        - mountPath: /secrets/gcs
          name: gcs-credentials
          readOnly: true
        - mountPath: /secrets/manifest-tool
          name: manifest-tool-local-pusher
          readOnly: true
        - mountPath: /etc/pull-secret
          name: pull-secret
          readOnly: true
        - mountPath: /etc/report
          name: result-aggregator
          readOnly: true
      serviceAccountName: ci-operator
      volumes:
      - name: boskos
        secret:
          items:
          - key: credentials
            path: credentials
          secretName: boskos-credentials
      - name: ci-pull-credentials
        secret:
          secretName: ci-pull-credentials
      - name: manifest-tool-local-pusher
        secret:
          secretName: manifest-tool-local-pusher
      - name: pull-secret
        secret:
          secretName: registry-pull-credentials
      - name: result-aggregator
        secret:
          secretName: result-aggregator
    trigger: (?m)^/test( | .* )e2e-gcp-ovn-upgrade,?($|\s.*)
  - agent: kubernetes
    always_run: true
    branches:
    - ^master$
    - ^master-
    cluster: build05
    context: ci/prow/e2e-metal-ipi-ovn-ipv6
    decorate: true
    labels:
      ci-operator.openshift.io/cloud: equinix-ocp-metal
      ci-operator.openshift.io/cloud-cluster-profile: equinix-ocp-metal
      ci-operator.openshift.io/cluster: build05
      ci.openshift.io/generator: prowgen
      pj-rehearse.openshift.io/can-be-rehearsed: "true"
    name: pull-ci-openshift-cluster-network-operator-master-e2e-metal-ipi-ovn-ipv6
    rerun_command: /test e2e-metal-ipi-ovn-ipv6
    spec:
      containers:
      - args:
        - --gcs-upload-secret=/secrets/gcs/service-account.json
        - --image-import-pull-secret=/etc/pull-secret/.dockerconfigjson
        - --lease-server-credentials-file=/etc/boskos/credentials
        - --report-credentials-file=/etc/report/credentials
        - --secret-dir=/secrets/ci-pull-credentials
        - --target=e2e-metal-ipi-ovn-ipv6
        command:
        - ci-operator
        image: ci-operator:latest
        imagePullPolicy: Always
        name: ""
        resources:
          requests:
            cpu: 10m
        volumeMounts:
        - mountPath: /etc/boskos
          name: boskos
          readOnly: true
        - mountPath: /secrets/ci-pull-credentials
          name: ci-pull-credentials
          readOnly: true
        - mountPath: /secrets/gcs
          name: gcs-credentials
          readOnly: true
        - mountPath: /secrets/manifest-tool
          name: manifest-tool-local-pusher
          readOnly: true
        - mountPath: /etc/pull-secret
          name: pull-secret
          readOnly: true
        - mountPath: /etc/report
          name: result-aggregator
          readOnly: true
      serviceAccountName: ci-operator
      volumes:
      - name: boskos
        secret:
          items:
          - key: credentials
            path: credentials
          secretName: boskos-credentials
      - name: ci-pull-credentials
        secret:
          secretName: ci-pull-credentials
      - name: manifest-tool-local-pusher
        secret:
          secretName: manifest-tool-local-pusher
      - name: pull-secret
        secret:
          secretName: registry-pull-credentials
      - name: result-aggregator
        secret:
          secretName: result-aggregator
    trigger: (?m)^/test( | .* )e2e-metal-ipi-ovn-ipv6,?($|\s.*)
  - agent: kubernetes
    always_run: true
    branches:
    - ^master$
    - ^master-
    cluster: build05
    context: ci/prow/e2e-metal-ipi-ovn-ipv6-ipsec
    decorate: true
    labels:
      ci-operator.openshift.io/cloud: equinix-ocp-metal
      ci-operator.openshift.io/cloud-cluster-profile: equinix-ocp-metal
      ci-operator.openshift.io/cluster: build05
      ci.openshift.io/generator: prowgen
      pj-rehearse.openshift.io/can-be-rehearsed: "true"
    name: pull-ci-openshift-cluster-network-operator-master-e2e-metal-ipi-ovn-ipv6-ipsec
    rerun_command: /test e2e-metal-ipi-ovn-ipv6-ipsec
    spec:
      containers:
      - args:
        - --gcs-upload-secret=/secrets/gcs/service-account.json
        - --image-import-pull-secret=/etc/pull-secret/.dockerconfigjson
        - --lease-server-credentials-file=/etc/boskos/credentials
        - --report-credentials-file=/etc/report/credentials
        - --secret-dir=/secrets/ci-pull-credentials
        - --target=e2e-metal-ipi-ovn-ipv6-ipsec
        command:
        - ci-operator
        image: ci-operator:latest
        imagePullPolicy: Always
        name: ""
        resources:
          requests:
            cpu: 10m
        volumeMounts:
        - mountPath: /etc/boskos
          name: boskos
          readOnly: true
        - mountPath: /secrets/ci-pull-credentials
          name: ci-pull-credentials
          readOnly: true
        - mountPath: /secrets/gcs
          name: gcs-credentials
          readOnly: true
        - mountPath: /secrets/manifest-tool
          name: manifest-tool-local-pusher
          readOnly: true
        - mountPath: /etc/pull-secret
          name: pull-secret
          readOnly: true
        - mountPath: /etc/report
          name: result-aggregator
          readOnly: true
      serviceAccountName: ci-operator
      volumes:
      - name: boskos
        secret:
          items:
          - key: credentials
            path: credentials
          secretName: boskos-credentials
      - name: ci-pull-credentials
        secret:
          secretName: ci-pull-credentials
      - name: manifest-tool-local-pusher
        secret:
          secretName: manifest-tool-local-pusher
      - name: pull-secret
        secret:
          secretName: registry-pull-credentials
      - name: result-aggregator
        secret:
          secretName: result-aggregator
    trigger: (?m)^/test( | .* )e2e-metal-ipi-ovn-ipv6-ipsec,?($|\s.*)
  - agent: kubernetes
    always_run: true
    branches:
    - ^master$
    - ^master-
    cluster: build02
    context: ci/prow/e2e-network-mtu-migration-ovn-ipv4
    decorate: true
    decoration_config:
      timeout: 5h0m0s
    labels:
      ci-operator.openshift.io/cloud: gcp
      ci-operator.openshift.io/cloud-cluster-profile: gcp-3
      ci.openshift.io/generator: prowgen
      pj-rehearse.openshift.io/can-be-rehearsed: "true"
    name: pull-ci-openshift-cluster-network-operator-master-e2e-network-mtu-migration-ovn-ipv4
    optional: true
    rerun_command: /test e2e-network-mtu-migration-ovn-ipv4
    spec:
      containers:
      - args:
        - --gcs-upload-secret=/secrets/gcs/service-account.json
        - --image-import-pull-secret=/etc/pull-secret/.dockerconfigjson
        - --lease-server-credentials-file=/etc/boskos/credentials
        - --report-credentials-file=/etc/report/credentials
        - --secret-dir=/secrets/ci-pull-credentials
        - --target=e2e-network-mtu-migration-ovn-ipv4
        command:
        - ci-operator
        image: ci-operator:latest
        imagePullPolicy: Always
        name: ""
        resources:
          requests:
            cpu: 10m
        volumeMounts:
        - mountPath: /etc/boskos
          name: boskos
          readOnly: true
        - mountPath: /secrets/ci-pull-credentials
          name: ci-pull-credentials
          readOnly: true
        - mountPath: /secrets/gcs
          name: gcs-credentials
          readOnly: true
        - mountPath: /secrets/manifest-tool
          name: manifest-tool-local-pusher
          readOnly: true
        - mountPath: /etc/pull-secret
          name: pull-secret
          readOnly: true
        - mountPath: /etc/report
          name: result-aggregator
          readOnly: true
      serviceAccountName: ci-operator
      volumes:
      - name: boskos
        secret:
          items:
          - key: credentials
            path: credentials
          secretName: boskos-credentials
      - name: ci-pull-credentials
        secret:
          secretName: ci-pull-credentials
      - name: manifest-tool-local-pusher
        secret:
          secretName: manifest-tool-local-pusher
      - name: pull-secret
        secret:
          secretName: registry-pull-credentials
      - name: result-aggregator
        secret:
          secretName: result-aggregator
    trigger: (?m)^/test( | .* )e2e-network-mtu-migration-ovn-ipv4,?($|\s.*)
  - agent: kubernetes
    always_run: true
    branches:
    - ^master$
    - ^master-
    cluster: build05
    context: ci/prow/e2e-network-mtu-migration-ovn-ipv6
    decorate: true
    decoration_config:
      timeout: 5h0m0s
    labels:
      ci-operator.openshift.io/cloud: equinix-ocp-metal
      ci-operator.openshift.io/cloud-cluster-profile: equinix-ocp-metal
      ci-operator.openshift.io/cluster: build05
      ci.openshift.io/generator: prowgen
      pj-rehearse.openshift.io/can-be-rehearsed: "true"
    name: pull-ci-openshift-cluster-network-operator-master-e2e-network-mtu-migration-ovn-ipv6
    optional: true
    rerun_command: /test e2e-network-mtu-migration-ovn-ipv6
    spec:
      containers:
      - args:
        - --gcs-upload-secret=/secrets/gcs/service-account.json
        - --image-import-pull-secret=/etc/pull-secret/.dockerconfigjson
        - --lease-server-credentials-file=/etc/boskos/credentials
        - --report-credentials-file=/etc/report/credentials
        - --secret-dir=/secrets/ci-pull-credentials
        - --target=e2e-network-mtu-migration-ovn-ipv6
        command:
        - ci-operator
        image: ci-operator:latest
        imagePullPolicy: Always
        name: ""
        resources:
          requests:
            cpu: 10m
        volumeMounts:
        - mountPath: /etc/boskos
          name: boskos
          readOnly: true
        - mountPath: /secrets/ci-pull-credentials
          name: ci-pull-credentials
          readOnly: true
        - mountPath: /secrets/gcs
          name: gcs-credentials
          readOnly: true
        - mountPath: /secrets/manifest-tool
          name: manifest-tool-local-pusher
          readOnly: true
        - mountPath: /etc/pull-secret
          name: pull-secret
          readOnly: true
        - mountPath: /etc/report
          name: result-aggregator
          readOnly: true
      serviceAccountName: ci-operator
      volumes:
      - name: boskos
        secret:
          items:
          - key: credentials
            path: credentials
          secretName: boskos-credentials
      - name: ci-pull-credentials
        secret:
          secretName: ci-pull-credentials
      - name: manifest-tool-local-pusher
        secret:
          secretName: manifest-tool-local-pusher
      - name: pull-secret
        secret:
          secretName: registry-pull-credentials
      - name: result-aggregator
        secret:
          secretName: result-aggregator
    trigger: (?m)^/test( | .* )e2e-network-mtu-migration-ovn-ipv6,?($|\s.*)
  - agent: kubernetes
    always_run: true
    branches:
    - ^master$
    - ^master-
<<<<<<< HEAD
    cluster: build06
=======
    cluster: build03
>>>>>>> 635a2bef
    context: ci/prow/e2e-openstack-ovn
    decorate: true
    labels:
      ci-operator.openshift.io/cloud: openstack-vexxhost
      ci-operator.openshift.io/cloud-cluster-profile: openstack-vexxhost
      ci.openshift.io/generator: prowgen
      pj-rehearse.openshift.io/can-be-rehearsed: "true"
    name: pull-ci-openshift-cluster-network-operator-master-e2e-openstack-ovn
    optional: true
    rerun_command: /test e2e-openstack-ovn
    spec:
      containers:
      - args:
        - --gcs-upload-secret=/secrets/gcs/service-account.json
        - --image-import-pull-secret=/etc/pull-secret/.dockerconfigjson
        - --lease-server-credentials-file=/etc/boskos/credentials
        - --report-credentials-file=/etc/report/credentials
        - --secret-dir=/secrets/ci-pull-credentials
        - --target=e2e-openstack-ovn
        command:
        - ci-operator
        image: ci-operator:latest
        imagePullPolicy: Always
        name: ""
        resources:
          requests:
            cpu: 10m
        volumeMounts:
        - mountPath: /etc/boskos
          name: boskos
          readOnly: true
        - mountPath: /secrets/ci-pull-credentials
          name: ci-pull-credentials
          readOnly: true
        - mountPath: /secrets/gcs
          name: gcs-credentials
          readOnly: true
        - mountPath: /secrets/manifest-tool
          name: manifest-tool-local-pusher
          readOnly: true
        - mountPath: /etc/pull-secret
          name: pull-secret
          readOnly: true
        - mountPath: /etc/report
          name: result-aggregator
          readOnly: true
      serviceAccountName: ci-operator
      volumes:
      - name: boskos
        secret:
          items:
          - key: credentials
            path: credentials
          secretName: boskos-credentials
      - name: ci-pull-credentials
        secret:
          secretName: ci-pull-credentials
      - name: manifest-tool-local-pusher
        secret:
          secretName: manifest-tool-local-pusher
      - name: pull-secret
        secret:
          secretName: registry-pull-credentials
      - name: result-aggregator
        secret:
          secretName: result-aggregator
    trigger: (?m)^/test( | .* )e2e-openstack-ovn,?($|\s.*)
  - agent: kubernetes
    always_run: true
    branches:
    - ^master$
    - ^master-
<<<<<<< HEAD
    cluster: build06
=======
    cluster: build03
>>>>>>> 635a2bef
    context: ci/prow/e2e-ovn-hybrid-step-registry
    decorate: true
    labels:
      ci-operator.openshift.io/cloud: aws
      ci-operator.openshift.io/cloud-cluster-profile: aws
      ci.openshift.io/generator: prowgen
      pj-rehearse.openshift.io/can-be-rehearsed: "true"
    name: pull-ci-openshift-cluster-network-operator-master-e2e-ovn-hybrid-step-registry
    optional: true
    rerun_command: /test e2e-ovn-hybrid-step-registry
    spec:
      containers:
      - args:
        - --gcs-upload-secret=/secrets/gcs/service-account.json
        - --image-import-pull-secret=/etc/pull-secret/.dockerconfigjson
        - --lease-server-credentials-file=/etc/boskos/credentials
        - --report-credentials-file=/etc/report/credentials
        - --secret-dir=/secrets/ci-pull-credentials
        - --target=e2e-ovn-hybrid-step-registry
        command:
        - ci-operator
        image: ci-operator:latest
        imagePullPolicy: Always
        name: ""
        resources:
          requests:
            cpu: 10m
        volumeMounts:
        - mountPath: /etc/boskos
          name: boskos
          readOnly: true
        - mountPath: /secrets/ci-pull-credentials
          name: ci-pull-credentials
          readOnly: true
        - mountPath: /secrets/gcs
          name: gcs-credentials
          readOnly: true
        - mountPath: /secrets/manifest-tool
          name: manifest-tool-local-pusher
          readOnly: true
        - mountPath: /etc/pull-secret
          name: pull-secret
          readOnly: true
        - mountPath: /etc/report
          name: result-aggregator
          readOnly: true
      serviceAccountName: ci-operator
      volumes:
      - name: boskos
        secret:
          items:
          - key: credentials
            path: credentials
          secretName: boskos-credentials
      - name: ci-pull-credentials
        secret:
          secretName: ci-pull-credentials
      - name: manifest-tool-local-pusher
        secret:
          secretName: manifest-tool-local-pusher
      - name: pull-secret
        secret:
          secretName: registry-pull-credentials
      - name: result-aggregator
        secret:
          secretName: result-aggregator
    trigger: (?m)^/test( | .* )e2e-ovn-hybrid-step-registry,?($|\s.*)
  - agent: kubernetes
    always_run: true
    branches:
    - ^master$
    - ^master-
<<<<<<< HEAD
    cluster: build06
=======
    cluster: build03
>>>>>>> 635a2bef
    context: ci/prow/e2e-ovn-ipsec-step-registry
    decorate: true
    labels:
      ci-operator.openshift.io/cloud: aws
      ci-operator.openshift.io/cloud-cluster-profile: aws
      ci.openshift.io/generator: prowgen
      pj-rehearse.openshift.io/can-be-rehearsed: "true"
    name: pull-ci-openshift-cluster-network-operator-master-e2e-ovn-ipsec-step-registry
    rerun_command: /test e2e-ovn-ipsec-step-registry
    spec:
      containers:
      - args:
        - --gcs-upload-secret=/secrets/gcs/service-account.json
        - --image-import-pull-secret=/etc/pull-secret/.dockerconfigjson
        - --lease-server-credentials-file=/etc/boskos/credentials
        - --report-credentials-file=/etc/report/credentials
        - --secret-dir=/secrets/ci-pull-credentials
        - --target=e2e-ovn-ipsec-step-registry
        command:
        - ci-operator
        image: ci-operator:latest
        imagePullPolicy: Always
        name: ""
        resources:
          requests:
            cpu: 10m
        volumeMounts:
        - mountPath: /etc/boskos
          name: boskos
          readOnly: true
        - mountPath: /secrets/ci-pull-credentials
          name: ci-pull-credentials
          readOnly: true
        - mountPath: /secrets/gcs
          name: gcs-credentials
          readOnly: true
        - mountPath: /secrets/manifest-tool
          name: manifest-tool-local-pusher
          readOnly: true
        - mountPath: /etc/pull-secret
          name: pull-secret
          readOnly: true
        - mountPath: /etc/report
          name: result-aggregator
          readOnly: true
      serviceAccountName: ci-operator
      volumes:
      - name: boskos
        secret:
          items:
          - key: credentials
            path: credentials
          secretName: boskos-credentials
      - name: ci-pull-credentials
        secret:
          secretName: ci-pull-credentials
      - name: manifest-tool-local-pusher
        secret:
          secretName: manifest-tool-local-pusher
      - name: pull-secret
        secret:
          secretName: registry-pull-credentials
      - name: result-aggregator
        secret:
          secretName: result-aggregator
    trigger: (?m)^/test( | .* )e2e-ovn-ipsec-step-registry,?($|\s.*)
  - agent: kubernetes
    always_run: true
    branches:
    - ^master$
    - ^master-
<<<<<<< HEAD
    cluster: build06
=======
    cluster: build03
>>>>>>> 635a2bef
    context: ci/prow/e2e-ovn-step-registry
    decorate: true
    labels:
      ci-operator.openshift.io/cloud: aws
      ci-operator.openshift.io/cloud-cluster-profile: aws
      ci.openshift.io/generator: prowgen
      pj-rehearse.openshift.io/can-be-rehearsed: "true"
    name: pull-ci-openshift-cluster-network-operator-master-e2e-ovn-step-registry
    optional: true
    rerun_command: /test e2e-ovn-step-registry
    spec:
      containers:
      - args:
        - --gcs-upload-secret=/secrets/gcs/service-account.json
        - --image-import-pull-secret=/etc/pull-secret/.dockerconfigjson
        - --lease-server-credentials-file=/etc/boskos/credentials
        - --report-credentials-file=/etc/report/credentials
        - --secret-dir=/secrets/ci-pull-credentials
        - --target=e2e-ovn-step-registry
        command:
        - ci-operator
        image: ci-operator:latest
        imagePullPolicy: Always
        name: ""
        resources:
          requests:
            cpu: 10m
        volumeMounts:
        - mountPath: /etc/boskos
          name: boskos
          readOnly: true
        - mountPath: /secrets/ci-pull-credentials
          name: ci-pull-credentials
          readOnly: true
        - mountPath: /secrets/gcs
          name: gcs-credentials
          readOnly: true
        - mountPath: /secrets/manifest-tool
          name: manifest-tool-local-pusher
          readOnly: true
        - mountPath: /etc/pull-secret
          name: pull-secret
          readOnly: true
        - mountPath: /etc/report
          name: result-aggregator
          readOnly: true
      serviceAccountName: ci-operator
      volumes:
      - name: boskos
        secret:
          items:
          - key: credentials
            path: credentials
          secretName: boskos-credentials
      - name: ci-pull-credentials
        secret:
          secretName: ci-pull-credentials
      - name: manifest-tool-local-pusher
        secret:
          secretName: manifest-tool-local-pusher
      - name: pull-secret
        secret:
          secretName: registry-pull-credentials
      - name: result-aggregator
        secret:
          secretName: result-aggregator
    trigger: (?m)^/test( | .* )e2e-ovn-step-registry,?($|\s.*)
  - agent: kubernetes
    always_run: true
    branches:
    - ^master$
    - ^master-
    cluster: vsphere02
    context: ci/prow/e2e-vsphere-ovn
    decorate: true
    labels:
      ci-operator.openshift.io/cloud: vsphere
      ci-operator.openshift.io/cloud-cluster-profile: vsphere-elastic
      ci.openshift.io/generator: prowgen
      pj-rehearse.openshift.io/can-be-rehearsed: "true"
    name: pull-ci-openshift-cluster-network-operator-master-e2e-vsphere-ovn
    optional: true
    rerun_command: /test e2e-vsphere-ovn
    spec:
      containers:
      - args:
        - --gcs-upload-secret=/secrets/gcs/service-account.json
        - --image-import-pull-secret=/etc/pull-secret/.dockerconfigjson
        - --lease-server-credentials-file=/etc/boskos/credentials
        - --report-credentials-file=/etc/report/credentials
        - --secret-dir=/secrets/ci-pull-credentials
        - --target=e2e-vsphere-ovn
        command:
        - ci-operator
        image: ci-operator:latest
        imagePullPolicy: Always
        name: ""
        resources:
          requests:
            cpu: 10m
        volumeMounts:
        - mountPath: /etc/boskos
          name: boskos
          readOnly: true
        - mountPath: /secrets/ci-pull-credentials
          name: ci-pull-credentials
          readOnly: true
        - mountPath: /secrets/gcs
          name: gcs-credentials
          readOnly: true
        - mountPath: /secrets/manifest-tool
          name: manifest-tool-local-pusher
          readOnly: true
        - mountPath: /etc/pull-secret
          name: pull-secret
          readOnly: true
        - mountPath: /etc/report
          name: result-aggregator
          readOnly: true
      serviceAccountName: ci-operator
      volumes:
      - name: boskos
        secret:
          items:
          - key: credentials
            path: credentials
          secretName: boskos-credentials
      - name: ci-pull-credentials
        secret:
          secretName: ci-pull-credentials
      - name: manifest-tool-local-pusher
        secret:
          secretName: manifest-tool-local-pusher
      - name: pull-secret
        secret:
          secretName: registry-pull-credentials
      - name: result-aggregator
        secret:
          secretName: result-aggregator
    trigger: (?m)^/test( | .* )e2e-vsphere-ovn,?($|\s.*)
  - agent: kubernetes
    always_run: true
    branches:
    - ^master$
    - ^master-
    cluster: vsphere02
    context: ci/prow/e2e-vsphere-ovn-dualstack
    decorate: true
    labels:
      ci-operator.openshift.io/cloud: vsphere
      ci-operator.openshift.io/cloud-cluster-profile: vsphere-elastic
      ci.openshift.io/generator: prowgen
      pj-rehearse.openshift.io/can-be-rehearsed: "true"
    name: pull-ci-openshift-cluster-network-operator-master-e2e-vsphere-ovn-dualstack
    optional: true
    rerun_command: /test e2e-vsphere-ovn-dualstack
    spec:
      containers:
      - args:
        - --gcs-upload-secret=/secrets/gcs/service-account.json
        - --image-import-pull-secret=/etc/pull-secret/.dockerconfigjson
        - --lease-server-credentials-file=/etc/boskos/credentials
        - --report-credentials-file=/etc/report/credentials
        - --secret-dir=/secrets/ci-pull-credentials
        - --target=e2e-vsphere-ovn-dualstack
        command:
        - ci-operator
        image: ci-operator:latest
        imagePullPolicy: Always
        name: ""
        resources:
          requests:
            cpu: 10m
        volumeMounts:
        - mountPath: /etc/boskos
          name: boskos
          readOnly: true
        - mountPath: /secrets/ci-pull-credentials
          name: ci-pull-credentials
          readOnly: true
        - mountPath: /secrets/gcs
          name: gcs-credentials
          readOnly: true
        - mountPath: /secrets/manifest-tool
          name: manifest-tool-local-pusher
          readOnly: true
        - mountPath: /etc/pull-secret
          name: pull-secret
          readOnly: true
        - mountPath: /etc/report
          name: result-aggregator
          readOnly: true
      serviceAccountName: ci-operator
      volumes:
      - name: boskos
        secret:
          items:
          - key: credentials
            path: credentials
          secretName: boskos-credentials
      - name: ci-pull-credentials
        secret:
          secretName: ci-pull-credentials
      - name: manifest-tool-local-pusher
        secret:
          secretName: manifest-tool-local-pusher
      - name: pull-secret
        secret:
          secretName: registry-pull-credentials
      - name: result-aggregator
        secret:
          secretName: result-aggregator
    trigger: (?m)^/test( | .* )e2e-vsphere-ovn-dualstack,?($|\s.*)
  - agent: kubernetes
    always_run: true
    branches:
    - ^master$
    - ^master-
    cluster: vsphere02
    context: ci/prow/e2e-vsphere-ovn-dualstack-primaryv6
    decorate: true
    labels:
      ci-operator.openshift.io/cloud: vsphere
      ci-operator.openshift.io/cloud-cluster-profile: vsphere-elastic
      ci.openshift.io/generator: prowgen
      pj-rehearse.openshift.io/can-be-rehearsed: "true"
    name: pull-ci-openshift-cluster-network-operator-master-e2e-vsphere-ovn-dualstack-primaryv6
    optional: true
    rerun_command: /test e2e-vsphere-ovn-dualstack-primaryv6
    spec:
      containers:
      - args:
        - --gcs-upload-secret=/secrets/gcs/service-account.json
        - --image-import-pull-secret=/etc/pull-secret/.dockerconfigjson
        - --lease-server-credentials-file=/etc/boskos/credentials
        - --report-credentials-file=/etc/report/credentials
        - --secret-dir=/secrets/ci-pull-credentials
        - --target=e2e-vsphere-ovn-dualstack-primaryv6
        command:
        - ci-operator
        image: ci-operator:latest
        imagePullPolicy: Always
        name: ""
        resources:
          requests:
            cpu: 10m
        volumeMounts:
        - mountPath: /etc/boskos
          name: boskos
          readOnly: true
        - mountPath: /secrets/ci-pull-credentials
          name: ci-pull-credentials
          readOnly: true
        - mountPath: /secrets/gcs
          name: gcs-credentials
          readOnly: true
        - mountPath: /secrets/manifest-tool
          name: manifest-tool-local-pusher
          readOnly: true
        - mountPath: /etc/pull-secret
          name: pull-secret
          readOnly: true
        - mountPath: /etc/report
          name: result-aggregator
          readOnly: true
      serviceAccountName: ci-operator
      volumes:
      - name: boskos
        secret:
          items:
          - key: credentials
            path: credentials
          secretName: boskos-credentials
      - name: ci-pull-credentials
        secret:
          secretName: ci-pull-credentials
      - name: manifest-tool-local-pusher
        secret:
          secretName: manifest-tool-local-pusher
      - name: pull-secret
        secret:
          secretName: registry-pull-credentials
      - name: result-aggregator
        secret:
          secretName: result-aggregator
    trigger: (?m)^/test( | .* )e2e-vsphere-ovn-dualstack-primaryv6,?($|\s.*)
  - agent: kubernetes
    always_run: false
    branches:
    - ^master$
    - ^master-
    cluster: vsphere02
    context: ci/prow/e2e-vsphere-ovn-windows
    decorate: true
    labels:
      ci-operator.openshift.io/cloud: vsphere
      ci-operator.openshift.io/cloud-cluster-profile: vsphere-elastic
      ci.openshift.io/generator: prowgen
      pj-rehearse.openshift.io/can-be-rehearsed: "true"
    name: pull-ci-openshift-cluster-network-operator-master-e2e-vsphere-ovn-windows
    optional: true
    rerun_command: /test e2e-vsphere-ovn-windows
    spec:
      containers:
      - args:
        - --gcs-upload-secret=/secrets/gcs/service-account.json
        - --image-import-pull-secret=/etc/pull-secret/.dockerconfigjson
        - --lease-server-credentials-file=/etc/boskos/credentials
        - --report-credentials-file=/etc/report/credentials
        - --secret-dir=/secrets/ci-pull-credentials
        - --target=e2e-vsphere-ovn-windows
        command:
        - ci-operator
        image: ci-operator:latest
        imagePullPolicy: Always
        name: ""
        resources:
          requests:
            cpu: 10m
        volumeMounts:
        - mountPath: /etc/boskos
          name: boskos
          readOnly: true
        - mountPath: /secrets/ci-pull-credentials
          name: ci-pull-credentials
          readOnly: true
        - mountPath: /secrets/gcs
          name: gcs-credentials
          readOnly: true
        - mountPath: /secrets/manifest-tool
          name: manifest-tool-local-pusher
          readOnly: true
        - mountPath: /etc/pull-secret
          name: pull-secret
          readOnly: true
        - mountPath: /etc/report
          name: result-aggregator
          readOnly: true
      serviceAccountName: ci-operator
      volumes:
      - name: boskos
        secret:
          items:
          - key: credentials
            path: credentials
          secretName: boskos-credentials
      - name: ci-pull-credentials
        secret:
          secretName: ci-pull-credentials
      - name: manifest-tool-local-pusher
        secret:
          secretName: manifest-tool-local-pusher
      - name: pull-secret
        secret:
          secretName: registry-pull-credentials
      - name: result-aggregator
        secret:
          secretName: result-aggregator
    trigger: (?m)^/test( | .* )e2e-vsphere-ovn-windows,?($|\s.*)
  - agent: kubernetes
    always_run: false
    branches:
    - ^master$
    - ^master-
    cluster: build05
    context: ci/prow/frrk8s-e2e
    decorate: true
    labels:
      ci-operator.openshift.io/cloud: equinix-ocp-metal
      ci-operator.openshift.io/cloud-cluster-profile: equinix-ocp-metal
      ci-operator.openshift.io/cluster: build05
      ci.openshift.io/generator: prowgen
      pj-rehearse.openshift.io/can-be-rehearsed: "true"
    name: pull-ci-openshift-cluster-network-operator-master-frrk8s-e2e
    optional: true
    rerun_command: /test frrk8s-e2e
    run_if_changed: ^bindata\/network\/frr-k8s.*$
    spec:
      containers:
      - args:
        - --gcs-upload-secret=/secrets/gcs/service-account.json
        - --image-import-pull-secret=/etc/pull-secret/.dockerconfigjson
        - --lease-server-credentials-file=/etc/boskos/credentials
        - --report-credentials-file=/etc/report/credentials
        - --secret-dir=/secrets/ci-pull-credentials
        - --target=frrk8s-e2e
        command:
        - ci-operator
        image: ci-operator:latest
        imagePullPolicy: Always
        name: ""
        resources:
          requests:
            cpu: 10m
        volumeMounts:
        - mountPath: /etc/boskos
          name: boskos
          readOnly: true
        - mountPath: /secrets/ci-pull-credentials
          name: ci-pull-credentials
          readOnly: true
        - mountPath: /secrets/gcs
          name: gcs-credentials
          readOnly: true
        - mountPath: /secrets/manifest-tool
          name: manifest-tool-local-pusher
          readOnly: true
        - mountPath: /etc/pull-secret
          name: pull-secret
          readOnly: true
        - mountPath: /etc/report
          name: result-aggregator
          readOnly: true
      serviceAccountName: ci-operator
      volumes:
      - name: boskos
        secret:
          items:
          - key: credentials
            path: credentials
          secretName: boskos-credentials
      - name: ci-pull-credentials
        secret:
          secretName: ci-pull-credentials
      - name: manifest-tool-local-pusher
        secret:
          secretName: manifest-tool-local-pusher
      - name: pull-secret
        secret:
          secretName: registry-pull-credentials
      - name: result-aggregator
        secret:
          secretName: result-aggregator
    trigger: (?m)^/test( | .* )frrk8s-e2e,?($|\s.*)
  - agent: kubernetes
    always_run: true
    branches:
    - ^master$
    - ^master-
    cluster: build11
    context: ci/prow/images
    decorate: true
    labels:
      ci.openshift.io/generator: prowgen
      pj-rehearse.openshift.io/can-be-rehearsed: "true"
    name: pull-ci-openshift-cluster-network-operator-master-images
    rerun_command: /test images
    spec:
      containers:
      - args:
        - --gcs-upload-secret=/secrets/gcs/service-account.json
        - --image-import-pull-secret=/etc/pull-secret/.dockerconfigjson
        - --report-credentials-file=/etc/report/credentials
        - --target=[images]
        - --target=[release:latest]
        command:
        - ci-operator
        image: ci-operator:latest
        imagePullPolicy: Always
        name: ""
        resources:
          requests:
            cpu: 10m
        volumeMounts:
        - mountPath: /secrets/gcs
          name: gcs-credentials
          readOnly: true
        - mountPath: /secrets/manifest-tool
          name: manifest-tool-local-pusher
          readOnly: true
        - mountPath: /etc/pull-secret
          name: pull-secret
          readOnly: true
        - mountPath: /etc/report
          name: result-aggregator
          readOnly: true
      serviceAccountName: ci-operator
      volumes:
      - name: manifest-tool-local-pusher
        secret:
          secretName: manifest-tool-local-pusher
      - name: pull-secret
        secret:
          secretName: registry-pull-credentials
      - name: result-aggregator
        secret:
          secretName: result-aggregator
    trigger: (?m)^/test( | .* )images,?($|\s.*)
  - agent: kubernetes
    always_run: true
    branches:
    - ^master$
    - ^master-
    cluster: build11
    context: ci/prow/lint
    decorate: true
    labels:
      ci.openshift.io/generator: prowgen
      pj-rehearse.openshift.io/can-be-rehearsed: "true"
    name: pull-ci-openshift-cluster-network-operator-master-lint
    rerun_command: /test lint
    spec:
      containers:
      - args:
        - --gcs-upload-secret=/secrets/gcs/service-account.json
        - --image-import-pull-secret=/etc/pull-secret/.dockerconfigjson
        - --report-credentials-file=/etc/report/credentials
        - --target=lint
        command:
        - ci-operator
        image: ci-operator:latest
        imagePullPolicy: Always
        name: ""
        resources:
          requests:
            cpu: 10m
        volumeMounts:
        - mountPath: /secrets/gcs
          name: gcs-credentials
          readOnly: true
        - mountPath: /secrets/manifest-tool
          name: manifest-tool-local-pusher
          readOnly: true
        - mountPath: /etc/pull-secret
          name: pull-secret
          readOnly: true
        - mountPath: /etc/report
          name: result-aggregator
          readOnly: true
      serviceAccountName: ci-operator
      volumes:
      - name: manifest-tool-local-pusher
        secret:
          secretName: manifest-tool-local-pusher
      - name: pull-secret
        secret:
          secretName: registry-pull-credentials
      - name: result-aggregator
        secret:
          secretName: result-aggregator
    trigger: (?m)^/test( | .* )lint,?($|\s.*)
  - agent: kubernetes
    always_run: false
    branches:
    - ^master$
    - ^master-
<<<<<<< HEAD
    cluster: build06
=======
    cluster: build03
>>>>>>> 635a2bef
    context: ci/prow/okd-scos-e2e-aws-ovn
    decorate: true
    decoration_config:
      skip_cloning: true
    labels:
      ci-operator.openshift.io/cloud: aws
      ci-operator.openshift.io/cloud-cluster-profile: aws
      ci-operator.openshift.io/variant: okd-scos
      ci.openshift.io/generator: prowgen
      pj-rehearse.openshift.io/can-be-rehearsed: "true"
    name: pull-ci-openshift-cluster-network-operator-master-okd-scos-e2e-aws-ovn
    optional: true
    rerun_command: /test okd-scos-e2e-aws-ovn
    skip_if_only_changed: ^docs/|\.md$|^(?:.*/)?(?:\.gitignore|OWNERS|PROJECT|LICENSE)$
    spec:
      containers:
      - args:
        - --gcs-upload-secret=/secrets/gcs/service-account.json
        - --image-import-pull-secret=/etc/pull-secret/.dockerconfigjson
        - --lease-server-credentials-file=/etc/boskos/credentials
        - --report-credentials-file=/etc/report/credentials
        - --secret-dir=/secrets/ci-pull-credentials
        - --target=e2e-aws-ovn
        - --variant=okd-scos
        command:
        - ci-operator
        image: ci-operator:latest
        imagePullPolicy: Always
        name: ""
        resources:
          requests:
            cpu: 10m
        volumeMounts:
        - mountPath: /etc/boskos
          name: boskos
          readOnly: true
        - mountPath: /secrets/ci-pull-credentials
          name: ci-pull-credentials
          readOnly: true
        - mountPath: /secrets/gcs
          name: gcs-credentials
          readOnly: true
        - mountPath: /secrets/manifest-tool
          name: manifest-tool-local-pusher
          readOnly: true
        - mountPath: /etc/pull-secret
          name: pull-secret
          readOnly: true
        - mountPath: /etc/report
          name: result-aggregator
          readOnly: true
      serviceAccountName: ci-operator
      volumes:
      - name: boskos
        secret:
          items:
          - key: credentials
            path: credentials
          secretName: boskos-credentials
      - name: ci-pull-credentials
        secret:
          secretName: ci-pull-credentials
      - name: manifest-tool-local-pusher
        secret:
          secretName: manifest-tool-local-pusher
      - name: pull-secret
        secret:
          secretName: registry-pull-credentials
      - name: result-aggregator
        secret:
          secretName: result-aggregator
    trigger: (?m)^/test( | .* )okd-scos-e2e-aws-ovn,?($|\s.*)
  - agent: kubernetes
    always_run: false
    branches:
    - ^master$
    - ^master-
    cluster: build11
    context: ci/prow/okd-scos-images
    decorate: true
    decoration_config:
      skip_cloning: true
    labels:
      ci-operator.openshift.io/variant: okd-scos
      ci.openshift.io/generator: prowgen
      pj-rehearse.openshift.io/can-be-rehearsed: "true"
    name: pull-ci-openshift-cluster-network-operator-master-okd-scos-images
    optional: true
    rerun_command: /test okd-scos-images
    spec:
      containers:
      - args:
        - --gcs-upload-secret=/secrets/gcs/service-account.json
        - --image-import-pull-secret=/etc/pull-secret/.dockerconfigjson
        - --report-credentials-file=/etc/report/credentials
        - --target=[images]
        - --target=[release:latest]
        - --variant=okd-scos
        command:
        - ci-operator
        image: ci-operator:latest
        imagePullPolicy: Always
        name: ""
        resources:
          requests:
            cpu: 10m
        volumeMounts:
        - mountPath: /secrets/gcs
          name: gcs-credentials
          readOnly: true
        - mountPath: /secrets/manifest-tool
          name: manifest-tool-local-pusher
          readOnly: true
        - mountPath: /etc/pull-secret
          name: pull-secret
          readOnly: true
        - mountPath: /etc/report
          name: result-aggregator
          readOnly: true
      serviceAccountName: ci-operator
      volumes:
      - name: manifest-tool-local-pusher
        secret:
          secretName: manifest-tool-local-pusher
      - name: pull-secret
        secret:
          secretName: registry-pull-credentials
      - name: result-aggregator
        secret:
          secretName: result-aggregator
    trigger: (?m)^/test( | .* )okd-scos-images,?($|\s.*)
  - agent: kubernetes
    always_run: false
    branches:
    - ^master$
    - ^master-
<<<<<<< HEAD
    cluster: build06
=======
    cluster: build03
>>>>>>> 635a2bef
    context: ci/prow/qe-perfscale-aws-ovn-medium-cluster-density
    decorate: true
    decoration_config:
      timeout: 5h0m0s
    labels:
      ci-operator.openshift.io/cloud: aws
      ci-operator.openshift.io/cloud-cluster-profile: aws-perfscale
      ci.openshift.io/generator: prowgen
      pj-rehearse.openshift.io/can-be-rehearsed: "true"
    name: pull-ci-openshift-cluster-network-operator-master-qe-perfscale-aws-ovn-medium-cluster-density
    optional: true
    rerun_command: /test qe-perfscale-aws-ovn-medium-cluster-density
    spec:
      containers:
      - args:
        - --gcs-upload-secret=/secrets/gcs/service-account.json
        - --image-import-pull-secret=/etc/pull-secret/.dockerconfigjson
        - --lease-server-credentials-file=/etc/boskos/credentials
        - --report-credentials-file=/etc/report/credentials
        - --secret-dir=/secrets/ci-pull-credentials
        - --target=qe-perfscale-aws-ovn-medium-cluster-density
        command:
        - ci-operator
        image: ci-operator:latest
        imagePullPolicy: Always
        name: ""
        resources:
          requests:
            cpu: 10m
        volumeMounts:
        - mountPath: /etc/boskos
          name: boskos
          readOnly: true
        - mountPath: /secrets/ci-pull-credentials
          name: ci-pull-credentials
          readOnly: true
        - mountPath: /secrets/gcs
          name: gcs-credentials
          readOnly: true
        - mountPath: /secrets/manifest-tool
          name: manifest-tool-local-pusher
          readOnly: true
        - mountPath: /etc/pull-secret
          name: pull-secret
          readOnly: true
        - mountPath: /etc/report
          name: result-aggregator
          readOnly: true
      serviceAccountName: ci-operator
      volumes:
      - name: boskos
        secret:
          items:
          - key: credentials
            path: credentials
          secretName: boskos-credentials
      - name: ci-pull-credentials
        secret:
          secretName: ci-pull-credentials
      - name: manifest-tool-local-pusher
        secret:
          secretName: manifest-tool-local-pusher
      - name: pull-secret
        secret:
          secretName: registry-pull-credentials
      - name: result-aggregator
        secret:
          secretName: result-aggregator
    trigger: (?m)^/test( | .* )qe-perfscale-aws-ovn-medium-cluster-density,?($|\s.*)
  - agent: kubernetes
    always_run: false
    branches:
    - ^master$
    - ^master-
<<<<<<< HEAD
    cluster: build06
=======
    cluster: build03
>>>>>>> 635a2bef
    context: ci/prow/qe-perfscale-aws-ovn-medium-node-density-cni
    decorate: true
    decoration_config:
      timeout: 5h0m0s
    labels:
      ci-operator.openshift.io/cloud: aws
      ci-operator.openshift.io/cloud-cluster-profile: aws-perfscale
      ci.openshift.io/generator: prowgen
      pj-rehearse.openshift.io/can-be-rehearsed: "true"
    name: pull-ci-openshift-cluster-network-operator-master-qe-perfscale-aws-ovn-medium-node-density-cni
    optional: true
    rerun_command: /test qe-perfscale-aws-ovn-medium-node-density-cni
    spec:
      containers:
      - args:
        - --gcs-upload-secret=/secrets/gcs/service-account.json
        - --image-import-pull-secret=/etc/pull-secret/.dockerconfigjson
        - --lease-server-credentials-file=/etc/boskos/credentials
        - --report-credentials-file=/etc/report/credentials
        - --secret-dir=/secrets/ci-pull-credentials
        - --target=qe-perfscale-aws-ovn-medium-node-density-cni
        command:
        - ci-operator
        image: ci-operator:latest
        imagePullPolicy: Always
        name: ""
        resources:
          requests:
            cpu: 10m
        volumeMounts:
        - mountPath: /etc/boskos
          name: boskos
          readOnly: true
        - mountPath: /secrets/ci-pull-credentials
          name: ci-pull-credentials
          readOnly: true
        - mountPath: /secrets/gcs
          name: gcs-credentials
          readOnly: true
        - mountPath: /secrets/manifest-tool
          name: manifest-tool-local-pusher
          readOnly: true
        - mountPath: /etc/pull-secret
          name: pull-secret
          readOnly: true
        - mountPath: /etc/report
          name: result-aggregator
          readOnly: true
      serviceAccountName: ci-operator
      volumes:
      - name: boskos
        secret:
          items:
          - key: credentials
            path: credentials
          secretName: boskos-credentials
      - name: ci-pull-credentials
        secret:
          secretName: ci-pull-credentials
      - name: manifest-tool-local-pusher
        secret:
          secretName: manifest-tool-local-pusher
      - name: pull-secret
        secret:
          secretName: registry-pull-credentials
      - name: result-aggregator
        secret:
          secretName: result-aggregator
    trigger: (?m)^/test( | .* )qe-perfscale-aws-ovn-medium-node-density-cni,?($|\s.*)
  - agent: kubernetes
    always_run: false
    branches:
    - ^master$
    - ^master-
<<<<<<< HEAD
    cluster: build06
=======
    cluster: build03
>>>>>>> 635a2bef
    context: ci/prow/qe-perfscale-aws-ovn-small-cluster-density
    decorate: true
    decoration_config:
      timeout: 5h0m0s
    labels:
      ci-operator.openshift.io/cloud: aws
      ci-operator.openshift.io/cloud-cluster-profile: aws-perfscale-qe
      ci.openshift.io/generator: prowgen
      pj-rehearse.openshift.io/can-be-rehearsed: "true"
    name: pull-ci-openshift-cluster-network-operator-master-qe-perfscale-aws-ovn-small-cluster-density
    optional: true
    rerun_command: /test qe-perfscale-aws-ovn-small-cluster-density
    spec:
      containers:
      - args:
        - --gcs-upload-secret=/secrets/gcs/service-account.json
        - --image-import-pull-secret=/etc/pull-secret/.dockerconfigjson
        - --lease-server-credentials-file=/etc/boskos/credentials
        - --report-credentials-file=/etc/report/credentials
        - --secret-dir=/secrets/ci-pull-credentials
        - --target=qe-perfscale-aws-ovn-small-cluster-density
        command:
        - ci-operator
        image: ci-operator:latest
        imagePullPolicy: Always
        name: ""
        resources:
          requests:
            cpu: 10m
        volumeMounts:
        - mountPath: /etc/boskos
          name: boskos
          readOnly: true
        - mountPath: /secrets/ci-pull-credentials
          name: ci-pull-credentials
          readOnly: true
        - mountPath: /secrets/gcs
          name: gcs-credentials
          readOnly: true
        - mountPath: /secrets/manifest-tool
          name: manifest-tool-local-pusher
          readOnly: true
        - mountPath: /etc/pull-secret
          name: pull-secret
          readOnly: true
        - mountPath: /etc/report
          name: result-aggregator
          readOnly: true
      serviceAccountName: ci-operator
      volumes:
      - name: boskos
        secret:
          items:
          - key: credentials
            path: credentials
          secretName: boskos-credentials
      - name: ci-pull-credentials
        secret:
          secretName: ci-pull-credentials
      - name: manifest-tool-local-pusher
        secret:
          secretName: manifest-tool-local-pusher
      - name: pull-secret
        secret:
          secretName: registry-pull-credentials
      - name: result-aggregator
        secret:
          secretName: result-aggregator
    trigger: (?m)^/test( | .* )qe-perfscale-aws-ovn-small-cluster-density,?($|\s.*)
  - agent: kubernetes
    always_run: false
    branches:
    - ^master$
    - ^master-
<<<<<<< HEAD
    cluster: build06
=======
    cluster: build03
>>>>>>> 635a2bef
    context: ci/prow/qe-perfscale-aws-ovn-small-node-density-cni
    decorate: true
    decoration_config:
      timeout: 5h0m0s
    labels:
      ci-operator.openshift.io/cloud: aws
      ci-operator.openshift.io/cloud-cluster-profile: aws-perfscale-qe
      ci.openshift.io/generator: prowgen
      pj-rehearse.openshift.io/can-be-rehearsed: "true"
    name: pull-ci-openshift-cluster-network-operator-master-qe-perfscale-aws-ovn-small-node-density-cni
    optional: true
    rerun_command: /test qe-perfscale-aws-ovn-small-node-density-cni
    spec:
      containers:
      - args:
        - --gcs-upload-secret=/secrets/gcs/service-account.json
        - --image-import-pull-secret=/etc/pull-secret/.dockerconfigjson
        - --lease-server-credentials-file=/etc/boskos/credentials
        - --report-credentials-file=/etc/report/credentials
        - --secret-dir=/secrets/ci-pull-credentials
        - --target=qe-perfscale-aws-ovn-small-node-density-cni
        command:
        - ci-operator
        image: ci-operator:latest
        imagePullPolicy: Always
        name: ""
        resources:
          requests:
            cpu: 10m
        volumeMounts:
        - mountPath: /etc/boskos
          name: boskos
          readOnly: true
        - mountPath: /secrets/ci-pull-credentials
          name: ci-pull-credentials
          readOnly: true
        - mountPath: /secrets/gcs
          name: gcs-credentials
          readOnly: true
        - mountPath: /secrets/manifest-tool
          name: manifest-tool-local-pusher
          readOnly: true
        - mountPath: /etc/pull-secret
          name: pull-secret
          readOnly: true
        - mountPath: /etc/report
          name: result-aggregator
          readOnly: true
      serviceAccountName: ci-operator
      volumes:
      - name: boskos
        secret:
          items:
          - key: credentials
            path: credentials
          secretName: boskos-credentials
      - name: ci-pull-credentials
        secret:
          secretName: ci-pull-credentials
      - name: manifest-tool-local-pusher
        secret:
          secretName: manifest-tool-local-pusher
      - name: pull-secret
        secret:
          secretName: registry-pull-credentials
      - name: result-aggregator
        secret:
          secretName: result-aggregator
    trigger: (?m)^/test( | .* )qe-perfscale-aws-ovn-small-node-density-cni,?($|\s.*)
  - agent: kubernetes
    always_run: true
    branches:
    - ^master$
    - ^master-
    cluster: build11
    context: ci/prow/security
    decorate: true
    labels:
      ci.openshift.io/generator: prowgen
      pj-rehearse.openshift.io/can-be-rehearsed: "true"
    name: pull-ci-openshift-cluster-network-operator-master-security
    optional: true
    rerun_command: /test security
    spec:
      containers:
      - args:
        - --gcs-upload-secret=/secrets/gcs/service-account.json
        - --image-import-pull-secret=/etc/pull-secret/.dockerconfigjson
        - --report-credentials-file=/etc/report/credentials
        - --secret-dir=/secrets/ci-pull-credentials
        - --target=security
        command:
        - ci-operator
        image: ci-operator:latest
        imagePullPolicy: Always
        name: ""
        resources:
          requests:
            cpu: 10m
        volumeMounts:
        - mountPath: /secrets/ci-pull-credentials
          name: ci-pull-credentials
          readOnly: true
        - mountPath: /secrets/gcs
          name: gcs-credentials
          readOnly: true
        - mountPath: /secrets/manifest-tool
          name: manifest-tool-local-pusher
          readOnly: true
        - mountPath: /etc/pull-secret
          name: pull-secret
          readOnly: true
        - mountPath: /etc/report
          name: result-aggregator
          readOnly: true
      serviceAccountName: ci-operator
      volumes:
      - name: ci-pull-credentials
        secret:
          secretName: ci-pull-credentials
      - name: manifest-tool-local-pusher
        secret:
          secretName: manifest-tool-local-pusher
      - name: pull-secret
        secret:
          secretName: registry-pull-credentials
      - name: result-aggregator
        secret:
          secretName: result-aggregator
    trigger: (?m)^/test( | .* )security,?($|\s.*)
  - agent: kubernetes
    always_run: true
    branches:
    - ^master$
    - ^master-
    cluster: build11
    context: ci/prow/unit
    decorate: true
    labels:
      ci.openshift.io/generator: prowgen
      pj-rehearse.openshift.io/can-be-rehearsed: "true"
    name: pull-ci-openshift-cluster-network-operator-master-unit
    rerun_command: /test unit
    spec:
      containers:
      - args:
        - --gcs-upload-secret=/secrets/gcs/service-account.json
        - --image-import-pull-secret=/etc/pull-secret/.dockerconfigjson
        - --report-credentials-file=/etc/report/credentials
        - --target=unit
        command:
        - ci-operator
        image: ci-operator:latest
        imagePullPolicy: Always
        name: ""
        resources:
          requests:
            cpu: 10m
        volumeMounts:
        - mountPath: /secrets/gcs
          name: gcs-credentials
          readOnly: true
        - mountPath: /secrets/manifest-tool
          name: manifest-tool-local-pusher
          readOnly: true
        - mountPath: /etc/pull-secret
          name: pull-secret
          readOnly: true
        - mountPath: /etc/report
          name: result-aggregator
          readOnly: true
      serviceAccountName: ci-operator
      volumes:
      - name: manifest-tool-local-pusher
        secret:
          secretName: manifest-tool-local-pusher
      - name: pull-secret
        secret:
          secretName: registry-pull-credentials
      - name: result-aggregator
        secret:
          secretName: result-aggregator
    trigger: (?m)^/test( | .* )unit,?($|\s.*)
  - agent: kubernetes
    always_run: true
    branches:
    - ^master$
    - ^master-
    cluster: build11
    context: ci/prow/verify
    decorate: true
    labels:
      ci.openshift.io/generator: prowgen
      pj-rehearse.openshift.io/can-be-rehearsed: "true"
    name: pull-ci-openshift-cluster-network-operator-master-verify
    rerun_command: /test verify
    spec:
      containers:
      - args:
        - --gcs-upload-secret=/secrets/gcs/service-account.json
        - --image-import-pull-secret=/etc/pull-secret/.dockerconfigjson
        - --report-credentials-file=/etc/report/credentials
        - --target=verify
        command:
        - ci-operator
        image: ci-operator:latest
        imagePullPolicy: Always
        name: ""
        resources:
          requests:
            cpu: 10m
        volumeMounts:
        - mountPath: /secrets/gcs
          name: gcs-credentials
          readOnly: true
        - mountPath: /secrets/manifest-tool
          name: manifest-tool-local-pusher
          readOnly: true
        - mountPath: /etc/pull-secret
          name: pull-secret
          readOnly: true
        - mountPath: /etc/report
          name: result-aggregator
          readOnly: true
      serviceAccountName: ci-operator
      volumes:
      - name: manifest-tool-local-pusher
        secret:
          secretName: manifest-tool-local-pusher
      - name: pull-secret
        secret:
          secretName: registry-pull-credentials
      - name: result-aggregator
        secret:
          secretName: result-aggregator
    trigger: (?m)^/test( | .* )verify,?($|\s.*)<|MERGE_RESOLUTION|>--- conflicted
+++ resolved
@@ -5,11 +5,7 @@
     branches:
     - ^master$
     - ^master-
-<<<<<<< HEAD
-    cluster: build06
-=======
     cluster: build03
->>>>>>> 635a2bef
     context: ci/prow/4.19-upgrade-from-stable-4.18-e2e-aws-ovn-upgrade
     decorate: true
     labels:
@@ -84,7 +80,7 @@
     branches:
     - ^master$
     - ^master-
-    cluster: build11
+    cluster: build03
     context: ci/prow/4.19-upgrade-from-stable-4.18-e2e-azure-ovn-upgrade
     decorate: true
     labels:
@@ -234,7 +230,7 @@
     branches:
     - ^master$
     - ^master-
-    cluster: build11
+    cluster: build03
     context: ci/prow/4.19-upgrade-from-stable-4.18-images
     decorate: true
     labels:
@@ -289,11 +285,7 @@
     branches:
     - ^master$
     - ^master-
-<<<<<<< HEAD
-    cluster: build06
-=======
     cluster: build03
->>>>>>> 635a2bef
     context: ci/prow/e2e-aws-hypershift-ovn-kubevirt
     decorate: true
     labels:
@@ -366,7 +358,7 @@
     branches:
     - ^master$
     - ^master-
-    cluster: build11
+    cluster: build03
     context: ci/prow/e2e-aws-ovn-hypershift-conformance
     decorate: true
     labels:
@@ -438,11 +430,7 @@
     branches:
     - ^master$
     - ^master-
-<<<<<<< HEAD
-    cluster: build06
-=======
     cluster: build03
->>>>>>> 635a2bef
     context: ci/prow/e2e-aws-ovn-ipsec-serial
     decorate: true
     decoration_config:
@@ -517,11 +505,7 @@
     branches:
     - ^master$
     - ^master-
-<<<<<<< HEAD
-    cluster: build06
-=======
     cluster: build03
->>>>>>> 635a2bef
     context: ci/prow/e2e-aws-ovn-ipsec-upgrade
     decorate: true
     labels:
@@ -594,11 +578,7 @@
     branches:
     - ^master$
     - ^master-
-<<<<<<< HEAD
-    cluster: build06
-=======
     cluster: build03
->>>>>>> 635a2bef
     context: ci/prow/e2e-aws-ovn-local-to-shared-gateway-mode-migration
     decorate: true
     labels:
@@ -671,11 +651,7 @@
     branches:
     - ^master$
     - ^master-
-<<<<<<< HEAD
-    cluster: build06
-=======
     cluster: build03
->>>>>>> 635a2bef
     context: ci/prow/e2e-aws-ovn-serial
     decorate: true
     labels:
@@ -748,11 +724,7 @@
     branches:
     - ^master$
     - ^master-
-<<<<<<< HEAD
-    cluster: build06
-=======
     cluster: build03
->>>>>>> 635a2bef
     context: ci/prow/e2e-aws-ovn-shared-to-local-gateway-mode-migration
     decorate: true
     labels:
@@ -825,11 +797,7 @@
     branches:
     - ^master$
     - ^master-
-<<<<<<< HEAD
-    cluster: build06
-=======
     cluster: build03
->>>>>>> 635a2bef
     context: ci/prow/e2e-aws-ovn-single-node
     decorate: true
     labels:
@@ -902,11 +870,7 @@
     branches:
     - ^master$
     - ^master-
-<<<<<<< HEAD
-    cluster: build06
-=======
     cluster: build03
->>>>>>> 635a2bef
     context: ci/prow/e2e-aws-ovn-techpreview-serial
     decorate: true
     labels:
@@ -979,11 +943,7 @@
     branches:
     - ^master$
     - ^master-
-<<<<<<< HEAD
-    cluster: build06
-=======
     cluster: build03
->>>>>>> 635a2bef
     context: ci/prow/e2e-aws-ovn-upgrade
     decorate: true
     labels:
@@ -1055,11 +1015,7 @@
     branches:
     - ^master$
     - ^master-
-<<<<<<< HEAD
-    cluster: build06
-=======
     cluster: build03
->>>>>>> 635a2bef
     context: ci/prow/e2e-aws-ovn-windows
     decorate: true
     labels:
@@ -1131,7 +1087,7 @@
     branches:
     - ^master$
     - ^master-
-    cluster: build11
+    cluster: build03
     context: ci/prow/e2e-azure-ovn
     decorate: true
     labels:
@@ -1204,7 +1160,7 @@
     branches:
     - ^master$
     - ^master-
-    cluster: build11
+    cluster: build03
     context: ci/prow/e2e-azure-ovn-dualstack
     decorate: true
     labels:
@@ -1277,7 +1233,7 @@
     branches:
     - ^master$
     - ^master-
-    cluster: build11
+    cluster: build03
     context: ci/prow/e2e-azure-ovn-manual-oidc
     decorate: true
     labels:
@@ -1350,7 +1306,7 @@
     branches:
     - ^master$
     - ^master-
-    cluster: build11
+    cluster: build03
     context: ci/prow/e2e-azure-ovn-upgrade
     decorate: true
     decoration_config:
@@ -1937,11 +1893,7 @@
     branches:
     - ^master$
     - ^master-
-<<<<<<< HEAD
-    cluster: build06
-=======
     cluster: build03
->>>>>>> 635a2bef
     context: ci/prow/e2e-openstack-ovn
     decorate: true
     labels:
@@ -2014,11 +1966,7 @@
     branches:
     - ^master$
     - ^master-
-<<<<<<< HEAD
-    cluster: build06
-=======
     cluster: build03
->>>>>>> 635a2bef
     context: ci/prow/e2e-ovn-hybrid-step-registry
     decorate: true
     labels:
@@ -2091,11 +2039,7 @@
     branches:
     - ^master$
     - ^master-
-<<<<<<< HEAD
-    cluster: build06
-=======
     cluster: build03
->>>>>>> 635a2bef
     context: ci/prow/e2e-ovn-ipsec-step-registry
     decorate: true
     labels:
@@ -2167,11 +2111,7 @@
     branches:
     - ^master$
     - ^master-
-<<<<<<< HEAD
-    cluster: build06
-=======
     cluster: build03
->>>>>>> 635a2bef
     context: ci/prow/e2e-ovn-step-registry
     decorate: true
     labels:
@@ -2611,7 +2551,7 @@
     branches:
     - ^master$
     - ^master-
-    cluster: build11
+    cluster: build03
     context: ci/prow/images
     decorate: true
     labels:
@@ -2665,7 +2605,7 @@
     branches:
     - ^master$
     - ^master-
-    cluster: build11
+    cluster: build03
     context: ci/prow/lint
     decorate: true
     labels:
@@ -2718,11 +2658,7 @@
     branches:
     - ^master$
     - ^master-
-<<<<<<< HEAD
-    cluster: build06
-=======
     cluster: build03
->>>>>>> 635a2bef
     context: ci/prow/okd-scos-e2e-aws-ovn
     decorate: true
     decoration_config:
@@ -2800,7 +2736,7 @@
     branches:
     - ^master$
     - ^master-
-    cluster: build11
+    cluster: build03
     context: ci/prow/okd-scos-images
     decorate: true
     decoration_config:
@@ -2859,11 +2795,7 @@
     branches:
     - ^master$
     - ^master-
-<<<<<<< HEAD
-    cluster: build06
-=======
     cluster: build03
->>>>>>> 635a2bef
     context: ci/prow/qe-perfscale-aws-ovn-medium-cluster-density
     decorate: true
     decoration_config:
@@ -2938,11 +2870,7 @@
     branches:
     - ^master$
     - ^master-
-<<<<<<< HEAD
-    cluster: build06
-=======
     cluster: build03
->>>>>>> 635a2bef
     context: ci/prow/qe-perfscale-aws-ovn-medium-node-density-cni
     decorate: true
     decoration_config:
@@ -3017,11 +2945,7 @@
     branches:
     - ^master$
     - ^master-
-<<<<<<< HEAD
-    cluster: build06
-=======
     cluster: build03
->>>>>>> 635a2bef
     context: ci/prow/qe-perfscale-aws-ovn-small-cluster-density
     decorate: true
     decoration_config:
@@ -3096,11 +3020,7 @@
     branches:
     - ^master$
     - ^master-
-<<<<<<< HEAD
-    cluster: build06
-=======
     cluster: build03
->>>>>>> 635a2bef
     context: ci/prow/qe-perfscale-aws-ovn-small-node-density-cni
     decorate: true
     decoration_config:
@@ -3175,7 +3095,7 @@
     branches:
     - ^master$
     - ^master-
-    cluster: build11
+    cluster: build03
     context: ci/prow/security
     decorate: true
     labels:
@@ -3236,7 +3156,7 @@
     branches:
     - ^master$
     - ^master-
-    cluster: build11
+    cluster: build03
     context: ci/prow/unit
     decorate: true
     labels:
@@ -3289,7 +3209,7 @@
     branches:
     - ^master$
     - ^master-
-    cluster: build11
+    cluster: build03
     context: ci/prow/verify
     decorate: true
     labels:
