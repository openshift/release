presubmits:
  openshift/cluster-network-operator:
  - agent: kubernetes
    always_run: true
    branches:
    - ^release-4\.11$
    - ^release-4\.11-
<<<<<<< HEAD
    cluster: build06
=======
    cluster: build03
>>>>>>> 635a2bef
    context: ci/prow/e2e-aws-ovn-windows
    decorate: true
    labels:
      ci-operator.openshift.io/cloud: aws
      ci-operator.openshift.io/cloud-cluster-profile: aws
      ci.openshift.io/generator: prowgen
      pj-rehearse.openshift.io/can-be-rehearsed: "true"
    name: pull-ci-openshift-cluster-network-operator-release-4.11-e2e-aws-ovn-windows
    rerun_command: /test e2e-aws-ovn-windows
    spec:
      containers:
      - args:
        - --gcs-upload-secret=/secrets/gcs/service-account.json
        - --image-import-pull-secret=/etc/pull-secret/.dockerconfigjson
        - --lease-server-credentials-file=/etc/boskos/credentials
        - --report-credentials-file=/etc/report/credentials
        - --secret-dir=/secrets/ci-pull-credentials
        - --target=e2e-aws-ovn-windows
        command:
        - ci-operator
        image: ci-operator:latest
        imagePullPolicy: Always
        name: ""
        resources:
          requests:
            cpu: 10m
        volumeMounts:
        - mountPath: /etc/boskos
          name: boskos
          readOnly: true
        - mountPath: /secrets/ci-pull-credentials
          name: ci-pull-credentials
          readOnly: true
        - mountPath: /secrets/gcs
          name: gcs-credentials
          readOnly: true
        - mountPath: /secrets/manifest-tool
          name: manifest-tool-local-pusher
          readOnly: true
        - mountPath: /etc/pull-secret
          name: pull-secret
          readOnly: true
        - mountPath: /etc/report
          name: result-aggregator
          readOnly: true
      serviceAccountName: ci-operator
      volumes:
      - name: boskos
        secret:
          items:
          - key: credentials
            path: credentials
          secretName: boskos-credentials
      - name: ci-pull-credentials
        secret:
          secretName: ci-pull-credentials
      - name: manifest-tool-local-pusher
        secret:
          secretName: manifest-tool-local-pusher
      - name: pull-secret
        secret:
          secretName: registry-pull-credentials
      - name: result-aggregator
        secret:
          secretName: result-aggregator
    trigger: (?m)^/test( | .* )e2e-aws-ovn-windows,?($|\s.*)
  - agent: kubernetes
    always_run: true
    branches:
    - ^release-4\.11$
    - ^release-4\.11-
<<<<<<< HEAD
    cluster: build06
=======
    cluster: build03
>>>>>>> 635a2bef
    context: ci/prow/e2e-aws-sdn-multi
    decorate: true
    labels:
      ci-operator.openshift.io/cloud: aws
      ci-operator.openshift.io/cloud-cluster-profile: aws
      ci.openshift.io/generator: prowgen
      pj-rehearse.openshift.io/can-be-rehearsed: "true"
    name: pull-ci-openshift-cluster-network-operator-release-4.11-e2e-aws-sdn-multi
    rerun_command: /test e2e-aws-sdn-multi
    spec:
      containers:
      - args:
        - --gcs-upload-secret=/secrets/gcs/service-account.json
        - --image-import-pull-secret=/etc/pull-secret/.dockerconfigjson
        - --lease-server-credentials-file=/etc/boskos/credentials
        - --report-credentials-file=/etc/report/credentials
        - --secret-dir=/secrets/ci-pull-credentials
        - --target=e2e-aws-sdn-multi
        command:
        - ci-operator
        image: ci-operator:latest
        imagePullPolicy: Always
        name: ""
        resources:
          requests:
            cpu: 10m
        volumeMounts:
        - mountPath: /etc/boskos
          name: boskos
          readOnly: true
        - mountPath: /secrets/ci-pull-credentials
          name: ci-pull-credentials
          readOnly: true
        - mountPath: /secrets/gcs
          name: gcs-credentials
          readOnly: true
        - mountPath: /secrets/manifest-tool
          name: manifest-tool-local-pusher
          readOnly: true
        - mountPath: /etc/pull-secret
          name: pull-secret
          readOnly: true
        - mountPath: /etc/report
          name: result-aggregator
          readOnly: true
      serviceAccountName: ci-operator
      volumes:
      - name: boskos
        secret:
          items:
          - key: credentials
            path: credentials
          secretName: boskos-credentials
      - name: ci-pull-credentials
        secret:
          secretName: ci-pull-credentials
      - name: manifest-tool-local-pusher
        secret:
          secretName: manifest-tool-local-pusher
      - name: pull-secret
        secret:
          secretName: registry-pull-credentials
      - name: result-aggregator
        secret:
          secretName: result-aggregator
    trigger: (?m)^/test( | .* )e2e-aws-sdn-multi,?($|\s.*)
  - agent: kubernetes
    always_run: true
    branches:
    - ^release-4\.11$
    - ^release-4\.11-
<<<<<<< HEAD
    cluster: build06
=======
    cluster: build03
>>>>>>> 635a2bef
    context: ci/prow/e2e-aws-single-node
    decorate: true
    labels:
      ci-operator.openshift.io/cloud: aws
      ci-operator.openshift.io/cloud-cluster-profile: aws
      ci.openshift.io/generator: prowgen
      pj-rehearse.openshift.io/can-be-rehearsed: "true"
    name: pull-ci-openshift-cluster-network-operator-release-4.11-e2e-aws-single-node
    optional: true
    rerun_command: /test e2e-aws-single-node
    spec:
      containers:
      - args:
        - --gcs-upload-secret=/secrets/gcs/service-account.json
        - --image-import-pull-secret=/etc/pull-secret/.dockerconfigjson
        - --lease-server-credentials-file=/etc/boskos/credentials
        - --report-credentials-file=/etc/report/credentials
        - --secret-dir=/secrets/ci-pull-credentials
        - --target=e2e-aws-single-node
        command:
        - ci-operator
        image: ci-operator:latest
        imagePullPolicy: Always
        name: ""
        resources:
          requests:
            cpu: 10m
        volumeMounts:
        - mountPath: /etc/boskos
          name: boskos
          readOnly: true
        - mountPath: /secrets/ci-pull-credentials
          name: ci-pull-credentials
          readOnly: true
        - mountPath: /secrets/gcs
          name: gcs-credentials
          readOnly: true
        - mountPath: /secrets/manifest-tool
          name: manifest-tool-local-pusher
          readOnly: true
        - mountPath: /etc/pull-secret
          name: pull-secret
          readOnly: true
        - mountPath: /etc/report
          name: result-aggregator
          readOnly: true
      serviceAccountName: ci-operator
      volumes:
      - name: boskos
        secret:
          items:
          - key: credentials
            path: credentials
          secretName: boskos-credentials
      - name: ci-pull-credentials
        secret:
          secretName: ci-pull-credentials
      - name: manifest-tool-local-pusher
        secret:
          secretName: manifest-tool-local-pusher
      - name: pull-secret
        secret:
          secretName: registry-pull-credentials
      - name: result-aggregator
        secret:
          secretName: result-aggregator
    trigger: (?m)^/test( | .* )e2e-aws-single-node,?($|\s.*)
  - agent: kubernetes
    always_run: true
    branches:
    - ^release-4\.11$
    - ^release-4\.11-
<<<<<<< HEAD
    cluster: build06
=======
    cluster: build03
>>>>>>> 635a2bef
    context: ci/prow/e2e-aws-upgrade
    decorate: true
    labels:
      ci-operator.openshift.io/cloud: aws
      ci-operator.openshift.io/cloud-cluster-profile: aws
      ci.openshift.io/generator: prowgen
      pj-rehearse.openshift.io/can-be-rehearsed: "true"
    name: pull-ci-openshift-cluster-network-operator-release-4.11-e2e-aws-upgrade
    optional: true
    rerun_command: /test e2e-aws-upgrade
    spec:
      containers:
      - args:
        - --gcs-upload-secret=/secrets/gcs/service-account.json
        - --image-import-pull-secret=/etc/pull-secret/.dockerconfigjson
        - --lease-server-credentials-file=/etc/boskos/credentials
        - --report-credentials-file=/etc/report/credentials
        - --secret-dir=/secrets/ci-pull-credentials
        - --target=e2e-aws-upgrade
        command:
        - ci-operator
        image: ci-operator:latest
        imagePullPolicy: Always
        name: ""
        resources:
          requests:
            cpu: 10m
        volumeMounts:
        - mountPath: /etc/boskos
          name: boskos
          readOnly: true
        - mountPath: /secrets/ci-pull-credentials
          name: ci-pull-credentials
          readOnly: true
        - mountPath: /secrets/gcs
          name: gcs-credentials
          readOnly: true
        - mountPath: /secrets/manifest-tool
          name: manifest-tool-local-pusher
          readOnly: true
        - mountPath: /etc/pull-secret
          name: pull-secret
          readOnly: true
        - mountPath: /etc/report
          name: result-aggregator
          readOnly: true
      serviceAccountName: ci-operator
      volumes:
      - name: boskos
        secret:
          items:
          - key: credentials
            path: credentials
          secretName: boskos-credentials
      - name: ci-pull-credentials
        secret:
          secretName: ci-pull-credentials
      - name: manifest-tool-local-pusher
        secret:
          secretName: manifest-tool-local-pusher
      - name: pull-secret
        secret:
          secretName: registry-pull-credentials
      - name: result-aggregator
        secret:
          secretName: result-aggregator
    trigger: (?m)^/test( | .* )e2e-aws-upgrade,?($|\s.*)
  - agent: kubernetes
    always_run: true
    branches:
    - ^release-4\.11$
    - ^release-4\.11-
    cluster: build06
    context: ci/prow/e2e-azure-ovn
    decorate: true
    labels:
      ci-operator.openshift.io/cloud: azure4
      ci-operator.openshift.io/cloud-cluster-profile: azure4
      ci.openshift.io/generator: prowgen
      pj-rehearse.openshift.io/can-be-rehearsed: "true"
    name: pull-ci-openshift-cluster-network-operator-release-4.11-e2e-azure-ovn
    optional: true
    rerun_command: /test e2e-azure-ovn
    spec:
      containers:
      - args:
        - --gcs-upload-secret=/secrets/gcs/service-account.json
        - --image-import-pull-secret=/etc/pull-secret/.dockerconfigjson
        - --lease-server-credentials-file=/etc/boskos/credentials
        - --report-credentials-file=/etc/report/credentials
        - --secret-dir=/secrets/ci-pull-credentials
        - --target=e2e-azure-ovn
        command:
        - ci-operator
        image: ci-operator:latest
        imagePullPolicy: Always
        name: ""
        resources:
          requests:
            cpu: 10m
        volumeMounts:
        - mountPath: /etc/boskos
          name: boskos
          readOnly: true
        - mountPath: /secrets/ci-pull-credentials
          name: ci-pull-credentials
          readOnly: true
        - mountPath: /secrets/gcs
          name: gcs-credentials
          readOnly: true
        - mountPath: /secrets/manifest-tool
          name: manifest-tool-local-pusher
          readOnly: true
        - mountPath: /etc/pull-secret
          name: pull-secret
          readOnly: true
        - mountPath: /etc/report
          name: result-aggregator
          readOnly: true
      serviceAccountName: ci-operator
      volumes:
      - name: boskos
        secret:
          items:
          - key: credentials
            path: credentials
          secretName: boskos-credentials
      - name: ci-pull-credentials
        secret:
          secretName: ci-pull-credentials
      - name: manifest-tool-local-pusher
        secret:
          secretName: manifest-tool-local-pusher
      - name: pull-secret
        secret:
          secretName: registry-pull-credentials
      - name: result-aggregator
        secret:
          secretName: result-aggregator
    trigger: (?m)^/test( | .* )e2e-azure-ovn,?($|\s.*)
  - agent: kubernetes
    always_run: true
    branches:
    - ^release-4\.11$
    - ^release-4\.11-
    cluster: build02
    context: ci/prow/e2e-gcp
    decorate: true
    labels:
      ci-operator.openshift.io/cloud: gcp
      ci-operator.openshift.io/cloud-cluster-profile: gcp-3
      ci.openshift.io/generator: prowgen
      pj-rehearse.openshift.io/can-be-rehearsed: "true"
    name: pull-ci-openshift-cluster-network-operator-release-4.11-e2e-gcp
    rerun_command: /test e2e-gcp
    spec:
      containers:
      - args:
        - --gcs-upload-secret=/secrets/gcs/service-account.json
        - --image-import-pull-secret=/etc/pull-secret/.dockerconfigjson
        - --lease-server-credentials-file=/etc/boskos/credentials
        - --report-credentials-file=/etc/report/credentials
        - --secret-dir=/secrets/ci-pull-credentials
        - --target=e2e-gcp
        command:
        - ci-operator
        image: ci-operator:latest
        imagePullPolicy: Always
        name: ""
        resources:
          requests:
            cpu: 10m
        volumeMounts:
        - mountPath: /etc/boskos
          name: boskos
          readOnly: true
        - mountPath: /secrets/ci-pull-credentials
          name: ci-pull-credentials
          readOnly: true
        - mountPath: /secrets/gcs
          name: gcs-credentials
          readOnly: true
        - mountPath: /secrets/manifest-tool
          name: manifest-tool-local-pusher
          readOnly: true
        - mountPath: /etc/pull-secret
          name: pull-secret
          readOnly: true
        - mountPath: /etc/report
          name: result-aggregator
          readOnly: true
      serviceAccountName: ci-operator
      volumes:
      - name: boskos
        secret:
          items:
          - key: credentials
            path: credentials
          secretName: boskos-credentials
      - name: ci-pull-credentials
        secret:
          secretName: ci-pull-credentials
      - name: manifest-tool-local-pusher
        secret:
          secretName: manifest-tool-local-pusher
      - name: pull-secret
        secret:
          secretName: registry-pull-credentials
      - name: result-aggregator
        secret:
          secretName: result-aggregator
    trigger: (?m)^/test( | .* )e2e-gcp,?($|\s.*)
  - agent: kubernetes
    always_run: true
    branches:
    - ^release-4\.11$
    - ^release-4\.11-
    cluster: build02
    context: ci/prow/e2e-gcp-ovn
    decorate: true
    labels:
      ci-operator.openshift.io/cloud: gcp
      ci-operator.openshift.io/cloud-cluster-profile: gcp
      ci.openshift.io/generator: prowgen
      pj-rehearse.openshift.io/can-be-rehearsed: "true"
    name: pull-ci-openshift-cluster-network-operator-release-4.11-e2e-gcp-ovn
    rerun_command: /test e2e-gcp-ovn
    spec:
      containers:
      - args:
        - --gcs-upload-secret=/secrets/gcs/service-account.json
        - --image-import-pull-secret=/etc/pull-secret/.dockerconfigjson
        - --lease-server-credentials-file=/etc/boskos/credentials
        - --report-credentials-file=/etc/report/credentials
        - --secret-dir=/secrets/ci-pull-credentials
        - --target=e2e-gcp-ovn
        command:
        - ci-operator
        image: ci-operator:latest
        imagePullPolicy: Always
        name: ""
        resources:
          requests:
            cpu: 10m
        volumeMounts:
        - mountPath: /etc/boskos
          name: boskos
          readOnly: true
        - mountPath: /secrets/ci-pull-credentials
          name: ci-pull-credentials
          readOnly: true
        - mountPath: /secrets/gcs
          name: gcs-credentials
          readOnly: true
        - mountPath: /secrets/manifest-tool
          name: manifest-tool-local-pusher
          readOnly: true
        - mountPath: /etc/pull-secret
          name: pull-secret
          readOnly: true
        - mountPath: /etc/report
          name: result-aggregator
          readOnly: true
      serviceAccountName: ci-operator
      volumes:
      - name: boskos
        secret:
          items:
          - key: credentials
            path: credentials
          secretName: boskos-credentials
      - name: ci-pull-credentials
        secret:
          secretName: ci-pull-credentials
      - name: manifest-tool-local-pusher
        secret:
          secretName: manifest-tool-local-pusher
      - name: pull-secret
        secret:
          secretName: registry-pull-credentials
      - name: result-aggregator
        secret:
          secretName: result-aggregator
    trigger: (?m)^/test( | .* )e2e-gcp-ovn,?($|\s.*)
  - agent: kubernetes
    always_run: true
    branches:
    - ^release-4\.11$
    - ^release-4\.11-
    cluster: build02
    context: ci/prow/e2e-gcp-ovn-upgrade
    decorate: true
    labels:
      ci-operator.openshift.io/cloud: gcp
      ci-operator.openshift.io/cloud-cluster-profile: gcp-3
      ci.openshift.io/generator: prowgen
      pj-rehearse.openshift.io/can-be-rehearsed: "true"
    name: pull-ci-openshift-cluster-network-operator-release-4.11-e2e-gcp-ovn-upgrade
    optional: true
    rerun_command: /test e2e-gcp-ovn-upgrade
    spec:
      containers:
      - args:
        - --gcs-upload-secret=/secrets/gcs/service-account.json
        - --image-import-pull-secret=/etc/pull-secret/.dockerconfigjson
        - --lease-server-credentials-file=/etc/boskos/credentials
        - --report-credentials-file=/etc/report/credentials
        - --secret-dir=/secrets/ci-pull-credentials
        - --target=e2e-gcp-ovn-upgrade
        command:
        - ci-operator
        image: ci-operator:latest
        imagePullPolicy: Always
        name: ""
        resources:
          requests:
            cpu: 10m
        volumeMounts:
        - mountPath: /etc/boskos
          name: boskos
          readOnly: true
        - mountPath: /secrets/ci-pull-credentials
          name: ci-pull-credentials
          readOnly: true
        - mountPath: /secrets/gcs
          name: gcs-credentials
          readOnly: true
        - mountPath: /secrets/manifest-tool
          name: manifest-tool-local-pusher
          readOnly: true
        - mountPath: /etc/pull-secret
          name: pull-secret
          readOnly: true
        - mountPath: /etc/report
          name: result-aggregator
          readOnly: true
      serviceAccountName: ci-operator
      volumes:
      - name: boskos
        secret:
          items:
          - key: credentials
            path: credentials
          secretName: boskos-credentials
      - name: ci-pull-credentials
        secret:
          secretName: ci-pull-credentials
      - name: manifest-tool-local-pusher
        secret:
          secretName: manifest-tool-local-pusher
      - name: pull-secret
        secret:
          secretName: registry-pull-credentials
      - name: result-aggregator
        secret:
          secretName: result-aggregator
    trigger: (?m)^/test( | .* )e2e-gcp-ovn-upgrade,?($|\s.*)
  - agent: kubernetes
    always_run: true
    branches:
    - ^release-4\.11$
    - ^release-4\.11-
    cluster: build06
    context: ci/prow/e2e-hypershift
    decorate: true
    labels:
      ci-operator.openshift.io/cloud: hypershift
      ci-operator.openshift.io/cloud-cluster-profile: hypershift
      ci.openshift.io/generator: prowgen
      pj-rehearse.openshift.io/can-be-rehearsed: "true"
    name: pull-ci-openshift-cluster-network-operator-release-4.11-e2e-hypershift
    optional: true
    rerun_command: /test e2e-hypershift
    spec:
      containers:
      - args:
        - --gcs-upload-secret=/secrets/gcs/service-account.json
        - --image-import-pull-secret=/etc/pull-secret/.dockerconfigjson
        - --lease-server-credentials-file=/etc/boskos/credentials
        - --report-credentials-file=/etc/report/credentials
        - --secret-dir=/secrets/ci-pull-credentials
        - --target=e2e-hypershift
        command:
        - ci-operator
        image: ci-operator:latest
        imagePullPolicy: Always
        name: ""
        resources:
          requests:
            cpu: 10m
        volumeMounts:
        - mountPath: /etc/boskos
          name: boskos
          readOnly: true
        - mountPath: /secrets/ci-pull-credentials
          name: ci-pull-credentials
          readOnly: true
        - mountPath: /secrets/gcs
          name: gcs-credentials
          readOnly: true
        - mountPath: /secrets/manifest-tool
          name: manifest-tool-local-pusher
          readOnly: true
        - mountPath: /etc/pull-secret
          name: pull-secret
          readOnly: true
        - mountPath: /etc/report
          name: result-aggregator
          readOnly: true
      serviceAccountName: ci-operator
      volumes:
      - name: boskos
        secret:
          items:
          - key: credentials
            path: credentials
          secretName: boskos-credentials
      - name: ci-pull-credentials
        secret:
          secretName: ci-pull-credentials
      - name: manifest-tool-local-pusher
        secret:
          secretName: manifest-tool-local-pusher
      - name: pull-secret
        secret:
          secretName: registry-pull-credentials
      - name: result-aggregator
        secret:
          secretName: result-aggregator
    trigger: (?m)^/test( | .* )e2e-hypershift,?($|\s.*)
  - agent: kubernetes
    always_run: true
    branches:
    - ^release-4\.11$
    - ^release-4\.11-
    cluster: build05
    context: ci/prow/e2e-metal-ipi-ovn-ipv6
    decorate: true
    labels:
      ci-operator.openshift.io/cloud: equinix-ocp-metal
      ci-operator.openshift.io/cloud-cluster-profile: equinix-ocp-metal
      ci-operator.openshift.io/cluster: build05
      ci.openshift.io/generator: prowgen
      pj-rehearse.openshift.io/can-be-rehearsed: "true"
    name: pull-ci-openshift-cluster-network-operator-release-4.11-e2e-metal-ipi-ovn-ipv6
    rerun_command: /test e2e-metal-ipi-ovn-ipv6
    spec:
      containers:
      - args:
        - --gcs-upload-secret=/secrets/gcs/service-account.json
        - --image-import-pull-secret=/etc/pull-secret/.dockerconfigjson
        - --lease-server-credentials-file=/etc/boskos/credentials
        - --report-credentials-file=/etc/report/credentials
        - --secret-dir=/secrets/ci-pull-credentials
        - --target=e2e-metal-ipi-ovn-ipv6
        command:
        - ci-operator
        image: ci-operator:latest
        imagePullPolicy: Always
        name: ""
        resources:
          requests:
            cpu: 10m
        volumeMounts:
        - mountPath: /etc/boskos
          name: boskos
          readOnly: true
        - mountPath: /secrets/ci-pull-credentials
          name: ci-pull-credentials
          readOnly: true
        - mountPath: /secrets/gcs
          name: gcs-credentials
          readOnly: true
        - mountPath: /secrets/manifest-tool
          name: manifest-tool-local-pusher
          readOnly: true
        - mountPath: /etc/pull-secret
          name: pull-secret
          readOnly: true
        - mountPath: /etc/report
          name: result-aggregator
          readOnly: true
      serviceAccountName: ci-operator
      volumes:
      - name: boskos
        secret:
          items:
          - key: credentials
            path: credentials
          secretName: boskos-credentials
      - name: ci-pull-credentials
        secret:
          secretName: ci-pull-credentials
      - name: manifest-tool-local-pusher
        secret:
          secretName: manifest-tool-local-pusher
      - name: pull-secret
        secret:
          secretName: registry-pull-credentials
      - name: result-aggregator
        secret:
          secretName: result-aggregator
    trigger: (?m)^/test( | .* )e2e-metal-ipi-ovn-ipv6,?($|\s.*)
  - agent: kubernetes
    always_run: true
    branches:
    - ^release-4\.11$
    - ^release-4\.11-
    cluster: build05
    context: ci/prow/e2e-metal-ipi-ovn-ipv6-ipsec
    decorate: true
    labels:
      ci-operator.openshift.io/cloud: equinix-ocp-metal
      ci-operator.openshift.io/cloud-cluster-profile: equinix-ocp-metal
      ci-operator.openshift.io/cluster: build05
      ci.openshift.io/generator: prowgen
      pj-rehearse.openshift.io/can-be-rehearsed: "true"
    name: pull-ci-openshift-cluster-network-operator-release-4.11-e2e-metal-ipi-ovn-ipv6-ipsec
    optional: true
    rerun_command: /test e2e-metal-ipi-ovn-ipv6-ipsec
    spec:
      containers:
      - args:
        - --gcs-upload-secret=/secrets/gcs/service-account.json
        - --image-import-pull-secret=/etc/pull-secret/.dockerconfigjson
        - --lease-server-credentials-file=/etc/boskos/credentials
        - --report-credentials-file=/etc/report/credentials
        - --secret-dir=/secrets/ci-pull-credentials
        - --target=e2e-metal-ipi-ovn-ipv6-ipsec
        command:
        - ci-operator
        image: ci-operator:latest
        imagePullPolicy: Always
        name: ""
        resources:
          requests:
            cpu: 10m
        volumeMounts:
        - mountPath: /etc/boskos
          name: boskos
          readOnly: true
        - mountPath: /secrets/ci-pull-credentials
          name: ci-pull-credentials
          readOnly: true
        - mountPath: /secrets/gcs
          name: gcs-credentials
          readOnly: true
        - mountPath: /secrets/manifest-tool
          name: manifest-tool-local-pusher
          readOnly: true
        - mountPath: /etc/pull-secret
          name: pull-secret
          readOnly: true
        - mountPath: /etc/report
          name: result-aggregator
          readOnly: true
      serviceAccountName: ci-operator
      volumes:
      - name: boskos
        secret:
          items:
          - key: credentials
            path: credentials
          secretName: boskos-credentials
      - name: ci-pull-credentials
        secret:
          secretName: ci-pull-credentials
      - name: manifest-tool-local-pusher
        secret:
          secretName: manifest-tool-local-pusher
      - name: pull-secret
        secret:
          secretName: registry-pull-credentials
      - name: result-aggregator
        secret:
          secretName: result-aggregator
    trigger: (?m)^/test( | .* )e2e-metal-ipi-ovn-ipv6-ipsec,?($|\s.*)
  - agent: kubernetes
    always_run: true
    branches:
    - ^release-4\.11$
    - ^release-4\.11-
<<<<<<< HEAD
    cluster: build06
=======
    cluster: build03
>>>>>>> 635a2bef
    context: ci/prow/e2e-network-migration
    decorate: true
    labels:
      ci-operator.openshift.io/cloud: aws
      ci-operator.openshift.io/cloud-cluster-profile: aws
      ci.openshift.io/generator: prowgen
      pj-rehearse.openshift.io/can-be-rehearsed: "true"
    name: pull-ci-openshift-cluster-network-operator-release-4.11-e2e-network-migration
    rerun_command: /test e2e-network-migration
    spec:
      containers:
      - args:
        - --gcs-upload-secret=/secrets/gcs/service-account.json
        - --image-import-pull-secret=/etc/pull-secret/.dockerconfigjson
        - --lease-server-credentials-file=/etc/boskos/credentials
        - --report-credentials-file=/etc/report/credentials
        - --secret-dir=/secrets/ci-pull-credentials
        - --target=e2e-network-migration
        command:
        - ci-operator
        image: ci-operator:latest
        imagePullPolicy: Always
        name: ""
        resources:
          requests:
            cpu: 10m
        volumeMounts:
        - mountPath: /etc/boskos
          name: boskos
          readOnly: true
        - mountPath: /secrets/ci-pull-credentials
          name: ci-pull-credentials
          readOnly: true
        - mountPath: /secrets/gcs
          name: gcs-credentials
          readOnly: true
        - mountPath: /secrets/manifest-tool
          name: manifest-tool-local-pusher
          readOnly: true
        - mountPath: /etc/pull-secret
          name: pull-secret
          readOnly: true
        - mountPath: /etc/report
          name: result-aggregator
          readOnly: true
      serviceAccountName: ci-operator
      volumes:
      - name: boskos
        secret:
          items:
          - key: credentials
            path: credentials
          secretName: boskos-credentials
      - name: ci-pull-credentials
        secret:
          secretName: ci-pull-credentials
      - name: manifest-tool-local-pusher
        secret:
          secretName: manifest-tool-local-pusher
      - name: pull-secret
        secret:
          secretName: registry-pull-credentials
      - name: result-aggregator
        secret:
          secretName: result-aggregator
    trigger: (?m)^/test( | .* )e2e-network-migration,?($|\s.*)
  - agent: kubernetes
    always_run: true
    branches:
    - ^release-4\.11$
    - ^release-4\.11-
<<<<<<< HEAD
    cluster: build06
=======
    cluster: build03
>>>>>>> 635a2bef
    context: ci/prow/e2e-network-migration-rollback
    decorate: true
    labels:
      ci-operator.openshift.io/cloud: aws
      ci-operator.openshift.io/cloud-cluster-profile: aws
      ci.openshift.io/generator: prowgen
      pj-rehearse.openshift.io/can-be-rehearsed: "true"
    name: pull-ci-openshift-cluster-network-operator-release-4.11-e2e-network-migration-rollback
    rerun_command: /test e2e-network-migration-rollback
    spec:
      containers:
      - args:
        - --gcs-upload-secret=/secrets/gcs/service-account.json
        - --image-import-pull-secret=/etc/pull-secret/.dockerconfigjson
        - --lease-server-credentials-file=/etc/boskos/credentials
        - --report-credentials-file=/etc/report/credentials
        - --secret-dir=/secrets/ci-pull-credentials
        - --target=e2e-network-migration-rollback
        command:
        - ci-operator
        image: ci-operator:latest
        imagePullPolicy: Always
        name: ""
        resources:
          requests:
            cpu: 10m
        volumeMounts:
        - mountPath: /etc/boskos
          name: boskos
          readOnly: true
        - mountPath: /secrets/ci-pull-credentials
          name: ci-pull-credentials
          readOnly: true
        - mountPath: /secrets/gcs
          name: gcs-credentials
          readOnly: true
        - mountPath: /secrets/manifest-tool
          name: manifest-tool-local-pusher
          readOnly: true
        - mountPath: /etc/pull-secret
          name: pull-secret
          readOnly: true
        - mountPath: /etc/report
          name: result-aggregator
          readOnly: true
      serviceAccountName: ci-operator
      volumes:
      - name: boskos
        secret:
          items:
          - key: credentials
            path: credentials
          secretName: boskos-credentials
      - name: ci-pull-credentials
        secret:
          secretName: ci-pull-credentials
      - name: manifest-tool-local-pusher
        secret:
          secretName: manifest-tool-local-pusher
      - name: pull-secret
        secret:
          secretName: registry-pull-credentials
      - name: result-aggregator
        secret:
          secretName: result-aggregator
    trigger: (?m)^/test( | .* )e2e-network-migration-rollback,?($|\s.*)
  - agent: kubernetes
    always_run: false
    branches:
    - ^release-4\.11$
    - ^release-4\.11-
<<<<<<< HEAD
    cluster: build06
=======
    cluster: build03
>>>>>>> 635a2bef
    context: ci/prow/e2e-openstack
    decorate: true
    labels:
      ci-operator.openshift.io/cloud: openstack-vexxhost
      ci-operator.openshift.io/cloud-cluster-profile: openstack-vexxhost
      ci.openshift.io/generator: prowgen
      pj-rehearse.openshift.io/can-be-rehearsed: "true"
    name: pull-ci-openshift-cluster-network-operator-release-4.11-e2e-openstack
    optional: true
    rerun_command: /test e2e-openstack
    spec:
      containers:
      - args:
        - --gcs-upload-secret=/secrets/gcs/service-account.json
        - --image-import-pull-secret=/etc/pull-secret/.dockerconfigjson
        - --lease-server-credentials-file=/etc/boskos/credentials
        - --report-credentials-file=/etc/report/credentials
        - --secret-dir=/secrets/ci-pull-credentials
        - --target=e2e-openstack
        command:
        - ci-operator
        image: ci-operator:latest
        imagePullPolicy: Always
        name: ""
        resources:
          requests:
            cpu: 10m
        volumeMounts:
        - mountPath: /etc/boskos
          name: boskos
          readOnly: true
        - mountPath: /secrets/ci-pull-credentials
          name: ci-pull-credentials
          readOnly: true
        - mountPath: /secrets/gcs
          name: gcs-credentials
          readOnly: true
        - mountPath: /secrets/manifest-tool
          name: manifest-tool-local-pusher
          readOnly: true
        - mountPath: /etc/pull-secret
          name: pull-secret
          readOnly: true
        - mountPath: /etc/report
          name: result-aggregator
          readOnly: true
      serviceAccountName: ci-operator
      volumes:
      - name: boskos
        secret:
          items:
          - key: credentials
            path: credentials
          secretName: boskos-credentials
      - name: ci-pull-credentials
        secret:
          secretName: ci-pull-credentials
      - name: manifest-tool-local-pusher
        secret:
          secretName: manifest-tool-local-pusher
      - name: pull-secret
        secret:
          secretName: registry-pull-credentials
      - name: result-aggregator
        secret:
          secretName: result-aggregator
    trigger: (?m)^/test( | .* )e2e-openstack,?($|\s.*)
  - agent: kubernetes
    always_run: false
    branches:
    - ^release-4\.11$
    - ^release-4\.11-
    cluster: build06
    context: ci/prow/e2e-openstack-kuryr
    decorate: true
    labels:
      ci-operator.openshift.io/cloud: openstack-vh-mecha-az0
      ci-operator.openshift.io/cloud-cluster-profile: openstack-vh-mecha-az0
      ci.openshift.io/generator: prowgen
      pj-rehearse.openshift.io/can-be-rehearsed: "true"
    name: pull-ci-openshift-cluster-network-operator-release-4.11-e2e-openstack-kuryr
    optional: true
    rerun_command: /test e2e-openstack-kuryr
    spec:
      containers:
      - args:
        - --gcs-upload-secret=/secrets/gcs/service-account.json
        - --image-import-pull-secret=/etc/pull-secret/.dockerconfigjson
        - --lease-server-credentials-file=/etc/boskos/credentials
        - --report-credentials-file=/etc/report/credentials
        - --secret-dir=/secrets/ci-pull-credentials
        - --target=e2e-openstack-kuryr
        command:
        - ci-operator
        image: ci-operator:latest
        imagePullPolicy: Always
        name: ""
        resources:
          requests:
            cpu: 10m
        volumeMounts:
        - mountPath: /etc/boskos
          name: boskos
          readOnly: true
        - mountPath: /secrets/ci-pull-credentials
          name: ci-pull-credentials
          readOnly: true
        - mountPath: /secrets/gcs
          name: gcs-credentials
          readOnly: true
        - mountPath: /secrets/manifest-tool
          name: manifest-tool-local-pusher
          readOnly: true
        - mountPath: /etc/pull-secret
          name: pull-secret
          readOnly: true
        - mountPath: /etc/report
          name: result-aggregator
          readOnly: true
      serviceAccountName: ci-operator
      volumes:
      - name: boskos
        secret:
          items:
          - key: credentials
            path: credentials
          secretName: boskos-credentials
      - name: ci-pull-credentials
        secret:
          secretName: ci-pull-credentials
      - name: manifest-tool-local-pusher
        secret:
          secretName: manifest-tool-local-pusher
      - name: pull-secret
        secret:
          secretName: registry-pull-credentials
      - name: result-aggregator
        secret:
          secretName: result-aggregator
    trigger: (?m)^/test( | .* )e2e-openstack-kuryr,?($|\s.*)
  - agent: kubernetes
    always_run: true
    branches:
    - ^release-4\.11$
    - ^release-4\.11-
<<<<<<< HEAD
    cluster: build06
=======
    cluster: build03
>>>>>>> 635a2bef
    context: ci/prow/e2e-openstack-ovn
    decorate: true
    labels:
      ci-operator.openshift.io/cloud: openstack-vexxhost
      ci-operator.openshift.io/cloud-cluster-profile: openstack-vexxhost
      ci.openshift.io/generator: prowgen
      pj-rehearse.openshift.io/can-be-rehearsed: "true"
    name: pull-ci-openshift-cluster-network-operator-release-4.11-e2e-openstack-ovn
    optional: true
    rerun_command: /test e2e-openstack-ovn
    spec:
      containers:
      - args:
        - --gcs-upload-secret=/secrets/gcs/service-account.json
        - --image-import-pull-secret=/etc/pull-secret/.dockerconfigjson
        - --lease-server-credentials-file=/etc/boskos/credentials
        - --report-credentials-file=/etc/report/credentials
        - --secret-dir=/secrets/ci-pull-credentials
        - --target=e2e-openstack-ovn
        command:
        - ci-operator
        image: ci-operator:latest
        imagePullPolicy: Always
        name: ""
        resources:
          requests:
            cpu: 10m
        volumeMounts:
        - mountPath: /etc/boskos
          name: boskos
          readOnly: true
        - mountPath: /secrets/ci-pull-credentials
          name: ci-pull-credentials
          readOnly: true
        - mountPath: /secrets/gcs
          name: gcs-credentials
          readOnly: true
        - mountPath: /secrets/manifest-tool
          name: manifest-tool-local-pusher
          readOnly: true
        - mountPath: /etc/pull-secret
          name: pull-secret
          readOnly: true
        - mountPath: /etc/report
          name: result-aggregator
          readOnly: true
      serviceAccountName: ci-operator
      volumes:
      - name: boskos
        secret:
          items:
          - key: credentials
            path: credentials
          secretName: boskos-credentials
      - name: ci-pull-credentials
        secret:
          secretName: ci-pull-credentials
      - name: manifest-tool-local-pusher
        secret:
          secretName: manifest-tool-local-pusher
      - name: pull-secret
        secret:
          secretName: registry-pull-credentials
      - name: result-aggregator
        secret:
          secretName: result-aggregator
    trigger: (?m)^/test( | .* )e2e-openstack-ovn,?($|\s.*)
  - agent: kubernetes
    always_run: true
    branches:
    - ^release-4\.11$
    - ^release-4\.11-
<<<<<<< HEAD
    cluster: build06
=======
    cluster: build03
>>>>>>> 635a2bef
    context: ci/prow/e2e-ovn-hybrid-step-registry
    decorate: true
    labels:
      ci-operator.openshift.io/cloud: aws
      ci-operator.openshift.io/cloud-cluster-profile: aws
      ci.openshift.io/generator: prowgen
      pj-rehearse.openshift.io/can-be-rehearsed: "true"
    name: pull-ci-openshift-cluster-network-operator-release-4.11-e2e-ovn-hybrid-step-registry
    optional: true
    rerun_command: /test e2e-ovn-hybrid-step-registry
    spec:
      containers:
      - args:
        - --gcs-upload-secret=/secrets/gcs/service-account.json
        - --image-import-pull-secret=/etc/pull-secret/.dockerconfigjson
        - --lease-server-credentials-file=/etc/boskos/credentials
        - --report-credentials-file=/etc/report/credentials
        - --secret-dir=/secrets/ci-pull-credentials
        - --target=e2e-ovn-hybrid-step-registry
        command:
        - ci-operator
        image: ci-operator:latest
        imagePullPolicy: Always
        name: ""
        resources:
          requests:
            cpu: 10m
        volumeMounts:
        - mountPath: /etc/boskos
          name: boskos
          readOnly: true
        - mountPath: /secrets/ci-pull-credentials
          name: ci-pull-credentials
          readOnly: true
        - mountPath: /secrets/gcs
          name: gcs-credentials
          readOnly: true
        - mountPath: /secrets/manifest-tool
          name: manifest-tool-local-pusher
          readOnly: true
        - mountPath: /etc/pull-secret
          name: pull-secret
          readOnly: true
        - mountPath: /etc/report
          name: result-aggregator
          readOnly: true
      serviceAccountName: ci-operator
      volumes:
      - name: boskos
        secret:
          items:
          - key: credentials
            path: credentials
          secretName: boskos-credentials
      - name: ci-pull-credentials
        secret:
          secretName: ci-pull-credentials
      - name: manifest-tool-local-pusher
        secret:
          secretName: manifest-tool-local-pusher
      - name: pull-secret
        secret:
          secretName: registry-pull-credentials
      - name: result-aggregator
        secret:
          secretName: result-aggregator
    trigger: (?m)^/test( | .* )e2e-ovn-hybrid-step-registry,?($|\s.*)
  - agent: kubernetes
    always_run: true
    branches:
    - ^release-4\.11$
    - ^release-4\.11-
<<<<<<< HEAD
    cluster: build06
=======
    cluster: build03
>>>>>>> 635a2bef
    context: ci/prow/e2e-ovn-ipsec-step-registry
    decorate: true
    labels:
      ci-operator.openshift.io/cloud: aws
      ci-operator.openshift.io/cloud-cluster-profile: aws
      ci.openshift.io/generator: prowgen
      pj-rehearse.openshift.io/can-be-rehearsed: "true"
    name: pull-ci-openshift-cluster-network-operator-release-4.11-e2e-ovn-ipsec-step-registry
    optional: true
    rerun_command: /test e2e-ovn-ipsec-step-registry
    spec:
      containers:
      - args:
        - --gcs-upload-secret=/secrets/gcs/service-account.json
        - --image-import-pull-secret=/etc/pull-secret/.dockerconfigjson
        - --lease-server-credentials-file=/etc/boskos/credentials
        - --report-credentials-file=/etc/report/credentials
        - --secret-dir=/secrets/ci-pull-credentials
        - --target=e2e-ovn-ipsec-step-registry
        command:
        - ci-operator
        image: ci-operator:latest
        imagePullPolicy: Always
        name: ""
        resources:
          requests:
            cpu: 10m
        volumeMounts:
        - mountPath: /etc/boskos
          name: boskos
          readOnly: true
        - mountPath: /secrets/ci-pull-credentials
          name: ci-pull-credentials
          readOnly: true
        - mountPath: /secrets/gcs
          name: gcs-credentials
          readOnly: true
        - mountPath: /secrets/manifest-tool
          name: manifest-tool-local-pusher
          readOnly: true
        - mountPath: /etc/pull-secret
          name: pull-secret
          readOnly: true
        - mountPath: /etc/report
          name: result-aggregator
          readOnly: true
      serviceAccountName: ci-operator
      volumes:
      - name: boskos
        secret:
          items:
          - key: credentials
            path: credentials
          secretName: boskos-credentials
      - name: ci-pull-credentials
        secret:
          secretName: ci-pull-credentials
      - name: manifest-tool-local-pusher
        secret:
          secretName: manifest-tool-local-pusher
      - name: pull-secret
        secret:
          secretName: registry-pull-credentials
      - name: result-aggregator
        secret:
          secretName: result-aggregator
    trigger: (?m)^/test( | .* )e2e-ovn-ipsec-step-registry,?($|\s.*)
  - agent: kubernetes
    always_run: true
    branches:
    - ^release-4\.11$
    - ^release-4\.11-
<<<<<<< HEAD
    cluster: build06
=======
    cluster: build03
>>>>>>> 635a2bef
    context: ci/prow/e2e-ovn-step-registry
    decorate: true
    labels:
      ci-operator.openshift.io/cloud: aws
      ci-operator.openshift.io/cloud-cluster-profile: aws
      ci.openshift.io/generator: prowgen
      pj-rehearse.openshift.io/can-be-rehearsed: "true"
    name: pull-ci-openshift-cluster-network-operator-release-4.11-e2e-ovn-step-registry
    optional: true
    rerun_command: /test e2e-ovn-step-registry
    spec:
      containers:
      - args:
        - --gcs-upload-secret=/secrets/gcs/service-account.json
        - --image-import-pull-secret=/etc/pull-secret/.dockerconfigjson
        - --lease-server-credentials-file=/etc/boskos/credentials
        - --report-credentials-file=/etc/report/credentials
        - --secret-dir=/secrets/ci-pull-credentials
        - --target=e2e-ovn-step-registry
        command:
        - ci-operator
        image: ci-operator:latest
        imagePullPolicy: Always
        name: ""
        resources:
          requests:
            cpu: 10m
        volumeMounts:
        - mountPath: /etc/boskos
          name: boskos
          readOnly: true
        - mountPath: /secrets/ci-pull-credentials
          name: ci-pull-credentials
          readOnly: true
        - mountPath: /secrets/gcs
          name: gcs-credentials
          readOnly: true
        - mountPath: /secrets/manifest-tool
          name: manifest-tool-local-pusher
          readOnly: true
        - mountPath: /etc/pull-secret
          name: pull-secret
          readOnly: true
        - mountPath: /etc/report
          name: result-aggregator
          readOnly: true
      serviceAccountName: ci-operator
      volumes:
      - name: boskos
        secret:
          items:
          - key: credentials
            path: credentials
          secretName: boskos-credentials
      - name: ci-pull-credentials
        secret:
          secretName: ci-pull-credentials
      - name: manifest-tool-local-pusher
        secret:
          secretName: manifest-tool-local-pusher
      - name: pull-secret
        secret:
          secretName: registry-pull-credentials
      - name: result-aggregator
        secret:
          secretName: result-aggregator
    trigger: (?m)^/test( | .* )e2e-ovn-step-registry,?($|\s.*)
  - agent: kubernetes
    always_run: true
    branches:
    - ^release-4\.11$
    - ^release-4\.11-
    cluster: vsphere02
    context: ci/prow/e2e-vsphere-ovn
    decorate: true
    labels:
      ci-operator.openshift.io/cloud: vsphere
      ci-operator.openshift.io/cloud-cluster-profile: vsphere-elastic
      ci.openshift.io/generator: prowgen
      pj-rehearse.openshift.io/can-be-rehearsed: "true"
    name: pull-ci-openshift-cluster-network-operator-release-4.11-e2e-vsphere-ovn
    optional: true
    rerun_command: /test e2e-vsphere-ovn
    spec:
      containers:
      - args:
        - --gcs-upload-secret=/secrets/gcs/service-account.json
        - --image-import-pull-secret=/etc/pull-secret/.dockerconfigjson
        - --lease-server-credentials-file=/etc/boskos/credentials
        - --report-credentials-file=/etc/report/credentials
        - --secret-dir=/secrets/ci-pull-credentials
        - --target=e2e-vsphere-ovn
        command:
        - ci-operator
        image: ci-operator:latest
        imagePullPolicy: Always
        name: ""
        resources:
          requests:
            cpu: 10m
        volumeMounts:
        - mountPath: /etc/boskos
          name: boskos
          readOnly: true
        - mountPath: /secrets/ci-pull-credentials
          name: ci-pull-credentials
          readOnly: true
        - mountPath: /secrets/gcs
          name: gcs-credentials
          readOnly: true
        - mountPath: /secrets/manifest-tool
          name: manifest-tool-local-pusher
          readOnly: true
        - mountPath: /etc/pull-secret
          name: pull-secret
          readOnly: true
        - mountPath: /etc/report
          name: result-aggregator
          readOnly: true
      serviceAccountName: ci-operator
      volumes:
      - name: boskos
        secret:
          items:
          - key: credentials
            path: credentials
          secretName: boskos-credentials
      - name: ci-pull-credentials
        secret:
          secretName: ci-pull-credentials
      - name: manifest-tool-local-pusher
        secret:
          secretName: manifest-tool-local-pusher
      - name: pull-secret
        secret:
          secretName: registry-pull-credentials
      - name: result-aggregator
        secret:
          secretName: result-aggregator
    trigger: (?m)^/test( | .* )e2e-vsphere-ovn,?($|\s.*)
  - agent: kubernetes
    always_run: true
    branches:
    - ^release-4\.11$
    - ^release-4\.11-
    cluster: vsphere02
    context: ci/prow/e2e-vsphere-windows
    decorate: true
    labels:
      ci-operator.openshift.io/cloud: vsphere
      ci-operator.openshift.io/cloud-cluster-profile: vsphere-elastic
      ci.openshift.io/generator: prowgen
      pj-rehearse.openshift.io/can-be-rehearsed: "true"
    name: pull-ci-openshift-cluster-network-operator-release-4.11-e2e-vsphere-windows
    optional: true
    rerun_command: /test e2e-vsphere-windows
    spec:
      containers:
      - args:
        - --gcs-upload-secret=/secrets/gcs/service-account.json
        - --image-import-pull-secret=/etc/pull-secret/.dockerconfigjson
        - --lease-server-credentials-file=/etc/boskos/credentials
        - --report-credentials-file=/etc/report/credentials
        - --secret-dir=/secrets/ci-pull-credentials
        - --target=e2e-vsphere-windows
        command:
        - ci-operator
        image: ci-operator:latest
        imagePullPolicy: Always
        name: ""
        resources:
          requests:
            cpu: 10m
        volumeMounts:
        - mountPath: /etc/boskos
          name: boskos
          readOnly: true
        - mountPath: /secrets/ci-pull-credentials
          name: ci-pull-credentials
          readOnly: true
        - mountPath: /secrets/gcs
          name: gcs-credentials
          readOnly: true
        - mountPath: /secrets/manifest-tool
          name: manifest-tool-local-pusher
          readOnly: true
        - mountPath: /etc/pull-secret
          name: pull-secret
          readOnly: true
        - mountPath: /etc/report
          name: result-aggregator
          readOnly: true
      serviceAccountName: ci-operator
      volumes:
      - name: boskos
        secret:
          items:
          - key: credentials
            path: credentials
          secretName: boskos-credentials
      - name: ci-pull-credentials
        secret:
          secretName: ci-pull-credentials
      - name: manifest-tool-local-pusher
        secret:
          secretName: manifest-tool-local-pusher
      - name: pull-secret
        secret:
          secretName: registry-pull-credentials
      - name: result-aggregator
        secret:
          secretName: result-aggregator
    trigger: (?m)^/test( | .* )e2e-vsphere-windows,?($|\s.*)
  - agent: kubernetes
    always_run: true
    branches:
    - ^release-4\.11$
    - ^release-4\.11-
    cluster: build06
    context: ci/prow/images
    decorate: true
    labels:
      ci.openshift.io/generator: prowgen
      pj-rehearse.openshift.io/can-be-rehearsed: "true"
    name: pull-ci-openshift-cluster-network-operator-release-4.11-images
    rerun_command: /test images
    spec:
      containers:
      - args:
        - --gcs-upload-secret=/secrets/gcs/service-account.json
        - --image-import-pull-secret=/etc/pull-secret/.dockerconfigjson
        - --report-credentials-file=/etc/report/credentials
        - --target=[images]
        - --target=[release:latest]
        command:
        - ci-operator
        image: ci-operator:latest
        imagePullPolicy: Always
        name: ""
        resources:
          requests:
            cpu: 10m
        volumeMounts:
        - mountPath: /secrets/gcs
          name: gcs-credentials
          readOnly: true
        - mountPath: /secrets/manifest-tool
          name: manifest-tool-local-pusher
          readOnly: true
        - mountPath: /etc/pull-secret
          name: pull-secret
          readOnly: true
        - mountPath: /etc/report
          name: result-aggregator
          readOnly: true
      serviceAccountName: ci-operator
      volumes:
      - name: manifest-tool-local-pusher
        secret:
          secretName: manifest-tool-local-pusher
      - name: pull-secret
        secret:
          secretName: registry-pull-credentials
      - name: result-aggregator
        secret:
          secretName: result-aggregator
    trigger: (?m)^/test( | .* )images,?($|\s.*)
  - agent: kubernetes
    always_run: true
    branches:
    - ^release-4\.11$
    - ^release-4\.11-
    cluster: build06
    context: ci/prow/lint
    decorate: true
    labels:
      ci.openshift.io/generator: prowgen
      pj-rehearse.openshift.io/can-be-rehearsed: "true"
    name: pull-ci-openshift-cluster-network-operator-release-4.11-lint
    rerun_command: /test lint
    spec:
      containers:
      - args:
        - --gcs-upload-secret=/secrets/gcs/service-account.json
        - --image-import-pull-secret=/etc/pull-secret/.dockerconfigjson
        - --report-credentials-file=/etc/report/credentials
        - --target=lint
        command:
        - ci-operator
        image: ci-operator:latest
        imagePullPolicy: Always
        name: ""
        resources:
          requests:
            cpu: 10m
        volumeMounts:
        - mountPath: /secrets/gcs
          name: gcs-credentials
          readOnly: true
        - mountPath: /secrets/manifest-tool
          name: manifest-tool-local-pusher
          readOnly: true
        - mountPath: /etc/pull-secret
          name: pull-secret
          readOnly: true
        - mountPath: /etc/report
          name: result-aggregator
          readOnly: true
      serviceAccountName: ci-operator
      volumes:
      - name: manifest-tool-local-pusher
        secret:
          secretName: manifest-tool-local-pusher
      - name: pull-secret
        secret:
          secretName: registry-pull-credentials
      - name: result-aggregator
        secret:
          secretName: result-aggregator
    trigger: (?m)^/test( | .* )lint,?($|\s.*)
  - agent: kubernetes
    always_run: true
    branches:
    - ^release-4\.11$
    - ^release-4\.11-
    cluster: build06
    context: ci/prow/unit
    decorate: true
    labels:
      ci.openshift.io/generator: prowgen
      pj-rehearse.openshift.io/can-be-rehearsed: "true"
    name: pull-ci-openshift-cluster-network-operator-release-4.11-unit
    rerun_command: /test unit
    spec:
      containers:
      - args:
        - --gcs-upload-secret=/secrets/gcs/service-account.json
        - --image-import-pull-secret=/etc/pull-secret/.dockerconfigjson
        - --report-credentials-file=/etc/report/credentials
        - --target=unit
        command:
        - ci-operator
        image: ci-operator:latest
        imagePullPolicy: Always
        name: ""
        resources:
          requests:
            cpu: 10m
        volumeMounts:
        - mountPath: /secrets/gcs
          name: gcs-credentials
          readOnly: true
        - mountPath: /secrets/manifest-tool
          name: manifest-tool-local-pusher
          readOnly: true
        - mountPath: /etc/pull-secret
          name: pull-secret
          readOnly: true
        - mountPath: /etc/report
          name: result-aggregator
          readOnly: true
      serviceAccountName: ci-operator
      volumes:
      - name: manifest-tool-local-pusher
        secret:
          secretName: manifest-tool-local-pusher
      - name: pull-secret
        secret:
          secretName: registry-pull-credentials
      - name: result-aggregator
        secret:
          secretName: result-aggregator
    trigger: (?m)^/test( | .* )unit,?($|\s.*)
  - agent: kubernetes
    always_run: true
    branches:
    - ^release-4\.11$
    - ^release-4\.11-
    cluster: build06
    context: ci/prow/verify
    decorate: true
    labels:
      ci.openshift.io/generator: prowgen
      pj-rehearse.openshift.io/can-be-rehearsed: "true"
    name: pull-ci-openshift-cluster-network-operator-release-4.11-verify
    rerun_command: /test verify
    spec:
      containers:
      - args:
        - --gcs-upload-secret=/secrets/gcs/service-account.json
        - --image-import-pull-secret=/etc/pull-secret/.dockerconfigjson
        - --report-credentials-file=/etc/report/credentials
        - --target=verify
        command:
        - ci-operator
        image: ci-operator:latest
        imagePullPolicy: Always
        name: ""
        resources:
          requests:
            cpu: 10m
        volumeMounts:
        - mountPath: /secrets/gcs
          name: gcs-credentials
          readOnly: true
        - mountPath: /secrets/manifest-tool
          name: manifest-tool-local-pusher
          readOnly: true
        - mountPath: /etc/pull-secret
          name: pull-secret
          readOnly: true
        - mountPath: /etc/report
          name: result-aggregator
          readOnly: true
      serviceAccountName: ci-operator
      volumes:
      - name: manifest-tool-local-pusher
        secret:
          secretName: manifest-tool-local-pusher
      - name: pull-secret
        secret:
          secretName: registry-pull-credentials
      - name: result-aggregator
        secret:
          secretName: result-aggregator
    trigger: (?m)^/test( | .* )verify,?($|\s.*)<|MERGE_RESOLUTION|>--- conflicted
+++ resolved
@@ -5,11 +5,7 @@
     branches:
     - ^release-4\.11$
     - ^release-4\.11-
-<<<<<<< HEAD
-    cluster: build06
-=======
     cluster: build03
->>>>>>> 635a2bef
     context: ci/prow/e2e-aws-ovn-windows
     decorate: true
     labels:
@@ -81,11 +77,7 @@
     branches:
     - ^release-4\.11$
     - ^release-4\.11-
-<<<<<<< HEAD
-    cluster: build06
-=======
     cluster: build03
->>>>>>> 635a2bef
     context: ci/prow/e2e-aws-sdn-multi
     decorate: true
     labels:
@@ -157,11 +149,7 @@
     branches:
     - ^release-4\.11$
     - ^release-4\.11-
-<<<<<<< HEAD
-    cluster: build06
-=======
     cluster: build03
->>>>>>> 635a2bef
     context: ci/prow/e2e-aws-single-node
     decorate: true
     labels:
@@ -234,11 +222,7 @@
     branches:
     - ^release-4\.11$
     - ^release-4\.11-
-<<<<<<< HEAD
-    cluster: build06
-=======
     cluster: build03
->>>>>>> 635a2bef
     context: ci/prow/e2e-aws-upgrade
     decorate: true
     labels:
@@ -311,7 +295,7 @@
     branches:
     - ^release-4\.11$
     - ^release-4\.11-
-    cluster: build06
+    cluster: build01
     context: ci/prow/e2e-azure-ovn
     decorate: true
     labels:
@@ -601,7 +585,7 @@
     branches:
     - ^release-4\.11$
     - ^release-4\.11-
-    cluster: build06
+    cluster: build01
     context: ci/prow/e2e-hypershift
     decorate: true
     labels:
@@ -821,11 +805,7 @@
     branches:
     - ^release-4\.11$
     - ^release-4\.11-
-<<<<<<< HEAD
-    cluster: build06
-=======
     cluster: build03
->>>>>>> 635a2bef
     context: ci/prow/e2e-network-migration
     decorate: true
     labels:
@@ -897,11 +877,7 @@
     branches:
     - ^release-4\.11$
     - ^release-4\.11-
-<<<<<<< HEAD
-    cluster: build06
-=======
     cluster: build03
->>>>>>> 635a2bef
     context: ci/prow/e2e-network-migration-rollback
     decorate: true
     labels:
@@ -973,11 +949,7 @@
     branches:
     - ^release-4\.11$
     - ^release-4\.11-
-<<<<<<< HEAD
-    cluster: build06
-=======
     cluster: build03
->>>>>>> 635a2bef
     context: ci/prow/e2e-openstack
     decorate: true
     labels:
@@ -1050,7 +1022,7 @@
     branches:
     - ^release-4\.11$
     - ^release-4\.11-
-    cluster: build06
+    cluster: build01
     context: ci/prow/e2e-openstack-kuryr
     decorate: true
     labels:
@@ -1123,11 +1095,7 @@
     branches:
     - ^release-4\.11$
     - ^release-4\.11-
-<<<<<<< HEAD
-    cluster: build06
-=======
     cluster: build03
->>>>>>> 635a2bef
     context: ci/prow/e2e-openstack-ovn
     decorate: true
     labels:
@@ -1200,11 +1168,7 @@
     branches:
     - ^release-4\.11$
     - ^release-4\.11-
-<<<<<<< HEAD
-    cluster: build06
-=======
     cluster: build03
->>>>>>> 635a2bef
     context: ci/prow/e2e-ovn-hybrid-step-registry
     decorate: true
     labels:
@@ -1277,11 +1241,7 @@
     branches:
     - ^release-4\.11$
     - ^release-4\.11-
-<<<<<<< HEAD
-    cluster: build06
-=======
     cluster: build03
->>>>>>> 635a2bef
     context: ci/prow/e2e-ovn-ipsec-step-registry
     decorate: true
     labels:
@@ -1354,11 +1314,7 @@
     branches:
     - ^release-4\.11$
     - ^release-4\.11-
-<<<<<<< HEAD
-    cluster: build06
-=======
     cluster: build03
->>>>>>> 635a2bef
     context: ci/prow/e2e-ovn-step-registry
     decorate: true
     labels:
@@ -1577,7 +1533,7 @@
     branches:
     - ^release-4\.11$
     - ^release-4\.11-
-    cluster: build06
+    cluster: build01
     context: ci/prow/images
     decorate: true
     labels:
@@ -1631,7 +1587,7 @@
     branches:
     - ^release-4\.11$
     - ^release-4\.11-
-    cluster: build06
+    cluster: build01
     context: ci/prow/lint
     decorate: true
     labels:
@@ -1684,7 +1640,7 @@
     branches:
     - ^release-4\.11$
     - ^release-4\.11-
-    cluster: build06
+    cluster: build01
     context: ci/prow/unit
     decorate: true
     labels:
@@ -1737,7 +1693,7 @@
     branches:
     - ^release-4\.11$
     - ^release-4\.11-
-    cluster: build06
+    cluster: build01
     context: ci/prow/verify
     decorate: true
     labels:
